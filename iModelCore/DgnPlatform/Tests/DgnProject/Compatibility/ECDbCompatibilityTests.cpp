/*--------------------------------------------------------------------------------------+
|
|  $Source: Tests/DgnProject/Compatibility/ECDbCompatibilityTests.cpp $
|
|  $Copyright: (c) 2018 Bentley Systems, Incorporated. All rights reserved. $
|
+--------------------------------------------------------------------------------------*/
#include "CompatibilityTestFixture.h"
#include "Profiles.h"
#include "TestECDbCreators.h"
#include "TestHelper.h"

USING_NAMESPACE_BENTLEY_EC

//======================================================================================
// @bsiclass                                               Krischan.Eberle      06/2018
//======================================================================================
struct ECDbCompatibilityTestFixture : CompatibilityTestFixture
    {
    protected:
        void SetUp() override { ASSERT_EQ(SUCCESS, TestECDbCreation::Run()); }
    };

//---------------------------------------------------------------------------------------
// @bsimethod                                  Krischan.Eberle                      06/18
//+---------------+---------------+---------------+---------------+---------------+------
TEST_F(ECDbCompatibilityTestFixture, BuiltinSchemaVersions)
    {
    for (TestFile const& testFile : ECDbProfile::Get().GetAllVersionsOfTestFile(TESTECDB_EMPTY))
        {
<<<<<<< HEAD
        ProfileState::Age originalFileAge = testFile.GetAge();
        switch (originalFileAge)
            {
                case ProfileState::Age::UpToDate:
                {
                TestECDb testDb(testFile, ECDb::OpenParams(ECDb::OpenMode::Readonly));
                ASSERT_EQ(BE_SQLITE_OK, testDb.Open()) << testDb.GetDescription();
                testDb.AssertProfileVersion();
                testDb.AssertLoadSchemas();
                EXPECT_EQ(5, testDb.GetSchemaCount()) << testDb.GetDescription();
                for (ECSchemaCP schema : testDb.GetDb().Schemas().GetSchemas(false))
                    {
                    EXPECT_EQ((int) ECVersion::V3_2, (int) schema->GetECVersion()) << schema->GetFullSchemaName() << " | " << testDb.GetDescription();
                    }

                //ECDb built-in schema versions
                EXPECT_EQ(SchemaVersion(2, 0, 1), testDb.GetSchemaVersion("ECDbFileInfo")) << testDb.GetDescription();
                EXPECT_EQ(BeVersion(3, 2), testDb.GetOriginalECXmlVersion("ECDbFileInfo")) << testDb.GetDescription();
                EXPECT_EQ(JsonValue(R"js({"classcount":4, "enumcount": 1})js"), testDb.GetSchemaItemCounts("ECDbFileInfo")) << testDb.GetDescription();
                EXPECT_EQ(SchemaVersion(2, 0, 0), testDb.GetSchemaVersion("ECDbMap")) << testDb.GetDescription();
                EXPECT_EQ(BeVersion(3, 2), testDb.GetOriginalECXmlVersion("ECDbMap")) << testDb.GetDescription();
                EXPECT_EQ(JsonValue(R"js({"classcount":9})js"), testDb.GetSchemaItemCounts("ECDbMap")) << testDb.GetDescription();
                EXPECT_EQ(SchemaVersion(4, 0, 1), testDb.GetSchemaVersion("ECDbMeta")) << testDb.GetDescription();
                EXPECT_EQ(BeVersion(3, 2), testDb.GetOriginalECXmlVersion("ECDbMeta")) << testDb.GetDescription();
                EXPECT_EQ(JsonValue(R"js({"classcount":38, "enumcount": 9})js"), testDb.GetSchemaItemCounts("ECDbMeta")) << testDb.GetDescription();
                EXPECT_EQ(SchemaVersion(5, 0, 1), testDb.GetSchemaVersion("ECDbSystem")) << testDb.GetDescription();
                EXPECT_EQ(BeVersion(3, 2), testDb.GetOriginalECXmlVersion("ECDbSystem")) << testDb.GetDescription();
                EXPECT_EQ(JsonValue(R"js({"classcount":4})js"), testDb.GetSchemaItemCounts("ECDbSystem")) << testDb.GetDescription();

                //Standard schema versions
                EXPECT_EQ(SchemaVersion(1, 0, 0), testDb.GetSchemaVersion("CoreCustomAttributes")) << testDb.GetDescription();
                EXPECT_EQ(BeVersion(3, 1), testDb.GetOriginalECXmlVersion("CoreCustomAttributes")) << testDb.GetDescription();
                EXPECT_EQ(JsonValue(R"js({"classcount":14, "enumcount": 2})js"), testDb.GetSchemaItemCounts("CoreCustomAttributes")) << testDb.GetDescription();
                break;
                }

                case ProfileState::Age::Older:
                {
                //first open file without upgrade
                TestECDb notUpgradedDb(testFile, ECDb::OpenParams(ECDb::OpenMode::Readonly));
                ASSERT_EQ(BE_SQLITE_OK, notUpgradedDb.Open()) << notUpgradedDb.GetDescription();
                const bool isUpgradable = notUpgradedDb.GetDb().CheckProfileVersion().IsUpgradable();
                notUpgradedDb.AssertProfileVersion();
                notUpgradedDb.AssertLoadSchemas();
                EXPECT_EQ(5, notUpgradedDb.GetSchemaCount()) << notUpgradedDb.GetDescription();
                for (ECSchemaCP schema : notUpgradedDb.GetDb().Schemas().GetSchemas(false))
                    {
                    EXPECT_EQ((int) ECVersion::V3_2, (int) schema->GetECVersion()) << schema->GetFullSchemaName() << " | " << notUpgradedDb.GetDescription();
                    }

                //ECDb built-in schema versions
                EXPECT_EQ(SchemaVersion(2, 0, 0), notUpgradedDb.GetSchemaVersion("ECDbFileInfo")) << notUpgradedDb.GetDescription();
                EXPECT_EQ(BeVersion(3, 2), notUpgradedDb.GetOriginalECXmlVersion("ECDbFileInfo")) << "Schema has enums which were upgraded to EC32 format, therefore original XML version was set to 3.2 | " << notUpgradedDb.GetDescription();
                EXPECT_EQ(JsonValue(R"js({"classcount":4, "enumcount": 1})js"), notUpgradedDb.GetSchemaItemCounts("ECDbFileInfo")) << notUpgradedDb.GetDescription();
                EXPECT_EQ(SchemaVersion(2, 0, 0), notUpgradedDb.GetSchemaVersion("ECDbMap")) << notUpgradedDb.GetDescription();
                EXPECT_EQ(BeVersion(), notUpgradedDb.GetOriginalECXmlVersion("ECDbMap")) << "Schema has no enums, so was not upgraded to EC32, so no original ECXML persisted yet | " << notUpgradedDb.GetDescription();
                EXPECT_EQ(JsonValue(R"js({"classcount":9})js"), notUpgradedDb.GetSchemaItemCounts("ECDbMap")) << notUpgradedDb.GetDescription();
                EXPECT_EQ(SchemaVersion(4, 0, 0), notUpgradedDb.GetSchemaVersion("ECDbMeta")) << notUpgradedDb.GetDescription();
                EXPECT_EQ(BeVersion(3, 2), notUpgradedDb.GetOriginalECXmlVersion("ECDbMeta")) << "Schema has enums which were upgraded to EC32 format, therefore original XML version was set to 3.2 | " << notUpgradedDb.GetDescription();
                EXPECT_EQ(JsonValue(R"js({"classcount":24, "enumcount": 8})js"), notUpgradedDb.GetSchemaItemCounts("ECDbMeta")) << notUpgradedDb.GetDescription();
                EXPECT_EQ(SchemaVersion(5, 0, 0), notUpgradedDb.GetSchemaVersion("ECDbSystem")) << notUpgradedDb.GetDescription();
                EXPECT_EQ(BeVersion(), notUpgradedDb.GetOriginalECXmlVersion("ECDbSystem")) << "Schema has no enums, so was not upgraded to EC32, so no original ECXML persisted yet | " << notUpgradedDb.GetDescription();
                EXPECT_EQ(JsonValue(R"js({"classcount":4})js"), notUpgradedDb.GetSchemaItemCounts("ECDbSystem")) << notUpgradedDb.GetDescription();

                //Standard schema versions
                EXPECT_EQ(SchemaVersion(1, 0, 0), notUpgradedDb.GetSchemaVersion("CoreCustomAttributes")) << notUpgradedDb.GetDescription();
                EXPECT_EQ(BeVersion(), notUpgradedDb.GetOriginalECXmlVersion("CoreCustomAttributes")) << "Schema has no enums, so was not upgraded to EC32, so no original ECXML persisted yet | " << notUpgradedDb.GetDescription();
                EXPECT_EQ(JsonValue(R"js({"classcount":14, "enumcount": 2})js"), notUpgradedDb.GetSchemaItemCounts("CoreCustomAttributes")) << notUpgradedDb.GetDescription();
                notUpgradedDb.Close();

                //now upgrade the file
                TestECDb upgradedDb(testFile, ECDb::OpenParams(ECDb::OpenMode::ReadWrite, ECDb::ProfileUpgradeOptions::Upgrade));
                if (!isUpgradable)
                    {
                    ASSERT_NE(BE_SQLITE_OK, upgradedDb.Open()) << "File is not upgradable | " << upgradedDb.GetDescription();
                    break;
                    }

                ASSERT_EQ(BE_SQLITE_OK, upgradedDb.Open()) << upgradedDb.GetDescription();
                upgradedDb.AssertProfileVersion();
                upgradedDb.AssertLoadSchemas();
                EXPECT_EQ(5, upgradedDb.GetSchemaCount()) << upgradedDb.GetDescription();
                for (ECSchemaCP schema : upgradedDb.GetDb().Schemas().GetSchemas(false))
                    {
                    EXPECT_EQ((int) ECVersion::V3_2, (int) schema->GetECVersion()) << schema->GetFullSchemaName() << " | " << upgradedDb.GetDescription();
                    }

                //ECDb built-in schema versions
                EXPECT_EQ(SchemaVersion(2, 0, 1), upgradedDb.GetSchemaVersion("ECDbFileInfo")) << upgradedDb.GetDescription();
                EXPECT_EQ(BeVersion(3, 2), upgradedDb.GetOriginalECXmlVersion("ECDbFileInfo")) << "Schema has enums which were upgraded to EC32 format, therefore original XML version was set to 3.2 | " << upgradedDb.GetDescription();
                EXPECT_EQ(JsonValue(R"js({"classcount":4, "enumcount": 1})js"), upgradedDb.GetSchemaItemCounts("ECDbFileInfo")) << upgradedDb.GetDescription();
                EXPECT_EQ(SchemaVersion(2, 0, 0), upgradedDb.GetSchemaVersion("ECDbMap")) << upgradedDb.GetDescription();
                EXPECT_EQ(BeVersion(), upgradedDb.GetOriginalECXmlVersion("ECDbMap")) << "Schema has no enums, so was not upgraded to EC32, so no original ECXML persisted yet | " << upgradedDb.GetDescription();
                EXPECT_EQ(JsonValue(R"js({"classcount":9})js"), upgradedDb.GetSchemaItemCounts("ECDbMap")) << upgradedDb.GetDescription();
                EXPECT_EQ(SchemaVersion(4, 0, 1), upgradedDb.GetSchemaVersion("ECDbMeta")) << upgradedDb.GetDescription();
                EXPECT_EQ(BeVersion(3, 2), upgradedDb.GetOriginalECXmlVersion("ECDbMeta")) << "Schema has enums which were upgraded to EC32 format, therefore original XML version was set to 3.2 | " << upgradedDb.GetDescription();
                EXPECT_EQ(JsonValue(R"js({"classcount":38, "enumcount": 9})js"), upgradedDb.GetSchemaItemCounts("ECDbMeta")) << upgradedDb.GetDescription();
                EXPECT_EQ(SchemaVersion(5, 0, 1), upgradedDb.GetSchemaVersion("ECDbSystem")) << upgradedDb.GetDescription();
                EXPECT_EQ(BeVersion(), upgradedDb.GetOriginalECXmlVersion("ECDbSystem")) << "Schema has no enums, so was not upgraded to EC32, so no original ECXML persisted yet | " << upgradedDb.GetDescription();
                EXPECT_EQ(JsonValue(R"js({"classcount":4})js"), upgradedDb.GetSchemaItemCounts("ECDbSystem")) << upgradedDb.GetDescription();

                //Standard schema versions
                EXPECT_EQ(SchemaVersion(1, 0, 0), upgradedDb.GetSchemaVersion("CoreCustomAttributes")) << upgradedDb.GetDescription();
                EXPECT_EQ(BeVersion(), upgradedDb.GetOriginalECXmlVersion("CoreCustomAttributes")) << "Schema has no enums, so was not upgraded to EC32, so no original ECXML persisted yet | " << upgradedDb.GetDescription();
                EXPECT_EQ(JsonValue(R"js({"classcount":14, "enumcount": 2})js"), upgradedDb.GetSchemaItemCounts("CoreCustomAttributes")) << upgradedDb.GetDescription();
                break;
                }

                case ProfileState::Age::Newer:
                {
                TestECDb testDb(testFile, ECDb::OpenParams(ECDb::OpenMode::Readonly));
                ASSERT_EQ(BE_SQLITE_OK, testDb.Open()) << testDb.GetDescription();
                testDb.AssertProfileVersion();
                testDb.AssertLoadSchemas();
                EXPECT_EQ(5, testDb.GetSchemaCount()) << testDb.GetDescription();

                for (ECSchemaCP schema : testDb.GetDb().Schemas().GetSchemas(false))
                    {
                    EXPECT_LE((int) ECVersion::V3_2, (int) schema->GetECVersion()) << schema->GetFullSchemaName() << " | " << testDb.GetDescription();
                    }

                EXPECT_LE(SchemaVersion(2, 0, 1), testDb.GetSchemaVersion("ECDbFileInfo")) << testDb.GetDescription();
                EXPECT_LE(BeVersion(3, 2), testDb.GetOriginalECXmlVersion("ECDbFileInfo")) << testDb.GetDescription();
                EXPECT_LE(SchemaVersion(2, 0, 0), testDb.GetSchemaVersion("ECDbMap")) << testDb.GetDescription();
                EXPECT_LE(BeVersion(3, 2), testDb.GetOriginalECXmlVersion("ECDbMap")) << testDb.GetDescription();
                EXPECT_LE(SchemaVersion(4, 0, 1), testDb.GetSchemaVersion("ECDbMeta")) << testDb.GetDescription();
                EXPECT_LE(BeVersion(3, 2), testDb.GetOriginalECXmlVersion("ECDbMeta")) << testDb.GetDescription();
                EXPECT_LE(SchemaVersion(5, 0, 1), testDb.GetSchemaVersion("ECDbSystem")) << testDb.GetDescription();
                EXPECT_LE(BeVersion(3, 2), testDb.GetOriginalECXmlVersion("ECDbSystem")) << testDb.GetDescription();
                //Standard schema versions
                EXPECT_LE(SchemaVersion(1, 0, 0), testDb.GetSchemaVersion("CoreCustomAttributes")) << testDb.GetDescription();
                EXPECT_LE(BeVersion(3, 1), testDb.GetOriginalECXmlVersion("CoreCustomAttributes")) << testDb.GetDescription();

                break;
=======
        for (std::unique_ptr<TestECDb> testDbPtr : TestECDb::GetPermutationsFor(testFile))
            {
            TestECDb& testDb = *testDbPtr;
            ASSERT_EQ(BE_SQLITE_OK, testDb.Open()) << testDb.GetDescription();
            testDb.AssertProfileVersion();
            testDb.AssertLoadSchemas();

            switch (testDb.GetState())
                {
                    case TestDb::State::Older:
                    case TestDb::State::Upgraded:
                    case TestDb::State::UpToDate:
                    {
                    EXPECT_EQ(5, testDb.GetSchemaCount()) << testDb.GetDescription();
                    for (ECSchemaCP schema : testDb.GetDb().Schemas().GetSchemas(false))
                        {
                        //ECVersion not persisted by ECDb, so ECObjects defaults to 3.1
                        EXPECT_EQ((int) ECVersion::V3_1, (int) schema->GetECVersion()) << schema->GetFullSchemaName() << " | " << testDb.GetDescription();
                        //OriginalECXML version not persisted in ECDb pre 4.0.0.2, so ECObjects defaults to 3.1
                        EXPECT_EQ(3, schema->GetOriginalECXmlVersionMajor()) << schema->GetFullSchemaName() << " | " << testDb.GetDescription();
                        EXPECT_EQ(1, schema->GetOriginalECXmlVersionMinor()) << schema->GetFullSchemaName() << " | " << testDb.GetDescription();
                        }

                    //ECDb built-in schema versions
                    EXPECT_EQ(SchemaVersion(2, 0, 0), testDb.GetSchemaVersion("ECDbFileInfo")) << testDb.GetDescription();
                    EXPECT_EQ(JsonValue(R"js({"classcount":4, "enumcount": 1})js"), testDb.GetSchemaItemCounts("ECDbFileInfo")) << testDb.GetDescription();
                    EXPECT_EQ(SchemaVersion(2, 0, 0), testDb.GetSchemaVersion("ECDbMap")) << testDb.GetDescription();
                    EXPECT_EQ(JsonValue(R"js({"classcount":9})js"), testDb.GetSchemaItemCounts("ECDbMap")) << testDb.GetDescription();
                    EXPECT_EQ(SchemaVersion(4, 0, 0), testDb.GetSchemaVersion("ECDbMeta")) << testDb.GetDescription();
                    EXPECT_EQ(JsonValue(R"js({"classcount":24, "enumcount": 8})js"), testDb.GetSchemaItemCounts("ECDbMeta")) << testDb.GetDescription();
                    EXPECT_EQ(SchemaVersion(5, 0, 0), testDb.GetSchemaVersion("ECDbSystem")) << testDb.GetDescription();
                    EXPECT_EQ(JsonValue(R"js({"classcount":4})js"), testDb.GetSchemaItemCounts("ECDbSystem")) << testDb.GetDescription();

                    //Standard schema versions
                    EXPECT_EQ(SchemaVersion(1, 0, 0), testDb.GetSchemaVersion("CoreCustomAttributes")) << testDb.GetDescription();
                    EXPECT_EQ(JsonValue(R"js({"classcount":14, "enumcount": 2})js"), testDb.GetSchemaItemCounts("CoreCustomAttributes")) << testDb.GetDescription();
                    break;
                    }

                    case TestDb::State::Newer:
                    {
                    EXPECT_LE(5, testDb.GetSchemaCount()) << testDb.GetDescription();

                    for (ECSchemaCP schema : testDb.GetDb().Schemas().GetSchemas(false))
                        {
                        //ECVersion not read by ECDb, so ECObjects defaults to 3.1
                        EXPECT_EQ((int) ECVersion::V3_1, (int) schema->GetECVersion()) << schema->GetFullSchemaName() << " | " << testDb.GetDescription();
                        //OriginalECXML version not read by ECDb, so ECObjects defaults to 3.1
                        EXPECT_EQ(3, schema->GetOriginalECXmlVersionMajor()) << schema->GetFullSchemaName() << " | " << testDb.GetDescription();
                        EXPECT_EQ(1, schema->GetOriginalECXmlVersionMinor()) << schema->GetFullSchemaName() << " | " << testDb.GetDescription();
                        }

                    //ECDb built-in schema versions
                    //ECDbFileInfo version was incremented in next profile, so must be higher in newer file
                    EXPECT_LT(SchemaVersion(2, 0, 0), testDb.GetSchemaVersion("ECDbFileInfo")) << testDb.GetDescription();
                    EXPECT_LE(SchemaVersion(2, 0, 0), testDb.GetSchemaVersion("ECDbMap")) << testDb.GetDescription();
                    //ECDbMeta version was incremented in next profile, so must be higher in newer file
                    EXPECT_LT(SchemaVersion(4, 0, 0), testDb.GetSchemaVersion("ECDbMeta")) << testDb.GetDescription();
                    //ECDbSystem version was incremented in next profile, so must be higher in newer file
                    EXPECT_LT(SchemaVersion(5, 0, 0), testDb.GetSchemaVersion("ECDbSystem")) << testDb.GetDescription();
                    //Standard schema versions
                    EXPECT_LE(SchemaVersion(1, 0, 0), testDb.GetSchemaVersion("CoreCustomAttributes")) << testDb.GetDescription();
                    break;
                    }
                    default:
                        FAIL() << "Unhandled ProfileState::Age enum value | " << testFile.ToString();
                        break;
>>>>>>> 721a7a86
                }

                default:
                    FAIL() << "Unhandled ProfileState::Age enum value | " << testFile.ToString();
                    break;
            }
        }
    }

//---------------------------------------------------------------------------------------
// @bsimethod                                  Krischan.Eberle                      06/18
//+---------------+---------------+---------------+---------------+---------------+------
TEST_F(ECDbCompatibilityTestFixture, PreEC32Enums)
    {
    for (TestFile const& testFile : ECDbProfile::Get().GetAllVersionsOfTestFile(TESTECDB_PREEC32ENUMS))
        {
<<<<<<< HEAD
        ProfileState::Age originalFileAge = testFile.GetAge();
        if (originalFileAge != ProfileState::Age::Older)
            {
            TestECDb testDb(testFile, ECDb::OpenParams(ECDb::OpenMode::Readonly));
=======
        for (std::unique_ptr<TestECDb> testDbPtr : TestECDb::GetPermutationsFor(testFile))
            {
            TestECDb& testDb = *testDbPtr;
>>>>>>> 721a7a86
            ASSERT_EQ(BE_SQLITE_OK, testDb.Open()) << testDb.GetDescription();
            testDb.AssertProfileVersion();
            testDb.AssertLoadSchemas();

            testDb.AssertEnum("CoreCustomAttributes", "DateTimeKind", nullptr, nullptr, PRIMITIVETYPE_String, true,
<<<<<<< HEAD
            {{"Unspecified", ECValue("Unspecified"), nullptr},
            {"Utc", ECValue("Utc"), nullptr},
            {"Local", ECValue("Local"), nullptr}});

            testDb.AssertEnum("ECDbMeta", "ECClassModifier", nullptr, nullptr, PRIMITIVETYPE_Integer, true,
            {{"None", ECValue(0), "None"},
            {"Abstract", ECValue(1), "Abstract"},
            {"Sealed", ECValue(2), "Sealed"}});

            testDb.AssertEnum("PreEC32Enums", "IntEnum_EnumeratorsWithoutDisplayLabel", "Int Enumeration with enumerators without display label", "Int Enumeration with enumerators without display label", PRIMITIVETYPE_Integer, true,
            {{"IntEnum_EnumeratorsWithoutDisplayLabel0", ECValue(0), nullptr},
            {"IntEnum_EnumeratorsWithoutDisplayLabel1", ECValue(1), nullptr},
            {"IntEnum_EnumeratorsWithoutDisplayLabel2", ECValue(2), nullptr}});

            testDb.AssertEnum("PreEC32Enums", "StringEnum_EnumeratorsWithDisplayLabel", "String Enumeration with enumerators with display label", nullptr, PRIMITIVETYPE_String, false,
            {{"On", ECValue("On"), "Turned On"},
            {"Off", ECValue("Off"), "Turned Off"}});
            continue;
            }

        BeAssert(originalFileAge == ProfileState::Age::Older);
        TestECDb notUpgradedDb(testFile, ECDb::OpenParams(ECDb::OpenMode::Readonly));
        ASSERT_EQ(BE_SQLITE_OK, notUpgradedDb.Open()) << notUpgradedDb.GetDescription();
        notUpgradedDb.AssertProfileVersion();
        notUpgradedDb.AssertLoadSchemas();
        const bool isUpgradable = notUpgradedDb.GetDb().CheckProfileVersion().IsUpgradable();

        notUpgradedDb.AssertEnum("CoreCustomAttributes", "DateTimeKind", nullptr, nullptr, PRIMITIVETYPE_String, true,
                    {{"Unspecified", ECValue("Unspecified"), nullptr},
                    {"Utc", ECValue("Utc"), nullptr},
                    {"Local", ECValue("Local"), nullptr}});

        notUpgradedDb.AssertEnum("ECDbMeta", "ECClassModifier", nullptr, nullptr, PRIMITIVETYPE_Integer, true,
                {{"ECClassModifier0", ECValue(0), "None"},
                {"ECClassModifier1", ECValue(1), "Abstract"},
                {"ECClassModifier2", ECValue(2), "Sealed"}});

        notUpgradedDb.AssertEnum("PreEC32Enums", "IntEnum_EnumeratorsWithoutDisplayLabel", "Int Enumeration with enumerators without display label", "Int Enumeration with enumerators without display label", PRIMITIVETYPE_Integer, true,
                {{"IntEnum_EnumeratorsWithoutDisplayLabel0", ECValue(0), nullptr},
                {"IntEnum_EnumeratorsWithoutDisplayLabel1", ECValue(1), nullptr},
                {"IntEnum_EnumeratorsWithoutDisplayLabel2", ECValue(2), nullptr}});

        notUpgradedDb.AssertEnum("PreEC32Enums", "StringEnum_EnumeratorsWithDisplayLabel", "String Enumeration with enumerators with display label", nullptr, PRIMITIVETYPE_String, false,
                {{"On", ECValue("On"), "Turned On"},
                {"Off", ECValue("Off"), "Turned Off"}});

        notUpgradedDb.Close();

        TestECDb upgradedDb(testFile, ECDb::OpenParams(ECDb::OpenMode::ReadWrite, ECDb::ProfileUpgradeOptions::Upgrade));
        if (!isUpgradable)
            {
            ASSERT_NE(BE_SQLITE_OK, upgradedDb.Open()) << "File is not upgradable | " << upgradedDb.GetDescription();
            break;
            }

        ASSERT_EQ(BE_SQLITE_OK, upgradedDb.Open()) << upgradedDb.GetDescription();
        upgradedDb.AssertProfileVersion();
        upgradedDb.AssertLoadSchemas();

        upgradedDb.AssertEnum("CoreCustomAttributes", "DateTimeKind", nullptr, nullptr, PRIMITIVETYPE_String, true,
        {{"Unspecified", ECValue("Unspecified"), nullptr},
        {"Utc", ECValue("Utc"), nullptr},
        {"Local", ECValue("Local"), nullptr}});

        upgradedDb.AssertEnum("ECDbMeta", "ECClassModifier", nullptr, nullptr, PRIMITIVETYPE_Integer, true,
        {{"None", ECValue(0), "None"},
        {"Abstract", ECValue(1), "Abstract"},
        {"Sealed", ECValue(2), "Sealed"}});

        upgradedDb.AssertEnum("PreEC32Enums", "IntEnum_EnumeratorsWithoutDisplayLabel", "Int Enumeration with enumerators without display label", "Int Enumeration with enumerators without display label", PRIMITIVETYPE_Integer, true,
        {{"IntEnum_EnumeratorsWithoutDisplayLabel0", ECValue(0), nullptr},
        {"IntEnum_EnumeratorsWithoutDisplayLabel1", ECValue(1), nullptr},
        {"IntEnum_EnumeratorsWithoutDisplayLabel2", ECValue(2), nullptr}});

        upgradedDb.AssertEnum("PreEC32Enums", "StringEnum_EnumeratorsWithDisplayLabel", "String Enumeration with enumerators with display label", nullptr, PRIMITIVETYPE_String, false,
        {{"On", ECValue("On"), "Turned On"},
        {"Off", ECValue("Off"), "Turned Off"}});
=======
            {{ECValue("Unspecified"), nullptr},
            {ECValue("Utc"), nullptr},
            {ECValue("Local"), nullptr}});

            testDb.AssertEnum("ECDbMeta", "ECClassModifier", nullptr, nullptr, PRIMITIVETYPE_Integer, true,
            {{ECValue(0), "None"},
            {ECValue(1), "Abstract"},
            {ECValue(2), "Sealed"}});

            testDb.AssertEnum("PreEC32Enums", "IntEnum_EnumeratorsWithoutDisplayLabel", "Int Enumeration with enumerators without display label", "Int Enumeration with enumerators without display label", PRIMITIVETYPE_Integer, true,
            {{ECValue(0), nullptr},
            {ECValue(1), nullptr},
            {ECValue(2), nullptr}});

            testDb.AssertEnum("PreEC32Enums", "StringEnum_EnumeratorsWithDisplayLabel", "String Enumeration with enumerators with display label", nullptr, PRIMITIVETYPE_String, false,
            {{ECValue("On"), "Turned On"},
            {ECValue("Off"), "Turned Off"}});
            }
>>>>>>> 721a7a86
        }
    }

//---------------------------------------------------------------------------------------
// @bsimethod                                  Krischan.Eberle                      06/18
//+---------------+---------------+---------------+---------------+---------------+------
TEST_F(ECDbCompatibilityTestFixture, EC32Enums)
    {
    for (TestFile const& testFile : ECDbProfile::Get().GetAllVersionsOfTestFile(TESTECDB_EC32ENUMS))
        {
<<<<<<< HEAD
        switch (testFile.GetAge())
            {
                case ProfileState::Age::UpToDate:
                case ProfileState::Age::Newer:
                {
                TestECDb testDb(testFile);
                ASSERT_EQ(BE_SQLITE_OK, testDb.Open()) << testDb.GetDescription();
                testDb.AssertProfileVersion();
                testDb.AssertLoadSchemas();

                testDb.AssertEnum("CoreCustomAttributes", "DateTimeKind", nullptr, nullptr, PRIMITIVETYPE_String, true,
                {{"Unspecified", ECValue("Unspecified"), nullptr},
                {"Utc", ECValue("Utc"), nullptr},
                {"Local", ECValue("Local"), nullptr}});

                testDb.AssertEnum("ECDbMeta", "ECClassModifier", nullptr, nullptr, PRIMITIVETYPE_Integer, true,
                {{"None", ECValue(0), "None"},
                {"Abstract", ECValue(1), "Abstract"},
                {"Sealed", ECValue(2), "Sealed"}});

                testDb.AssertEnum("EC32Enums", "IntEnum_EnumeratorsWithoutDisplayLabel", "Int Enumeration with enumerators without display label", "Int Enumeration with enumerators without display label", PRIMITIVETYPE_Integer, true,
                {{"Unknown", ECValue(0), nullptr},
                {"On", ECValue(1), nullptr},
                {"Off", ECValue(2), nullptr}});

                testDb.AssertEnum("EC32Enums", "StringEnum_EnumeratorsWithDisplayLabel", "String Enumeration with enumerators with display label", nullptr, PRIMITIVETYPE_String, false,
                {{"On", ECValue("On"), "Turned On"},
                {"Off", ECValue("Off"), "Turned Off"}});
                break;
                }

                case ProfileState::Age::Older:
                {
                TestECDb notUpgradedDb(testFile);
                ASSERT_EQ(BE_SQLITE_OK, notUpgradedDb.Open()) << notUpgradedDb.GetDescription();
                const bool isUpgradable = notUpgradedDb.GetDb().CheckProfileVersion().IsUpgradable();
                notUpgradedDb.AssertProfileVersion();
                notUpgradedDb.AssertLoadSchemas();

                notUpgradedDb.AssertEnum("CoreCustomAttributes", "DateTimeKind", nullptr, nullptr, PRIMITIVETYPE_String, true,
                {{"Unspecified", ECValue("Unspecified"), nullptr},
                {"Utc", ECValue("Utc"), nullptr},
                {"Local", ECValue("Local"), nullptr}});

                notUpgradedDb.AssertEnum("ECDbMeta", "ECClassModifier", nullptr, nullptr, PRIMITIVETYPE_Integer, true,
                {{"None", ECValue(0), "None"},
                {"Abstract", ECValue(1), "Abstract"},
                {"Sealed", ECValue(2), "Sealed"}});

                notUpgradedDb.AssertEnum("EC32Enums", "IntEnum_EnumeratorsWithoutDisplayLabel", "Int Enumeration with enumerators without display label", "Int Enumeration with enumerators without display label", PRIMITIVETYPE_Integer, true,
                {{"Unknown", ECValue(0), nullptr},
                {"On", ECValue(1), nullptr},
                {"Off", ECValue(2), nullptr}});

                notUpgradedDb.AssertEnum("EC32Enums", "StringEnum_EnumeratorsWithDisplayLabel", "String Enumeration with enumerators with display label", nullptr, PRIMITIVETYPE_String, false,
                {{"On", ECValue("On"), "Turned On"},
                {"Off", ECValue("Off"), "Turned Off"}});
                notUpgradedDb.Close();

                TestECDb upgradedDb(testFile, ECDb::OpenParams(ECDb::OpenMode::ReadWrite, ECDb::ProfileUpgradeOptions::Upgrade));
                if (!isUpgradable)
                    {
                    ASSERT_NE(BE_SQLITE_OK, upgradedDb.Open()) << upgradedDb.GetDescription();
                    break;
                    }

                ASSERT_EQ(BE_SQLITE_OK, upgradedDb.Open()) << upgradedDb.GetDescription();
                upgradedDb.AssertProfileVersion();
                upgradedDb.AssertLoadSchemas();

                upgradedDb.AssertEnum("CoreCustomAttributes", "DateTimeKind", nullptr, nullptr, PRIMITIVETYPE_String, true,
                {{"Unspecified", ECValue("Unspecified"), nullptr},
                {"Utc", ECValue("Utc"), nullptr},
                {"Local", ECValue("Local"), nullptr}});

                upgradedDb.AssertEnum("ECDbMeta", "ECClassModifier", nullptr, nullptr, PRIMITIVETYPE_Integer, true,
                {{"None", ECValue(0), "None"},
                {"Abstract", ECValue(1), "Abstract"},
                {"Sealed", ECValue(2), "Sealed"}});

                upgradedDb.AssertEnum("EC32Enums", "IntEnum_EnumeratorsWithoutDisplayLabel", "Int Enumeration with enumerators without display label", "Int Enumeration with enumerators without display label", PRIMITIVETYPE_Integer, true,
                {{"Unknown", ECValue(0), nullptr},
                {"On", ECValue(1), nullptr},
                {"Off", ECValue(2), nullptr}});

                upgradedDb.AssertEnum("EC32Enums", "StringEnum_EnumeratorsWithDisplayLabel", "String Enumeration with enumerators with display label", nullptr, PRIMITIVETYPE_String, false,
                {{"On", ECValue("On"), "Turned On"},
                {"Off", ECValue("Off"), "Turned Off"}});

                break;
                }

                default:
                    FAIL() << "Unhandled ProfileState::Age enum value | " << testFile.ToString();
                    break;
=======
        for (std::unique_ptr<TestECDb> testDbPtr : TestECDb::GetPermutationsFor(testFile))
            {
            TestECDb& testDb = *testDbPtr;
            ASSERT_EQ(BE_SQLITE_OK, testDb.Open()) << testDb.GetDescription();

            testDb.AssertProfileVersion();
            testDb.AssertLoadSchemas();

            testDb.AssertEnum("CoreCustomAttributes", "DateTimeKind", nullptr, nullptr, PRIMITIVETYPE_String, true,
            {{ECValue("Unspecified"), nullptr},
            {ECValue("Utc"), nullptr},
            {ECValue("Local"), nullptr}});

            testDb.AssertEnum("ECDbMeta", "ECClassModifier", nullptr, nullptr, PRIMITIVETYPE_Integer, true,
            {{ECValue(0), "None"},
            {ECValue(1), "Abstract"},
            {ECValue(2), "Sealed"}});

            testDb.AssertEnum("EC32Enums", "IntEnum_EnumeratorsWithoutDisplayLabel", "Int Enumeration with enumerators without display label", "Int Enumeration with enumerators without display label", PRIMITIVETYPE_Integer, true,
            {{ECValue(0), nullptr},
            {ECValue(1), nullptr},
            {ECValue(2), nullptr}});

            testDb.AssertEnum("EC32Enums", "StringEnum_EnumeratorsWithDisplayLabel", "String Enumeration with enumerators with display label", nullptr, PRIMITIVETYPE_String, false,
            {{ECValue("On"), "Turned On"},
            {ECValue("Off"), "Turned Off"}});
>>>>>>> 721a7a86
            }
        }
    }

//---------------------------------------------------------------------------------------
// @bsimethod                                  Krischan.Eberle                      06/18
//+---------------+---------------+---------------+---------------+---------------+------
TEST_F(ECDbCompatibilityTestFixture, PreEC32KindOfQuantities)
    {
    for (TestFile const& testFile : ECDbProfile::Get().GetAllVersionsOfTestFile(TESTECDB_PREEC32KOQS))
        {
<<<<<<< HEAD
        switch (testFile.GetAge())
            {
                case ProfileState::Age::UpToDate:
                case ProfileState::Age::Newer:
                {
                TestECDb testDb(testFile);
                ASSERT_EQ(BE_SQLITE_OK, testDb.Open()) << testDb.GetDescription();
                testDb.AssertProfileVersion();
                testDb.AssertLoadSchemas();
                testDb.AssertKindOfQuantity("PreEC32Koqs", "ANGLE", "Angle", nullptr, "u:RAD", JsonValue(R"json(["f:DefaultRealU(2)[u:ARC_DEG]", "f:AngleDMS"])json"), 0.0001);
                testDb.AssertKindOfQuantity("PreEC32Koqs", "POWER", "Power", nullptr, "u:W", JsonValue(R"json(["f:DefaultRealU(4)[u:W]", "f:DefaultRealU(4)[u:KW]", "f:DefaultRealU(4)[u:MEGAW]", "f:DefaultRealU(4)[u:BTU_PER_HR]", "f:DefaultRealU(4)[u:KILOBTU_PER_HR]", "f:DefaultRealU(4)[u:HP]"])json"), 0.001);
                testDb.AssertKindOfQuantity("PreEC32Koqs", "LIQUID_VOLUME", "Liquid Volume", nullptr, "u:CUB_M", JsonValue(R"json(["f:DefaultRealU(4)[u:LITRE]", "f:DefaultRealU(4)[u:GALLON]"])json"), 0.0001);
                testDb.AssertKindOfQuantity("PreEC32Koqs", "TestKoq_NoPresUnit", nullptr, nullptr, "u:W_PER_M_K", JsonValue(), 0.4);
                testDb.AssertKindOfQuantity("PreEC32Koqs", "TestKoq_PersUnitWithFormat_NoPresUnit", nullptr, nullptr, "u:W_PER_M_K", JsonValue(R"json(["f:DefaultReal[u:W_PER_M_K]"])json"), 0.5);
                testDb.AssertKindOfQuantity("PreEC32Koqs", "TestKoq_PersUnitWithFormatWithUnit_NoPresUnit", nullptr, nullptr, "u:FT", JsonValue(R"json(["f:AmerFI"])json"), 0.6);
                break;
                }

                case ProfileState::Age::Older:
                {
                TestECDb notUpgradedDb(testFile);
                ASSERT_EQ(BE_SQLITE_OK, notUpgradedDb.Open()) << notUpgradedDb.GetDescription();
                const bool isUpgradable = notUpgradedDb.GetDb().CheckProfileVersion().IsUpgradable();
                notUpgradedDb.AssertProfileVersion();
                notUpgradedDb.AssertLoadSchemas();
                notUpgradedDb.AssertKindOfQuantity("PreEC32Koqs", "ANGLE", "Angle", nullptr, "u:RAD", JsonValue(R"json(["f:DefaultRealU(2)[u:ARC_DEG]", "f:AngleDMS"])json"), 0.0001);
                notUpgradedDb.AssertKindOfQuantity("PreEC32Koqs", "POWER", "Power", nullptr, "u:W", JsonValue(R"json(["f:DefaultRealU(4)[u:W]", "f:DefaultRealU(4)[u:KW]", "f:DefaultRealU(4)[u:MEGAW]", "f:DefaultRealU(4)[u:BTU_PER_HR]", "f:DefaultRealU(4)[u:KILOBTU_PER_HR]", "f:DefaultRealU(4)[u:HP]"])json"), 0.001);
                notUpgradedDb.AssertKindOfQuantity("PreEC32Koqs", "LIQUID_VOLUME", "Liquid Volume", nullptr, "u:CUB_M", JsonValue(R"json(["f:DefaultRealU(4)[u:LITRE]", "f:DefaultRealU(4)[u:GALLON]"])json"), 0.0001);
                notUpgradedDb.AssertKindOfQuantity("PreEC32Koqs", "TestKoq_NoPresUnit", nullptr, nullptr, "u:W_PER_M_K", JsonValue(), 0.4);
                notUpgradedDb.AssertKindOfQuantity("PreEC32Koqs", "TestKoq_PersUnitWithFormat_NoPresUnit", nullptr, nullptr, "u:W_PER_M_K", JsonValue(R"json(["f:DefaultReal[u:W_PER_M_K]"])json"), 0.5);
                notUpgradedDb.AssertKindOfQuantity("PreEC32Koqs", "TestKoq_PersUnitWithFormatWithUnit_NoPresUnit", nullptr, nullptr, "u:FT", JsonValue(R"json(["f:AmerFI"])json"), 0.6);
                notUpgradedDb.Close();

                TestECDb upgradedDb(testFile, ECDb::OpenParams(ECDb::OpenMode::ReadWrite, ECDb::ProfileUpgradeOptions::Upgrade));
                if (!isUpgradable)
                    {
                    ASSERT_NE(BE_SQLITE_OK, upgradedDb.Open()) << upgradedDb.GetDescription();
                    break;
                    }

                ASSERT_EQ(BE_SQLITE_OK, upgradedDb.Open()) << upgradedDb.GetDescription();
                upgradedDb.AssertProfileVersion();
                upgradedDb.AssertLoadSchemas();
                upgradedDb.AssertKindOfQuantity("PreEC32Koqs", "ANGLE", "Angle", nullptr, "u:RAD", JsonValue(R"json(["f:DefaultRealU(2)[u:ARC_DEG]", "f:AngleDMS"])json"), 0.0001);
                upgradedDb.AssertKindOfQuantity("PreEC32Koqs", "POWER", "Power", nullptr, "u:W", JsonValue(R"json(["f:DefaultRealU(4)[u:W]", "f:DefaultRealU(4)[u:KW]", "f:DefaultRealU(4)[u:MEGAW]", "f:DefaultRealU(4)[u:BTU_PER_HR]", "f:DefaultRealU(4)[u:KILOBTU_PER_HR]", "f:DefaultRealU(4)[u:HP]"])json"), 0.001);
                upgradedDb.AssertKindOfQuantity("PreEC32Koqs", "LIQUID_VOLUME", "Liquid Volume", nullptr, "u:CUB_M", JsonValue(R"json(["f:DefaultRealU(4)[u:LITRE]", "f:DefaultRealU(4)[u:GALLON]"])json"), 0.0001);
                upgradedDb.AssertKindOfQuantity("PreEC32Koqs", "TestKoq_NoPresUnit", nullptr, nullptr, "u:W_PER_M_K", JsonValue(), 0.4);
                upgradedDb.AssertKindOfQuantity("PreEC32Koqs", "TestKoq_PersUnitWithFormat_NoPresUnit", nullptr, nullptr, "u:W_PER_M_K", JsonValue(R"json(["f:DefaultReal[u:W_PER_M_K]"])json"), 0.5);
                upgradedDb.AssertKindOfQuantity("PreEC32Koqs", "TestKoq_PersUnitWithFormatWithUnit_NoPresUnit", nullptr, nullptr, "u:FT", JsonValue(R"json(["f:AmerFI"])json"), 0.6);
                break;
                }
                default:
                    FAIL() << "Unhandled ProfileState::Age enum value | " << testFile.ToString();
                    break;
=======
        for (std::unique_ptr<TestECDb> testDbPtr : TestECDb::GetPermutationsFor(testFile))
            {
            TestECDb& testDb = *testDbPtr;
            ASSERT_EQ(BE_SQLITE_OK, testDb.Open()) << testDb.GetDescription();

            testDb.AssertProfileVersion();
            testDb.AssertLoadSchemas();
            testDb.AssertKindOfQuantity("PreEC32Koqs", "ANGLE", "Angle", nullptr, "RAD(DefaultReal)", JsonValue(R"json(["ARC_DEG(Real2U)", "ARC_DEG(AngleDMS)"])json"), 0.0001);
            testDb.AssertKindOfQuantity("PreEC32Koqs", "POWER", "Power", nullptr, "W(DefaultReal)", JsonValue(R"json(["W(Real4U)", "KW(Real4U)", "MEGAW(Real4U)", "BTU/HR(Real4U)", "KILOBTU/HR(Real4U)", "HP(Real4U)"])json"), 0.001);
            testDb.AssertKindOfQuantity("PreEC32Koqs", "LIQUID_VOLUME", "Liquid Volume", nullptr, "CUB.M(DefaultReal)", JsonValue(R"json(["LITRE(Real4U)", "GALLON(Real4U)"])json"), 0.0001);
            testDb.AssertKindOfQuantity("PreEC32Koqs", "TestKoq_NoPresUnit", nullptr, nullptr, "W/(M*K)(DefaultReal)", JsonValue(), 0.4);
            testDb.AssertKindOfQuantity("PreEC32Koqs", "TestKoq_PersUnitWithFormat_NoPresUnit", nullptr, nullptr, "W/(M*K)(DefaultReal)", JsonValue(), 0.5);
            testDb.AssertKindOfQuantity("PreEC32Koqs", "TestKoq_PersUnitWithFormatWithUnit_NoPresUnit", nullptr, nullptr, "FT(AmerFI8)", JsonValue(), 0.6);
>>>>>>> 721a7a86
            }
        }
    }

//---------------------------------------------------------------------------------------
// @bsimethod                                  Krischan.Eberle                      06/18
//+---------------+---------------+---------------+---------------+---------------+------
TEST_F(ECDbCompatibilityTestFixture, EC32KindOfQuantities)
    {
    for (TestFile const& testFile : ECDbProfile::Get().GetAllVersionsOfTestFile(TESTECDB_EC32KOQS))
        {
<<<<<<< HEAD
        switch (testFile.GetAge())
            {
                case ProfileState::Age::UpToDate:
                case ProfileState::Age::Newer:
                {
                TestECDb testDb(testFile);
                ASSERT_EQ(BE_SQLITE_OK, testDb.Open()) << testDb.GetDescription();
                testDb.AssertProfileVersion();
                testDb.AssertLoadSchemas();

                testDb.AssertKindOfQuantity("EC32Koqs", "TestKoq_PresFormatWithMandatoryComposite", "My first test KOQ", nullptr, "u:CM", JsonValue(R"js(["f:DefaultRealU(4)[u:M]"])js"), 0.1);
                testDb.AssertKindOfQuantity("EC32Koqs", "TestKoq_PresFormatWithOptionalComposite", nullptr, "My second test KOQ", "u:CM", JsonValue(R"js(["f:AmerFI[u:FT|feet][u:IN|inches]"])js"), 0.2);
                testDb.AssertKindOfQuantity("EC32Koqs", "TestKoq_PresFormatWithoutComposite", nullptr, nullptr, "u:CM", JsonValue(R"js(["f:AmerFI"])js"), 0.3);
                testDb.AssertKindOfQuantity("EC32Koqs", "TestKoq_NoPresFormat", nullptr, nullptr, "u:KG", JsonValue(), 0.4);
                break;
                }
                case ProfileState::Age::Older:
                {
                TestECDb notUpgradedDb(testFile);
                ASSERT_EQ(BE_SQLITE_OK, notUpgradedDb.Open()) << notUpgradedDb.GetDescription();
                const bool isUpgradable = notUpgradedDb.GetDb().CheckProfileVersion().IsUpgradable();
                notUpgradedDb.AssertProfileVersion();
                notUpgradedDb.AssertLoadSchemas();
                notUpgradedDb.AssertKindOfQuantity("PreEC32Koqs", "ANGLE", "Angle", nullptr, "u:RAD", JsonValue(R"json(["f:DefaultRealU(2)[u:ARC_DEG]", "f:AngleDMS"])json"), 0.0001);
                notUpgradedDb.AssertKindOfQuantity("PreEC32Koqs", "POWER", "Power", nullptr, "u:W", JsonValue(R"json(["f:DefaultRealU(4)[u:W]", "f:DefaultRealU(4)[u:KW]", "f:DefaultRealU(4)[u:MEGAW]", "f:DefaultRealU(4)[u:BTU_PER_HR]", "f:DefaultRealU(4)[u:KILOBTU_PER_HR]", "f:DefaultRealU(4)[u:HP]"])json"), 0.001);
                notUpgradedDb.AssertKindOfQuantity("PreEC32Koqs", "LIQUID_VOLUME", "Liquid Volume", nullptr, "u:CUB_M", JsonValue(R"json(["f:DefaultRealU(4)[u:LITRE]", "f:DefaultRealU(4)[u:GALLON]"])json"), 0.0001);
                notUpgradedDb.AssertKindOfQuantity("PreEC32Koqs", "TestKoq_NoPresUnit", nullptr, nullptr, "u:W_PER_M_K", JsonValue(), 0.4);
                notUpgradedDb.AssertKindOfQuantity("PreEC32Koqs", "TestKoq_PersUnitWithFormat_NoPresUnit", nullptr, nullptr, "u:W_PER_M_K", JsonValue(R"json(["f:DefaultReal[u:W_PER_M_K]"])json"), 0.5);
                notUpgradedDb.AssertKindOfQuantity("PreEC32Koqs", "TestKoq_PersUnitWithFormatWithUnit_NoPresUnit", nullptr, nullptr, "u:FT", JsonValue(R"json(["f:AmerFI"])json"), 0.6);
                notUpgradedDb.Close();

                TestECDb upgradedDb(testFile, ECDb::OpenParams(ECDb::OpenMode::ReadWrite, ECDb::ProfileUpgradeOptions::Upgrade));
                if (!isUpgradable)
                    {
                    ASSERT_NE(BE_SQLITE_OK, upgradedDb.Open()) << upgradedDb.GetDescription();
                    break;
                    }

                ASSERT_EQ(BE_SQLITE_OK, upgradedDb.Open()) << upgradedDb.GetDescription();
                upgradedDb.AssertProfileVersion();
                upgradedDb.AssertLoadSchemas();
                upgradedDb.AssertKindOfQuantity("PreEC32Koqs", "ANGLE", "Angle", nullptr, "u:RAD", JsonValue(R"json(["f:DefaultRealU(2)[u:ARC_DEG]", "f:AngleDMS"])json"), 0.0001);
                upgradedDb.AssertKindOfQuantity("PreEC32Koqs", "POWER", "Power", nullptr, "u:W", JsonValue(R"json(["f:DefaultRealU(4)[u:W]", "f:DefaultRealU(4)[u:KW]", "f:DefaultRealU(4)[u:MEGAW]", "f:DefaultRealU(4)[u:BTU_PER_HR]", "f:DefaultRealU(4)[u:KILOBTU_PER_HR]", "f:DefaultRealU(4)[u:HP]"])json"), 0.001);
                upgradedDb.AssertKindOfQuantity("PreEC32Koqs", "LIQUID_VOLUME", "Liquid Volume", nullptr, "u:CUB_M", JsonValue(R"json(["f:DefaultRealU(4)[u:LITRE]", "f:DefaultRealU(4)[u:GALLON]"])json"), 0.0001);
                upgradedDb.AssertKindOfQuantity("PreEC32Koqs", "TestKoq_NoPresUnit", nullptr, nullptr, "u:W_PER_M_K", JsonValue(), 0.4);
                upgradedDb.AssertKindOfQuantity("PreEC32Koqs", "TestKoq_PersUnitWithFormat_NoPresUnit", nullptr, nullptr, "u:W_PER_M_K", JsonValue(R"json(["f:DefaultReal[u:W_PER_M_K]"])json"), 0.5);
                upgradedDb.AssertKindOfQuantity("PreEC32Koqs", "TestKoq_PersUnitWithFormatWithUnit_NoPresUnit", nullptr, nullptr, "u:FT", JsonValue(R"json(["f:AmerFI"])json"), 0.6);
                break;
                }

                default:
                    FAIL() << "Unhandled ProfileState::Age enum value | " << testFile.ToString();
                    break;
=======
        for (std::unique_ptr<TestECDb> testDbPtr : TestECDb::GetPermutationsFor(testFile))
            {
            TestECDb& testDb = *testDbPtr;
            ASSERT_EQ(BE_SQLITE_OK, testDb.Open()) << testDb.GetDescription();

            testDb.AssertProfileVersion();
            testDb.AssertLoadSchemas();

            testDb.AssertKindOfQuantity("EC32Koqs", "TestKoq_PresFormatWithMandatoryComposite", "My first test KOQ", nullptr, "u:CM", JsonValue(R"js(["f:DefaultRealU(4)[u:M]"])js"), 0.1);
            testDb.AssertKindOfQuantity("EC32Koqs", "TestKoq_PresFormatWithOptionalComposite", nullptr, "My second test KOQ", "u:CM", JsonValue(R"js(["f:AmerFI[u:FT|feet][u:IN|inches]"])js"), 0.2);
            testDb.AssertKindOfQuantity("EC32Koqs", "TestKoq_PresFormatWithoutComposite", nullptr, nullptr, "u:CM", JsonValue(R"js(["f:AmerFI"])js"), 0.3);
            testDb.AssertKindOfQuantity("EC32Koqs", "TestKoq_NoPresFormat", nullptr, nullptr, "u:KG", JsonValue(), 0.4);
>>>>>>> 721a7a86
            }
        }
    }

//---------------------------------------------------------------------------------------
// @bsimethod                                  Krischan.Eberle                      06/18
//+---------------+---------------+---------------+---------------+---------------+------
TEST_F(ECDbCompatibilityTestFixture, EC32Units)
    {
    for (TestFile const& testFile : ECDbProfile::Get().GetAllVersionsOfTestFile(TESTECDB_EC32UNITS))
        {
<<<<<<< HEAD
        switch (testFile.GetAge())
            {
                case ProfileState::Age::UpToDate:
                case ProfileState::Age::Newer:
                {
                TestECDb testDb(testFile);
                ASSERT_EQ(BE_SQLITE_OK, testDb.Open()) << testDb.GetDescription();
                testDb.AssertProfileVersion();
                testDb.AssertLoadSchemas();

                testDb.AssertKindOfQuantity("EC32Units", "KoqWithCustomFormat", nullptr, nullptr, "u:M", JsonValue(R"js(["MyFormat[u:M]"])js"), 0.1);
                testDb.AssertKindOfQuantity("EC32Units", "KoqWithCustomUnit", nullptr, nullptr, "MySquareM", JsonValue(R"js(["f:DefaultRealU(4)[MySquareM]"])js"), 0.2);
                testDb.AssertKindOfQuantity("EC32Units", "KoqWithCustomUnitAndFormat", nullptr, nullptr, "MySquareFt", JsonValue(R"js(["MyFormat[MySquareFt]"])js"), 0.3);

                testDb.AssertUnitSystem("EC32Units", "MyMetric", "Metric", "Metric Units of measure");
                testDb.AssertUnitSystem("EC32Units", "MyImperial", "Imperial", "Units of measure from the British Empire");
                testDb.AssertUnitSystem("Units", "SI", nullptr, nullptr);
                testDb.AssertUnitSystem("Units", "CONSTANT", nullptr, nullptr);

                testDb.AssertPhenomenon("EC32Units", "MyArea", "Area", nullptr, "LENGTH*LENGTH");
                testDb.AssertPhenomenon("Units", "AREA", "Area", nullptr, "LENGTH(2)");
                testDb.AssertPhenomenon("Units", "TORQUE", "Torque", nullptr, "FORCE*LENGTH*ANGLE(-1)");
                testDb.AssertPhenomenon("Units", "LUMINOSITY", "Luminosity", nullptr, "LUMINOSITY");

                testDb.AssertUnit("EC32Units", "MySquareM", "Square Meter", nullptr, "M*M", 1.0, nullptr, nullptr, QualifiedName("EC32Units", "MyMetric"), QualifiedName("EC32Units", "MyArea"), false, QualifiedName());
                testDb.AssertUnit("EC32Units", "MySquareFt", "Square Feet", nullptr, "Ft*Ft", 10.0, nullptr, 0.4, QualifiedName("EC32Units", "MyImperial"), QualifiedName("EC32Units", "MyArea"), false, QualifiedName());
                testDb.AssertUnit("Units", "COULOMB", "C", nullptr, "A*S", nullptr, nullptr, nullptr, QualifiedName("Units", "SI"), QualifiedName("Units", "ELECTRIC_CHARGE"), false, QualifiedName());
                testDb.AssertUnit("Units", "PI", "Pi", nullptr, "ONE", 3.1415926535897932384626433832795, nullptr, nullptr, QualifiedName(), QualifiedName("Units", "LENGTH_RATIO"), true, QualifiedName());
                testDb.AssertUnit("Units", "QUARTER_PI", "Pi/4", nullptr, "PI", 1.0, 4.0, nullptr, QualifiedName(), QualifiedName("Units", "LENGTH_RATIO"), true, QualifiedName());
                testDb.AssertUnit("Units", "MILLI", "milli", nullptr, "ONE", .001, nullptr, nullptr, QualifiedName(), QualifiedName("Units", "NUMBER"), true, QualifiedName());
                testDb.AssertUnit("Units", "HORIZONTAL_PER_VERTICAL", nullptr, nullptr, nullptr, nullptr, nullptr, nullptr, QualifiedName("Units", "INTERNATIONAL"), QualifiedName("Units", "SLOPE"), false, QualifiedName("Units", "VERTICAL_PER_HORIZONTAL"));

                testDb.AssertFormat("EC32Units", "MyFormat", "My Format", nullptr, JsonValue(R"json({"roundFactor":0.3, "type": "Fractional", "showSignOption": "OnlyNegative", "formatTraits": ["trailZeroes", "keepSingleZero"], "precision": 4, "decimalSeparator": ".", "thousandSeparator": ",", "uomSeparator": " "})json"), JsonValue());
                testDb.AssertFormat("EC32Units", "MyFormatWithComposite", "My Format with composite", nullptr, JsonValue(R"json({"type": "Decimal", "formatTraits": ["keepSingleZero", "keepDecimalPoint", "showUnitLabel"], "precision": 2})json"),
                                    JsonValue(R"json({"includeZero":true, "spacer":"-", "units": [{"name":"HR", "label":"hour"}, {"name":"MIN", "label":"min"}]})json"));
                testDb.AssertFormat("Formats", "DefaultReal", "real", nullptr, JsonValue(R"json({"type": "Decimal", "formatTraits": ["keepSingleZero", "keepDecimalPoint"], "precision": 6})json"), JsonValue());
                testDb.AssertFormat("Formats", "AmerFI", "FeetInches", nullptr, JsonValue(R"json({"type": "Fractional", "formatTraits": ["keepSingleZero", "keepDecimalPoint", "showUnitLabel"], "precision": 8, "uomSeparator":""})json"),
                                    JsonValue(R"json({"includeZero":true, "spacer":"", "units": [{"name":"FT", "label":"'"}, {"name":"IN", "label":"\""}]})json"));
                break;
                }

                case ProfileState::Age::Older:
                {
                TestECDb notUpgradedDb(testFile);
                ASSERT_EQ(BE_SQLITE_OK, notUpgradedDb.Open()) << notUpgradedDb.GetDescription();
                const bool isUpgradable = notUpgradedDb.GetDb().CheckProfileVersion().IsUpgradable();
                notUpgradedDb.AssertProfileVersion();
                notUpgradedDb.AssertLoadSchemas();

                notUpgradedDb.AssertKindOfQuantity("EC32Units", "KoqWithCustomFormat", nullptr, nullptr, "u:M", JsonValue(R"js(["MyFormat[u:M]"])js"), 0.1);
                notUpgradedDb.AssertKindOfQuantity("EC32Units", "KoqWithCustomUnit", nullptr, nullptr, "MySquareM", JsonValue(R"js(["f:DefaultRealU(4)[MySquareM]"])js"), 0.2);
                notUpgradedDb.AssertKindOfQuantity("EC32Units", "KoqWithCustomUnitAndFormat", nullptr, nullptr, "MySquareFt", JsonValue(R"js(["MyFormat[MySquareFt]"])js"), 0.3);

                notUpgradedDb.AssertUnitSystem("EC32Units", "MyMetric", "Metric", "Metric Units of measure");
                notUpgradedDb.AssertUnitSystem("EC32Units", "MyImperial", "Imperial", "Units of measure from the British Empire");
                notUpgradedDb.AssertUnitSystem("Units", "SI", nullptr, nullptr);
                notUpgradedDb.AssertUnitSystem("Units", "CONSTANT", nullptr, nullptr);

                notUpgradedDb.AssertPhenomenon("EC32Units", "MyArea", "Area", nullptr, "LENGTH*LENGTH");
                notUpgradedDb.AssertPhenomenon("Units", "AREA", "Area", nullptr, "LENGTH(2)");
                notUpgradedDb.AssertPhenomenon("Units", "TORQUE", "Torque", nullptr, "FORCE*LENGTH*ANGLE(-1)");
                notUpgradedDb.AssertPhenomenon("Units", "LUMINOSITY", "Luminosity", nullptr, "LUMINOSITY");

                notUpgradedDb.AssertUnit("EC32Units", "MySquareM", "Square Meter", nullptr, "M*M", 1.0, nullptr, nullptr, QualifiedName("EC32Units", "MyMetric"), QualifiedName("EC32Units", "MyArea"), false, QualifiedName());
                notUpgradedDb.AssertUnit("EC32Units", "MySquareFt", "Square Feet", nullptr, "Ft*Ft", 10.0, nullptr, 0.4, QualifiedName("EC32Units", "MyImperial"), QualifiedName("EC32Units", "MyArea"), false, QualifiedName());
                notUpgradedDb.AssertUnit("Units", "COULOMB", "C", nullptr, "A*S", nullptr, nullptr, nullptr, QualifiedName("Units", "SI"), QualifiedName("Units", "ELECTRIC_CHARGE"), false, QualifiedName());
                notUpgradedDb.AssertUnit("Units", "PI", "Pi", nullptr, "ONE", 3.1415926535897932384626433832795, nullptr, nullptr, QualifiedName(), QualifiedName("Units", "LENGTH_RATIO"), true, QualifiedName());
                notUpgradedDb.AssertUnit("Units", "QUARTER_PI", "Pi/4", nullptr, "PI", 1.0, 4.0, nullptr, QualifiedName(), QualifiedName("Units", "LENGTH_RATIO"), true, QualifiedName());
                notUpgradedDb.AssertUnit("Units", "MILLI", "milli", nullptr, "ONE", .001, nullptr, nullptr, QualifiedName(), QualifiedName("Units", "NUMBER"), true, QualifiedName());
                notUpgradedDb.AssertUnit("Units", "HORIZONTAL_PER_VERTICAL", nullptr, nullptr, nullptr, nullptr, nullptr, nullptr, QualifiedName("Units", "INTERNATIONAL"), QualifiedName("Units", "SLOPE"), false, QualifiedName("Units", "VERTICAL_PER_HORIZONTAL"));

                notUpgradedDb.AssertFormat("EC32Units", "MyFormat", "My Format", nullptr, JsonValue(R"json({"roundFactor":0.3, "type": "Fractional", "showSignOption": "OnlyNegative", "formatTraits": ["trailZeroes", "keepSingleZero"], "precision": 4, "decimalSeparator": ".", "thousandSeparator": ",", "uomSeparator": " "})json"), JsonValue());
                notUpgradedDb.AssertFormat("EC32Units", "MyFormatWithComposite", "My Format with composite", nullptr, JsonValue(R"json({"type": "Decimal", "formatTraits": ["keepSingleZero", "keepDecimalPoint", "showUnitLabel"], "precision": 2})json"),
                                    JsonValue(R"json({"includeZero":true, "spacer":"-", "units": [{"name":"HR", "label":"hour"}, {"name":"MIN", "label":"min"}]})json"));
                notUpgradedDb.AssertFormat("Formats", "DefaultReal", "real", nullptr, JsonValue(R"json({"type": "Decimal", "formatTraits": ["keepSingleZero", "keepDecimalPoint"], "precision": 6})json"), JsonValue());
                notUpgradedDb.AssertFormat("Formats", "AmerFI", "FeetInches", nullptr, JsonValue(R"json({"type": "Fractional", "formatTraits": ["keepSingleZero", "keepDecimalPoint", "showUnitLabel"], "precision": 8, "uomSeparator":""})json"),
                                    JsonValue(R"json({"includeZero":true, "spacer":"", "units": [{"name":"FT", "label":"'"}, {"name":"IN", "label":"\""}]})json"));

                notUpgradedDb.Close();

                TestECDb upgradedDb(testFile, ECDb::OpenParams(ECDb::OpenMode::ReadWrite, ECDb::ProfileUpgradeOptions::Upgrade));
                if (!isUpgradable)
                    {
                    ASSERT_NE(BE_SQLITE_OK, upgradedDb.Open()) << upgradedDb.GetDescription();
                    break;
                    }

                ASSERT_EQ(BE_SQLITE_OK, upgradedDb.Open()) << upgradedDb.GetDescription();
                upgradedDb.AssertProfileVersion();
                upgradedDb.AssertLoadSchemas();
                upgradedDb.AssertKindOfQuantity("EC32Units", "KoqWithCustomFormat", nullptr, nullptr, "u:M", JsonValue(R"js(["MyFormat[u:M]"])js"), 0.1);
                upgradedDb.AssertKindOfQuantity("EC32Units", "KoqWithCustomUnit", nullptr, nullptr, "MySquareM", JsonValue(R"js(["f:DefaultRealU(4)[MySquareM]"])js"), 0.2);
                upgradedDb.AssertKindOfQuantity("EC32Units", "KoqWithCustomUnitAndFormat", nullptr, nullptr, "MySquareFt", JsonValue(R"js(["MyFormat[MySquareFt]"])js"), 0.3);

                upgradedDb.AssertUnitSystem("EC32Units", "MyMetric", "Metric", "Metric Units of measure");
                upgradedDb.AssertUnitSystem("EC32Units", "MyImperial", "Imperial", "Units of measure from the British Empire");
                upgradedDb.AssertUnitSystem("Units", "SI", nullptr, nullptr);
                upgradedDb.AssertUnitSystem("Units", "CONSTANT", nullptr, nullptr);

                upgradedDb.AssertPhenomenon("EC32Units", "MyArea", "Area", nullptr, "LENGTH*LENGTH");
                upgradedDb.AssertPhenomenon("Units", "AREA", "Area", nullptr, "LENGTH(2)");
                upgradedDb.AssertPhenomenon("Units", "TORQUE", "Torque", nullptr, "FORCE*LENGTH*ANGLE(-1)");
                upgradedDb.AssertPhenomenon("Units", "LUMINOSITY", "Luminosity", nullptr, "LUMINOSITY");

                upgradedDb.AssertUnit("EC32Units", "MySquareM", "Square Meter", nullptr, "M*M", 1.0, nullptr, nullptr, QualifiedName("EC32Units", "MyMetric"), QualifiedName("EC32Units", "MyArea"), false, QualifiedName());
                upgradedDb.AssertUnit("EC32Units", "MySquareFt", "Square Feet", nullptr, "Ft*Ft", 10.0, nullptr, 0.4, QualifiedName("EC32Units", "MyImperial"), QualifiedName("EC32Units", "MyArea"), false, QualifiedName());
                upgradedDb.AssertUnit("Units", "COULOMB", "C", nullptr, "A*S", nullptr, nullptr, nullptr, QualifiedName("Units", "SI"), QualifiedName("Units", "ELECTRIC_CHARGE"), false, QualifiedName());
                upgradedDb.AssertUnit("Units", "PI", "Pi", nullptr, "ONE", 3.1415926535897932384626433832795, nullptr, nullptr, QualifiedName(), QualifiedName("Units", "LENGTH_RATIO"), true, QualifiedName());
                upgradedDb.AssertUnit("Units", "QUARTER_PI", "Pi/4", nullptr, "PI", 1.0, 4.0, nullptr, QualifiedName(), QualifiedName("Units", "LENGTH_RATIO"), true, QualifiedName());
                upgradedDb.AssertUnit("Units", "MILLI", "milli", nullptr, "ONE", .001, nullptr, nullptr, QualifiedName(), QualifiedName("Units", "NUMBER"), true, QualifiedName());
                upgradedDb.AssertUnit("Units", "HORIZONTAL_PER_VERTICAL", nullptr, nullptr, nullptr, nullptr, nullptr, nullptr, QualifiedName("Units", "INTERNATIONAL"), QualifiedName("Units", "SLOPE"), false, QualifiedName("Units", "VERTICAL_PER_HORIZONTAL"));

                upgradedDb.AssertFormat("EC32Units", "MyFormat", "My Format", nullptr, JsonValue(R"json({"roundFactor":0.3, "type": "Fractional", "showSignOption": "OnlyNegative", "formatTraits": ["trailZeroes", "keepSingleZero"], "precision": 4, "decimalSeparator": ".", "thousandSeparator": ",", "uomSeparator": " "})json"), JsonValue());
                upgradedDb.AssertFormat("EC32Units", "MyFormatWithComposite", "My Format with composite", nullptr, JsonValue(R"json({"type": "Decimal", "formatTraits": ["keepSingleZero", "keepDecimalPoint", "showUnitLabel"], "precision": 2})json"),
                                           JsonValue(R"json({"includeZero":true, "spacer":"-", "units": [{"name":"HR", "label":"hour"}, {"name":"MIN", "label":"min"}]})json"));
                upgradedDb.AssertFormat("Formats", "DefaultReal", "real", nullptr, JsonValue(R"json({"type": "Decimal", "formatTraits": ["keepSingleZero", "keepDecimalPoint"], "precision": 6})json"), JsonValue());
                upgradedDb.AssertFormat("Formats", "AmerFI", "FeetInches", nullptr, JsonValue(R"json({"type": "Fractional", "formatTraits": ["keepSingleZero", "keepDecimalPoint", "showUnitLabel"], "precision": 8, "uomSeparator":""})json"),
                                           JsonValue(R"json({"includeZero":true, "spacer":"", "units": [{"name":"FT", "label":"'"}, {"name":"IN", "label":"\""}]})json"));

                break;
                }
                default:
                    FAIL() << "Unhandled ProfileState::Age enum value | " << testFile.ToString();
                    break;
=======
        for (std::unique_ptr<TestECDb> testDbPtr : TestECDb::GetPermutationsFor(testFile))
            {
            TestECDb& testDb = *testDbPtr;
            ASSERT_EQ(BE_SQLITE_OK, testDb.Open()) << testDb.GetDescription();

            testDb.AssertProfileVersion();
            testDb.AssertLoadSchemas();

            testDb.AssertKindOfQuantity("EC32Units", "KoqWithCustomFormat", nullptr, nullptr, "u:M", JsonValue(R"js(["MyFormat[u:M]"])js"), 0.1);
            testDb.AssertKindOfQuantity("EC32Units", "KoqWithCustomUnit", nullptr, nullptr, "MySquareM", JsonValue(R"js(["f:DefaultRealU(4)[MySquareM]"])js"), 0.2);
            testDb.AssertKindOfQuantity("EC32Units", "KoqWithCustomUnitAndFormat", nullptr, nullptr, "MySquareFt", JsonValue(R"js(["MyFormat[MySquareFt]"])js"), 0.3);

            testDb.AssertUnitSystem("EC32Units", "MyMetric", "Metric", "Metric Units of measure");
            testDb.AssertUnitSystem("EC32Units", "MyImperial", "Imperial", "Units of measure from the British Empire");
            testDb.AssertUnitSystem("Units", "SI", nullptr, nullptr);
            testDb.AssertUnitSystem("Units", "CONSTANT", nullptr, nullptr);

            testDb.AssertPhenomenon("EC32Units", "MyArea", "Area", nullptr, "LENGTH*LENGTH");
            testDb.AssertPhenomenon("Units", "AREA", "Area", nullptr, "LENGTH(2)");
            testDb.AssertPhenomenon("Units", "TORQUE", "Torque", nullptr, "FORCE*LENGTH*ANGLE(-1)");
            testDb.AssertPhenomenon("Units", "LUMINOSITY", "Luminosity", nullptr, "LUMINOSITY");

            testDb.AssertUnit("EC32Units", "MySquareM", "Square Meter", nullptr, "M*M", 1.0, nullptr, nullptr, QualifiedName("EC32Units", "MyMetric"), QualifiedName("EC32Units", "MyArea"), false, QualifiedName());
            testDb.AssertUnit("EC32Units", "MySquareFt", "Square Feet", nullptr, "Ft*Ft", 10.0, nullptr, 0.4, QualifiedName("EC32Units", "MyImperial"), QualifiedName("EC32Units", "MyArea"), false, QualifiedName());
            testDb.AssertUnit("Units", "COULOMB", "C", nullptr, "A*S", nullptr, nullptr, nullptr, QualifiedName("Units", "SI"), QualifiedName("Units", "ELECTRIC_CHARGE"), false, QualifiedName());
            testDb.AssertUnit("Units", "PI", "Pi", nullptr, "ONE", 3.1415926535897932384626433832795, nullptr, nullptr, QualifiedName(), QualifiedName("Units", "LENGTH_RATIO"), true, QualifiedName());
            testDb.AssertUnit("Units", "QUARTER_PI", "Pi/4", nullptr, "PI", 1.0, 4.0, nullptr, QualifiedName(), QualifiedName("Units", "LENGTH_RATIO"), true, QualifiedName());
            testDb.AssertUnit("Units", "MILLI", "milli", nullptr, "ONE", .001, nullptr, nullptr, QualifiedName(), QualifiedName("Units", "NUMBER"), true, QualifiedName());
            testDb.AssertUnit("Units", "HORIZONTAL_PER_VERTICAL", nullptr, nullptr, nullptr, nullptr, nullptr, nullptr, QualifiedName("Units", "INTERNATIONAL"), QualifiedName("Units", "SLOPE"), false, QualifiedName("Units", "VERTICAL_PER_HORIZONTAL"));

            testDb.AssertFormat("EC32Units", "MyFormat", "My Format", nullptr, JsonValue(R"json({"roundFactor":0.3, "type": "Fractional", "showSignOption": "OnlyNegative", "formatTraits": ["trailZeroes", "keepSingleZero"], "precision": 4, "decimalSeparator": ".", "thousandSeparator": ",", "uomSeparator": " "})json"), JsonValue());
            testDb.AssertFormat("EC32Units", "MyFormatWithComposite", "My Format with composite", nullptr, JsonValue(R"json({"type": "Decimal", "formatTraits": ["keepSingleZero", "keepDecimalPoint", "showUnitLabel"], "precision": 2})json"),
                                JsonValue(R"json({"includeZero":true, "spacer":"-", "units": [{"name":"HR", "label":"hour"}, {"name":"MIN", "label":"min"}]})json"));
            testDb.AssertFormat("Formats", "DefaultReal", "real", nullptr, JsonValue(R"json({"type": "Decimal", "formatTraits": ["keepSingleZero", "keepDecimalPoint"], "precision": 6})json"), JsonValue());
            testDb.AssertFormat("Formats", "AmerFI", "FeetInches", nullptr, JsonValue(R"json({"type": "Fractional", "formatTraits": ["keepSingleZero", "keepDecimalPoint", "showUnitLabel"], "precision": 8, "uomSeparator":""})json"),
                                JsonValue(R"json({"includeZero":true, "spacer":"", "units": [{"name":"FT", "label":"'"}, {"name":"IN", "label":"\""}]})json"));
>>>>>>> 721a7a86
            }
        }
    }
<|MERGE_RESOLUTION|>--- conflicted
+++ resolved
@@ -1,834 +1,350 @@
-/*--------------------------------------------------------------------------------------+
-|
-|  $Source: Tests/DgnProject/Compatibility/ECDbCompatibilityTests.cpp $
-|
-|  $Copyright: (c) 2018 Bentley Systems, Incorporated. All rights reserved. $
-|
-+--------------------------------------------------------------------------------------*/
-#include "CompatibilityTestFixture.h"
-#include "Profiles.h"
-#include "TestECDbCreators.h"
-#include "TestHelper.h"
-
-USING_NAMESPACE_BENTLEY_EC
-
-//======================================================================================
-// @bsiclass                                               Krischan.Eberle      06/2018
-//======================================================================================
-struct ECDbCompatibilityTestFixture : CompatibilityTestFixture
-    {
-    protected:
-        void SetUp() override { ASSERT_EQ(SUCCESS, TestECDbCreation::Run()); }
-    };
-
-//---------------------------------------------------------------------------------------
-// @bsimethod                                  Krischan.Eberle                      06/18
-//+---------------+---------------+---------------+---------------+---------------+------
-TEST_F(ECDbCompatibilityTestFixture, BuiltinSchemaVersions)
-    {
-    for (TestFile const& testFile : ECDbProfile::Get().GetAllVersionsOfTestFile(TESTECDB_EMPTY))
-        {
-<<<<<<< HEAD
-        ProfileState::Age originalFileAge = testFile.GetAge();
-        switch (originalFileAge)
-            {
-                case ProfileState::Age::UpToDate:
-                {
-                TestECDb testDb(testFile, ECDb::OpenParams(ECDb::OpenMode::Readonly));
-                ASSERT_EQ(BE_SQLITE_OK, testDb.Open()) << testDb.GetDescription();
-                testDb.AssertProfileVersion();
-                testDb.AssertLoadSchemas();
-                EXPECT_EQ(5, testDb.GetSchemaCount()) << testDb.GetDescription();
-                for (ECSchemaCP schema : testDb.GetDb().Schemas().GetSchemas(false))
-                    {
-                    EXPECT_EQ((int) ECVersion::V3_2, (int) schema->GetECVersion()) << schema->GetFullSchemaName() << " | " << testDb.GetDescription();
-                    }
-
-                //ECDb built-in schema versions
-                EXPECT_EQ(SchemaVersion(2, 0, 1), testDb.GetSchemaVersion("ECDbFileInfo")) << testDb.GetDescription();
-                EXPECT_EQ(BeVersion(3, 2), testDb.GetOriginalECXmlVersion("ECDbFileInfo")) << testDb.GetDescription();
-                EXPECT_EQ(JsonValue(R"js({"classcount":4, "enumcount": 1})js"), testDb.GetSchemaItemCounts("ECDbFileInfo")) << testDb.GetDescription();
-                EXPECT_EQ(SchemaVersion(2, 0, 0), testDb.GetSchemaVersion("ECDbMap")) << testDb.GetDescription();
-                EXPECT_EQ(BeVersion(3, 2), testDb.GetOriginalECXmlVersion("ECDbMap")) << testDb.GetDescription();
-                EXPECT_EQ(JsonValue(R"js({"classcount":9})js"), testDb.GetSchemaItemCounts("ECDbMap")) << testDb.GetDescription();
-                EXPECT_EQ(SchemaVersion(4, 0, 1), testDb.GetSchemaVersion("ECDbMeta")) << testDb.GetDescription();
-                EXPECT_EQ(BeVersion(3, 2), testDb.GetOriginalECXmlVersion("ECDbMeta")) << testDb.GetDescription();
-                EXPECT_EQ(JsonValue(R"js({"classcount":38, "enumcount": 9})js"), testDb.GetSchemaItemCounts("ECDbMeta")) << testDb.GetDescription();
-                EXPECT_EQ(SchemaVersion(5, 0, 1), testDb.GetSchemaVersion("ECDbSystem")) << testDb.GetDescription();
-                EXPECT_EQ(BeVersion(3, 2), testDb.GetOriginalECXmlVersion("ECDbSystem")) << testDb.GetDescription();
-                EXPECT_EQ(JsonValue(R"js({"classcount":4})js"), testDb.GetSchemaItemCounts("ECDbSystem")) << testDb.GetDescription();
-
-                //Standard schema versions
-                EXPECT_EQ(SchemaVersion(1, 0, 0), testDb.GetSchemaVersion("CoreCustomAttributes")) << testDb.GetDescription();
-                EXPECT_EQ(BeVersion(3, 1), testDb.GetOriginalECXmlVersion("CoreCustomAttributes")) << testDb.GetDescription();
-                EXPECT_EQ(JsonValue(R"js({"classcount":14, "enumcount": 2})js"), testDb.GetSchemaItemCounts("CoreCustomAttributes")) << testDb.GetDescription();
-                break;
-                }
-
-                case ProfileState::Age::Older:
-                {
-                //first open file without upgrade
-                TestECDb notUpgradedDb(testFile, ECDb::OpenParams(ECDb::OpenMode::Readonly));
-                ASSERT_EQ(BE_SQLITE_OK, notUpgradedDb.Open()) << notUpgradedDb.GetDescription();
-                const bool isUpgradable = notUpgradedDb.GetDb().CheckProfileVersion().IsUpgradable();
-                notUpgradedDb.AssertProfileVersion();
-                notUpgradedDb.AssertLoadSchemas();
-                EXPECT_EQ(5, notUpgradedDb.GetSchemaCount()) << notUpgradedDb.GetDescription();
-                for (ECSchemaCP schema : notUpgradedDb.GetDb().Schemas().GetSchemas(false))
-                    {
-                    EXPECT_EQ((int) ECVersion::V3_2, (int) schema->GetECVersion()) << schema->GetFullSchemaName() << " | " << notUpgradedDb.GetDescription();
-                    }
-
-                //ECDb built-in schema versions
-                EXPECT_EQ(SchemaVersion(2, 0, 0), notUpgradedDb.GetSchemaVersion("ECDbFileInfo")) << notUpgradedDb.GetDescription();
-                EXPECT_EQ(BeVersion(3, 2), notUpgradedDb.GetOriginalECXmlVersion("ECDbFileInfo")) << "Schema has enums which were upgraded to EC32 format, therefore original XML version was set to 3.2 | " << notUpgradedDb.GetDescription();
-                EXPECT_EQ(JsonValue(R"js({"classcount":4, "enumcount": 1})js"), notUpgradedDb.GetSchemaItemCounts("ECDbFileInfo")) << notUpgradedDb.GetDescription();
-                EXPECT_EQ(SchemaVersion(2, 0, 0), notUpgradedDb.GetSchemaVersion("ECDbMap")) << notUpgradedDb.GetDescription();
-                EXPECT_EQ(BeVersion(), notUpgradedDb.GetOriginalECXmlVersion("ECDbMap")) << "Schema has no enums, so was not upgraded to EC32, so no original ECXML persisted yet | " << notUpgradedDb.GetDescription();
-                EXPECT_EQ(JsonValue(R"js({"classcount":9})js"), notUpgradedDb.GetSchemaItemCounts("ECDbMap")) << notUpgradedDb.GetDescription();
-                EXPECT_EQ(SchemaVersion(4, 0, 0), notUpgradedDb.GetSchemaVersion("ECDbMeta")) << notUpgradedDb.GetDescription();
-                EXPECT_EQ(BeVersion(3, 2), notUpgradedDb.GetOriginalECXmlVersion("ECDbMeta")) << "Schema has enums which were upgraded to EC32 format, therefore original XML version was set to 3.2 | " << notUpgradedDb.GetDescription();
-                EXPECT_EQ(JsonValue(R"js({"classcount":24, "enumcount": 8})js"), notUpgradedDb.GetSchemaItemCounts("ECDbMeta")) << notUpgradedDb.GetDescription();
-                EXPECT_EQ(SchemaVersion(5, 0, 0), notUpgradedDb.GetSchemaVersion("ECDbSystem")) << notUpgradedDb.GetDescription();
-                EXPECT_EQ(BeVersion(), notUpgradedDb.GetOriginalECXmlVersion("ECDbSystem")) << "Schema has no enums, so was not upgraded to EC32, so no original ECXML persisted yet | " << notUpgradedDb.GetDescription();
-                EXPECT_EQ(JsonValue(R"js({"classcount":4})js"), notUpgradedDb.GetSchemaItemCounts("ECDbSystem")) << notUpgradedDb.GetDescription();
-
-                //Standard schema versions
-                EXPECT_EQ(SchemaVersion(1, 0, 0), notUpgradedDb.GetSchemaVersion("CoreCustomAttributes")) << notUpgradedDb.GetDescription();
-                EXPECT_EQ(BeVersion(), notUpgradedDb.GetOriginalECXmlVersion("CoreCustomAttributes")) << "Schema has no enums, so was not upgraded to EC32, so no original ECXML persisted yet | " << notUpgradedDb.GetDescription();
-                EXPECT_EQ(JsonValue(R"js({"classcount":14, "enumcount": 2})js"), notUpgradedDb.GetSchemaItemCounts("CoreCustomAttributes")) << notUpgradedDb.GetDescription();
-                notUpgradedDb.Close();
-
-                //now upgrade the file
-                TestECDb upgradedDb(testFile, ECDb::OpenParams(ECDb::OpenMode::ReadWrite, ECDb::ProfileUpgradeOptions::Upgrade));
-                if (!isUpgradable)
-                    {
-                    ASSERT_NE(BE_SQLITE_OK, upgradedDb.Open()) << "File is not upgradable | " << upgradedDb.GetDescription();
-                    break;
-                    }
-
-                ASSERT_EQ(BE_SQLITE_OK, upgradedDb.Open()) << upgradedDb.GetDescription();
-                upgradedDb.AssertProfileVersion();
-                upgradedDb.AssertLoadSchemas();
-                EXPECT_EQ(5, upgradedDb.GetSchemaCount()) << upgradedDb.GetDescription();
-                for (ECSchemaCP schema : upgradedDb.GetDb().Schemas().GetSchemas(false))
-                    {
-                    EXPECT_EQ((int) ECVersion::V3_2, (int) schema->GetECVersion()) << schema->GetFullSchemaName() << " | " << upgradedDb.GetDescription();
-                    }
-
-                //ECDb built-in schema versions
-                EXPECT_EQ(SchemaVersion(2, 0, 1), upgradedDb.GetSchemaVersion("ECDbFileInfo")) << upgradedDb.GetDescription();
-                EXPECT_EQ(BeVersion(3, 2), upgradedDb.GetOriginalECXmlVersion("ECDbFileInfo")) << "Schema has enums which were upgraded to EC32 format, therefore original XML version was set to 3.2 | " << upgradedDb.GetDescription();
-                EXPECT_EQ(JsonValue(R"js({"classcount":4, "enumcount": 1})js"), upgradedDb.GetSchemaItemCounts("ECDbFileInfo")) << upgradedDb.GetDescription();
-                EXPECT_EQ(SchemaVersion(2, 0, 0), upgradedDb.GetSchemaVersion("ECDbMap")) << upgradedDb.GetDescription();
-                EXPECT_EQ(BeVersion(), upgradedDb.GetOriginalECXmlVersion("ECDbMap")) << "Schema has no enums, so was not upgraded to EC32, so no original ECXML persisted yet | " << upgradedDb.GetDescription();
-                EXPECT_EQ(JsonValue(R"js({"classcount":9})js"), upgradedDb.GetSchemaItemCounts("ECDbMap")) << upgradedDb.GetDescription();
-                EXPECT_EQ(SchemaVersion(4, 0, 1), upgradedDb.GetSchemaVersion("ECDbMeta")) << upgradedDb.GetDescription();
-                EXPECT_EQ(BeVersion(3, 2), upgradedDb.GetOriginalECXmlVersion("ECDbMeta")) << "Schema has enums which were upgraded to EC32 format, therefore original XML version was set to 3.2 | " << upgradedDb.GetDescription();
-                EXPECT_EQ(JsonValue(R"js({"classcount":38, "enumcount": 9})js"), upgradedDb.GetSchemaItemCounts("ECDbMeta")) << upgradedDb.GetDescription();
-                EXPECT_EQ(SchemaVersion(5, 0, 1), upgradedDb.GetSchemaVersion("ECDbSystem")) << upgradedDb.GetDescription();
-                EXPECT_EQ(BeVersion(), upgradedDb.GetOriginalECXmlVersion("ECDbSystem")) << "Schema has no enums, so was not upgraded to EC32, so no original ECXML persisted yet | " << upgradedDb.GetDescription();
-                EXPECT_EQ(JsonValue(R"js({"classcount":4})js"), upgradedDb.GetSchemaItemCounts("ECDbSystem")) << upgradedDb.GetDescription();
-
-                //Standard schema versions
-                EXPECT_EQ(SchemaVersion(1, 0, 0), upgradedDb.GetSchemaVersion("CoreCustomAttributes")) << upgradedDb.GetDescription();
-                EXPECT_EQ(BeVersion(), upgradedDb.GetOriginalECXmlVersion("CoreCustomAttributes")) << "Schema has no enums, so was not upgraded to EC32, so no original ECXML persisted yet | " << upgradedDb.GetDescription();
-                EXPECT_EQ(JsonValue(R"js({"classcount":14, "enumcount": 2})js"), upgradedDb.GetSchemaItemCounts("CoreCustomAttributes")) << upgradedDb.GetDescription();
-                break;
-                }
-
-                case ProfileState::Age::Newer:
-                {
-                TestECDb testDb(testFile, ECDb::OpenParams(ECDb::OpenMode::Readonly));
-                ASSERT_EQ(BE_SQLITE_OK, testDb.Open()) << testDb.GetDescription();
-                testDb.AssertProfileVersion();
-                testDb.AssertLoadSchemas();
-                EXPECT_EQ(5, testDb.GetSchemaCount()) << testDb.GetDescription();
-
-                for (ECSchemaCP schema : testDb.GetDb().Schemas().GetSchemas(false))
-                    {
-                    EXPECT_LE((int) ECVersion::V3_2, (int) schema->GetECVersion()) << schema->GetFullSchemaName() << " | " << testDb.GetDescription();
-                    }
-
-                EXPECT_LE(SchemaVersion(2, 0, 1), testDb.GetSchemaVersion("ECDbFileInfo")) << testDb.GetDescription();
-                EXPECT_LE(BeVersion(3, 2), testDb.GetOriginalECXmlVersion("ECDbFileInfo")) << testDb.GetDescription();
-                EXPECT_LE(SchemaVersion(2, 0, 0), testDb.GetSchemaVersion("ECDbMap")) << testDb.GetDescription();
-                EXPECT_LE(BeVersion(3, 2), testDb.GetOriginalECXmlVersion("ECDbMap")) << testDb.GetDescription();
-                EXPECT_LE(SchemaVersion(4, 0, 1), testDb.GetSchemaVersion("ECDbMeta")) << testDb.GetDescription();
-                EXPECT_LE(BeVersion(3, 2), testDb.GetOriginalECXmlVersion("ECDbMeta")) << testDb.GetDescription();
-                EXPECT_LE(SchemaVersion(5, 0, 1), testDb.GetSchemaVersion("ECDbSystem")) << testDb.GetDescription();
-                EXPECT_LE(BeVersion(3, 2), testDb.GetOriginalECXmlVersion("ECDbSystem")) << testDb.GetDescription();
-                //Standard schema versions
-                EXPECT_LE(SchemaVersion(1, 0, 0), testDb.GetSchemaVersion("CoreCustomAttributes")) << testDb.GetDescription();
-                EXPECT_LE(BeVersion(3, 1), testDb.GetOriginalECXmlVersion("CoreCustomAttributes")) << testDb.GetDescription();
-
-                break;
-=======
-        for (std::unique_ptr<TestECDb> testDbPtr : TestECDb::GetPermutationsFor(testFile))
-            {
-            TestECDb& testDb = *testDbPtr;
-            ASSERT_EQ(BE_SQLITE_OK, testDb.Open()) << testDb.GetDescription();
-            testDb.AssertProfileVersion();
-            testDb.AssertLoadSchemas();
-
-            switch (testDb.GetState())
-                {
-                    case TestDb::State::Older:
-                    case TestDb::State::Upgraded:
-                    case TestDb::State::UpToDate:
-                    {
-                    EXPECT_EQ(5, testDb.GetSchemaCount()) << testDb.GetDescription();
-                    for (ECSchemaCP schema : testDb.GetDb().Schemas().GetSchemas(false))
-                        {
-                        //ECVersion not persisted by ECDb, so ECObjects defaults to 3.1
-                        EXPECT_EQ((int) ECVersion::V3_1, (int) schema->GetECVersion()) << schema->GetFullSchemaName() << " | " << testDb.GetDescription();
-                        //OriginalECXML version not persisted in ECDb pre 4.0.0.2, so ECObjects defaults to 3.1
-                        EXPECT_EQ(3, schema->GetOriginalECXmlVersionMajor()) << schema->GetFullSchemaName() << " | " << testDb.GetDescription();
-                        EXPECT_EQ(1, schema->GetOriginalECXmlVersionMinor()) << schema->GetFullSchemaName() << " | " << testDb.GetDescription();
-                        }
-
-                    //ECDb built-in schema versions
-                    EXPECT_EQ(SchemaVersion(2, 0, 0), testDb.GetSchemaVersion("ECDbFileInfo")) << testDb.GetDescription();
-                    EXPECT_EQ(JsonValue(R"js({"classcount":4, "enumcount": 1})js"), testDb.GetSchemaItemCounts("ECDbFileInfo")) << testDb.GetDescription();
-                    EXPECT_EQ(SchemaVersion(2, 0, 0), testDb.GetSchemaVersion("ECDbMap")) << testDb.GetDescription();
-                    EXPECT_EQ(JsonValue(R"js({"classcount":9})js"), testDb.GetSchemaItemCounts("ECDbMap")) << testDb.GetDescription();
-                    EXPECT_EQ(SchemaVersion(4, 0, 0), testDb.GetSchemaVersion("ECDbMeta")) << testDb.GetDescription();
-                    EXPECT_EQ(JsonValue(R"js({"classcount":24, "enumcount": 8})js"), testDb.GetSchemaItemCounts("ECDbMeta")) << testDb.GetDescription();
-                    EXPECT_EQ(SchemaVersion(5, 0, 0), testDb.GetSchemaVersion("ECDbSystem")) << testDb.GetDescription();
-                    EXPECT_EQ(JsonValue(R"js({"classcount":4})js"), testDb.GetSchemaItemCounts("ECDbSystem")) << testDb.GetDescription();
-
-                    //Standard schema versions
-                    EXPECT_EQ(SchemaVersion(1, 0, 0), testDb.GetSchemaVersion("CoreCustomAttributes")) << testDb.GetDescription();
-                    EXPECT_EQ(JsonValue(R"js({"classcount":14, "enumcount": 2})js"), testDb.GetSchemaItemCounts("CoreCustomAttributes")) << testDb.GetDescription();
-                    break;
-                    }
-
-                    case TestDb::State::Newer:
-                    {
-                    EXPECT_LE(5, testDb.GetSchemaCount()) << testDb.GetDescription();
-
-                    for (ECSchemaCP schema : testDb.GetDb().Schemas().GetSchemas(false))
-                        {
-                        //ECVersion not read by ECDb, so ECObjects defaults to 3.1
-                        EXPECT_EQ((int) ECVersion::V3_1, (int) schema->GetECVersion()) << schema->GetFullSchemaName() << " | " << testDb.GetDescription();
-                        //OriginalECXML version not read by ECDb, so ECObjects defaults to 3.1
-                        EXPECT_EQ(3, schema->GetOriginalECXmlVersionMajor()) << schema->GetFullSchemaName() << " | " << testDb.GetDescription();
-                        EXPECT_EQ(1, schema->GetOriginalECXmlVersionMinor()) << schema->GetFullSchemaName() << " | " << testDb.GetDescription();
-                        }
-
-                    //ECDb built-in schema versions
-                    //ECDbFileInfo version was incremented in next profile, so must be higher in newer file
-                    EXPECT_LT(SchemaVersion(2, 0, 0), testDb.GetSchemaVersion("ECDbFileInfo")) << testDb.GetDescription();
-                    EXPECT_LE(SchemaVersion(2, 0, 0), testDb.GetSchemaVersion("ECDbMap")) << testDb.GetDescription();
-                    //ECDbMeta version was incremented in next profile, so must be higher in newer file
-                    EXPECT_LT(SchemaVersion(4, 0, 0), testDb.GetSchemaVersion("ECDbMeta")) << testDb.GetDescription();
-                    //ECDbSystem version was incremented in next profile, so must be higher in newer file
-                    EXPECT_LT(SchemaVersion(5, 0, 0), testDb.GetSchemaVersion("ECDbSystem")) << testDb.GetDescription();
-                    //Standard schema versions
-                    EXPECT_LE(SchemaVersion(1, 0, 0), testDb.GetSchemaVersion("CoreCustomAttributes")) << testDb.GetDescription();
-                    break;
-                    }
-                    default:
-                        FAIL() << "Unhandled ProfileState::Age enum value | " << testFile.ToString();
-                        break;
->>>>>>> 721a7a86
-                }
-
-                default:
-                    FAIL() << "Unhandled ProfileState::Age enum value | " << testFile.ToString();
-                    break;
-            }
-        }
-    }
-
-//---------------------------------------------------------------------------------------
-// @bsimethod                                  Krischan.Eberle                      06/18
-//+---------------+---------------+---------------+---------------+---------------+------
-TEST_F(ECDbCompatibilityTestFixture, PreEC32Enums)
-    {
-    for (TestFile const& testFile : ECDbProfile::Get().GetAllVersionsOfTestFile(TESTECDB_PREEC32ENUMS))
-        {
-<<<<<<< HEAD
-        ProfileState::Age originalFileAge = testFile.GetAge();
-        if (originalFileAge != ProfileState::Age::Older)
-            {
-            TestECDb testDb(testFile, ECDb::OpenParams(ECDb::OpenMode::Readonly));
-=======
-        for (std::unique_ptr<TestECDb> testDbPtr : TestECDb::GetPermutationsFor(testFile))
-            {
-            TestECDb& testDb = *testDbPtr;
->>>>>>> 721a7a86
-            ASSERT_EQ(BE_SQLITE_OK, testDb.Open()) << testDb.GetDescription();
-            testDb.AssertProfileVersion();
-            testDb.AssertLoadSchemas();
-
-            testDb.AssertEnum("CoreCustomAttributes", "DateTimeKind", nullptr, nullptr, PRIMITIVETYPE_String, true,
-<<<<<<< HEAD
-            {{"Unspecified", ECValue("Unspecified"), nullptr},
-            {"Utc", ECValue("Utc"), nullptr},
-            {"Local", ECValue("Local"), nullptr}});
-
-            testDb.AssertEnum("ECDbMeta", "ECClassModifier", nullptr, nullptr, PRIMITIVETYPE_Integer, true,
-            {{"None", ECValue(0), "None"},
-            {"Abstract", ECValue(1), "Abstract"},
-            {"Sealed", ECValue(2), "Sealed"}});
-
-            testDb.AssertEnum("PreEC32Enums", "IntEnum_EnumeratorsWithoutDisplayLabel", "Int Enumeration with enumerators without display label", "Int Enumeration with enumerators without display label", PRIMITIVETYPE_Integer, true,
-            {{"IntEnum_EnumeratorsWithoutDisplayLabel0", ECValue(0), nullptr},
-            {"IntEnum_EnumeratorsWithoutDisplayLabel1", ECValue(1), nullptr},
-            {"IntEnum_EnumeratorsWithoutDisplayLabel2", ECValue(2), nullptr}});
-
-            testDb.AssertEnum("PreEC32Enums", "StringEnum_EnumeratorsWithDisplayLabel", "String Enumeration with enumerators with display label", nullptr, PRIMITIVETYPE_String, false,
-            {{"On", ECValue("On"), "Turned On"},
-            {"Off", ECValue("Off"), "Turned Off"}});
-            continue;
-            }
-
-        BeAssert(originalFileAge == ProfileState::Age::Older);
-        TestECDb notUpgradedDb(testFile, ECDb::OpenParams(ECDb::OpenMode::Readonly));
-        ASSERT_EQ(BE_SQLITE_OK, notUpgradedDb.Open()) << notUpgradedDb.GetDescription();
-        notUpgradedDb.AssertProfileVersion();
-        notUpgradedDb.AssertLoadSchemas();
-        const bool isUpgradable = notUpgradedDb.GetDb().CheckProfileVersion().IsUpgradable();
-
-        notUpgradedDb.AssertEnum("CoreCustomAttributes", "DateTimeKind", nullptr, nullptr, PRIMITIVETYPE_String, true,
-                    {{"Unspecified", ECValue("Unspecified"), nullptr},
-                    {"Utc", ECValue("Utc"), nullptr},
-                    {"Local", ECValue("Local"), nullptr}});
-
-        notUpgradedDb.AssertEnum("ECDbMeta", "ECClassModifier", nullptr, nullptr, PRIMITIVETYPE_Integer, true,
-                {{"ECClassModifier0", ECValue(0), "None"},
-                {"ECClassModifier1", ECValue(1), "Abstract"},
-                {"ECClassModifier2", ECValue(2), "Sealed"}});
-
-        notUpgradedDb.AssertEnum("PreEC32Enums", "IntEnum_EnumeratorsWithoutDisplayLabel", "Int Enumeration with enumerators without display label", "Int Enumeration with enumerators without display label", PRIMITIVETYPE_Integer, true,
-                {{"IntEnum_EnumeratorsWithoutDisplayLabel0", ECValue(0), nullptr},
-                {"IntEnum_EnumeratorsWithoutDisplayLabel1", ECValue(1), nullptr},
-                {"IntEnum_EnumeratorsWithoutDisplayLabel2", ECValue(2), nullptr}});
-
-        notUpgradedDb.AssertEnum("PreEC32Enums", "StringEnum_EnumeratorsWithDisplayLabel", "String Enumeration with enumerators with display label", nullptr, PRIMITIVETYPE_String, false,
-                {{"On", ECValue("On"), "Turned On"},
-                {"Off", ECValue("Off"), "Turned Off"}});
-
-        notUpgradedDb.Close();
-
-        TestECDb upgradedDb(testFile, ECDb::OpenParams(ECDb::OpenMode::ReadWrite, ECDb::ProfileUpgradeOptions::Upgrade));
-        if (!isUpgradable)
-            {
-            ASSERT_NE(BE_SQLITE_OK, upgradedDb.Open()) << "File is not upgradable | " << upgradedDb.GetDescription();
-            break;
-            }
-
-        ASSERT_EQ(BE_SQLITE_OK, upgradedDb.Open()) << upgradedDb.GetDescription();
-        upgradedDb.AssertProfileVersion();
-        upgradedDb.AssertLoadSchemas();
-
-        upgradedDb.AssertEnum("CoreCustomAttributes", "DateTimeKind", nullptr, nullptr, PRIMITIVETYPE_String, true,
-        {{"Unspecified", ECValue("Unspecified"), nullptr},
-        {"Utc", ECValue("Utc"), nullptr},
-        {"Local", ECValue("Local"), nullptr}});
-
-        upgradedDb.AssertEnum("ECDbMeta", "ECClassModifier", nullptr, nullptr, PRIMITIVETYPE_Integer, true,
-        {{"None", ECValue(0), "None"},
-        {"Abstract", ECValue(1), "Abstract"},
-        {"Sealed", ECValue(2), "Sealed"}});
-
-        upgradedDb.AssertEnum("PreEC32Enums", "IntEnum_EnumeratorsWithoutDisplayLabel", "Int Enumeration with enumerators without display label", "Int Enumeration with enumerators without display label", PRIMITIVETYPE_Integer, true,
-        {{"IntEnum_EnumeratorsWithoutDisplayLabel0", ECValue(0), nullptr},
-        {"IntEnum_EnumeratorsWithoutDisplayLabel1", ECValue(1), nullptr},
-        {"IntEnum_EnumeratorsWithoutDisplayLabel2", ECValue(2), nullptr}});
-
-        upgradedDb.AssertEnum("PreEC32Enums", "StringEnum_EnumeratorsWithDisplayLabel", "String Enumeration with enumerators with display label", nullptr, PRIMITIVETYPE_String, false,
-        {{"On", ECValue("On"), "Turned On"},
-        {"Off", ECValue("Off"), "Turned Off"}});
-=======
-            {{ECValue("Unspecified"), nullptr},
-            {ECValue("Utc"), nullptr},
-            {ECValue("Local"), nullptr}});
-
-            testDb.AssertEnum("ECDbMeta", "ECClassModifier", nullptr, nullptr, PRIMITIVETYPE_Integer, true,
-            {{ECValue(0), "None"},
-            {ECValue(1), "Abstract"},
-            {ECValue(2), "Sealed"}});
-
-            testDb.AssertEnum("PreEC32Enums", "IntEnum_EnumeratorsWithoutDisplayLabel", "Int Enumeration with enumerators without display label", "Int Enumeration with enumerators without display label", PRIMITIVETYPE_Integer, true,
-            {{ECValue(0), nullptr},
-            {ECValue(1), nullptr},
-            {ECValue(2), nullptr}});
-
-            testDb.AssertEnum("PreEC32Enums", "StringEnum_EnumeratorsWithDisplayLabel", "String Enumeration with enumerators with display label", nullptr, PRIMITIVETYPE_String, false,
-            {{ECValue("On"), "Turned On"},
-            {ECValue("Off"), "Turned Off"}});
-            }
->>>>>>> 721a7a86
-        }
-    }
-
-//---------------------------------------------------------------------------------------
-// @bsimethod                                  Krischan.Eberle                      06/18
-//+---------------+---------------+---------------+---------------+---------------+------
-TEST_F(ECDbCompatibilityTestFixture, EC32Enums)
-    {
-    for (TestFile const& testFile : ECDbProfile::Get().GetAllVersionsOfTestFile(TESTECDB_EC32ENUMS))
-        {
-<<<<<<< HEAD
-        switch (testFile.GetAge())
-            {
-                case ProfileState::Age::UpToDate:
-                case ProfileState::Age::Newer:
-                {
-                TestECDb testDb(testFile);
-                ASSERT_EQ(BE_SQLITE_OK, testDb.Open()) << testDb.GetDescription();
-                testDb.AssertProfileVersion();
-                testDb.AssertLoadSchemas();
-
-                testDb.AssertEnum("CoreCustomAttributes", "DateTimeKind", nullptr, nullptr, PRIMITIVETYPE_String, true,
-                {{"Unspecified", ECValue("Unspecified"), nullptr},
-                {"Utc", ECValue("Utc"), nullptr},
-                {"Local", ECValue("Local"), nullptr}});
-
-                testDb.AssertEnum("ECDbMeta", "ECClassModifier", nullptr, nullptr, PRIMITIVETYPE_Integer, true,
-                {{"None", ECValue(0), "None"},
-                {"Abstract", ECValue(1), "Abstract"},
-                {"Sealed", ECValue(2), "Sealed"}});
-
-                testDb.AssertEnum("EC32Enums", "IntEnum_EnumeratorsWithoutDisplayLabel", "Int Enumeration with enumerators without display label", "Int Enumeration with enumerators without display label", PRIMITIVETYPE_Integer, true,
-                {{"Unknown", ECValue(0), nullptr},
-                {"On", ECValue(1), nullptr},
-                {"Off", ECValue(2), nullptr}});
-
-                testDb.AssertEnum("EC32Enums", "StringEnum_EnumeratorsWithDisplayLabel", "String Enumeration with enumerators with display label", nullptr, PRIMITIVETYPE_String, false,
-                {{"On", ECValue("On"), "Turned On"},
-                {"Off", ECValue("Off"), "Turned Off"}});
-                break;
-                }
-
-                case ProfileState::Age::Older:
-                {
-                TestECDb notUpgradedDb(testFile);
-                ASSERT_EQ(BE_SQLITE_OK, notUpgradedDb.Open()) << notUpgradedDb.GetDescription();
-                const bool isUpgradable = notUpgradedDb.GetDb().CheckProfileVersion().IsUpgradable();
-                notUpgradedDb.AssertProfileVersion();
-                notUpgradedDb.AssertLoadSchemas();
-
-                notUpgradedDb.AssertEnum("CoreCustomAttributes", "DateTimeKind", nullptr, nullptr, PRIMITIVETYPE_String, true,
-                {{"Unspecified", ECValue("Unspecified"), nullptr},
-                {"Utc", ECValue("Utc"), nullptr},
-                {"Local", ECValue("Local"), nullptr}});
-
-                notUpgradedDb.AssertEnum("ECDbMeta", "ECClassModifier", nullptr, nullptr, PRIMITIVETYPE_Integer, true,
-                {{"None", ECValue(0), "None"},
-                {"Abstract", ECValue(1), "Abstract"},
-                {"Sealed", ECValue(2), "Sealed"}});
-
-                notUpgradedDb.AssertEnum("EC32Enums", "IntEnum_EnumeratorsWithoutDisplayLabel", "Int Enumeration with enumerators without display label", "Int Enumeration with enumerators without display label", PRIMITIVETYPE_Integer, true,
-                {{"Unknown", ECValue(0), nullptr},
-                {"On", ECValue(1), nullptr},
-                {"Off", ECValue(2), nullptr}});
-
-                notUpgradedDb.AssertEnum("EC32Enums", "StringEnum_EnumeratorsWithDisplayLabel", "String Enumeration with enumerators with display label", nullptr, PRIMITIVETYPE_String, false,
-                {{"On", ECValue("On"), "Turned On"},
-                {"Off", ECValue("Off"), "Turned Off"}});
-                notUpgradedDb.Close();
-
-                TestECDb upgradedDb(testFile, ECDb::OpenParams(ECDb::OpenMode::ReadWrite, ECDb::ProfileUpgradeOptions::Upgrade));
-                if (!isUpgradable)
-                    {
-                    ASSERT_NE(BE_SQLITE_OK, upgradedDb.Open()) << upgradedDb.GetDescription();
-                    break;
-                    }
-
-                ASSERT_EQ(BE_SQLITE_OK, upgradedDb.Open()) << upgradedDb.GetDescription();
-                upgradedDb.AssertProfileVersion();
-                upgradedDb.AssertLoadSchemas();
-
-                upgradedDb.AssertEnum("CoreCustomAttributes", "DateTimeKind", nullptr, nullptr, PRIMITIVETYPE_String, true,
-                {{"Unspecified", ECValue("Unspecified"), nullptr},
-                {"Utc", ECValue("Utc"), nullptr},
-                {"Local", ECValue("Local"), nullptr}});
-
-                upgradedDb.AssertEnum("ECDbMeta", "ECClassModifier", nullptr, nullptr, PRIMITIVETYPE_Integer, true,
-                {{"None", ECValue(0), "None"},
-                {"Abstract", ECValue(1), "Abstract"},
-                {"Sealed", ECValue(2), "Sealed"}});
-
-                upgradedDb.AssertEnum("EC32Enums", "IntEnum_EnumeratorsWithoutDisplayLabel", "Int Enumeration with enumerators without display label", "Int Enumeration with enumerators without display label", PRIMITIVETYPE_Integer, true,
-                {{"Unknown", ECValue(0), nullptr},
-                {"On", ECValue(1), nullptr},
-                {"Off", ECValue(2), nullptr}});
-
-                upgradedDb.AssertEnum("EC32Enums", "StringEnum_EnumeratorsWithDisplayLabel", "String Enumeration with enumerators with display label", nullptr, PRIMITIVETYPE_String, false,
-                {{"On", ECValue("On"), "Turned On"},
-                {"Off", ECValue("Off"), "Turned Off"}});
-
-                break;
-                }
-
-                default:
-                    FAIL() << "Unhandled ProfileState::Age enum value | " << testFile.ToString();
-                    break;
-=======
-        for (std::unique_ptr<TestECDb> testDbPtr : TestECDb::GetPermutationsFor(testFile))
-            {
-            TestECDb& testDb = *testDbPtr;
-            ASSERT_EQ(BE_SQLITE_OK, testDb.Open()) << testDb.GetDescription();
-
-            testDb.AssertProfileVersion();
-            testDb.AssertLoadSchemas();
-
-            testDb.AssertEnum("CoreCustomAttributes", "DateTimeKind", nullptr, nullptr, PRIMITIVETYPE_String, true,
-            {{ECValue("Unspecified"), nullptr},
-            {ECValue("Utc"), nullptr},
-            {ECValue("Local"), nullptr}});
-
-            testDb.AssertEnum("ECDbMeta", "ECClassModifier", nullptr, nullptr, PRIMITIVETYPE_Integer, true,
-            {{ECValue(0), "None"},
-            {ECValue(1), "Abstract"},
-            {ECValue(2), "Sealed"}});
-
-            testDb.AssertEnum("EC32Enums", "IntEnum_EnumeratorsWithoutDisplayLabel", "Int Enumeration with enumerators without display label", "Int Enumeration with enumerators without display label", PRIMITIVETYPE_Integer, true,
-            {{ECValue(0), nullptr},
-            {ECValue(1), nullptr},
-            {ECValue(2), nullptr}});
-
-            testDb.AssertEnum("EC32Enums", "StringEnum_EnumeratorsWithDisplayLabel", "String Enumeration with enumerators with display label", nullptr, PRIMITIVETYPE_String, false,
-            {{ECValue("On"), "Turned On"},
-            {ECValue("Off"), "Turned Off"}});
->>>>>>> 721a7a86
-            }
-        }
-    }
-
-//---------------------------------------------------------------------------------------
-// @bsimethod                                  Krischan.Eberle                      06/18
-//+---------------+---------------+---------------+---------------+---------------+------
-TEST_F(ECDbCompatibilityTestFixture, PreEC32KindOfQuantities)
-    {
-    for (TestFile const& testFile : ECDbProfile::Get().GetAllVersionsOfTestFile(TESTECDB_PREEC32KOQS))
-        {
-<<<<<<< HEAD
-        switch (testFile.GetAge())
-            {
-                case ProfileState::Age::UpToDate:
-                case ProfileState::Age::Newer:
-                {
-                TestECDb testDb(testFile);
-                ASSERT_EQ(BE_SQLITE_OK, testDb.Open()) << testDb.GetDescription();
-                testDb.AssertProfileVersion();
-                testDb.AssertLoadSchemas();
-                testDb.AssertKindOfQuantity("PreEC32Koqs", "ANGLE", "Angle", nullptr, "u:RAD", JsonValue(R"json(["f:DefaultRealU(2)[u:ARC_DEG]", "f:AngleDMS"])json"), 0.0001);
-                testDb.AssertKindOfQuantity("PreEC32Koqs", "POWER", "Power", nullptr, "u:W", JsonValue(R"json(["f:DefaultRealU(4)[u:W]", "f:DefaultRealU(4)[u:KW]", "f:DefaultRealU(4)[u:MEGAW]", "f:DefaultRealU(4)[u:BTU_PER_HR]", "f:DefaultRealU(4)[u:KILOBTU_PER_HR]", "f:DefaultRealU(4)[u:HP]"])json"), 0.001);
-                testDb.AssertKindOfQuantity("PreEC32Koqs", "LIQUID_VOLUME", "Liquid Volume", nullptr, "u:CUB_M", JsonValue(R"json(["f:DefaultRealU(4)[u:LITRE]", "f:DefaultRealU(4)[u:GALLON]"])json"), 0.0001);
-                testDb.AssertKindOfQuantity("PreEC32Koqs", "TestKoq_NoPresUnit", nullptr, nullptr, "u:W_PER_M_K", JsonValue(), 0.4);
-                testDb.AssertKindOfQuantity("PreEC32Koqs", "TestKoq_PersUnitWithFormat_NoPresUnit", nullptr, nullptr, "u:W_PER_M_K", JsonValue(R"json(["f:DefaultReal[u:W_PER_M_K]"])json"), 0.5);
-                testDb.AssertKindOfQuantity("PreEC32Koqs", "TestKoq_PersUnitWithFormatWithUnit_NoPresUnit", nullptr, nullptr, "u:FT", JsonValue(R"json(["f:AmerFI"])json"), 0.6);
-                break;
-                }
-
-                case ProfileState::Age::Older:
-                {
-                TestECDb notUpgradedDb(testFile);
-                ASSERT_EQ(BE_SQLITE_OK, notUpgradedDb.Open()) << notUpgradedDb.GetDescription();
-                const bool isUpgradable = notUpgradedDb.GetDb().CheckProfileVersion().IsUpgradable();
-                notUpgradedDb.AssertProfileVersion();
-                notUpgradedDb.AssertLoadSchemas();
-                notUpgradedDb.AssertKindOfQuantity("PreEC32Koqs", "ANGLE", "Angle", nullptr, "u:RAD", JsonValue(R"json(["f:DefaultRealU(2)[u:ARC_DEG]", "f:AngleDMS"])json"), 0.0001);
-                notUpgradedDb.AssertKindOfQuantity("PreEC32Koqs", "POWER", "Power", nullptr, "u:W", JsonValue(R"json(["f:DefaultRealU(4)[u:W]", "f:DefaultRealU(4)[u:KW]", "f:DefaultRealU(4)[u:MEGAW]", "f:DefaultRealU(4)[u:BTU_PER_HR]", "f:DefaultRealU(4)[u:KILOBTU_PER_HR]", "f:DefaultRealU(4)[u:HP]"])json"), 0.001);
-                notUpgradedDb.AssertKindOfQuantity("PreEC32Koqs", "LIQUID_VOLUME", "Liquid Volume", nullptr, "u:CUB_M", JsonValue(R"json(["f:DefaultRealU(4)[u:LITRE]", "f:DefaultRealU(4)[u:GALLON]"])json"), 0.0001);
-                notUpgradedDb.AssertKindOfQuantity("PreEC32Koqs", "TestKoq_NoPresUnit", nullptr, nullptr, "u:W_PER_M_K", JsonValue(), 0.4);
-                notUpgradedDb.AssertKindOfQuantity("PreEC32Koqs", "TestKoq_PersUnitWithFormat_NoPresUnit", nullptr, nullptr, "u:W_PER_M_K", JsonValue(R"json(["f:DefaultReal[u:W_PER_M_K]"])json"), 0.5);
-                notUpgradedDb.AssertKindOfQuantity("PreEC32Koqs", "TestKoq_PersUnitWithFormatWithUnit_NoPresUnit", nullptr, nullptr, "u:FT", JsonValue(R"json(["f:AmerFI"])json"), 0.6);
-                notUpgradedDb.Close();
-
-                TestECDb upgradedDb(testFile, ECDb::OpenParams(ECDb::OpenMode::ReadWrite, ECDb::ProfileUpgradeOptions::Upgrade));
-                if (!isUpgradable)
-                    {
-                    ASSERT_NE(BE_SQLITE_OK, upgradedDb.Open()) << upgradedDb.GetDescription();
-                    break;
-                    }
-
-                ASSERT_EQ(BE_SQLITE_OK, upgradedDb.Open()) << upgradedDb.GetDescription();
-                upgradedDb.AssertProfileVersion();
-                upgradedDb.AssertLoadSchemas();
-                upgradedDb.AssertKindOfQuantity("PreEC32Koqs", "ANGLE", "Angle", nullptr, "u:RAD", JsonValue(R"json(["f:DefaultRealU(2)[u:ARC_DEG]", "f:AngleDMS"])json"), 0.0001);
-                upgradedDb.AssertKindOfQuantity("PreEC32Koqs", "POWER", "Power", nullptr, "u:W", JsonValue(R"json(["f:DefaultRealU(4)[u:W]", "f:DefaultRealU(4)[u:KW]", "f:DefaultRealU(4)[u:MEGAW]", "f:DefaultRealU(4)[u:BTU_PER_HR]", "f:DefaultRealU(4)[u:KILOBTU_PER_HR]", "f:DefaultRealU(4)[u:HP]"])json"), 0.001);
-                upgradedDb.AssertKindOfQuantity("PreEC32Koqs", "LIQUID_VOLUME", "Liquid Volume", nullptr, "u:CUB_M", JsonValue(R"json(["f:DefaultRealU(4)[u:LITRE]", "f:DefaultRealU(4)[u:GALLON]"])json"), 0.0001);
-                upgradedDb.AssertKindOfQuantity("PreEC32Koqs", "TestKoq_NoPresUnit", nullptr, nullptr, "u:W_PER_M_K", JsonValue(), 0.4);
-                upgradedDb.AssertKindOfQuantity("PreEC32Koqs", "TestKoq_PersUnitWithFormat_NoPresUnit", nullptr, nullptr, "u:W_PER_M_K", JsonValue(R"json(["f:DefaultReal[u:W_PER_M_K]"])json"), 0.5);
-                upgradedDb.AssertKindOfQuantity("PreEC32Koqs", "TestKoq_PersUnitWithFormatWithUnit_NoPresUnit", nullptr, nullptr, "u:FT", JsonValue(R"json(["f:AmerFI"])json"), 0.6);
-                break;
-                }
-                default:
-                    FAIL() << "Unhandled ProfileState::Age enum value | " << testFile.ToString();
-                    break;
-=======
-        for (std::unique_ptr<TestECDb> testDbPtr : TestECDb::GetPermutationsFor(testFile))
-            {
-            TestECDb& testDb = *testDbPtr;
-            ASSERT_EQ(BE_SQLITE_OK, testDb.Open()) << testDb.GetDescription();
-
-            testDb.AssertProfileVersion();
-            testDb.AssertLoadSchemas();
-            testDb.AssertKindOfQuantity("PreEC32Koqs", "ANGLE", "Angle", nullptr, "RAD(DefaultReal)", JsonValue(R"json(["ARC_DEG(Real2U)", "ARC_DEG(AngleDMS)"])json"), 0.0001);
-            testDb.AssertKindOfQuantity("PreEC32Koqs", "POWER", "Power", nullptr, "W(DefaultReal)", JsonValue(R"json(["W(Real4U)", "KW(Real4U)", "MEGAW(Real4U)", "BTU/HR(Real4U)", "KILOBTU/HR(Real4U)", "HP(Real4U)"])json"), 0.001);
-            testDb.AssertKindOfQuantity("PreEC32Koqs", "LIQUID_VOLUME", "Liquid Volume", nullptr, "CUB.M(DefaultReal)", JsonValue(R"json(["LITRE(Real4U)", "GALLON(Real4U)"])json"), 0.0001);
-            testDb.AssertKindOfQuantity("PreEC32Koqs", "TestKoq_NoPresUnit", nullptr, nullptr, "W/(M*K)(DefaultReal)", JsonValue(), 0.4);
-            testDb.AssertKindOfQuantity("PreEC32Koqs", "TestKoq_PersUnitWithFormat_NoPresUnit", nullptr, nullptr, "W/(M*K)(DefaultReal)", JsonValue(), 0.5);
-            testDb.AssertKindOfQuantity("PreEC32Koqs", "TestKoq_PersUnitWithFormatWithUnit_NoPresUnit", nullptr, nullptr, "FT(AmerFI8)", JsonValue(), 0.6);
->>>>>>> 721a7a86
-            }
-        }
-    }
-
-//---------------------------------------------------------------------------------------
-// @bsimethod                                  Krischan.Eberle                      06/18
-//+---------------+---------------+---------------+---------------+---------------+------
-TEST_F(ECDbCompatibilityTestFixture, EC32KindOfQuantities)
-    {
-    for (TestFile const& testFile : ECDbProfile::Get().GetAllVersionsOfTestFile(TESTECDB_EC32KOQS))
-        {
-<<<<<<< HEAD
-        switch (testFile.GetAge())
-            {
-                case ProfileState::Age::UpToDate:
-                case ProfileState::Age::Newer:
-                {
-                TestECDb testDb(testFile);
-                ASSERT_EQ(BE_SQLITE_OK, testDb.Open()) << testDb.GetDescription();
-                testDb.AssertProfileVersion();
-                testDb.AssertLoadSchemas();
-
-                testDb.AssertKindOfQuantity("EC32Koqs", "TestKoq_PresFormatWithMandatoryComposite", "My first test KOQ", nullptr, "u:CM", JsonValue(R"js(["f:DefaultRealU(4)[u:M]"])js"), 0.1);
-                testDb.AssertKindOfQuantity("EC32Koqs", "TestKoq_PresFormatWithOptionalComposite", nullptr, "My second test KOQ", "u:CM", JsonValue(R"js(["f:AmerFI[u:FT|feet][u:IN|inches]"])js"), 0.2);
-                testDb.AssertKindOfQuantity("EC32Koqs", "TestKoq_PresFormatWithoutComposite", nullptr, nullptr, "u:CM", JsonValue(R"js(["f:AmerFI"])js"), 0.3);
-                testDb.AssertKindOfQuantity("EC32Koqs", "TestKoq_NoPresFormat", nullptr, nullptr, "u:KG", JsonValue(), 0.4);
-                break;
-                }
-                case ProfileState::Age::Older:
-                {
-                TestECDb notUpgradedDb(testFile);
-                ASSERT_EQ(BE_SQLITE_OK, notUpgradedDb.Open()) << notUpgradedDb.GetDescription();
-                const bool isUpgradable = notUpgradedDb.GetDb().CheckProfileVersion().IsUpgradable();
-                notUpgradedDb.AssertProfileVersion();
-                notUpgradedDb.AssertLoadSchemas();
-                notUpgradedDb.AssertKindOfQuantity("PreEC32Koqs", "ANGLE", "Angle", nullptr, "u:RAD", JsonValue(R"json(["f:DefaultRealU(2)[u:ARC_DEG]", "f:AngleDMS"])json"), 0.0001);
-                notUpgradedDb.AssertKindOfQuantity("PreEC32Koqs", "POWER", "Power", nullptr, "u:W", JsonValue(R"json(["f:DefaultRealU(4)[u:W]", "f:DefaultRealU(4)[u:KW]", "f:DefaultRealU(4)[u:MEGAW]", "f:DefaultRealU(4)[u:BTU_PER_HR]", "f:DefaultRealU(4)[u:KILOBTU_PER_HR]", "f:DefaultRealU(4)[u:HP]"])json"), 0.001);
-                notUpgradedDb.AssertKindOfQuantity("PreEC32Koqs", "LIQUID_VOLUME", "Liquid Volume", nullptr, "u:CUB_M", JsonValue(R"json(["f:DefaultRealU(4)[u:LITRE]", "f:DefaultRealU(4)[u:GALLON]"])json"), 0.0001);
-                notUpgradedDb.AssertKindOfQuantity("PreEC32Koqs", "TestKoq_NoPresUnit", nullptr, nullptr, "u:W_PER_M_K", JsonValue(), 0.4);
-                notUpgradedDb.AssertKindOfQuantity("PreEC32Koqs", "TestKoq_PersUnitWithFormat_NoPresUnit", nullptr, nullptr, "u:W_PER_M_K", JsonValue(R"json(["f:DefaultReal[u:W_PER_M_K]"])json"), 0.5);
-                notUpgradedDb.AssertKindOfQuantity("PreEC32Koqs", "TestKoq_PersUnitWithFormatWithUnit_NoPresUnit", nullptr, nullptr, "u:FT", JsonValue(R"json(["f:AmerFI"])json"), 0.6);
-                notUpgradedDb.Close();
-
-                TestECDb upgradedDb(testFile, ECDb::OpenParams(ECDb::OpenMode::ReadWrite, ECDb::ProfileUpgradeOptions::Upgrade));
-                if (!isUpgradable)
-                    {
-                    ASSERT_NE(BE_SQLITE_OK, upgradedDb.Open()) << upgradedDb.GetDescription();
-                    break;
-                    }
-
-                ASSERT_EQ(BE_SQLITE_OK, upgradedDb.Open()) << upgradedDb.GetDescription();
-                upgradedDb.AssertProfileVersion();
-                upgradedDb.AssertLoadSchemas();
-                upgradedDb.AssertKindOfQuantity("PreEC32Koqs", "ANGLE", "Angle", nullptr, "u:RAD", JsonValue(R"json(["f:DefaultRealU(2)[u:ARC_DEG]", "f:AngleDMS"])json"), 0.0001);
-                upgradedDb.AssertKindOfQuantity("PreEC32Koqs", "POWER", "Power", nullptr, "u:W", JsonValue(R"json(["f:DefaultRealU(4)[u:W]", "f:DefaultRealU(4)[u:KW]", "f:DefaultRealU(4)[u:MEGAW]", "f:DefaultRealU(4)[u:BTU_PER_HR]", "f:DefaultRealU(4)[u:KILOBTU_PER_HR]", "f:DefaultRealU(4)[u:HP]"])json"), 0.001);
-                upgradedDb.AssertKindOfQuantity("PreEC32Koqs", "LIQUID_VOLUME", "Liquid Volume", nullptr, "u:CUB_M", JsonValue(R"json(["f:DefaultRealU(4)[u:LITRE]", "f:DefaultRealU(4)[u:GALLON]"])json"), 0.0001);
-                upgradedDb.AssertKindOfQuantity("PreEC32Koqs", "TestKoq_NoPresUnit", nullptr, nullptr, "u:W_PER_M_K", JsonValue(), 0.4);
-                upgradedDb.AssertKindOfQuantity("PreEC32Koqs", "TestKoq_PersUnitWithFormat_NoPresUnit", nullptr, nullptr, "u:W_PER_M_K", JsonValue(R"json(["f:DefaultReal[u:W_PER_M_K]"])json"), 0.5);
-                upgradedDb.AssertKindOfQuantity("PreEC32Koqs", "TestKoq_PersUnitWithFormatWithUnit_NoPresUnit", nullptr, nullptr, "u:FT", JsonValue(R"json(["f:AmerFI"])json"), 0.6);
-                break;
-                }
-
-                default:
-                    FAIL() << "Unhandled ProfileState::Age enum value | " << testFile.ToString();
-                    break;
-=======
-        for (std::unique_ptr<TestECDb> testDbPtr : TestECDb::GetPermutationsFor(testFile))
-            {
-            TestECDb& testDb = *testDbPtr;
-            ASSERT_EQ(BE_SQLITE_OK, testDb.Open()) << testDb.GetDescription();
-
-            testDb.AssertProfileVersion();
-            testDb.AssertLoadSchemas();
-
-            testDb.AssertKindOfQuantity("EC32Koqs", "TestKoq_PresFormatWithMandatoryComposite", "My first test KOQ", nullptr, "u:CM", JsonValue(R"js(["f:DefaultRealU(4)[u:M]"])js"), 0.1);
-            testDb.AssertKindOfQuantity("EC32Koqs", "TestKoq_PresFormatWithOptionalComposite", nullptr, "My second test KOQ", "u:CM", JsonValue(R"js(["f:AmerFI[u:FT|feet][u:IN|inches]"])js"), 0.2);
-            testDb.AssertKindOfQuantity("EC32Koqs", "TestKoq_PresFormatWithoutComposite", nullptr, nullptr, "u:CM", JsonValue(R"js(["f:AmerFI"])js"), 0.3);
-            testDb.AssertKindOfQuantity("EC32Koqs", "TestKoq_NoPresFormat", nullptr, nullptr, "u:KG", JsonValue(), 0.4);
->>>>>>> 721a7a86
-            }
-        }
-    }
-
-//---------------------------------------------------------------------------------------
-// @bsimethod                                  Krischan.Eberle                      06/18
-//+---------------+---------------+---------------+---------------+---------------+------
-TEST_F(ECDbCompatibilityTestFixture, EC32Units)
-    {
-    for (TestFile const& testFile : ECDbProfile::Get().GetAllVersionsOfTestFile(TESTECDB_EC32UNITS))
-        {
-<<<<<<< HEAD
-        switch (testFile.GetAge())
-            {
-                case ProfileState::Age::UpToDate:
-                case ProfileState::Age::Newer:
-                {
-                TestECDb testDb(testFile);
-                ASSERT_EQ(BE_SQLITE_OK, testDb.Open()) << testDb.GetDescription();
-                testDb.AssertProfileVersion();
-                testDb.AssertLoadSchemas();
-
-                testDb.AssertKindOfQuantity("EC32Units", "KoqWithCustomFormat", nullptr, nullptr, "u:M", JsonValue(R"js(["MyFormat[u:M]"])js"), 0.1);
-                testDb.AssertKindOfQuantity("EC32Units", "KoqWithCustomUnit", nullptr, nullptr, "MySquareM", JsonValue(R"js(["f:DefaultRealU(4)[MySquareM]"])js"), 0.2);
-                testDb.AssertKindOfQuantity("EC32Units", "KoqWithCustomUnitAndFormat", nullptr, nullptr, "MySquareFt", JsonValue(R"js(["MyFormat[MySquareFt]"])js"), 0.3);
-
-                testDb.AssertUnitSystem("EC32Units", "MyMetric", "Metric", "Metric Units of measure");
-                testDb.AssertUnitSystem("EC32Units", "MyImperial", "Imperial", "Units of measure from the British Empire");
-                testDb.AssertUnitSystem("Units", "SI", nullptr, nullptr);
-                testDb.AssertUnitSystem("Units", "CONSTANT", nullptr, nullptr);
-
-                testDb.AssertPhenomenon("EC32Units", "MyArea", "Area", nullptr, "LENGTH*LENGTH");
-                testDb.AssertPhenomenon("Units", "AREA", "Area", nullptr, "LENGTH(2)");
-                testDb.AssertPhenomenon("Units", "TORQUE", "Torque", nullptr, "FORCE*LENGTH*ANGLE(-1)");
-                testDb.AssertPhenomenon("Units", "LUMINOSITY", "Luminosity", nullptr, "LUMINOSITY");
-
-                testDb.AssertUnit("EC32Units", "MySquareM", "Square Meter", nullptr, "M*M", 1.0, nullptr, nullptr, QualifiedName("EC32Units", "MyMetric"), QualifiedName("EC32Units", "MyArea"), false, QualifiedName());
-                testDb.AssertUnit("EC32Units", "MySquareFt", "Square Feet", nullptr, "Ft*Ft", 10.0, nullptr, 0.4, QualifiedName("EC32Units", "MyImperial"), QualifiedName("EC32Units", "MyArea"), false, QualifiedName());
-                testDb.AssertUnit("Units", "COULOMB", "C", nullptr, "A*S", nullptr, nullptr, nullptr, QualifiedName("Units", "SI"), QualifiedName("Units", "ELECTRIC_CHARGE"), false, QualifiedName());
-                testDb.AssertUnit("Units", "PI", "Pi", nullptr, "ONE", 3.1415926535897932384626433832795, nullptr, nullptr, QualifiedName(), QualifiedName("Units", "LENGTH_RATIO"), true, QualifiedName());
-                testDb.AssertUnit("Units", "QUARTER_PI", "Pi/4", nullptr, "PI", 1.0, 4.0, nullptr, QualifiedName(), QualifiedName("Units", "LENGTH_RATIO"), true, QualifiedName());
-                testDb.AssertUnit("Units", "MILLI", "milli", nullptr, "ONE", .001, nullptr, nullptr, QualifiedName(), QualifiedName("Units", "NUMBER"), true, QualifiedName());
-                testDb.AssertUnit("Units", "HORIZONTAL_PER_VERTICAL", nullptr, nullptr, nullptr, nullptr, nullptr, nullptr, QualifiedName("Units", "INTERNATIONAL"), QualifiedName("Units", "SLOPE"), false, QualifiedName("Units", "VERTICAL_PER_HORIZONTAL"));
-
-                testDb.AssertFormat("EC32Units", "MyFormat", "My Format", nullptr, JsonValue(R"json({"roundFactor":0.3, "type": "Fractional", "showSignOption": "OnlyNegative", "formatTraits": ["trailZeroes", "keepSingleZero"], "precision": 4, "decimalSeparator": ".", "thousandSeparator": ",", "uomSeparator": " "})json"), JsonValue());
-                testDb.AssertFormat("EC32Units", "MyFormatWithComposite", "My Format with composite", nullptr, JsonValue(R"json({"type": "Decimal", "formatTraits": ["keepSingleZero", "keepDecimalPoint", "showUnitLabel"], "precision": 2})json"),
-                                    JsonValue(R"json({"includeZero":true, "spacer":"-", "units": [{"name":"HR", "label":"hour"}, {"name":"MIN", "label":"min"}]})json"));
-                testDb.AssertFormat("Formats", "DefaultReal", "real", nullptr, JsonValue(R"json({"type": "Decimal", "formatTraits": ["keepSingleZero", "keepDecimalPoint"], "precision": 6})json"), JsonValue());
-                testDb.AssertFormat("Formats", "AmerFI", "FeetInches", nullptr, JsonValue(R"json({"type": "Fractional", "formatTraits": ["keepSingleZero", "keepDecimalPoint", "showUnitLabel"], "precision": 8, "uomSeparator":""})json"),
-                                    JsonValue(R"json({"includeZero":true, "spacer":"", "units": [{"name":"FT", "label":"'"}, {"name":"IN", "label":"\""}]})json"));
-                break;
-                }
-
-                case ProfileState::Age::Older:
-                {
-                TestECDb notUpgradedDb(testFile);
-                ASSERT_EQ(BE_SQLITE_OK, notUpgradedDb.Open()) << notUpgradedDb.GetDescription();
-                const bool isUpgradable = notUpgradedDb.GetDb().CheckProfileVersion().IsUpgradable();
-                notUpgradedDb.AssertProfileVersion();
-                notUpgradedDb.AssertLoadSchemas();
-
-                notUpgradedDb.AssertKindOfQuantity("EC32Units", "KoqWithCustomFormat", nullptr, nullptr, "u:M", JsonValue(R"js(["MyFormat[u:M]"])js"), 0.1);
-                notUpgradedDb.AssertKindOfQuantity("EC32Units", "KoqWithCustomUnit", nullptr, nullptr, "MySquareM", JsonValue(R"js(["f:DefaultRealU(4)[MySquareM]"])js"), 0.2);
-                notUpgradedDb.AssertKindOfQuantity("EC32Units", "KoqWithCustomUnitAndFormat", nullptr, nullptr, "MySquareFt", JsonValue(R"js(["MyFormat[MySquareFt]"])js"), 0.3);
-
-                notUpgradedDb.AssertUnitSystem("EC32Units", "MyMetric", "Metric", "Metric Units of measure");
-                notUpgradedDb.AssertUnitSystem("EC32Units", "MyImperial", "Imperial", "Units of measure from the British Empire");
-                notUpgradedDb.AssertUnitSystem("Units", "SI", nullptr, nullptr);
-                notUpgradedDb.AssertUnitSystem("Units", "CONSTANT", nullptr, nullptr);
-
-                notUpgradedDb.AssertPhenomenon("EC32Units", "MyArea", "Area", nullptr, "LENGTH*LENGTH");
-                notUpgradedDb.AssertPhenomenon("Units", "AREA", "Area", nullptr, "LENGTH(2)");
-                notUpgradedDb.AssertPhenomenon("Units", "TORQUE", "Torque", nullptr, "FORCE*LENGTH*ANGLE(-1)");
-                notUpgradedDb.AssertPhenomenon("Units", "LUMINOSITY", "Luminosity", nullptr, "LUMINOSITY");
-
-                notUpgradedDb.AssertUnit("EC32Units", "MySquareM", "Square Meter", nullptr, "M*M", 1.0, nullptr, nullptr, QualifiedName("EC32Units", "MyMetric"), QualifiedName("EC32Units", "MyArea"), false, QualifiedName());
-                notUpgradedDb.AssertUnit("EC32Units", "MySquareFt", "Square Feet", nullptr, "Ft*Ft", 10.0, nullptr, 0.4, QualifiedName("EC32Units", "MyImperial"), QualifiedName("EC32Units", "MyArea"), false, QualifiedName());
-                notUpgradedDb.AssertUnit("Units", "COULOMB", "C", nullptr, "A*S", nullptr, nullptr, nullptr, QualifiedName("Units", "SI"), QualifiedName("Units", "ELECTRIC_CHARGE"), false, QualifiedName());
-                notUpgradedDb.AssertUnit("Units", "PI", "Pi", nullptr, "ONE", 3.1415926535897932384626433832795, nullptr, nullptr, QualifiedName(), QualifiedName("Units", "LENGTH_RATIO"), true, QualifiedName());
-                notUpgradedDb.AssertUnit("Units", "QUARTER_PI", "Pi/4", nullptr, "PI", 1.0, 4.0, nullptr, QualifiedName(), QualifiedName("Units", "LENGTH_RATIO"), true, QualifiedName());
-                notUpgradedDb.AssertUnit("Units", "MILLI", "milli", nullptr, "ONE", .001, nullptr, nullptr, QualifiedName(), QualifiedName("Units", "NUMBER"), true, QualifiedName());
-                notUpgradedDb.AssertUnit("Units", "HORIZONTAL_PER_VERTICAL", nullptr, nullptr, nullptr, nullptr, nullptr, nullptr, QualifiedName("Units", "INTERNATIONAL"), QualifiedName("Units", "SLOPE"), false, QualifiedName("Units", "VERTICAL_PER_HORIZONTAL"));
-
-                notUpgradedDb.AssertFormat("EC32Units", "MyFormat", "My Format", nullptr, JsonValue(R"json({"roundFactor":0.3, "type": "Fractional", "showSignOption": "OnlyNegative", "formatTraits": ["trailZeroes", "keepSingleZero"], "precision": 4, "decimalSeparator": ".", "thousandSeparator": ",", "uomSeparator": " "})json"), JsonValue());
-                notUpgradedDb.AssertFormat("EC32Units", "MyFormatWithComposite", "My Format with composite", nullptr, JsonValue(R"json({"type": "Decimal", "formatTraits": ["keepSingleZero", "keepDecimalPoint", "showUnitLabel"], "precision": 2})json"),
-                                    JsonValue(R"json({"includeZero":true, "spacer":"-", "units": [{"name":"HR", "label":"hour"}, {"name":"MIN", "label":"min"}]})json"));
-                notUpgradedDb.AssertFormat("Formats", "DefaultReal", "real", nullptr, JsonValue(R"json({"type": "Decimal", "formatTraits": ["keepSingleZero", "keepDecimalPoint"], "precision": 6})json"), JsonValue());
-                notUpgradedDb.AssertFormat("Formats", "AmerFI", "FeetInches", nullptr, JsonValue(R"json({"type": "Fractional", "formatTraits": ["keepSingleZero", "keepDecimalPoint", "showUnitLabel"], "precision": 8, "uomSeparator":""})json"),
-                                    JsonValue(R"json({"includeZero":true, "spacer":"", "units": [{"name":"FT", "label":"'"}, {"name":"IN", "label":"\""}]})json"));
-
-                notUpgradedDb.Close();
-
-                TestECDb upgradedDb(testFile, ECDb::OpenParams(ECDb::OpenMode::ReadWrite, ECDb::ProfileUpgradeOptions::Upgrade));
-                if (!isUpgradable)
-                    {
-                    ASSERT_NE(BE_SQLITE_OK, upgradedDb.Open()) << upgradedDb.GetDescription();
-                    break;
-                    }
-
-                ASSERT_EQ(BE_SQLITE_OK, upgradedDb.Open()) << upgradedDb.GetDescription();
-                upgradedDb.AssertProfileVersion();
-                upgradedDb.AssertLoadSchemas();
-                upgradedDb.AssertKindOfQuantity("EC32Units", "KoqWithCustomFormat", nullptr, nullptr, "u:M", JsonValue(R"js(["MyFormat[u:M]"])js"), 0.1);
-                upgradedDb.AssertKindOfQuantity("EC32Units", "KoqWithCustomUnit", nullptr, nullptr, "MySquareM", JsonValue(R"js(["f:DefaultRealU(4)[MySquareM]"])js"), 0.2);
-                upgradedDb.AssertKindOfQuantity("EC32Units", "KoqWithCustomUnitAndFormat", nullptr, nullptr, "MySquareFt", JsonValue(R"js(["MyFormat[MySquareFt]"])js"), 0.3);
-
-                upgradedDb.AssertUnitSystem("EC32Units", "MyMetric", "Metric", "Metric Units of measure");
-                upgradedDb.AssertUnitSystem("EC32Units", "MyImperial", "Imperial", "Units of measure from the British Empire");
-                upgradedDb.AssertUnitSystem("Units", "SI", nullptr, nullptr);
-                upgradedDb.AssertUnitSystem("Units", "CONSTANT", nullptr, nullptr);
-
-                upgradedDb.AssertPhenomenon("EC32Units", "MyArea", "Area", nullptr, "LENGTH*LENGTH");
-                upgradedDb.AssertPhenomenon("Units", "AREA", "Area", nullptr, "LENGTH(2)");
-                upgradedDb.AssertPhenomenon("Units", "TORQUE", "Torque", nullptr, "FORCE*LENGTH*ANGLE(-1)");
-                upgradedDb.AssertPhenomenon("Units", "LUMINOSITY", "Luminosity", nullptr, "LUMINOSITY");
-
-                upgradedDb.AssertUnit("EC32Units", "MySquareM", "Square Meter", nullptr, "M*M", 1.0, nullptr, nullptr, QualifiedName("EC32Units", "MyMetric"), QualifiedName("EC32Units", "MyArea"), false, QualifiedName());
-                upgradedDb.AssertUnit("EC32Units", "MySquareFt", "Square Feet", nullptr, "Ft*Ft", 10.0, nullptr, 0.4, QualifiedName("EC32Units", "MyImperial"), QualifiedName("EC32Units", "MyArea"), false, QualifiedName());
-                upgradedDb.AssertUnit("Units", "COULOMB", "C", nullptr, "A*S", nullptr, nullptr, nullptr, QualifiedName("Units", "SI"), QualifiedName("Units", "ELECTRIC_CHARGE"), false, QualifiedName());
-                upgradedDb.AssertUnit("Units", "PI", "Pi", nullptr, "ONE", 3.1415926535897932384626433832795, nullptr, nullptr, QualifiedName(), QualifiedName("Units", "LENGTH_RATIO"), true, QualifiedName());
-                upgradedDb.AssertUnit("Units", "QUARTER_PI", "Pi/4", nullptr, "PI", 1.0, 4.0, nullptr, QualifiedName(), QualifiedName("Units", "LENGTH_RATIO"), true, QualifiedName());
-                upgradedDb.AssertUnit("Units", "MILLI", "milli", nullptr, "ONE", .001, nullptr, nullptr, QualifiedName(), QualifiedName("Units", "NUMBER"), true, QualifiedName());
-                upgradedDb.AssertUnit("Units", "HORIZONTAL_PER_VERTICAL", nullptr, nullptr, nullptr, nullptr, nullptr, nullptr, QualifiedName("Units", "INTERNATIONAL"), QualifiedName("Units", "SLOPE"), false, QualifiedName("Units", "VERTICAL_PER_HORIZONTAL"));
-
-                upgradedDb.AssertFormat("EC32Units", "MyFormat", "My Format", nullptr, JsonValue(R"json({"roundFactor":0.3, "type": "Fractional", "showSignOption": "OnlyNegative", "formatTraits": ["trailZeroes", "keepSingleZero"], "precision": 4, "decimalSeparator": ".", "thousandSeparator": ",", "uomSeparator": " "})json"), JsonValue());
-                upgradedDb.AssertFormat("EC32Units", "MyFormatWithComposite", "My Format with composite", nullptr, JsonValue(R"json({"type": "Decimal", "formatTraits": ["keepSingleZero", "keepDecimalPoint", "showUnitLabel"], "precision": 2})json"),
-                                           JsonValue(R"json({"includeZero":true, "spacer":"-", "units": [{"name":"HR", "label":"hour"}, {"name":"MIN", "label":"min"}]})json"));
-                upgradedDb.AssertFormat("Formats", "DefaultReal", "real", nullptr, JsonValue(R"json({"type": "Decimal", "formatTraits": ["keepSingleZero", "keepDecimalPoint"], "precision": 6})json"), JsonValue());
-                upgradedDb.AssertFormat("Formats", "AmerFI", "FeetInches", nullptr, JsonValue(R"json({"type": "Fractional", "formatTraits": ["keepSingleZero", "keepDecimalPoint", "showUnitLabel"], "precision": 8, "uomSeparator":""})json"),
-                                           JsonValue(R"json({"includeZero":true, "spacer":"", "units": [{"name":"FT", "label":"'"}, {"name":"IN", "label":"\""}]})json"));
-
-                break;
-                }
-                default:
-                    FAIL() << "Unhandled ProfileState::Age enum value | " << testFile.ToString();
-                    break;
-=======
-        for (std::unique_ptr<TestECDb> testDbPtr : TestECDb::GetPermutationsFor(testFile))
-            {
-            TestECDb& testDb = *testDbPtr;
-            ASSERT_EQ(BE_SQLITE_OK, testDb.Open()) << testDb.GetDescription();
-
-            testDb.AssertProfileVersion();
-            testDb.AssertLoadSchemas();
-
-            testDb.AssertKindOfQuantity("EC32Units", "KoqWithCustomFormat", nullptr, nullptr, "u:M", JsonValue(R"js(["MyFormat[u:M]"])js"), 0.1);
-            testDb.AssertKindOfQuantity("EC32Units", "KoqWithCustomUnit", nullptr, nullptr, "MySquareM", JsonValue(R"js(["f:DefaultRealU(4)[MySquareM]"])js"), 0.2);
-            testDb.AssertKindOfQuantity("EC32Units", "KoqWithCustomUnitAndFormat", nullptr, nullptr, "MySquareFt", JsonValue(R"js(["MyFormat[MySquareFt]"])js"), 0.3);
-
-            testDb.AssertUnitSystem("EC32Units", "MyMetric", "Metric", "Metric Units of measure");
-            testDb.AssertUnitSystem("EC32Units", "MyImperial", "Imperial", "Units of measure from the British Empire");
-            testDb.AssertUnitSystem("Units", "SI", nullptr, nullptr);
-            testDb.AssertUnitSystem("Units", "CONSTANT", nullptr, nullptr);
-
-            testDb.AssertPhenomenon("EC32Units", "MyArea", "Area", nullptr, "LENGTH*LENGTH");
-            testDb.AssertPhenomenon("Units", "AREA", "Area", nullptr, "LENGTH(2)");
-            testDb.AssertPhenomenon("Units", "TORQUE", "Torque", nullptr, "FORCE*LENGTH*ANGLE(-1)");
-            testDb.AssertPhenomenon("Units", "LUMINOSITY", "Luminosity", nullptr, "LUMINOSITY");
-
-            testDb.AssertUnit("EC32Units", "MySquareM", "Square Meter", nullptr, "M*M", 1.0, nullptr, nullptr, QualifiedName("EC32Units", "MyMetric"), QualifiedName("EC32Units", "MyArea"), false, QualifiedName());
-            testDb.AssertUnit("EC32Units", "MySquareFt", "Square Feet", nullptr, "Ft*Ft", 10.0, nullptr, 0.4, QualifiedName("EC32Units", "MyImperial"), QualifiedName("EC32Units", "MyArea"), false, QualifiedName());
-            testDb.AssertUnit("Units", "COULOMB", "C", nullptr, "A*S", nullptr, nullptr, nullptr, QualifiedName("Units", "SI"), QualifiedName("Units", "ELECTRIC_CHARGE"), false, QualifiedName());
-            testDb.AssertUnit("Units", "PI", "Pi", nullptr, "ONE", 3.1415926535897932384626433832795, nullptr, nullptr, QualifiedName(), QualifiedName("Units", "LENGTH_RATIO"), true, QualifiedName());
-            testDb.AssertUnit("Units", "QUARTER_PI", "Pi/4", nullptr, "PI", 1.0, 4.0, nullptr, QualifiedName(), QualifiedName("Units", "LENGTH_RATIO"), true, QualifiedName());
-            testDb.AssertUnit("Units", "MILLI", "milli", nullptr, "ONE", .001, nullptr, nullptr, QualifiedName(), QualifiedName("Units", "NUMBER"), true, QualifiedName());
-            testDb.AssertUnit("Units", "HORIZONTAL_PER_VERTICAL", nullptr, nullptr, nullptr, nullptr, nullptr, nullptr, QualifiedName("Units", "INTERNATIONAL"), QualifiedName("Units", "SLOPE"), false, QualifiedName("Units", "VERTICAL_PER_HORIZONTAL"));
-
-            testDb.AssertFormat("EC32Units", "MyFormat", "My Format", nullptr, JsonValue(R"json({"roundFactor":0.3, "type": "Fractional", "showSignOption": "OnlyNegative", "formatTraits": ["trailZeroes", "keepSingleZero"], "precision": 4, "decimalSeparator": ".", "thousandSeparator": ",", "uomSeparator": " "})json"), JsonValue());
-            testDb.AssertFormat("EC32Units", "MyFormatWithComposite", "My Format with composite", nullptr, JsonValue(R"json({"type": "Decimal", "formatTraits": ["keepSingleZero", "keepDecimalPoint", "showUnitLabel"], "precision": 2})json"),
-                                JsonValue(R"json({"includeZero":true, "spacer":"-", "units": [{"name":"HR", "label":"hour"}, {"name":"MIN", "label":"min"}]})json"));
-            testDb.AssertFormat("Formats", "DefaultReal", "real", nullptr, JsonValue(R"json({"type": "Decimal", "formatTraits": ["keepSingleZero", "keepDecimalPoint"], "precision": 6})json"), JsonValue());
-            testDb.AssertFormat("Formats", "AmerFI", "FeetInches", nullptr, JsonValue(R"json({"type": "Fractional", "formatTraits": ["keepSingleZero", "keepDecimalPoint", "showUnitLabel"], "precision": 8, "uomSeparator":""})json"),
-                                JsonValue(R"json({"includeZero":true, "spacer":"", "units": [{"name":"FT", "label":"'"}, {"name":"IN", "label":"\""}]})json"));
->>>>>>> 721a7a86
-            }
-        }
-    }
+/*--------------------------------------------------------------------------------------+
+|
+|  $Source: Tests/DgnProject/Compatibility/ECDbCompatibilityTests.cpp $
+|
+|  $Copyright: (c) 2018 Bentley Systems, Incorporated. All rights reserved. $
+|
++--------------------------------------------------------------------------------------*/
+#include "CompatibilityTestFixture.h"
+#include "Profiles.h"
+#include "TestECDbCreators.h"
+#include "TestHelper.h"
+
+USING_NAMESPACE_BENTLEY_EC
+
+//======================================================================================
+// @bsiclass                                               Krischan.Eberle      06/2018
+//======================================================================================
+struct ECDbCompatibilityTestFixture : CompatibilityTestFixture
+    {
+    protected:
+        void SetUp() override { ASSERT_EQ(SUCCESS, TestECDbCreation::Run()); }
+    };
+
+//---------------------------------------------------------------------------------------
+// @bsimethod                                  Krischan.Eberle                      06/18
+//+---------------+---------------+---------------+---------------+---------------+------
+TEST_F(ECDbCompatibilityTestFixture, BuiltinSchemaVersions)
+    {
+    for (TestFile const& testFile : ECDbProfile::Get().GetAllVersionsOfTestFile(TESTECDB_EMPTY))
+        {
+        for (std::unique_ptr<TestECDb> testDbPtr : TestECDb::GetPermutationsFor(testFile))
+            {
+            TestECDb& testDb = *testDbPtr;
+            ASSERT_EQ(BE_SQLITE_OK, testDb.Open()) << testDb.GetDescription();
+            testDb.AssertProfileVersion();
+            testDb.AssertLoadSchemas();
+
+            switch (testDb.GetState())
+                {
+                    case TestDb::State::Older:
+                    {
+                    EXPECT_EQ(5, testDb.GetSchemaCount()) << testDb.GetDescription();
+
+                    //ECDb built-in schema versions
+                    EXPECT_EQ(SchemaVersion(2, 0, 0), testDb.GetSchemaVersion("ECDbFileInfo")) << testDb.GetDescription();
+                    EXPECT_EQ((int) ECVersion::V3_1, (int) testDb.GetECVersion("ECDbFileInfo")) << testDb.GetDescription();
+                    EXPECT_EQ(BeVersion(), testDb.GetOriginalECXmlVersion("ECDbFileInfo")) << testDb.GetDescription();
+                    EXPECT_EQ(JsonValue(R"js({"classcount":4, "enumcount": 1})js"), testDb.GetSchemaItemCounts("ECDbFileInfo")) << testDb.GetDescription();
+                    EXPECT_EQ(SchemaVersion(2, 0, 0), testDb.GetSchemaVersion("ECDbMap")) << testDb.GetDescription();
+                    EXPECT_EQ((int) ECVersion::V3_1, (int) testDb.GetECVersion("ECDbMap")) << testDb.GetDescription();
+                    EXPECT_EQ(BeVersion(), testDb.GetOriginalECXmlVersion("ECDbMap")) << testDb.GetDescription();
+                    EXPECT_EQ(JsonValue(R"js({"classcount":9})js"), testDb.GetSchemaItemCounts("ECDbMap")) << testDb.GetDescription();
+                    EXPECT_EQ(SchemaVersion(4, 0, 0), testDb.GetSchemaVersion("ECDbMeta")) << testDb.GetDescription();
+                    EXPECT_EQ((int) ECVersion::V3_1, (int) testDb.GetECVersion("ECDbMeta")) << testDb.GetDescription();
+                    EXPECT_EQ(BeVersion(), testDb.GetOriginalECXmlVersion("ECDbMeta")) << testDb.GetDescription();
+                    EXPECT_EQ(JsonValue(R"js({"classcount":24, "enumcount": 8})js"), testDb.GetSchemaItemCounts("ECDbMeta")) << testDb.GetDescription();
+                    EXPECT_EQ(SchemaVersion(5, 0, 0), testDb.GetSchemaVersion("ECDbSystem")) << testDb.GetDescription();
+                    EXPECT_EQ((int) ECVersion::V3_1, (int) testDb.GetECVersion("ECDbSystem")) << testDb.GetDescription();
+                    EXPECT_EQ(BeVersion(), testDb.GetOriginalECXmlVersion("ECDbSystem")) << testDb.GetDescription();
+                    EXPECT_EQ(JsonValue(R"js({"classcount":4})js"), testDb.GetSchemaItemCounts("ECDbSystem")) << testDb.GetDescription();
+
+                    //Standard schema versions
+                    EXPECT_EQ(SchemaVersion(1, 0, 0), testDb.GetSchemaVersion("CoreCustomAttributes")) << testDb.GetDescription();
+                    EXPECT_EQ((int) ECVersion::V3_1, (int) testDb.GetECVersion("CoreCustomAttributes")) << testDb.GetDescription();
+                    EXPECT_EQ(BeVersion(), testDb.GetOriginalECXmlVersion("CoreCustomAttributes")) << testDb.GetDescription();
+                    EXPECT_EQ(JsonValue(R"js({"classcount":14, "enumcount": 2})js"), testDb.GetSchemaItemCounts("CoreCustomAttributes")) << testDb.GetDescription();
+                    break;
+                    }
+                    case TestDb::State::Upgraded:
+                    {
+                    EXPECT_EQ(5, testDb.GetSchemaCount()) << testDb.GetDescription();
+
+                    //ECDb built-in schema versions
+                    EXPECT_EQ(SchemaVersion(2, 0, 1), testDb.GetSchemaVersion("ECDbFileInfo")) << testDb.GetDescription();
+                    EXPECT_EQ((int) ECVersion::V3_2, (int) testDb.GetECVersion("ECDbFileInfo")) << testDb.GetDescription();
+                    EXPECT_EQ(BeVersion(3, 2), testDb.GetOriginalECXmlVersion("ECDbFileInfo")) << "Schema has enums which were upgraded to EC32 format, therefore original XML version was set to 3.2 | " << testDb.GetDescription();
+                    EXPECT_EQ(JsonValue(R"js({"classcount":4, "enumcount": 1})js"), testDb.GetSchemaItemCounts("ECDbFileInfo")) << testDb.GetDescription();
+                    EXPECT_EQ(SchemaVersion(2, 0, 0), testDb.GetSchemaVersion("ECDbMap")) << testDb.GetDescription();
+                    EXPECT_EQ((int) ECVersion::V3_2, (int) testDb.GetECVersion("ECDbMap")) << testDb.GetDescription();
+                    EXPECT_EQ(BeVersion(), testDb.GetOriginalECXmlVersion("ECDbMap")) << "Schema has no enums, so was not upgraded to EC32, so no original ECXML persisted yet | " << testDb.GetDescription();
+                    EXPECT_EQ(JsonValue(R"js({"classcount":9})js"), testDb.GetSchemaItemCounts("ECDbMap")) << testDb.GetDescription();
+                    EXPECT_EQ(SchemaVersion(4, 0, 1), testDb.GetSchemaVersion("ECDbMeta")) << testDb.GetDescription();
+                    EXPECT_EQ((int) ECVersion::V3_2, (int) testDb.GetECVersion("ECDbMeta")) << testDb.GetDescription();
+                    EXPECT_EQ(BeVersion(3, 2), testDb.GetOriginalECXmlVersion("ECDbMeta")) << "Schema has enums which were upgraded to EC32 format, therefore original XML version was set to 3.2 | " << testDb.GetDescription();
+                    EXPECT_EQ(JsonValue(R"js({"classcount":38, "enumcount": 9})js"), testDb.GetSchemaItemCounts("ECDbMeta")) << testDb.GetDescription();
+                    EXPECT_EQ(SchemaVersion(5, 0, 1), testDb.GetSchemaVersion("ECDbSystem")) << testDb.GetDescription();
+                    EXPECT_EQ((int) ECVersion::V3_2, (int) testDb.GetECVersion("ECDbSystem")) << testDb.GetDescription();
+                    EXPECT_EQ(BeVersion(), testDb.GetOriginalECXmlVersion("ECDbSystem")) << "Schema has no enums, so was not upgraded to EC32, so no original ECXML persisted yet | " << testDb.GetDescription();
+                    EXPECT_EQ(JsonValue(R"js({"classcount":4})js"), testDb.GetSchemaItemCounts("ECDbSystem")) << testDb.GetDescription();
+
+                    //Standard schema versions
+                    EXPECT_EQ(SchemaVersion(1, 0, 0), testDb.GetSchemaVersion("CoreCustomAttributes")) << testDb.GetDescription();
+                    EXPECT_EQ((int) ECVersion::V3_2, (int) testDb.GetECVersion("CoreCustomAttributes")) << testDb.GetDescription();
+                    EXPECT_EQ(BeVersion(), testDb.GetOriginalECXmlVersion("CoreCustomAttributes")) << "Schema has no enums, so was not upgraded to EC32, so no original ECXML persisted yet | " << testDb.GetDescription();
+                    EXPECT_EQ(JsonValue(R"js({"classcount":14, "enumcount": 2})js"), testDb.GetSchemaItemCounts("CoreCustomAttributes")) << testDb.GetDescription();
+                    break;
+                    }
+                    case TestDb::State::UpToDate:
+                    {
+                    EXPECT_EQ(5, testDb.GetSchemaCount()) << testDb.GetDescription();
+                    //ECDb built-in schema versions
+                    EXPECT_EQ(SchemaVersion(2, 0, 1), testDb.GetSchemaVersion("ECDbFileInfo")) << testDb.GetDescription();
+                    EXPECT_EQ((int) ECVersion::V3_2, (int) testDb.GetECVersion("ECDbFileInfo")) << testDb.GetDescription();
+                    EXPECT_EQ(BeVersion(3, 2), testDb.GetOriginalECXmlVersion("ECDbFileInfo")) << testDb.GetDescription();
+                    EXPECT_EQ(JsonValue(R"js({"classcount":4, "enumcount": 1})js"), testDb.GetSchemaItemCounts("ECDbFileInfo")) << testDb.GetDescription();
+                    EXPECT_EQ(SchemaVersion(2, 0, 0), testDb.GetSchemaVersion("ECDbMap")) << testDb.GetDescription();
+                    EXPECT_EQ((int) ECVersion::V3_2, (int) testDb.GetECVersion("ECDbMap")) << testDb.GetDescription();
+                    EXPECT_EQ(BeVersion(3, 2), testDb.GetOriginalECXmlVersion("ECDbMap")) << testDb.GetDescription();
+                    EXPECT_EQ(JsonValue(R"js({"classcount":9})js"), testDb.GetSchemaItemCounts("ECDbMap")) << testDb.GetDescription();
+                    EXPECT_EQ(SchemaVersion(4, 0, 1), testDb.GetSchemaVersion("ECDbMeta")) << testDb.GetDescription();
+                    EXPECT_EQ((int) ECVersion::V3_2, (int) testDb.GetECVersion("ECDbMeta")) << testDb.GetDescription();
+                    EXPECT_EQ(BeVersion(3, 2), testDb.GetOriginalECXmlVersion("ECDbMeta")) << testDb.GetDescription();
+                    EXPECT_EQ(JsonValue(R"js({"classcount":38, "enumcount": 9})js"), testDb.GetSchemaItemCounts("ECDbMeta")) << testDb.GetDescription();
+                    EXPECT_EQ(SchemaVersion(5, 0, 1), testDb.GetSchemaVersion("ECDbSystem")) << testDb.GetDescription();
+                    EXPECT_EQ((int) ECVersion::V3_2, (int) testDb.GetECVersion("ECDbSystem")) << testDb.GetDescription();
+                    EXPECT_EQ(BeVersion(3, 2), testDb.GetOriginalECXmlVersion("ECDbSystem")) << testDb.GetDescription();
+                    EXPECT_EQ(JsonValue(R"js({"classcount":4})js"), testDb.GetSchemaItemCounts("ECDbSystem")) << testDb.GetDescription();
+
+                    //Standard schema versions
+                    EXPECT_EQ(SchemaVersion(1, 0, 0), testDb.GetSchemaVersion("CoreCustomAttributes")) << testDb.GetDescription();
+                    EXPECT_EQ((int) ECVersion::V3_2, (int) testDb.GetECVersion("CoreCustomAttributes")) << testDb.GetDescription();
+                    EXPECT_EQ(BeVersion(3, 2), testDb.GetOriginalECXmlVersion("CoreCustomAttributes")) << testDb.GetDescription();
+                    EXPECT_EQ(JsonValue(R"js({"classcount":14, "enumcount": 2})js"), testDb.GetSchemaItemCounts("CoreCustomAttributes")) << testDb.GetDescription();
+                    break;
+                    }
+
+                    case TestDb::State::Newer:
+                    {
+                    EXPECT_LE(5, testDb.GetSchemaCount()) << testDb.GetDescription();
+
+                    //ECDb built-in schema versions
+                    EXPECT_LE(SchemaVersion(2, 0, 1), testDb.GetSchemaVersion("ECDbFileInfo")) << testDb.GetDescription();
+                    EXPECT_LE((int) ECVersion::V3_2, (int) testDb.GetECVersion("ECDbFileInfo")) << testDb.GetDescription();
+                    EXPECT_LE(BeVersion(3, 2), testDb.GetOriginalECXmlVersion("ECDbFileInfo")) << testDb.GetDescription();
+                    EXPECT_LE(SchemaVersion(2, 0, 0), testDb.GetSchemaVersion("ECDbMap")) << testDb.GetDescription();
+                    EXPECT_LE((int) ECVersion::V3_2, (int) testDb.GetECVersion("ECDbMap")) << testDb.GetDescription();
+                    EXPECT_LE(BeVersion(3, 2), testDb.GetOriginalECXmlVersion("ECDbMap")) << testDb.GetDescription();
+                    EXPECT_LE(SchemaVersion(4, 0, 1), testDb.GetSchemaVersion("ECDbMeta")) << testDb.GetDescription();
+                    EXPECT_LE((int) ECVersion::V3_2, (int) testDb.GetECVersion("ECDbMeta")) << testDb.GetDescription();
+                    EXPECT_LE(BeVersion(3, 2), testDb.GetOriginalECXmlVersion("ECDbMeta")) << testDb.GetDescription();
+                    EXPECT_LT(SchemaVersion(5, 0, 1), testDb.GetSchemaVersion("ECDbSystem")) << testDb.GetDescription();
+                    EXPECT_LE((int) ECVersion::V3_2, (int) testDb.GetECVersion("ECDbSystem")) << testDb.GetDescription();
+                    EXPECT_LE(BeVersion(3, 2), testDb.GetOriginalECXmlVersion("ECDbSystem")) << testDb.GetDescription();
+                    //Standard schema versions
+                    EXPECT_LE(SchemaVersion(1, 0, 0), testDb.GetSchemaVersion("CoreCustomAttributes")) << testDb.GetDescription();
+                    EXPECT_LE((int) ECVersion::V3_2, (int) testDb.GetECVersion("CoreCustomAttributes")) << testDb.GetDescription();
+                    EXPECT_LE(BeVersion(3, 2), testDb.GetOriginalECXmlVersion("CoreCustomAttributes")) << testDb.GetDescription();
+                    break;
+                    }
+                    default:
+                        FAIL() << "Unhandled TestDb::State enum value | " << testDb.GetDescription();
+                        break;
+                }
+            }
+        }
+    }
+
+//---------------------------------------------------------------------------------------
+// @bsimethod                                  Krischan.Eberle                      06/18
+//+---------------+---------------+---------------+---------------+---------------+------
+TEST_F(ECDbCompatibilityTestFixture, PreEC32Enums)
+    {
+    for (TestFile const& testFile : ECDbProfile::Get().GetAllVersionsOfTestFile(TESTECDB_PREEC32ENUMS))
+        {
+        for (std::unique_ptr<TestECDb> testDbPtr : TestECDb::GetPermutationsFor(testFile))
+            {
+            TestECDb& testDb = *testDbPtr;
+            ASSERT_EQ(BE_SQLITE_OK, testDb.Open()) << testDb.GetDescription();
+            testDb.AssertProfileVersion();
+            testDb.AssertLoadSchemas();
+
+            switch (testDb.GetState())
+                {
+                    case TestDb::State::Older:
+                    {
+                    testDb.AssertEnum("CoreCustomAttributes", "DateTimeKind", nullptr, nullptr, PRIMITIVETYPE_String, true,
+                    {{"Unspecified", ECValue("Unspecified"), nullptr},
+                    {"Utc", ECValue("Utc"), nullptr},
+                    {"Local", ECValue("Local"), nullptr}});
+
+                    testDb.AssertEnum("ECDbMeta", "ECClassModifier", nullptr, nullptr, PRIMITIVETYPE_Integer, true,
+                    {{"ECClassModifier0", ECValue(0), "None"},
+                    {"ECClassModifier1", ECValue(1), "Abstract"},
+                    {"ECClassModifier2", ECValue(2), "Sealed"}});
+
+                    testDb.AssertEnum("PreEC32Enums", "IntEnum_EnumeratorsWithoutDisplayLabel", "Int Enumeration with enumerators without display label", "Int Enumeration with enumerators without display label", PRIMITIVETYPE_Integer, true,
+                    {{"IntEnum_EnumeratorsWithoutDisplayLabel0", ECValue(0), nullptr},
+                    {"IntEnum_EnumeratorsWithoutDisplayLabel1", ECValue(1), nullptr},
+                    {"IntEnum_EnumeratorsWithoutDisplayLabel2", ECValue(2), nullptr}});
+
+                    testDb.AssertEnum("PreEC32Enums", "StringEnum_EnumeratorsWithDisplayLabel", "String Enumeration with enumerators with display label", nullptr, PRIMITIVETYPE_String, false,
+                    {{"On", ECValue("On"), "Turned On"},
+                    {"Off", ECValue("Off"), "Turned Off"}});
+                    break;
+                    }
+
+                    default:
+                    {
+                    testDb.AssertEnum("CoreCustomAttributes", "DateTimeKind", nullptr, nullptr, PRIMITIVETYPE_String, true,
+                    {{"Unspecified", ECValue("Unspecified"), nullptr},
+                    {"Utc", ECValue("Utc"), nullptr},
+                    {"Local", ECValue("Local"), nullptr}});
+
+                    testDb.AssertEnum("ECDbMeta", "ECClassModifier", nullptr, nullptr, PRIMITIVETYPE_Integer, true,
+                    {{"None", ECValue(0), "None"},
+                    {"Abstract", ECValue(1), "Abstract"},
+                    {"Sealed", ECValue(2), "Sealed"}});
+
+                    testDb.AssertEnum("PreEC32Enums", "IntEnum_EnumeratorsWithoutDisplayLabel", "Int Enumeration with enumerators without display label", "Int Enumeration with enumerators without display label", PRIMITIVETYPE_Integer, true,
+                    {{"IntEnum_EnumeratorsWithoutDisplayLabel0", ECValue(0), nullptr},
+                    {"IntEnum_EnumeratorsWithoutDisplayLabel1", ECValue(1), nullptr},
+                    {"IntEnum_EnumeratorsWithoutDisplayLabel2", ECValue(2), nullptr}});
+
+                    testDb.AssertEnum("PreEC32Enums", "StringEnum_EnumeratorsWithDisplayLabel", "String Enumeration with enumerators with display label", nullptr, PRIMITIVETYPE_String, false,
+                    {{"On", ECValue("On"), "Turned On"},
+                    {"Off", ECValue("Off"), "Turned Off"}});
+                    break;
+                    }
+                }
+            }
+        }
+    }
+
+//---------------------------------------------------------------------------------------
+// @bsimethod                                  Krischan.Eberle                      06/18
+//+---------------+---------------+---------------+---------------+---------------+------
+TEST_F(ECDbCompatibilityTestFixture, EC32Enums)
+    {
+    for (TestFile const& testFile : ECDbProfile::Get().GetAllVersionsOfTestFile(TESTECDB_EC32ENUMS))
+        {
+        for (std::unique_ptr<TestECDb> testDbPtr : TestECDb::GetPermutationsFor(testFile))
+            {
+            TestECDb& testDb = *testDbPtr;
+            ASSERT_EQ(BE_SQLITE_OK, testDb.Open()) << testDb.GetDescription();
+            testDb.AssertProfileVersion();
+            testDb.AssertLoadSchemas();
+
+            testDb.AssertEnum("CoreCustomAttributes", "DateTimeKind", nullptr, nullptr, PRIMITIVETYPE_String, true,
+            {{"Unspecified", ECValue("Unspecified"), nullptr},
+            {"Utc", ECValue("Utc"), nullptr},
+            {"Local", ECValue("Local"), nullptr}});
+
+            testDb.AssertEnum("ECDbMeta", "ECClassModifier", nullptr, nullptr, PRIMITIVETYPE_Integer, true,
+            {{"None", ECValue(0), "None"},
+            {"Abstract", ECValue(1), "Abstract"},
+            {"Sealed", ECValue(2), "Sealed"}});
+
+            testDb.AssertEnum("EC32Enums", "IntEnum_EnumeratorsWithoutDisplayLabel", "Int Enumeration with enumerators without display label", "Int Enumeration with enumerators without display label", PRIMITIVETYPE_Integer, true,
+            {{"Unknown", ECValue(0), nullptr},
+            {"On", ECValue(1), nullptr},
+            {"Off", ECValue(2), nullptr}});
+
+            testDb.AssertEnum("EC32Enums", "StringEnum_EnumeratorsWithDisplayLabel", "String Enumeration with enumerators with display label", nullptr, PRIMITIVETYPE_String, false,
+            {{"On", ECValue("On"), "Turned On"},
+            {"Off", ECValue("Off"), "Turned Off"}});
+            }
+        }
+    }
+
+//---------------------------------------------------------------------------------------
+// @bsimethod                                  Krischan.Eberle                      06/18
+//+---------------+---------------+---------------+---------------+---------------+------
+TEST_F(ECDbCompatibilityTestFixture, PreEC32KindOfQuantities)
+    {
+    for (TestFile const& testFile : ECDbProfile::Get().GetAllVersionsOfTestFile(TESTECDB_PREEC32KOQS))
+        {
+        for (std::unique_ptr<TestECDb> testDbPtr : TestECDb::GetPermutationsFor(testFile))
+            {
+            TestECDb& testDb = *testDbPtr;
+            ASSERT_EQ(BE_SQLITE_OK, testDb.Open()) << testDb.GetDescription();
+            testDb.AssertProfileVersion();
+            testDb.AssertLoadSchemas();
+
+            testDb.AssertKindOfQuantity("PreEC32Koqs", "ANGLE", "Angle", nullptr, "u:RAD", JsonValue(R"json(["f:DefaultRealU(2)[u:ARC_DEG]", "f:AngleDMS"])json"), 0.0001);
+            testDb.AssertKindOfQuantity("PreEC32Koqs", "POWER", "Power", nullptr, "u:W", JsonValue(R"json(["f:DefaultRealU(4)[u:W]", "f:DefaultRealU(4)[u:KW]", "f:DefaultRealU(4)[u:MEGAW]", "f:DefaultRealU(4)[u:BTU_PER_HR]", "f:DefaultRealU(4)[u:KILOBTU_PER_HR]", "f:DefaultRealU(4)[u:HP]"])json"), 0.001);
+            testDb.AssertKindOfQuantity("PreEC32Koqs", "LIQUID_VOLUME", "Liquid Volume", nullptr, "u:CUB_M", JsonValue(R"json(["f:DefaultRealU(4)[u:LITRE]", "f:DefaultRealU(4)[u:GALLON]"])json"), 0.0001);
+            testDb.AssertKindOfQuantity("PreEC32Koqs", "TestKoq_NoPresUnit", nullptr, nullptr, "u:W_PER_M_K", JsonValue(), 0.4);
+            testDb.AssertKindOfQuantity("PreEC32Koqs", "TestKoq_PersUnitWithFormat_NoPresUnit", nullptr, nullptr, "u:W_PER_M_K", JsonValue(R"json(["f:DefaultReal[u:W_PER_M_K]"])json"), 0.5);
+            testDb.AssertKindOfQuantity("PreEC32Koqs", "TestKoq_PersUnitWithFormatWithUnit_NoPresUnit", nullptr, nullptr, "u:FT", JsonValue(R"json(["f:AmerFI"])json"), 0.6);
+            }
+        }
+    }
+
+//---------------------------------------------------------------------------------------
+// @bsimethod                                  Krischan.Eberle                      06/18
+//+---------------+---------------+---------------+---------------+---------------+------
+TEST_F(ECDbCompatibilityTestFixture, EC32KindOfQuantities)
+    {
+    for (TestFile const& testFile : ECDbProfile::Get().GetAllVersionsOfTestFile(TESTECDB_EC32KOQS))
+        {
+        for (std::unique_ptr<TestECDb> testDbPtr : TestECDb::GetPermutationsFor(testFile))
+            {
+            TestECDb& testDb = *testDbPtr;
+            ASSERT_EQ(BE_SQLITE_OK, testDb.Open()) << testDb.GetDescription();
+            testDb.AssertProfileVersion();
+            testDb.AssertLoadSchemas();
+
+            testDb.AssertKindOfQuantity("EC32Koqs", "TestKoq_PresFormatWithMandatoryComposite", "My first test KOQ", nullptr, "u:CM", JsonValue(R"js(["f:DefaultRealU(4)[u:M]"])js"), 0.1);
+            testDb.AssertKindOfQuantity("EC32Koqs", "TestKoq_PresFormatWithOptionalComposite", nullptr, "My second test KOQ", "u:CM", JsonValue(R"js(["f:AmerFI[u:FT|feet][u:IN|inches]"])js"), 0.2);
+            testDb.AssertKindOfQuantity("EC32Koqs", "TestKoq_PresFormatWithoutComposite", nullptr, nullptr, "u:CM", JsonValue(R"js(["f:AmerFI"])js"), 0.3);
+            testDb.AssertKindOfQuantity("EC32Koqs", "TestKoq_NoPresFormat", nullptr, nullptr, "u:KG", JsonValue(), 0.4);
+            }
+        }
+    }
+
+//---------------------------------------------------------------------------------------
+// @bsimethod                                  Krischan.Eberle                      06/18
+//+---------------+---------------+---------------+---------------+---------------+------
+TEST_F(ECDbCompatibilityTestFixture, EC32Units)
+    {
+    for (TestFile const& testFile : ECDbProfile::Get().GetAllVersionsOfTestFile(TESTECDB_EC32UNITS))
+        {
+        for (std::unique_ptr<TestECDb> testDbPtr : TestECDb::GetPermutationsFor(testFile))
+            {
+            TestECDb& testDb = *testDbPtr;
+            ASSERT_EQ(BE_SQLITE_OK, testDb.Open()) << testDb.GetDescription();
+            testDb.AssertProfileVersion();
+            testDb.AssertLoadSchemas();
+
+            testDb.AssertKindOfQuantity("EC32Units", "KoqWithCustomFormat", nullptr, nullptr, "u:M", JsonValue(R"js(["MyFormat[u:M]"])js"), 0.1);
+            testDb.AssertKindOfQuantity("EC32Units", "KoqWithCustomUnit", nullptr, nullptr, "MySquareM", JsonValue(R"js(["f:DefaultRealU(4)[MySquareM]"])js"), 0.2);
+            testDb.AssertKindOfQuantity("EC32Units", "KoqWithCustomUnitAndFormat", nullptr, nullptr, "MySquareFt", JsonValue(R"js(["MyFormat[MySquareFt]"])js"), 0.3);
+
+            testDb.AssertUnitSystem("EC32Units", "MyMetric", "Metric", "Metric Units of measure");
+            testDb.AssertUnitSystem("EC32Units", "MyImperial", "Imperial", "Units of measure from the British Empire");
+            testDb.AssertUnitSystem("Units", "SI", nullptr, nullptr);
+            testDb.AssertUnitSystem("Units", "CONSTANT", nullptr, nullptr);
+
+            testDb.AssertPhenomenon("EC32Units", "MyArea", "Area", nullptr, "LENGTH*LENGTH");
+            testDb.AssertPhenomenon("Units", "AREA", "Area", nullptr, "LENGTH(2)");
+            testDb.AssertPhenomenon("Units", "TORQUE", "Torque", nullptr, "FORCE*LENGTH*ANGLE(-1)");
+            testDb.AssertPhenomenon("Units", "LUMINOSITY", "Luminosity", nullptr, "LUMINOSITY");
+
+            testDb.AssertUnit("EC32Units", "MySquareM", "Square Meter", nullptr, "M*M", 1.0, nullptr, nullptr, QualifiedName("EC32Units", "MyMetric"), QualifiedName("EC32Units", "MyArea"), false, QualifiedName());
+            testDb.AssertUnit("EC32Units", "MySquareFt", "Square Feet", nullptr, "Ft*Ft", 10.0, nullptr, 0.4, QualifiedName("EC32Units", "MyImperial"), QualifiedName("EC32Units", "MyArea"), false, QualifiedName());
+            testDb.AssertUnit("Units", "COULOMB", "C", nullptr, "A*S", nullptr, nullptr, nullptr, QualifiedName("Units", "SI"), QualifiedName("Units", "ELECTRIC_CHARGE"), false, QualifiedName());
+            testDb.AssertUnit("Units", "PI", "Pi", nullptr, "ONE", 3.1415926535897932384626433832795, nullptr, nullptr, QualifiedName(), QualifiedName("Units", "LENGTH_RATIO"), true, QualifiedName());
+            testDb.AssertUnit("Units", "QUARTER_PI", "Pi/4", nullptr, "PI", 1.0, 4.0, nullptr, QualifiedName(), QualifiedName("Units", "LENGTH_RATIO"), true, QualifiedName());
+            testDb.AssertUnit("Units", "MILLI", "milli", nullptr, "ONE", .001, nullptr, nullptr, QualifiedName(), QualifiedName("Units", "NUMBER"), true, QualifiedName());
+            testDb.AssertUnit("Units", "HORIZONTAL_PER_VERTICAL", nullptr, nullptr, nullptr, nullptr, nullptr, nullptr, QualifiedName("Units", "INTERNATIONAL"), QualifiedName("Units", "SLOPE"), false, QualifiedName("Units", "VERTICAL_PER_HORIZONTAL"));
+
+            testDb.AssertFormat("EC32Units", "MyFormat", "My Format", nullptr, JsonValue(R"json({"roundFactor":0.3, "type": "Fractional", "showSignOption": "OnlyNegative", "formatTraits": ["trailZeroes", "keepSingleZero"], "precision": 4, "decimalSeparator": ".", "thousandSeparator": ",", "uomSeparator": " "})json"), JsonValue());
+            testDb.AssertFormat("EC32Units", "MyFormatWithComposite", "My Format with composite", nullptr, JsonValue(R"json({"type": "Decimal", "formatTraits": ["keepSingleZero", "keepDecimalPoint", "showUnitLabel"], "precision": 2})json"),
+                                JsonValue(R"json({"includeZero":true, "spacer":"-", "units": [{"name":"HR", "label":"hour"}, {"name":"MIN", "label":"min"}]})json"));
+            testDb.AssertFormat("Formats", "DefaultReal", "real", nullptr, JsonValue(R"json({"type": "Decimal", "formatTraits": ["keepSingleZero", "keepDecimalPoint"], "precision": 6})json"), JsonValue());
+            testDb.AssertFormat("Formats", "AmerFI", "FeetInches", nullptr, JsonValue(R"json({"type": "Fractional", "formatTraits": ["keepSingleZero", "keepDecimalPoint", "showUnitLabel"], "precision": 8, "uomSeparator":""})json"),
+                                JsonValue(R"json({"includeZero":true, "spacer":"", "units": [{"name":"FT", "label":"'"}, {"name":"IN", "label":"\""}]})json"));
+            }
+        }
+    }