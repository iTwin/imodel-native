/*--------------------------------------------------------------------------------------+
|
|  $Source: Tests/DgnProject/Compatibility/TestDb.cpp $
|
|  $Copyright: (c) 2018 Bentley Systems, Incorporated. All rights reserved. $
|
+--------------------------------------------------------------------------------------*/
#pragma once

#include "TestDb.h"

USING_NAMESPACE_BENTLEY_EC

//---------------------------------------------------------------------------------------
// @bsimethod                                     Krischan.Eberle                    07/18
//+---------------+---------------+---------------+---------------+---------------+------
//static
bool TestDb::VersionSupportsFeature(ProfileVersion const& ecdbVersion, ECDbFeature feature)
    {
    switch (feature)
        {
            case ECDbFeature::PersistedECVersions:
            case ECDbFeature::NamedEnumerators:
            case ECDbFeature::UnitsAndFormats:
                return ecdbVersion >= ProfileVersion(4, 0, 0, 2);

            default:
                BeAssert(false && "Unhandled ECDbFeature enum value");
                return false;
        }
    }

//---------------------------------------------------------------------------------------
// @bsimethod                                     Krischan.Eberle                    07/18
//+---------------+---------------+---------------+---------------+---------------+------
ProfileVersion TestDb::GetECDbInitialVersion() const
    {
    ProfileVersion version(0, 0, 0, 0);
    Utf8String versionStr;
    if (BE_SQLITE_ROW != GetDb().QueryProperty(versionStr, PropertySpec("InitialSchemaVersion", "ec_Db")))
        return version;

    version.FromJson(versionStr.c_str());
    return version;
    }

//---------------------------------------------------------------------------------------
// @bsimethod                                     Krischan.Eberle                    06/18
//+---------------+---------------+---------------+---------------+---------------+------
JsonValue TestDb::ExecuteECSqlSelect(Utf8CP ecsql) const
    {
    ECSqlStatement stmt;
    if (ECSqlStatus::Success != stmt.Prepare(GetDb(), ecsql))
        return JsonValue();

    JsonValue val(Json::arrayValue);
    JsonECSqlSelectAdapter adapter(stmt, JsonECSqlSelectAdapter::FormatOptions(JsonECSqlSelectAdapter::MemberNameCasing::KeepOriginal, ECJsonInt64Format::AsNumber));
    while (BE_SQLITE_ROW == stmt.Step())
        {
        Json::Value row;
        if (SUCCESS != adapter.GetRow(row))
            return JsonValue();

        val.m_value.append(row);
        }

    return val;
    }

//---------------------------------------------------------------------------------------
// @bsimethod                                     Krischan.Eberle                    06/18
//+---------------+---------------+---------------+---------------+---------------+------
SchemaVersion TestDb::GetSchemaVersion(Utf8CP schemaName) const
    {
    ECSqlStatement stmt;
    if (ECSqlStatus::Success != stmt.Prepare(GetDb(), "SELECT VersionMajor,VersionWrite,VersionMinor FROM meta.ECSchemaDef WHERE Name=?") ||
        ECSqlStatus::Success != stmt.BindText(1, schemaName, IECSqlBinder::MakeCopy::No) || stmt.Step() != BE_SQLITE_ROW)
        {
        return SchemaVersion();
        }

    SchemaVersion version((uint16_t) stmt.GetValueInt(0), (uint16_t) stmt.GetValueInt(1), (uint16_t) stmt.GetValueInt(2));

    //verify that version is the same if fetched via ECObjects
    ECSchemaCP schema = GetDb().Schemas().GetSchema(schemaName, false);
    EXPECT_TRUE(schema != nullptr) << schemaName << " | " << GetDescription();
    EXPECT_EQ(version, SchemaVersion(*schema)) << "Version of " << schemaName << " retrieved from ECObjects differs from when retrieved with ECSQL" << " | " << GetDescription();
    return version;
    }

//---------------------------------------------------------------------------------------
// @bsimethod                                     Krischan.Eberle                    06/18
//+---------------+---------------+---------------+---------------+---------------+------
BeVersion TestDb::GetOriginalECXmlVersion(Utf8CP schemaName) const
    {
    if (SupportsFeature(ECDbFeature::PersistedECVersions))
        {
        JsonValue rows = ExecuteECSqlSelect(Utf8PrintfString("SELECT OriginalECXmlVersionMajor major, OriginalECXmlVersionMinor minor FROM meta.ECSchemaDef WHERE Name='%s'", schemaName).c_str());
        if (!rows.m_value.isArray() || rows.m_value.size() != 1)
            return BeVersion();

        JsonValueCR versionJson = rows.m_value[0];
        if (!versionJson.isMember("major"))
            return BeVersion();

        const BeVersion originalXmlVersion = versionJson.isMember("minor") ? BeVersion(versionJson["major"].asInt(), versionJson["minor"].asInt()) : BeVersion(versionJson["major"].asInt(), 0);

        //verify that version is the same if fetched via ECObjects
        ECSchemaCP schema = GetDb().Schemas().GetSchema(schemaName, false);
        EXPECT_TRUE(schema != nullptr) << schemaName << " | " << GetDescription();
        EXPECT_EQ((int) originalXmlVersion.GetMajor(), (int) schema->GetOriginalECXmlVersionMajor()) << "Original ECXml Major Version of " << schemaName << " retrieved from ECObjects differs from when retrieved with ECSQL" << " | " << GetDescription();
        EXPECT_EQ((int) originalXmlVersion.GetMinor(), (int) schema->GetOriginalECXmlVersionMinor()) << "Original ECXml Minor Version of " << schemaName << " retrieved from ECObjects differs from when retrieved with ECSQL" << " | " << GetDescription();
        return originalXmlVersion;
        }

    //if not persisted, return an empty version
    return BeVersion();
    }

//---------------------------------------------------------------------------------------
// @bsimethod                                     Krischan.Eberle                    06/18
//+---------------+---------------+---------------+---------------+---------------+------
int TestDb::GetSchemaCount() const
    {
    JsonValue rows = ExecuteECSqlSelect("SELECT count(*) cnt FROM meta.ECSchemaDef");
    if (!rows.m_value.isArray() || rows.m_value.size() != 1 || !rows.m_value[0].isMember("cnt"))
        return -1;

    return rows.m_value[0]["cnt"].asInt();
    }

//---------------------------------------------------------------------------------------
// @bsimethod                                     Krischan.Eberle                    06/18
//+---------------+---------------+---------------+---------------+---------------+------
JsonValue TestDb::GetSchemaItemCounts(Utf8CP schemaName) const
    {
    JsonValue counts(Json::objectValue);
    JsonValue classCount = ExecuteECSqlSelect(Utf8PrintfString("SELECT count(*) cnt FROM meta.ECClassDef i JOIN meta.ECSchemaDef s ON i.Schema.Id=s.ECInstanceId WHERE s.Name='%s'", schemaName).c_str());
    if (classCount.m_value.size() != 1)
        return JsonValue();

    int count = classCount.m_value[0]["cnt"].asInt();
    if (count != 0)
        counts.m_value["classcount"] = count;

    JsonValue enumCount = ExecuteECSqlSelect(Utf8PrintfString("SELECT count(*) cnt FROM meta.ECEnumerationDef i JOIN meta.ECSchemaDef s ON i.Schema.Id=s.ECInstanceId WHERE s.Name='%s'", schemaName).c_str());
    if (enumCount.m_value.size() != 1)
        return JsonValue();

    count = enumCount.m_value[0]["cnt"].asInt();
    if (count != 0)
        counts.m_value["enumcount"] = count;

    JsonValue koqCount = ExecuteECSqlSelect(Utf8PrintfString("SELECT count(*) cnt FROM meta.KindOfQuantityDef i JOIN meta.ECSchemaDef s ON i.Schema.Id=s.ECInstanceId WHERE s.Name='%s'", schemaName).c_str());
    if (koqCount.m_value.size() != 1)
        return JsonValue();

    count = koqCount.m_value[0]["cnt"].asInt();
    if (count != 0)
        counts.m_value["koqcount"] = count;

    JsonValue catCount = ExecuteECSqlSelect(Utf8PrintfString("SELECT count(*) cnt FROM meta.PropertyCategoryDef i JOIN meta.ECSchemaDef s ON i.Schema.Id=s.ECInstanceId WHERE s.Name='%s'", schemaName).c_str());
    if (catCount.m_value.size() != 1)
        return JsonValue();

    count = catCount.m_value[0]["cnt"].asInt();
    if (count != 0)
        counts.m_value["propertycategorycount"] = count;

    if (SupportsFeature(ECDbFeature::UnitsAndFormats))
        {
        JsonValue unitCount = ExecuteECSqlSelect(Utf8PrintfString("SELECT count(*) cnt FROM meta.UnitDef i JOIN meta.ECSchemaDef s ON i.Schema.Id=s.ECInstanceId WHERE s.Name='%s'", schemaName).c_str());
        if (unitCount.m_value.size() != 1)
            return JsonValue();

        count = unitCount.m_value[0]["cnt"].asInt();
        if (count != 0)
            counts.m_value["unitcount"] = count;

        JsonValue formatCount = ExecuteECSqlSelect(Utf8PrintfString("SELECT count(*) cnt FROM meta.FormatDef i JOIN meta.ECSchemaDef s ON i.Schema.Id=s.ECInstanceId WHERE s.Name='%s'", schemaName).c_str());
        if (formatCount.m_value.size() != 1)
            return JsonValue();

        count = formatCount.m_value[0]["cnt"].asInt();
        if (count != 0)
            counts.m_value["formatcount"] = count;

        JsonValue unitSystemCount = ExecuteECSqlSelect(Utf8PrintfString("SELECT count(*) cnt FROM meta.UnitSystemDef i JOIN meta.ECSchemaDef s ON i.Schema.Id=s.ECInstanceId WHERE s.Name='%s'", schemaName).c_str());
        if (unitSystemCount.m_value.size() != 1)
            return JsonValue();

        count = unitSystemCount.m_value[0]["cnt"].asInt();
        if (count != 0)
            counts.m_value["unitsystemcount"] = count;

        JsonValue phenCount = ExecuteECSqlSelect(Utf8PrintfString("SELECT count(*) cnt FROM meta.PhenomenonDef i JOIN meta.ECSchemaDef s ON i.Schema.Id=s.ECInstanceId WHERE s.Name='%s'", schemaName).c_str());
        if (phenCount.m_value.size() != 1)
            return JsonValue();

        count = phenCount.m_value[0]["cnt"].asInt();
        if (count != 0)
            counts.m_value["phenomenoncount"] = count;
        }

    return counts;
    }

//---------------------------------------------------------------------------------------
// @bsimethod                                     Krischan.Eberle                    08/18
//+---------------+---------------+---------------+---------------+---------------+------
<<<<<<< HEAD
void TestDb::AssertEnum(Utf8CP schemaName, Utf8CP enumName, Utf8CP expectedDisplayLabel, Utf8CP expectedDescription, ECN::PrimitiveType expectedType, bool expectedIsStrict, std::vector<std::tuple<Utf8CP, ECValue, Utf8CP>> const& expectedEnumerators) const
=======
void TestDb::AssertEnum(ECEnumerationCR ecEnum, Utf8CP schemaName, Utf8CP enumName, Utf8CP expectedDisplayLabel, Utf8CP expectedDescription, ECN::PrimitiveType expectedType, bool expectedIsStrict, std::vector<std::pair<ECN::ECValue, Utf8CP>> const& expectedEnumerators) const
>>>>>>> 533df275
    {
    Utf8String assertMessage(ecEnum.GetFullName());
    assertMessage.append(" | ").append(GetDescription());

    EXPECT_EQ((int) expectedType, (int) ecEnum.GetType()) << assertMessage;
    EXPECT_EQ(expectedIsStrict, ecEnum.GetIsStrict()) << assertMessage;
    EXPECT_EQ(expectedDisplayLabel != nullptr, ecEnum.GetIsDisplayLabelDefined()) << assertMessage;
    if (expectedDisplayLabel != nullptr)
        EXPECT_STREQ(expectedDisplayLabel, ecEnum.GetDisplayLabel().c_str()) << assertMessage;

    if (expectedDescription != nullptr)
        EXPECT_STREQ(expectedDescription, ecEnum.GetDescription().c_str()) << assertMessage;
    else
        EXPECT_TRUE(ecEnum.GetDescription().empty()) << assertMessage;

    EXPECT_EQ(expectedEnumerators.size(), ecEnum.GetEnumeratorCount()) << assertMessage;

    size_t i = 0;
    for (ECEnumeratorCP enumerator : ecEnum.GetEnumerators())
        {
        std::tuple<Utf8CP, ECValue, Utf8CP> const& expectedEnumValue = expectedEnumerators[i];
        Utf8CP expectedName = std::get<0>(expectedEnumValue);
        ECValueCR expectedValue = std::get<1>(expectedEnumValue);
        Utf8CP expectedDisplayLabel = std::get<2>(expectedEnumValue);

        EXPECT_STREQ(expectedName, enumerator->GetName().c_str()) << assertMessage << " Enumerator: " << i;

        if (expectedDisplayLabel == nullptr)
            EXPECT_FALSE(enumerator->GetIsDisplayLabelDefined()) << assertMessage << " Enumerator: " << i;
        else
            EXPECT_STREQ(expectedDisplayLabel, enumerator->GetInvariantDisplayLabel().c_str()) << assertMessage << " Enumerator: " << i;

        if (expectedType == ECN::PRIMITIVETYPE_Integer)
            {
            ASSERT_TRUE(expectedValue.IsInteger()) << assertMessage << " Enumerator: " << i;
            EXPECT_EQ(expectedValue.GetInteger(), enumerator->GetInteger()) << assertMessage << " Enumerator: " << i;
            }
        else
            {
            ASSERT_TRUE(expectedValue.IsString()) << assertMessage << " Enumerator: " << i;
            EXPECT_STREQ(expectedValue.GetUtf8CP(), enumerator->GetString().c_str()) << assertMessage << " Enumerator: " << i;
            }

        i++;
        }
    }

//---------------------------------------------------------------------------------------
// @bsimethod                                     Krischan.Eberle                    06/18
//+---------------+---------------+---------------+---------------+---------------+------
void TestDb::AssertEnum(Utf8CP schemaName, Utf8CP enumName, Utf8CP expectedDisplayLabel, Utf8CP expectedDescription, ECN::PrimitiveType expectedType, bool expectedIsStrict, std::vector<std::pair<ECN::ECValue, Utf8CP>> const& expectedEnumerators) const
    {
    Utf8String assertMessage(schemaName);
    assertMessage.append(".").append(enumName).append(" | ").append(GetDescription());

    // 1) Via schema manager
    ECEnumerationCP ecEnum = GetDb().Schemas().GetEnumeration(schemaName, enumName);
    ASSERT_TRUE(ecEnum != nullptr) << assertMessage;
    AssertEnum(*ecEnum, schemaName, enumName, expectedDisplayLabel, expectedDescription, expectedType, expectedIsStrict, expectedEnumerators);

    // if the file has EC3.2 enums, don't run the ECSQL verification as the persisted enumerator json differs from the expected
    if (SupportsFeature(ECDbFeature::NamedEnumerators))
        return;

    // 2) Via ECSQL
    ECSqlStatement stmt;
    ASSERT_EQ(ECSqlStatus::Success, stmt.Prepare(GetDb(), "SELECT e.ECInstanceId,e.DisplayLabel,e.Description,e.IsStrict,e.Type,e.EnumValues FROM meta.ECEnumerationDef e JOIN meta.ECSchemaDef s ON e.Schema.Id=s.ECInstanceId WHERE s.Name=? AND e.Name=?")) << assertMessage;
    ASSERT_EQ(ECSqlStatus::Success, stmt.BindText(1, schemaName, IECSqlBinder::MakeCopy::No)) << stmt.GetECSql() << " | " << assertMessage;
    ASSERT_EQ(ECSqlStatus::Success, stmt.BindText(2, enumName, IECSqlBinder::MakeCopy::No)) << stmt.GetECSql() << " | " << assertMessage;
    ASSERT_EQ(BE_SQLITE_ROW, stmt.Step()) << stmt.GetECSql() << " | " << assertMessage;

    EXPECT_EQ(ecEnum->GetId(), stmt.GetValueId<ECEnumerationId>(0)) << stmt.GetECSql() << " | " << assertMessage;
    if (expectedDisplayLabel != nullptr)
        EXPECT_STREQ(expectedDisplayLabel, stmt.GetValueText(1)) << stmt.GetECSql() << " | " << assertMessage;
    else
        EXPECT_TRUE(stmt.IsValueNull(1)) << stmt.GetECSql() << " | " << assertMessage;

    if (expectedDescription != nullptr)
        EXPECT_STREQ(expectedDescription, stmt.GetValueText(2)) << stmt.GetECSql() << " | " << assertMessage;
    else
        EXPECT_TRUE(stmt.IsValueNull(2)) << stmt.GetECSql() << " | " << assertMessage;

    EXPECT_EQ(expectedIsStrict, stmt.GetValueBoolean(3)) << stmt.GetECSql() << " | " << assertMessage;
    EXPECT_EQ((int) expectedType, stmt.GetValueInt(4)) << stmt.GetECSql() << " | " << assertMessage;

    IECSqlValue const& enumValues = stmt.GetValue(5);
    ASSERT_EQ((int) expectedEnumerators.size(), enumValues.GetArrayLength()) << stmt.GetECSql() << " | " << assertMessage;
    int i = 0;
    for (IECSqlValue const& enumValue : enumValues.GetArrayIterable())
        {
        std::tuple<Utf8CP, ECValue, Utf8CP> const& expectedEnumValue = expectedEnumerators[i];
        Utf8CP expectedName = std::get<0>(expectedEnumValue);
        ECValueCR expectedValue = std::get<1>(expectedEnumValue);
        Utf8CP expectedDisplayLabel = std::get<2>(expectedEnumValue);

        if (GetDb().GetECDbProfileVersion() >= ProfileVersion(4, 0, 0, 2))
            {
            //enumerator names were added in 4.0.0.2
            EXPECT_STREQ(expectedName, enumValue["Name"].GetText()) << assertMessage << " Enumerator: " << i;
            }

        if (expectedDisplayLabel == nullptr)
            EXPECT_TRUE(enumValue["DisplayLabel"].IsNull()) << assertMessage << " Enumerator: " << i;
        else
            EXPECT_STREQ(expectedDisplayLabel, enumValue["DisplayLabel"].GetText()) << assertMessage << " Enumerator: " << i;

        if (expectedType == PRIMITIVETYPE_Integer)
            {
            EXPECT_TRUE(enumValue["StringValue"].IsNull()) << assertMessage << " Enumerator: " << i;
            ASSERT_TRUE(expectedValue.IsInteger()) << assertMessage << " Enumerator: " << i;
            EXPECT_EQ(expectedValue.GetInteger(), enumValue["IntValue"].GetInt()) << assertMessage << " Enumerator: " << i;
            }
        else
            {
            EXPECT_TRUE(enumValue["IntValue"].IsNull()) << assertMessage << " Enumerator: " << i;
            ASSERT_TRUE(expectedValue.IsString()) << assertMessage << " Enumerator: " << i;
            EXPECT_STREQ(expectedValue.GetUtf8CP(), enumValue["StringValue"].GetText()) << assertMessage << " Enumerator: " << i;
            }
        i++;
        }
    }

//---------------------------------------------------------------------------------------
// @bsimethod                                     Krischan.Eberle                    08/18
//+---------------+---------------+---------------+---------------+---------------+------
<<<<<<< HEAD
void TestDb::AssertKindOfQuantity(Utf8CP schemaName, Utf8CP koqName, Utf8CP expectedDisplayLabel, Utf8CP expectedDescription, Utf8CP expectedPersistenceUnit, JsonValue const& expectedPresentationFormats, double expectedRelError) const
=======
void TestDb::AssertKindOfQuantity(KindOfQuantityCR koq, Utf8CP expectedSchemaName, Utf8CP expectedKoqName, Utf8CP expectedDisplayLabel, Utf8CP expectedDescription, Utf8CP expectedPersistenceUnit, JsonValue const& expectedPresentationUnits, double expectedRelError) const
>>>>>>> 533df275
    {
    Utf8String assertMessage(koq.GetFullName());
    assertMessage.append(" | ").append(GetDescription());

    EXPECT_STREQ(expectedSchemaName, koq.GetSchema().GetName().c_str()) << assertMessage;
    EXPECT_STREQ(expectedKoqName, koq.GetName().c_str()) << assertMessage;

    EXPECT_EQ(expectedDisplayLabel != nullptr, koq.GetIsDisplayLabelDefined()) << assertMessage;
    if (expectedDisplayLabel != nullptr)
        EXPECT_STREQ(expectedDisplayLabel, koq.GetInvariantDisplayLabel().c_str()) << assertMessage;

    if (expectedDescription != nullptr)
        EXPECT_STREQ(expectedDescription, koq.GetDescription().c_str()) << assertMessage;
    else
        EXPECT_TRUE(koq.GetDescription().empty()) << assertMessage;

<<<<<<< HEAD
    EXPECT_STREQ(expectedPersistenceUnit, koq->GetPersistenceUnit()->GetQualifiedName(koq->GetSchema()).c_str()) << assertMessage;
    if (expectedPresentationFormats.m_value.isNull() || expectedPresentationFormats.m_value.empty())
        EXPECT_TRUE(koq->GetPresentationFormats().empty()) << assertMessage;
    else
        {
        ASSERT_EQ((int) koq->GetPresentationFormats().size(), (int) expectedPresentationFormats.m_value.size()) << assertMessage;
        size_t i = 0;
        for (NamedFormat const& presFormat : koq->GetPresentationFormats())
            {
            EXPECT_STREQ(expectedPresentationFormats.m_value[(Json::ArrayIndex) i].asCString(), presFormat.GetQualifiedFormatString(koq->GetSchema()).c_str()) << "Presentation Format #" << i << " | " << assertMessage;
            i++;
            }
        }
=======
    EXPECT_STREQ(expectedPersistenceUnit, koq.GetPersistenceUnit().ToText(false).c_str()) << assertMessage;
    if (expectedPresentationUnits.m_value.isNull() || expectedPresentationUnits.m_value.empty())
        EXPECT_TRUE(koq.GetPresentationUnitList().empty()) << assertMessage;
    else
        EXPECT_EQ(expectedPresentationUnits, JsonValue(koq.GetPresentationsJson(false))) << assertMessage;

    EXPECT_DOUBLE_EQ(expectedRelError, koq.GetRelativeError()) << assertMessage;
    }

//---------------------------------------------------------------------------------------
// @bsimethod                                     Krischan.Eberle                    06/18
//+---------------+---------------+---------------+---------------+---------------+------
void TestDb::AssertKindOfQuantity(Utf8CP schemaName, Utf8CP koqName, Utf8CP expectedDisplayLabel, Utf8CP expectedDescription, Utf8CP expectedPersistenceUnit, JsonValue const& expectedPresentationUnits, double expectedRelError) const
    {
    Utf8String assertMessage(schemaName);
    assertMessage.append(".").append(koqName).append(" | ").append(GetDescription());

    // 1) Via schema manager
    KindOfQuantityCP koq = GetDb().Schemas().GetKindOfQuantity(schemaName, koqName);
    ASSERT_TRUE(koq != nullptr) << assertMessage;
>>>>>>> 533df275

    AssertKindOfQuantity(*koq, schemaName, koqName, expectedDisplayLabel, expectedDescription, expectedPersistenceUnit, expectedPresentationUnits, expectedRelError);

    //If the file wasn't upgraded yet, the persisted KOQs differ from the expected. They only get upgraded
    //in memory on the fly. So don't run the ECSQL based KOQ verification in that case
    if (!SupportsFeature(ECDbFeature::UnitsAndFormats))
        return;

    // 2) Via ECSQL
    ECSqlStatement stmt;
    ASSERT_EQ(ECSqlStatus::Success, stmt.Prepare(GetDb(), "SELECT koq.ECInstanceId,koq.DisplayLabel,koq.Description,koq.PersistenceUnit,koq.PresentationUnits,koq.RelativeError FROM meta.KindOfQuantityDef koq JOIN meta.ECSchemaDef s ON koq.Schema.Id=s.ECInstanceId WHERE s.Name=? AND koq.Name=?")) << assertMessage;
    ASSERT_EQ(ECSqlStatus::Success, stmt.BindText(1, schemaName, IECSqlBinder::MakeCopy::No)) << stmt.GetECSql() << " | " << assertMessage;
    ASSERT_EQ(ECSqlStatus::Success, stmt.BindText(2, koqName, IECSqlBinder::MakeCopy::No)) << stmt.GetECSql() << " | " << assertMessage;
    ASSERT_EQ(BE_SQLITE_ROW, stmt.Step()) << stmt.GetECSql() << " | " << assertMessage;

    EXPECT_EQ(koq->GetId(), stmt.GetValueId<ECN::KindOfQuantityId>(0)) << stmt.GetECSql() << " | " << assertMessage;
    if (expectedDisplayLabel != nullptr)
        EXPECT_STREQ(expectedDisplayLabel, stmt.GetValueText(1)) << stmt.GetECSql() << " | " << assertMessage;
    else
        EXPECT_TRUE(stmt.IsValueNull(1)) << stmt.GetECSql() << " | " << assertMessage;

    if (expectedDescription != nullptr)
        EXPECT_STREQ(expectedDescription, stmt.GetValueText(2)) << stmt.GetECSql() << " | " << assertMessage;
    else
        EXPECT_TRUE(stmt.IsValueNull(2)) << stmt.GetECSql() << " | " << assertMessage;

    // persisted persistence unit may differ from expected if it was persisted pre EC3.2, so don't verify that via plain ECSQL

    if (expectedPresentationFormats.m_value.isNull() || expectedPresentationFormats.m_value.empty())
        EXPECT_TRUE(stmt.IsValueNull(4)) << stmt.GetECSql() << " | " << assertMessage;
    else
        {
        IECSqlValue const& presUnitsVal = stmt.GetValue(4);
        EXPECT_EQ((int) expectedPresentationFormats.m_value.size(), presUnitsVal.GetArrayLength()) << stmt.GetECSql() << " | " << assertMessage;
        // persisted presentation format may differ from expected if it was persisted pre EC3.2, so don't verify that via plain ECSQL
        }

    EXPECT_DOUBLE_EQ(expectedRelError, stmt.GetValueDouble(5)) << stmt.GetECSql() << " | " << assertMessage;
    }

//---------------------------------------------------------------------------------------
// @bsimethod                                     Krischan.Eberle                    06/18
//+---------------+---------------+---------------+---------------+---------------+------
void TestDb::AssertUnit(Utf8CP schemaName, Utf8CP unitName, Utf8CP expectedDisplayLabel, Utf8CP expectedDescription, Utf8CP expectedDefinition, 
                            Nullable<double> expectedNumerator, Nullable<double> expectedDenominator, Nullable<double> expectedOffset, 
                            QualifiedName const& expectedUnitSystem, QualifiedName const& expectedPhenomenon, bool expectedIsConstant, QualifiedName const& expectedInvertingUnit) const
    {
    if (!SupportsFeature(ECDbFeature::UnitsAndFormats))
        return;

    Utf8String assertMessage(schemaName);
    assertMessage.append(".").append(unitName).append(" | ").append(GetDescription());

    // 1) Via schema manager
    ECUnitCP unit = GetDb().Schemas().GetUnit(schemaName, unitName);
    ASSERT_TRUE(unit != nullptr) << assertMessage;

    EXPECT_EQ(expectedDisplayLabel != nullptr, unit->GetIsDisplayLabelDefined()) << assertMessage;
    if (expectedDisplayLabel != nullptr)
        EXPECT_STREQ(expectedDisplayLabel, unit->GetInvariantDisplayLabel().c_str()) << assertMessage;

    if (expectedDescription != nullptr)
        EXPECT_STREQ(expectedDescription, unit->GetDescription().c_str()) << assertMessage;
    else
        EXPECT_TRUE(unit->GetDescription().empty()) << assertMessage;

    if (Utf8String::IsNullOrEmpty(expectedDefinition))
        EXPECT_FALSE(unit->HasDefinition()) << assertMessage;
    else
        EXPECT_STREQ(expectedDefinition, unit->GetDefinition().c_str()) << assertMessage;

    if (expectedNumerator == nullptr)
        EXPECT_FALSE(unit->HasNumerator()) << assertMessage;
    else
        EXPECT_DOUBLE_EQ(expectedNumerator.Value(), unit->GetNumerator()) << assertMessage;

    if (expectedDenominator == nullptr)
        EXPECT_FALSE(unit->HasDenominator()) << assertMessage;
    else
        EXPECT_DOUBLE_EQ(expectedDenominator.Value(), unit->GetDenominator()) << assertMessage;

    if (expectedOffset == nullptr)
        EXPECT_FALSE(unit->HasOffset()) << assertMessage;
    else
        EXPECT_DOUBLE_EQ(expectedOffset.Value(), unit->GetOffset()) << assertMessage;

    if (!expectedUnitSystem.IsValid())
        EXPECT_FALSE(unit->HasUnitSystem()) << assertMessage;
    else
        {
        EXPECT_STREQ(expectedUnitSystem.GetName().c_str(), unit->GetUnitSystem()->GetName().c_str()) << assertMessage;
        EXPECT_STREQ(expectedUnitSystem.GetSchemaName().c_str(), unit->GetUnitSystem()->GetSchema().GetName().c_str()) << assertMessage;
        }

    EXPECT_STREQ(expectedPhenomenon.GetName().c_str(), unit->GetPhenomenon()->GetName().c_str()) << assertMessage;
    EXPECT_STREQ(expectedPhenomenon.GetSchemaName().c_str(), unit->GetPhenomenon()->GetSchema().GetName().c_str()) << assertMessage;

    EXPECT_EQ(expectedIsConstant, unit->IsConstant()) << assertMessage;

    if (!expectedInvertingUnit.IsValid())
        EXPECT_FALSE(unit->IsInvertedUnit()) << assertMessage;
    else
        {
        EXPECT_STREQ(expectedInvertingUnit.GetName().c_str(), unit->GetInvertingUnit()->GetName().c_str()) << assertMessage;
        EXPECT_STREQ(expectedInvertingUnit.GetSchemaName().c_str(), unit->GetInvertingUnit()->GetSchema().GetName().c_str()) << assertMessage;
        }

    // 2) Via ECSQL
    ECSqlStatement stmt;
    ASSERT_EQ(ECSqlStatus::Success, stmt.Prepare(GetDb(), "SELECT u.ECInstanceId,u.DisplayLabel,u.Description,u.Definition,u.Numerator,u.Denominator,u.[Offset],u.UnitSystem.Id,u.Phenomenon.Id,u.IsConstant,u.InvertingUnit.Id FROM meta.UnitDef u JOIN meta.ECSchemaDef s ON u.Schema.Id=s.ECInstanceId WHERE s.Name=? AND u.Name=?")) << assertMessage;
    ASSERT_EQ(ECSqlStatus::Success, stmt.BindText(1, schemaName, IECSqlBinder::MakeCopy::No)) << stmt.GetECSql() << " | " << assertMessage;
    ASSERT_EQ(ECSqlStatus::Success, stmt.BindText(2, unitName, IECSqlBinder::MakeCopy::No)) << stmt.GetECSql() << " | " << assertMessage;
    ASSERT_EQ(BE_SQLITE_ROW, stmt.Step()) << stmt.GetECSql() << " | " << assertMessage;

    EXPECT_EQ(unit->GetId(), stmt.GetValueId<ECN::UnitId>(0)) << stmt.GetECSql() << " | " << assertMessage;
    if (expectedDisplayLabel != nullptr)
        EXPECT_STREQ(expectedDisplayLabel, stmt.GetValueText(1)) << stmt.GetECSql() << " | " << assertMessage;
    else
        EXPECT_TRUE(stmt.IsValueNull(1)) << stmt.GetECSql() << " | " << assertMessage;

    if (expectedDescription != nullptr)
        EXPECT_STREQ(expectedDescription, stmt.GetValueText(2)) << stmt.GetECSql() << " | " << assertMessage;
    else
        EXPECT_TRUE(stmt.IsValueNull(2)) << stmt.GetECSql() << " | " << assertMessage;

    if (Utf8String::IsNullOrEmpty(expectedDefinition))
        EXPECT_TRUE(stmt.IsValueNull(3)) << stmt.GetECSql() << " | " << assertMessage;
    else
        EXPECT_STREQ(expectedDefinition, stmt.GetValueText(3)) << stmt.GetECSql() << " | " << assertMessage;

    if (expectedNumerator.IsNull())
        EXPECT_TRUE(stmt.IsValueNull(4)) << stmt.GetECSql() << " | " << assertMessage;
    else
        EXPECT_DOUBLE_EQ(expectedNumerator.Value(), stmt.GetValueDouble(4)) << stmt.GetECSql() << " | " << assertMessage;

    if (expectedDenominator.IsNull())
        EXPECT_TRUE(stmt.IsValueNull(5)) << stmt.GetECSql() << " | " << assertMessage;
    else
        EXPECT_DOUBLE_EQ(expectedDenominator.Value(), stmt.GetValueDouble(5)) << stmt.GetECSql() << " | " << assertMessage;

    if (expectedOffset.IsNull())
        EXPECT_TRUE(stmt.IsValueNull(6)) << stmt.GetECSql() << " | " << assertMessage;
    else
        EXPECT_DOUBLE_EQ(expectedOffset.Value(), stmt.GetValueDouble(6)) << stmt.GetECSql() << " | " << assertMessage;

    if (!expectedUnitSystem.IsValid())
        EXPECT_TRUE(stmt.IsValueNull(7)) << stmt.GetECSql() << " | " << assertMessage;
    else
        {
        UnitSystemId actualUnitSystemId = stmt.GetValueId<UnitSystemId>(7);
        EXPECT_EQ(JsonValue(Utf8PrintfString("[{\"schema\":\"%s\", \"unitsystem\":\"%s\"}]", expectedUnitSystem.GetSchemaName().c_str(), expectedUnitSystem.GetName().c_str())), ExecuteECSqlSelect(Utf8PrintfString("SELECT s.Name schema, us.Name unitsystem FROM meta.UnitSystemDef us JOIN meta.ECSchemaDef s ON s.ECInstanceId=us.Schema.Id WHERE us.ECInstanceId=%s", actualUnitSystemId.ToHexStr().c_str()).c_str())) << stmt.GetECSql() << " | " << assertMessage;
        }

    PhenomenonId actualPhenId = stmt.GetValueId<PhenomenonId>(8);
    EXPECT_EQ(JsonValue(Utf8PrintfString("[{\"schema\":\"%s\", \"phen\":\"%s\"}]", expectedPhenomenon.GetSchemaName().c_str(), expectedPhenomenon.GetName().c_str())),
                ExecuteECSqlSelect(Utf8PrintfString("SELECT s.Name schema, ph.Name phen FROM meta.PhenomenonDef ph JOIN meta.ECSchemaDef s ON s.ECInstanceId=ph.Schema.Id WHERE ph.ECInstanceId=%s", actualPhenId.ToHexStr().c_str()).c_str())) << stmt.GetECSql() << " | " << assertMessage;

    EXPECT_EQ(expectedIsConstant, stmt.GetValueBoolean(9)) << stmt.GetECSql() << " | " << assertMessage;

    if (!expectedInvertingUnit.IsValid())
        EXPECT_TRUE(stmt.IsValueNull(10)) << stmt.GetECSql() << " | " << assertMessage;
    else
        {
        UnitId actualInvertingUnitId = stmt.GetValueId<UnitId>(10);
        EXPECT_EQ(JsonValue(Utf8PrintfString("[{\"schema\":\"%s\", \"invertingunit\":\"%s\"}]", expectedInvertingUnit.GetSchemaName().c_str(), expectedInvertingUnit.GetName().c_str())),
                  ExecuteECSqlSelect(Utf8PrintfString("SELECT s.Name schema, u.Name invertingunit FROM meta.UnitDef u JOIN meta.ECSchemaDef s ON s.ECInstanceId=u.Schema.Id WHERE u.ECInstanceId=%s", actualInvertingUnitId.ToHexStr().c_str()).c_str())) << stmt.GetECSql() << " | " << assertMessage;
        }
    }

//---------------------------------------------------------------------------------------
// @bsimethod                                     Krischan.Eberle                    06/18
//+---------------+---------------+---------------+---------------+---------------+------
void TestDb::AssertFormat(Utf8CP schemaName, Utf8CP formatName, Utf8CP expectedDisplayLabel, Utf8CP expectedDescription, JsonValue const& expectedNumericSpec, JsonValue const& expectedCompSpec) const
    {
    if (!SupportsFeature(ECDbFeature::UnitsAndFormats))
        return;

    Utf8String assertMessage(schemaName);
    assertMessage.append(".").append(formatName).append(" | ").append(GetDescription());

    // 1) Via schema manager
    ECFormatCP format = GetDb().Schemas().GetFormat(schemaName, formatName);
    ASSERT_TRUE(format != nullptr) << assertMessage;

    EXPECT_EQ(expectedDisplayLabel != nullptr, format->GetIsDisplayLabelDefined()) << assertMessage;
    if (expectedDisplayLabel != nullptr)
        EXPECT_STREQ(expectedDisplayLabel, format->GetInvariantDisplayLabel().c_str()) << assertMessage;

    if (expectedDescription != nullptr)
        EXPECT_STREQ(expectedDescription, format->GetDescription().c_str()) << assertMessage;
    else
        EXPECT_TRUE(format->GetDescription().empty()) << assertMessage;

    if (expectedNumericSpec.m_value.isNull())
        EXPECT_FALSE(format->HasNumeric()) << assertMessage;
    else
        {
        Json::Value actualNumericSpec;
        ASSERT_TRUE(format->GetNumericSpec()->ToJson(actualNumericSpec, false));
        EXPECT_EQ(expectedNumericSpec, JsonValue(actualNumericSpec)) << assertMessage;
        }

    if (expectedCompSpec.m_value.isNull())
        EXPECT_FALSE(format->HasComposite()) << assertMessage;
    else
        {
        Json::Value actualCompSpec;
        ASSERT_TRUE(format->GetCompositeSpec()->ToJson(actualCompSpec, true));
        EXPECT_EQ(expectedCompSpec, JsonValue(actualCompSpec)) << assertMessage;
        }

    // 2) Via ECSQL
    ECSqlStatement stmt;
    ASSERT_EQ(ECSqlStatus::Success, stmt.Prepare(GetDb(), "SELECT f.ECInstanceId,f.DisplayLabel,f.Description,f.NumericSpec,f.CompositeSpec FROM meta.FormatDef f JOIN meta.ECSchemaDef s ON f.Schema.Id=s.ECInstanceId WHERE s.Name=? AND f.Name=?")) << assertMessage;
    ASSERT_EQ(ECSqlStatus::Success, stmt.BindText(1, schemaName, IECSqlBinder::MakeCopy::No)) << stmt.GetECSql() << " | " << assertMessage;
    ASSERT_EQ(ECSqlStatus::Success, stmt.BindText(2, formatName, IECSqlBinder::MakeCopy::No)) << stmt.GetECSql() << " | " << assertMessage;
    ASSERT_EQ(BE_SQLITE_ROW, stmt.Step()) << stmt.GetECSql() << " | " << assertMessage;

    EXPECT_EQ(format->GetId(), stmt.GetValueId<ECN::FormatId>(0)) << stmt.GetECSql() << " | " << assertMessage;
    if (expectedDisplayLabel != nullptr)
        EXPECT_STREQ(expectedDisplayLabel, stmt.GetValueText(1)) << stmt.GetECSql() << " | " << assertMessage;
    else
        EXPECT_TRUE(stmt.IsValueNull(1)) << stmt.GetECSql() << " | " << assertMessage;

    if (expectedDescription != nullptr)
        EXPECT_STREQ(expectedDescription, stmt.GetValueText(2)) << stmt.GetECSql() << " | " << assertMessage;
    else
        EXPECT_TRUE(stmt.IsValueNull(2)) << stmt.GetECSql() << " | " << assertMessage;

    if (expectedNumericSpec.m_value.isNull())
        EXPECT_TRUE(stmt.IsValueNull(3)) << stmt.GetECSql() << " | " << assertMessage;
    else
        EXPECT_EQ(expectedNumericSpec, JsonValue(stmt.GetValueText(3))) << assertMessage;

    if (expectedCompSpec.m_value.isNull())
        {
        EXPECT_TRUE(stmt.IsValueNull(4)) << stmt.GetECSql() << " | " << assertMessage;
        return;
        }

    ASSERT_TRUE(expectedCompSpec.m_value.isMember("units")) << stmt.GetECSql() << " | " << assertMessage;
    JsonValue expectedCompositeWithoutUnitsJson(expectedCompSpec.m_value);
    expectedCompositeWithoutUnitsJson.m_value.removeMember("units");
    EXPECT_EQ(expectedCompositeWithoutUnitsJson, JsonValue(stmt.GetValueText(4))) << assertMessage;
    stmt.Finalize();

    Json::Value const& expectedCompositeUnitsJson = expectedCompSpec.m_value["units"];
    ASSERT_TRUE(expectedCompositeUnitsJson.isArray()) << assertMessage;
    ECSqlStatement unitLookupStmt;
    ASSERT_EQ(ECSqlStatus::Success, unitLookupStmt.Prepare(GetDb(), "SELECT Name FROM meta.UnitDef WHERE ECInstanceId=?")) << assertMessage;

    ECSqlStatement compUnitStmt;
    ASSERT_EQ(ECSqlStatus::Success, compUnitStmt.Prepare(GetDb(), "SELECT Label,Unit.Id FROM meta.FormatCompositeUnitDef WHERE Format.Id=? ORDER BY Ordinal")) << assertMessage;
    ASSERT_EQ(ECSqlStatus::Success, compUnitStmt.BindId(1, format->GetId())) << compUnitStmt.GetECSql() << " | " << assertMessage;
    int ordinal = 0;
    while (BE_SQLITE_ROW == compUnitStmt.Step())
        {
        ASSERT_LT(ordinal, (int) expectedCompositeUnitsJson.size()) << assertMessage;
        Json::Value const& expectedCompositeUnitJson = expectedCompositeUnitsJson[(Json::ArrayIndex) ordinal];
        EXPECT_FALSE(compUnitStmt.IsValueNull(1)) << "Composite unit" << ordinal << " | " << assertMessage;
        BeInt64Id unitId = compUnitStmt.GetValueId<BeInt64Id>(1);
        ASSERT_EQ(ECSqlStatus::Success, unitLookupStmt.BindId(1, unitId)) << "Composite unit" << ordinal << " | " << assertMessage;
        ASSERT_EQ(BE_SQLITE_ROW, unitLookupStmt.Step()) << "Composite unit" << ordinal << " | " << assertMessage;
        EXPECT_STREQ(expectedCompositeUnitJson["name"].asCString(), unitLookupStmt.GetValueText(0)) << "Composite unit" << ordinal << " | " << assertMessage;
        unitLookupStmt.Reset();
        unitLookupStmt.ClearBindings();

        if (expectedCompositeUnitJson.isMember("label"))
            EXPECT_STREQ(expectedCompositeUnitJson["label"].asCString(), compUnitStmt.GetValueText(0)) << "Composite unit" << ordinal << " | " << assertMessage;
        else
            EXPECT_TRUE(compUnitStmt.IsValueNull(0)) << "Composite unit" << ordinal << " | " << assertMessage;

        ordinal++;
        }
    }

//---------------------------------------------------------------------------------------
// @bsimethod                                     Krischan.Eberle                    06/18
//+---------------+---------------+---------------+---------------+---------------+------
void TestDb::AssertUnitSystem(Utf8CP schemaName, Utf8CP unitsystemName, Utf8CP expectedDisplayLabel, Utf8CP expectedDescription) const
    {
    if (!SupportsFeature(ECDbFeature::UnitsAndFormats))
        return;

    Utf8String assertMessage(schemaName);
    assertMessage.append(".").append(unitsystemName).append(" | ").append(GetDescription());

    // 1) Via schema manager
    UnitSystemCP sys = GetDb().Schemas().GetUnitSystem(schemaName, unitsystemName);
    ASSERT_TRUE(sys != nullptr) << assertMessage;

    EXPECT_EQ(expectedDisplayLabel != nullptr, sys->GetIsDisplayLabelDefined()) << assertMessage;
    if (expectedDisplayLabel != nullptr)
        EXPECT_STREQ(expectedDisplayLabel, sys->GetInvariantDisplayLabel().c_str()) << assertMessage;

    if (expectedDescription != nullptr)
        EXPECT_STREQ(expectedDescription, sys->GetDescription().c_str()) << assertMessage;
    else
        EXPECT_TRUE(sys->GetDescription().empty()) << assertMessage;

    // 2) Via ECSQL
    ECSqlStatement stmt;
    ASSERT_EQ(ECSqlStatus::Success, stmt.Prepare(GetDb(), "SELECT us.ECInstanceId,us.DisplayLabel,us.Description FROM meta.UnitSystemDef us JOIN meta.ECSchemaDef s ON us.Schema.Id=s.ECInstanceId WHERE s.Name=? AND us.Name=?")) << assertMessage;
    ASSERT_EQ(ECSqlStatus::Success, stmt.BindText(1, schemaName, IECSqlBinder::MakeCopy::No)) << stmt.GetECSql() << " | " << assertMessage;
    ASSERT_EQ(ECSqlStatus::Success, stmt.BindText(2, unitsystemName, IECSqlBinder::MakeCopy::No)) << stmt.GetECSql() << " | " << assertMessage;
    ASSERT_EQ(BE_SQLITE_ROW, stmt.Step()) << stmt.GetECSql() << " | " << assertMessage;

    EXPECT_EQ(sys->GetId(), stmt.GetValueId<ECN::UnitSystemId>(0)) << stmt.GetECSql() << " | " << assertMessage;
    if (expectedDisplayLabel != nullptr)
        EXPECT_STREQ(expectedDisplayLabel, stmt.GetValueText(1)) << stmt.GetECSql() << " | " << assertMessage;
    else
        EXPECT_TRUE(stmt.IsValueNull(1)) << stmt.GetECSql() << " | " << assertMessage;

    if (expectedDescription != nullptr)
        EXPECT_STREQ(expectedDescription, stmt.GetValueText(2)) << stmt.GetECSql() << " | " << assertMessage;
    else
        EXPECT_TRUE(stmt.IsValueNull(2)) << stmt.GetECSql() << " | " << assertMessage;
    }

//---------------------------------------------------------------------------------------
// @bsimethod                                     Krischan.Eberle                    06/18
//+---------------+---------------+---------------+---------------+---------------+------
void TestDb::AssertPhenomenon(Utf8CP schemaName, Utf8CP phenName, Utf8CP expectedDisplayLabel, Utf8CP expectedDescription, Utf8CP expectedDefinition) const
    {
    if (!SupportsFeature(ECDbFeature::UnitsAndFormats))
        return;

    Utf8String assertMessage(schemaName);
    assertMessage.append(".").append(phenName).append(" | ").append(GetDescription());

    // 1) Via schema manager
    PhenomenonCP phen = GetDb().Schemas().GetPhenomenon(schemaName, phenName);
    ASSERT_TRUE(phen != nullptr) << assertMessage;

    EXPECT_EQ(expectedDisplayLabel != nullptr, phen->GetIsDisplayLabelDefined()) << assertMessage;
    if (expectedDisplayLabel != nullptr)
        EXPECT_STREQ(expectedDisplayLabel, phen->GetInvariantDisplayLabel().c_str()) << assertMessage;

    if (expectedDescription != nullptr)
        EXPECT_STREQ(expectedDescription, phen->GetDescription().c_str()) << assertMessage;
    else
        EXPECT_TRUE(phen->GetDescription().empty()) << assertMessage;

    if (expectedDefinition != nullptr)
        EXPECT_STREQ(expectedDefinition, phen->GetDefinition().c_str()) << assertMessage;
    else
        EXPECT_TRUE(phen->GetDefinition().empty()) << assertMessage;

    // 2) Via ECSQL
    ECSqlStatement stmt;
    ASSERT_EQ(ECSqlStatus::Success, stmt.Prepare(GetDb(), "SELECT p.ECInstanceId,p.DisplayLabel,p.Description,p.Definition FROM meta.PhenomenonDef p JOIN meta.ECSchemaDef s ON p.Schema.Id=s.ECInstanceId WHERE s.Name=? AND p.Name=?")) << assertMessage;
    ASSERT_EQ(ECSqlStatus::Success, stmt.BindText(1, schemaName, IECSqlBinder::MakeCopy::No)) << stmt.GetECSql() << " | " << assertMessage;
    ASSERT_EQ(ECSqlStatus::Success, stmt.BindText(2, phenName, IECSqlBinder::MakeCopy::No)) << stmt.GetECSql() << " | " << assertMessage;
    ASSERT_EQ(BE_SQLITE_ROW, stmt.Step()) << stmt.GetECSql() << " | " << assertMessage;

    EXPECT_EQ(phen->GetId(), stmt.GetValueId<ECN::PhenomenonId>(0)) << stmt.GetECSql() << " | " << assertMessage;
    if (expectedDisplayLabel != nullptr)
        EXPECT_STREQ(expectedDisplayLabel, stmt.GetValueText(1)) << stmt.GetECSql() << " | " << assertMessage;
    else
        EXPECT_TRUE(stmt.IsValueNull(1)) << stmt.GetECSql() << " | " << assertMessage;

    if (expectedDescription != nullptr)
        EXPECT_STREQ(expectedDescription, stmt.GetValueText(2)) << stmt.GetECSql() << " | " << assertMessage;
    else
        EXPECT_TRUE(stmt.IsValueNull(2)) << stmt.GetECSql() << " | " << assertMessage;

    if (expectedDefinition != nullptr)
        EXPECT_STREQ(expectedDefinition, stmt.GetValueText(3)) << stmt.GetECSql() << " | " << assertMessage;
    else
        EXPECT_TRUE(stmt.IsValueNull(3)) << stmt.GetECSql() << " | " << assertMessage;
    }

//---------------------------------------------------------------------------------------
// @bsimethod                                     Krischan.Eberle                    06/18
//+---------------+---------------+---------------+---------------+---------------+------
void TestDb::AssertLoadSchemas() const
    {
    //1) via schema manager
    for (ECSchemaCP schema : GetDb().Schemas().GetSchemas(true))
        {
        EXPECT_TRUE(schema->HasId()) << schema->GetFullSchemaName() << " | " << GetDescription();
        EXPECT_FALSE(schema->GetName().empty()) << schema->GetFullSchemaName() << " | " << GetDescription();
        for (ECClassCP ecClass : schema->GetClasses()) 
            {
            EXPECT_TRUE(ecClass->HasId()) << ecClass->GetFullName() << " | " << GetDescription();
            EXPECT_FALSE(ecClass->GetName().empty()) << ecClass->GetFullName() << " | " << GetDescription();
            for (ECPropertyCP prop : ecClass->GetProperties())
                { 
                EXPECT_TRUE(prop->HasId()) << ecClass->GetFullName() << "." << prop->GetName() << " | " << GetDescription();
                EXPECT_FALSE(prop->GetName().empty()) << ecClass->GetFullName() << "." << prop->GetName() << " | " << GetDescription();
                }
            }

        for (ECEnumerationCP ecEnum : schema->GetEnumerations()) 
            {
            EXPECT_TRUE(ecEnum->HasId()) << ecEnum->GetFullName() << " | " << GetDescription();
            EXPECT_FALSE(ecEnum->GetName().empty()) << ecEnum->GetFullName() << " | " << GetDescription();
            }

        for (KindOfQuantityCP koq : schema->GetKindOfQuantities()) 
            {
            EXPECT_TRUE(koq->HasId()) << koq->GetFullName() << " | " << GetDescription();
            EXPECT_FALSE(koq->GetName().empty()) << koq->GetFullName() << " | " << GetDescription();
            }

        for (PropertyCategoryCP cat : schema->GetPropertyCategories())
            {
            EXPECT_TRUE(cat->HasId()) << cat->GetFullName() << " | " << GetDescription();
            EXPECT_FALSE(cat->GetName().empty()) << cat->GetFullName() << " | " << GetDescription();
            }

        if (SupportsFeature(ECDbFeature::UnitsAndFormats))
            {
            for (ECUnitCP unit : schema->GetUnits())
                {
                EXPECT_TRUE(unit->HasId()) << unit->GetFullName() << " | " << GetDescription();
                EXPECT_FALSE(unit->GetName().empty()) << unit->GetFullName() << " | " << GetDescription();
                }

            for (ECFormatCP format : schema->GetFormats())
                {
                EXPECT_TRUE(format->HasId()) << format->GetFullName() << " | " << GetDescription();
                EXPECT_FALSE(format->GetName().empty()) << format->GetFullName() << " | " << GetDescription();
                }

            for (UnitSystemCP unitSystem : schema->GetUnitSystems())
                {
                EXPECT_TRUE(unitSystem->HasId()) << unitSystem->GetFullName() << " | " << GetDescription();
                EXPECT_FALSE(unitSystem->GetName().empty()) << unitSystem->GetFullName() << " | " << GetDescription();
                }

            for (PhenomenonCP phenomenon : schema->GetPhenomena())
                {
                EXPECT_TRUE(phenomenon->HasId()) << phenomenon->GetFullName() << " | " << GetDescription();
                EXPECT_FALSE(phenomenon->GetName().empty()) << phenomenon->GetFullName() << " | " << GetDescription();
                }
            }

        }

    GetDb().ClearECDbCache();

    // 2) via ECSQL
    EXPECT_FALSE(ExecuteECSqlSelect("SELECT * FROM meta.ECSchemaDef").m_value.empty()) << GetDescription();
    EXPECT_FALSE(ExecuteECSqlSelect("SELECT * FROM meta.ECClassDef").m_value.empty()) << GetDescription();
    EXPECT_FALSE(ExecuteECSqlSelect("SELECT * FROM meta.ECEnumerationDef").m_value.empty()) << GetDescription();
    EXPECT_FALSE(ExecuteECSqlSelect("SELECT * FROM meta.ECPropertyDef").m_value.empty()) << GetDescription();
    // Not all test files contain KOQs or PropertyCategories, so just test that the result is a JSON array
    EXPECT_TRUE(ExecuteECSqlSelect("SELECT * FROM meta.KindOfQuantityDef").m_value.isArray()) << GetDescription();
    EXPECT_TRUE(ExecuteECSqlSelect("SELECT * FROM meta.PropertyCategoryDef").m_value.isArray()) << GetDescription();

    if (SupportsFeature(ECDbFeature::UnitsAndFormats))
        {
        EXPECT_TRUE(ExecuteECSqlSelect("SELECT * FROM meta.UnitDef").m_value.isArray()) << GetDescription();
        EXPECT_TRUE(ExecuteECSqlSelect("SELECT * FROM meta.FormatDef").m_value.isArray()) << GetDescription();
        EXPECT_TRUE(ExecuteECSqlSelect("SELECT * FROM meta.UnitSystemDef").m_value.isArray()) << GetDescription();
        EXPECT_TRUE(ExecuteECSqlSelect("SELECT * FROM meta.PhenomenonDef").m_value.isArray()) << GetDescription();
        }
    }

//---------------------------------------------------------------------------------------
// @bsimethod                                     Krischan.Eberle                    06/18
//+---------------+---------------+---------------+---------------+---------------+------
DbResult TestDb::Open()
    {
    if (BeFileNameStatus::Success != m_testFile.CloneSeedToOutput())
        return BE_SQLITE_ERROR;

    return _Open();
    }

//---------------------------------------------------------------------------------------
// @bsimethod                                     Krischan.Eberle                    06/18
//+---------------+---------------+---------------+---------------+---------------+------
Utf8String TestDb::GetDescription() const
    {
    Utf8CP openModeStr = nullptr;
    if (GetOpenParams().m_openMode == Db::OpenMode::Readonly)
        openModeStr = "read-only";
    else
        {
        if (GetOpenParams().m_profileUpgradeOptions == Db::ProfileUpgradeOptions::Upgrade)
            openModeStr = "read-write with upgrade";
        else
            openModeStr = "read-write w/o upgrade";
        }

    Utf8CP ageStr = nullptr;
    switch (m_age)
        {
            case ProfileState::Age::Older:
                ageStr = "older";
                break;
            case ProfileState::Age::UpToDate:
                ageStr = "up-to-date";
                break;
            case ProfileState::Age::Newer:
                ageStr = "newer";
                break;
            default:
                BeAssert(false && "Unhandled ProfileState::Age enum value");
                return Utf8String("Error: Unhandled ProfileState::Age enum value");
        }

    return Utf8PrintfString("Open mode: %s | Age: %s | %s", openModeStr, ageStr, GetTestFile().ToString().c_str());
    }

//***************************** TestECDb ********************************************

//---------------------------------------------------------------------------------------
// @bsimethod                                     Krischan.Eberle                    07/18
//+---------------+---------------+---------------+---------------+---------------+------
DbResult TestECDb::_Open()
    {
    DbResult stat = m_ecdb.OpenBeSQLiteDb(m_testFile.GetPath(), m_openParams);
    if (BE_SQLITE_OK != stat)
        return stat;

    const int compareVersions = m_ecdb.GetECDbProfileVersion().CompareTo(ECDb::CurrentECDbProfileVersion());
    if (compareVersions == 0)
        m_age = ProfileState::Age::UpToDate;
    else if (compareVersions < 0)
        m_age = ProfileState::Age::Older;
    else
        m_age = ProfileState::Age::Newer;

    return BE_SQLITE_OK;
    }

//---------------------------------------------------------------------------------------
// @bsimethod                                     Krischan.Eberle                    06/18
//+---------------+---------------+---------------+---------------+---------------+------
//static
TestECDb::Iterable TestECDb::GetPermutationsFor(TestFile const& testFile)
    {
    std::vector<ECDb::OpenParams> testParams {ECDb::OpenParams(ECDb::OpenMode::Readonly), ECDb::OpenParams(ECDb::OpenMode::ReadWrite)};
    if (testFile.GetAge() == ProfileState::Age::Older)
        testParams.push_back(ECDb::OpenParams(ECDb::OpenMode::ReadWrite, ECDb::ProfileUpgradeOptions::Upgrade));

    return Iterable(testFile, testParams);
    }

//---------------------------------------------------------------------------------------
// @bsimethod                                     Krischan.Eberle                    06/18
//+---------------+---------------+---------------+---------------+---------------+------
void TestECDb::AssertProfileVersion() const
    {
    ASSERT_TRUE(m_ecdb.IsDbOpen()) << "AssertProfileVersion must be called on open file";
    switch (m_age)
        {
            case ProfileState::Age::UpToDate:
                EXPECT_TRUE(m_ecdb.CheckProfileVersion().IsUpToDate()) << GetDescription();
                EXPECT_EQ(ECDbProfile::Get().GetExpectedVersion(), m_ecdb.GetECDbProfileVersion()) << GetDescription();
                break;
            case ProfileState::Age::Newer:
                EXPECT_TRUE(m_ecdb.CheckProfileVersion().IsNewer()) << GetDescription();
                EXPECT_LT(ECDbProfile::Get().GetExpectedVersion(), m_ecdb.GetECDbProfileVersion()) << GetDescription();
                break;
            case ProfileState::Age::Older:
                EXPECT_TRUE(m_ecdb.CheckProfileVersion().IsOlder()) << GetDescription();
                EXPECT_GT(ECDbProfile::Get().GetExpectedVersion(), m_ecdb.GetECDbProfileVersion()) << GetDescription();
                break;
            default:
                FAIL() << "Unhandled ProfileState::Age enum value";
        }
    }


//***************************** TestIModel ********************************************

//---------------------------------------------------------------------------------------
// @bsimethod                                     Krischan.Eberle                    07/18
//+---------------+---------------+---------------+---------------+---------------+------
DbResult TestIModel::_Open()
    {
    DbResult stat = BE_SQLITE_OK;
    m_dgndb = DgnDb::OpenDgnDb(&stat, m_testFile.GetPath(), m_openParams);
    if (BE_SQLITE_OK != stat)
        return stat;

    const int compareVersions = m_dgndb->GetProfileVersion().CompareTo(ProfileVersion(DgnDbProfileValues::DGNDB_CURRENT_VERSION_Major, DgnDbProfileValues::DGNDB_CURRENT_VERSION_Minor, DgnDbProfileValues::DGNDB_CURRENT_VERSION_Sub1, DgnDbProfileValues::DGNDB_CURRENT_VERSION_Sub2));
    if (compareVersions == 0)
        m_age = ProfileState::Age::UpToDate;
    else if (compareVersions < 0)
        m_age = ProfileState::Age::Older;
    else
        m_age = ProfileState::Age::Newer;

    return stat;
    }

//---------------------------------------------------------------------------------------
// @bsimethod                                     Krischan.Eberle                    06/18
//+---------------+---------------+---------------+---------------+---------------+------
//static
TestIModel::Iterable TestIModel::GetPermutationsFor(TestFile const& testFile)
    {
    std::vector<DgnDb::OpenParams> testParams {DgnDb::OpenParams(DgnDb::OpenMode::Readonly), DgnDb::OpenParams(ECDb::OpenMode::ReadWrite)};
    if (testFile.GetAge() == ProfileState::Age::Older)
        {
        DgnDb::OpenParams params(DgnDb::OpenMode::ReadWrite);
        params.SetProfileUpgradeOptions(DgnDb::ProfileUpgradeOptions::Upgrade);
        testParams.push_back(params);
        }

    return Iterable(testFile, testParams);
    }

//---------------------------------------------------------------------------------------
// @bsimethod                                     Krischan.Eberle                    06/18
//+---------------+---------------+---------------+---------------+---------------+------
void TestIModel::AssertProfileVersion() const
    {
    ASSERT_TRUE(m_dgndb != nullptr && m_dgndb->IsDbOpen()) << "AssertProfileVersion must be called on open file";
    switch (m_age)
        {
            case ProfileState::Age::UpToDate:
                EXPECT_TRUE(m_dgndb->CheckProfileVersion().IsUpToDate()) << GetDescription();
                EXPECT_EQ(DgnDbProfile::Get().GetExpectedVersion(), m_dgndb->GetProfileVersion()) << GetDescription();
                break;
            case ProfileState::Age::Newer:
                EXPECT_TRUE(m_dgndb->CheckProfileVersion().IsNewer()) << GetDescription();
                EXPECT_LT(DgnDbProfile::Get().GetExpectedVersion(), m_dgndb->GetProfileVersion()) << GetDescription();
                break;
            case ProfileState::Age::Older:
                EXPECT_TRUE(m_dgndb->CheckProfileVersion().IsOlder()) << GetDescription();
                EXPECT_GT(DgnDbProfile::Get().GetExpectedVersion(), m_dgndb->GetProfileVersion()) << GetDescription();
                break;
            default:
                FAIL() << "Unhandled ProfileState::Age enum value";
        }
    }<|MERGE_RESOLUTION|>--- conflicted
+++ resolved
@@ -1,1029 +1,1017 @@
-/*--------------------------------------------------------------------------------------+
-|
-|  $Source: Tests/DgnProject/Compatibility/TestDb.cpp $
-|
-|  $Copyright: (c) 2018 Bentley Systems, Incorporated. All rights reserved. $
-|
-+--------------------------------------------------------------------------------------*/
-#pragma once
-
-#include "TestDb.h"
-
-USING_NAMESPACE_BENTLEY_EC
-
-//---------------------------------------------------------------------------------------
-// @bsimethod                                     Krischan.Eberle                    07/18
-//+---------------+---------------+---------------+---------------+---------------+------
-//static
-bool TestDb::VersionSupportsFeature(ProfileVersion const& ecdbVersion, ECDbFeature feature)
-    {
-    switch (feature)
-        {
-            case ECDbFeature::PersistedECVersions:
-            case ECDbFeature::NamedEnumerators:
-            case ECDbFeature::UnitsAndFormats:
-                return ecdbVersion >= ProfileVersion(4, 0, 0, 2);
-
-            default:
-                BeAssert(false && "Unhandled ECDbFeature enum value");
-                return false;
-        }
-    }
-
-//---------------------------------------------------------------------------------------
-// @bsimethod                                     Krischan.Eberle                    07/18
-//+---------------+---------------+---------------+---------------+---------------+------
-ProfileVersion TestDb::GetECDbInitialVersion() const
-    {
-    ProfileVersion version(0, 0, 0, 0);
-    Utf8String versionStr;
-    if (BE_SQLITE_ROW != GetDb().QueryProperty(versionStr, PropertySpec("InitialSchemaVersion", "ec_Db")))
-        return version;
-
-    version.FromJson(versionStr.c_str());
-    return version;
-    }
-
-//---------------------------------------------------------------------------------------
-// @bsimethod                                     Krischan.Eberle                    06/18
-//+---------------+---------------+---------------+---------------+---------------+------
-JsonValue TestDb::ExecuteECSqlSelect(Utf8CP ecsql) const
-    {
-    ECSqlStatement stmt;
-    if (ECSqlStatus::Success != stmt.Prepare(GetDb(), ecsql))
-        return JsonValue();
-
-    JsonValue val(Json::arrayValue);
-    JsonECSqlSelectAdapter adapter(stmt, JsonECSqlSelectAdapter::FormatOptions(JsonECSqlSelectAdapter::MemberNameCasing::KeepOriginal, ECJsonInt64Format::AsNumber));
-    while (BE_SQLITE_ROW == stmt.Step())
-        {
-        Json::Value row;
-        if (SUCCESS != adapter.GetRow(row))
-            return JsonValue();
-
-        val.m_value.append(row);
-        }
-
-    return val;
-    }
-
-//---------------------------------------------------------------------------------------
-// @bsimethod                                     Krischan.Eberle                    06/18
-//+---------------+---------------+---------------+---------------+---------------+------
-SchemaVersion TestDb::GetSchemaVersion(Utf8CP schemaName) const
-    {
-    ECSqlStatement stmt;
-    if (ECSqlStatus::Success != stmt.Prepare(GetDb(), "SELECT VersionMajor,VersionWrite,VersionMinor FROM meta.ECSchemaDef WHERE Name=?") ||
-        ECSqlStatus::Success != stmt.BindText(1, schemaName, IECSqlBinder::MakeCopy::No) || stmt.Step() != BE_SQLITE_ROW)
-        {
-        return SchemaVersion();
-        }
-
-    SchemaVersion version((uint16_t) stmt.GetValueInt(0), (uint16_t) stmt.GetValueInt(1), (uint16_t) stmt.GetValueInt(2));
-
-    //verify that version is the same if fetched via ECObjects
-    ECSchemaCP schema = GetDb().Schemas().GetSchema(schemaName, false);
-    EXPECT_TRUE(schema != nullptr) << schemaName << " | " << GetDescription();
-    EXPECT_EQ(version, SchemaVersion(*schema)) << "Version of " << schemaName << " retrieved from ECObjects differs from when retrieved with ECSQL" << " | " << GetDescription();
-    return version;
-    }
-
-//---------------------------------------------------------------------------------------
-// @bsimethod                                     Krischan.Eberle                    06/18
-//+---------------+---------------+---------------+---------------+---------------+------
-BeVersion TestDb::GetOriginalECXmlVersion(Utf8CP schemaName) const
-    {
-    if (SupportsFeature(ECDbFeature::PersistedECVersions))
-        {
-        JsonValue rows = ExecuteECSqlSelect(Utf8PrintfString("SELECT OriginalECXmlVersionMajor major, OriginalECXmlVersionMinor minor FROM meta.ECSchemaDef WHERE Name='%s'", schemaName).c_str());
-        if (!rows.m_value.isArray() || rows.m_value.size() != 1)
-            return BeVersion();
-
-        JsonValueCR versionJson = rows.m_value[0];
-        if (!versionJson.isMember("major"))
-            return BeVersion();
-
-        const BeVersion originalXmlVersion = versionJson.isMember("minor") ? BeVersion(versionJson["major"].asInt(), versionJson["minor"].asInt()) : BeVersion(versionJson["major"].asInt(), 0);
-
-        //verify that version is the same if fetched via ECObjects
-        ECSchemaCP schema = GetDb().Schemas().GetSchema(schemaName, false);
-        EXPECT_TRUE(schema != nullptr) << schemaName << " | " << GetDescription();
-        EXPECT_EQ((int) originalXmlVersion.GetMajor(), (int) schema->GetOriginalECXmlVersionMajor()) << "Original ECXml Major Version of " << schemaName << " retrieved from ECObjects differs from when retrieved with ECSQL" << " | " << GetDescription();
-        EXPECT_EQ((int) originalXmlVersion.GetMinor(), (int) schema->GetOriginalECXmlVersionMinor()) << "Original ECXml Minor Version of " << schemaName << " retrieved from ECObjects differs from when retrieved with ECSQL" << " | " << GetDescription();
-        return originalXmlVersion;
-        }
-
-    //if not persisted, return an empty version
-    return BeVersion();
-    }
-
-//---------------------------------------------------------------------------------------
-// @bsimethod                                     Krischan.Eberle                    06/18
-//+---------------+---------------+---------------+---------------+---------------+------
-int TestDb::GetSchemaCount() const
-    {
-    JsonValue rows = ExecuteECSqlSelect("SELECT count(*) cnt FROM meta.ECSchemaDef");
-    if (!rows.m_value.isArray() || rows.m_value.size() != 1 || !rows.m_value[0].isMember("cnt"))
-        return -1;
-
-    return rows.m_value[0]["cnt"].asInt();
-    }
-
-//---------------------------------------------------------------------------------------
-// @bsimethod                                     Krischan.Eberle                    06/18
-//+---------------+---------------+---------------+---------------+---------------+------
-JsonValue TestDb::GetSchemaItemCounts(Utf8CP schemaName) const
-    {
-    JsonValue counts(Json::objectValue);
-    JsonValue classCount = ExecuteECSqlSelect(Utf8PrintfString("SELECT count(*) cnt FROM meta.ECClassDef i JOIN meta.ECSchemaDef s ON i.Schema.Id=s.ECInstanceId WHERE s.Name='%s'", schemaName).c_str());
-    if (classCount.m_value.size() != 1)
-        return JsonValue();
-
-    int count = classCount.m_value[0]["cnt"].asInt();
-    if (count != 0)
-        counts.m_value["classcount"] = count;
-
-    JsonValue enumCount = ExecuteECSqlSelect(Utf8PrintfString("SELECT count(*) cnt FROM meta.ECEnumerationDef i JOIN meta.ECSchemaDef s ON i.Schema.Id=s.ECInstanceId WHERE s.Name='%s'", schemaName).c_str());
-    if (enumCount.m_value.size() != 1)
-        return JsonValue();
-
-    count = enumCount.m_value[0]["cnt"].asInt();
-    if (count != 0)
-        counts.m_value["enumcount"] = count;
-
-    JsonValue koqCount = ExecuteECSqlSelect(Utf8PrintfString("SELECT count(*) cnt FROM meta.KindOfQuantityDef i JOIN meta.ECSchemaDef s ON i.Schema.Id=s.ECInstanceId WHERE s.Name='%s'", schemaName).c_str());
-    if (koqCount.m_value.size() != 1)
-        return JsonValue();
-
-    count = koqCount.m_value[0]["cnt"].asInt();
-    if (count != 0)
-        counts.m_value["koqcount"] = count;
-
-    JsonValue catCount = ExecuteECSqlSelect(Utf8PrintfString("SELECT count(*) cnt FROM meta.PropertyCategoryDef i JOIN meta.ECSchemaDef s ON i.Schema.Id=s.ECInstanceId WHERE s.Name='%s'", schemaName).c_str());
-    if (catCount.m_value.size() != 1)
-        return JsonValue();
-
-    count = catCount.m_value[0]["cnt"].asInt();
-    if (count != 0)
-        counts.m_value["propertycategorycount"] = count;
-
-    if (SupportsFeature(ECDbFeature::UnitsAndFormats))
-        {
-        JsonValue unitCount = ExecuteECSqlSelect(Utf8PrintfString("SELECT count(*) cnt FROM meta.UnitDef i JOIN meta.ECSchemaDef s ON i.Schema.Id=s.ECInstanceId WHERE s.Name='%s'", schemaName).c_str());
-        if (unitCount.m_value.size() != 1)
-            return JsonValue();
-
-        count = unitCount.m_value[0]["cnt"].asInt();
-        if (count != 0)
-            counts.m_value["unitcount"] = count;
-
-        JsonValue formatCount = ExecuteECSqlSelect(Utf8PrintfString("SELECT count(*) cnt FROM meta.FormatDef i JOIN meta.ECSchemaDef s ON i.Schema.Id=s.ECInstanceId WHERE s.Name='%s'", schemaName).c_str());
-        if (formatCount.m_value.size() != 1)
-            return JsonValue();
-
-        count = formatCount.m_value[0]["cnt"].asInt();
-        if (count != 0)
-            counts.m_value["formatcount"] = count;
-
-        JsonValue unitSystemCount = ExecuteECSqlSelect(Utf8PrintfString("SELECT count(*) cnt FROM meta.UnitSystemDef i JOIN meta.ECSchemaDef s ON i.Schema.Id=s.ECInstanceId WHERE s.Name='%s'", schemaName).c_str());
-        if (unitSystemCount.m_value.size() != 1)
-            return JsonValue();
-
-        count = unitSystemCount.m_value[0]["cnt"].asInt();
-        if (count != 0)
-            counts.m_value["unitsystemcount"] = count;
-
-        JsonValue phenCount = ExecuteECSqlSelect(Utf8PrintfString("SELECT count(*) cnt FROM meta.PhenomenonDef i JOIN meta.ECSchemaDef s ON i.Schema.Id=s.ECInstanceId WHERE s.Name='%s'", schemaName).c_str());
-        if (phenCount.m_value.size() != 1)
-            return JsonValue();
-
-        count = phenCount.m_value[0]["cnt"].asInt();
-        if (count != 0)
-            counts.m_value["phenomenoncount"] = count;
-        }
-
-    return counts;
-    }
-
-//---------------------------------------------------------------------------------------
-// @bsimethod                                     Krischan.Eberle                    08/18
-//+---------------+---------------+---------------+---------------+---------------+------
-<<<<<<< HEAD
-void TestDb::AssertEnum(Utf8CP schemaName, Utf8CP enumName, Utf8CP expectedDisplayLabel, Utf8CP expectedDescription, ECN::PrimitiveType expectedType, bool expectedIsStrict, std::vector<std::tuple<Utf8CP, ECValue, Utf8CP>> const& expectedEnumerators) const
-=======
-void TestDb::AssertEnum(ECEnumerationCR ecEnum, Utf8CP schemaName, Utf8CP enumName, Utf8CP expectedDisplayLabel, Utf8CP expectedDescription, ECN::PrimitiveType expectedType, bool expectedIsStrict, std::vector<std::pair<ECN::ECValue, Utf8CP>> const& expectedEnumerators) const
->>>>>>> 533df275
-    {
-    Utf8String assertMessage(ecEnum.GetFullName());
-    assertMessage.append(" | ").append(GetDescription());
-
-    EXPECT_EQ((int) expectedType, (int) ecEnum.GetType()) << assertMessage;
-    EXPECT_EQ(expectedIsStrict, ecEnum.GetIsStrict()) << assertMessage;
-    EXPECT_EQ(expectedDisplayLabel != nullptr, ecEnum.GetIsDisplayLabelDefined()) << assertMessage;
-    if (expectedDisplayLabel != nullptr)
-        EXPECT_STREQ(expectedDisplayLabel, ecEnum.GetDisplayLabel().c_str()) << assertMessage;
-
-    if (expectedDescription != nullptr)
-        EXPECT_STREQ(expectedDescription, ecEnum.GetDescription().c_str()) << assertMessage;
-    else
-        EXPECT_TRUE(ecEnum.GetDescription().empty()) << assertMessage;
-
-    EXPECT_EQ(expectedEnumerators.size(), ecEnum.GetEnumeratorCount()) << assertMessage;
-
-    size_t i = 0;
-    for (ECEnumeratorCP enumerator : ecEnum.GetEnumerators())
-        {
-        std::tuple<Utf8CP, ECValue, Utf8CP> const& expectedEnumValue = expectedEnumerators[i];
-        Utf8CP expectedName = std::get<0>(expectedEnumValue);
-        ECValueCR expectedValue = std::get<1>(expectedEnumValue);
-        Utf8CP expectedDisplayLabel = std::get<2>(expectedEnumValue);
-
-        EXPECT_STREQ(expectedName, enumerator->GetName().c_str()) << assertMessage << " Enumerator: " << i;
-
-        if (expectedDisplayLabel == nullptr)
-            EXPECT_FALSE(enumerator->GetIsDisplayLabelDefined()) << assertMessage << " Enumerator: " << i;
-        else
-            EXPECT_STREQ(expectedDisplayLabel, enumerator->GetInvariantDisplayLabel().c_str()) << assertMessage << " Enumerator: " << i;
-
-        if (expectedType == ECN::PRIMITIVETYPE_Integer)
-            {
-            ASSERT_TRUE(expectedValue.IsInteger()) << assertMessage << " Enumerator: " << i;
-            EXPECT_EQ(expectedValue.GetInteger(), enumerator->GetInteger()) << assertMessage << " Enumerator: " << i;
-            }
-        else
-            {
-            ASSERT_TRUE(expectedValue.IsString()) << assertMessage << " Enumerator: " << i;
-            EXPECT_STREQ(expectedValue.GetUtf8CP(), enumerator->GetString().c_str()) << assertMessage << " Enumerator: " << i;
-            }
-
-        i++;
-        }
-    }
-
-//---------------------------------------------------------------------------------------
-// @bsimethod                                     Krischan.Eberle                    06/18
-//+---------------+---------------+---------------+---------------+---------------+------
-void TestDb::AssertEnum(Utf8CP schemaName, Utf8CP enumName, Utf8CP expectedDisplayLabel, Utf8CP expectedDescription, ECN::PrimitiveType expectedType, bool expectedIsStrict, std::vector<std::pair<ECN::ECValue, Utf8CP>> const& expectedEnumerators) const
-    {
-    Utf8String assertMessage(schemaName);
-    assertMessage.append(".").append(enumName).append(" | ").append(GetDescription());
-
-    // 1) Via schema manager
-    ECEnumerationCP ecEnum = GetDb().Schemas().GetEnumeration(schemaName, enumName);
-    ASSERT_TRUE(ecEnum != nullptr) << assertMessage;
-    AssertEnum(*ecEnum, schemaName, enumName, expectedDisplayLabel, expectedDescription, expectedType, expectedIsStrict, expectedEnumerators);
-
-    // if the file has EC3.2 enums, don't run the ECSQL verification as the persisted enumerator json differs from the expected
-    if (SupportsFeature(ECDbFeature::NamedEnumerators))
-        return;
-
-    // 2) Via ECSQL
-    ECSqlStatement stmt;
-    ASSERT_EQ(ECSqlStatus::Success, stmt.Prepare(GetDb(), "SELECT e.ECInstanceId,e.DisplayLabel,e.Description,e.IsStrict,e.Type,e.EnumValues FROM meta.ECEnumerationDef e JOIN meta.ECSchemaDef s ON e.Schema.Id=s.ECInstanceId WHERE s.Name=? AND e.Name=?")) << assertMessage;
-    ASSERT_EQ(ECSqlStatus::Success, stmt.BindText(1, schemaName, IECSqlBinder::MakeCopy::No)) << stmt.GetECSql() << " | " << assertMessage;
-    ASSERT_EQ(ECSqlStatus::Success, stmt.BindText(2, enumName, IECSqlBinder::MakeCopy::No)) << stmt.GetECSql() << " | " << assertMessage;
-    ASSERT_EQ(BE_SQLITE_ROW, stmt.Step()) << stmt.GetECSql() << " | " << assertMessage;
-
-    EXPECT_EQ(ecEnum->GetId(), stmt.GetValueId<ECEnumerationId>(0)) << stmt.GetECSql() << " | " << assertMessage;
-    if (expectedDisplayLabel != nullptr)
-        EXPECT_STREQ(expectedDisplayLabel, stmt.GetValueText(1)) << stmt.GetECSql() << " | " << assertMessage;
-    else
-        EXPECT_TRUE(stmt.IsValueNull(1)) << stmt.GetECSql() << " | " << assertMessage;
-
-    if (expectedDescription != nullptr)
-        EXPECT_STREQ(expectedDescription, stmt.GetValueText(2)) << stmt.GetECSql() << " | " << assertMessage;
-    else
-        EXPECT_TRUE(stmt.IsValueNull(2)) << stmt.GetECSql() << " | " << assertMessage;
-
-    EXPECT_EQ(expectedIsStrict, stmt.GetValueBoolean(3)) << stmt.GetECSql() << " | " << assertMessage;
-    EXPECT_EQ((int) expectedType, stmt.GetValueInt(4)) << stmt.GetECSql() << " | " << assertMessage;
-
-    IECSqlValue const& enumValues = stmt.GetValue(5);
-    ASSERT_EQ((int) expectedEnumerators.size(), enumValues.GetArrayLength()) << stmt.GetECSql() << " | " << assertMessage;
-    int i = 0;
-    for (IECSqlValue const& enumValue : enumValues.GetArrayIterable())
-        {
-        std::tuple<Utf8CP, ECValue, Utf8CP> const& expectedEnumValue = expectedEnumerators[i];
-        Utf8CP expectedName = std::get<0>(expectedEnumValue);
-        ECValueCR expectedValue = std::get<1>(expectedEnumValue);
-        Utf8CP expectedDisplayLabel = std::get<2>(expectedEnumValue);
-
-        if (GetDb().GetECDbProfileVersion() >= ProfileVersion(4, 0, 0, 2))
-            {
-            //enumerator names were added in 4.0.0.2
-            EXPECT_STREQ(expectedName, enumValue["Name"].GetText()) << assertMessage << " Enumerator: " << i;
-            }
-
-        if (expectedDisplayLabel == nullptr)
-            EXPECT_TRUE(enumValue["DisplayLabel"].IsNull()) << assertMessage << " Enumerator: " << i;
-        else
-            EXPECT_STREQ(expectedDisplayLabel, enumValue["DisplayLabel"].GetText()) << assertMessage << " Enumerator: " << i;
-
-        if (expectedType == PRIMITIVETYPE_Integer)
-            {
-            EXPECT_TRUE(enumValue["StringValue"].IsNull()) << assertMessage << " Enumerator: " << i;
-            ASSERT_TRUE(expectedValue.IsInteger()) << assertMessage << " Enumerator: " << i;
-            EXPECT_EQ(expectedValue.GetInteger(), enumValue["IntValue"].GetInt()) << assertMessage << " Enumerator: " << i;
-            }
-        else
-            {
-            EXPECT_TRUE(enumValue["IntValue"].IsNull()) << assertMessage << " Enumerator: " << i;
-            ASSERT_TRUE(expectedValue.IsString()) << assertMessage << " Enumerator: " << i;
-            EXPECT_STREQ(expectedValue.GetUtf8CP(), enumValue["StringValue"].GetText()) << assertMessage << " Enumerator: " << i;
-            }
-        i++;
-        }
-    }
-
-//---------------------------------------------------------------------------------------
-// @bsimethod                                     Krischan.Eberle                    08/18
-//+---------------+---------------+---------------+---------------+---------------+------
-<<<<<<< HEAD
-void TestDb::AssertKindOfQuantity(Utf8CP schemaName, Utf8CP koqName, Utf8CP expectedDisplayLabel, Utf8CP expectedDescription, Utf8CP expectedPersistenceUnit, JsonValue const& expectedPresentationFormats, double expectedRelError) const
-=======
-void TestDb::AssertKindOfQuantity(KindOfQuantityCR koq, Utf8CP expectedSchemaName, Utf8CP expectedKoqName, Utf8CP expectedDisplayLabel, Utf8CP expectedDescription, Utf8CP expectedPersistenceUnit, JsonValue const& expectedPresentationUnits, double expectedRelError) const
->>>>>>> 533df275
-    {
-    Utf8String assertMessage(koq.GetFullName());
-    assertMessage.append(" | ").append(GetDescription());
-
-    EXPECT_STREQ(expectedSchemaName, koq.GetSchema().GetName().c_str()) << assertMessage;
-    EXPECT_STREQ(expectedKoqName, koq.GetName().c_str()) << assertMessage;
-
-    EXPECT_EQ(expectedDisplayLabel != nullptr, koq.GetIsDisplayLabelDefined()) << assertMessage;
-    if (expectedDisplayLabel != nullptr)
-        EXPECT_STREQ(expectedDisplayLabel, koq.GetInvariantDisplayLabel().c_str()) << assertMessage;
-
-    if (expectedDescription != nullptr)
-        EXPECT_STREQ(expectedDescription, koq.GetDescription().c_str()) << assertMessage;
-    else
-        EXPECT_TRUE(koq.GetDescription().empty()) << assertMessage;
-
-<<<<<<< HEAD
-    EXPECT_STREQ(expectedPersistenceUnit, koq->GetPersistenceUnit()->GetQualifiedName(koq->GetSchema()).c_str()) << assertMessage;
-    if (expectedPresentationFormats.m_value.isNull() || expectedPresentationFormats.m_value.empty())
-        EXPECT_TRUE(koq->GetPresentationFormats().empty()) << assertMessage;
-    else
-        {
-        ASSERT_EQ((int) koq->GetPresentationFormats().size(), (int) expectedPresentationFormats.m_value.size()) << assertMessage;
-        size_t i = 0;
-        for (NamedFormat const& presFormat : koq->GetPresentationFormats())
-            {
-            EXPECT_STREQ(expectedPresentationFormats.m_value[(Json::ArrayIndex) i].asCString(), presFormat.GetQualifiedFormatString(koq->GetSchema()).c_str()) << "Presentation Format #" << i << " | " << assertMessage;
-            i++;
-            }
-        }
-=======
-    EXPECT_STREQ(expectedPersistenceUnit, koq.GetPersistenceUnit().ToText(false).c_str()) << assertMessage;
-    if (expectedPresentationUnits.m_value.isNull() || expectedPresentationUnits.m_value.empty())
-        EXPECT_TRUE(koq.GetPresentationUnitList().empty()) << assertMessage;
-    else
-        EXPECT_EQ(expectedPresentationUnits, JsonValue(koq.GetPresentationsJson(false))) << assertMessage;
-
-    EXPECT_DOUBLE_EQ(expectedRelError, koq.GetRelativeError()) << assertMessage;
-    }
-
-//---------------------------------------------------------------------------------------
-// @bsimethod                                     Krischan.Eberle                    06/18
-//+---------------+---------------+---------------+---------------+---------------+------
-void TestDb::AssertKindOfQuantity(Utf8CP schemaName, Utf8CP koqName, Utf8CP expectedDisplayLabel, Utf8CP expectedDescription, Utf8CP expectedPersistenceUnit, JsonValue const& expectedPresentationUnits, double expectedRelError) const
-    {
-    Utf8String assertMessage(schemaName);
-    assertMessage.append(".").append(koqName).append(" | ").append(GetDescription());
-
-    // 1) Via schema manager
-    KindOfQuantityCP koq = GetDb().Schemas().GetKindOfQuantity(schemaName, koqName);
-    ASSERT_TRUE(koq != nullptr) << assertMessage;
->>>>>>> 533df275
-
-    AssertKindOfQuantity(*koq, schemaName, koqName, expectedDisplayLabel, expectedDescription, expectedPersistenceUnit, expectedPresentationUnits, expectedRelError);
-
-    //If the file wasn't upgraded yet, the persisted KOQs differ from the expected. They only get upgraded
-    //in memory on the fly. So don't run the ECSQL based KOQ verification in that case
-    if (!SupportsFeature(ECDbFeature::UnitsAndFormats))
-        return;
-
-    // 2) Via ECSQL
-    ECSqlStatement stmt;
-    ASSERT_EQ(ECSqlStatus::Success, stmt.Prepare(GetDb(), "SELECT koq.ECInstanceId,koq.DisplayLabel,koq.Description,koq.PersistenceUnit,koq.PresentationUnits,koq.RelativeError FROM meta.KindOfQuantityDef koq JOIN meta.ECSchemaDef s ON koq.Schema.Id=s.ECInstanceId WHERE s.Name=? AND koq.Name=?")) << assertMessage;
-    ASSERT_EQ(ECSqlStatus::Success, stmt.BindText(1, schemaName, IECSqlBinder::MakeCopy::No)) << stmt.GetECSql() << " | " << assertMessage;
-    ASSERT_EQ(ECSqlStatus::Success, stmt.BindText(2, koqName, IECSqlBinder::MakeCopy::No)) << stmt.GetECSql() << " | " << assertMessage;
-    ASSERT_EQ(BE_SQLITE_ROW, stmt.Step()) << stmt.GetECSql() << " | " << assertMessage;
-
-    EXPECT_EQ(koq->GetId(), stmt.GetValueId<ECN::KindOfQuantityId>(0)) << stmt.GetECSql() << " | " << assertMessage;
-    if (expectedDisplayLabel != nullptr)
-        EXPECT_STREQ(expectedDisplayLabel, stmt.GetValueText(1)) << stmt.GetECSql() << " | " << assertMessage;
-    else
-        EXPECT_TRUE(stmt.IsValueNull(1)) << stmt.GetECSql() << " | " << assertMessage;
-
-    if (expectedDescription != nullptr)
-        EXPECT_STREQ(expectedDescription, stmt.GetValueText(2)) << stmt.GetECSql() << " | " << assertMessage;
-    else
-        EXPECT_TRUE(stmt.IsValueNull(2)) << stmt.GetECSql() << " | " << assertMessage;
-
-    // persisted persistence unit may differ from expected if it was persisted pre EC3.2, so don't verify that via plain ECSQL
-
-    if (expectedPresentationFormats.m_value.isNull() || expectedPresentationFormats.m_value.empty())
-        EXPECT_TRUE(stmt.IsValueNull(4)) << stmt.GetECSql() << " | " << assertMessage;
-    else
-        {
-        IECSqlValue const& presUnitsVal = stmt.GetValue(4);
-        EXPECT_EQ((int) expectedPresentationFormats.m_value.size(), presUnitsVal.GetArrayLength()) << stmt.GetECSql() << " | " << assertMessage;
-        // persisted presentation format may differ from expected if it was persisted pre EC3.2, so don't verify that via plain ECSQL
-        }
-
-    EXPECT_DOUBLE_EQ(expectedRelError, stmt.GetValueDouble(5)) << stmt.GetECSql() << " | " << assertMessage;
-    }
-
-//---------------------------------------------------------------------------------------
-// @bsimethod                                     Krischan.Eberle                    06/18
-//+---------------+---------------+---------------+---------------+---------------+------
-void TestDb::AssertUnit(Utf8CP schemaName, Utf8CP unitName, Utf8CP expectedDisplayLabel, Utf8CP expectedDescription, Utf8CP expectedDefinition, 
-                            Nullable<double> expectedNumerator, Nullable<double> expectedDenominator, Nullable<double> expectedOffset, 
-                            QualifiedName const& expectedUnitSystem, QualifiedName const& expectedPhenomenon, bool expectedIsConstant, QualifiedName const& expectedInvertingUnit) const
-    {
-    if (!SupportsFeature(ECDbFeature::UnitsAndFormats))
-        return;
-
-    Utf8String assertMessage(schemaName);
-    assertMessage.append(".").append(unitName).append(" | ").append(GetDescription());
-
-    // 1) Via schema manager
-    ECUnitCP unit = GetDb().Schemas().GetUnit(schemaName, unitName);
-    ASSERT_TRUE(unit != nullptr) << assertMessage;
-
-    EXPECT_EQ(expectedDisplayLabel != nullptr, unit->GetIsDisplayLabelDefined()) << assertMessage;
-    if (expectedDisplayLabel != nullptr)
-        EXPECT_STREQ(expectedDisplayLabel, unit->GetInvariantDisplayLabel().c_str()) << assertMessage;
-
-    if (expectedDescription != nullptr)
-        EXPECT_STREQ(expectedDescription, unit->GetDescription().c_str()) << assertMessage;
-    else
-        EXPECT_TRUE(unit->GetDescription().empty()) << assertMessage;
-
-    if (Utf8String::IsNullOrEmpty(expectedDefinition))
-        EXPECT_FALSE(unit->HasDefinition()) << assertMessage;
-    else
-        EXPECT_STREQ(expectedDefinition, unit->GetDefinition().c_str()) << assertMessage;
-
-    if (expectedNumerator == nullptr)
-        EXPECT_FALSE(unit->HasNumerator()) << assertMessage;
-    else
-        EXPECT_DOUBLE_EQ(expectedNumerator.Value(), unit->GetNumerator()) << assertMessage;
-
-    if (expectedDenominator == nullptr)
-        EXPECT_FALSE(unit->HasDenominator()) << assertMessage;
-    else
-        EXPECT_DOUBLE_EQ(expectedDenominator.Value(), unit->GetDenominator()) << assertMessage;
-
-    if (expectedOffset == nullptr)
-        EXPECT_FALSE(unit->HasOffset()) << assertMessage;
-    else
-        EXPECT_DOUBLE_EQ(expectedOffset.Value(), unit->GetOffset()) << assertMessage;
-
-    if (!expectedUnitSystem.IsValid())
-        EXPECT_FALSE(unit->HasUnitSystem()) << assertMessage;
-    else
-        {
-        EXPECT_STREQ(expectedUnitSystem.GetName().c_str(), unit->GetUnitSystem()->GetName().c_str()) << assertMessage;
-        EXPECT_STREQ(expectedUnitSystem.GetSchemaName().c_str(), unit->GetUnitSystem()->GetSchema().GetName().c_str()) << assertMessage;
-        }
-
-    EXPECT_STREQ(expectedPhenomenon.GetName().c_str(), unit->GetPhenomenon()->GetName().c_str()) << assertMessage;
-    EXPECT_STREQ(expectedPhenomenon.GetSchemaName().c_str(), unit->GetPhenomenon()->GetSchema().GetName().c_str()) << assertMessage;
-
-    EXPECT_EQ(expectedIsConstant, unit->IsConstant()) << assertMessage;
-
-    if (!expectedInvertingUnit.IsValid())
-        EXPECT_FALSE(unit->IsInvertedUnit()) << assertMessage;
-    else
-        {
-        EXPECT_STREQ(expectedInvertingUnit.GetName().c_str(), unit->GetInvertingUnit()->GetName().c_str()) << assertMessage;
-        EXPECT_STREQ(expectedInvertingUnit.GetSchemaName().c_str(), unit->GetInvertingUnit()->GetSchema().GetName().c_str()) << assertMessage;
-        }
-
-    // 2) Via ECSQL
-    ECSqlStatement stmt;
-    ASSERT_EQ(ECSqlStatus::Success, stmt.Prepare(GetDb(), "SELECT u.ECInstanceId,u.DisplayLabel,u.Description,u.Definition,u.Numerator,u.Denominator,u.[Offset],u.UnitSystem.Id,u.Phenomenon.Id,u.IsConstant,u.InvertingUnit.Id FROM meta.UnitDef u JOIN meta.ECSchemaDef s ON u.Schema.Id=s.ECInstanceId WHERE s.Name=? AND u.Name=?")) << assertMessage;
-    ASSERT_EQ(ECSqlStatus::Success, stmt.BindText(1, schemaName, IECSqlBinder::MakeCopy::No)) << stmt.GetECSql() << " | " << assertMessage;
-    ASSERT_EQ(ECSqlStatus::Success, stmt.BindText(2, unitName, IECSqlBinder::MakeCopy::No)) << stmt.GetECSql() << " | " << assertMessage;
-    ASSERT_EQ(BE_SQLITE_ROW, stmt.Step()) << stmt.GetECSql() << " | " << assertMessage;
-
-    EXPECT_EQ(unit->GetId(), stmt.GetValueId<ECN::UnitId>(0)) << stmt.GetECSql() << " | " << assertMessage;
-    if (expectedDisplayLabel != nullptr)
-        EXPECT_STREQ(expectedDisplayLabel, stmt.GetValueText(1)) << stmt.GetECSql() << " | " << assertMessage;
-    else
-        EXPECT_TRUE(stmt.IsValueNull(1)) << stmt.GetECSql() << " | " << assertMessage;
-
-    if (expectedDescription != nullptr)
-        EXPECT_STREQ(expectedDescription, stmt.GetValueText(2)) << stmt.GetECSql() << " | " << assertMessage;
-    else
-        EXPECT_TRUE(stmt.IsValueNull(2)) << stmt.GetECSql() << " | " << assertMessage;
-
-    if (Utf8String::IsNullOrEmpty(expectedDefinition))
-        EXPECT_TRUE(stmt.IsValueNull(3)) << stmt.GetECSql() << " | " << assertMessage;
-    else
-        EXPECT_STREQ(expectedDefinition, stmt.GetValueText(3)) << stmt.GetECSql() << " | " << assertMessage;
-
-    if (expectedNumerator.IsNull())
-        EXPECT_TRUE(stmt.IsValueNull(4)) << stmt.GetECSql() << " | " << assertMessage;
-    else
-        EXPECT_DOUBLE_EQ(expectedNumerator.Value(), stmt.GetValueDouble(4)) << stmt.GetECSql() << " | " << assertMessage;
-
-    if (expectedDenominator.IsNull())
-        EXPECT_TRUE(stmt.IsValueNull(5)) << stmt.GetECSql() << " | " << assertMessage;
-    else
-        EXPECT_DOUBLE_EQ(expectedDenominator.Value(), stmt.GetValueDouble(5)) << stmt.GetECSql() << " | " << assertMessage;
-
-    if (expectedOffset.IsNull())
-        EXPECT_TRUE(stmt.IsValueNull(6)) << stmt.GetECSql() << " | " << assertMessage;
-    else
-        EXPECT_DOUBLE_EQ(expectedOffset.Value(), stmt.GetValueDouble(6)) << stmt.GetECSql() << " | " << assertMessage;
-
-    if (!expectedUnitSystem.IsValid())
-        EXPECT_TRUE(stmt.IsValueNull(7)) << stmt.GetECSql() << " | " << assertMessage;
-    else
-        {
-        UnitSystemId actualUnitSystemId = stmt.GetValueId<UnitSystemId>(7);
-        EXPECT_EQ(JsonValue(Utf8PrintfString("[{\"schema\":\"%s\", \"unitsystem\":\"%s\"}]", expectedUnitSystem.GetSchemaName().c_str(), expectedUnitSystem.GetName().c_str())), ExecuteECSqlSelect(Utf8PrintfString("SELECT s.Name schema, us.Name unitsystem FROM meta.UnitSystemDef us JOIN meta.ECSchemaDef s ON s.ECInstanceId=us.Schema.Id WHERE us.ECInstanceId=%s", actualUnitSystemId.ToHexStr().c_str()).c_str())) << stmt.GetECSql() << " | " << assertMessage;
-        }
-
-    PhenomenonId actualPhenId = stmt.GetValueId<PhenomenonId>(8);
-    EXPECT_EQ(JsonValue(Utf8PrintfString("[{\"schema\":\"%s\", \"phen\":\"%s\"}]", expectedPhenomenon.GetSchemaName().c_str(), expectedPhenomenon.GetName().c_str())),
-                ExecuteECSqlSelect(Utf8PrintfString("SELECT s.Name schema, ph.Name phen FROM meta.PhenomenonDef ph JOIN meta.ECSchemaDef s ON s.ECInstanceId=ph.Schema.Id WHERE ph.ECInstanceId=%s", actualPhenId.ToHexStr().c_str()).c_str())) << stmt.GetECSql() << " | " << assertMessage;
-
-    EXPECT_EQ(expectedIsConstant, stmt.GetValueBoolean(9)) << stmt.GetECSql() << " | " << assertMessage;
-
-    if (!expectedInvertingUnit.IsValid())
-        EXPECT_TRUE(stmt.IsValueNull(10)) << stmt.GetECSql() << " | " << assertMessage;
-    else
-        {
-        UnitId actualInvertingUnitId = stmt.GetValueId<UnitId>(10);
-        EXPECT_EQ(JsonValue(Utf8PrintfString("[{\"schema\":\"%s\", \"invertingunit\":\"%s\"}]", expectedInvertingUnit.GetSchemaName().c_str(), expectedInvertingUnit.GetName().c_str())),
-                  ExecuteECSqlSelect(Utf8PrintfString("SELECT s.Name schema, u.Name invertingunit FROM meta.UnitDef u JOIN meta.ECSchemaDef s ON s.ECInstanceId=u.Schema.Id WHERE u.ECInstanceId=%s", actualInvertingUnitId.ToHexStr().c_str()).c_str())) << stmt.GetECSql() << " | " << assertMessage;
-        }
-    }
-
-//---------------------------------------------------------------------------------------
-// @bsimethod                                     Krischan.Eberle                    06/18
-//+---------------+---------------+---------------+---------------+---------------+------
-void TestDb::AssertFormat(Utf8CP schemaName, Utf8CP formatName, Utf8CP expectedDisplayLabel, Utf8CP expectedDescription, JsonValue const& expectedNumericSpec, JsonValue const& expectedCompSpec) const
-    {
-    if (!SupportsFeature(ECDbFeature::UnitsAndFormats))
-        return;
-
-    Utf8String assertMessage(schemaName);
-    assertMessage.append(".").append(formatName).append(" | ").append(GetDescription());
-
-    // 1) Via schema manager
-    ECFormatCP format = GetDb().Schemas().GetFormat(schemaName, formatName);
-    ASSERT_TRUE(format != nullptr) << assertMessage;
-
-    EXPECT_EQ(expectedDisplayLabel != nullptr, format->GetIsDisplayLabelDefined()) << assertMessage;
-    if (expectedDisplayLabel != nullptr)
-        EXPECT_STREQ(expectedDisplayLabel, format->GetInvariantDisplayLabel().c_str()) << assertMessage;
-
-    if (expectedDescription != nullptr)
-        EXPECT_STREQ(expectedDescription, format->GetDescription().c_str()) << assertMessage;
-    else
-        EXPECT_TRUE(format->GetDescription().empty()) << assertMessage;
-
-    if (expectedNumericSpec.m_value.isNull())
-        EXPECT_FALSE(format->HasNumeric()) << assertMessage;
-    else
-        {
-        Json::Value actualNumericSpec;
-        ASSERT_TRUE(format->GetNumericSpec()->ToJson(actualNumericSpec, false));
-        EXPECT_EQ(expectedNumericSpec, JsonValue(actualNumericSpec)) << assertMessage;
-        }
-
-    if (expectedCompSpec.m_value.isNull())
-        EXPECT_FALSE(format->HasComposite()) << assertMessage;
-    else
-        {
-        Json::Value actualCompSpec;
-        ASSERT_TRUE(format->GetCompositeSpec()->ToJson(actualCompSpec, true));
-        EXPECT_EQ(expectedCompSpec, JsonValue(actualCompSpec)) << assertMessage;
-        }
-
-    // 2) Via ECSQL
-    ECSqlStatement stmt;
-    ASSERT_EQ(ECSqlStatus::Success, stmt.Prepare(GetDb(), "SELECT f.ECInstanceId,f.DisplayLabel,f.Description,f.NumericSpec,f.CompositeSpec FROM meta.FormatDef f JOIN meta.ECSchemaDef s ON f.Schema.Id=s.ECInstanceId WHERE s.Name=? AND f.Name=?")) << assertMessage;
-    ASSERT_EQ(ECSqlStatus::Success, stmt.BindText(1, schemaName, IECSqlBinder::MakeCopy::No)) << stmt.GetECSql() << " | " << assertMessage;
-    ASSERT_EQ(ECSqlStatus::Success, stmt.BindText(2, formatName, IECSqlBinder::MakeCopy::No)) << stmt.GetECSql() << " | " << assertMessage;
-    ASSERT_EQ(BE_SQLITE_ROW, stmt.Step()) << stmt.GetECSql() << " | " << assertMessage;
-
-    EXPECT_EQ(format->GetId(), stmt.GetValueId<ECN::FormatId>(0)) << stmt.GetECSql() << " | " << assertMessage;
-    if (expectedDisplayLabel != nullptr)
-        EXPECT_STREQ(expectedDisplayLabel, stmt.GetValueText(1)) << stmt.GetECSql() << " | " << assertMessage;
-    else
-        EXPECT_TRUE(stmt.IsValueNull(1)) << stmt.GetECSql() << " | " << assertMessage;
-
-    if (expectedDescription != nullptr)
-        EXPECT_STREQ(expectedDescription, stmt.GetValueText(2)) << stmt.GetECSql() << " | " << assertMessage;
-    else
-        EXPECT_TRUE(stmt.IsValueNull(2)) << stmt.GetECSql() << " | " << assertMessage;
-
-    if (expectedNumericSpec.m_value.isNull())
-        EXPECT_TRUE(stmt.IsValueNull(3)) << stmt.GetECSql() << " | " << assertMessage;
-    else
-        EXPECT_EQ(expectedNumericSpec, JsonValue(stmt.GetValueText(3))) << assertMessage;
-
-    if (expectedCompSpec.m_value.isNull())
-        {
-        EXPECT_TRUE(stmt.IsValueNull(4)) << stmt.GetECSql() << " | " << assertMessage;
-        return;
-        }
-
-    ASSERT_TRUE(expectedCompSpec.m_value.isMember("units")) << stmt.GetECSql() << " | " << assertMessage;
-    JsonValue expectedCompositeWithoutUnitsJson(expectedCompSpec.m_value);
-    expectedCompositeWithoutUnitsJson.m_value.removeMember("units");
-    EXPECT_EQ(expectedCompositeWithoutUnitsJson, JsonValue(stmt.GetValueText(4))) << assertMessage;
-    stmt.Finalize();
-
-    Json::Value const& expectedCompositeUnitsJson = expectedCompSpec.m_value["units"];
-    ASSERT_TRUE(expectedCompositeUnitsJson.isArray()) << assertMessage;
-    ECSqlStatement unitLookupStmt;
-    ASSERT_EQ(ECSqlStatus::Success, unitLookupStmt.Prepare(GetDb(), "SELECT Name FROM meta.UnitDef WHERE ECInstanceId=?")) << assertMessage;
-
-    ECSqlStatement compUnitStmt;
-    ASSERT_EQ(ECSqlStatus::Success, compUnitStmt.Prepare(GetDb(), "SELECT Label,Unit.Id FROM meta.FormatCompositeUnitDef WHERE Format.Id=? ORDER BY Ordinal")) << assertMessage;
-    ASSERT_EQ(ECSqlStatus::Success, compUnitStmt.BindId(1, format->GetId())) << compUnitStmt.GetECSql() << " | " << assertMessage;
-    int ordinal = 0;
-    while (BE_SQLITE_ROW == compUnitStmt.Step())
-        {
-        ASSERT_LT(ordinal, (int) expectedCompositeUnitsJson.size()) << assertMessage;
-        Json::Value const& expectedCompositeUnitJson = expectedCompositeUnitsJson[(Json::ArrayIndex) ordinal];
-        EXPECT_FALSE(compUnitStmt.IsValueNull(1)) << "Composite unit" << ordinal << " | " << assertMessage;
-        BeInt64Id unitId = compUnitStmt.GetValueId<BeInt64Id>(1);
-        ASSERT_EQ(ECSqlStatus::Success, unitLookupStmt.BindId(1, unitId)) << "Composite unit" << ordinal << " | " << assertMessage;
-        ASSERT_EQ(BE_SQLITE_ROW, unitLookupStmt.Step()) << "Composite unit" << ordinal << " | " << assertMessage;
-        EXPECT_STREQ(expectedCompositeUnitJson["name"].asCString(), unitLookupStmt.GetValueText(0)) << "Composite unit" << ordinal << " | " << assertMessage;
-        unitLookupStmt.Reset();
-        unitLookupStmt.ClearBindings();
-
-        if (expectedCompositeUnitJson.isMember("label"))
-            EXPECT_STREQ(expectedCompositeUnitJson["label"].asCString(), compUnitStmt.GetValueText(0)) << "Composite unit" << ordinal << " | " << assertMessage;
-        else
-            EXPECT_TRUE(compUnitStmt.IsValueNull(0)) << "Composite unit" << ordinal << " | " << assertMessage;
-
-        ordinal++;
-        }
-    }
-
-//---------------------------------------------------------------------------------------
-// @bsimethod                                     Krischan.Eberle                    06/18
-//+---------------+---------------+---------------+---------------+---------------+------
-void TestDb::AssertUnitSystem(Utf8CP schemaName, Utf8CP unitsystemName, Utf8CP expectedDisplayLabel, Utf8CP expectedDescription) const
-    {
-    if (!SupportsFeature(ECDbFeature::UnitsAndFormats))
-        return;
-
-    Utf8String assertMessage(schemaName);
-    assertMessage.append(".").append(unitsystemName).append(" | ").append(GetDescription());
-
-    // 1) Via schema manager
-    UnitSystemCP sys = GetDb().Schemas().GetUnitSystem(schemaName, unitsystemName);
-    ASSERT_TRUE(sys != nullptr) << assertMessage;
-
-    EXPECT_EQ(expectedDisplayLabel != nullptr, sys->GetIsDisplayLabelDefined()) << assertMessage;
-    if (expectedDisplayLabel != nullptr)
-        EXPECT_STREQ(expectedDisplayLabel, sys->GetInvariantDisplayLabel().c_str()) << assertMessage;
-
-    if (expectedDescription != nullptr)
-        EXPECT_STREQ(expectedDescription, sys->GetDescription().c_str()) << assertMessage;
-    else
-        EXPECT_TRUE(sys->GetDescription().empty()) << assertMessage;
-
-    // 2) Via ECSQL
-    ECSqlStatement stmt;
-    ASSERT_EQ(ECSqlStatus::Success, stmt.Prepare(GetDb(), "SELECT us.ECInstanceId,us.DisplayLabel,us.Description FROM meta.UnitSystemDef us JOIN meta.ECSchemaDef s ON us.Schema.Id=s.ECInstanceId WHERE s.Name=? AND us.Name=?")) << assertMessage;
-    ASSERT_EQ(ECSqlStatus::Success, stmt.BindText(1, schemaName, IECSqlBinder::MakeCopy::No)) << stmt.GetECSql() << " | " << assertMessage;
-    ASSERT_EQ(ECSqlStatus::Success, stmt.BindText(2, unitsystemName, IECSqlBinder::MakeCopy::No)) << stmt.GetECSql() << " | " << assertMessage;
-    ASSERT_EQ(BE_SQLITE_ROW, stmt.Step()) << stmt.GetECSql() << " | " << assertMessage;
-
-    EXPECT_EQ(sys->GetId(), stmt.GetValueId<ECN::UnitSystemId>(0)) << stmt.GetECSql() << " | " << assertMessage;
-    if (expectedDisplayLabel != nullptr)
-        EXPECT_STREQ(expectedDisplayLabel, stmt.GetValueText(1)) << stmt.GetECSql() << " | " << assertMessage;
-    else
-        EXPECT_TRUE(stmt.IsValueNull(1)) << stmt.GetECSql() << " | " << assertMessage;
-
-    if (expectedDescription != nullptr)
-        EXPECT_STREQ(expectedDescription, stmt.GetValueText(2)) << stmt.GetECSql() << " | " << assertMessage;
-    else
-        EXPECT_TRUE(stmt.IsValueNull(2)) << stmt.GetECSql() << " | " << assertMessage;
-    }
-
-//---------------------------------------------------------------------------------------
-// @bsimethod                                     Krischan.Eberle                    06/18
-//+---------------+---------------+---------------+---------------+---------------+------
-void TestDb::AssertPhenomenon(Utf8CP schemaName, Utf8CP phenName, Utf8CP expectedDisplayLabel, Utf8CP expectedDescription, Utf8CP expectedDefinition) const
-    {
-    if (!SupportsFeature(ECDbFeature::UnitsAndFormats))
-        return;
-
-    Utf8String assertMessage(schemaName);
-    assertMessage.append(".").append(phenName).append(" | ").append(GetDescription());
-
-    // 1) Via schema manager
-    PhenomenonCP phen = GetDb().Schemas().GetPhenomenon(schemaName, phenName);
-    ASSERT_TRUE(phen != nullptr) << assertMessage;
-
-    EXPECT_EQ(expectedDisplayLabel != nullptr, phen->GetIsDisplayLabelDefined()) << assertMessage;
-    if (expectedDisplayLabel != nullptr)
-        EXPECT_STREQ(expectedDisplayLabel, phen->GetInvariantDisplayLabel().c_str()) << assertMessage;
-
-    if (expectedDescription != nullptr)
-        EXPECT_STREQ(expectedDescription, phen->GetDescription().c_str()) << assertMessage;
-    else
-        EXPECT_TRUE(phen->GetDescription().empty()) << assertMessage;
-
-    if (expectedDefinition != nullptr)
-        EXPECT_STREQ(expectedDefinition, phen->GetDefinition().c_str()) << assertMessage;
-    else
-        EXPECT_TRUE(phen->GetDefinition().empty()) << assertMessage;
-
-    // 2) Via ECSQL
-    ECSqlStatement stmt;
-    ASSERT_EQ(ECSqlStatus::Success, stmt.Prepare(GetDb(), "SELECT p.ECInstanceId,p.DisplayLabel,p.Description,p.Definition FROM meta.PhenomenonDef p JOIN meta.ECSchemaDef s ON p.Schema.Id=s.ECInstanceId WHERE s.Name=? AND p.Name=?")) << assertMessage;
-    ASSERT_EQ(ECSqlStatus::Success, stmt.BindText(1, schemaName, IECSqlBinder::MakeCopy::No)) << stmt.GetECSql() << " | " << assertMessage;
-    ASSERT_EQ(ECSqlStatus::Success, stmt.BindText(2, phenName, IECSqlBinder::MakeCopy::No)) << stmt.GetECSql() << " | " << assertMessage;
-    ASSERT_EQ(BE_SQLITE_ROW, stmt.Step()) << stmt.GetECSql() << " | " << assertMessage;
-
-    EXPECT_EQ(phen->GetId(), stmt.GetValueId<ECN::PhenomenonId>(0)) << stmt.GetECSql() << " | " << assertMessage;
-    if (expectedDisplayLabel != nullptr)
-        EXPECT_STREQ(expectedDisplayLabel, stmt.GetValueText(1)) << stmt.GetECSql() << " | " << assertMessage;
-    else
-        EXPECT_TRUE(stmt.IsValueNull(1)) << stmt.GetECSql() << " | " << assertMessage;
-
-    if (expectedDescription != nullptr)
-        EXPECT_STREQ(expectedDescription, stmt.GetValueText(2)) << stmt.GetECSql() << " | " << assertMessage;
-    else
-        EXPECT_TRUE(stmt.IsValueNull(2)) << stmt.GetECSql() << " | " << assertMessage;
-
-    if (expectedDefinition != nullptr)
-        EXPECT_STREQ(expectedDefinition, stmt.GetValueText(3)) << stmt.GetECSql() << " | " << assertMessage;
-    else
-        EXPECT_TRUE(stmt.IsValueNull(3)) << stmt.GetECSql() << " | " << assertMessage;
-    }
-
-//---------------------------------------------------------------------------------------
-// @bsimethod                                     Krischan.Eberle                    06/18
-//+---------------+---------------+---------------+---------------+---------------+------
-void TestDb::AssertLoadSchemas() const
-    {
-    //1) via schema manager
-    for (ECSchemaCP schema : GetDb().Schemas().GetSchemas(true))
-        {
-        EXPECT_TRUE(schema->HasId()) << schema->GetFullSchemaName() << " | " << GetDescription();
-        EXPECT_FALSE(schema->GetName().empty()) << schema->GetFullSchemaName() << " | " << GetDescription();
-        for (ECClassCP ecClass : schema->GetClasses()) 
-            {
-            EXPECT_TRUE(ecClass->HasId()) << ecClass->GetFullName() << " | " << GetDescription();
-            EXPECT_FALSE(ecClass->GetName().empty()) << ecClass->GetFullName() << " | " << GetDescription();
-            for (ECPropertyCP prop : ecClass->GetProperties())
-                { 
-                EXPECT_TRUE(prop->HasId()) << ecClass->GetFullName() << "." << prop->GetName() << " | " << GetDescription();
-                EXPECT_FALSE(prop->GetName().empty()) << ecClass->GetFullName() << "." << prop->GetName() << " | " << GetDescription();
-                }
-            }
-
-        for (ECEnumerationCP ecEnum : schema->GetEnumerations()) 
-            {
-            EXPECT_TRUE(ecEnum->HasId()) << ecEnum->GetFullName() << " | " << GetDescription();
-            EXPECT_FALSE(ecEnum->GetName().empty()) << ecEnum->GetFullName() << " | " << GetDescription();
-            }
-
-        for (KindOfQuantityCP koq : schema->GetKindOfQuantities()) 
-            {
-            EXPECT_TRUE(koq->HasId()) << koq->GetFullName() << " | " << GetDescription();
-            EXPECT_FALSE(koq->GetName().empty()) << koq->GetFullName() << " | " << GetDescription();
-            }
-
-        for (PropertyCategoryCP cat : schema->GetPropertyCategories())
-            {
-            EXPECT_TRUE(cat->HasId()) << cat->GetFullName() << " | " << GetDescription();
-            EXPECT_FALSE(cat->GetName().empty()) << cat->GetFullName() << " | " << GetDescription();
-            }
-
-        if (SupportsFeature(ECDbFeature::UnitsAndFormats))
-            {
-            for (ECUnitCP unit : schema->GetUnits())
-                {
-                EXPECT_TRUE(unit->HasId()) << unit->GetFullName() << " | " << GetDescription();
-                EXPECT_FALSE(unit->GetName().empty()) << unit->GetFullName() << " | " << GetDescription();
-                }
-
-            for (ECFormatCP format : schema->GetFormats())
-                {
-                EXPECT_TRUE(format->HasId()) << format->GetFullName() << " | " << GetDescription();
-                EXPECT_FALSE(format->GetName().empty()) << format->GetFullName() << " | " << GetDescription();
-                }
-
-            for (UnitSystemCP unitSystem : schema->GetUnitSystems())
-                {
-                EXPECT_TRUE(unitSystem->HasId()) << unitSystem->GetFullName() << " | " << GetDescription();
-                EXPECT_FALSE(unitSystem->GetName().empty()) << unitSystem->GetFullName() << " | " << GetDescription();
-                }
-
-            for (PhenomenonCP phenomenon : schema->GetPhenomena())
-                {
-                EXPECT_TRUE(phenomenon->HasId()) << phenomenon->GetFullName() << " | " << GetDescription();
-                EXPECT_FALSE(phenomenon->GetName().empty()) << phenomenon->GetFullName() << " | " << GetDescription();
-                }
-            }
-
-        }
-
-    GetDb().ClearECDbCache();
-
-    // 2) via ECSQL
-    EXPECT_FALSE(ExecuteECSqlSelect("SELECT * FROM meta.ECSchemaDef").m_value.empty()) << GetDescription();
-    EXPECT_FALSE(ExecuteECSqlSelect("SELECT * FROM meta.ECClassDef").m_value.empty()) << GetDescription();
-    EXPECT_FALSE(ExecuteECSqlSelect("SELECT * FROM meta.ECEnumerationDef").m_value.empty()) << GetDescription();
-    EXPECT_FALSE(ExecuteECSqlSelect("SELECT * FROM meta.ECPropertyDef").m_value.empty()) << GetDescription();
-    // Not all test files contain KOQs or PropertyCategories, so just test that the result is a JSON array
-    EXPECT_TRUE(ExecuteECSqlSelect("SELECT * FROM meta.KindOfQuantityDef").m_value.isArray()) << GetDescription();
-    EXPECT_TRUE(ExecuteECSqlSelect("SELECT * FROM meta.PropertyCategoryDef").m_value.isArray()) << GetDescription();
-
-    if (SupportsFeature(ECDbFeature::UnitsAndFormats))
-        {
-        EXPECT_TRUE(ExecuteECSqlSelect("SELECT * FROM meta.UnitDef").m_value.isArray()) << GetDescription();
-        EXPECT_TRUE(ExecuteECSqlSelect("SELECT * FROM meta.FormatDef").m_value.isArray()) << GetDescription();
-        EXPECT_TRUE(ExecuteECSqlSelect("SELECT * FROM meta.UnitSystemDef").m_value.isArray()) << GetDescription();
-        EXPECT_TRUE(ExecuteECSqlSelect("SELECT * FROM meta.PhenomenonDef").m_value.isArray()) << GetDescription();
-        }
-    }
-
-//---------------------------------------------------------------------------------------
-// @bsimethod                                     Krischan.Eberle                    06/18
-//+---------------+---------------+---------------+---------------+---------------+------
-DbResult TestDb::Open()
-    {
-    if (BeFileNameStatus::Success != m_testFile.CloneSeedToOutput())
-        return BE_SQLITE_ERROR;
-
-    return _Open();
-    }
-
-//---------------------------------------------------------------------------------------
-// @bsimethod                                     Krischan.Eberle                    06/18
-//+---------------+---------------+---------------+---------------+---------------+------
-Utf8String TestDb::GetDescription() const
-    {
-    Utf8CP openModeStr = nullptr;
-    if (GetOpenParams().m_openMode == Db::OpenMode::Readonly)
-        openModeStr = "read-only";
-    else
-        {
-        if (GetOpenParams().m_profileUpgradeOptions == Db::ProfileUpgradeOptions::Upgrade)
-            openModeStr = "read-write with upgrade";
-        else
-            openModeStr = "read-write w/o upgrade";
-        }
-
-    Utf8CP ageStr = nullptr;
-    switch (m_age)
-        {
-            case ProfileState::Age::Older:
-                ageStr = "older";
-                break;
-            case ProfileState::Age::UpToDate:
-                ageStr = "up-to-date";
-                break;
-            case ProfileState::Age::Newer:
-                ageStr = "newer";
-                break;
-            default:
-                BeAssert(false && "Unhandled ProfileState::Age enum value");
-                return Utf8String("Error: Unhandled ProfileState::Age enum value");
-        }
-
-    return Utf8PrintfString("Open mode: %s | Age: %s | %s", openModeStr, ageStr, GetTestFile().ToString().c_str());
-    }
-
-//***************************** TestECDb ********************************************
-
-//---------------------------------------------------------------------------------------
-// @bsimethod                                     Krischan.Eberle                    07/18
-//+---------------+---------------+---------------+---------------+---------------+------
-DbResult TestECDb::_Open()
-    {
-    DbResult stat = m_ecdb.OpenBeSQLiteDb(m_testFile.GetPath(), m_openParams);
-    if (BE_SQLITE_OK != stat)
-        return stat;
-
-    const int compareVersions = m_ecdb.GetECDbProfileVersion().CompareTo(ECDb::CurrentECDbProfileVersion());
-    if (compareVersions == 0)
-        m_age = ProfileState::Age::UpToDate;
-    else if (compareVersions < 0)
-        m_age = ProfileState::Age::Older;
-    else
-        m_age = ProfileState::Age::Newer;
-
-    return BE_SQLITE_OK;
-    }
-
-//---------------------------------------------------------------------------------------
-// @bsimethod                                     Krischan.Eberle                    06/18
-//+---------------+---------------+---------------+---------------+---------------+------
-//static
-TestECDb::Iterable TestECDb::GetPermutationsFor(TestFile const& testFile)
-    {
-    std::vector<ECDb::OpenParams> testParams {ECDb::OpenParams(ECDb::OpenMode::Readonly), ECDb::OpenParams(ECDb::OpenMode::ReadWrite)};
-    if (testFile.GetAge() == ProfileState::Age::Older)
-        testParams.push_back(ECDb::OpenParams(ECDb::OpenMode::ReadWrite, ECDb::ProfileUpgradeOptions::Upgrade));
-
-    return Iterable(testFile, testParams);
-    }
-
-//---------------------------------------------------------------------------------------
-// @bsimethod                                     Krischan.Eberle                    06/18
-//+---------------+---------------+---------------+---------------+---------------+------
-void TestECDb::AssertProfileVersion() const
-    {
-    ASSERT_TRUE(m_ecdb.IsDbOpen()) << "AssertProfileVersion must be called on open file";
-    switch (m_age)
-        {
-            case ProfileState::Age::UpToDate:
-                EXPECT_TRUE(m_ecdb.CheckProfileVersion().IsUpToDate()) << GetDescription();
-                EXPECT_EQ(ECDbProfile::Get().GetExpectedVersion(), m_ecdb.GetECDbProfileVersion()) << GetDescription();
-                break;
-            case ProfileState::Age::Newer:
-                EXPECT_TRUE(m_ecdb.CheckProfileVersion().IsNewer()) << GetDescription();
-                EXPECT_LT(ECDbProfile::Get().GetExpectedVersion(), m_ecdb.GetECDbProfileVersion()) << GetDescription();
-                break;
-            case ProfileState::Age::Older:
-                EXPECT_TRUE(m_ecdb.CheckProfileVersion().IsOlder()) << GetDescription();
-                EXPECT_GT(ECDbProfile::Get().GetExpectedVersion(), m_ecdb.GetECDbProfileVersion()) << GetDescription();
-                break;
-            default:
-                FAIL() << "Unhandled ProfileState::Age enum value";
-        }
-    }
-
-
-//***************************** TestIModel ********************************************
-
-//---------------------------------------------------------------------------------------
-// @bsimethod                                     Krischan.Eberle                    07/18
-//+---------------+---------------+---------------+---------------+---------------+------
-DbResult TestIModel::_Open()
-    {
-    DbResult stat = BE_SQLITE_OK;
-    m_dgndb = DgnDb::OpenDgnDb(&stat, m_testFile.GetPath(), m_openParams);
-    if (BE_SQLITE_OK != stat)
-        return stat;
-
-    const int compareVersions = m_dgndb->GetProfileVersion().CompareTo(ProfileVersion(DgnDbProfileValues::DGNDB_CURRENT_VERSION_Major, DgnDbProfileValues::DGNDB_CURRENT_VERSION_Minor, DgnDbProfileValues::DGNDB_CURRENT_VERSION_Sub1, DgnDbProfileValues::DGNDB_CURRENT_VERSION_Sub2));
-    if (compareVersions == 0)
-        m_age = ProfileState::Age::UpToDate;
-    else if (compareVersions < 0)
-        m_age = ProfileState::Age::Older;
-    else
-        m_age = ProfileState::Age::Newer;
-
-    return stat;
-    }
-
-//---------------------------------------------------------------------------------------
-// @bsimethod                                     Krischan.Eberle                    06/18
-//+---------------+---------------+---------------+---------------+---------------+------
-//static
-TestIModel::Iterable TestIModel::GetPermutationsFor(TestFile const& testFile)
-    {
-    std::vector<DgnDb::OpenParams> testParams {DgnDb::OpenParams(DgnDb::OpenMode::Readonly), DgnDb::OpenParams(ECDb::OpenMode::ReadWrite)};
-    if (testFile.GetAge() == ProfileState::Age::Older)
-        {
-        DgnDb::OpenParams params(DgnDb::OpenMode::ReadWrite);
-        params.SetProfileUpgradeOptions(DgnDb::ProfileUpgradeOptions::Upgrade);
-        testParams.push_back(params);
-        }
-
-    return Iterable(testFile, testParams);
-    }
-
-//---------------------------------------------------------------------------------------
-// @bsimethod                                     Krischan.Eberle                    06/18
-//+---------------+---------------+---------------+---------------+---------------+------
-void TestIModel::AssertProfileVersion() const
-    {
-    ASSERT_TRUE(m_dgndb != nullptr && m_dgndb->IsDbOpen()) << "AssertProfileVersion must be called on open file";
-    switch (m_age)
-        {
-            case ProfileState::Age::UpToDate:
-                EXPECT_TRUE(m_dgndb->CheckProfileVersion().IsUpToDate()) << GetDescription();
-                EXPECT_EQ(DgnDbProfile::Get().GetExpectedVersion(), m_dgndb->GetProfileVersion()) << GetDescription();
-                break;
-            case ProfileState::Age::Newer:
-                EXPECT_TRUE(m_dgndb->CheckProfileVersion().IsNewer()) << GetDescription();
-                EXPECT_LT(DgnDbProfile::Get().GetExpectedVersion(), m_dgndb->GetProfileVersion()) << GetDescription();
-                break;
-            case ProfileState::Age::Older:
-                EXPECT_TRUE(m_dgndb->CheckProfileVersion().IsOlder()) << GetDescription();
-                EXPECT_GT(DgnDbProfile::Get().GetExpectedVersion(), m_dgndb->GetProfileVersion()) << GetDescription();
-                break;
-            default:
-                FAIL() << "Unhandled ProfileState::Age enum value";
-        }
+/*--------------------------------------------------------------------------------------+
+|
+|  $Source: Tests/DgnProject/Compatibility/TestDb.cpp $
+|
+|  $Copyright: (c) 2018 Bentley Systems, Incorporated. All rights reserved. $
+|
++--------------------------------------------------------------------------------------*/
+#pragma once
+
+#include "TestDb.h"
+
+USING_NAMESPACE_BENTLEY_EC
+
+//---------------------------------------------------------------------------------------
+// @bsimethod                                     Krischan.Eberle                    07/18
+//+---------------+---------------+---------------+---------------+---------------+------
+//static
+bool TestDb::VersionSupportsFeature(ProfileVersion const& ecdbVersion, ECDbFeature feature)
+    {
+    switch (feature)
+        {
+            case ECDbFeature::PersistedECVersions:
+            case ECDbFeature::NamedEnumerators:
+            case ECDbFeature::UnitsAndFormats:
+                return ecdbVersion >= ProfileVersion(4, 0, 0, 2);
+
+            default:
+                BeAssert(false && "Unhandled ECDbFeature enum value");
+                return false;
+        }
+    }
+
+//---------------------------------------------------------------------------------------
+// @bsimethod                                     Krischan.Eberle                    07/18
+//+---------------+---------------+---------------+---------------+---------------+------
+ProfileVersion TestDb::GetECDbInitialVersion() const
+    {
+    ProfileVersion version(0, 0, 0, 0);
+    Utf8String versionStr;
+    if (BE_SQLITE_ROW != GetDb().QueryProperty(versionStr, PropertySpec("InitialSchemaVersion", "ec_Db")))
+        return version;
+
+    version.FromJson(versionStr.c_str());
+    return version;
+    }
+
+//---------------------------------------------------------------------------------------
+// @bsimethod                                     Krischan.Eberle                    06/18
+//+---------------+---------------+---------------+---------------+---------------+------
+JsonValue TestDb::ExecuteECSqlSelect(Utf8CP ecsql) const
+    {
+    ECSqlStatement stmt;
+    if (ECSqlStatus::Success != stmt.Prepare(GetDb(), ecsql))
+        return JsonValue();
+
+    JsonValue val(Json::arrayValue);
+    JsonECSqlSelectAdapter adapter(stmt, JsonECSqlSelectAdapter::FormatOptions(JsonECSqlSelectAdapter::MemberNameCasing::KeepOriginal, ECJsonInt64Format::AsNumber));
+    while (BE_SQLITE_ROW == stmt.Step())
+        {
+        Json::Value row;
+        if (SUCCESS != adapter.GetRow(row))
+            return JsonValue();
+
+        val.m_value.append(row);
+        }
+
+    return val;
+    }
+
+//---------------------------------------------------------------------------------------
+// @bsimethod                                     Krischan.Eberle                    06/18
+//+---------------+---------------+---------------+---------------+---------------+------
+SchemaVersion TestDb::GetSchemaVersion(Utf8CP schemaName) const
+    {
+    ECSqlStatement stmt;
+    if (ECSqlStatus::Success != stmt.Prepare(GetDb(), "SELECT VersionMajor,VersionWrite,VersionMinor FROM meta.ECSchemaDef WHERE Name=?") ||
+        ECSqlStatus::Success != stmt.BindText(1, schemaName, IECSqlBinder::MakeCopy::No) || stmt.Step() != BE_SQLITE_ROW)
+        {
+        return SchemaVersion();
+        }
+
+    SchemaVersion version((uint16_t) stmt.GetValueInt(0), (uint16_t) stmt.GetValueInt(1), (uint16_t) stmt.GetValueInt(2));
+
+    //verify that version is the same if fetched via ECObjects
+    ECSchemaCP schema = GetDb().Schemas().GetSchema(schemaName, false);
+    EXPECT_TRUE(schema != nullptr) << schemaName << " | " << GetDescription();
+    EXPECT_EQ(version, SchemaVersion(*schema)) << "Version of " << schemaName << " retrieved from ECObjects differs from when retrieved with ECSQL" << " | " << GetDescription();
+    return version;
+    }
+
+//---------------------------------------------------------------------------------------
+// @bsimethod                                     Krischan.Eberle                    06/18
+//+---------------+---------------+---------------+---------------+---------------+------
+BeVersion TestDb::GetOriginalECXmlVersion(Utf8CP schemaName) const
+    {
+    if (SupportsFeature(ECDbFeature::PersistedECVersions))
+        {
+        JsonValue rows = ExecuteECSqlSelect(Utf8PrintfString("SELECT OriginalECXmlVersionMajor major, OriginalECXmlVersionMinor minor FROM meta.ECSchemaDef WHERE Name='%s'", schemaName).c_str());
+        if (!rows.m_value.isArray() || rows.m_value.size() != 1)
+            return BeVersion();
+
+        JsonValueCR versionJson = rows.m_value[0];
+        if (!versionJson.isMember("major"))
+            return BeVersion();
+
+        const BeVersion originalXmlVersion = versionJson.isMember("minor") ? BeVersion(versionJson["major"].asInt(), versionJson["minor"].asInt()) : BeVersion(versionJson["major"].asInt(), 0);
+
+        //verify that version is the same if fetched via ECObjects
+        ECSchemaCP schema = GetDb().Schemas().GetSchema(schemaName, false);
+        EXPECT_TRUE(schema != nullptr) << schemaName << " | " << GetDescription();
+        EXPECT_EQ((int) originalXmlVersion.GetMajor(), (int) schema->GetOriginalECXmlVersionMajor()) << "Original ECXml Major Version of " << schemaName << " retrieved from ECObjects differs from when retrieved with ECSQL" << " | " << GetDescription();
+        EXPECT_EQ((int) originalXmlVersion.GetMinor(), (int) schema->GetOriginalECXmlVersionMinor()) << "Original ECXml Minor Version of " << schemaName << " retrieved from ECObjects differs from when retrieved with ECSQL" << " | " << GetDescription();
+        return originalXmlVersion;
+        }
+
+    //if not persisted, return an empty version
+    return BeVersion();
+    }
+
+//---------------------------------------------------------------------------------------
+// @bsimethod                                     Krischan.Eberle                    06/18
+//+---------------+---------------+---------------+---------------+---------------+------
+int TestDb::GetSchemaCount() const
+    {
+    JsonValue rows = ExecuteECSqlSelect("SELECT count(*) cnt FROM meta.ECSchemaDef");
+    if (!rows.m_value.isArray() || rows.m_value.size() != 1 || !rows.m_value[0].isMember("cnt"))
+        return -1;
+
+    return rows.m_value[0]["cnt"].asInt();
+    }
+
+//---------------------------------------------------------------------------------------
+// @bsimethod                                     Krischan.Eberle                    06/18
+//+---------------+---------------+---------------+---------------+---------------+------
+JsonValue TestDb::GetSchemaItemCounts(Utf8CP schemaName) const
+    {
+    JsonValue counts(Json::objectValue);
+    JsonValue classCount = ExecuteECSqlSelect(Utf8PrintfString("SELECT count(*) cnt FROM meta.ECClassDef i JOIN meta.ECSchemaDef s ON i.Schema.Id=s.ECInstanceId WHERE s.Name='%s'", schemaName).c_str());
+    if (classCount.m_value.size() != 1)
+        return JsonValue();
+
+    int count = classCount.m_value[0]["cnt"].asInt();
+    if (count != 0)
+        counts.m_value["classcount"] = count;
+
+    JsonValue enumCount = ExecuteECSqlSelect(Utf8PrintfString("SELECT count(*) cnt FROM meta.ECEnumerationDef i JOIN meta.ECSchemaDef s ON i.Schema.Id=s.ECInstanceId WHERE s.Name='%s'", schemaName).c_str());
+    if (enumCount.m_value.size() != 1)
+        return JsonValue();
+
+    count = enumCount.m_value[0]["cnt"].asInt();
+    if (count != 0)
+        counts.m_value["enumcount"] = count;
+
+    JsonValue koqCount = ExecuteECSqlSelect(Utf8PrintfString("SELECT count(*) cnt FROM meta.KindOfQuantityDef i JOIN meta.ECSchemaDef s ON i.Schema.Id=s.ECInstanceId WHERE s.Name='%s'", schemaName).c_str());
+    if (koqCount.m_value.size() != 1)
+        return JsonValue();
+
+    count = koqCount.m_value[0]["cnt"].asInt();
+    if (count != 0)
+        counts.m_value["koqcount"] = count;
+
+    JsonValue catCount = ExecuteECSqlSelect(Utf8PrintfString("SELECT count(*) cnt FROM meta.PropertyCategoryDef i JOIN meta.ECSchemaDef s ON i.Schema.Id=s.ECInstanceId WHERE s.Name='%s'", schemaName).c_str());
+    if (catCount.m_value.size() != 1)
+        return JsonValue();
+
+    count = catCount.m_value[0]["cnt"].asInt();
+    if (count != 0)
+        counts.m_value["propertycategorycount"] = count;
+
+    if (SupportsFeature(ECDbFeature::UnitsAndFormats))
+        {
+        JsonValue unitCount = ExecuteECSqlSelect(Utf8PrintfString("SELECT count(*) cnt FROM meta.UnitDef i JOIN meta.ECSchemaDef s ON i.Schema.Id=s.ECInstanceId WHERE s.Name='%s'", schemaName).c_str());
+        if (unitCount.m_value.size() != 1)
+            return JsonValue();
+
+        count = unitCount.m_value[0]["cnt"].asInt();
+        if (count != 0)
+            counts.m_value["unitcount"] = count;
+
+        JsonValue formatCount = ExecuteECSqlSelect(Utf8PrintfString("SELECT count(*) cnt FROM meta.FormatDef i JOIN meta.ECSchemaDef s ON i.Schema.Id=s.ECInstanceId WHERE s.Name='%s'", schemaName).c_str());
+        if (formatCount.m_value.size() != 1)
+            return JsonValue();
+
+        count = formatCount.m_value[0]["cnt"].asInt();
+        if (count != 0)
+            counts.m_value["formatcount"] = count;
+
+        JsonValue unitSystemCount = ExecuteECSqlSelect(Utf8PrintfString("SELECT count(*) cnt FROM meta.UnitSystemDef i JOIN meta.ECSchemaDef s ON i.Schema.Id=s.ECInstanceId WHERE s.Name='%s'", schemaName).c_str());
+        if (unitSystemCount.m_value.size() != 1)
+            return JsonValue();
+
+        count = unitSystemCount.m_value[0]["cnt"].asInt();
+        if (count != 0)
+            counts.m_value["unitsystemcount"] = count;
+
+        JsonValue phenCount = ExecuteECSqlSelect(Utf8PrintfString("SELECT count(*) cnt FROM meta.PhenomenonDef i JOIN meta.ECSchemaDef s ON i.Schema.Id=s.ECInstanceId WHERE s.Name='%s'", schemaName).c_str());
+        if (phenCount.m_value.size() != 1)
+            return JsonValue();
+
+        count = phenCount.m_value[0]["cnt"].asInt();
+        if (count != 0)
+            counts.m_value["phenomenoncount"] = count;
+        }
+
+    return counts;
+    }
+
+//---------------------------------------------------------------------------------------
+// @bsimethod                                     Krischan.Eberle                    08/18
+//+---------------+---------------+---------------+---------------+---------------+------
+void TestDb::AssertEnum(ECEnumerationCR ecEnum, Utf8CP schemaName, Utf8CP enumName, Utf8CP expectedDisplayLabel, Utf8CP expectedDescription, ECN::PrimitiveType expectedType, bool expectedIsStrict, std::vector<std::tuple<Utf8CP, ECN::ECValue, Utf8CP>> const& expectedEnumerators) const
+    {
+    Utf8String assertMessage(ecEnum.GetFullName());
+    assertMessage.append(" | ").append(GetDescription());
+
+    EXPECT_EQ((int) expectedType, (int) ecEnum.GetType()) << assertMessage;
+    EXPECT_EQ(expectedIsStrict, ecEnum.GetIsStrict()) << assertMessage;
+    EXPECT_EQ(expectedDisplayLabel != nullptr, ecEnum.GetIsDisplayLabelDefined()) << assertMessage;
+    if (expectedDisplayLabel != nullptr)
+        EXPECT_STREQ(expectedDisplayLabel, ecEnum.GetDisplayLabel().c_str()) << assertMessage;
+
+    if (expectedDescription != nullptr)
+        EXPECT_STREQ(expectedDescription, ecEnum.GetDescription().c_str()) << assertMessage;
+    else
+        EXPECT_TRUE(ecEnum.GetDescription().empty()) << assertMessage;
+
+    EXPECT_EQ(expectedEnumerators.size(), ecEnum.GetEnumeratorCount()) << assertMessage;
+
+    size_t i = 0;
+    for (ECEnumeratorCP enumerator : ecEnum.GetEnumerators())
+        {
+        std::tuple<Utf8CP, ECValue, Utf8CP> const& expectedEnumValue = expectedEnumerators[i];
+        Utf8CP expectedName = std::get<0>(expectedEnumValue);
+        ECValueCR expectedValue = std::get<1>(expectedEnumValue);
+        Utf8CP expectedDisplayLabel = std::get<2>(expectedEnumValue);
+
+        EXPECT_STREQ(expectedName, enumerator->GetName().c_str()) << assertMessage << " Enumerator: " << i;
+
+        if (expectedDisplayLabel == nullptr)
+            EXPECT_FALSE(enumerator->GetIsDisplayLabelDefined()) << assertMessage << " Enumerator: " << i;
+        else
+            EXPECT_STREQ(expectedDisplayLabel, enumerator->GetInvariantDisplayLabel().c_str()) << assertMessage << " Enumerator: " << i;
+
+        if (expectedType == ECN::PRIMITIVETYPE_Integer)
+            {
+            ASSERT_TRUE(expectedValue.IsInteger()) << assertMessage << " Enumerator: " << i;
+            EXPECT_EQ(expectedValue.GetInteger(), enumerator->GetInteger()) << assertMessage << " Enumerator: " << i;
+            }
+        else
+            {
+            ASSERT_TRUE(expectedValue.IsString()) << assertMessage << " Enumerator: " << i;
+            EXPECT_STREQ(expectedValue.GetUtf8CP(), enumerator->GetString().c_str()) << assertMessage << " Enumerator: " << i;
+            }
+
+        i++;
+        }
+    }
+
+//---------------------------------------------------------------------------------------
+// @bsimethod                                     Krischan.Eberle                    06/18
+//+---------------+---------------+---------------+---------------+---------------+------
+void TestDb::AssertEnum(Utf8CP schemaName, Utf8CP enumName, Utf8CP expectedDisplayLabel, Utf8CP expectedDescription, ECN::PrimitiveType expectedType, bool expectedIsStrict, std::vector<std::tuple<Utf8CP, ECN::ECValue, Utf8CP>> const& expectedEnumerators) const
+    {
+    Utf8String assertMessage(schemaName);
+    assertMessage.append(".").append(enumName).append(" | ").append(GetDescription());
+
+    // 1) Via schema manager
+    ECEnumerationCP ecEnum = GetDb().Schemas().GetEnumeration(schemaName, enumName);
+    ASSERT_TRUE(ecEnum != nullptr) << assertMessage;
+    AssertEnum(*ecEnum, schemaName, enumName, expectedDisplayLabel, expectedDescription, expectedType, expectedIsStrict, expectedEnumerators);
+
+    // if the file has EC3.2 enums, don't run the ECSQL verification as the persisted enumerator json differs from the expected
+    if (SupportsFeature(ECDbFeature::NamedEnumerators))
+        return;
+
+    // 2) Via ECSQL
+    ECSqlStatement stmt;
+    ASSERT_EQ(ECSqlStatus::Success, stmt.Prepare(GetDb(), "SELECT e.ECInstanceId,e.DisplayLabel,e.Description,e.IsStrict,e.Type,e.EnumValues FROM meta.ECEnumerationDef e JOIN meta.ECSchemaDef s ON e.Schema.Id=s.ECInstanceId WHERE s.Name=? AND e.Name=?")) << assertMessage;
+    ASSERT_EQ(ECSqlStatus::Success, stmt.BindText(1, schemaName, IECSqlBinder::MakeCopy::No)) << stmt.GetECSql() << " | " << assertMessage;
+    ASSERT_EQ(ECSqlStatus::Success, stmt.BindText(2, enumName, IECSqlBinder::MakeCopy::No)) << stmt.GetECSql() << " | " << assertMessage;
+    ASSERT_EQ(BE_SQLITE_ROW, stmt.Step()) << stmt.GetECSql() << " | " << assertMessage;
+
+    EXPECT_EQ(ecEnum->GetId(), stmt.GetValueId<ECEnumerationId>(0)) << stmt.GetECSql() << " | " << assertMessage;
+    if (expectedDisplayLabel != nullptr)
+        EXPECT_STREQ(expectedDisplayLabel, stmt.GetValueText(1)) << stmt.GetECSql() << " | " << assertMessage;
+    else
+        EXPECT_TRUE(stmt.IsValueNull(1)) << stmt.GetECSql() << " | " << assertMessage;
+
+    if (expectedDescription != nullptr)
+        EXPECT_STREQ(expectedDescription, stmt.GetValueText(2)) << stmt.GetECSql() << " | " << assertMessage;
+    else
+        EXPECT_TRUE(stmt.IsValueNull(2)) << stmt.GetECSql() << " | " << assertMessage;
+
+    EXPECT_EQ(expectedIsStrict, stmt.GetValueBoolean(3)) << stmt.GetECSql() << " | " << assertMessage;
+    EXPECT_EQ((int) expectedType, stmt.GetValueInt(4)) << stmt.GetECSql() << " | " << assertMessage;
+
+    IECSqlValue const& enumValues = stmt.GetValue(5);
+    ASSERT_EQ((int) expectedEnumerators.size(), enumValues.GetArrayLength()) << stmt.GetECSql() << " | " << assertMessage;
+    int i = 0;
+    for (IECSqlValue const& enumValue : enumValues.GetArrayIterable())
+        {
+        std::tuple<Utf8CP, ECValue, Utf8CP> const& expectedEnumValue = expectedEnumerators[i];
+        Utf8CP expectedName = std::get<0>(expectedEnumValue);
+        ECValueCR expectedValue = std::get<1>(expectedEnumValue);
+        Utf8CP expectedDisplayLabel = std::get<2>(expectedEnumValue);
+
+        if (GetDb().GetECDbProfileVersion() >= ProfileVersion(4, 0, 0, 2))
+            {
+            //enumerator names were added in 4.0.0.2
+            EXPECT_STREQ(expectedName, enumValue["Name"].GetText()) << assertMessage << " Enumerator: " << i;
+            }
+
+        if (expectedDisplayLabel == nullptr)
+            EXPECT_TRUE(enumValue["DisplayLabel"].IsNull()) << assertMessage << " Enumerator: " << i;
+        else
+            EXPECT_STREQ(expectedDisplayLabel, enumValue["DisplayLabel"].GetText()) << assertMessage << " Enumerator: " << i;
+
+        if (expectedType == PRIMITIVETYPE_Integer)
+            {
+            EXPECT_TRUE(enumValue["StringValue"].IsNull()) << assertMessage << " Enumerator: " << i;
+            ASSERT_TRUE(expectedValue.IsInteger()) << assertMessage << " Enumerator: " << i;
+            EXPECT_EQ(expectedValue.GetInteger(), enumValue["IntValue"].GetInt()) << assertMessage << " Enumerator: " << i;
+            }
+        else
+            {
+            EXPECT_TRUE(enumValue["IntValue"].IsNull()) << assertMessage << " Enumerator: " << i;
+            ASSERT_TRUE(expectedValue.IsString()) << assertMessage << " Enumerator: " << i;
+            EXPECT_STREQ(expectedValue.GetUtf8CP(), enumValue["StringValue"].GetText()) << assertMessage << " Enumerator: " << i;
+            }
+        i++;
+        }
+    }
+
+//---------------------------------------------------------------------------------------
+// @bsimethod                                     Krischan.Eberle                    08/18
+//+---------------+---------------+---------------+---------------+---------------+------
+void TestDb::AssertKindOfQuantity(KindOfQuantityCR koq, Utf8CP expectedSchemaName, Utf8CP expectedKoqName, Utf8CP expectedDisplayLabel, Utf8CP expectedDescription, Utf8CP expectedPersistenceUnit, JsonValue const& expectedPresentationFormats, double expectedRelError) const
+    {
+    Utf8String assertMessage(koq.GetFullName());
+    assertMessage.append(" | ").append(GetDescription());
+
+    EXPECT_STREQ(expectedSchemaName, koq.GetSchema().GetName().c_str()) << assertMessage;
+    EXPECT_STREQ(expectedKoqName, koq.GetName().c_str()) << assertMessage;
+
+    EXPECT_EQ(expectedDisplayLabel != nullptr, koq.GetIsDisplayLabelDefined()) << assertMessage;
+    if (expectedDisplayLabel != nullptr)
+        EXPECT_STREQ(expectedDisplayLabel, koq.GetInvariantDisplayLabel().c_str()) << assertMessage;
+
+    if (expectedDescription != nullptr)
+        EXPECT_STREQ(expectedDescription, koq.GetDescription().c_str()) << assertMessage;
+    else
+        EXPECT_TRUE(koq.GetDescription().empty()) << assertMessage;
+
+    EXPECT_STREQ(expectedPersistenceUnit, koq.GetPersistenceUnit().ToText(false).c_str()) << assertMessage;
+    if (expectedPresentationFormats.m_value.isNull() || expectedPresentationFormats.m_value.empty())
+        EXPECT_TRUE(koq.GetPresentationUnitList().empty()) << assertMessage;
+    else
+        EXPECT_EQ(expectedPresentationFormats, JsonValue(koq.GetPresentationsJson(false))) << assertMessage;
+
+    EXPECT_DOUBLE_EQ(expectedRelError, koq.GetRelativeError()) << assertMessage;
+    }
+
+//---------------------------------------------------------------------------------------
+// @bsimethod                                     Krischan.Eberle                    06/18
+//+---------------+---------------+---------------+---------------+---------------+------
+void TestDb::AssertKindOfQuantity(Utf8CP schemaName, Utf8CP koqName, Utf8CP expectedDisplayLabel, Utf8CP expectedDescription, Utf8CP expectedPersistenceUnit, JsonValue const& expectedPresentationFormats, double expectedRelError) const
+    {
+    Utf8String assertMessage(schemaName);
+    assertMessage.append(".").append(koqName).append(" | ").append(GetDescription());
+
+    // 1) Via schema manager
+    KindOfQuantityCP koq = GetDb().Schemas().GetKindOfQuantity(schemaName, koqName);
+    ASSERT_TRUE(koq != nullptr) << assertMessage;
+
+    AssertKindOfQuantity(*koq, schemaName, koqName, expectedDisplayLabel, expectedDescription, expectedPersistenceUnit, expectedPresentationFormats, expectedRelError);
+    EXPECT_STREQ(expectedPersistenceUnit, koq->GetPersistenceUnit().ToText(false).c_str()) << assertMessage;
+    if (expectedPresentationUnits.m_value.isNull() || expectedPresentationUnits.m_value.empty())
+        EXPECT_TRUE(koq->GetPresentationUnitList().empty()) << assertMessage;
+        {
+        EXPECT_EQ(expectedPresentationUnits, JsonValue(koq->GetPresentationsJson(false))) << assertMessage;
+        size_t i = 0;
+        for (NamedFormat const& presFormat : koq->GetPresentationFormats())
+            {
+            EXPECT_STREQ(expectedPresentationFormats.m_value[(Json::ArrayIndex) i].asCString(), presFormat.GetQualifiedFormatString(koq->GetSchema()).c_str()) << "Presentation Format #" << i << " | " << assertMessage;
+            i++;
+            }
+        }
+
+    //If the file wasn't upgraded yet, the persisted KOQs differ from the expected. They only get upgraded
+    //in memory on the fly. So don't run the ECSQL based KOQ verification in that case
+    if (!SupportsFeature(ECDbFeature::UnitsAndFormats))
+        return;
+
+    // 2) Via ECSQL
+    ECSqlStatement stmt;
+    ASSERT_EQ(ECSqlStatus::Success, stmt.Prepare(GetDb(), "SELECT koq.ECInstanceId,koq.DisplayLabel,koq.Description,koq.PersistenceUnit,koq.PresentationUnits,koq.RelativeError FROM meta.KindOfQuantityDef koq JOIN meta.ECSchemaDef s ON koq.Schema.Id=s.ECInstanceId WHERE s.Name=? AND koq.Name=?")) << assertMessage;
+    ASSERT_EQ(ECSqlStatus::Success, stmt.BindText(1, schemaName, IECSqlBinder::MakeCopy::No)) << stmt.GetECSql() << " | " << assertMessage;
+    ASSERT_EQ(ECSqlStatus::Success, stmt.BindText(2, koqName, IECSqlBinder::MakeCopy::No)) << stmt.GetECSql() << " | " << assertMessage;
+    ASSERT_EQ(BE_SQLITE_ROW, stmt.Step()) << stmt.GetECSql() << " | " << assertMessage;
+
+    EXPECT_EQ(koq->GetId(), stmt.GetValueId<ECN::KindOfQuantityId>(0)) << stmt.GetECSql() << " | " << assertMessage;
+    if (expectedDisplayLabel != nullptr)
+        EXPECT_STREQ(expectedDisplayLabel, stmt.GetValueText(1)) << stmt.GetECSql() << " | " << assertMessage;
+    else
+        EXPECT_TRUE(stmt.IsValueNull(1)) << stmt.GetECSql() << " | " << assertMessage;
+
+    if (expectedDescription != nullptr)
+        EXPECT_STREQ(expectedDescription, stmt.GetValueText(2)) << stmt.GetECSql() << " | " << assertMessage;
+    else
+        EXPECT_TRUE(stmt.IsValueNull(2)) << stmt.GetECSql() << " | " << assertMessage;
+
+    // persisted persistence unit may differ from expected if it was persisted pre EC3.2, so don't verify that via plain ECSQL
+
+    if (expectedPresentationFormats.m_value.isNull() || expectedPresentationFormats.m_value.empty())
+        EXPECT_TRUE(stmt.IsValueNull(4)) << stmt.GetECSql() << " | " << assertMessage;
+    else
+        {
+        IECSqlValue const& presUnitsVal = stmt.GetValue(4);
+        EXPECT_EQ((int) expectedPresentationFormats.m_value.size(), presUnitsVal.GetArrayLength()) << stmt.GetECSql() << " | " << assertMessage;
+        // persisted presentation format may differ from expected if it was persisted pre EC3.2, so don't verify that via plain ECSQL
+        }
+
+    EXPECT_DOUBLE_EQ(expectedRelError, stmt.GetValueDouble(5)) << stmt.GetECSql() << " | " << assertMessage;
+    }
+
+//---------------------------------------------------------------------------------------
+// @bsimethod                                     Krischan.Eberle                    06/18
+//+---------------+---------------+---------------+---------------+---------------+------
+void TestDb::AssertUnit(Utf8CP schemaName, Utf8CP unitName, Utf8CP expectedDisplayLabel, Utf8CP expectedDescription, Utf8CP expectedDefinition, 
+                            Nullable<double> expectedNumerator, Nullable<double> expectedDenominator, Nullable<double> expectedOffset, 
+                            QualifiedName const& expectedUnitSystem, QualifiedName const& expectedPhenomenon, bool expectedIsConstant, QualifiedName const& expectedInvertingUnit) const
+    {
+    if (!SupportsFeature(ECDbFeature::UnitsAndFormats))
+        return;
+
+    Utf8String assertMessage(schemaName);
+    assertMessage.append(".").append(unitName).append(" | ").append(GetDescription());
+
+    // 1) Via schema manager
+    ECUnitCP unit = GetDb().Schemas().GetUnit(schemaName, unitName);
+    ASSERT_TRUE(unit != nullptr) << assertMessage;
+
+    EXPECT_EQ(expectedDisplayLabel != nullptr, unit->GetIsDisplayLabelDefined()) << assertMessage;
+    if (expectedDisplayLabel != nullptr)
+        EXPECT_STREQ(expectedDisplayLabel, unit->GetInvariantDisplayLabel().c_str()) << assertMessage;
+
+    if (expectedDescription != nullptr)
+        EXPECT_STREQ(expectedDescription, unit->GetDescription().c_str()) << assertMessage;
+    else
+        EXPECT_TRUE(unit->GetDescription().empty()) << assertMessage;
+
+    if (Utf8String::IsNullOrEmpty(expectedDefinition))
+        EXPECT_FALSE(unit->HasDefinition()) << assertMessage;
+    else
+        EXPECT_STREQ(expectedDefinition, unit->GetDefinition().c_str()) << assertMessage;
+
+    if (expectedNumerator == nullptr)
+        EXPECT_FALSE(unit->HasNumerator()) << assertMessage;
+    else
+        EXPECT_DOUBLE_EQ(expectedNumerator.Value(), unit->GetNumerator()) << assertMessage;
+
+    if (expectedDenominator == nullptr)
+        EXPECT_FALSE(unit->HasDenominator()) << assertMessage;
+    else
+        EXPECT_DOUBLE_EQ(expectedDenominator.Value(), unit->GetDenominator()) << assertMessage;
+
+    if (expectedOffset == nullptr)
+        EXPECT_FALSE(unit->HasOffset()) << assertMessage;
+    else
+        EXPECT_DOUBLE_EQ(expectedOffset.Value(), unit->GetOffset()) << assertMessage;
+
+    if (!expectedUnitSystem.IsValid())
+        EXPECT_FALSE(unit->HasUnitSystem()) << assertMessage;
+    else
+        {
+        EXPECT_STREQ(expectedUnitSystem.GetName().c_str(), unit->GetUnitSystem()->GetName().c_str()) << assertMessage;
+        EXPECT_STREQ(expectedUnitSystem.GetSchemaName().c_str(), unit->GetUnitSystem()->GetSchema().GetName().c_str()) << assertMessage;
+        }
+
+    EXPECT_STREQ(expectedPhenomenon.GetName().c_str(), unit->GetPhenomenon()->GetName().c_str()) << assertMessage;
+    EXPECT_STREQ(expectedPhenomenon.GetSchemaName().c_str(), unit->GetPhenomenon()->GetSchema().GetName().c_str()) << assertMessage;
+
+    EXPECT_EQ(expectedIsConstant, unit->IsConstant()) << assertMessage;
+
+    if (!expectedInvertingUnit.IsValid())
+        EXPECT_FALSE(unit->IsInvertedUnit()) << assertMessage;
+    else
+        {
+        EXPECT_STREQ(expectedInvertingUnit.GetName().c_str(), unit->GetInvertingUnit()->GetName().c_str()) << assertMessage;
+        EXPECT_STREQ(expectedInvertingUnit.GetSchemaName().c_str(), unit->GetInvertingUnit()->GetSchema().GetName().c_str()) << assertMessage;
+        }
+
+    // 2) Via ECSQL
+    ECSqlStatement stmt;
+    ASSERT_EQ(ECSqlStatus::Success, stmt.Prepare(GetDb(), "SELECT u.ECInstanceId,u.DisplayLabel,u.Description,u.Definition,u.Numerator,u.Denominator,u.[Offset],u.UnitSystem.Id,u.Phenomenon.Id,u.IsConstant,u.InvertingUnit.Id FROM meta.UnitDef u JOIN meta.ECSchemaDef s ON u.Schema.Id=s.ECInstanceId WHERE s.Name=? AND u.Name=?")) << assertMessage;
+    ASSERT_EQ(ECSqlStatus::Success, stmt.BindText(1, schemaName, IECSqlBinder::MakeCopy::No)) << stmt.GetECSql() << " | " << assertMessage;
+    ASSERT_EQ(ECSqlStatus::Success, stmt.BindText(2, unitName, IECSqlBinder::MakeCopy::No)) << stmt.GetECSql() << " | " << assertMessage;
+    ASSERT_EQ(BE_SQLITE_ROW, stmt.Step()) << stmt.GetECSql() << " | " << assertMessage;
+
+    EXPECT_EQ(unit->GetId(), stmt.GetValueId<ECN::UnitId>(0)) << stmt.GetECSql() << " | " << assertMessage;
+    if (expectedDisplayLabel != nullptr)
+        EXPECT_STREQ(expectedDisplayLabel, stmt.GetValueText(1)) << stmt.GetECSql() << " | " << assertMessage;
+    else
+        EXPECT_TRUE(stmt.IsValueNull(1)) << stmt.GetECSql() << " | " << assertMessage;
+
+    if (expectedDescription != nullptr)
+        EXPECT_STREQ(expectedDescription, stmt.GetValueText(2)) << stmt.GetECSql() << " | " << assertMessage;
+    else
+        EXPECT_TRUE(stmt.IsValueNull(2)) << stmt.GetECSql() << " | " << assertMessage;
+
+    if (Utf8String::IsNullOrEmpty(expectedDefinition))
+        EXPECT_TRUE(stmt.IsValueNull(3)) << stmt.GetECSql() << " | " << assertMessage;
+    else
+        EXPECT_STREQ(expectedDefinition, stmt.GetValueText(3)) << stmt.GetECSql() << " | " << assertMessage;
+
+    if (expectedNumerator.IsNull())
+        EXPECT_TRUE(stmt.IsValueNull(4)) << stmt.GetECSql() << " | " << assertMessage;
+    else
+        EXPECT_DOUBLE_EQ(expectedNumerator.Value(), stmt.GetValueDouble(4)) << stmt.GetECSql() << " | " << assertMessage;
+
+    if (expectedDenominator.IsNull())
+        EXPECT_TRUE(stmt.IsValueNull(5)) << stmt.GetECSql() << " | " << assertMessage;
+    else
+        EXPECT_DOUBLE_EQ(expectedDenominator.Value(), stmt.GetValueDouble(5)) << stmt.GetECSql() << " | " << assertMessage;
+
+    if (expectedOffset.IsNull())
+        EXPECT_TRUE(stmt.IsValueNull(6)) << stmt.GetECSql() << " | " << assertMessage;
+    else
+        EXPECT_DOUBLE_EQ(expectedOffset.Value(), stmt.GetValueDouble(6)) << stmt.GetECSql() << " | " << assertMessage;
+
+    if (!expectedUnitSystem.IsValid())
+        EXPECT_TRUE(stmt.IsValueNull(7)) << stmt.GetECSql() << " | " << assertMessage;
+    else
+        {
+        UnitSystemId actualUnitSystemId = stmt.GetValueId<UnitSystemId>(7);
+        EXPECT_EQ(JsonValue(Utf8PrintfString("[{\"schema\":\"%s\", \"unitsystem\":\"%s\"}]", expectedUnitSystem.GetSchemaName().c_str(), expectedUnitSystem.GetName().c_str())), ExecuteECSqlSelect(Utf8PrintfString("SELECT s.Name schema, us.Name unitsystem FROM meta.UnitSystemDef us JOIN meta.ECSchemaDef s ON s.ECInstanceId=us.Schema.Id WHERE us.ECInstanceId=%s", actualUnitSystemId.ToHexStr().c_str()).c_str())) << stmt.GetECSql() << " | " << assertMessage;
+        }
+
+    PhenomenonId actualPhenId = stmt.GetValueId<PhenomenonId>(8);
+    EXPECT_EQ(JsonValue(Utf8PrintfString("[{\"schema\":\"%s\", \"phen\":\"%s\"}]", expectedPhenomenon.GetSchemaName().c_str(), expectedPhenomenon.GetName().c_str())),
+                ExecuteECSqlSelect(Utf8PrintfString("SELECT s.Name schema, ph.Name phen FROM meta.PhenomenonDef ph JOIN meta.ECSchemaDef s ON s.ECInstanceId=ph.Schema.Id WHERE ph.ECInstanceId=%s", actualPhenId.ToHexStr().c_str()).c_str())) << stmt.GetECSql() << " | " << assertMessage;
+
+    EXPECT_EQ(expectedIsConstant, stmt.GetValueBoolean(9)) << stmt.GetECSql() << " | " << assertMessage;
+
+    if (!expectedInvertingUnit.IsValid())
+        EXPECT_TRUE(stmt.IsValueNull(10)) << stmt.GetECSql() << " | " << assertMessage;
+    else
+        {
+        UnitId actualInvertingUnitId = stmt.GetValueId<UnitId>(10);
+        EXPECT_EQ(JsonValue(Utf8PrintfString("[{\"schema\":\"%s\", \"invertingunit\":\"%s\"}]", expectedInvertingUnit.GetSchemaName().c_str(), expectedInvertingUnit.GetName().c_str())),
+                  ExecuteECSqlSelect(Utf8PrintfString("SELECT s.Name schema, u.Name invertingunit FROM meta.UnitDef u JOIN meta.ECSchemaDef s ON s.ECInstanceId=u.Schema.Id WHERE u.ECInstanceId=%s", actualInvertingUnitId.ToHexStr().c_str()).c_str())) << stmt.GetECSql() << " | " << assertMessage;
+        }
+    }
+
+//---------------------------------------------------------------------------------------
+// @bsimethod                                     Krischan.Eberle                    06/18
+//+---------------+---------------+---------------+---------------+---------------+------
+void TestDb::AssertFormat(Utf8CP schemaName, Utf8CP formatName, Utf8CP expectedDisplayLabel, Utf8CP expectedDescription, JsonValue const& expectedNumericSpec, JsonValue const& expectedCompSpec) const
+    {
+    if (!SupportsFeature(ECDbFeature::UnitsAndFormats))
+        return;
+
+    Utf8String assertMessage(schemaName);
+    assertMessage.append(".").append(formatName).append(" | ").append(GetDescription());
+
+    // 1) Via schema manager
+    ECFormatCP format = GetDb().Schemas().GetFormat(schemaName, formatName);
+    ASSERT_TRUE(format != nullptr) << assertMessage;
+
+    EXPECT_EQ(expectedDisplayLabel != nullptr, format->GetIsDisplayLabelDefined()) << assertMessage;
+    if (expectedDisplayLabel != nullptr)
+        EXPECT_STREQ(expectedDisplayLabel, format->GetInvariantDisplayLabel().c_str()) << assertMessage;
+
+    if (expectedDescription != nullptr)
+        EXPECT_STREQ(expectedDescription, format->GetDescription().c_str()) << assertMessage;
+    else
+        EXPECT_TRUE(format->GetDescription().empty()) << assertMessage;
+
+    if (expectedNumericSpec.m_value.isNull())
+        EXPECT_FALSE(format->HasNumeric()) << assertMessage;
+    else
+        {
+        Json::Value actualNumericSpec;
+        ASSERT_TRUE(format->GetNumericSpec()->ToJson(actualNumericSpec, false));
+        EXPECT_EQ(expectedNumericSpec, JsonValue(actualNumericSpec)) << assertMessage;
+        }
+
+    if (expectedCompSpec.m_value.isNull())
+        EXPECT_FALSE(format->HasComposite()) << assertMessage;
+    else
+        {
+        Json::Value actualCompSpec;
+        ASSERT_TRUE(format->GetCompositeSpec()->ToJson(actualCompSpec, true));
+        EXPECT_EQ(expectedCompSpec, JsonValue(actualCompSpec)) << assertMessage;
+        }
+
+    // 2) Via ECSQL
+    ECSqlStatement stmt;
+    ASSERT_EQ(ECSqlStatus::Success, stmt.Prepare(GetDb(), "SELECT f.ECInstanceId,f.DisplayLabel,f.Description,f.NumericSpec,f.CompositeSpec FROM meta.FormatDef f JOIN meta.ECSchemaDef s ON f.Schema.Id=s.ECInstanceId WHERE s.Name=? AND f.Name=?")) << assertMessage;
+    ASSERT_EQ(ECSqlStatus::Success, stmt.BindText(1, schemaName, IECSqlBinder::MakeCopy::No)) << stmt.GetECSql() << " | " << assertMessage;
+    ASSERT_EQ(ECSqlStatus::Success, stmt.BindText(2, formatName, IECSqlBinder::MakeCopy::No)) << stmt.GetECSql() << " | " << assertMessage;
+    ASSERT_EQ(BE_SQLITE_ROW, stmt.Step()) << stmt.GetECSql() << " | " << assertMessage;
+
+    EXPECT_EQ(format->GetId(), stmt.GetValueId<ECN::FormatId>(0)) << stmt.GetECSql() << " | " << assertMessage;
+    if (expectedDisplayLabel != nullptr)
+        EXPECT_STREQ(expectedDisplayLabel, stmt.GetValueText(1)) << stmt.GetECSql() << " | " << assertMessage;
+    else
+        EXPECT_TRUE(stmt.IsValueNull(1)) << stmt.GetECSql() << " | " << assertMessage;
+
+    if (expectedDescription != nullptr)
+        EXPECT_STREQ(expectedDescription, stmt.GetValueText(2)) << stmt.GetECSql() << " | " << assertMessage;
+    else
+        EXPECT_TRUE(stmt.IsValueNull(2)) << stmt.GetECSql() << " | " << assertMessage;
+
+    if (expectedNumericSpec.m_value.isNull())
+        EXPECT_TRUE(stmt.IsValueNull(3)) << stmt.GetECSql() << " | " << assertMessage;
+    else
+        EXPECT_EQ(expectedNumericSpec, JsonValue(stmt.GetValueText(3))) << assertMessage;
+
+    if (expectedCompSpec.m_value.isNull())
+        {
+        EXPECT_TRUE(stmt.IsValueNull(4)) << stmt.GetECSql() << " | " << assertMessage;
+        return;
+        }
+
+    ASSERT_TRUE(expectedCompSpec.m_value.isMember("units")) << stmt.GetECSql() << " | " << assertMessage;
+    JsonValue expectedCompositeWithoutUnitsJson(expectedCompSpec.m_value);
+    expectedCompositeWithoutUnitsJson.m_value.removeMember("units");
+    EXPECT_EQ(expectedCompositeWithoutUnitsJson, JsonValue(stmt.GetValueText(4))) << assertMessage;
+    stmt.Finalize();
+
+    Json::Value const& expectedCompositeUnitsJson = expectedCompSpec.m_value["units"];
+    ASSERT_TRUE(expectedCompositeUnitsJson.isArray()) << assertMessage;
+    ECSqlStatement unitLookupStmt;
+    ASSERT_EQ(ECSqlStatus::Success, unitLookupStmt.Prepare(GetDb(), "SELECT Name FROM meta.UnitDef WHERE ECInstanceId=?")) << assertMessage;
+
+    ECSqlStatement compUnitStmt;
+    ASSERT_EQ(ECSqlStatus::Success, compUnitStmt.Prepare(GetDb(), "SELECT Label,Unit.Id FROM meta.FormatCompositeUnitDef WHERE Format.Id=? ORDER BY Ordinal")) << assertMessage;
+    ASSERT_EQ(ECSqlStatus::Success, compUnitStmt.BindId(1, format->GetId())) << compUnitStmt.GetECSql() << " | " << assertMessage;
+    int ordinal = 0;
+    while (BE_SQLITE_ROW == compUnitStmt.Step())
+        {
+        ASSERT_LT(ordinal, (int) expectedCompositeUnitsJson.size()) << assertMessage;
+        Json::Value const& expectedCompositeUnitJson = expectedCompositeUnitsJson[(Json::ArrayIndex) ordinal];
+        EXPECT_FALSE(compUnitStmt.IsValueNull(1)) << "Composite unit" << ordinal << " | " << assertMessage;
+        BeInt64Id unitId = compUnitStmt.GetValueId<BeInt64Id>(1);
+        ASSERT_EQ(ECSqlStatus::Success, unitLookupStmt.BindId(1, unitId)) << "Composite unit" << ordinal << " | " << assertMessage;
+        ASSERT_EQ(BE_SQLITE_ROW, unitLookupStmt.Step()) << "Composite unit" << ordinal << " | " << assertMessage;
+        EXPECT_STREQ(expectedCompositeUnitJson["name"].asCString(), unitLookupStmt.GetValueText(0)) << "Composite unit" << ordinal << " | " << assertMessage;
+        unitLookupStmt.Reset();
+        unitLookupStmt.ClearBindings();
+
+        if (expectedCompositeUnitJson.isMember("label"))
+            EXPECT_STREQ(expectedCompositeUnitJson["label"].asCString(), compUnitStmt.GetValueText(0)) << "Composite unit" << ordinal << " | " << assertMessage;
+        else
+            EXPECT_TRUE(compUnitStmt.IsValueNull(0)) << "Composite unit" << ordinal << " | " << assertMessage;
+
+        ordinal++;
+        }
+    }
+
+//---------------------------------------------------------------------------------------
+// @bsimethod                                     Krischan.Eberle                    06/18
+//+---------------+---------------+---------------+---------------+---------------+------
+void TestDb::AssertUnitSystem(Utf8CP schemaName, Utf8CP unitsystemName, Utf8CP expectedDisplayLabel, Utf8CP expectedDescription) const
+    {
+    if (!SupportsFeature(ECDbFeature::UnitsAndFormats))
+        return;
+
+    Utf8String assertMessage(schemaName);
+    assertMessage.append(".").append(unitsystemName).append(" | ").append(GetDescription());
+
+    // 1) Via schema manager
+    UnitSystemCP sys = GetDb().Schemas().GetUnitSystem(schemaName, unitsystemName);
+    ASSERT_TRUE(sys != nullptr) << assertMessage;
+
+    EXPECT_EQ(expectedDisplayLabel != nullptr, sys->GetIsDisplayLabelDefined()) << assertMessage;
+    if (expectedDisplayLabel != nullptr)
+        EXPECT_STREQ(expectedDisplayLabel, sys->GetInvariantDisplayLabel().c_str()) << assertMessage;
+
+    if (expectedDescription != nullptr)
+        EXPECT_STREQ(expectedDescription, sys->GetDescription().c_str()) << assertMessage;
+    else
+        EXPECT_TRUE(sys->GetDescription().empty()) << assertMessage;
+
+    // 2) Via ECSQL
+    ECSqlStatement stmt;
+    ASSERT_EQ(ECSqlStatus::Success, stmt.Prepare(GetDb(), "SELECT us.ECInstanceId,us.DisplayLabel,us.Description FROM meta.UnitSystemDef us JOIN meta.ECSchemaDef s ON us.Schema.Id=s.ECInstanceId WHERE s.Name=? AND us.Name=?")) << assertMessage;
+    ASSERT_EQ(ECSqlStatus::Success, stmt.BindText(1, schemaName, IECSqlBinder::MakeCopy::No)) << stmt.GetECSql() << " | " << assertMessage;
+    ASSERT_EQ(ECSqlStatus::Success, stmt.BindText(2, unitsystemName, IECSqlBinder::MakeCopy::No)) << stmt.GetECSql() << " | " << assertMessage;
+    ASSERT_EQ(BE_SQLITE_ROW, stmt.Step()) << stmt.GetECSql() << " | " << assertMessage;
+
+    EXPECT_EQ(sys->GetId(), stmt.GetValueId<ECN::UnitSystemId>(0)) << stmt.GetECSql() << " | " << assertMessage;
+    if (expectedDisplayLabel != nullptr)
+        EXPECT_STREQ(expectedDisplayLabel, stmt.GetValueText(1)) << stmt.GetECSql() << " | " << assertMessage;
+    else
+        EXPECT_TRUE(stmt.IsValueNull(1)) << stmt.GetECSql() << " | " << assertMessage;
+
+    if (expectedDescription != nullptr)
+        EXPECT_STREQ(expectedDescription, stmt.GetValueText(2)) << stmt.GetECSql() << " | " << assertMessage;
+    else
+        EXPECT_TRUE(stmt.IsValueNull(2)) << stmt.GetECSql() << " | " << assertMessage;
+    }
+
+//---------------------------------------------------------------------------------------
+// @bsimethod                                     Krischan.Eberle                    06/18
+//+---------------+---------------+---------------+---------------+---------------+------
+void TestDb::AssertPhenomenon(Utf8CP schemaName, Utf8CP phenName, Utf8CP expectedDisplayLabel, Utf8CP expectedDescription, Utf8CP expectedDefinition) const
+    {
+    if (!SupportsFeature(ECDbFeature::UnitsAndFormats))
+        return;
+
+    Utf8String assertMessage(schemaName);
+    assertMessage.append(".").append(phenName).append(" | ").append(GetDescription());
+
+    // 1) Via schema manager
+    PhenomenonCP phen = GetDb().Schemas().GetPhenomenon(schemaName, phenName);
+    ASSERT_TRUE(phen != nullptr) << assertMessage;
+
+    EXPECT_EQ(expectedDisplayLabel != nullptr, phen->GetIsDisplayLabelDefined()) << assertMessage;
+    if (expectedDisplayLabel != nullptr)
+        EXPECT_STREQ(expectedDisplayLabel, phen->GetInvariantDisplayLabel().c_str()) << assertMessage;
+
+    if (expectedDescription != nullptr)
+        EXPECT_STREQ(expectedDescription, phen->GetDescription().c_str()) << assertMessage;
+    else
+        EXPECT_TRUE(phen->GetDescription().empty()) << assertMessage;
+
+    if (expectedDefinition != nullptr)
+        EXPECT_STREQ(expectedDefinition, phen->GetDefinition().c_str()) << assertMessage;
+    else
+        EXPECT_TRUE(phen->GetDefinition().empty()) << assertMessage;
+
+    // 2) Via ECSQL
+    ECSqlStatement stmt;
+    ASSERT_EQ(ECSqlStatus::Success, stmt.Prepare(GetDb(), "SELECT p.ECInstanceId,p.DisplayLabel,p.Description,p.Definition FROM meta.PhenomenonDef p JOIN meta.ECSchemaDef s ON p.Schema.Id=s.ECInstanceId WHERE s.Name=? AND p.Name=?")) << assertMessage;
+    ASSERT_EQ(ECSqlStatus::Success, stmt.BindText(1, schemaName, IECSqlBinder::MakeCopy::No)) << stmt.GetECSql() << " | " << assertMessage;
+    ASSERT_EQ(ECSqlStatus::Success, stmt.BindText(2, phenName, IECSqlBinder::MakeCopy::No)) << stmt.GetECSql() << " | " << assertMessage;
+    ASSERT_EQ(BE_SQLITE_ROW, stmt.Step()) << stmt.GetECSql() << " | " << assertMessage;
+
+    EXPECT_EQ(phen->GetId(), stmt.GetValueId<ECN::PhenomenonId>(0)) << stmt.GetECSql() << " | " << assertMessage;
+    if (expectedDisplayLabel != nullptr)
+        EXPECT_STREQ(expectedDisplayLabel, stmt.GetValueText(1)) << stmt.GetECSql() << " | " << assertMessage;
+    else
+        EXPECT_TRUE(stmt.IsValueNull(1)) << stmt.GetECSql() << " | " << assertMessage;
+
+    if (expectedDescription != nullptr)
+        EXPECT_STREQ(expectedDescription, stmt.GetValueText(2)) << stmt.GetECSql() << " | " << assertMessage;
+    else
+        EXPECT_TRUE(stmt.IsValueNull(2)) << stmt.GetECSql() << " | " << assertMessage;
+
+    if (expectedDefinition != nullptr)
+        EXPECT_STREQ(expectedDefinition, stmt.GetValueText(3)) << stmt.GetECSql() << " | " << assertMessage;
+    else
+        EXPECT_TRUE(stmt.IsValueNull(3)) << stmt.GetECSql() << " | " << assertMessage;
+    }
+
+//---------------------------------------------------------------------------------------
+// @bsimethod                                     Krischan.Eberle                    06/18
+//+---------------+---------------+---------------+---------------+---------------+------
+void TestDb::AssertLoadSchemas() const
+    {
+    //1) via schema manager
+    for (ECSchemaCP schema : GetDb().Schemas().GetSchemas(true))
+        {
+        EXPECT_TRUE(schema->HasId()) << schema->GetFullSchemaName() << " | " << GetDescription();
+        EXPECT_FALSE(schema->GetName().empty()) << schema->GetFullSchemaName() << " | " << GetDescription();
+        for (ECClassCP ecClass : schema->GetClasses()) 
+            {
+            EXPECT_TRUE(ecClass->HasId()) << ecClass->GetFullName() << " | " << GetDescription();
+            EXPECT_FALSE(ecClass->GetName().empty()) << ecClass->GetFullName() << " | " << GetDescription();
+            for (ECPropertyCP prop : ecClass->GetProperties())
+                { 
+                EXPECT_TRUE(prop->HasId()) << ecClass->GetFullName() << "." << prop->GetName() << " | " << GetDescription();
+                EXPECT_FALSE(prop->GetName().empty()) << ecClass->GetFullName() << "." << prop->GetName() << " | " << GetDescription();
+                }
+            }
+
+        for (ECEnumerationCP ecEnum : schema->GetEnumerations()) 
+            {
+            EXPECT_TRUE(ecEnum->HasId()) << ecEnum->GetFullName() << " | " << GetDescription();
+            EXPECT_FALSE(ecEnum->GetName().empty()) << ecEnum->GetFullName() << " | " << GetDescription();
+            }
+
+        for (KindOfQuantityCP koq : schema->GetKindOfQuantities()) 
+            {
+            EXPECT_TRUE(koq->HasId()) << koq->GetFullName() << " | " << GetDescription();
+            EXPECT_FALSE(koq->GetName().empty()) << koq->GetFullName() << " | " << GetDescription();
+            }
+
+        for (PropertyCategoryCP cat : schema->GetPropertyCategories())
+            {
+            EXPECT_TRUE(cat->HasId()) << cat->GetFullName() << " | " << GetDescription();
+            EXPECT_FALSE(cat->GetName().empty()) << cat->GetFullName() << " | " << GetDescription();
+            }
+
+        if (SupportsFeature(ECDbFeature::UnitsAndFormats))
+            {
+            for (ECUnitCP unit : schema->GetUnits())
+                {
+                EXPECT_TRUE(unit->HasId()) << unit->GetFullName() << " | " << GetDescription();
+                EXPECT_FALSE(unit->GetName().empty()) << unit->GetFullName() << " | " << GetDescription();
+                }
+
+            for (ECFormatCP format : schema->GetFormats())
+                {
+                EXPECT_TRUE(format->HasId()) << format->GetFullName() << " | " << GetDescription();
+                EXPECT_FALSE(format->GetName().empty()) << format->GetFullName() << " | " << GetDescription();
+                }
+
+            for (UnitSystemCP unitSystem : schema->GetUnitSystems())
+                {
+                EXPECT_TRUE(unitSystem->HasId()) << unitSystem->GetFullName() << " | " << GetDescription();
+                EXPECT_FALSE(unitSystem->GetName().empty()) << unitSystem->GetFullName() << " | " << GetDescription();
+                }
+
+            for (PhenomenonCP phenomenon : schema->GetPhenomena())
+                {
+                EXPECT_TRUE(phenomenon->HasId()) << phenomenon->GetFullName() << " | " << GetDescription();
+                EXPECT_FALSE(phenomenon->GetName().empty()) << phenomenon->GetFullName() << " | " << GetDescription();
+                }
+            }
+
+        }
+
+    GetDb().ClearECDbCache();
+
+    // 2) via ECSQL
+    EXPECT_FALSE(ExecuteECSqlSelect("SELECT * FROM meta.ECSchemaDef").m_value.empty()) << GetDescription();
+    EXPECT_FALSE(ExecuteECSqlSelect("SELECT * FROM meta.ECClassDef").m_value.empty()) << GetDescription();
+    EXPECT_FALSE(ExecuteECSqlSelect("SELECT * FROM meta.ECEnumerationDef").m_value.empty()) << GetDescription();
+    EXPECT_FALSE(ExecuteECSqlSelect("SELECT * FROM meta.ECPropertyDef").m_value.empty()) << GetDescription();
+    // Not all test files contain KOQs or PropertyCategories, so just test that the result is a JSON array
+    EXPECT_TRUE(ExecuteECSqlSelect("SELECT * FROM meta.KindOfQuantityDef").m_value.isArray()) << GetDescription();
+    EXPECT_TRUE(ExecuteECSqlSelect("SELECT * FROM meta.PropertyCategoryDef").m_value.isArray()) << GetDescription();
+
+    if (SupportsFeature(ECDbFeature::UnitsAndFormats))
+        {
+        EXPECT_TRUE(ExecuteECSqlSelect("SELECT * FROM meta.UnitDef").m_value.isArray()) << GetDescription();
+        EXPECT_TRUE(ExecuteECSqlSelect("SELECT * FROM meta.FormatDef").m_value.isArray()) << GetDescription();
+        EXPECT_TRUE(ExecuteECSqlSelect("SELECT * FROM meta.UnitSystemDef").m_value.isArray()) << GetDescription();
+        EXPECT_TRUE(ExecuteECSqlSelect("SELECT * FROM meta.PhenomenonDef").m_value.isArray()) << GetDescription();
+        }
+    }
+
+//---------------------------------------------------------------------------------------
+// @bsimethod                                     Krischan.Eberle                    06/18
+//+---------------+---------------+---------------+---------------+---------------+------
+DbResult TestDb::Open()
+    {
+    if (BeFileNameStatus::Success != m_testFile.CloneSeedToOutput())
+        return BE_SQLITE_ERROR;
+
+    return _Open();
+    }
+
+//---------------------------------------------------------------------------------------
+// @bsimethod                                     Krischan.Eberle                    06/18
+//+---------------+---------------+---------------+---------------+---------------+------
+Utf8String TestDb::GetDescription() const
+    {
+    Utf8CP openModeStr = nullptr;
+    if (GetOpenParams().m_openMode == Db::OpenMode::Readonly)
+        openModeStr = "read-only";
+    else
+        {
+        if (GetOpenParams().m_profileUpgradeOptions == Db::ProfileUpgradeOptions::Upgrade)
+            openModeStr = "read-write with upgrade";
+        else
+            openModeStr = "read-write w/o upgrade";
+        }
+
+    Utf8CP ageStr = nullptr;
+    switch (m_age)
+        {
+            case ProfileState::Age::Older:
+                ageStr = "older";
+                break;
+            case ProfileState::Age::UpToDate:
+                ageStr = "up-to-date";
+                break;
+            case ProfileState::Age::Newer:
+                ageStr = "newer";
+                break;
+            default:
+                BeAssert(false && "Unhandled ProfileState::Age enum value");
+                return Utf8String("Error: Unhandled ProfileState::Age enum value");
+        }
+
+    return Utf8PrintfString("Open mode: %s | Age: %s | %s", openModeStr, ageStr, GetTestFile().ToString().c_str());
+    }
+
+//***************************** TestECDb ********************************************
+
+//---------------------------------------------------------------------------------------
+// @bsimethod                                     Krischan.Eberle                    07/18
+//+---------------+---------------+---------------+---------------+---------------+------
+DbResult TestECDb::_Open()
+    {
+    DbResult stat = m_ecdb.OpenBeSQLiteDb(m_testFile.GetPath(), m_openParams);
+    if (BE_SQLITE_OK != stat)
+        return stat;
+
+    const int compareVersions = m_ecdb.GetECDbProfileVersion().CompareTo(ECDb::CurrentECDbProfileVersion());
+    if (compareVersions == 0)
+        m_age = ProfileState::Age::UpToDate;
+    else if (compareVersions < 0)
+        m_age = ProfileState::Age::Older;
+    else
+        m_age = ProfileState::Age::Newer;
+
+    return BE_SQLITE_OK;
+    }
+
+//---------------------------------------------------------------------------------------
+// @bsimethod                                     Krischan.Eberle                    06/18
+//+---------------+---------------+---------------+---------------+---------------+------
+//static
+TestECDb::Iterable TestECDb::GetPermutationsFor(TestFile const& testFile)
+    {
+    std::vector<ECDb::OpenParams> testParams {ECDb::OpenParams(ECDb::OpenMode::Readonly), ECDb::OpenParams(ECDb::OpenMode::ReadWrite)};
+    if (testFile.GetAge() == ProfileState::Age::Older)
+        testParams.push_back(ECDb::OpenParams(ECDb::OpenMode::ReadWrite, ECDb::ProfileUpgradeOptions::Upgrade));
+
+    return Iterable(testFile, testParams);
+    }
+
+//---------------------------------------------------------------------------------------
+// @bsimethod                                     Krischan.Eberle                    06/18
+//+---------------+---------------+---------------+---------------+---------------+------
+void TestECDb::AssertProfileVersion() const
+    {
+    ASSERT_TRUE(m_ecdb.IsDbOpen()) << "AssertProfileVersion must be called on open file";
+    switch (m_age)
+        {
+            case ProfileState::Age::UpToDate:
+                EXPECT_TRUE(m_ecdb.CheckProfileVersion().IsUpToDate()) << GetDescription();
+                EXPECT_EQ(ECDbProfile::Get().GetExpectedVersion(), m_ecdb.GetECDbProfileVersion()) << GetDescription();
+                break;
+            case ProfileState::Age::Newer:
+                EXPECT_TRUE(m_ecdb.CheckProfileVersion().IsNewer()) << GetDescription();
+                EXPECT_LT(ECDbProfile::Get().GetExpectedVersion(), m_ecdb.GetECDbProfileVersion()) << GetDescription();
+                break;
+            case ProfileState::Age::Older:
+                EXPECT_TRUE(m_ecdb.CheckProfileVersion().IsOlder()) << GetDescription();
+                EXPECT_GT(ECDbProfile::Get().GetExpectedVersion(), m_ecdb.GetECDbProfileVersion()) << GetDescription();
+                break;
+            default:
+                FAIL() << "Unhandled ProfileState::Age enum value";
+        }
+    }
+
+
+//***************************** TestIModel ********************************************
+
+//---------------------------------------------------------------------------------------
+// @bsimethod                                     Krischan.Eberle                    07/18
+//+---------------+---------------+---------------+---------------+---------------+------
+DbResult TestIModel::_Open()
+    {
+    DbResult stat = BE_SQLITE_OK;
+    m_dgndb = DgnDb::OpenDgnDb(&stat, m_testFile.GetPath(), m_openParams);
+    if (BE_SQLITE_OK != stat)
+        return stat;
+
+    const int compareVersions = m_dgndb->GetProfileVersion().CompareTo(ProfileVersion(DgnDbProfileValues::DGNDB_CURRENT_VERSION_Major, DgnDbProfileValues::DGNDB_CURRENT_VERSION_Minor, DgnDbProfileValues::DGNDB_CURRENT_VERSION_Sub1, DgnDbProfileValues::DGNDB_CURRENT_VERSION_Sub2));
+    if (compareVersions == 0)
+        m_age = ProfileState::Age::UpToDate;
+    else if (compareVersions < 0)
+        m_age = ProfileState::Age::Older;
+    else
+        m_age = ProfileState::Age::Newer;
+
+    return stat;
+    }
+
+//---------------------------------------------------------------------------------------
+// @bsimethod                                     Krischan.Eberle                    06/18
+//+---------------+---------------+---------------+---------------+---------------+------
+//static
+TestIModel::Iterable TestIModel::GetPermutationsFor(TestFile const& testFile)
+    {
+    std::vector<DgnDb::OpenParams> testParams {DgnDb::OpenParams(DgnDb::OpenMode::Readonly), DgnDb::OpenParams(ECDb::OpenMode::ReadWrite)};
+    if (testFile.GetAge() == ProfileState::Age::Older)
+        {
+        DgnDb::OpenParams params(DgnDb::OpenMode::ReadWrite);
+        params.SetProfileUpgradeOptions(DgnDb::ProfileUpgradeOptions::Upgrade);
+        testParams.push_back(params);
+        }
+
+    return Iterable(testFile, testParams);
+    }
+
+//---------------------------------------------------------------------------------------
+// @bsimethod                                     Krischan.Eberle                    06/18
+//+---------------+---------------+---------------+---------------+---------------+------
+void TestIModel::AssertProfileVersion() const
+    {
+    ASSERT_TRUE(m_dgndb != nullptr && m_dgndb->IsDbOpen()) << "AssertProfileVersion must be called on open file";
+    switch (m_age)
+        {
+            case ProfileState::Age::UpToDate:
+                EXPECT_TRUE(m_dgndb->CheckProfileVersion().IsUpToDate()) << GetDescription();
+                EXPECT_EQ(DgnDbProfile::Get().GetExpectedVersion(), m_dgndb->GetProfileVersion()) << GetDescription();
+                break;
+            case ProfileState::Age::Newer:
+                EXPECT_TRUE(m_dgndb->CheckProfileVersion().IsNewer()) << GetDescription();
+                EXPECT_LT(DgnDbProfile::Get().GetExpectedVersion(), m_dgndb->GetProfileVersion()) << GetDescription();
+                break;
+            case ProfileState::Age::Older:
+                EXPECT_TRUE(m_dgndb->CheckProfileVersion().IsOlder()) << GetDescription();
+                EXPECT_GT(DgnDbProfile::Get().GetExpectedVersion(), m_dgndb->GetProfileVersion()) << GetDescription();
+                break;
+            default:
+                FAIL() << "Unhandled ProfileState::Age enum value";
+        }
     }