--- conflicted
+++ resolved
@@ -1,118 +1,96 @@
-/*--------------------------------------------------------------------------------------+
-|
-|  $Source: Tests/DgnProject/Compatibility/iModelHubMock/iModelHubMock.cpp $
-|
-|  $Copyright: (c) 2018 Bentley Systems, Incorporated. All rights reserved. $
-|
-+--------------------------------------------------------------------------------------*/
-#include "iModelHubMock.h"
-
-//-------------------------------------------------------------------------------------
-// @bsimethod                                            Kyle.Abramowitz       06/2018
-//-------------------------------------------------------------------------------------
-BeGuid IModelHubMock::CreateiModel(Utf8StringCR name)
-    {
-    DbResult stat;
-    auto filepath = m_storage;
-    filepath.AppendToPath(BeFileName(name.c_str()));
-    filepath.AppendExtension(L"bim");
-    auto db = DgnDb::CreateDgnDb(&stat, filepath, CreateDgnDbParams(name.c_str(), "Awesome description"));
-    auto id = db->GetDbGuid();
-    m_storageMap[id] = filepath;
-    db->SaveChanges();
-    db->CloseDb();
-    return id;
-    }
-
-//-------------------------------------------------------------------------------------
-// @bsimethod                                            Kyle.Abramowitz       06/2018
-//-------------------------------------------------------------------------------------
-bool IModelHubMock::AcquireBriefcase(BeGuid iModelId, BeFileName briefcaseDownloadPath)
-    {
-    DbResult stat;
-    auto filepath = m_storage;
-    filepath.AppendToPath(BeFileName(BeGuid(true).ToString()));
-    filepath.AppendExtension(L"bim");
-<<<<<<< HEAD
-    if (!BeFileName::DoesPathExist(filepath))
-        BeFileName::BeCopyFile(m_storageMap[iModelId], filepath);
-
-=======
-    BeFileName::BeCopyFile(m_storageMap[iModelId], filepath);
->>>>>>> 3ea4b702
-    auto db = DgnDb::OpenDgnDb(&stat, filepath, DgnDb::OpenParams(Db::OpenMode::ReadWrite));
-    m_currentId = m_currentId.GetNextBriefcaseId(); // Update briefcaseID
-    if (db->IsBriefcase()) // Can't set briefcaseID if already a briefcase. Hacky workaround. This comes up when pulling multiple briefcases for 1 model
-        db->SetAsMaster(iModelId);
-
-    db->SetAsBriefcase(m_currentId);
-    db->Txns().EnableTracking(true);
-    db->SaveChanges();
-    db->CloseDb();
-    BeFileName::BeCopyFile(filepath, briefcaseDownloadPath);
-    return true;
-    }
-
-
-//-------------------------------------------------------------------------------------
-// @bsimethod                                            Kyle.Abramowitz       06/2018
-//-------------------------------------------------------------------------------------
-Utf8String IModelHubMock::PushChangeset(DgnRevisionPtr revision, BeGuid iModelId)
-    {
-    m_revisions[iModelId].push_back(revision);
-    return revision->GetId();
-    }
-
-//-------------------------------------------------------------------------------------
-// @bsimethod                                            Kyle.Abramowitz       06/2018
-//-------------------------------------------------------------------------------------
-DgnRevisionCPtr IModelHubMock::PullChangeset(Utf8StringCR changeSetId, BeGuid iModelId)
-    {
-    BeAssert(false && "Not implemented");
-    return nullptr; // TODO
-    }
-
-//-------------------------------------------------------------------------------------
-// @bsimethod                                            Kyle.Abramowitz       06/2018
-//-------------------------------------------------------------------------------------
-bool IModelHubMock::ManualMergeAllChangesets(BeGuid iModelId)
-    {
-    auto path = m_storageMap[iModelId];
-    DbResult stat;
-<<<<<<< HEAD
-    if (true)
-        {
-        auto db = DgnDb::OpenDgnDb(&stat, path, DgnDb::OpenParams(Db::OpenMode::ReadWrite, BeSQLite::DefaultTxn::Yes));
-        db->SetAsBriefcase(BeBriefcaseId(BeBriefcaseId::Standalone()));
-        db->SaveChanges();
-        }
-=======
-
-    {
-    auto db = DgnDb::OpenDgnDb(&stat, path, DgnDb::OpenParams(Db::OpenMode::ReadWrite, BeSQLite::DefaultTxn::Yes));
-    db->SetAsBriefcase(BeBriefcaseId(BeBriefcaseId::Standalone()));
-    db->SaveChanges();
-    }
->>>>>>> 3ea4b702
-
-    bvector<DgnRevisionCP> revisions;
-    for (const auto& rev : m_revisions[iModelId])
-        revisions.push_back(rev.get());
-
-    auto openParam = DgnDb::OpenParams(Db::OpenMode::ReadWrite, BeSQLite::DefaultTxn::Yes);
-    openParam.GetSchemaUpgradeOptionsR().SetUpgradeFromRevisions(revisions);
-    auto db = DgnDb::OpenDgnDb(&stat, path, openParam);
-<<<<<<< HEAD
-
-    db->SaveChanges();
-    db->SetAsMaster(iModelId);
-
-=======
-    db->SetAsMaster(iModelId);
->>>>>>> 3ea4b702
-    db->SaveChanges();
-    m_revisions[iModelId].clear();
-    return true;
-    }
-
-
+/*--------------------------------------------------------------------------------------+
+|
+|  $Source: Tests/DgnProject/Compatibility/iModelHubMock/iModelHubMock.cpp $
+|
+|  $Copyright: (c) 2018 Bentley Systems, Incorporated. All rights reserved. $
+|
++--------------------------------------------------------------------------------------*/
+#include "iModelHubMock.h"
+
+//-------------------------------------------------------------------------------------
+// @bsimethod                                            Kyle.Abramowitz       06/2018
+//-------------------------------------------------------------------------------------
+BeGuid IModelHubMock::CreateiModel(Utf8StringCR name)
+    {
+    DbResult stat;
+    auto filepath = m_storage;
+    filepath.AppendToPath(BeFileName(name.c_str()));
+    filepath.AppendExtension(L"bim");
+    auto db = DgnDb::CreateDgnDb(&stat, filepath, CreateDgnDbParams(name.c_str(), "Awesome description"));
+    auto id = db->GetDbGuid();
+    m_storageMap[id] = filepath;
+    db->SaveChanges();
+    db->CloseDb();
+    return id;
+    }
+
+//-------------------------------------------------------------------------------------
+// @bsimethod                                            Kyle.Abramowitz       06/2018
+//-------------------------------------------------------------------------------------
+bool IModelHubMock::AcquireBriefcase(BeGuid iModelId, BeFileName briefcaseDownloadPath)
+    {
+    DbResult stat;
+    auto filepath = m_storage;
+    filepath.AppendToPath(BeFileName(iModelId.ToString()));
+    filepath.AppendExtension(L"bim");
+    BeFileName::BeCopyFile(m_storageMap[iModelId], filepath);
+    auto db = DgnDb::OpenDgnDb(&stat, filepath, DgnDb::OpenParams(Db::OpenMode::ReadWrite));
+    m_currentId = m_currentId.GetNextBriefcaseId(); // Update briefcaseID
+    if (db->IsBriefcase()) // Can't set briefcaseID if already a briefcase. Hacky workaround. This comes up when pulling multiple briefcases for 1 model
+        db->SetAsMaster(iModelId);
+
+    db->SetAsBriefcase(m_currentId);
+    db->Txns().EnableTracking(true);
+    db->SaveChanges();
+    db->CloseDb();
+    BeFileName::BeCopyFile(filepath, briefcaseDownloadPath);
+    return true;
+    }
+
+
+//-------------------------------------------------------------------------------------
+// @bsimethod                                            Kyle.Abramowitz       06/2018
+//-------------------------------------------------------------------------------------
+Utf8String IModelHubMock::PushChangeset(DgnRevisionPtr revision, BeGuid iModelId)
+    {
+    m_revisions[iModelId].push_back(revision);
+    return revision->GetId();
+    }
+
+//-------------------------------------------------------------------------------------
+// @bsimethod                                            Kyle.Abramowitz       06/2018
+//-------------------------------------------------------------------------------------
+DgnRevisionCPtr IModelHubMock::PullChangeset(Utf8StringCR changeSetId, BeGuid iModelId)
+    {
+    BeAssert(false && "Not implemented");
+    return nullptr; // TODO
+    }
+
+//-------------------------------------------------------------------------------------
+// @bsimethod                                            Kyle.Abramowitz       06/2018
+//-------------------------------------------------------------------------------------
+bool IModelHubMock::ManualMergeAllChangesets(BeGuid iModelId)
+    {
+    auto path = m_storageMap[iModelId];
+    DbResult stat;
+
+    {
+    auto db = DgnDb::OpenDgnDb(&stat, path, DgnDb::OpenParams(Db::OpenMode::ReadWrite, BeSQLite::DefaultTxn::Yes));
+    db->SetAsBriefcase(BeBriefcaseId(BeBriefcaseId::Standalone()));
+    db->SaveChanges();
+    }
+
+    bvector<DgnRevisionCP> revisions;
+    for (const auto& rev : m_revisions[iModelId])
+        revisions.push_back(rev.get());
+
+    auto openParam = DgnDb::OpenParams(Db::OpenMode::ReadWrite, BeSQLite::DefaultTxn::Yes);
+    openParam.GetSchemaUpgradeOptionsR().SetUpgradeFromRevisions(revisions);
+    auto db = DgnDb::OpenDgnDb(&stat, path, openParam);
+    db->SetAsMaster(iModelId);
+    db->SaveChanges();
+    m_revisions[iModelId].clear();
+    return true;
+    }
+
+