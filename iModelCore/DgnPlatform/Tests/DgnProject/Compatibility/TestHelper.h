--- conflicted
+++ resolved
@@ -1,250 +1,189 @@
-/*--------------------------------------------------------------------------------------+
-|
-|  $Source: Tests/DgnProject/Compatibility/TestHelper.h $
-|
-|  $Copyright: (c) 2018 Bentley Systems, Incorporated. All rights reserved. $
-|
-+--------------------------------------------------------------------------------------*/
-#pragma once
-#include "CompatibilityTestFixture.h"
-#include "Profiles.h"
-
-//=======================================================================================
-//! Provides helper methods for testing certain areas of a DgnDb or ECDb file in the compatibility tests
-// @bsiclass                                                 Krischan.Eberle     06/2018
-//=======================================================================================    
-struct TestDb
-    {
-<<<<<<< HEAD
-protected:
-    TestFile const& m_testFile;
-
-private:
-    virtual ECDbR _GetDb() const = 0;
-    virtual ECDb::OpenParams const& _GetOpenParams() const = 0;
-
-protected:
-    explicit TestDb(TestFile const& testFile) : m_testFile(testFile) {}
-
-public:
-    virtual ~TestDb() {}
-    TestFile const& GetTestFile() const { return m_testFile; }
-    ECDbR GetDb() const { return _GetDb(); }
-    ECDb::OpenParams const& GetOpenParams() const { return _GetOpenParams(); }
-    Utf8String GetDescription() const;
-=======
-public:
-    enum class State
-        {
-        Older,
-        Upgraded,
-        UpToDate,
-        Newer
-        };
-
-protected:
-    TestFile const& m_testFile;
-
-private:
-    virtual ECDbR _GetDb() const = 0;
-    virtual DbResult _Open() = 0;
-    virtual void _Close() = 0;
-    virtual ECDb::OpenParams const& _GetOpenParams() const = 0;
->>>>>>> 721a7a86
-
-protected:
-    explicit TestDb(TestFile const& testFile) : m_testFile(testFile) {}
-
- public:
-    virtual ~TestDb() {}
-    TestDb(TestDb const&) = delete;
-    TestDb& operator=(TestDb const&) = delete;
-    TestDb(TestDb&&) = default;
-    TestDb& operator=(TestDb&&) = default;
-
-    State GetState() const;
-    TestFile const& GetTestFile() const { return m_testFile; }
-    ECDbR GetDb() const { return _GetDb(); }
-    ECDb::OpenParams const& GetOpenParams() const { return _GetOpenParams(); }
-    Utf8String GetDescription() const;
-
-    DbResult Open();
-    void Close() { _Close(); }
-    JsonValue ExecuteECSqlSelect(Utf8CP ecsql) const;
-    SchemaVersion GetSchemaVersion(Utf8CP schemaName) const;
-    BeVersion GetOriginalECXmlVersion(Utf8CP schemaName) const;
-    int GetSchemaCount() const;
-    JsonValue GetSchemaItemCounts(Utf8CP schemaName) const;
-    
-    void AssertEnum(Utf8CP schemaName, Utf8CP enumName, Utf8CP expectedDisplayLabel, Utf8CP expectedDescription, ECN::PrimitiveType expectedType, bool expectedIsStrict, std::vector<std::tuple<Utf8CP, ECN::ECValue, Utf8CP>> const& expectedEnumerators) const;
-    void AssertKindOfQuantity(Utf8CP schemaName, Utf8CP koqName, Utf8CP expectedDisplayLabel, Utf8CP expectedDescription, Utf8CP expectedPersistenceUnit, JsonValue const& expectedPresentationFormats, double expectedRelError) const;
-    void AssertUnit(Utf8CP schemaName, Utf8CP unitName, Utf8CP expectedDisplayLabel, Utf8CP expectedDescription, Utf8CP expectedDefinition,
-                    Nullable<double> expectedNumerator, Nullable<double> expectedDenominator, Nullable<double> expectedOffset, QualifiedName const& expectedUnitSystem, QualifiedName const& expectedPhenomenon, bool expectedIsConstant, QualifiedName const& expectedInvertingUnit) const;
-    void AssertFormat(Utf8CP schemaName, Utf8CP formatName, Utf8CP expectedDisplayLabel, Utf8CP expectedDescription, JsonValue const& expectedNumericSpec, JsonValue const& expectedCompSpec) const;
-    void AssertUnitSystem(Utf8CP schemaName, Utf8CP usName, Utf8CP expectedDisplayLabel, Utf8CP expectedDescription) const;
-    void AssertPhenomenon(Utf8CP schemaName, Utf8CP phenName, Utf8CP expectedDisplayLabel, Utf8CP expectedDescription, Utf8CP definition) const;
-
-    void AssertLoadSchemas() const;
-    };
-
-//=======================================================================================
-//! Provides helper methods for testing certain areas of an ECDb file in the compatibility tests
-// @bsiclass                                                 Krischan.Eberle     06/2018
-//=======================================================================================    
-struct TestECDb final : TestDb
-    {
-<<<<<<< HEAD
-=======
-public:
-    struct Iterable final
-        {
-        public:
-            struct const_iterator final : std::iterator<std::forward_iterator_tag, std::unique_ptr<TestECDb>>
-                {
-                private:
-                    TestFile const& m_testFile;
-                    std::vector<ECDb::OpenParams>::const_iterator m_paramsIt;
-                public:
-                    const_iterator(TestFile const& testFile, std::vector<ECDb::OpenParams>::const_iterator paramsIt) : m_testFile(testFile), m_paramsIt(paramsIt) {}
-                    std::unique_ptr<TestECDb> operator* () const { return std::make_unique<TestECDb>(m_testFile, *m_paramsIt); }
-
-                    const_iterator& operator++ () { m_paramsIt++; return *this; }
-                    bool operator== (const_iterator const& rhs) const { return m_paramsIt == rhs.m_paramsIt; }
-                    bool operator!= (const_iterator const& rhs) const { return !(*this == rhs); }
-                };
-
-        private:
-            TestFile const& m_testFile;
-            std::vector<ECDb::OpenParams> m_params;
-
-        public:
-            Iterable(TestFile const& testFile, std::vector<ECDb::OpenParams> const& params) : m_testFile(testFile), m_params(params) {}
-            const_iterator begin() const { return const_iterator(m_testFile, m_params.begin()); }
-            const_iterator end() const { return const_iterator(m_testFile, m_params.end()); }
-        };
->>>>>>> 721a7a86
-private:
-    ECDb m_ecdb;
-    ECDb::OpenParams m_openParams;
-
-    ECDbR _GetDb() const override { return const_cast<ECDbR> (m_ecdb); }
-<<<<<<< HEAD
-    ECDb::OpenParams const& _GetOpenParams() const override { return m_openParams; }
-public:
-    TestECDb(TestFile const& testFile, ECDb::OpenParams const& openParams = ECDb::OpenParams(ECDb::OpenMode::Readonly)): TestDb(testFile), m_openParams(openParams) {}
-    ~TestECDb() { Close(); }
-    DbResult Open() { return m_ecdb.OpenBeSQLiteDb(m_testFile.GetPath(), m_openParams); }
-    void Close()
-=======
-    DbResult _Open() override { return m_ecdb.OpenBeSQLiteDb(m_testFile.GetPath(), m_openParams); }
-    void _Close() override
->>>>>>> 721a7a86
-        {
-        if (m_ecdb.IsDbOpen())
-            m_ecdb.CloseDb();
-        }
-
-<<<<<<< HEAD
-=======
-    ECDb::OpenParams const& _GetOpenParams() const override { return m_openParams; }
-public:
-    TestECDb(TestFile const& testFile, ECDb::OpenParams const& openParams = ECDb::OpenParams(ECDb::OpenMode::Readonly)): TestDb(testFile), m_openParams(openParams) {}
-    ~TestECDb() { _Close(); }
-
-    static Iterable GetPermutationsFor(TestFile const&);
-
->>>>>>> 721a7a86
-    void AssertProfileVersion() const;
-    };
-
-//=======================================================================================
-//! Provides helper methods for testing certain areas of an iModel file in the compatibility tests
-// @bsiclass                                                 Krischan.Eberle     06/2018
-//=======================================================================================    
-struct TestIModel final : TestDb
-    {
-<<<<<<< HEAD
-=======
-    struct Iterable final
-        {
-        public:
-            struct const_iterator final : std::iterator<std::forward_iterator_tag, std::unique_ptr<TestIModel>>
-                {
-                private:
-                    TestFile const& m_testFile;
-                    std::vector<DgnDb::OpenParams>::const_iterator m_paramsIt;
-                public:
-                    const_iterator(TestFile const& testFile, std::vector<DgnDb::OpenParams>::const_iterator paramsIt) : m_testFile(testFile), m_paramsIt(paramsIt) {}
-                    std::unique_ptr<TestIModel> operator* () const { return std::make_unique<TestIModel>(m_testFile, *m_paramsIt); }
-
-                    const_iterator& operator++ () { m_paramsIt++; return *this; }
-                    bool operator== (const_iterator const& rhs) const { return m_paramsIt == rhs.m_paramsIt; }
-                    bool operator!= (const_iterator const& rhs) const { return !(*this == rhs); }
-                };
-
-        private:
-            TestFile const& m_testFile;
-            std::vector<DgnDb::OpenParams> m_params;
-
-        public:
-            Iterable(TestFile const& testFile, std::vector<DgnDb::OpenParams> const& params) : m_testFile(testFile), m_params(params) {}
-            const_iterator begin() const { return const_iterator(m_testFile, m_params.begin()); }
-            const_iterator end() const { return const_iterator(m_testFile, m_params.end()); }
-        };
-
->>>>>>> 721a7a86
-    private:
-        DgnDbPtr m_dgndb = nullptr;
-        DgnDb::OpenParams m_openParams;
-
-<<<<<<< HEAD
-        ECDbR _GetDb() const override { return *m_dgndb; }
-        ECDb::OpenParams const& _GetOpenParams() const override { return m_openParams; }
-
-    public:
-        TestIModel(TestFile const& testFile, DgnDb::OpenParams const& openParams = DgnDb::OpenParams(DgnDb::OpenMode::Readonly)) : TestDb(testFile), m_openParams(openParams) {}
-        ~TestIModel() { Close(); }
-        DbResult Open()
-            { 
-=======
-        ECDbR _GetDb() const override { BeAssert(m_dgndb != nullptr); return *m_dgndb; }
-        DbResult _Open() override
-            {
->>>>>>> 721a7a86
-            DbResult stat = BeSQLite::BE_SQLITE_OK;
-            m_dgndb = DgnDb::OpenDgnDb(&stat, m_testFile.GetPath(), m_openParams);
-            return stat;
-            }
-<<<<<<< HEAD
-
-        void Close()
-            {
-            if (m_dgndb != nullptr && m_dgndb->IsDbOpen())
-                m_dgndb->CloseDb();
-            }
-
-        void AssertProfileVersion() const;
-    };
-
-=======
-        void _Close() override
-            {
-            if (m_dgndb != nullptr && m_dgndb->IsDbOpen())
-                m_dgndb->CloseDb();
-
-            m_dgndb = nullptr;
-            }
-
-        ECDb::OpenParams const& _GetOpenParams() const override { return m_openParams; }
-
-    public:
-        TestIModel(TestFile const& testFile, DgnDb::OpenParams const& openParams = DgnDb::OpenParams(DgnDb::OpenMode::Readonly)) : TestDb(testFile), m_openParams(openParams) {}
-        ~TestIModel() { _Close(); }
-
-        static Iterable GetPermutationsFor(TestFile const&);
-
-        void AssertProfileVersion() const;
-    };
-
-
->>>>>>> 721a7a86
+/*--------------------------------------------------------------------------------------+
+|
+|  $Source: Tests/DgnProject/Compatibility/TestHelper.h $
+|
+|  $Copyright: (c) 2018 Bentley Systems, Incorporated. All rights reserved. $
+|
++--------------------------------------------------------------------------------------*/
+#pragma once
+#include "CompatibilityTestFixture.h"
+#include "Profiles.h"
+
+//=======================================================================================
+//! Provides helper methods for testing certain areas of a DgnDb or ECDb file in the compatibility tests
+// @bsiclass                                                 Krischan.Eberle     06/2018
+//=======================================================================================    
+struct TestDb
+    {
+public:
+    enum class State
+        {
+        Older,
+        Upgraded,
+        UpToDate,
+        Newer
+        };
+
+protected:
+    TestFile const& m_testFile;
+
+private:
+    virtual ECDbR _GetDb() const = 0;
+    virtual DbResult _Open() = 0;
+    virtual void _Close() = 0;
+    virtual ECDb::OpenParams const& _GetOpenParams() const = 0;
+
+protected:
+    explicit TestDb(TestFile const& testFile) : m_testFile(testFile) {}
+
+ public:
+    virtual ~TestDb() {}
+    TestDb(TestDb const&) = delete;
+    TestDb& operator=(TestDb const&) = delete;
+    TestDb(TestDb&&) = default;
+    TestDb& operator=(TestDb&&) = default;
+
+    State GetState() const;
+    TestFile const& GetTestFile() const { return m_testFile; }
+    ECDbR GetDb() const { return _GetDb(); }
+    ECDb::OpenParams const& GetOpenParams() const { return _GetOpenParams(); }
+    Utf8String GetDescription() const;
+
+    DbResult Open();
+    void Close() { _Close(); }
+    JsonValue ExecuteECSqlSelect(Utf8CP ecsql) const;
+    SchemaVersion GetSchemaVersion(Utf8CP schemaName) const;
+    BeVersion GetOriginalECXmlVersion(Utf8CP schemaName) const;
+    ECN::ECVersion GetECVersion(Utf8CP schemaName) const;
+    int GetSchemaCount() const;
+    JsonValue GetSchemaItemCounts(Utf8CP schemaName) const;
+    
+    void AssertEnum(Utf8CP schemaName, Utf8CP enumName, Utf8CP expectedDisplayLabel, Utf8CP expectedDescription, ECN::PrimitiveType expectedType, bool expectedIsStrict, std::vector<std::tuple<Utf8CP, ECN::ECValue, Utf8CP>> const& expectedEnumerators) const;
+    void AssertKindOfQuantity(Utf8CP schemaName, Utf8CP koqName, Utf8CP expectedDisplayLabel, Utf8CP expectedDescription, Utf8CP expectedPersistenceUnit, JsonValue const& expectedPresentationFormats, double expectedRelError) const;
+    void AssertUnit(Utf8CP schemaName, Utf8CP unitName, Utf8CP expectedDisplayLabel, Utf8CP expectedDescription, Utf8CP expectedDefinition,
+                    Nullable<double> expectedNumerator, Nullable<double> expectedDenominator, Nullable<double> expectedOffset, QualifiedName const& expectedUnitSystem, QualifiedName const& expectedPhenomenon, bool expectedIsConstant, QualifiedName const& expectedInvertingUnit) const;
+    void AssertFormat(Utf8CP schemaName, Utf8CP formatName, Utf8CP expectedDisplayLabel, Utf8CP expectedDescription, JsonValue const& expectedNumericSpec, JsonValue const& expectedCompSpec) const;
+    void AssertUnitSystem(Utf8CP schemaName, Utf8CP usName, Utf8CP expectedDisplayLabel, Utf8CP expectedDescription) const;
+    void AssertPhenomenon(Utf8CP schemaName, Utf8CP phenName, Utf8CP expectedDisplayLabel, Utf8CP expectedDescription, Utf8CP definition) const;
+
+    void AssertLoadSchemas() const;
+    };
+
+//=======================================================================================
+//! Provides helper methods for testing certain areas of an ECDb file in the compatibility tests
+// @bsiclass                                                 Krischan.Eberle     06/2018
+//=======================================================================================    
+struct TestECDb final : TestDb
+    {
+public:
+    struct Iterable final
+        {
+        public:
+            struct const_iterator final : std::iterator<std::forward_iterator_tag, std::unique_ptr<TestECDb>>
+                {
+                private:
+                    TestFile const& m_testFile;
+                    std::vector<ECDb::OpenParams>::const_iterator m_paramsIt;
+                public:
+                    const_iterator(TestFile const& testFile, std::vector<ECDb::OpenParams>::const_iterator paramsIt) : m_testFile(testFile), m_paramsIt(paramsIt) {}
+                    std::unique_ptr<TestECDb> operator* () const { return std::make_unique<TestECDb>(m_testFile, *m_paramsIt); }
+
+                    const_iterator& operator++ () { m_paramsIt++; return *this; }
+                    bool operator== (const_iterator const& rhs) const { return m_paramsIt == rhs.m_paramsIt; }
+                    bool operator!= (const_iterator const& rhs) const { return !(*this == rhs); }
+                };
+
+        private:
+            TestFile const& m_testFile;
+            std::vector<ECDb::OpenParams> m_params;
+
+        public:
+            Iterable(TestFile const& testFile, std::vector<ECDb::OpenParams> const& params) : m_testFile(testFile), m_params(params) {}
+            const_iterator begin() const { return const_iterator(m_testFile, m_params.begin()); }
+            const_iterator end() const { return const_iterator(m_testFile, m_params.end()); }
+        };
+private:
+    ECDb m_ecdb;
+    ECDb::OpenParams m_openParams;
+
+    ECDbR _GetDb() const override { return const_cast<ECDbR> (m_ecdb); }
+    DbResult _Open() override { return m_ecdb.OpenBeSQLiteDb(m_testFile.GetPath(), m_openParams); }
+    void _Close() override
+        {
+        if (m_ecdb.IsDbOpen())
+            m_ecdb.CloseDb();
+        }
+
+    ECDb::OpenParams const& _GetOpenParams() const override { return m_openParams; }
+public:
+    TestECDb(TestFile const& testFile, ECDb::OpenParams const& openParams = ECDb::OpenParams(ECDb::OpenMode::Readonly)): TestDb(testFile), m_openParams(openParams) {}
+    ~TestECDb() { _Close(); }
+
+    static Iterable GetPermutationsFor(TestFile const&);
+
+    void AssertProfileVersion() const;
+    };
+
+//=======================================================================================
+//! Provides helper methods for testing certain areas of an iModel file in the compatibility tests
+// @bsiclass                                                 Krischan.Eberle     06/2018
+//=======================================================================================    
+struct TestIModel final : TestDb
+    {
+    struct Iterable final
+        {
+        public:
+            struct const_iterator final : std::iterator<std::forward_iterator_tag, std::unique_ptr<TestIModel>>
+                {
+                private:
+                    TestFile const& m_testFile;
+                    std::vector<DgnDb::OpenParams>::const_iterator m_paramsIt;
+                public:
+                    const_iterator(TestFile const& testFile, std::vector<DgnDb::OpenParams>::const_iterator paramsIt) : m_testFile(testFile), m_paramsIt(paramsIt) {}
+                    std::unique_ptr<TestIModel> operator* () const { return std::make_unique<TestIModel>(m_testFile, *m_paramsIt); }
+
+                    const_iterator& operator++ () { m_paramsIt++; return *this; }
+                    bool operator== (const_iterator const& rhs) const { return m_paramsIt == rhs.m_paramsIt; }
+                    bool operator!= (const_iterator const& rhs) const { return !(*this == rhs); }
+                };
+
+        private:
+            TestFile const& m_testFile;
+            std::vector<DgnDb::OpenParams> m_params;
+
+        public:
+            Iterable(TestFile const& testFile, std::vector<DgnDb::OpenParams> const& params) : m_testFile(testFile), m_params(params) {}
+            const_iterator begin() const { return const_iterator(m_testFile, m_params.begin()); }
+            const_iterator end() const { return const_iterator(m_testFile, m_params.end()); }
+        };
+
+    private:
+        DgnDbPtr m_dgndb = nullptr;
+        DgnDb::OpenParams m_openParams;
+
+        ECDbR _GetDb() const override { BeAssert(m_dgndb != nullptr); return *m_dgndb; }
+        DbResult _Open() override
+            {
+            DbResult stat = BeSQLite::BE_SQLITE_OK;
+            m_dgndb = DgnDb::OpenDgnDb(&stat, m_testFile.GetPath(), m_openParams);
+            return stat;
+            }
+        void _Close() override
+            {
+            if (m_dgndb != nullptr && m_dgndb->IsDbOpen())
+                m_dgndb->CloseDb();
+
+            m_dgndb = nullptr;
+            }
+
+        ECDb::OpenParams const& _GetOpenParams() const override { return m_openParams; }
+
+    public:
+        TestIModel(TestFile const& testFile, DgnDb::OpenParams const& openParams = DgnDb::OpenParams(DgnDb::OpenMode::Readonly)) : TestDb(testFile), m_openParams(openParams) {}
+        ~TestIModel() { _Close(); }
+
+        static Iterable GetPermutationsFor(TestFile const&);
+
+        void AssertProfileVersion() const;
+    };
+