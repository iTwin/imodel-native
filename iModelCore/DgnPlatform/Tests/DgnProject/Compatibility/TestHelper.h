--- conflicted
+++ resolved
@@ -1,27 +1,23 @@
-/*--------------------------------------------------------------------------------------+
-|
-|  $Source: Tests/DgnProject/Compatibility/TestHelper.h $
-|
-|  $Copyright: (c) 2018 Bentley Systems, Incorporated. All rights reserved. $
-|
-+--------------------------------------------------------------------------------------*/
-#pragma once
-#include "CompatibilityTestFixture.h"
-
-//=======================================================================================
-//! Provides helper methods for testing certain areas of a DgnDb or ECDb file in the compatibility tests
-// @bsiclass                                                 Krischan.Eberle     06/2018
-//=======================================================================================    
-struct TestHelper final
-    {
-<<<<<<< HEAD
-    static void AssertEnum(ECDb const&, Utf8CP schemaName, Utf8CP enumName, Utf8CP expectedDisplayLabel, Utf8CP expectedDescription, ECN::PrimitiveType expectedType, bool expectedIsStrict, std::vector<std::tuple<Utf8CP, ECN::ECValue, Utf8CP>> const& expectedEnumerators);
-=======
-    static JsonValue ExecuteECSqlSelect(ECDb const&, Utf8CP ecsql);
-    static SchemaVersion GetSchemaVersion(ECDb const&, Utf8CP schemaName);
-
-    static void AssertEnum(ECDb const&, Utf8CP schemaName, Utf8CP enumName, Utf8CP expectedDisplayLabel, Utf8CP expectedDescription, ECN::PrimitiveType expectedType, bool expectedIsStrict, std::vector<std::pair<ECN::ECValue, Utf8CP>> const& expectedEnumerators);
->>>>>>> 5587310a
-    static void AssertKindOfQuantity(ECDb const&, Utf8CP schemaName, Utf8CP koqName, Utf8CP expectedDisplayLabel, Utf8CP expectedDescription, Utf8CP expectedPersistenceUnit, JsonValue const& expectedPresentationUnits, double expectedRelError);
-
+/*--------------------------------------------------------------------------------------+
+|
+|  $Source: Tests/DgnProject/Compatibility/TestHelper.h $
+|
+|  $Copyright: (c) 2018 Bentley Systems, Incorporated. All rights reserved. $
+|
++--------------------------------------------------------------------------------------*/
+#pragma once
+#include "CompatibilityTestFixture.h"
+
+//=======================================================================================
+//! Provides helper methods for testing certain areas of a DgnDb or ECDb file in the compatibility tests
+// @bsiclass                                                 Krischan.Eberle     06/2018
+//=======================================================================================    
+struct TestHelper final
+    {
+    static JsonValue ExecuteECSqlSelect(ECDb const&, Utf8CP ecsql);
+    static SchemaVersion GetSchemaVersion(ECDb const&, Utf8CP schemaName);
+
+    static void AssertEnum(ECDb const&, Utf8CP schemaName, Utf8CP enumName, Utf8CP expectedDisplayLabel, Utf8CP expectedDescription, ECN::PrimitiveType expectedType, bool expectedIsStrict, std::vector<std::tuple<Utf8CP, ECN::ECValue, Utf8CP>> const& expectedEnumerators);
+    static void AssertKindOfQuantity(ECDb const&, Utf8CP schemaName, Utf8CP koqName, Utf8CP expectedDisplayLabel, Utf8CP expectedDescription, Utf8CP expectedPersistenceUnit, JsonValue const& expectedPresentationUnits, double expectedRelError);
+
     };