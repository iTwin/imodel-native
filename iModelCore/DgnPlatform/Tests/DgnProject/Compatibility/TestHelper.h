/*--------------------------------------------------------------------------------------+
|
|  $Source: Tests/DgnProject/Compatibility/TestHelper.h $
|
|  $Copyright: (c) 2018 Bentley Systems, Incorporated. All rights reserved. $
|
+--------------------------------------------------------------------------------------*/
#pragma once
#include "CompatibilityTestFixture.h"
#include "Profiles.h"

//=======================================================================================
//! Provides helper methods for testing certain areas of a DgnDb or ECDb file in the compatibility tests
// @bsiclass                                                 Krischan.Eberle     06/2018
//=======================================================================================    
struct TestHelper final
    {
private:
    TestFile const& m_testFile;
    ECDbCR m_db;

public:
    TestHelper(TestFile const& testFile, ECDbCR bimOrECDb) : m_testFile(testFile), m_db(bimOrECDb) {}

    JsonValue ExecuteECSqlSelect(Utf8CP ecsql) const;
    SchemaVersion GetSchemaVersion(Utf8CP schemaName) const;
    BeVersion GetOriginalECXmlVersion(Utf8CP schemaName) const;
    int GetSchemaCount() const;
    JsonValue GetSchemaItemCounts(Utf8CP schemaName) const;
    
<<<<<<< HEAD
    void AssertEnum(Utf8CP schemaName, Utf8CP enumName, Utf8CP expectedDisplayLabel, Utf8CP expectedDescription, ECN::PrimitiveType expectedType, bool expectedIsStrict, std::vector<std::tuple<Utf8CP, ECN::ECValue, Utf8CP>> const& expectedEnumerators) const;
    void AssertKindOfQuantity(Utf8CP schemaName, Utf8CP koqName, Utf8CP expectedDisplayLabel, Utf8CP expectedDescription, Utf8CP expectedPersistenceUnit, JsonValue const& expectedPresentationFormats, double expectedRelError) const;
    void AssertUnit(Utf8CP schemaName, Utf8CP unitName, Utf8CP expectedDisplayLabel, Utf8CP expectedDescription, Utf8CP expectedDefinition, 
                    Nullable<double> expectedNumerator, Nullable<double> expectedDenominator, Nullable<double> expectedOffset, 
                    QualifiedName const& expectedUnitSystem, QualifiedName const& expectedPhenomenon, bool expectedIsConstant, QualifiedName const& expectedInvertingUnit) const;
    void AssertFormat(Utf8CP schemaName, Utf8CP formatName, Utf8CP expectedDisplayLabel, Utf8CP expectedDescription, JsonValue const& expectedNumericSpec, JsonValue const& expectedCompSpec) const;
    void AssertUnitSystem(Utf8CP schemaName, Utf8CP usName, Utf8CP expectedDisplayLabel, Utf8CP expectedDescription) const;
    void AssertPhenomenon(Utf8CP schemaName, Utf8CP phenName, Utf8CP expectedDisplayLabel, Utf8CP expectedDescription, Utf8CP definition) const;
=======
    void AssertEnum(Utf8CP schemaName, Utf8CP enumName, Utf8CP expectedDisplayLabel, Utf8CP expectedDescription, ECN::PrimitiveType expectedType, bool expectedIsStrict, std::vector<std::pair<ECN::ECValue, Utf8CP>> const& expectedEnumerators) const;
    void AssertKindOfQuantity(Utf8CP schemaName, Utf8CP koqName, Utf8CP expectedDisplayLabel, Utf8CP expectedDescription, Utf8CP expectedPersistenceUnit, JsonValue const& expectedPresentationUnits, double expectedRelError) const;
    void AssertUnit(Utf8CP schemaName, Utf8CP unitName, Utf8CP expectedDisplayLabel, Utf8CP expectedDescription, Utf8CP expectedDefinition,
                    Nullable<double> expectedNumerator, Nullable<double> expectedDenominator, Nullable<double> expectedOffset, QualifiedName const& expectedUnitSystem, QualifiedName const& expectedPhenomenon, bool expectedIsConstant, QualifiedName const& expectedInvertingUnit) const;
    void AssertFormat(Utf8CP schemaName, Utf8CP formatName, Utf8CP expectedDisplayLabel, Utf8CP expectedDescription, JsonValue const& expectedNumericSpec, JsonValue const& expectedCompSpec) const;
    void AssertUnitSystem(Utf8CP schemaName, Utf8CP usName, Utf8CP expectedDisplayLabel, Utf8CP expectedDescription) const;
    void AssertPhenomenon(Utf8CP schemaName, Utf8CP phenName, Utf8CP expectedDisplayLabel, Utf8CP expectedDescription, Utf8CP definition) const;

>>>>>>> 7b48f276
    void AssertLoadSchemas() const;
    };<|MERGE_RESOLUTION|>--- conflicted
+++ resolved
@@ -1,51 +1,40 @@
-/*--------------------------------------------------------------------------------------+
-|
-|  $Source: Tests/DgnProject/Compatibility/TestHelper.h $
-|
-|  $Copyright: (c) 2018 Bentley Systems, Incorporated. All rights reserved. $
-|
-+--------------------------------------------------------------------------------------*/
-#pragma once
-#include "CompatibilityTestFixture.h"
-#include "Profiles.h"
-
-//=======================================================================================
-//! Provides helper methods for testing certain areas of a DgnDb or ECDb file in the compatibility tests
-// @bsiclass                                                 Krischan.Eberle     06/2018
-//=======================================================================================    
-struct TestHelper final
-    {
-private:
-    TestFile const& m_testFile;
-    ECDbCR m_db;
-
-public:
-    TestHelper(TestFile const& testFile, ECDbCR bimOrECDb) : m_testFile(testFile), m_db(bimOrECDb) {}
-
-    JsonValue ExecuteECSqlSelect(Utf8CP ecsql) const;
-    SchemaVersion GetSchemaVersion(Utf8CP schemaName) const;
-    BeVersion GetOriginalECXmlVersion(Utf8CP schemaName) const;
-    int GetSchemaCount() const;
-    JsonValue GetSchemaItemCounts(Utf8CP schemaName) const;
-    
-<<<<<<< HEAD
-    void AssertEnum(Utf8CP schemaName, Utf8CP enumName, Utf8CP expectedDisplayLabel, Utf8CP expectedDescription, ECN::PrimitiveType expectedType, bool expectedIsStrict, std::vector<std::tuple<Utf8CP, ECN::ECValue, Utf8CP>> const& expectedEnumerators) const;
-    void AssertKindOfQuantity(Utf8CP schemaName, Utf8CP koqName, Utf8CP expectedDisplayLabel, Utf8CP expectedDescription, Utf8CP expectedPersistenceUnit, JsonValue const& expectedPresentationFormats, double expectedRelError) const;
-    void AssertUnit(Utf8CP schemaName, Utf8CP unitName, Utf8CP expectedDisplayLabel, Utf8CP expectedDescription, Utf8CP expectedDefinition, 
-                    Nullable<double> expectedNumerator, Nullable<double> expectedDenominator, Nullable<double> expectedOffset, 
-                    QualifiedName const& expectedUnitSystem, QualifiedName const& expectedPhenomenon, bool expectedIsConstant, QualifiedName const& expectedInvertingUnit) const;
-    void AssertFormat(Utf8CP schemaName, Utf8CP formatName, Utf8CP expectedDisplayLabel, Utf8CP expectedDescription, JsonValue const& expectedNumericSpec, JsonValue const& expectedCompSpec) const;
-    void AssertUnitSystem(Utf8CP schemaName, Utf8CP usName, Utf8CP expectedDisplayLabel, Utf8CP expectedDescription) const;
-    void AssertPhenomenon(Utf8CP schemaName, Utf8CP phenName, Utf8CP expectedDisplayLabel, Utf8CP expectedDescription, Utf8CP definition) const;
-=======
-    void AssertEnum(Utf8CP schemaName, Utf8CP enumName, Utf8CP expectedDisplayLabel, Utf8CP expectedDescription, ECN::PrimitiveType expectedType, bool expectedIsStrict, std::vector<std::pair<ECN::ECValue, Utf8CP>> const& expectedEnumerators) const;
-    void AssertKindOfQuantity(Utf8CP schemaName, Utf8CP koqName, Utf8CP expectedDisplayLabel, Utf8CP expectedDescription, Utf8CP expectedPersistenceUnit, JsonValue const& expectedPresentationUnits, double expectedRelError) const;
-    void AssertUnit(Utf8CP schemaName, Utf8CP unitName, Utf8CP expectedDisplayLabel, Utf8CP expectedDescription, Utf8CP expectedDefinition,
-                    Nullable<double> expectedNumerator, Nullable<double> expectedDenominator, Nullable<double> expectedOffset, QualifiedName const& expectedUnitSystem, QualifiedName const& expectedPhenomenon, bool expectedIsConstant, QualifiedName const& expectedInvertingUnit) const;
-    void AssertFormat(Utf8CP schemaName, Utf8CP formatName, Utf8CP expectedDisplayLabel, Utf8CP expectedDescription, JsonValue const& expectedNumericSpec, JsonValue const& expectedCompSpec) const;
-    void AssertUnitSystem(Utf8CP schemaName, Utf8CP usName, Utf8CP expectedDisplayLabel, Utf8CP expectedDescription) const;
-    void AssertPhenomenon(Utf8CP schemaName, Utf8CP phenName, Utf8CP expectedDisplayLabel, Utf8CP expectedDescription, Utf8CP definition) const;
-
->>>>>>> 7b48f276
-    void AssertLoadSchemas() const;
+/*--------------------------------------------------------------------------------------+
+|
+|  $Source: Tests/DgnProject/Compatibility/TestHelper.h $
+|
+|  $Copyright: (c) 2018 Bentley Systems, Incorporated. All rights reserved. $
+|
++--------------------------------------------------------------------------------------*/
+#pragma once
+#include "CompatibilityTestFixture.h"
+#include "Profiles.h"
+
+//=======================================================================================
+//! Provides helper methods for testing certain areas of a DgnDb or ECDb file in the compatibility tests
+// @bsiclass                                                 Krischan.Eberle     06/2018
+//=======================================================================================    
+struct TestHelper final
+    {
+private:
+    TestFile const& m_testFile;
+    ECDbCR m_db;
+
+public:
+    TestHelper(TestFile const& testFile, ECDbCR bimOrECDb) : m_testFile(testFile), m_db(bimOrECDb) {}
+
+    JsonValue ExecuteECSqlSelect(Utf8CP ecsql) const;
+    SchemaVersion GetSchemaVersion(Utf8CP schemaName) const;
+    BeVersion GetOriginalECXmlVersion(Utf8CP schemaName) const;
+    int GetSchemaCount() const;
+    JsonValue GetSchemaItemCounts(Utf8CP schemaName) const;
+    
+    void AssertEnum(Utf8CP schemaName, Utf8CP enumName, Utf8CP expectedDisplayLabel, Utf8CP expectedDescription, ECN::PrimitiveType expectedType, bool expectedIsStrict, std::vector<std::tuple<Utf8CP, ECN::ECValue, Utf8CP>> const& expectedEnumerators) const;
+    void AssertKindOfQuantity(Utf8CP schemaName, Utf8CP koqName, Utf8CP expectedDisplayLabel, Utf8CP expectedDescription, Utf8CP expectedPersistenceUnit, JsonValue const& expectedPresentationFormats, double expectedRelError) const;
+    void AssertUnit(Utf8CP schemaName, Utf8CP unitName, Utf8CP expectedDisplayLabel, Utf8CP expectedDescription, Utf8CP expectedDefinition,
+                    Nullable<double> expectedNumerator, Nullable<double> expectedDenominator, Nullable<double> expectedOffset, QualifiedName const& expectedUnitSystem, QualifiedName const& expectedPhenomenon, bool expectedIsConstant, QualifiedName const& expectedInvertingUnit) const;
+    void AssertFormat(Utf8CP schemaName, Utf8CP formatName, Utf8CP expectedDisplayLabel, Utf8CP expectedDescription, JsonValue const& expectedNumericSpec, JsonValue const& expectedCompSpec) const;
+    void AssertUnitSystem(Utf8CP schemaName, Utf8CP usName, Utf8CP expectedDisplayLabel, Utf8CP expectedDescription) const;
+    void AssertPhenomenon(Utf8CP schemaName, Utf8CP phenName, Utf8CP expectedDisplayLabel, Utf8CP expectedDescription, Utf8CP definition) const;
+
+    void AssertLoadSchemas() const;
     };