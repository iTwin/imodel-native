/*--------------------------------------------------------------------------------------+
|
|  $Source: Tests/DgnProject/Compatibility/TestHelper.h $
|
|  $Copyright: (c) 2018 Bentley Systems, Incorporated. All rights reserved. $
|
+--------------------------------------------------------------------------------------*/
#pragma once
#include "CompatibilityTestFixture.h"
#include "ProfileManager.h"

//=======================================================================================
//! Provides helper methods for testing certain areas of a DgnDb or ECDb file in the compatibility tests
// @bsiclass                                                 Krischan.Eberle     06/2018
//=======================================================================================    
struct TestHelper final
    {
private:
    TestFile const& m_testFile;
    ECDbCR m_db;

<<<<<<< HEAD
    static void AssertEnum(ECDb const&, Utf8CP schemaName, Utf8CP enumName, Utf8CP expectedDisplayLabel, Utf8CP expectedDescription, ECN::PrimitiveType expectedType, bool expectedIsStrict, std::vector<std::tuple<Utf8CP, ECN::ECValue, Utf8CP>> const& expectedEnumerators);
    static void AssertKindOfQuantity(ECDb const&, Utf8CP schemaName, Utf8CP koqName, Utf8CP expectedDisplayLabel, Utf8CP expectedDescription, Utf8CP expectedPersistenceUnit, JsonValue const& expectedPresentationFormats, double expectedRelError);
=======
public:
    TestHelper(TestFile const& testFile, ECDbCR bimOrECDb) : m_testFile(testFile), m_db(bimOrECDb) {}
>>>>>>> 6206c291

    JsonValue ExecuteECSqlSelect(Utf8CP ecsql) const;
    SchemaVersion GetSchemaVersion(Utf8CP schemaName) const;
    BeVersion GetOriginalECXmlVersion(Utf8CP schemaName) const;
    int GetSchemaCount() const;
    JsonValue GetSchemaItemCounts(Utf8CP schemaName) const;
    
    void AssertEnum(Utf8CP schemaName, Utf8CP enumName, Utf8CP expectedDisplayLabel, Utf8CP expectedDescription, ECN::PrimitiveType expectedType, bool expectedIsStrict, std::vector<std::pair<ECN::ECValue, Utf8CP>> const& expectedEnumerators) const;
    void AssertKindOfQuantity(Utf8CP schemaName, Utf8CP koqName, Utf8CP expectedDisplayLabel, Utf8CP expectedDescription, Utf8CP expectedPersistenceUnit, JsonValue const& expectedPresentationUnits, double expectedRelError) const;
    void AssertLoadSchemas() const;
    };<|MERGE_RESOLUTION|>--- conflicted
+++ resolved
@@ -1,39 +1,34 @@
-/*--------------------------------------------------------------------------------------+
-|
-|  $Source: Tests/DgnProject/Compatibility/TestHelper.h $
-|
-|  $Copyright: (c) 2018 Bentley Systems, Incorporated. All rights reserved. $
-|
-+--------------------------------------------------------------------------------------*/
-#pragma once
-#include "CompatibilityTestFixture.h"
-#include "ProfileManager.h"
-
-//=======================================================================================
-//! Provides helper methods for testing certain areas of a DgnDb or ECDb file in the compatibility tests
-// @bsiclass                                                 Krischan.Eberle     06/2018
-//=======================================================================================    
-struct TestHelper final
-    {
-private:
-    TestFile const& m_testFile;
-    ECDbCR m_db;
-
-<<<<<<< HEAD
-    static void AssertEnum(ECDb const&, Utf8CP schemaName, Utf8CP enumName, Utf8CP expectedDisplayLabel, Utf8CP expectedDescription, ECN::PrimitiveType expectedType, bool expectedIsStrict, std::vector<std::tuple<Utf8CP, ECN::ECValue, Utf8CP>> const& expectedEnumerators);
-    static void AssertKindOfQuantity(ECDb const&, Utf8CP schemaName, Utf8CP koqName, Utf8CP expectedDisplayLabel, Utf8CP expectedDescription, Utf8CP expectedPersistenceUnit, JsonValue const& expectedPresentationFormats, double expectedRelError);
-=======
-public:
-    TestHelper(TestFile const& testFile, ECDbCR bimOrECDb) : m_testFile(testFile), m_db(bimOrECDb) {}
->>>>>>> 6206c291
-
-    JsonValue ExecuteECSqlSelect(Utf8CP ecsql) const;
-    SchemaVersion GetSchemaVersion(Utf8CP schemaName) const;
-    BeVersion GetOriginalECXmlVersion(Utf8CP schemaName) const;
-    int GetSchemaCount() const;
-    JsonValue GetSchemaItemCounts(Utf8CP schemaName) const;
-    
-    void AssertEnum(Utf8CP schemaName, Utf8CP enumName, Utf8CP expectedDisplayLabel, Utf8CP expectedDescription, ECN::PrimitiveType expectedType, bool expectedIsStrict, std::vector<std::pair<ECN::ECValue, Utf8CP>> const& expectedEnumerators) const;
-    void AssertKindOfQuantity(Utf8CP schemaName, Utf8CP koqName, Utf8CP expectedDisplayLabel, Utf8CP expectedDescription, Utf8CP expectedPersistenceUnit, JsonValue const& expectedPresentationUnits, double expectedRelError) const;
-    void AssertLoadSchemas() const;
+/*--------------------------------------------------------------------------------------+
+|
+|  $Source: Tests/DgnProject/Compatibility/TestHelper.h $
+|
+|  $Copyright: (c) 2018 Bentley Systems, Incorporated. All rights reserved. $
+|
++--------------------------------------------------------------------------------------*/
+#pragma once
+#include "CompatibilityTestFixture.h"
+#include "ProfileManager.h"
+
+//=======================================================================================
+//! Provides helper methods for testing certain areas of a DgnDb or ECDb file in the compatibility tests
+// @bsiclass                                                 Krischan.Eberle     06/2018
+//=======================================================================================    
+struct TestHelper final
+    {
+private:
+    TestFile const& m_testFile;
+    ECDbCR m_db;
+
+public:
+    TestHelper(TestFile const& testFile, ECDbCR bimOrECDb) : m_testFile(testFile), m_db(bimOrECDb) {}
+
+    JsonValue ExecuteECSqlSelect(Utf8CP ecsql) const;
+    SchemaVersion GetSchemaVersion(Utf8CP schemaName) const;
+    BeVersion GetOriginalECXmlVersion(Utf8CP schemaName) const;
+    int GetSchemaCount() const;
+    JsonValue GetSchemaItemCounts(Utf8CP schemaName) const;
+    
+    void AssertEnum(Utf8CP schemaName, Utf8CP enumName, Utf8CP expectedDisplayLabel, Utf8CP expectedDescription, ECN::PrimitiveType expectedType, bool expectedIsStrict, std::vector<std::tuple<Utf8CP, ECN::ECValue, Utf8CP>> const& expectedEnumerators) const;
+    void AssertKindOfQuantity(Utf8CP schemaName, Utf8CP koqName, Utf8CP expectedDisplayLabel, Utf8CP expectedDescription, Utf8CP expectedPersistenceUnit, JsonValue const& expectedPresentationFormats, double expectedRelError) const;
+    void AssertLoadSchemas() const;
     };