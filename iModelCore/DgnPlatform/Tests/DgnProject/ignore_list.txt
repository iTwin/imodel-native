#----------------------------------------------------------------------------------------
#   Tests that are ignored on purpose
#----------------------------------------------------------------------------------------
GeometricPrimitiveTests.FacetCounts # Demonstrating disparity for Diego to fix

#TFS 627787
IndirectLocksTest.*

BackwardsCompatibilityTests.OpenDgndbInCurrent # only ran by testing team after build for Compatibility Testing.

#----------------------------------------------------------------------------------------
#   Tests that need attention
#----------------------------------------------------------------------------------------

ConfigurationManagerTest.*                             # UmarH -- Tests are ported from Vancouver for MacroConfiguration ,seems macros are not expanding on get variable method.

#TFS 386647 : Does not import element aspects
ElementAspectTests.ImportElementsWithAspect

#TFS 557952: FindSection method in Csvfile.h does not work properly
CsvFileTests.FindSection
CsvFileTests.GetColumnContentsFromSection
CsvFileTests.GetSections

#TFS 386093 : Unable to query line style unless we reload the file ( which will reload the cache )
DgnLineStyleTest.InsertAndQueryWithoutCacheReLoad

#TFS 630732
DgnECNavigatorTest.GetElementInfo

<<<<<<< HEAD
=======
EcutilsTests.ConvertECValueToJson
    # bim0200, x86, NDEBUG
    # [ RUN      ] EcutilsTests.ConvertECValueToJson
    # F:\Bim0200\src\DgnPlatform\Tests\DgnProject\Published\Ecutils_Tests.cpp(107): error:       Expected: BentleyStatus::BSISUCCESS
    #       Which is: 0
    # To be equal to: ECUtils::ConvertECValueToJson(obj, EcValue2)
    #       Which is: 32768
    # [  FAILED  ] EcutilsTests.ConvertECValueToJson (1 ms)

>>>>>>> 2c206050

<|MERGE_RESOLUTION|>--- conflicted
+++ resolved
@@ -1,43 +1,32 @@
-#----------------------------------------------------------------------------------------
-#   Tests that are ignored on purpose
-#----------------------------------------------------------------------------------------
-GeometricPrimitiveTests.FacetCounts # Demonstrating disparity for Diego to fix
-
-#TFS 627787
-IndirectLocksTest.*
-
-BackwardsCompatibilityTests.OpenDgndbInCurrent # only ran by testing team after build for Compatibility Testing.
-
-#----------------------------------------------------------------------------------------
-#   Tests that need attention
-#----------------------------------------------------------------------------------------
-
-ConfigurationManagerTest.*                             # UmarH -- Tests are ported from Vancouver for MacroConfiguration ,seems macros are not expanding on get variable method.
-
-#TFS 386647 : Does not import element aspects
-ElementAspectTests.ImportElementsWithAspect
-
-#TFS 557952: FindSection method in Csvfile.h does not work properly
-CsvFileTests.FindSection
-CsvFileTests.GetColumnContentsFromSection
-CsvFileTests.GetSections
-
-#TFS 386093 : Unable to query line style unless we reload the file ( which will reload the cache )
-DgnLineStyleTest.InsertAndQueryWithoutCacheReLoad
-
-#TFS 630732
-DgnECNavigatorTest.GetElementInfo
-
-<<<<<<< HEAD
-=======
-EcutilsTests.ConvertECValueToJson
-    # bim0200, x86, NDEBUG
-    # [ RUN      ] EcutilsTests.ConvertECValueToJson
-    # F:\Bim0200\src\DgnPlatform\Tests\DgnProject\Published\Ecutils_Tests.cpp(107): error:       Expected: BentleyStatus::BSISUCCESS
-    #       Which is: 0
-    # To be equal to: ECUtils::ConvertECValueToJson(obj, EcValue2)
-    #       Which is: 32768
-    # [  FAILED  ] EcutilsTests.ConvertECValueToJson (1 ms)
-
->>>>>>> 2c206050
-
+#----------------------------------------------------------------------------------------
+#   Tests that are ignored on purpose
+#----------------------------------------------------------------------------------------
+GeometricPrimitiveTests.FacetCounts # Demonstrating disparity for Diego to fix
+
+#TFS 627787
+IndirectLocksTest.*
+
+BackwardsCompatibilityTests.OpenDgndbInCurrent # only ran by testing team after build for Compatibility Testing.
+
+#----------------------------------------------------------------------------------------
+#   Tests that need attention
+#----------------------------------------------------------------------------------------
+
+ConfigurationManagerTest.*                             # UmarH -- Tests are ported from Vancouver for MacroConfiguration ,seems macros are not expanding on get variable method.
+
+#TFS 386647 : Does not import element aspects
+ElementAspectTests.ImportElementsWithAspect
+
+#TFS 557952: FindSection method in Csvfile.h does not work properly
+CsvFileTests.FindSection
+CsvFileTests.GetColumnContentsFromSection
+CsvFileTests.GetSections
+
+#TFS 386093 : Unable to query line style unless we reload the file ( which will reload the cache )
+DgnLineStyleTest.InsertAndQueryWithoutCacheReLoad
+
+#TFS 630732
+DgnECNavigatorTest.GetElementInfo
+
+
+