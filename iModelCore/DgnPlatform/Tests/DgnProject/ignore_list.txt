--- conflicted
+++ resolved
@@ -1,55 +1,48 @@
-#----------------------------------------------------------------------------------------
-#   Tests that are ignored on purpose
-#----------------------------------------------------------------------------------------
-DimensionHandler.CreateAngularTypes                     # Josh -- We'll need this for markups in Graphite04 -- On non-Windows - Problem setting range of dimension text
-DimensionHandler.CreateLabelLineDimension               # Josh -- We'll need this for markups in Graphite04 -- On non-Windows - Problem setting range of dimension text
-
-#----------------------------------------------------------------------------------------
-#   Tests that need attention
-#----------------------------------------------------------------------------------------
-DgnECPersistence.ConstructSimRelationshipsNonGeneric    # Fails on Android
-JsonTests.JsonValueStructure                            # Fails after geomlibs/ecobjects merge from topaz
-
-#----------------------------------------------------------------------------------------
-# *** Broken in 06; need to be re-visited ***
-#----------------------------------------------------------------------------------------
-DgnLineStyleTest.*                                      # WIP DgnLineStyles
-DgnECNavigatorTest.Ifc_WithLatestDgnDb                  # WIP DgnItem
-
-ECInstanceSelectTests.ImportSchema                      # Notified Krischan
-
-ElementDisplayProperties.SetDisplayPattern              # informed Jeff
-
-UnitManagerTest.GetStandardUnitByName                   # fails randomonly on 06Dev; will have to find someone to investigate... maybe Josh
-UnitManagerTest.GetStandardLabel                        # fails randomonly on 06Dev; will have to find someone to investigate... maybe Josh
-UnitManagerTest.GetStandardName                         # fails randomonly on 06Dev; will have to find someone to investigate... maybe Josh
-UnitIterator.GetName                                    # fails randomonly on 06Dev; will have to find someone to investigate... maybe Josh
-
-GeometryBuilderTests.CreateElement2d            # UmarH -- WIP Domain imlementation merge and test clean up
-ElementGeomPartTests.GeomPart2d                 # UmarH -- WIP Domain imlementation merge and test clean up
-
-ChangeSummaryTestFixture.* # Too fragile due to various schema changes - temporarily commenting the tests out. 
-ConfigurationManager_Test.*                             # UmarH -- Tests are ported from Vancouver for MacroConfiguration ,seems macros are not expanding on get variable method. 
-ComponentModelBasicTest.QueryComponentDefs              
-ComponentModelBasicTest.Variations                      #  Delete -- WIP_COMPONENT: detect if variation is in use
-
-DgnProjectPackageTest.VerifyViewsForDgndbFilesConvertedDuringBuild   #Affan #TFS353039
-
-ECInstanceSelectTests.SelectQueriesOnDbGeneratedDuringBuild_04Plant # Notified Maha
-ECInstanceSelectTests.SelectQueriesOnDbGeneratedDuringBuild_79Main # Notified Maha
-
-<<<<<<< HEAD
-#Shaun test fail due ON DELETE RESTRICT. It fail when applying changeset.
-TransactionManagerTests.UndoRedo 
-
-ImportTest.ImportElementsWithDependencies # Seemingly utterly unrelated schema changes induce this
-
-# WIP fixing after 0601 branch created
-ViewAttachmentTest.Geom                                 # NonVisibleViewport
-VolumeElementTestFixture.QueryTest                      # FenceParams::AcceptElement
-
-
-=======
-ImportTest.ImportElementsWithDependencies # Seemingly utterly unrelated schema changes induce this
-
->>>>>>> ec5116ee
+#----------------------------------------------------------------------------------------
+#   Tests that are ignored on purpose
+#----------------------------------------------------------------------------------------
+DimensionHandler.CreateAngularTypes                     # Josh -- We'll need this for markups in Graphite04 -- On non-Windows - Problem setting range of dimension text
+DimensionHandler.CreateLabelLineDimension               # Josh -- We'll need this for markups in Graphite04 -- On non-Windows - Problem setting range of dimension text
+
+#----------------------------------------------------------------------------------------
+#   Tests that need attention
+#----------------------------------------------------------------------------------------
+DgnECPersistence.ConstructSimRelationshipsNonGeneric    # Fails on Android
+JsonTests.JsonValueStructure                            # Fails after geomlibs/ecobjects merge from topaz
+
+#----------------------------------------------------------------------------------------
+# *** Broken in 06; need to be re-visited ***
+#----------------------------------------------------------------------------------------
+DgnLineStyleTest.*                                      # WIP DgnLineStyles
+DgnECNavigatorTest.Ifc_WithLatestDgnDb                  # WIP DgnItem
+
+ECInstanceSelectTests.ImportSchema                      # Notified Krischan
+
+ElementDisplayProperties.SetDisplayPattern              # informed Jeff
+
+UnitManagerTest.GetStandardUnitByName                   # fails randomonly on 06Dev; will have to find someone to investigate... maybe Josh
+UnitManagerTest.GetStandardLabel                        # fails randomonly on 06Dev; will have to find someone to investigate... maybe Josh
+UnitManagerTest.GetStandardName                         # fails randomonly on 06Dev; will have to find someone to investigate... maybe Josh
+UnitIterator.GetName                                    # fails randomonly on 06Dev; will have to find someone to investigate... maybe Josh
+
+GeometryBuilderTests.CreateElement2d            # UmarH -- WIP Domain imlementation merge and test clean up
+ElementGeomPartTests.GeomPart2d                 # UmarH -- WIP Domain imlementation merge and test clean up
+
+ChangeSummaryTestFixture.* # Too fragile due to various schema changes - temporarily commenting the tests out. 
+ConfigurationManager_Test.*                             # UmarH -- Tests are ported from Vancouver for MacroConfiguration ,seems macros are not expanding on get variable method. 
+ComponentModelBasicTest.QueryComponentDefs              
+ComponentModelBasicTest.Variations                      #  Delete -- WIP_COMPONENT: detect if variation is in use
+
+DgnProjectPackageTest.VerifyViewsForDgndbFilesConvertedDuringBuild   #Affan #TFS353039
+
+ECInstanceSelectTests.SelectQueriesOnDbGeneratedDuringBuild_04Plant # Notified Maha
+ECInstanceSelectTests.SelectQueriesOnDbGeneratedDuringBuild_79Main # Notified Maha
+
+ImportTest.ImportElementsWithDependencies # Seemingly utterly unrelated schema changes induce this
+
+# WIP fixing after 0601 branch created
+ViewAttachmentTest.Geom                                 # NonVisibleViewport
+VolumeElementTestFixture.QueryTest                      # FenceParams::AcceptElement
+
+# WIP_MERGE_0600
+RevisionTestFixture.Workflow # notified Raman