--- conflicted
+++ resolved
@@ -1,63 +1,58 @@
-#----------------------------------------------------------------------------------------
-#   Tests that are ignored on purpose
-#----------------------------------------------------------------------------------------
-GeometricPrimitiveTests.FacetCounts # Demonstrating disparity for Diego to fix
-
-#TFS 627787
-IndirectLocksTest.*
-
-BackwardsCompatibilityTests.OpenDgndbInCurrent
-
-#----------------------------------------------------------------------------------------
-#   Tests that need attention
-#----------------------------------------------------------------------------------------
-
-ConfigurationManagerTest.*                             # UmarH -- Tests are ported from Vancouver for MacroConfiguration ,seems macros are not expanding on get variable method.
-
-#TFS 386647 : Does not import element aspects
-ElementAspectTests.ImportElementsWithAspect
-
-# no prepublished files
-DgnDbTest.GetCoordinateSystemProperties # on merge from graphite0505; notified John
-
-#WIP: Umar - Test Refactoring to remove pre-published data dependency
-RevisionTestFixture.Codes
-
-#TFS 628937
-DgnChangeSummaryTestFixture.ValidateChangeSummaries
-ChangeSummaryTestFixture.QueryMultipleSessions
-
-#TFS 557952: FindSection method in Csvfile.h does not work properly
-CsvFileTests.FindSection
-CsvFileTests.GetColumnContentsFromSection
-CsvFileTests.GetSections
-
-#TFS 629338
-# bim0200dev, x64 & x86, DEBUG, after merge
-ImportTest.ImportElementsWithDependencies
-ImportTest.ImportElementsWithAuthorities
-
-#TFS 386093 : Unable to query line style unless we reload the file ( which will reload the cache )
-DgnLineStyleTest.InsertAndQueryWithoutCacheReLoad
-
-#TFS 630732
-
-DgnECNavigatorTest.GetElemtmentInfo
-DgnScriptTest.RunScripts #WIP MH, investigating as it Crashes on IosArm64.
-
-<<<<<<< HEAD
-ChangeSummaryTestFixture.RelationshipChangesFromCurrentTransaction # Raman - must somehow use an API that has access to the write token in order to insert data into a BIM using ECSql
-
-DependencyRevisionTest.Merge # Raman - Needs to be adjusted for overflow column support
-
-=======
-EcutilsTests.ConvertECValueToJson
-    # bim0200, x86, NDEBUG
-    # [ RUN      ] EcutilsTests.ConvertECValueToJson
-    # F:\Bim0200\src\DgnPlatform\Tests\DgnProject\Published\Ecutils_Tests.cpp(107): error:       Expected: BentleyStatus::BSISUCCESS
-    #       Which is: 0
-    # To be equal to: ECUtils::ConvertECValueToJson(obj, EcValue2)
-    #       Which is: 32768
-    # [  FAILED  ] EcutilsTests.ConvertECValueToJson (1 ms)
-
->>>>>>> ed1f358b
+#----------------------------------------------------------------------------------------
+#   Tests that are ignored on purpose
+#----------------------------------------------------------------------------------------
+GeometricPrimitiveTests.FacetCounts # Demonstrating disparity for Diego to fix
+
+#TFS 627787
+IndirectLocksTest.*
+
+BackwardsCompatibilityTests.OpenDgndbInCurrent
+
+#----------------------------------------------------------------------------------------
+#   Tests that need attention
+#----------------------------------------------------------------------------------------
+
+ConfigurationManagerTest.*                             # UmarH -- Tests are ported from Vancouver for MacroConfiguration ,seems macros are not expanding on get variable method.
+
+#TFS 386647 : Does not import element aspects
+ElementAspectTests.ImportElementsWithAspect
+
+# no prepublished files
+DgnDbTest.GetCoordinateSystemProperties # on merge from graphite0505; notified John
+
+#WIP: Umar - Test Refactoring to remove pre-published data dependency
+RevisionTestFixture.Codes
+
+#TFS 628937
+DgnChangeSummaryTestFixture.ValidateChangeSummaries
+ChangeSummaryTestFixture.QueryMultipleSessions
+
+#TFS 557952: FindSection method in Csvfile.h does not work properly
+CsvFileTests.FindSection
+CsvFileTests.GetColumnContentsFromSection
+CsvFileTests.GetSections
+
+#TFS 629338
+# bim0200dev, x64 & x86, DEBUG, after merge
+ImportTest.ImportElementsWithDependencies
+ImportTest.ImportElementsWithAuthorities
+
+#TFS 386093 : Unable to query line style unless we reload the file ( which will reload the cache )
+DgnLineStyleTest.InsertAndQueryWithoutCacheReLoad
+
+#TFS 630732
+
+DgnECNavigatorTest.GetElemtmentInfo
+DgnScriptTest.RunScripts #WIP MH, investigating as it Crashes on IosArm64.
+
+ChangeSummaryTestFixture.RelationshipChangesFromCurrentTransaction # Raman - must somehow use an API that has access to the write token in order to insert data into a BIM using ECSql
+
+DependencyRevisionTest.Merge # Raman - Needs to be adjusted for overflow column support
+EcutilsTests.ConvertECValueToJson
+    # bim0200, x86, NDEBUG
+    # [ RUN      ] EcutilsTests.ConvertECValueToJson
+    # F:\Bim0200\src\DgnPlatform\Tests\DgnProject\Published\Ecutils_Tests.cpp(107): error:       Expected: BentleyStatus::BSISUCCESS
+    #       Which is: 0
+    # To be equal to: ECUtils::ConvertECValueToJson(obj, EcValue2)
+    #       Which is: 32768
+    # [  FAILED  ] EcutilsTests.ConvertECValueToJson (1 ms)