--- conflicted
+++ resolved
@@ -1,43 +1,36 @@
-#----------------------------------------------------------------------------------------
-#   Tests that are ignored on purpose
-#----------------------------------------------------------------------------------------
-DimensionHandler.CreateAngularTypes                     # Josh -- We'll need this for markups in Graphite04 -- On non-Windows - Problem setting range of dimension text
-DimensionHandler.CreateLabelLineDimension               # Josh -- We'll need this for markups in Graphite04 -- On non-Windows - Problem setting range of dimension text
-
-#----------------------------------------------------------------------------------------
-#   Tests that need attention
-#----------------------------------------------------------------------------------------
-DgnECPersistence.ConstructSimRelationshipsNonGeneric    # Fails on Android
-JsonTests.JsonValueStructure                            # Fails after geomlibs/ecobjects merge from topaz
-
-#----------------------------------------------------------------------------------------
-# *** Broken in 06; need to be re-visited ***
-#----------------------------------------------------------------------------------------
-DgnLineStyleTest.*                                      # WIP DgnLineStyles
-DgpRoundtripExpressionTests.Roundtrip                   # Fails on some expressions return a decimal point where it is not expected. Further investigation needed.
-NamedVolume.CrudTest                                    # Fails because dgn_NamedVolume table is not there
-DgnECNavigatorTest.Ifc_WithLatestDgnDb                  # WIP DgnItem
-
-#----------------------------------------------------------------------------------------
-# *** Broken with removal of GeometricElement ***
-#----------------------------------------------------------------------------------------
-ChangeSummaryTestFixture.QueryChangedElements
-ChangeSummaryTestFixture.ValidateChangeSummaries
-ChangeSummaryTestFixture.ElementChildRelationshipChanges
-DgnChangeSummaryTestFixture.ValidateChangeSummaries
-
-ECInstanceSelectTests.SelectQueriesOnDbGeneratedDuringBuild_79Main # WIP_ELEMENT_ITEM this test seems to find 4 things now, but it expects to find 3
-
-<<<<<<< HEAD
-ElementDisplayProperties.SetDisplayPattern              # informed Jeff
-
-# WIP_EC3 - these use the StartupCompany schema which uses Unit_Attributes with the invalid struct/custom attributes
-ChangeSummaryTestFixture.StructArrayChangesFromCurrentTransaction
-ChangeSummaryTestFixture.StructArrayChangesFromSavedTransactions
-ChangeSummaryTestFixture.RelationshipChangesFromCurrentTransaction
-ChangeSummaryTestFixture.RelationshipChangesFromSavedTransaction
-
-=======
-ElementDisplayProperties.SetDisplayPattern              # informed Jeff
-
->>>>>>> 15ab4753
+#----------------------------------------------------------------------------------------
+#   Tests that are ignored on purpose
+#----------------------------------------------------------------------------------------
+DimensionHandler.CreateAngularTypes                     # Josh -- We'll need this for markups in Graphite04 -- On non-Windows - Problem setting range of dimension text
+DimensionHandler.CreateLabelLineDimension               # Josh -- We'll need this for markups in Graphite04 -- On non-Windows - Problem setting range of dimension text
+
+#----------------------------------------------------------------------------------------
+#   Tests that need attention
+#----------------------------------------------------------------------------------------
+DgnECPersistence.ConstructSimRelationshipsNonGeneric    # Fails on Android
+JsonTests.JsonValueStructure                            # Fails after geomlibs/ecobjects merge from topaz
+
+#----------------------------------------------------------------------------------------
+# *** Broken in 06; need to be re-visited ***
+#----------------------------------------------------------------------------------------
+DgnLineStyleTest.*                                      # WIP DgnLineStyles
+DgpRoundtripExpressionTests.Roundtrip                   # Fails on some expressions return a decimal point where it is not expected. Further investigation needed.
+NamedVolume.CrudTest                                    # Fails because dgn_NamedVolume table is not there
+DgnECNavigatorTest.Ifc_WithLatestDgnDb                  # WIP DgnItem
+
+#----------------------------------------------------------------------------------------
+# *** Broken with removal of GeometricElement ***
+#----------------------------------------------------------------------------------------
+ChangeSummaryTestFixture.QueryChangedElements
+ChangeSummaryTestFixture.ValidateChangeSummaries
+ChangeSummaryTestFixture.ElementChildRelationshipChanges
+DgnChangeSummaryTestFixture.ValidateChangeSummaries
+
+ECInstanceSelectTests.SelectQueriesOnDbGeneratedDuringBuild_79Main # WIP_ELEMENT_ITEM this test seems to find 4 things now, but it expects to find 3
+
+ElementDisplayProperties.SetDisplayPattern              # informed Jeff
+# WIP_EC3 - these use the StartupCompany schema which uses Unit_Attributes with the invalid struct/custom attributes
+ChangeSummaryTestFixture.StructArrayChangesFromCurrentTransaction
+ChangeSummaryTestFixture.StructArrayChangesFromSavedTransactions
+ChangeSummaryTestFixture.RelationshipChangesFromCurrentTransaction
+ChangeSummaryTestFixture.RelationshipChangesFromSavedTransaction