#----------------------------------------------------------------------------------------
#   Tests that are ignored on purpose
#----------------------------------------------------------------------------------------
DimensionHandler.CreateAngularTypes                     # Josh -- We'll need this for markups in Graphite04 -- On non-Windows - Problem setting range of dimension text
DimensionHandler.CreateLabelLineDimension               # Josh -- We'll need this for markups in Graphite04 -- On non-Windows - Problem setting range of dimension text

#----------------------------------------------------------------------------------------
#   Tests that need attention
#----------------------------------------------------------------------------------------
DgnECPersistence.ConstructSimRelationshipsNonGeneric    # Fails on Android
JsonTests.JsonValueStructure                            # Fails after geomlibs/ecobjects merge from topaz

#----------------------------------------------------------------------------------------
# *** Broken in 06; need to be re-visited ***
#----------------------------------------------------------------------------------------
DgnLineStyleTest.*                                      # WIP DgnLineStyles
DgpRoundtripExpressionTests.Roundtrip                   # Fails on some expressions return a decimal point where it is not expected. Further investigation needed.
NamedVolume.CrudTest                                    # Fails because dgn_NamedVolume table is not there
DgnECNavigatorTest.Ifc_WithLatestDgnDb                  # WIP DgnItem

ECInstanceSelectTests.SelectQueriesOnDbGeneratedDuringBuild_79Main # WIP_ELEMENT_ITEM this test seems to find 4 things now, but it expects to find 3

ElementDisplayProperties.SetDisplayPattern              # informed Jeff

DgnChangeSummaryTestFixture.CreateSampleDataSet # crashing on optimized 06; notified Raman
DgnChangeSummaryTestFixture.ValidateChangeSummaries # crashing on optimized 06; notified Raman
RevisionTestFixture.Workflow # crashing on optimized 06; notified Raman
RevisionTestFixture.ConflictError # crashing on optimized 06; notified Raman
ChangeSummaryTestFixture.* # crashing on optimized 06; notified Raman

UnitManagerTest.GetStandardUnitByName                   # fails randomonly on 06Dev; will have to find someone to investigate... maybe Josh
UnitManagerTest.GetStandardLabel                        # fails randomonly on 06Dev; will have to find someone to investigate... maybe Josh
UnitManagerTest.GetStandardName                         # fails randomonly on 06Dev; will have to find someone to investigate... maybe Josh
UnitIterator.GetName                                    # fails randomonly on 06Dev; will have to find someone to investigate... maybe Josh

ElementGeometryBuilderTests.CreateElement2d     # UmarH -- WIP Domain imlementation merge and test clean up
ElementGeomPartTests.GeomPart2d                 # UmarH -- WIP Domain imlementation merge and test clean up

<<<<<<< HEAD
# WIP_EC3 - these use the StartupCompany schema which uses Unit_Attributes with the invalid struct/custom attributes
ChangeSummaryTestFixture.StructArrayChangesFromCurrentTransaction
ChangeSummaryTestFixture.StructArrayChangesFromSavedTransactions
ChangeSummaryTestFixture.RelationshipChangesFromCurrentTransaction
ChangeSummaryTestFixture.RelationshipChangesFromSavedTransaction

=======
AnnotationTableActionTest.* # notified Josh

>>>>>>> e78be5a3
<|MERGE_RESOLUTION|>--- conflicted
+++ resolved
@@ -1,49 +1,45 @@
-#----------------------------------------------------------------------------------------
-#   Tests that are ignored on purpose
-#----------------------------------------------------------------------------------------
-DimensionHandler.CreateAngularTypes                     # Josh -- We'll need this for markups in Graphite04 -- On non-Windows - Problem setting range of dimension text
-DimensionHandler.CreateLabelLineDimension               # Josh -- We'll need this for markups in Graphite04 -- On non-Windows - Problem setting range of dimension text
-
-#----------------------------------------------------------------------------------------
-#   Tests that need attention
-#----------------------------------------------------------------------------------------
-DgnECPersistence.ConstructSimRelationshipsNonGeneric    # Fails on Android
-JsonTests.JsonValueStructure                            # Fails after geomlibs/ecobjects merge from topaz
-
-#----------------------------------------------------------------------------------------
-# *** Broken in 06; need to be re-visited ***
-#----------------------------------------------------------------------------------------
-DgnLineStyleTest.*                                      # WIP DgnLineStyles
-DgpRoundtripExpressionTests.Roundtrip                   # Fails on some expressions return a decimal point where it is not expected. Further investigation needed.
-NamedVolume.CrudTest                                    # Fails because dgn_NamedVolume table is not there
-DgnECNavigatorTest.Ifc_WithLatestDgnDb                  # WIP DgnItem
-
-ECInstanceSelectTests.SelectQueriesOnDbGeneratedDuringBuild_79Main # WIP_ELEMENT_ITEM this test seems to find 4 things now, but it expects to find 3
-
-ElementDisplayProperties.SetDisplayPattern              # informed Jeff
-
-DgnChangeSummaryTestFixture.CreateSampleDataSet # crashing on optimized 06; notified Raman
-DgnChangeSummaryTestFixture.ValidateChangeSummaries # crashing on optimized 06; notified Raman
-RevisionTestFixture.Workflow # crashing on optimized 06; notified Raman
-RevisionTestFixture.ConflictError # crashing on optimized 06; notified Raman
-ChangeSummaryTestFixture.* # crashing on optimized 06; notified Raman
-
-UnitManagerTest.GetStandardUnitByName                   # fails randomonly on 06Dev; will have to find someone to investigate... maybe Josh
-UnitManagerTest.GetStandardLabel                        # fails randomonly on 06Dev; will have to find someone to investigate... maybe Josh
-UnitManagerTest.GetStandardName                         # fails randomonly on 06Dev; will have to find someone to investigate... maybe Josh
-UnitIterator.GetName                                    # fails randomonly on 06Dev; will have to find someone to investigate... maybe Josh
-
-ElementGeometryBuilderTests.CreateElement2d     # UmarH -- WIP Domain imlementation merge and test clean up
-ElementGeomPartTests.GeomPart2d                 # UmarH -- WIP Domain imlementation merge and test clean up
-
-<<<<<<< HEAD
-# WIP_EC3 - these use the StartupCompany schema which uses Unit_Attributes with the invalid struct/custom attributes
-ChangeSummaryTestFixture.StructArrayChangesFromCurrentTransaction
-ChangeSummaryTestFixture.StructArrayChangesFromSavedTransactions
-ChangeSummaryTestFixture.RelationshipChangesFromCurrentTransaction
-ChangeSummaryTestFixture.RelationshipChangesFromSavedTransaction
-
-=======
-AnnotationTableActionTest.* # notified Josh
-
->>>>>>> e78be5a3
+#----------------------------------------------------------------------------------------
+#   Tests that are ignored on purpose
+#----------------------------------------------------------------------------------------
+DimensionHandler.CreateAngularTypes                     # Josh -- We'll need this for markups in Graphite04 -- On non-Windows - Problem setting range of dimension text
+DimensionHandler.CreateLabelLineDimension               # Josh -- We'll need this for markups in Graphite04 -- On non-Windows - Problem setting range of dimension text
+
+#----------------------------------------------------------------------------------------
+#   Tests that need attention
+#----------------------------------------------------------------------------------------
+DgnECPersistence.ConstructSimRelationshipsNonGeneric    # Fails on Android
+JsonTests.JsonValueStructure                            # Fails after geomlibs/ecobjects merge from topaz
+
+#----------------------------------------------------------------------------------------
+# *** Broken in 06; need to be re-visited ***
+#----------------------------------------------------------------------------------------
+DgnLineStyleTest.*                                      # WIP DgnLineStyles
+DgpRoundtripExpressionTests.Roundtrip                   # Fails on some expressions return a decimal point where it is not expected. Further investigation needed.
+NamedVolume.CrudTest                                    # Fails because dgn_NamedVolume table is not there
+DgnECNavigatorTest.Ifc_WithLatestDgnDb                  # WIP DgnItem
+
+ECInstanceSelectTests.SelectQueriesOnDbGeneratedDuringBuild_79Main # WIP_ELEMENT_ITEM this test seems to find 4 things now, but it expects to find 3
+
+ElementDisplayProperties.SetDisplayPattern              # informed Jeff
+
+DgnChangeSummaryTestFixture.CreateSampleDataSet # crashing on optimized 06; notified Raman
+DgnChangeSummaryTestFixture.ValidateChangeSummaries # crashing on optimized 06; notified Raman
+RevisionTestFixture.Workflow # crashing on optimized 06; notified Raman
+RevisionTestFixture.ConflictError # crashing on optimized 06; notified Raman
+ChangeSummaryTestFixture.* # crashing on optimized 06; notified Raman
+
+UnitManagerTest.GetStandardUnitByName                   # fails randomonly on 06Dev; will have to find someone to investigate... maybe Josh
+UnitManagerTest.GetStandardLabel                        # fails randomonly on 06Dev; will have to find someone to investigate... maybe Josh
+UnitManagerTest.GetStandardName                         # fails randomonly on 06Dev; will have to find someone to investigate... maybe Josh
+UnitIterator.GetName                                    # fails randomonly on 06Dev; will have to find someone to investigate... maybe Josh
+
+ElementGeometryBuilderTests.CreateElement2d     # UmarH -- WIP Domain imlementation merge and test clean up
+ElementGeomPartTests.GeomPart2d                 # UmarH -- WIP Domain imlementation merge and test clean up
+
+AnnotationTableActionTest.* # notified Josh
+
+# WIP_EC3 - these use the StartupCompany schema which uses Unit_Attributes with the invalid struct/custom attributes
+ChangeSummaryTestFixture.StructArrayChangesFromCurrentTransaction
+ChangeSummaryTestFixture.StructArrayChangesFromSavedTransactions
+ChangeSummaryTestFixture.RelationshipChangesFromCurrentTransaction
+ChangeSummaryTestFixture.RelationshipChangesFromSavedTransaction