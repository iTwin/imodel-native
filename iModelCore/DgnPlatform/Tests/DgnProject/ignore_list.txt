#----------------------------------------------------------------------------------------
#   Tests that are ignored on purpose
#----------------------------------------------------------------------------------------
DimensionHandler.CreateAngularTypes                     # Josh -- We'll need this for markups in Graphite04 -- On non-Windows - Problem setting range of dimension text
DimensionHandler.CreateLabelLineDimension               # Josh -- We'll need this for markups in Graphite04 -- On non-Windows - Problem setting range of dimension text

#----------------------------------------------------------------------------------------
#   Tests that need attention
#----------------------------------------------------------------------------------------
DgnECPersistence.ConstructSimRelationshipsNonGeneric    # Fails on Android
JsonTests.JsonValueStructure                            # Fails after geomlibs/ecobjects merge from topaz

#----------------------------------------------------------------------------------------
# *** Broken in 06; need to be re-visited ***
#----------------------------------------------------------------------------------------
DgnLineStyleTest.*                                      # WIP DgnLineStyles
DgpRoundtripExpressionTests.Roundtrip                   # Fails on some expressions return a decimal point where it is not expected. Further investigation needed.
DgnECNavigatorTest.Ifc_WithLatestDgnDb                  # WIP DgnItem

ECInstanceSelectTests.SelectQueriesOnDbGeneratedDuringBuild_79Main # WIP_ELEMENT_ITEM this test seems to find 4 things now, but it expects to find 3

ElementDisplayProperties.SetDisplayPattern              # informed Jeff

UnitManagerTest.GetStandardUnitByName                   # fails randomonly on 06Dev; will have to find someone to investigate... maybe Josh
UnitManagerTest.GetStandardLabel                        # fails randomonly on 06Dev; will have to find someone to investigate... maybe Josh
UnitManagerTest.GetStandardName                         # fails randomonly on 06Dev; will have to find someone to investigate... maybe Josh
UnitIterator.GetName                                    # fails randomonly on 06Dev; will have to find someone to investigate... maybe Josh

ElementGeometryBuilderTests.CreateElement2d     # UmarH -- WIP Domain imlementation merge and test clean up
ElementGeomPartTests.GeomPart2d                 # UmarH -- WIP Domain imlementation merge and test clean up

<<<<<<< HEAD

# WIP_EC3 - these use the StartupCompany schema which uses Unit_Attributes with the invalid struct/custom attributes
ChangeSummaryTestFixture.StructArrayChangesFromCurrentTransaction
ChangeSummaryTestFixture.StructArrayChangesFromSavedTransactions
ChangeSummaryTestFixture.RelationshipChangesFromCurrentTransaction
ChangeSummaryTestFixture.RelationshipChangesFromSavedTransaction

=======
ChangeSummaryTestFixture.StructArrayChangesFromCurrentTransaction # crashing on optimized 06, with PageHeap ON. Related to importing of StartupCompany.02.00.ecschema.xml. Notified Affan. 
ChangeSummaryTestFixture.StructArrayChangesFromSavedTransactions # crashing on optimized 06, with PageHeap ON. Related to importing of StartupCompany.02.00.ecschema.xml. Notified Affan. 
ChangeSummaryTestFixture.RelationshipChangesFromCurrentTransaction # crashing on optimized 06, with PageHeap ON. Related to importing of StartupCompany.02.00.ecschema.xml. Notified Affan. 
ChangeSummaryTestFixture.RelationshipChangesFromSavedTransaction # crashing on optimized 06, with PageHeap ON. Related to importing of StartupCompany.02.00.ecschema.xml. Notified Affan. 


>>>>>>> d2578f2c
<|MERGE_RESOLUTION|>--- conflicted
+++ resolved
@@ -1,47 +1,37 @@
-#----------------------------------------------------------------------------------------
-#   Tests that are ignored on purpose
-#----------------------------------------------------------------------------------------
-DimensionHandler.CreateAngularTypes                     # Josh -- We'll need this for markups in Graphite04 -- On non-Windows - Problem setting range of dimension text
-DimensionHandler.CreateLabelLineDimension               # Josh -- We'll need this for markups in Graphite04 -- On non-Windows - Problem setting range of dimension text
-
-#----------------------------------------------------------------------------------------
-#   Tests that need attention
-#----------------------------------------------------------------------------------------
-DgnECPersistence.ConstructSimRelationshipsNonGeneric    # Fails on Android
-JsonTests.JsonValueStructure                            # Fails after geomlibs/ecobjects merge from topaz
-
-#----------------------------------------------------------------------------------------
-# *** Broken in 06; need to be re-visited ***
-#----------------------------------------------------------------------------------------
-DgnLineStyleTest.*                                      # WIP DgnLineStyles
-DgpRoundtripExpressionTests.Roundtrip                   # Fails on some expressions return a decimal point where it is not expected. Further investigation needed.
-DgnECNavigatorTest.Ifc_WithLatestDgnDb                  # WIP DgnItem
-
-ECInstanceSelectTests.SelectQueriesOnDbGeneratedDuringBuild_79Main # WIP_ELEMENT_ITEM this test seems to find 4 things now, but it expects to find 3
-
-ElementDisplayProperties.SetDisplayPattern              # informed Jeff
-
-UnitManagerTest.GetStandardUnitByName                   # fails randomonly on 06Dev; will have to find someone to investigate... maybe Josh
-UnitManagerTest.GetStandardLabel                        # fails randomonly on 06Dev; will have to find someone to investigate... maybe Josh
-UnitManagerTest.GetStandardName                         # fails randomonly on 06Dev; will have to find someone to investigate... maybe Josh
-UnitIterator.GetName                                    # fails randomonly on 06Dev; will have to find someone to investigate... maybe Josh
-
-ElementGeometryBuilderTests.CreateElement2d     # UmarH -- WIP Domain imlementation merge and test clean up
-ElementGeomPartTests.GeomPart2d                 # UmarH -- WIP Domain imlementation merge and test clean up
-
-<<<<<<< HEAD
-
-# WIP_EC3 - these use the StartupCompany schema which uses Unit_Attributes with the invalid struct/custom attributes
-ChangeSummaryTestFixture.StructArrayChangesFromCurrentTransaction
-ChangeSummaryTestFixture.StructArrayChangesFromSavedTransactions
-ChangeSummaryTestFixture.RelationshipChangesFromCurrentTransaction
-ChangeSummaryTestFixture.RelationshipChangesFromSavedTransaction
-
-=======
-ChangeSummaryTestFixture.StructArrayChangesFromCurrentTransaction # crashing on optimized 06, with PageHeap ON. Related to importing of StartupCompany.02.00.ecschema.xml. Notified Affan. 
-ChangeSummaryTestFixture.StructArrayChangesFromSavedTransactions # crashing on optimized 06, with PageHeap ON. Related to importing of StartupCompany.02.00.ecschema.xml. Notified Affan. 
-ChangeSummaryTestFixture.RelationshipChangesFromCurrentTransaction # crashing on optimized 06, with PageHeap ON. Related to importing of StartupCompany.02.00.ecschema.xml. Notified Affan. 
-ChangeSummaryTestFixture.RelationshipChangesFromSavedTransaction # crashing on optimized 06, with PageHeap ON. Related to importing of StartupCompany.02.00.ecschema.xml. Notified Affan. 
-
-
->>>>>>> d2578f2c
+#----------------------------------------------------------------------------------------
+#   Tests that are ignored on purpose
+#----------------------------------------------------------------------------------------
+DimensionHandler.CreateAngularTypes                     # Josh -- We'll need this for markups in Graphite04 -- On non-Windows - Problem setting range of dimension text
+DimensionHandler.CreateLabelLineDimension               # Josh -- We'll need this for markups in Graphite04 -- On non-Windows - Problem setting range of dimension text
+
+#----------------------------------------------------------------------------------------
+#   Tests that need attention
+#----------------------------------------------------------------------------------------
+DgnECPersistence.ConstructSimRelationshipsNonGeneric    # Fails on Android
+JsonTests.JsonValueStructure                            # Fails after geomlibs/ecobjects merge from topaz
+
+#----------------------------------------------------------------------------------------
+# *** Broken in 06; need to be re-visited ***
+#----------------------------------------------------------------------------------------
+DgnLineStyleTest.*                                      # WIP DgnLineStyles
+DgpRoundtripExpressionTests.Roundtrip                   # Fails on some expressions return a decimal point where it is not expected. Further investigation needed.
+DgnECNavigatorTest.Ifc_WithLatestDgnDb                  # WIP DgnItem
+
+ECInstanceSelectTests.SelectQueriesOnDbGeneratedDuringBuild_79Main # WIP_ELEMENT_ITEM this test seems to find 4 things now, but it expects to find 3
+
+ElementDisplayProperties.SetDisplayPattern              # informed Jeff
+
+UnitManagerTest.GetStandardUnitByName                   # fails randomonly on 06Dev; will have to find someone to investigate... maybe Josh
+UnitManagerTest.GetStandardLabel                        # fails randomonly on 06Dev; will have to find someone to investigate... maybe Josh
+UnitManagerTest.GetStandardName                         # fails randomonly on 06Dev; will have to find someone to investigate... maybe Josh
+UnitIterator.GetName                                    # fails randomonly on 06Dev; will have to find someone to investigate... maybe Josh
+
+ElementGeometryBuilderTests.CreateElement2d     # UmarH -- WIP Domain imlementation merge and test clean up
+ElementGeomPartTests.GeomPart2d                 # UmarH -- WIP Domain imlementation merge and test clean up
+
+# WIP_EC3 - these use the StartupCompany schema which uses Unit_Attributes with the invalid struct/custom attributes
+ChangeSummaryTestFixture.StructArrayChangesFromCurrentTransaction # crashing on optimized 06, with PageHeap ON. Related to importing of StartupCompany.02.00.ecschema.xml. Notified Affan. 
+ChangeSummaryTestFixture.StructArrayChangesFromSavedTransactions # crashing on optimized 06, with PageHeap ON. Related to importing of StartupCompany.02.00.ecschema.xml. Notified Affan. 
+ChangeSummaryTestFixture.RelationshipChangesFromCurrentTransaction # crashing on optimized 06, with PageHeap ON. Related to importing of StartupCompany.02.00.ecschema.xml. Notified Affan. 
+ChangeSummaryTestFixture.RelationshipChangesFromSavedTransaction # crashing on optimized 06, with PageHeap ON. Related to importing of StartupCompany.02.00.ecschema.xml. Notified Affan. 
+