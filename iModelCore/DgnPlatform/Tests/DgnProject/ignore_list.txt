#----------------------------------------------------------------------------------------
#   Tests that are ignored on purpose
#----------------------------------------------------------------------------------------

#----------------------------------------------------------------------------------------
#   Tests that need attention
#----------------------------------------------------------------------------------------
JsonTests.JsonValueStructure                            # Fails after geomlibs/ecobjects merge from topaz

#----------------------------------------------------------------------------------------
# *** Broken in 06; need to be re-visited ***
#----------------------------------------------------------------------------------------
ElementDisplayProperties.SetDisplayPattern              # informed Jeff

UnitManagerTest.GetStandardUnitByName                   # fails randomonly on 06Dev; will have to find someone to investigate... maybe Josh
UnitManagerTest.GetStandardLabel                        # fails randomonly on 06Dev; will have to find someone to investigate... maybe Josh
UnitManagerTest.GetStandardName                         # fails randomonly on 06Dev; will have to find someone to investigate... maybe Josh
UnitIterator.GetName                                    # fails randomonly on 06Dev; will have to find someone to investigate... maybe Josh

ChangeSummaryTestFixture.* # Too fragile due to various schema changes - temporarily commenting the tests out. 
ConfigurationManager_Test.*                             # UmarH -- Tests are ported from Vancouver for MacroConfiguration ,seems macros are not expanding on get variable method. 

ComponentModelBasicTest.MakeVariationInstance           # UmarH Failing Only on 0601Dev Firebug ( not locally), need to investigate

DgnProjectPackageTest.VerifyViewsForDgndbFilesConvertedDuringBuild   #Affan #TFS353039

# WIP fixing after 0601 branch created
ViewAttachmentTest.Geom                                 # NonVisibleViewport
VolumeElementTestFixture.QueryTest                      # FenceParams::AcceptElement

#Uses the eb ECschema which has to be refactored for EC3 and ECDb06. Notified Raman
JsonTests.FieldEngineerStructArray

DgnLinkTest.Clone                                       # Defect 386016:- Does not copy member variables 
ElementAspectTests.ImportElementsWithAspect             # Does not element import aspects
FontTests.QueryFonts                                    # Defect 386022 - Does not find font
TextStringTest.BoundingShape                            # UmarH WIP
DateTimeFormatterTest.*                                 # UmarH fails randomly, need to investigate
<<<<<<< HEAD
DgnLineStyleTest.InsertAndQueryWithoutCacheReLoad       # Unable to query line style unless we reload the file ( which will reload the cache )

=======
DgnLineStyleTest.InsertAndQueryWithoutCacheReLoad       # Unable to query line style unless we reload the file ( which will reload the cache )

#TFS 390510 Colin to address it
ImportTests.simpleSchemaImport

DgnECNavigatorTest.DgnLinksElementInfo # Need to add support for DgnLinks - JeffM
DgnECNavigatorTest.IfcElementInfo # Need to add support for RelatedItemsDisplaySpecification - Carole



>>>>>>> b7b97b0b
<|MERGE_RESOLUTION|>--- conflicted
+++ resolved
@@ -1,53 +1,44 @@
-#----------------------------------------------------------------------------------------
-#   Tests that are ignored on purpose
-#----------------------------------------------------------------------------------------
-
-#----------------------------------------------------------------------------------------
-#   Tests that need attention
-#----------------------------------------------------------------------------------------
-JsonTests.JsonValueStructure                            # Fails after geomlibs/ecobjects merge from topaz
-
-#----------------------------------------------------------------------------------------
-# *** Broken in 06; need to be re-visited ***
-#----------------------------------------------------------------------------------------
-ElementDisplayProperties.SetDisplayPattern              # informed Jeff
-
-UnitManagerTest.GetStandardUnitByName                   # fails randomonly on 06Dev; will have to find someone to investigate... maybe Josh
-UnitManagerTest.GetStandardLabel                        # fails randomonly on 06Dev; will have to find someone to investigate... maybe Josh
-UnitManagerTest.GetStandardName                         # fails randomonly on 06Dev; will have to find someone to investigate... maybe Josh
-UnitIterator.GetName                                    # fails randomonly on 06Dev; will have to find someone to investigate... maybe Josh
-
-ChangeSummaryTestFixture.* # Too fragile due to various schema changes - temporarily commenting the tests out. 
-ConfigurationManager_Test.*                             # UmarH -- Tests are ported from Vancouver for MacroConfiguration ,seems macros are not expanding on get variable method. 
-
-ComponentModelBasicTest.MakeVariationInstance           # UmarH Failing Only on 0601Dev Firebug ( not locally), need to investigate
-
-DgnProjectPackageTest.VerifyViewsForDgndbFilesConvertedDuringBuild   #Affan #TFS353039
-
-# WIP fixing after 0601 branch created
-ViewAttachmentTest.Geom                                 # NonVisibleViewport
-VolumeElementTestFixture.QueryTest                      # FenceParams::AcceptElement
-
-#Uses the eb ECschema which has to be refactored for EC3 and ECDb06. Notified Raman
-JsonTests.FieldEngineerStructArray
-
-DgnLinkTest.Clone                                       # Defect 386016:- Does not copy member variables 
-ElementAspectTests.ImportElementsWithAspect             # Does not element import aspects
-FontTests.QueryFonts                                    # Defect 386022 - Does not find font
-TextStringTest.BoundingShape                            # UmarH WIP
-DateTimeFormatterTest.*                                 # UmarH fails randomly, need to investigate
-<<<<<<< HEAD
-DgnLineStyleTest.InsertAndQueryWithoutCacheReLoad       # Unable to query line style unless we reload the file ( which will reload the cache )
-
-=======
-DgnLineStyleTest.InsertAndQueryWithoutCacheReLoad       # Unable to query line style unless we reload the file ( which will reload the cache )
-
-#TFS 390510 Colin to address it
-ImportTests.simpleSchemaImport
-
-DgnECNavigatorTest.DgnLinksElementInfo # Need to add support for DgnLinks - JeffM
-DgnECNavigatorTest.IfcElementInfo # Need to add support for RelatedItemsDisplaySpecification - Carole
-
-
-
->>>>>>> b7b97b0b
+#----------------------------------------------------------------------------------------
+#   Tests that are ignored on purpose
+#----------------------------------------------------------------------------------------
+
+#----------------------------------------------------------------------------------------
+#   Tests that need attention
+#----------------------------------------------------------------------------------------
+JsonTests.JsonValueStructure                            # Fails after geomlibs/ecobjects merge from topaz
+
+#----------------------------------------------------------------------------------------
+# *** Broken in 06; need to be re-visited ***
+#----------------------------------------------------------------------------------------
+ElementDisplayProperties.SetDisplayPattern              # informed Jeff
+
+UnitManagerTest.GetStandardUnitByName                   # fails randomonly on 06Dev; will have to find someone to investigate... maybe Josh
+UnitManagerTest.GetStandardLabel                        # fails randomonly on 06Dev; will have to find someone to investigate... maybe Josh
+UnitManagerTest.GetStandardName                         # fails randomonly on 06Dev; will have to find someone to investigate... maybe Josh
+UnitIterator.GetName                                    # fails randomonly on 06Dev; will have to find someone to investigate... maybe Josh
+
+ChangeSummaryTestFixture.* # Too fragile due to various schema changes - temporarily commenting the tests out. 
+ConfigurationManager_Test.*                             # UmarH -- Tests are ported from Vancouver for MacroConfiguration ,seems macros are not expanding on get variable method. 
+
+ComponentModelBasicTest.MakeVariationInstance           # UmarH Failing Only on 0601Dev Firebug ( not locally), need to investigate
+
+DgnProjectPackageTest.VerifyViewsForDgndbFilesConvertedDuringBuild   #Affan #TFS353039
+
+# WIP fixing after 0601 branch created
+ViewAttachmentTest.Geom                                 # NonVisibleViewport
+VolumeElementTestFixture.QueryTest                      # FenceParams::AcceptElement
+
+#Uses the eb ECschema which has to be refactored for EC3 and ECDb06. Notified Raman
+JsonTests.FieldEngineerStructArray
+
+DgnLinkTest.Clone                                       # Defect 386016:- Does not copy member variables 
+ElementAspectTests.ImportElementsWithAspect             # Does not element import aspects
+FontTests.QueryFonts                                    # Defect 386022 - Does not find font
+TextStringTest.BoundingShape                            # UmarH WIP
+DateTimeFormatterTest.*                                 # UmarH fails randomly, need to investigate
+DgnLineStyleTest.InsertAndQueryWithoutCacheReLoad       # Unable to query line style unless we reload the file ( which will reload the cache )
+
+DgnECNavigatorTest.DgnLinksElementInfo # Need to add support for DgnLinks - JeffM
+DgnECNavigatorTest.IfcElementInfo # Need to add support for RelatedItemsDisplaySpecification - Carole
+
+