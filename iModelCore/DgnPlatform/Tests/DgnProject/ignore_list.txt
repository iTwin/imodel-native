--- conflicted
+++ resolved
@@ -1,130 +1,119 @@
-#----------------------------------------------------------------------------------------
-#   Tests that are ignored on purpose
-#----------------------------------------------------------------------------------------
-GeometricPrimitiveTests.FacetCounts # Demonstrating disparity for Diego to fix
-
-#TFS 627787
-IndirectLocksTest.*
-
-BackwardsCompatibilityTests.OpenDgndbInCurrent # only ran by testing team after build for Compatibility Testing.
-
-#----------------------------------------------------------------------------------------
-#   Tests that need attention
-#----------------------------------------------------------------------------------------
-
-ConfigurationManagerTest.*                             # UmarH -- Tests are ported from Vancouver for MacroConfiguration ,seems macros are not expanding on get variable method.
-
-#TFS 386647 : Does not import element aspects
-ElementAspectTests.ImportElementsWithAspect
-
-#TFS 557952: FindSection method in Csvfile.h does not work properly
-CsvFileTests.FindSection
-CsvFileTests.GetColumnContentsFromSection
-CsvFileTests.GetSections
-
-#TFS 386093 : Unable to query line style unless we reload the file ( which will reload the cache )
-DgnLineStyleTest.InsertAndQueryWithoutCacheReLoad
-
-#TFS 630732
-DgnECNavigatorTest.GetElementInfo
-
-#TFS 665028
-<<<<<<< HEAD
-GetSetCustomHandledProprty.Annotation
-
-=======
-GetSetCustomHandledProprty.Annotation
-
-#TFS 666459
-PerformanceElementTestFixture.*
-PerformanceDgnECTests.*
-DgnECInstanceTests.*
-ImportTests.*
-
-#TFS 666963
-GetSetCustomHandledProprty.GeometryPart
-
-DependencyRevisionTest.Conflict
-DependencyRevisionTest.DirectAndIndirectChangesToSameElement
-DependencyRevisionTest.Merge
-DependencyRevisionTest.MergeDependencyPermutations
-DependencyRevisionTest.SingleRevision
-DependencyRevisionTest.UpdateCache
-RevisionTestFixture.Codes
-RevisionTestFixture.MoreWorkflow
-RevisionTestFixture.ReverseAndReinstate
-RevisionTestFixture.Workflow
-    # bim0200 x86 NDEBUG
-    # [ RUN      ] RevisionTestFixture.Workflow
-    # F:\Bim0200\src\DgnPlatform\Tests\DgnProject\Published\Revision_Test.cpp(260): error: Value of: initialRevision.IsValid()
-    #   Actual: false
-    # Expected: true
-    # [  FAILED  ] RevisionTestFixture.Workflow (102 ms)
-    #  # [ RUN      ] RevisionTestFixture.MoreWorkflow
-    # F:\Bim0200\src\DgnPlatform\Tests\DgnProject\Published\Revision_Test.cpp(312): error: Value of: initialRevision.IsValid()
-    #   Actual: false
-    # Expected: true
-    # [  FAILED  ] RevisionTestFixture.MoreWorkflow (73 ms)
-    #  # [ RUN      ] RevisionTestFixture.Codes
-    # unknown file: error: SEH exception with code 0xc0000005 thrown in the test body.
-    # *********************** STACK TRACE ************************
-    # [12] testing::internal::HandleExceptionsInMethodIfSupported<testing::TestCase,void> (0x127e5d0)
-    # [11] testing::Test::Run (0x128c740)
-    # [10] testing::TestInfo::Run (0x128c9d0)
-    # [9] testing::TestCase::Run (0x128c830)
-    # [8] testing::internal::UnitTestImpl::RunAllTests (0x128cc70)
-    # [7] testing::internal::HandleSehExceptionsInMethodIfSupported<testing::internal::UnitTestImpl,bool> (0x127e9f0)
-    # [6] testing::internal::HandleExceptionsInMethodIfSupported<testing::internal::UnitTestImpl,bool> (0x127e7b0)
-    # [5] testing::UnitTest::Run (0x128cb50)
-    # [4] main (0x103e4c0)
-    # [3] __scrt_common_main_seh (0x1298d48)
-    # [2] BaseThreadInitThunk (0x760d62a0)
-    # [1] RtlSubscribeWnfStateChangeNotification (0x77c40ba0)
-    # [0] RtlSubscribeWnfStateChangeNotification (0x77c40ba0)
-    # [  FAILED  ] RevisionTestFixture.Codes (3266 ms)
-    #  # [ RUN      ] RevisionTestFixture.ReverseAndReinstate
-    # F:\Bim0200\src\DgnPlatform\Tests\DgnProject\Published\Revision_Test.cpp(1162): error: Value of: initialRevision.IsValid()
-    #   Actual: false
-    # Expected: true
-    # [  FAILED  ] RevisionTestFixture.ReverseAndReinstate (112 ms)
-    #  # [ RUN      ] DependencyRevisionTest.SingleRevision
-    # F:\Bim0200\src\DgnPlatform\Tests\DgnProject\Published\Revision_Test.cpp(746): error: Value of: CreateRevision().IsValid()
-    #   Actual: false
-    # Expected: true
-    # [  FAILED  ] DependencyRevisionTest.SingleRevision (122 ms)
-    #  # [ RUN      ] DependencyRevisionTest.Merge
-    # F:\Bim0200\src\DgnPlatform\Tests\DgnProject\Published\Revision_Test.cpp(792): error: Value of: CreateRevision().IsValid()
-    #   Actual: false
-    # Expected: true
-    # [  FAILED  ] DependencyRevisionTest.Merge (125 ms)
-    #  # [ RUN      ] DependencyRevisionTest.Conflict
-    # F:\Bim0200\src\DgnPlatform\Tests\DgnProject\Published\Revision_Test.cpp(890): error: Value of: CreateRevision().IsValid()
-    #   Actual: false
-    # Expected: true
-    # [  FAILED  ] DependencyRevisionTest.Conflict (109 ms)
-    #  # [ RUN      ] DependencyRevisionTest.DirectAndIndirectChangesToSameElement
-    # F:\Bim0200\src\DgnPlatform\Tests\DgnProject\Published\Revision_Test.cpp(932): error: Value of: CreateRevision().IsValid()
-    #   Actual: false
-    # Expected: true
-    # [  FAILED  ] DependencyRevisionTest.DirectAndIndirectChangesToSameElement (86 ms)
-    #  # [ RUN      ] DependencyRevisionTest.UpdateCache
-    # F:\Bim0200\src\DgnPlatform\Tests\DgnProject\Published\Revision_Test.cpp(972): error: Value of: CreateRevision().IsValid()
-    #   Actual: false
-    # Expected: true
-    # [  FAILED  ] DependencyRevisionTest.UpdateCache (169 ms)
-    #  # [ RUN      ] DependencyRevisionTest.MergeDependencyPermutations
-    # F:\Bim0200\src\DgnPlatform\Tests\DgnProject\Published\Revision_Test.cpp(1025): error: Value of: CreateRevision().IsValid()
-    #   Actual: false
-    # Expected: true
-    # [  FAILED  ] DependencyRevisionTest.MergeDependencyPermutations (77 ms)
-
-ChangeSummaryTestFixture.ElementChildRelationshipChanges
-    # bim0200, x64, NDEBUG
-    # [ RUN      ] ChangeSummaryTestFixture.ElementChildRelationshipChanges
-    # F:\Bim0200\src\DgnPlatform\Tests\DgnProject\Published\ChangeSummary_Test.cpp(633): error:       Expected: 3
-    # To be equal to: instance.MakeValueIterator().QueryCount()
-    #       Which is: 2
-    # [  FAILED  ] ChangeSummaryTestFixture.ElementChildRelationshipChanges (69 ms)
-
-
->>>>>>> 0760c4d3
+#----------------------------------------------------------------------------------------
+#   Tests that are ignored on purpose
+#----------------------------------------------------------------------------------------
+GeometricPrimitiveTests.FacetCounts # Demonstrating disparity for Diego to fix
+
+#TFS 627787
+IndirectLocksTest.*
+
+BackwardsCompatibilityTests.OpenDgndbInCurrent # only ran by testing team after build for Compatibility Testing.
+
+#----------------------------------------------------------------------------------------
+#   Tests that need attention
+#----------------------------------------------------------------------------------------
+
+ConfigurationManagerTest.*                             # UmarH -- Tests are ported from Vancouver for MacroConfiguration ,seems macros are not expanding on get variable method.
+
+#TFS 386647 : Does not import element aspects
+ElementAspectTests.ImportElementsWithAspect
+
+#TFS 557952: FindSection method in Csvfile.h does not work properly
+CsvFileTests.FindSection
+CsvFileTests.GetColumnContentsFromSection
+CsvFileTests.GetSections
+
+#TFS 386093 : Unable to query line style unless we reload the file ( which will reload the cache )
+DgnLineStyleTest.InsertAndQueryWithoutCacheReLoad
+
+#TFS 630732
+DgnECNavigatorTest.GetElementInfo
+
+#TFS 665028
+GetSetCustomHandledProprty.Annotation
+
+
+#TFS 666963
+GetSetCustomHandledProprty.GeometryPart
+
+DependencyRevisionTest.Conflict
+DependencyRevisionTest.DirectAndIndirectChangesToSameElement
+DependencyRevisionTest.Merge
+DependencyRevisionTest.MergeDependencyPermutations
+DependencyRevisionTest.SingleRevision
+DependencyRevisionTest.UpdateCache
+RevisionTestFixture.Codes
+RevisionTestFixture.MoreWorkflow
+RevisionTestFixture.ReverseAndReinstate
+RevisionTestFixture.Workflow
+    # bim0200 x86 NDEBUG
+    # [ RUN      ] RevisionTestFixture.Workflow
+    # F:\Bim0200\src\DgnPlatform\Tests\DgnProject\Published\Revision_Test.cpp(260): error: Value of: initialRevision.IsValid()
+    #   Actual: false
+    # Expected: true
+    # [  FAILED  ] RevisionTestFixture.Workflow (102 ms)
+    #  # [ RUN      ] RevisionTestFixture.MoreWorkflow
+    # F:\Bim0200\src\DgnPlatform\Tests\DgnProject\Published\Revision_Test.cpp(312): error: Value of: initialRevision.IsValid()
+    #   Actual: false
+    # Expected: true
+    # [  FAILED  ] RevisionTestFixture.MoreWorkflow (73 ms)
+    #  # [ RUN      ] RevisionTestFixture.Codes
+    # unknown file: error: SEH exception with code 0xc0000005 thrown in the test body.
+    # *********************** STACK TRACE ************************
+    # [12] testing::internal::HandleExceptionsInMethodIfSupported<testing::TestCase,void> (0x127e5d0)
+    # [11] testing::Test::Run (0x128c740)
+    # [10] testing::TestInfo::Run (0x128c9d0)
+    # [9] testing::TestCase::Run (0x128c830)
+    # [8] testing::internal::UnitTestImpl::RunAllTests (0x128cc70)
+    # [7] testing::internal::HandleSehExceptionsInMethodIfSupported<testing::internal::UnitTestImpl,bool> (0x127e9f0)
+    # [6] testing::internal::HandleExceptionsInMethodIfSupported<testing::internal::UnitTestImpl,bool> (0x127e7b0)
+    # [5] testing::UnitTest::Run (0x128cb50)
+    # [4] main (0x103e4c0)
+    # [3] __scrt_common_main_seh (0x1298d48)
+    # [2] BaseThreadInitThunk (0x760d62a0)
+    # [1] RtlSubscribeWnfStateChangeNotification (0x77c40ba0)
+    # [0] RtlSubscribeWnfStateChangeNotification (0x77c40ba0)
+    # [  FAILED  ] RevisionTestFixture.Codes (3266 ms)
+    #  # [ RUN      ] RevisionTestFixture.ReverseAndReinstate
+    # F:\Bim0200\src\DgnPlatform\Tests\DgnProject\Published\Revision_Test.cpp(1162): error: Value of: initialRevision.IsValid()
+    #   Actual: false
+    # Expected: true
+    # [  FAILED  ] RevisionTestFixture.ReverseAndReinstate (112 ms)
+    #  # [ RUN      ] DependencyRevisionTest.SingleRevision
+    # F:\Bim0200\src\DgnPlatform\Tests\DgnProject\Published\Revision_Test.cpp(746): error: Value of: CreateRevision().IsValid()
+    #   Actual: false
+    # Expected: true
+    # [  FAILED  ] DependencyRevisionTest.SingleRevision (122 ms)
+    #  # [ RUN      ] DependencyRevisionTest.Merge
+    # F:\Bim0200\src\DgnPlatform\Tests\DgnProject\Published\Revision_Test.cpp(792): error: Value of: CreateRevision().IsValid()
+    #   Actual: false
+    # Expected: true
+    # [  FAILED  ] DependencyRevisionTest.Merge (125 ms)
+    #  # [ RUN      ] DependencyRevisionTest.Conflict
+    # F:\Bim0200\src\DgnPlatform\Tests\DgnProject\Published\Revision_Test.cpp(890): error: Value of: CreateRevision().IsValid()
+    #   Actual: false
+    # Expected: true
+    # [  FAILED  ] DependencyRevisionTest.Conflict (109 ms)
+    #  # [ RUN      ] DependencyRevisionTest.DirectAndIndirectChangesToSameElement
+    # F:\Bim0200\src\DgnPlatform\Tests\DgnProject\Published\Revision_Test.cpp(932): error: Value of: CreateRevision().IsValid()
+    #   Actual: false
+    # Expected: true
+    # [  FAILED  ] DependencyRevisionTest.DirectAndIndirectChangesToSameElement (86 ms)
+    #  # [ RUN      ] DependencyRevisionTest.UpdateCache
+    # F:\Bim0200\src\DgnPlatform\Tests\DgnProject\Published\Revision_Test.cpp(972): error: Value of: CreateRevision().IsValid()
+    #   Actual: false
+    # Expected: true
+    # [  FAILED  ] DependencyRevisionTest.UpdateCache (169 ms)
+    #  # [ RUN      ] DependencyRevisionTest.MergeDependencyPermutations
+    # F:\Bim0200\src\DgnPlatform\Tests\DgnProject\Published\Revision_Test.cpp(1025): error: Value of: CreateRevision().IsValid()
+    #   Actual: false
+    # Expected: true
+    # [  FAILED  ] DependencyRevisionTest.MergeDependencyPermutations (77 ms)
+
+ChangeSummaryTestFixture.ElementChildRelationshipChanges
+    # bim0200, x64, NDEBUG
+    # [ RUN      ] ChangeSummaryTestFixture.ElementChildRelationshipChanges
+    # F:\Bim0200\src\DgnPlatform\Tests\DgnProject\Published\ChangeSummary_Test.cpp(633): error:       Expected: 3
+    # To be equal to: instance.MakeValueIterator().QueryCount()
+    #       Which is: 2
+    # [  FAILED  ] ChangeSummaryTestFixture.ElementChildRelationshipChanges (69 ms)
+