--- conflicted
+++ resolved
@@ -1,137 +1,45 @@
-#----------------------------------------------------------------------------------------
-#   Tests that are ignored on purpose
-#----------------------------------------------------------------------------------------
-GeometricPrimitiveTests.FacetCounts # Demonstrating disparity for Diego to fix
-
-#TFS 627787
-IndirectLocksTest.*
-
-BackwardsCompatibilityTests.OpenDgndbInCurrent # only ran by testing team after build for Compatibility Testing.
-
-#----------------------------------------------------------------------------------------
-#   Tests that need attention
-#----------------------------------------------------------------------------------------
-
-ConfigurationManagerTest.*                             # UmarH -- Tests are ported from Vancouver for MacroConfiguration ,seems macros are not expanding on get variable method.
-
-#TFS 386647 : Does not import element aspects
-ElementAspectTests.ImportElementsWithAspect
-
-#TFS 557952: FindSection method in Csvfile.h does not work properly
-CsvFileTests.FindSection
-CsvFileTests.GetColumnContentsFromSection
-CsvFileTests.GetSections
-
-#TFS 386093 : Unable to query line style unless we reload the file ( which will reload the cache )
-DgnLineStyleTest.InsertAndQueryWithoutCacheReLoad
-
-#TFS 630732
-DgnECNavigatorTest.GetElementInfo
-
-#TFS 665028
-GetSetCustomHandledProprty.Annotation
-
-ChangeSummaryTestFixture.ElementChildRelationshipChanges
-    # bim0200, x86, NDEBUG
-    # [ RUN      ] ChangeSummaryTestFixture.ElementChildRelationshipChanges
-    # F:\Bim0200\src\DgnPlatform\Tests\DgnProject\Published\ChangeSummary_Test.cpp(633): error:       Expected: 3
-    # To be equal to: instance.MakeValueIterator().QueryCount()
-    #       Which is: 2
-<<<<<<< HEAD
-    # [  FAILED  ] ChangeSummaryTestFixture.ElementChildRelationshipChanges (213 ms)
-
-# UniqueRelationshipLinkTable::_UpdateSummary function needs to find out whether relationship link table
-# contains ECClassId column or not
-TransactionManagerTests.TestRelationshipLinkTableTracking
-
-DgnScriptTest.TestEga
-    # bim0200dev, x86 & x64, DEBUG
-    # Thousands of asserts in BeJavaScript.cpp; ends in:
-    # 2017-03-21 15:59:27,285 ERROR [0x0000610c] DgnScriptTest - 1000 / 1.867246 seconds = 535.547943/second
-    # 2017-03-21 15:59:27,285 ERROR [0x0000610c] DgnScript - [DgnScriptTest.TestEgaNotRegistered] is not registered as an EGA
-    # 2017-03-21 15:59:27,285 ERROR [0x0000610c] DgnScript - [DgnScriptTest.TestEgaBadReturn] does not have the correct signature for an EGA - must return an int
-
-DgnScriptTest.RunScripts
-    # bim0200dev, x64, DEBUG
-    # [ RUN      ] DgnScriptTest.RunScripts
-    # registered TestDgnDbScriptPerformance
-    # Checker A
-    # Checker B
-    # Test1 A
-    # Checker Constructor
-    # Test1 B
-    # Value of A was: 1 Value of B was: 13.856406460551017
-    # Start Mesh Exercise
-    # End Mesh Exercise
-    # Start Mesh Exercise
-    # End Mesh Exercise
-    # Test1 Z
-    # TSG_GeometryB A
-    # Checker Constructor
-    # TSG_GeometryB t_pointVectorOps3d
-    # TSG_GeometryB t_vectorVectorOps2d
-    # TSG_GeometryB t_pointVectorOps2d
-    # TSG_GeometryB t_pointDistances
-    # TSG_GeometryB t_FilletConstructions
-    # Value of A was: 4 Value of B was: 1.9999999999999995
-    # TSG_GeometryB t_GeometryNode
-    # Value of A was: 0.4 Value of B was: 0.3333333333333333
-    # TSG_GeometryB B Exit
-    # FederationGuid
-    # CodeSpec
-    # CodeScope
-    # CodeValue
-    # Model
-    # Parent
-    # UserLabel
-    # JsonProperties
-    # LastMod
-    # Category
-    # GeometryStream
-    # InSpatialIndex
-    # Origin
-    # Yaw
-    # Pitch
-    # Roll
-    # BBoxLow
-    # BBoxHigh
-    # TypeDefinition
-    # SpatialElement
-    # SpatialLocationElement
-    # PhysicalElement
-    # unknown file: error: SEH exception with code 0xc0000005 thrown in the test body.
-    # *********************** STACK TRACE ************************
-    # [26] _C_specific_handler (0x7fff6c2bc0b0)
-    # [25] _chkstk (0x7fff8961aa80)
-    # [24] RtlImageNtHeaderEx (0x7fff895b9490)
-    # [23] KiUserExceptionDispatcher (0x7fff89619c80)
-    # [22] RtlpUnWaitCriticalSection (0x7fff8959f4f0)
-    # [21] RtlEnterCriticalSection (0x7fff895a0bd0)
-    # [20] RtlEnterCriticalSection (0x7fff895a0bd0)
-    # [19] DllGetClassObject (0x7fff53170be0)
-    # [18] DllGetClassObject (0x7fff53170be0)
-    # [17] DllGetClassObject (0x7fff53170be0)
-    # [16] DllGetClassObject (0x7fff53170be0)
-    # [15] DllGetClassObject (0x7fff53170be0)
-    # [14] DllGetClassObject (0x7fff53170be0)
-    # [13] DllGetClassObject (0x7fff53170be0)
-    # [12] DllGetClassObject (0x7fff53170be0)
-    # [11] DllGetClassObject (0x7fff53170be0)
-    # [10] DllGetClassObject (0x7fff53170be0)
-    # [9] DllGetClassObject (0x7fff53170be0)
-    # [8] JsVarAddRef (0x7fff53244140)
-    # [7] DllGetClassObject (0x7fff53170be0)
-    # [6] JsVarAddRef (0x7fff53244140)
-    # [5] JsVarToScriptDirect (0x7fff53355d50)
-    # [4] JsVarAddRef (0x7fff53244140)
-    # [3] JsVarToScriptDirect (0x7fff53355d50)
-    # [2] JsVarToScriptDirect (0x7fff53355d50)
-    # [1] JsVarAddRef (0x7fff53244140)
-    # [0] JsVarAddRef (0x7fff53244140)
-    # 
-    # [  FAILED  ] DgnScriptTest.RunScripts (405 ms)
-
-=======
-    # [  FAILED  ] ChangeSummaryTestFixture.ElementChildRelationshipChanges (213 ms)
-
->>>>>>> 36b9fbee
+#----------------------------------------------------------------------------------------
+#   Tests that are ignored on purpose
+#----------------------------------------------------------------------------------------
+GeometricPrimitiveTests.FacetCounts # Demonstrating disparity for Diego to fix
+
+#TFS 627787
+IndirectLocksTest.*
+
+BackwardsCompatibilityTests.OpenDgndbInCurrent # only ran by testing team after build for Compatibility Testing.
+
+#----------------------------------------------------------------------------------------
+#   Tests that need attention
+#----------------------------------------------------------------------------------------
+
+ConfigurationManagerTest.*                             # UmarH -- Tests are ported from Vancouver for MacroConfiguration ,seems macros are not expanding on get variable method.
+
+#TFS 386647 : Does not import element aspects
+ElementAspectTests.ImportElementsWithAspect
+
+#TFS 557952: FindSection method in Csvfile.h does not work properly
+CsvFileTests.FindSection
+CsvFileTests.GetColumnContentsFromSection
+CsvFileTests.GetSections
+
+#TFS 386093 : Unable to query line style unless we reload the file ( which will reload the cache )
+DgnLineStyleTest.InsertAndQueryWithoutCacheReLoad
+
+#TFS 630732
+DgnECNavigatorTest.GetElementInfo
+
+#TFS 665028
+GetSetCustomHandledProprty.Annotation
+
+ChangeSummaryTestFixture.ElementChildRelationshipChanges
+    # bim0200, x86, NDEBUG
+    # [ RUN      ] ChangeSummaryTestFixture.ElementChildRelationshipChanges
+    # F:\Bim0200\src\DgnPlatform\Tests\DgnProject\Published\ChangeSummary_Test.cpp(633): error:       Expected: 3
+    # To be equal to: instance.MakeValueIterator().QueryCount()
+    #       Which is: 2
+    # [  FAILED  ] ChangeSummaryTestFixture.ElementChildRelationshipChanges (213 ms)
+
+# UniqueRelationshipLinkTable::_UpdateSummary function needs to find out whether relationship link table
+# contains ECClassId column or not
+TransactionManagerTests.TestRelationshipLinkTableTracking
+