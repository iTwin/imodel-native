--- conflicted
+++ resolved
@@ -1,140 +1,133 @@
-#----------------------------------------------------------------------------------------
-#   Tests that are ignored on purpose
-#----------------------------------------------------------------------------------------
-GeometricPrimitiveTests.FacetCounts # Demonstrating disparity for Diego to fix
-
-#----------------------------------------------------------------------------------------
-#   Tests that need attention
-#----------------------------------------------------------------------------------------
-
-#----------------------------------------------------------------------------------------
-# *** Broken in 06; need to be re-visited ***
-#----------------------------------------------------------------------------------------
-ElementDisplayProperties.SetDisplayPattern              # informed Jeff
-
-DgnElementTests.ResetStatistics                         # Improper assumptions about element counts
-
-UnitManagerTest.GetStandardUnitByName                   # fails randomonly on 06Dev; will have to find someone to investigate... maybe Josh
-UnitManagerTest.GetStandardLabel                        # fails randomonly on 06Dev; will have to find someone to investigate... maybe Josh
-UnitManagerTest.GetStandardName                         # fails randomonly on 06Dev; will have to find someone to investigate... maybe Josh
-UnitIterator.GetName                                    # fails randomonly on 06Dev; will have to find someone to investigate... maybe Josh
-
-ConfigurationManagerTest.*                             # UmarH -- Tests are ported from Vancouver for MacroConfiguration ,seems macros are not expanding on get variable method.
-
-# WIP fixing after 0601 branch created
-ViewAttachmentTest.Geom                                 # NonVisibleViewport
-VolumeElementTestFixture.QueryTest                      # FenceParams::AcceptElement
-
-ElementAspectTests.ImportElementsWithAspect             # Defect 386647 - Does not element import aspects
-DateTimeFormatterTest.*                                 # UmarH fails randomly, need to investigate
-DgnLineStyleTest.InsertAndQueryWithoutCacheReLoad       # Defect 386093 - Unable to query line style unless we reload the file ( which will reload the cache )
-
-ChangeSummaryTestFixture.ElementChildRelationshipChanges # notified Raman
-
-DependencyRevisionTest.TestDependency # sometimes fails on 0601 winx64 optimized; notified Paul
-    # F:\DgnDb61-16Q2\src\DgnPlatform\Tests\DgnProject\Published\Revision_Test.cpp(687): error: Value of: c->GetIntegerProperty(2)
-    # Actual: 123
-    # Expected: 321
-    # F:\DgnDb61-16Q2\src\DgnPlatform\Tests\DgnProject\Published\Revision_Test.cpp(688): error: Value of: c->GetIntegerProperty(3)
-    # Actual: 456
-    # Expected: 654
-
-DgnDbTest.GetCoordinateSystemProperties # on merge from graphite0505; notified John
-
-DgnECNavigatorTest.* # expected to fail until merge is done
-
-DgnDbTest.GetCoordinateSystemProperties
-    # Notified Majd
-    # F:\DgnDb0601Dev\src\DgnPlatform\Tests\DgnProject\NonPublished\DgnProject_Test.cpp(348): error: Value of: fabs(azimuthExpected - azimuth) < eps
-    #   Actual: false
-    # Expected: true
-    # Expected different azimuth
-    # azimuthExpected 178.29138626108181
-    # azimuth 178.29128105659069
-    # eps 0.00010000000000000000
-
-ECInstanceSelectTests.ImportSchema # This test doesn't really do anything and it takes 40 seconds to run
-
-
-ChangeSummaryTestFixture.ElementChildRelationshipChanges
-    # DgnDb61-16Q2, NDEBUG, WinX64
-    # [ RUN      ] ChangeSummaryTestFixture.ElementChildRelationshipChanges
-    # F:\DgnDb61-16Q2\src\DgnPlatform\Tests\DgnProject\Published\ChangeSummary_Test.cpp(947): error: Value of: instance.MakeValueIterator(changeSummary).QueryCount()
-    # Actual: 7
-    # Expected: 8
-    # [  FAILED  ] ChangeSummaryTestFixture.ElementChildRelationshipChanges (59 ms)
-
-ChangeSummaryTestFixture.ElementChangesFromCurrentTransaction # notified Raman
-ChangeSummaryTestFixture.ElementChangesFromSavedTransactions # notified Raman
-ChangeSummaryTestFixture.ValidateInstanceIterator # notified Raman
-
-#WIP: Umar - Test Refactoring to remove pre-published data dependency
-CategoryTests.SubCategoryInvariants
-TransactionManagerTests.UndoRedo
-ImportTest.ImportElementsWithAuthorities
-ImportTest.ImportElementsWithDependencies
-ChangeSummaryTestFixture.QueryMultipleSessions
-DgnChangeSummaryTestFixture.ValidateChangeSummaries
-RevisionTestFixture.Codes
-
-BackwardsCompatibilityTests.OpenDgndbInCurrent # bim0100 is not backwards compatible with dgndb0601-16q2
-RealityDataWorkerThread.DoWork
-    # DgnDb61-16Q2-Dev, DEBUG, WinX86
-    # [ RUN      ] RealityDataWorkerThread.DoWork
-    # F:\DgnDb61-16Q2-Dev\src\DgnPlatform\Tests\DgnProject\NonPublished\RealityDataCache_Test.cpp(122): error: Value of: cv.WaitOnCondition (&predicate, 5000)
-    # Actual: false
-    # Expected: true
-    # [  FAILED  ] RealityDataWorkerThread.DoWork (5212 ms)
-
-RealityDataWorkerThread.IsIdle
-    # DgnDb61-16Q2-Dev, DEBUG, WinX86
-    # <Crash, no output or stack printed>
-
-RealityDataThreadPool.QueueWork_Many_Items
-    # DgnDb61-16Q2, NDEBUG, WinX86
-    # [ RUN      ] RealityDataThreadPool.QueueWork_Many_Items
-    # F:\DgnDb61-16Q2\src\DgnPlatform\Tests\DgnProject\NonPublished\RealityDataCache_Test.cpp(231): error: Value of: cv.WaitOnCondition (&predicate, 5000)
-    # Actual: false
-    # Expected: true
-    # [  FAILED  ] RealityDataThreadPool.QueueWork_Many_Items (5037 ms)
-
-RealityDataThreadPool.Queueing
-    # DgnDb61-16Q2, NDEBUG, WinX86
-    # <Crash, no output or stack printed>
-
-CsvFileTests.FindSection #Defect 557952 :FindSection method in Csvfile.h in dgnplatform does not work properly
-CsvFileTests.GetColumnContentsFromSection #Defect 557952:FindSection method in Csvfile.h in dgnplatform does not work properly
-CsvFileTests.GetSections  #Defect 557952:FindSection method in Csvfile.h in dgnplatform does not work properly
-
-RealityDataWorkerThread.IsBusy
-    # DgnDb61-16Q2-Dev, DEBUG, WinX86
-    # [ RUN      ] RealityDataWorkerThread.IsBusy
-    # F:\DgnDb61-16Q2-Dev\src\DgnPlatform\Tests\DgnProject\NonPublished\RealityDataCache_Test.cpp(173): error: Value of: cv.WaitOnCondition (&predicate, 5000)
-    # Actual: false
-    # Expected: true
-    # [  FAILED  ] RealityDataWorkerThread.IsBusy (5045 ms)
-
-RealityDataThreadPool.QueueWork_1_Item
-    # DgnDb61-16Q2-Dev, DEBUG, WinX86
-    # [ RUN      ] RealityDataThreadPool.QueueWork_1_Item
-    # <Crash, no output or stack printed>
-
-RealityDataThreadPool.SpawnsThreads
-    # DgnDb61-16Q2, DEBUG, WinX86
-    # [ RUN      ] RealityDataThreadPool.SpawnsThreads
-    # F:\DgnDb61-16Q2\src\DgnPlatform\Tests\DgnProject\NonPublished\RealityDataCache_Test.cpp(331): error: Value of: cv.WaitOnCondition (&predicate, 5000)
-    # Actual: false
-    # Expected: true
-    # [  FAILED  ] RealityDataThreadPool.SpawnsThreads (5172 ms)
-
-CategoryTests.UpdateSubCategory_VerifyPresistence  # TFS 518048
-
-<<<<<<< HEAD
-TextAnnotationTest.BasicCrud2d # WIP_VIEW_DEFINITION
-TextAnnotationTest.BasicCrud3d # After merge
-
-=======
-CategoryTests.UpdateSubCategory_VerifyPresistence  # TFS 518048
-
-
->>>>>>> 818e9083
+#----------------------------------------------------------------------------------------
+#   Tests that are ignored on purpose
+#----------------------------------------------------------------------------------------
+GeometricPrimitiveTests.FacetCounts # Demonstrating disparity for Diego to fix
+
+#----------------------------------------------------------------------------------------
+#   Tests that need attention
+#----------------------------------------------------------------------------------------
+
+#----------------------------------------------------------------------------------------
+# *** Broken in 06; need to be re-visited ***
+#----------------------------------------------------------------------------------------
+ElementDisplayProperties.SetDisplayPattern              # informed Jeff
+
+DgnElementTests.ResetStatistics                         # Improper assumptions about element counts
+
+UnitManagerTest.GetStandardUnitByName                   # fails randomonly on 06Dev; will have to find someone to investigate... maybe Josh
+UnitManagerTest.GetStandardLabel                        # fails randomonly on 06Dev; will have to find someone to investigate... maybe Josh
+UnitManagerTest.GetStandardName                         # fails randomonly on 06Dev; will have to find someone to investigate... maybe Josh
+UnitIterator.GetName                                    # fails randomonly on 06Dev; will have to find someone to investigate... maybe Josh
+
+ConfigurationManagerTest.*                             # UmarH -- Tests are ported from Vancouver for MacroConfiguration ,seems macros are not expanding on get variable method.
+
+# WIP fixing after 0601 branch created
+ViewAttachmentTest.Geom                                 # NonVisibleViewport
+VolumeElementTestFixture.QueryTest                      # FenceParams::AcceptElement
+
+ElementAspectTests.ImportElementsWithAspect             # Defect 386647 - Does not element import aspects
+DateTimeFormatterTest.*                                 # UmarH fails randomly, need to investigate
+DgnLineStyleTest.InsertAndQueryWithoutCacheReLoad       # Defect 386093 - Unable to query line style unless we reload the file ( which will reload the cache )
+
+ChangeSummaryTestFixture.ElementChildRelationshipChanges # notified Raman
+
+DependencyRevisionTest.TestDependency # sometimes fails on 0601 winx64 optimized; notified Paul
+    # F:\DgnDb61-16Q2\src\DgnPlatform\Tests\DgnProject\Published\Revision_Test.cpp(687): error: Value of: c->GetIntegerProperty(2)
+    # Actual: 123
+    # Expected: 321
+    # F:\DgnDb61-16Q2\src\DgnPlatform\Tests\DgnProject\Published\Revision_Test.cpp(688): error: Value of: c->GetIntegerProperty(3)
+    # Actual: 456
+    # Expected: 654
+
+DgnDbTest.GetCoordinateSystemProperties # on merge from graphite0505; notified John
+
+DgnECNavigatorTest.* # expected to fail until merge is done
+
+DgnDbTest.GetCoordinateSystemProperties
+    # Notified Majd
+    # F:\DgnDb0601Dev\src\DgnPlatform\Tests\DgnProject\NonPublished\DgnProject_Test.cpp(348): error: Value of: fabs(azimuthExpected - azimuth) < eps
+    #   Actual: false
+    # Expected: true
+    # Expected different azimuth
+    # azimuthExpected 178.29138626108181
+    # azimuth 178.29128105659069
+    # eps 0.00010000000000000000
+
+ECInstanceSelectTests.ImportSchema # This test doesn't really do anything and it takes 40 seconds to run
+
+
+ChangeSummaryTestFixture.ElementChildRelationshipChanges
+    # DgnDb61-16Q2, NDEBUG, WinX64
+    # [ RUN      ] ChangeSummaryTestFixture.ElementChildRelationshipChanges
+    # F:\DgnDb61-16Q2\src\DgnPlatform\Tests\DgnProject\Published\ChangeSummary_Test.cpp(947): error: Value of: instance.MakeValueIterator(changeSummary).QueryCount()
+    # Actual: 7
+    # Expected: 8
+    # [  FAILED  ] ChangeSummaryTestFixture.ElementChildRelationshipChanges (59 ms)
+
+ChangeSummaryTestFixture.ElementChangesFromCurrentTransaction # notified Raman
+ChangeSummaryTestFixture.ElementChangesFromSavedTransactions # notified Raman
+ChangeSummaryTestFixture.ValidateInstanceIterator # notified Raman
+
+#WIP: Umar - Test Refactoring to remove pre-published data dependency
+CategoryTests.SubCategoryInvariants
+TransactionManagerTests.UndoRedo
+ImportTest.ImportElementsWithAuthorities
+ImportTest.ImportElementsWithDependencies
+ChangeSummaryTestFixture.QueryMultipleSessions
+DgnChangeSummaryTestFixture.ValidateChangeSummaries
+RevisionTestFixture.Codes
+
+BackwardsCompatibilityTests.OpenDgndbInCurrent # bim0100 is not backwards compatible with dgndb0601-16q2
+RealityDataWorkerThread.DoWork
+    # DgnDb61-16Q2-Dev, DEBUG, WinX86
+    # [ RUN      ] RealityDataWorkerThread.DoWork
+    # F:\DgnDb61-16Q2-Dev\src\DgnPlatform\Tests\DgnProject\NonPublished\RealityDataCache_Test.cpp(122): error: Value of: cv.WaitOnCondition (&predicate, 5000)
+    # Actual: false
+    # Expected: true
+    # [  FAILED  ] RealityDataWorkerThread.DoWork (5212 ms)
+
+RealityDataWorkerThread.IsIdle
+    # DgnDb61-16Q2-Dev, DEBUG, WinX86
+    # <Crash, no output or stack printed>
+
+RealityDataThreadPool.QueueWork_Many_Items
+    # DgnDb61-16Q2, NDEBUG, WinX86
+    # [ RUN      ] RealityDataThreadPool.QueueWork_Many_Items
+    # F:\DgnDb61-16Q2\src\DgnPlatform\Tests\DgnProject\NonPublished\RealityDataCache_Test.cpp(231): error: Value of: cv.WaitOnCondition (&predicate, 5000)
+    # Actual: false
+    # Expected: true
+    # [  FAILED  ] RealityDataThreadPool.QueueWork_Many_Items (5037 ms)
+
+RealityDataThreadPool.Queueing
+    # DgnDb61-16Q2, NDEBUG, WinX86
+    # <Crash, no output or stack printed>
+
+CsvFileTests.FindSection #Defect 557952 :FindSection method in Csvfile.h in dgnplatform does not work properly
+CsvFileTests.GetColumnContentsFromSection #Defect 557952:FindSection method in Csvfile.h in dgnplatform does not work properly
+CsvFileTests.GetSections  #Defect 557952:FindSection method in Csvfile.h in dgnplatform does not work properly
+
+RealityDataWorkerThread.IsBusy
+    # DgnDb61-16Q2-Dev, DEBUG, WinX86
+    # [ RUN      ] RealityDataWorkerThread.IsBusy
+    # F:\DgnDb61-16Q2-Dev\src\DgnPlatform\Tests\DgnProject\NonPublished\RealityDataCache_Test.cpp(173): error: Value of: cv.WaitOnCondition (&predicate, 5000)
+    # Actual: false
+    # Expected: true
+    # [  FAILED  ] RealityDataWorkerThread.IsBusy (5045 ms)
+
+RealityDataThreadPool.QueueWork_1_Item
+    # DgnDb61-16Q2-Dev, DEBUG, WinX86
+    # [ RUN      ] RealityDataThreadPool.QueueWork_1_Item
+    # <Crash, no output or stack printed>
+
+RealityDataThreadPool.SpawnsThreads
+    # DgnDb61-16Q2, DEBUG, WinX86
+    # [ RUN      ] RealityDataThreadPool.SpawnsThreads
+    # F:\DgnDb61-16Q2\src\DgnPlatform\Tests\DgnProject\NonPublished\RealityDataCache_Test.cpp(331): error: Value of: cv.WaitOnCondition (&predicate, 5000)
+    # Actual: false
+    # Expected: true
+    # [  FAILED  ] RealityDataThreadPool.SpawnsThreads (5172 ms)
+
+CategoryTests.UpdateSubCategory_VerifyPresistence  # TFS 518048
+
+TextAnnotationTest.BasicCrud2d # WIP_VIEW_DEFINITION
+TextAnnotationTest.BasicCrud3d # After merge