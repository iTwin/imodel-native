--- conflicted
+++ resolved
@@ -1,406 +1,404 @@
-﻿<?xml version="1.0" encoding="utf-8"?>
-<Project ToolsVersion="4.0" xmlns="http://schemas.microsoft.com/developer/msbuild/2003">
-  <ItemGroup>
-    <ClCompile Include="Published\NotificationManager_Test.cpp">
-      <Filter>Published</Filter>
-    </ClCompile>
-    <ClCompile Include="Published\Tag_Test.cpp">
-      <Filter>Published</Filter>
-    </ClCompile>
-    <ClCompile Include="Published\UnitDefinition_Test.cpp">
-      <Filter>Published</Filter>
-    </ClCompile>
-    <ClCompile Include="Published\UnitManager_Test.cpp">
-      <Filter>Published</Filter>
-    </ClCompile>
-    <ClCompile Include="Published\valueformat_test.cpp">
-      <Filter>Published</Filter>
-    </ClCompile>
-    <ClCompile Include="Published\ValueParse_Test.cpp">
-      <Filter>Published</Filter>
-    </ClCompile>
-    <ClCompile Include="NonPublished\Polyface_Test.cpp">
-      <Filter>NonPublished</Filter>
-    </ClCompile>
-    <ClCompile Include="NonPublished\ECDbInstances_Test.cpp">
-      <Filter>NonPublished</Filter>
-    </ClCompile>
-    <ClCompile Include="Performance\DgnECPerformanceTests.cpp">
-      <Filter>Performance</Filter>
-    </ClCompile>
-    <ClCompile Include="Performance\PerformanceTestFixture.cpp">
-      <Filter>Performance</Filter>
-    </ClCompile>
-    <ClCompile Include="Performance\TestSchemaHelper.cpp">
-      <Filter>Performance</Filter>
-    </ClCompile>
-    <ClCompile Include="BackDoor\BackDoor.cpp">
-      <Filter>BackDoor</Filter>
-    </ClCompile>
-    <ClCompile Include="BackDoor\DgnElementHelpers.cpp">
-      <Filter>BackDoor</Filter>
-    </ClCompile>
-    <ClCompile Include="NonPublished\DgnColors_Test.cpp">
-      <Filter>NonPublished</Filter>
-    </ClCompile>
-    <ClCompile Include="NonPublished\DgnProject_Test.cpp">
-      <Filter>NonPublished</Filter>
-    </ClCompile>
-    <ClCompile Include="NonPublished\DgnStyles_Test.cpp">
-      <Filter>NonPublished</Filter>
-    </ClCompile>
-    <ClCompile Include="NonPublished\DgnViews_Test.cpp">
-      <Filter>NonPublished</Filter>
-    </ClCompile>
-    <ClCompile Include="NonPublished\Raster_Test.cpp">
-      <Filter>NonPublished</Filter>
-    </ClCompile>
-    <ClCompile Include="NonPublished\TransactionManager_Test.cpp">
-      <Filter>NonPublished</Filter>
-    </ClCompile>
-    <ClCompile Include="NonPublished\ValidatePublishing_Test.cpp">
-      <Filter>NonPublished</Filter>
-    </ClCompile>
-    <ClCompile Include="Published\ImageUtilities_Test.cpp">
-      <Filter>Published</Filter>
-    </ClCompile>
-    <ClCompile Include="Published\MarkupProject_Test.cpp">
-      <Filter>Published</Filter>
-    </ClCompile>
-    <ClCompile Include="Published\DgnECNavigator_Test.cpp">
-      <Filter>Published</Filter>
-    </ClCompile>
-    <ClCompile Include="Published\AnnotationTextBlock_Test.cpp">
-      <Filter>Published</Filter>
-    </ClCompile>
-    <ClCompile Include="Published\AnnotationTextStyle_Test.cpp">
-      <Filter>Published</Filter>
-    </ClCompile>
-    <ClCompile Include="NonPublished\DgnSqlTest.cpp">
-      <Filter>NonPublished</Filter>
-    </ClCompile>
-    <ClCompile Include="NonPublished\DgnSqlTestDomain.cpp">
-      <Filter>NonPublished</Filter>
-    </ClCompile>
-    <ClCompile Include="NonPublished\ECExpressionTests.cpp">
-      <Filter>NonPublished</Filter>
-    </ClCompile>
-    <ClCompile Include="NonPublished\ElementProperties.cpp">
-      <Filter>NonPublished</Filter>
-    </ClCompile>
-    <ClCompile Include="NonPublished\ElementGeomPart_Tests.cpp">
-      <Filter>NonPublished</Filter>
-    </ClCompile>
-    <ClCompile Include="NonPublished\ElementGeometryBuilder_Tests.cpp">
-      <Filter>NonPublished</Filter>
-    </ClCompile>
-    <ClCompile Include="TestFixture\DgnDbTestFixtures.cpp">
-      <Filter>TestFixture</Filter>
-    </ClCompile>
-    <ClCompile Include="TestFixture\GeomHelper.cpp">
-      <Filter>TestFixture</Filter>
-    </ClCompile>
-    <ClCompile Include="Published\TextAnnotationElement_Test.cpp">
-      <Filter>Published</Filter>
-    </ClCompile>
-    <ClCompile Include="Published\TextString_Test.cpp">
-      <Filter>Published</Filter>
-    </ClCompile>
-    <ClCompile Include="Published\AnnotationLeaderStyle_Test.cpp">
-      <Filter>Published</Filter>
-    </ClCompile>
-    <ClCompile Include="Published\AnnotationFrameStyle_Test.cpp">
-      <Filter>Published</Filter>
-    </ClCompile>
-    <ClCompile Include="Published\AnnotationLeader_Test.cpp">
-      <Filter>Published</Filter>
-    </ClCompile>
-    <ClCompile Include="Published\AnnotationTestFixture.cpp">
-      <Filter>Published</Filter>
-    </ClCompile>
-    <ClCompile Include="Published\TextAnnotationSeed_Test.cpp">
-      <Filter>Published</Filter>
-    </ClCompile>
-    <ClCompile Include="Performance\ElementInsertPerformance.cpp">
-      <Filter>Performance</Filter>
-    </ClCompile>
-    <ClCompile Include="Published\DgnElement_Test.cpp">
-      <Filter>Published</Filter>
-    </ClCompile>
-    <ClCompile Include="Published\DgnModel_Test.cpp">
-      <Filter>Published</Filter>
-    </ClCompile>
-    <ClCompile Include="Published\ComponentModelTest.cpp">
-      <Filter>Published</Filter>
-    </ClCompile>
-    <ClCompile Include="NonPublished\ElementMaterial_tests.cpp">
-      <Filter>NonPublished</Filter>
-    </ClCompile>
-    <ClCompile Include="NonPublished\Category_Test.cpp">
-      <Filter>NonPublished</Filter>
-    </ClCompile>
-    <ClCompile Include="NonPublished\DgnAuthority_Test.cpp">
-      <Filter>NonPublished</Filter>
-    </ClCompile>
-    <ClCompile Include="NonPublished\DgnLight_Test.cpp">
-      <Filter>NonPublished</Filter>
-    </ClCompile>
-    <ClCompile Include="NonPublished\DgnMaterial_Test.cpp">
-      <Filter>NonPublished</Filter>
-    </ClCompile>
-    <ClCompile Include="NonPublished\DgnTexture_Test.cpp">
-      <Filter>NonPublished</Filter>
-    </ClCompile>
-    <ClCompile Include="NonPublished\ElementAspect_Test.cpp">
-      <Filter>NonPublished</Filter>
-    </ClCompile>
-    <ClCompile Include="NonPublished\GeomStream_Test.cpp">
-      <Filter>NonPublished</Filter>
-    </ClCompile>
-    <ClCompile Include="NonPublished\DgnFonts_Test.cpp">
-      <Filter>NonPublished</Filter>
-    </ClCompile>
-    <ClCompile Include="Published\ChangeSummary_Test.cpp">
-      <Filter>Published</Filter>
-    </ClCompile>
-    <ClCompile Include="Published\DgnChangeSummary_Test.cpp">
-      <Filter>Published</Filter>
-    </ClCompile>
-    <ClCompile Include="Published\DgnScriptContext_Test.cpp">
-      <Filter>Published</Filter>
-    </ClCompile>
-    <ClCompile Include="NonPublished\ECInstanceSelect_Tests.cpp">
-      <Filter>NonPublished</Filter>
-    </ClCompile>
-    <ClCompile Include="Performance\PerformanceECInstanceDeleteTests.cpp">
-      <Filter>Performance</Filter>
-    </ClCompile>
-    <ClCompile Include="Published\ElementGeometry_Tests.cpp">
-      <Filter>Published</Filter>
-    </ClCompile>
-    <ClCompile Include="Published\Ecutils_Tests.cpp">
-      <Filter>Published</Filter>
-    </ClCompile>
-    <ClCompile Include="Published\ElementGroup_Tests.cpp">
-      <Filter>Published</Filter>
-    </ClCompile>
-    <ClCompile Include="Performance\PerformanceElementsCRUDTests.cpp">
-      <Filter>Performance</Filter>
-    </ClCompile>
-    <ClCompile Include="BackDoor\DgnDbUtilities.cpp">
-      <Filter>BackDoor</Filter>
-    </ClCompile>
-    <ClCompile Include="BackDoor\DgnPlatformTestDomain.cpp">
-      <Filter>BackDoor</Filter>
-    </ClCompile>
-    <ClCompile Include="Published\AnnotationTable_Test.cpp">
-      <Filter>Published</Filter>
-    </ClCompile>
-    <ClCompile Include="Published\ChangeTestFixture.cpp">
-      <Filter>Published</Filter>
-    </ClCompile>
-    <ClCompile Include="Published\DgnImportContext_Test.cpp">
-      <Filter>Published</Filter>
-    </ClCompile>
-    <ClCompile Include="Published\FullTextSearch_Test.cpp">
-      <Filter>Published</Filter>
-    </ClCompile>
-    <ClCompile Include="Published\MemoryManager_Test.cpp">
-      <Filter>Published</Filter>
-    </ClCompile>
-    <ClCompile Include="Published\Revision_Test.cpp">
-      <Filter>Published</Filter>
-    </ClCompile>
-    <ClCompile Include="NonPublished\ElementDependencyGraph.cpp">
-      <Filter>NonPublished</Filter>
-    </ClCompile>
-    <ClCompile Include="NonPublished\MissingHandler_Test.cpp">
-      <Filter>NonPublished</Filter>
-    </ClCompile>
-    <ClCompile Include="Performance\ElementDependencyGraphPerformance.cpp">
-      <Filter>Performance</Filter>
-    </ClCompile>
-    <ClCompile Include="NonPublished\ConfigurationManager_Test.cpp">
-      <Filter>NonPublished</Filter>
-    </ClCompile>
-    <ClCompile Include="Published\AnnotationFrame_Test.cpp">
-      <Filter>Published</Filter>
-    </ClCompile>
-    <ClCompile Include="Published\ComponentModelBasicTest.cpp">
-      <Filter>Published</Filter>
-    </ClCompile>
-    <ClCompile Include="Performance\ComponentModel_PerfTest.cpp">
-      <Filter>Performance</Filter>
-    </ClCompile>
-    <ClCompile Include="Published\DateTimeformat_test.cpp">
-      <Filter>Published</Filter>
-    </ClCompile>
-    <ClCompile Include="Published\AnnotationParagraph_Test.cpp">
-      <Filter>Published</Filter>
-    </ClCompile>
-    <ClCompile Include="Published\AnnotationLayout_Test.cpp">
-      <Filter>Published</Filter>
-    </ClCompile>
-    <ClCompile Include="Published\VolumeElement_Test.cpp">
-      <Filter>Published</Filter>
-    </ClCompile>
-    <ClCompile Include="Published\BriefcaseManager_Test.cpp">
-      <Filter>Published</Filter>
-    </ClCompile>
-    <ClCompile Include="Published\DgnBaseDomainSchema_Test.cpp">
-      <Filter>Published</Filter>
-    </ClCompile>
-    <ClCompile Include="Published\ExampleTestGroup.cpp">
-      <Filter>Published</Filter>
-    </ClCompile>
-    <ClCompile Include="Published\ViewAttachment_Test.cpp">
-      <Filter>Published</Filter>
-    </ClCompile>
-    <ClCompile Include="NonPublished\BackwardCompatibility_Tests.cpp">
-      <Filter>NonPublished</Filter>
-    </ClCompile>
-    <ClCompile Include="Published\LinkElement_Test.cpp">
-      <Filter>Published</Filter>
-    </ClCompile>
-    <ClCompile Include="Published\LinearDimension_Test.cpp">
-      <Filter>Published</Filter>
-    </ClCompile>
-    <ClCompile Include="TestFixture\GenericDgnModelTestFixture.cpp">
-      <Filter>TestFixture</Filter>
-    </ClCompile>
-    <ClCompile Include="DgnDbTestUtils\DgnDbTestUtils.cpp">
-      <Filter>UnitTests</Filter>
-    </ClCompile>
-    <ClCompile Include="NonPublished\CsvFile_Test.cpp">
-      <Filter>NonPublished</Filter>
-    </ClCompile>
-    <ClCompile Include="Published\CreateFromInstance_Test.cpp">
-      <Filter>Published</Filter>
-    </ClCompile>
-    <ClCompile Include="Published\BRepUtil_Tests.cpp">
-      <Filter>Published</Filter>
-    </ClCompile>
-    <ClCompile Include="Performance\PerformanceBriefcaseManagerTests.cpp">
-      <Filter>Performance</Filter>
-    </ClCompile>
-    <ClCompile Include="TestFixture\DgnPlatformSeedManager.cpp">
-      <Filter>TestFixture</Filter>
-    </ClCompile>
-    <ClCompile Include="DgnDbTestUtils\RepositoryManagerUtil.cpp" />
-<<<<<<< HEAD
-    <ClCompile Include="Published\Compatibility_Test.cpp">
-      <Filter>Published</Filter>
-    </ClCompile>
-    <ClCompile Include="Published\SchemaVersion_Test.cpp">
-      <Filter>Published</Filter>
-=======
-    <ClCompile Include="Performance\ElementAspectPerformance.cpp">
-      <Filter>Performance</Filter>
->>>>>>> 0cd957fd
-    </ClCompile>
-  </ItemGroup>
-  <ItemGroup>
-    <ClInclude Include="Published\DgnHandlersTests.h">
-      <Filter>Published</Filter>
-    </ClInclude>
-    <ClInclude Include="NonPublished\DgnHandlersTests.h">
-      <Filter>NonPublished</Filter>
-    </ClInclude>
-    <ClInclude Include="Performance\DgnECPerformanceTests.h">
-      <Filter>Performance</Filter>
-    </ClInclude>
-    <ClInclude Include="Performance\PerformanceTestFixture.h">
-      <Filter>Performance</Filter>
-    </ClInclude>
-    <ClInclude Include="Performance\TestSchemaHelper.h">
-      <Filter>Performance</Filter>
-    </ClInclude>
-    <ClInclude Include="BackDoor\PublicAPI\BackDoor\DgnProject\BackDoor.h">
-      <Filter>BackDoor</Filter>
-    </ClInclude>
-    <ClInclude Include="BackDoor\PublicAPI\BackDoor\DgnProject\DgnElementHelpers.h">
-      <Filter>BackDoor</Filter>
-    </ClInclude>
-    <ClInclude Include="NonPublished\DgnSqlTestDomain.h">
-      <Filter>NonPublished</Filter>
-    </ClInclude>
-    <ClInclude Include="TestFixture\DgnDbTestFixtures.h">
-      <Filter>TestFixture</Filter>
-    </ClInclude>
-    <ClInclude Include="TestFixture\GeomHelper.h">
-      <Filter>TestFixture</Filter>
-    </ClInclude>
-    <ClInclude Include="Published\AnnotationTestFixture.h">
-      <Filter>Published</Filter>
-    </ClInclude>
-    <ClInclude Include="Performance\PerformanceElementsCRUDTests.h">
-      <Filter>Performance</Filter>
-    </ClInclude>
-    <ClInclude Include="BackDoor\PublicAPI\BackDoor\DgnProject\DgnDbUtilities.h">
-      <Filter>BackDoor</Filter>
-    </ClInclude>
-    <ClInclude Include="BackDoor\PublicAPI\BackDoor\DgnProject\DgnPlatformTestDomain.h">
-      <Filter>BackDoor</Filter>
-    </ClInclude>
-    <ClInclude Include="TestFixture\GenericDgnModelTestFixture.h">
-      <Filter>TestFixture</Filter>
-    </ClInclude>
-    <ClInclude Include="TestFixture\BlankDgnDbTestFixture.h">
-      <Filter>TestFixture</Filter>
-    </ClInclude>
-    <ClInclude Include="Published\ChangeTestFixture.h">
-      <Filter>Published</Filter>
-    </ClInclude>
-    <ClInclude Include="..\..\PublicAPI\DgnPlatform\UnitTests\DgnDbTestUtils.h">
-      <Filter>UnitTests</Filter>
-    </ClInclude>
-    <ClInclude Include="..\..\PublicAPI\DgnPlatform\UnitTests\ScopedDgnHost.h">
-      <Filter>UnitTests</Filter>
-    </ClInclude>
-    <ClInclude Include="TestFixture\DgnPlatformSeedManager.h">
-      <Filter>TestFixture</Filter>
-    </ClInclude>
-    <ClInclude Include="..\..\PublicAPI\DgnPlatform\UnitTests\RepositoryManagerUtil.h" />
-  </ItemGroup>
-  <ItemGroup>
-    <Filter Include="Published">
-      <UniqueIdentifier>{ea7005eb-3624-4506-aa4e-d143b3140233}</UniqueIdentifier>
-    </Filter>
-    <Filter Include="NonPublished">
-      <UniqueIdentifier>{ddecf192-6907-4ed1-befd-59402b488323}</UniqueIdentifier>
-    </Filter>
-    <Filter Include="Intermediate Files">
-      <UniqueIdentifier>{ec07e436-edb0-4501-9d77-00baee770a6b}</UniqueIdentifier>
-    </Filter>
-    <Filter Include="Performance">
-      <UniqueIdentifier>{5448cd01-fe0e-4fa3-9e29-90affdeaff23}</UniqueIdentifier>
-    </Filter>
-    <Filter Include="BackDoor">
-      <UniqueIdentifier>{6b4d526c-e397-4259-b44c-c7a9c52ef46b}</UniqueIdentifier>
-    </Filter>
-    <Filter Include="TestFixture">
-      <UniqueIdentifier>{55391e99-d1d3-4232-9d33-a3815859d015}</UniqueIdentifier>
-    </Filter>
-    <Filter Include="UnitTests">
-      <UniqueIdentifier>{1f5953d4-c76e-4e64-bb61-6757ff0d5019}</UniqueIdentifier>
-    </Filter>
-  </ItemGroup>
-  <ItemGroup>
-    <None Include="ignore_list.txt" />
-    <None Include="Published\DgnScriptTest.ts">
-      <Filter>Published</Filter>
-    </None>
-    <None Include="Published\TSG_Checker.ts">
-      <Filter>Published</Filter>
-    </None>
-    <None Include="Published\TSG_GeometryA.ts">
-      <Filter>Published</Filter>
-    </None>
-    <None Include="Published\TSG_GeometryB.ts">
-      <Filter>Published</Filter>
-    </None>
-  </ItemGroup>
-  <ItemGroup>
-    <Xml Include="..\..\DgnPlatform.PartFile.xml" />
-  </ItemGroup>
+﻿<?xml version="1.0" encoding="utf-8"?>
+<Project ToolsVersion="4.0" xmlns="http://schemas.microsoft.com/developer/msbuild/2003">
+  <ItemGroup>
+    <ClCompile Include="Published\NotificationManager_Test.cpp">
+      <Filter>Published</Filter>
+    </ClCompile>
+    <ClCompile Include="Published\Tag_Test.cpp">
+      <Filter>Published</Filter>
+    </ClCompile>
+    <ClCompile Include="Published\UnitDefinition_Test.cpp">
+      <Filter>Published</Filter>
+    </ClCompile>
+    <ClCompile Include="Published\UnitManager_Test.cpp">
+      <Filter>Published</Filter>
+    </ClCompile>
+    <ClCompile Include="Published\valueformat_test.cpp">
+      <Filter>Published</Filter>
+    </ClCompile>
+    <ClCompile Include="Published\ValueParse_Test.cpp">
+      <Filter>Published</Filter>
+    </ClCompile>
+    <ClCompile Include="NonPublished\Polyface_Test.cpp">
+      <Filter>NonPublished</Filter>
+    </ClCompile>
+    <ClCompile Include="NonPublished\ECDbInstances_Test.cpp">
+      <Filter>NonPublished</Filter>
+    </ClCompile>
+    <ClCompile Include="Performance\DgnECPerformanceTests.cpp">
+      <Filter>Performance</Filter>
+    </ClCompile>
+    <ClCompile Include="Performance\PerformanceTestFixture.cpp">
+      <Filter>Performance</Filter>
+    </ClCompile>
+    <ClCompile Include="Performance\TestSchemaHelper.cpp">
+      <Filter>Performance</Filter>
+    </ClCompile>
+    <ClCompile Include="BackDoor\BackDoor.cpp">
+      <Filter>BackDoor</Filter>
+    </ClCompile>
+    <ClCompile Include="BackDoor\DgnElementHelpers.cpp">
+      <Filter>BackDoor</Filter>
+    </ClCompile>
+    <ClCompile Include="NonPublished\DgnColors_Test.cpp">
+      <Filter>NonPublished</Filter>
+    </ClCompile>
+    <ClCompile Include="NonPublished\DgnProject_Test.cpp">
+      <Filter>NonPublished</Filter>
+    </ClCompile>
+    <ClCompile Include="NonPublished\DgnStyles_Test.cpp">
+      <Filter>NonPublished</Filter>
+    </ClCompile>
+    <ClCompile Include="NonPublished\DgnViews_Test.cpp">
+      <Filter>NonPublished</Filter>
+    </ClCompile>
+    <ClCompile Include="NonPublished\Raster_Test.cpp">
+      <Filter>NonPublished</Filter>
+    </ClCompile>
+    <ClCompile Include="NonPublished\TransactionManager_Test.cpp">
+      <Filter>NonPublished</Filter>
+    </ClCompile>
+    <ClCompile Include="NonPublished\ValidatePublishing_Test.cpp">
+      <Filter>NonPublished</Filter>
+    </ClCompile>
+    <ClCompile Include="Published\ImageUtilities_Test.cpp">
+      <Filter>Published</Filter>
+    </ClCompile>
+    <ClCompile Include="Published\MarkupProject_Test.cpp">
+      <Filter>Published</Filter>
+    </ClCompile>
+    <ClCompile Include="Published\DgnECNavigator_Test.cpp">
+      <Filter>Published</Filter>
+    </ClCompile>
+    <ClCompile Include="Published\AnnotationTextBlock_Test.cpp">
+      <Filter>Published</Filter>
+    </ClCompile>
+    <ClCompile Include="Published\AnnotationTextStyle_Test.cpp">
+      <Filter>Published</Filter>
+    </ClCompile>
+    <ClCompile Include="NonPublished\DgnSqlTest.cpp">
+      <Filter>NonPublished</Filter>
+    </ClCompile>
+    <ClCompile Include="NonPublished\DgnSqlTestDomain.cpp">
+      <Filter>NonPublished</Filter>
+    </ClCompile>
+    <ClCompile Include="NonPublished\ECExpressionTests.cpp">
+      <Filter>NonPublished</Filter>
+    </ClCompile>
+    <ClCompile Include="NonPublished\ElementProperties.cpp">
+      <Filter>NonPublished</Filter>
+    </ClCompile>
+    <ClCompile Include="NonPublished\ElementGeomPart_Tests.cpp">
+      <Filter>NonPublished</Filter>
+    </ClCompile>
+    <ClCompile Include="NonPublished\ElementGeometryBuilder_Tests.cpp">
+      <Filter>NonPublished</Filter>
+    </ClCompile>
+    <ClCompile Include="TestFixture\DgnDbTestFixtures.cpp">
+      <Filter>TestFixture</Filter>
+    </ClCompile>
+    <ClCompile Include="TestFixture\GeomHelper.cpp">
+      <Filter>TestFixture</Filter>
+    </ClCompile>
+    <ClCompile Include="Published\TextAnnotationElement_Test.cpp">
+      <Filter>Published</Filter>
+    </ClCompile>
+    <ClCompile Include="Published\TextString_Test.cpp">
+      <Filter>Published</Filter>
+    </ClCompile>
+    <ClCompile Include="Published\AnnotationLeaderStyle_Test.cpp">
+      <Filter>Published</Filter>
+    </ClCompile>
+    <ClCompile Include="Published\AnnotationFrameStyle_Test.cpp">
+      <Filter>Published</Filter>
+    </ClCompile>
+    <ClCompile Include="Published\AnnotationLeader_Test.cpp">
+      <Filter>Published</Filter>
+    </ClCompile>
+    <ClCompile Include="Published\AnnotationTestFixture.cpp">
+      <Filter>Published</Filter>
+    </ClCompile>
+    <ClCompile Include="Published\TextAnnotationSeed_Test.cpp">
+      <Filter>Published</Filter>
+    </ClCompile>
+    <ClCompile Include="Performance\ElementInsertPerformance.cpp">
+      <Filter>Performance</Filter>
+    </ClCompile>
+    <ClCompile Include="Published\DgnElement_Test.cpp">
+      <Filter>Published</Filter>
+    </ClCompile>
+    <ClCompile Include="Published\DgnModel_Test.cpp">
+      <Filter>Published</Filter>
+    </ClCompile>
+    <ClCompile Include="Published\ComponentModelTest.cpp">
+      <Filter>Published</Filter>
+    </ClCompile>
+    <ClCompile Include="NonPublished\ElementMaterial_tests.cpp">
+      <Filter>NonPublished</Filter>
+    </ClCompile>
+    <ClCompile Include="NonPublished\Category_Test.cpp">
+      <Filter>NonPublished</Filter>
+    </ClCompile>
+    <ClCompile Include="NonPublished\DgnAuthority_Test.cpp">
+      <Filter>NonPublished</Filter>
+    </ClCompile>
+    <ClCompile Include="NonPublished\DgnLight_Test.cpp">
+      <Filter>NonPublished</Filter>
+    </ClCompile>
+    <ClCompile Include="NonPublished\DgnMaterial_Test.cpp">
+      <Filter>NonPublished</Filter>
+    </ClCompile>
+    <ClCompile Include="NonPublished\DgnTexture_Test.cpp">
+      <Filter>NonPublished</Filter>
+    </ClCompile>
+    <ClCompile Include="NonPublished\ElementAspect_Test.cpp">
+      <Filter>NonPublished</Filter>
+    </ClCompile>
+    <ClCompile Include="NonPublished\GeomStream_Test.cpp">
+      <Filter>NonPublished</Filter>
+    </ClCompile>
+    <ClCompile Include="NonPublished\DgnFonts_Test.cpp">
+      <Filter>NonPublished</Filter>
+    </ClCompile>
+    <ClCompile Include="Published\ChangeSummary_Test.cpp">
+      <Filter>Published</Filter>
+    </ClCompile>
+    <ClCompile Include="Published\DgnChangeSummary_Test.cpp">
+      <Filter>Published</Filter>
+    </ClCompile>
+    <ClCompile Include="Published\DgnScriptContext_Test.cpp">
+      <Filter>Published</Filter>
+    </ClCompile>
+    <ClCompile Include="NonPublished\ECInstanceSelect_Tests.cpp">
+      <Filter>NonPublished</Filter>
+    </ClCompile>
+    <ClCompile Include="Performance\PerformanceECInstanceDeleteTests.cpp">
+      <Filter>Performance</Filter>
+    </ClCompile>
+    <ClCompile Include="Published\ElementGeometry_Tests.cpp">
+      <Filter>Published</Filter>
+    </ClCompile>
+    <ClCompile Include="Published\Ecutils_Tests.cpp">
+      <Filter>Published</Filter>
+    </ClCompile>
+    <ClCompile Include="Published\ElementGroup_Tests.cpp">
+      <Filter>Published</Filter>
+    </ClCompile>
+    <ClCompile Include="Performance\PerformanceElementsCRUDTests.cpp">
+      <Filter>Performance</Filter>
+    </ClCompile>
+    <ClCompile Include="BackDoor\DgnDbUtilities.cpp">
+      <Filter>BackDoor</Filter>
+    </ClCompile>
+    <ClCompile Include="BackDoor\DgnPlatformTestDomain.cpp">
+      <Filter>BackDoor</Filter>
+    </ClCompile>
+    <ClCompile Include="Published\AnnotationTable_Test.cpp">
+      <Filter>Published</Filter>
+    </ClCompile>
+    <ClCompile Include="Published\ChangeTestFixture.cpp">
+      <Filter>Published</Filter>
+    </ClCompile>
+    <ClCompile Include="Published\DgnImportContext_Test.cpp">
+      <Filter>Published</Filter>
+    </ClCompile>
+    <ClCompile Include="Published\FullTextSearch_Test.cpp">
+      <Filter>Published</Filter>
+    </ClCompile>
+    <ClCompile Include="Published\MemoryManager_Test.cpp">
+      <Filter>Published</Filter>
+    </ClCompile>
+    <ClCompile Include="Published\Revision_Test.cpp">
+      <Filter>Published</Filter>
+    </ClCompile>
+    <ClCompile Include="NonPublished\ElementDependencyGraph.cpp">
+      <Filter>NonPublished</Filter>
+    </ClCompile>
+    <ClCompile Include="NonPublished\MissingHandler_Test.cpp">
+      <Filter>NonPublished</Filter>
+    </ClCompile>
+    <ClCompile Include="Performance\ElementDependencyGraphPerformance.cpp">
+      <Filter>Performance</Filter>
+    </ClCompile>
+    <ClCompile Include="NonPublished\ConfigurationManager_Test.cpp">
+      <Filter>NonPublished</Filter>
+    </ClCompile>
+    <ClCompile Include="Published\AnnotationFrame_Test.cpp">
+      <Filter>Published</Filter>
+    </ClCompile>
+    <ClCompile Include="Published\ComponentModelBasicTest.cpp">
+      <Filter>Published</Filter>
+    </ClCompile>
+    <ClCompile Include="Performance\ComponentModel_PerfTest.cpp">
+      <Filter>Performance</Filter>
+    </ClCompile>
+    <ClCompile Include="Published\DateTimeformat_test.cpp">
+      <Filter>Published</Filter>
+    </ClCompile>
+    <ClCompile Include="Published\AnnotationParagraph_Test.cpp">
+      <Filter>Published</Filter>
+    </ClCompile>
+    <ClCompile Include="Published\AnnotationLayout_Test.cpp">
+      <Filter>Published</Filter>
+    </ClCompile>
+    <ClCompile Include="Published\VolumeElement_Test.cpp">
+      <Filter>Published</Filter>
+    </ClCompile>
+    <ClCompile Include="Published\BriefcaseManager_Test.cpp">
+      <Filter>Published</Filter>
+    </ClCompile>
+    <ClCompile Include="Published\DgnBaseDomainSchema_Test.cpp">
+      <Filter>Published</Filter>
+    </ClCompile>
+    <ClCompile Include="Published\ExampleTestGroup.cpp">
+      <Filter>Published</Filter>
+    </ClCompile>
+    <ClCompile Include="Published\ViewAttachment_Test.cpp">
+      <Filter>Published</Filter>
+    </ClCompile>
+    <ClCompile Include="NonPublished\BackwardCompatibility_Tests.cpp">
+      <Filter>NonPublished</Filter>
+    </ClCompile>
+    <ClCompile Include="Published\LinkElement_Test.cpp">
+      <Filter>Published</Filter>
+    </ClCompile>
+    <ClCompile Include="Published\LinearDimension_Test.cpp">
+      <Filter>Published</Filter>
+    </ClCompile>
+    <ClCompile Include="TestFixture\GenericDgnModelTestFixture.cpp">
+      <Filter>TestFixture</Filter>
+    </ClCompile>
+    <ClCompile Include="DgnDbTestUtils\DgnDbTestUtils.cpp">
+      <Filter>UnitTests</Filter>
+    </ClCompile>
+    <ClCompile Include="NonPublished\CsvFile_Test.cpp">
+      <Filter>NonPublished</Filter>
+    </ClCompile>
+    <ClCompile Include="Published\CreateFromInstance_Test.cpp">
+      <Filter>Published</Filter>
+    </ClCompile>
+    <ClCompile Include="Published\BRepUtil_Tests.cpp">
+      <Filter>Published</Filter>
+    </ClCompile>
+    <ClCompile Include="Performance\PerformanceBriefcaseManagerTests.cpp">
+      <Filter>Performance</Filter>
+    </ClCompile>
+    <ClCompile Include="TestFixture\DgnPlatformSeedManager.cpp">
+      <Filter>TestFixture</Filter>
+    </ClCompile>
+    <ClCompile Include="DgnDbTestUtils\RepositoryManagerUtil.cpp" />
+    <ClCompile Include="Published\Compatibility_Test.cpp">
+      <Filter>Published</Filter>
+    </ClCompile>
+    <ClCompile Include="Published\SchemaVersion_Test.cpp">
+      <Filter>Published</Filter>
+    </ClCompile>
+    <ClCompile Include="Performance\ElementAspectPerformance.cpp">
+      <Filter>Performance</Filter>
+    </ClCompile>
+  </ItemGroup>
+  <ItemGroup>
+    <ClInclude Include="Published\DgnHandlersTests.h">
+      <Filter>Published</Filter>
+    </ClInclude>
+    <ClInclude Include="NonPublished\DgnHandlersTests.h">
+      <Filter>NonPublished</Filter>
+    </ClInclude>
+    <ClInclude Include="Performance\DgnECPerformanceTests.h">
+      <Filter>Performance</Filter>
+    </ClInclude>
+    <ClInclude Include="Performance\PerformanceTestFixture.h">
+      <Filter>Performance</Filter>
+    </ClInclude>
+    <ClInclude Include="Performance\TestSchemaHelper.h">
+      <Filter>Performance</Filter>
+    </ClInclude>
+    <ClInclude Include="BackDoor\PublicAPI\BackDoor\DgnProject\BackDoor.h">
+      <Filter>BackDoor</Filter>
+    </ClInclude>
+    <ClInclude Include="BackDoor\PublicAPI\BackDoor\DgnProject\DgnElementHelpers.h">
+      <Filter>BackDoor</Filter>
+    </ClInclude>
+    <ClInclude Include="NonPublished\DgnSqlTestDomain.h">
+      <Filter>NonPublished</Filter>
+    </ClInclude>
+    <ClInclude Include="TestFixture\DgnDbTestFixtures.h">
+      <Filter>TestFixture</Filter>
+    </ClInclude>
+    <ClInclude Include="TestFixture\GeomHelper.h">
+      <Filter>TestFixture</Filter>
+    </ClInclude>
+    <ClInclude Include="Published\AnnotationTestFixture.h">
+      <Filter>Published</Filter>
+    </ClInclude>
+    <ClInclude Include="Performance\PerformanceElementsCRUDTests.h">
+      <Filter>Performance</Filter>
+    </ClInclude>
+    <ClInclude Include="BackDoor\PublicAPI\BackDoor\DgnProject\DgnDbUtilities.h">
+      <Filter>BackDoor</Filter>
+    </ClInclude>
+    <ClInclude Include="BackDoor\PublicAPI\BackDoor\DgnProject\DgnPlatformTestDomain.h">
+      <Filter>BackDoor</Filter>
+    </ClInclude>
+    <ClInclude Include="TestFixture\GenericDgnModelTestFixture.h">
+      <Filter>TestFixture</Filter>
+    </ClInclude>
+    <ClInclude Include="TestFixture\BlankDgnDbTestFixture.h">
+      <Filter>TestFixture</Filter>
+    </ClInclude>
+    <ClInclude Include="Published\ChangeTestFixture.h">
+      <Filter>Published</Filter>
+    </ClInclude>
+    <ClInclude Include="..\..\PublicAPI\DgnPlatform\UnitTests\DgnDbTestUtils.h">
+      <Filter>UnitTests</Filter>
+    </ClInclude>
+    <ClInclude Include="..\..\PublicAPI\DgnPlatform\UnitTests\ScopedDgnHost.h">
+      <Filter>UnitTests</Filter>
+    </ClInclude>
+    <ClInclude Include="TestFixture\DgnPlatformSeedManager.h">
+      <Filter>TestFixture</Filter>
+    </ClInclude>
+    <ClInclude Include="..\..\PublicAPI\DgnPlatform\UnitTests\RepositoryManagerUtil.h" />
+  </ItemGroup>
+  <ItemGroup>
+    <Filter Include="Published">
+      <UniqueIdentifier>{ea7005eb-3624-4506-aa4e-d143b3140233}</UniqueIdentifier>
+    </Filter>
+    <Filter Include="NonPublished">
+      <UniqueIdentifier>{ddecf192-6907-4ed1-befd-59402b488323}</UniqueIdentifier>
+    </Filter>
+    <Filter Include="Intermediate Files">
+      <UniqueIdentifier>{ec07e436-edb0-4501-9d77-00baee770a6b}</UniqueIdentifier>
+    </Filter>
+    <Filter Include="Performance">
+      <UniqueIdentifier>{5448cd01-fe0e-4fa3-9e29-90affdeaff23}</UniqueIdentifier>
+    </Filter>
+    <Filter Include="BackDoor">
+      <UniqueIdentifier>{6b4d526c-e397-4259-b44c-c7a9c52ef46b}</UniqueIdentifier>
+    </Filter>
+    <Filter Include="TestFixture">
+      <UniqueIdentifier>{55391e99-d1d3-4232-9d33-a3815859d015}</UniqueIdentifier>
+    </Filter>
+    <Filter Include="UnitTests">
+      <UniqueIdentifier>{1f5953d4-c76e-4e64-bb61-6757ff0d5019}</UniqueIdentifier>
+    </Filter>
+  </ItemGroup>
+  <ItemGroup>
+    <None Include="ignore_list.txt" />
+    <None Include="Published\DgnScriptTest.ts">
+      <Filter>Published</Filter>
+    </None>
+    <None Include="Published\TSG_Checker.ts">
+      <Filter>Published</Filter>
+    </None>
+    <None Include="Published\TSG_GeometryA.ts">
+      <Filter>Published</Filter>
+    </None>
+    <None Include="Published\TSG_GeometryB.ts">
+      <Filter>Published</Filter>
+    </None>
+  </ItemGroup>
+  <ItemGroup>
+    <Xml Include="..\..\DgnPlatform.PartFile.xml" />
+  </ItemGroup>
 </Project>