/*--------------------------------------------------------------------------------------+
|
|     $Source: imodeljs/imodeljs.cpp $
|
|  $Copyright: (c) 2017 Bentley Systems, Incorporated. All rights reserved. $
|
+--------------------------------------------------------------------------------------*/
#include <DgnPlatformInternal.h>
#include "imodeljs.h"
#include <Bentley/Desktop/FileSystem.h>

static Utf8String s_lastEcdbIssue;
static BeFileName s_addonDllDir;

BEGIN_UNNAMED_NAMESPACE

//---------------------------------------------------------------------------------------
// @bsimethod                                   Sam.Wilson                  05/17
//---------------------------------------------------------------------------------------
struct ECDbIssueListener : BeSQLite::EC::ECDb::IIssueListener
    {
    void _OnIssueReported(BentleyApi::Utf8CP message) const override {s_lastEcdbIssue = message;}
    };

static ECDbIssueListener s_listener;

/*=================================================================================**//**
* An implementation of IKnownLocationsAdmin that is useful for desktop applications.
* This implementation works for Windows, Linux, and MacOS.
* @bsiclass
+===============+===============+===============+===============+===============+======*/
struct KnownAddonLocationsAdmin : DgnPlatformLib::Host::IKnownLocationsAdmin
{
    BeFileName m_tempDirectory;
    BeFileName m_assetsDirectory;

    BeFileNameCR _GetLocalTempDirectoryBaseName() override {return m_tempDirectory;}
    BeFileNameCR _GetDgnPlatformAssetsDirectory() override {return m_assetsDirectory;}

    //! Construct an instance of the KnownDesktopLocationsAdmin
    KnownAddonLocationsAdmin()
        {
        Desktop::FileSystem::BeGetTempPath(m_tempDirectory);
        m_assetsDirectory = s_addonDllDir;
        m_assetsDirectory.AppendToPath(L"Assets");
        }
};

//=======================================================================================
// @bsistruct                                   Sam.Wilson                  05/17
//=======================================================================================
struct AddonHost : DgnPlatformLib::Host
{
private:
    void _SupplyProductName(Utf8StringR name) override { name.assign("IModelJs"); }
    IKnownLocationsAdmin& _SupplyIKnownLocationsAdmin() override { return *new KnownAddonLocationsAdmin(); }
    BeSQLite::L10N::SqlangFiles _SupplySqlangFiles() override
        {
        BeFileName sqlang(GetIKnownLocationsAdmin().GetDgnPlatformAssetsDirectory());
        sqlang.AppendToPath(L"sqlang/DgnPlatform_en.sqlang.db3");
        return BeSQLite::L10N::SqlangFiles(sqlang);
        }

    static void OnAssert(WCharCP msg, WCharCP file, unsigned line, BeAssertFunctions::AssertType type)
        {
        printf("Assertion Failure: %ls (%ls:%d)\n", msg, file, line);
        //DebugBreak();
        }
public:
    AddonHost() { BeAssertFunctions::SetBeAssertHandler(&AddonHost::OnAssert); }
};

END_UNNAMED_NAMESPACE

//---------------------------------------------------------------------------------------
// @bsimethod                               Ramanujam.Raman                 07/17
//---------------------------------------------------------------------------------------
void imodeljs::InitLogging()
    {
#if defined(BENTLEYCONFIG_OS_WINDOWS) && !defined(BENTLEYCONFIG_OS_WINRT)
    Utf8CP configFileEnv = getenv("CONFIG_OPTION_CONFIG_FILE");
    if (!configFileEnv)
        return;
         
    BeFileName configPathname(configFileEnv, true);
    if (!BeFileName::DoesPathExist(configPathname.c_str()))
        return;

    NativeLogging::LoggingConfig::SetOption(CONFIG_OPTION_CONFIG_FILE, configPathname.GetName());
    NativeLogging::LoggingConfig::ActivateProvider(NativeLogging::LOG4CXX_LOGGING_PROVIDER);
#endif
    }

//---------------------------------------------------------------------------------------
// @bsimethod                                   Sam.Wilson                  05/17
//---------------------------------------------------------------------------------------
void IModelJs::Initialize(BeFileNameCR addonDllDir)
    {
    s_addonDllDir = addonDllDir;

    static std::once_flag s_initFlag;
    std::call_once(s_initFlag, []() 
        {
        DgnPlatformLib::Initialize(*new AddonHost, true);
        InitLogging();
        });
    }

//---------------------------------------------------------------------------------------
// @bsimethod                                   Sam.Wilson                  05/17
//---------------------------------------------------------------------------------------
Utf8String IModelJs::GetLastEcdbIssue() 
    {
    // It's up to the caller to serialize access to this.
    return s_lastEcdbIssue;
    }

//---------------------------------------------------------------------------------------
// @bsimethod                                   Sam.Wilson                  05/17
//---------------------------------------------------------------------------------------
DgnDbPtr IModelJs::GetDbByName(DbResult& dbres, Utf8String& errmsg, BeFileNameCR fn, DgnDb::OpenMode mode)
    {
    static bmap<BeFileName, DgnDbPtr>* s_dbs;
    
    // *** 
    // ***  TBD: sort out readonly vs. readwrite 
    // ***

    BeSystemMutexHolder threadSafeInScope;

    if (nullptr == s_dbs)
        s_dbs = new bmap<BeFileName, DgnDbPtr>();

    auto found = s_dbs->find(fn);
    if (found != s_dbs->end())
        return found->second;

    // *** TBD: keep some kind of last-used-time for each db
    // *** TBD: if we have too many Dbs open, then close some that have not been accessed for a while.

    BeFileName dbfilename;
    if (!fn.GetDirectoryName().empty())
        {
        dbfilename = fn;
        }
    else
        {
        // *** NEEDS WORK: To save the user the trouble of typing in a full path name, we'll let him
        //                  define an envvar that defines the directory.
        BeFileName dbDir;
#if defined(BENTLEYCONFIG_OS_WINDOWS) && !defined(BENTLEYCONFIG_OS_WINRT)
        Utf8CP dbdirenv = getenv("NODE_DGNDB_DIR");
#else
        Utf8CP dbdirenv = nullptr;
#endif
        if (nullptr != dbdirenv)
            dbDir.SetNameUtf8(dbdirenv);
        else
            {
            Desktop::FileSystem::GetCwd(dbDir);
            dbDir.AppendToPath(L"briefcases");

            if (!dbDir.DoesPathExist())
                {
                dbres = DbResult::BE_SQLITE_NOTFOUND;
                errmsg = Utf8String(dbDir);
                errmsg.append(" - directory not found. Where are the .bim files? You can put them in a subdirectory called 'briefcases', or you can set NODE_DGNDB_DIR in your shell to point to a directory that contains them.");
                return nullptr;
                }
            }
        dbfilename = dbDir;
        dbfilename.AppendToPath(fn.c_str());
        }

    auto db = DgnDb::OpenDgnDb(&dbres, dbfilename, DgnDb::OpenParams(mode));
    if (!db.IsValid())
        {
        errmsg = DgnDb::InterpretDbResult(dbres);
        return nullptr;
        }

    db->AddIssueListener(s_listener); 

    s_dbs->insert(make_bpair(fn, db));
    return db;
    }

//---------------------------------------------------------------------------------------
// @bsimethod                                   Sam.Wilson                  06/17
//---------------------------------------------------------------------------------------
Json::Value IModelJs::GetRowAsRawJson(ECSqlStatement& stmt)
    {
    Json::Value rowAsJson;
    JsonECSqlSelectAdapter adapter(stmt);
    adapter.GetRowAsIs(rowAsJson);
    return rowAsJson;
    }

//---------------------------------------------------------------------------------------
// @bsimethod                                   Sam.Wilson                  06/17
//---------------------------------------------------------------------------------------
void IModelJs::GetRowAsJson(Json::Value& rowJson, ECSqlStatement& stmt) 
    {
    int cols = stmt.GetColumnCount();

    for (int i = 0; i < cols; ++i)
        {
        IECSqlValue const& value = stmt.GetValue(i);
        ECSqlColumnInfoCR info = value.GetColumnInfo();
        BeAssert(info.IsValid());
    
        Utf8String name = info.GetProperty()->GetName();
        name[0] = tolower(name[0]);
        
        if (rowJson.isMember(name)) // we already added this member, skip it.
            continue;

        if (value.IsNull())
            {
            rowJson[name] = Json::Value();
            continue;
            }

        ECN::ECTypeDescriptor typedesc = info.GetDataType();
        if (typedesc.IsNavigation())
            {
            ECN::ECClassId relClassId;
            auto eid = value.GetNavigation<DgnElementId>(&relClassId);
            ECN::ECValue value(eid, relClassId);
            JsonUtils::NavigationPropertyToJson(rowJson[name], value.GetNavigationInfo());
            continue;
            }

        if (!typedesc.IsPrimitive())
            {
            rowJson[name] = GetRowAsRawJson(stmt)[i];     // *** WIP_NODE_ADDON
            continue;
            }

        switch (typedesc.GetPrimitiveType())
            {
            case ECN::PRIMITIVETYPE_Long:
                rowJson[name] = value.GetUInt64();
                break;
            case ECN::PRIMITIVETYPE_Integer:
                rowJson[name] = Json::Value(value.GetInt());
                break;
            case ECN::PRIMITIVETYPE_Double:
                rowJson[name] = Json::Value(value.GetDouble());
                break;
            case ECN::PRIMITIVETYPE_String: 
                rowJson[name] = Json::Value(value.GetText());
                break;
            case ECN::PRIMITIVETYPE_Binary:
            #ifdef NEEDS_WORK
                {
                int length;
                const void* blob = value.GetBlob(&length);
                row->push_back(new Values::Blob(name, length, blob));
                break;
                }
            #else
                rowJson[name] = Json::Value();
                break;
            #endif
            case ECN::PRIMITIVETYPE_Point2d: 
                JsonUtils::DPoint2dToJson(rowJson[name], value.GetPoint2d());                 // *** WIP_NODE_ADDON
                break;
            case ECN::PRIMITIVETYPE_Point3d:
                JsonUtils::DPoint3dToJson(rowJson[name], value.GetPoint3d());                 // *** WIP_NODE_ADDON
                break;
            case ECN::PRIMITIVETYPE_DateTime:
                rowJson[name] = Json::Value(value.GetDateTime().ToString().c_str());          // *** WIP_NODE_ADDON
                break;
            default: 
                {
                BeAssert(false && "TBD");
                rowJson[name] = GetRowAsRawJson(stmt)[i];     // *** WIP_NODE_ADDON
                }
            }
        }
    }

//---------------------------------------------------------------------------------------
// @bsimethod                                   Sam.Wilson                  06/17
//---------------------------------------------------------------------------------------
void IModelJs::GetECValuesCollectionAsJson(Json::Value& json, ECN::ECValuesCollectionCR props) 
    {
    for (ECN::ECPropertyValue const& prop : props)
        {
        JsonValueR pvalue = json[prop.GetValueAccessor().GetAccessString(prop.GetValueAccessor().GetDepth()-1)];

        if (prop.HasChildValues())
            GetECValuesCollectionAsJson(pvalue, *prop.GetChildValues());
        else 
            ECUtils::ConvertECValueToJson(pvalue, prop.GetValue());
        }
<<<<<<< HEAD
    }

//---------------------------------------------------------------------------------------
// @bsimethod                               Ramanujam.Raman                 07/17
//---------------------------------------------------------------------------------------
JsECDbPtr imodeljs::OpenECDb(DbResult &dbres, Utf8StringR errmsg, BeFileNameCR pathname, BeSQLite::Db::OpenMode openMode)
    {
    BeSystemMutexHolder threadSafeInScope;

    if (!pathname.DoesPathExist())
        {
        dbres = DbResult::BE_SQLITE_NOTFOUND;
        errmsg = Utf8String(pathname);
        errmsg.append(" - not found.");
        return nullptr;
        }


    JsECDbPtr ecdb = new JsECDb();
    DbResult result = ecdb->OpenBeSQLiteDb(pathname, BeSQLite::Db::OpenParams(openMode));
    if (result != BE_SQLITE_OK)
        {
        errmsg = JsECDb::InterpretDbResult(dbres);
        return nullptr;
        }

    ecdb->AddIssueListener(s_listener);
    return ecdb;
    }

//---------------------------------------------------------------------------------------
// @bsimethod                               Ramanujam.Raman                 07/17
//---------------------------------------------------------------------------------------
JsECDbPtr imodeljs::CreateECDb(DbResult &dbres, Utf8String &errmsg, BeFileNameCR pathname)
    {
    BeSystemMutexHolder threadSafeInScope;
    
    BeFileName path = pathname.GetDirectoryName();
    if (!path.DoesPathExist())
        {
        dbres = DbResult::BE_SQLITE_NOTFOUND;
        errmsg = Utf8String(path);
        errmsg.append(" - path not found. Specify a location that exists");
        return nullptr;
        }

    JsECDbPtr ecdb = new JsECDb();

    DbResult result = ecdb->CreateNewDb(pathname);
    if (result != BE_SQLITE_OK)
        {
        errmsg = JsECDb::InterpretDbResult(dbres);
        return nullptr;
        }

    ecdb->AddIssueListener(s_listener);
    return ecdb;
    }

//---------------------------------------------------------------------------------------
// @bsimethod                               Ramanujam.Raman                 07/17
//---------------------------------------------------------------------------------------
BentleyStatus imodeljs::ImportSchema(Utf8StringR errmsg, ECDbR ecdb, BeFileNameCR pathname)
    {
    BeSystemMutexHolder threadSafeInScope;

    if (!pathname.DoesPathExist())
        {
        errmsg = Utf8String(pathname);
        errmsg.append(" - not found.");
        return BentleyStatus::ERROR;
        }

    ECSchemaReadContextPtr schemaContext = ECSchemaReadContext::CreateContext(false /*=acceptLegacyImperfectLatestCompatibleMatch*/, true /*=includeFilesWithNoVerExt*/);
    schemaContext->SetFinalSchemaLocater(ecdb.GetSchemaLocater());

    ECSchemaPtr schema;
    SchemaReadStatus schemaStatus = ECSchema::ReadFromXmlFile(schema, pathname.GetName(), *schemaContext);
    if (SchemaReadStatus::Success != schemaStatus)
        {
        errmsg = Utf8String(pathname);
        errmsg.append(" - could not be read.");
        return ERROR;
        }

    bvector<ECSchemaCP> schemas;
    schemas.push_back(schema.get());
    BentleyStatus status = ecdb.Schemas().ImportSchemas(schemas);
    if (status != SUCCESS)
        {
        errmsg = Utf8String(pathname);
        errmsg.append(" - could not be imported");
        return status;
        }

    DbResult result = ecdb.SaveChanges();
    if (result != BE_SQLITE_OK)
        {
        errmsg = "Could not save ECDb after importing schema";
        return status;
        }

    return SUCCESS;
    }

//---------------------------------------------------------------------------------------
// @bsimethod                               Ramanujam.Raman                 07/17
//---------------------------------------------------------------------------------------
// static
ECClassCP imodeljs::GetClassFromInstance(Utf8StringR errmsg, ECDbCR ecdb, JsonValueCR jsonInstance)
    {
    if (!jsonInstance.isMember("$ECClassKey"))
        {
        errmsg = "Could not determine the class. The JSON instance must include a valid $ECClassKey member";
        return nullptr;
        }
        
    Utf8String classKey = jsonInstance["$ECClassKey"].asString();
    if (classKey.empty())
        {
        errmsg = "Could not determine the class. The JSON instance must include a valid $ECClassKey member";
        return nullptr;
        }

    Utf8String::size_type dotIndex = classKey.find('.');
    if (Utf8String::npos == dotIndex || classKey.length() == dotIndex + 1)
        {
        errmsg = "Could not determine the class. The JSON instance contains an invalid $ECClassKey: ";
        errmsg.append(classKey.c_str());
        return nullptr;
        }

    Utf8String schemaName = classKey.substr(0, dotIndex);
    Utf8String className = classKey.substr(dotIndex + 1);

    ECClassCP ecClass = ecdb.Schemas().GetClass(schemaName, className);
    if (!ecClass)
        {
        errmsg = "Could not find a class with the key: ";
        errmsg.append(classKey.c_str());
        return nullptr;
        }

    return ecClass;
    }

//---------------------------------------------------------------------------------------
// @bsimethod                               Ramanujam.Raman                 07/17
//---------------------------------------------------------------------------------------
// static
ECInstanceId imodeljs::GetInstanceIdFromInstance(Utf8StringR errmsg, ECDbCR ecdb, JsonValueCR jsonInstance)
    {
    if (!jsonInstance.isMember("$ECInstanceId"))
        {
        errmsg = "Could not determine the instance id. The JSON instance does must include $ECInstanceId";
        return ECInstanceId();
        }

    ECInstanceId instanceId = ECInstanceId(BeStringUtilities::ParseUInt64(jsonInstance["$ECInstanceId"].asCString()));
    if (!instanceId.IsValid())
        {
        errmsg = "Could not parse the instance id from $ECInstanceId: ";
        errmsg.append(jsonInstance["$ECInstanceId"].asCString());
        return ECInstanceId();
        }

    return instanceId;
    }

//---------------------------------------------------------------------------------------
// @bsimethod                               Ramanujam.Raman                 07/17
//---------------------------------------------------------------------------------------
// static
DbResult imodeljs::InsertInstance(Utf8StringR errmsg, ECInstanceId& insertedId, ECDbCR ecdb, JsonValueCR jsonInstance)
    {
    ECClassCP ecClass = GetClassFromInstance(errmsg, ecdb, jsonInstance);
    if (!ecClass)
        return BE_SQLITE_ERROR;

    JsonInserter inserter(ecdb, *ecClass, nullptr);
    ECInstanceKey instanceKey;
    DbResult result = inserter.Insert(instanceKey, jsonInstance);
    if (result != BE_SQLITE_OK)
        {
        errmsg.Sprintf("Could not insert instance with key %s", jsonInstance["$ECClassKey"].asCString());
        return result;
        }
    insertedId = instanceKey.GetInstanceId();

    return BE_SQLITE_OK;
    }

//---------------------------------------------------------------------------------------
// @bsimethod                               Ramanujam.Raman                 07/17
//---------------------------------------------------------------------------------------
// static
DbResult imodeljs::UpdateInstance(Utf8StringR errmsg, ECDbCR ecdb, JsonValueCR jsonInstance)
    {
    ECClassCP ecClass = GetClassFromInstance(errmsg, ecdb, jsonInstance);
    if (!ecClass)
        return BE_SQLITE_ERROR;

    ECInstanceId instanceId = GetInstanceIdFromInstance(errmsg, ecdb, jsonInstance);
    if (!instanceId.IsValid())
        return BE_SQLITE_ERROR;

    JsonUpdater updater(ecdb, *ecClass, nullptr);
    DbResult result = updater.Update(instanceId, jsonInstance);
    if (result != BE_SQLITE_OK)
        {
        errmsg.Sprintf("Could not update instance with key %s and id %s", jsonInstance["$ECClassKey"].asCString(), jsonInstance["$ECInstanceId"].asCString());
        return result;
        }

    return BE_SQLITE_OK;
    }

//---------------------------------------------------------------------------------------
// @bsimethod                               Ramanujam.Raman                 07/17
//---------------------------------------------------------------------------------------
// static
DbResult imodeljs::ReadInstance(Utf8StringR errmsg, JsonValueR jsonInstance, ECDbCR ecdb, JsonValueCR instanceKey)
    {
    ECClassCP ecClass = GetClassFromInstance(errmsg, ecdb, instanceKey);
    if (!ecClass)
        return BE_SQLITE_ERROR;

    ECInstanceId instanceId = GetInstanceIdFromInstance(errmsg, ecdb, instanceKey);
    if (!instanceId.IsValid())
        return BE_SQLITE_ERROR;

    JsonReader reader(ecdb, ecClass->GetId());
    BentleyStatus status = reader.ReadInstance(jsonInstance, instanceId, JsonECSqlSelectAdapter::FormatOptions(ECValueFormat::RawNativeValues));
    if (status != BentleyStatus::SUCCESS)
        {
        errmsg.Sprintf("Could not read instance with key %s and id %s", instanceKey["$ECClassKey"].asCString(), instanceKey["$ECInstanceId"].asCString());
        return BE_SQLITE_ERROR;
        }

    return BE_SQLITE_OK;
    }

//---------------------------------------------------------------------------------------
// @bsimethod                               Ramanujam.Raman                 07/17
//---------------------------------------------------------------------------------------
// static
DbResult imodeljs::DeleteInstance(Utf8StringR errmsg, ECDbCR ecdb, JsonValueCR instanceKey)
    {
    ECClassCP ecClass = GetClassFromInstance(errmsg, ecdb, instanceKey);
    if (!ecClass)
        return BE_SQLITE_ERROR;

    ECInstanceId instanceId = GetInstanceIdFromInstance(errmsg, ecdb, instanceKey);
    if (!instanceId.IsValid())
        return BE_SQLITE_ERROR;

    JsonDeleter deleter(ecdb, *ecClass, nullptr);
    DbResult result = deleter.Delete(instanceId);
    if (result != BE_SQLITE_OK)
        {
        errmsg.Sprintf("Could not delete instance with key %s and id %s", instanceKey["$ECClassKey"].asCString(), instanceKey["$ECInstanceId"].asCString());
        return result;
        }

    return BE_SQLITE_OK;
    }

//---------------------------------------------------------------------------------------
// @bsimethod                               Ramanujam.Raman                 07/17
//---------------------------------------------------------------------------------------
// static
DbResult imodeljs::ContainsInstance(Utf8StringR errmsg, bool& containsInstance, ECDbCR ecdb, JsonValueCR instanceKey)
    {
    if (!instanceKey.isMember("$ECClassKey"))
        {
        errmsg = "Could not determine the class. The JSON instance must include a valid $ECClassKey member";
        return BE_SQLITE_ERROR;
        }

    Utf8String classKey = instanceKey["$ECClassKey"].asString();
    if (classKey.empty())
        {
        errmsg = "Could not determine the class. The JSON instance must include a valid $ECClassKey member";
        return BE_SQLITE_ERROR;
        }

    ECInstanceId instanceId = GetInstanceIdFromInstance(errmsg, ecdb, instanceKey);
    if (!instanceId.IsValid())
        return BE_SQLITE_ERROR;

    Utf8PrintfString ecsql("SELECT NULL FROM %s WHERE ECInstanceId=?", classKey.c_str());
    ECSqlStatement stmt;
    if (ECSqlStatus::Success != stmt.Prepare(ecdb, ecsql.c_str()))
        {
        errmsg = imodeljs::GetLastEcdbIssue();
        return BE_SQLITE_ERROR;
        }

    stmt.BindId(1, instanceId);

    DbResult result = stmt.Step();

    if (result != BE_SQLITE_ROW && result != BE_SQLITE_DONE)
        {
        errmsg = imodeljs::GetLastEcdbIssue();
        return result;
        }

    containsInstance = (result == BE_SQLITE_ROW);
    return BE_SQLITE_OK;
=======
>>>>>>> b92cc9f0
    }
<|MERGE_RESOLUTION|>--- conflicted
+++ resolved
@@ -1,611 +1,608 @@
-/*--------------------------------------------------------------------------------------+
-|
-|     $Source: imodeljs/imodeljs.cpp $
-|
-|  $Copyright: (c) 2017 Bentley Systems, Incorporated. All rights reserved. $
-|
-+--------------------------------------------------------------------------------------*/
-#include <DgnPlatformInternal.h>
-#include "imodeljs.h"
-#include <Bentley/Desktop/FileSystem.h>
-
-static Utf8String s_lastEcdbIssue;
-static BeFileName s_addonDllDir;
-
-BEGIN_UNNAMED_NAMESPACE
-
-//---------------------------------------------------------------------------------------
-// @bsimethod                                   Sam.Wilson                  05/17
-//---------------------------------------------------------------------------------------
-struct ECDbIssueListener : BeSQLite::EC::ECDb::IIssueListener
-    {
-    void _OnIssueReported(BentleyApi::Utf8CP message) const override {s_lastEcdbIssue = message;}
-    };
-
-static ECDbIssueListener s_listener;
-
-/*=================================================================================**//**
-* An implementation of IKnownLocationsAdmin that is useful for desktop applications.
-* This implementation works for Windows, Linux, and MacOS.
-* @bsiclass
-+===============+===============+===============+===============+===============+======*/
-struct KnownAddonLocationsAdmin : DgnPlatformLib::Host::IKnownLocationsAdmin
-{
-    BeFileName m_tempDirectory;
-    BeFileName m_assetsDirectory;
-
-    BeFileNameCR _GetLocalTempDirectoryBaseName() override {return m_tempDirectory;}
-    BeFileNameCR _GetDgnPlatformAssetsDirectory() override {return m_assetsDirectory;}
-
-    //! Construct an instance of the KnownDesktopLocationsAdmin
-    KnownAddonLocationsAdmin()
-        {
-        Desktop::FileSystem::BeGetTempPath(m_tempDirectory);
-        m_assetsDirectory = s_addonDllDir;
-        m_assetsDirectory.AppendToPath(L"Assets");
-        }
-};
-
-//=======================================================================================
-// @bsistruct                                   Sam.Wilson                  05/17
-//=======================================================================================
-struct AddonHost : DgnPlatformLib::Host
-{
-private:
-    void _SupplyProductName(Utf8StringR name) override { name.assign("IModelJs"); }
-    IKnownLocationsAdmin& _SupplyIKnownLocationsAdmin() override { return *new KnownAddonLocationsAdmin(); }
-    BeSQLite::L10N::SqlangFiles _SupplySqlangFiles() override
-        {
-        BeFileName sqlang(GetIKnownLocationsAdmin().GetDgnPlatformAssetsDirectory());
-        sqlang.AppendToPath(L"sqlang/DgnPlatform_en.sqlang.db3");
-        return BeSQLite::L10N::SqlangFiles(sqlang);
-        }
-
-    static void OnAssert(WCharCP msg, WCharCP file, unsigned line, BeAssertFunctions::AssertType type)
-        {
-        printf("Assertion Failure: %ls (%ls:%d)\n", msg, file, line);
-        //DebugBreak();
-        }
-public:
-    AddonHost() { BeAssertFunctions::SetBeAssertHandler(&AddonHost::OnAssert); }
-};
-
-END_UNNAMED_NAMESPACE
-
-//---------------------------------------------------------------------------------------
-// @bsimethod                               Ramanujam.Raman                 07/17
-//---------------------------------------------------------------------------------------
-void imodeljs::InitLogging()
-    {
-#if defined(BENTLEYCONFIG_OS_WINDOWS) && !defined(BENTLEYCONFIG_OS_WINRT)
-    Utf8CP configFileEnv = getenv("CONFIG_OPTION_CONFIG_FILE");
-    if (!configFileEnv)
-        return;
-         
-    BeFileName configPathname(configFileEnv, true);
-    if (!BeFileName::DoesPathExist(configPathname.c_str()))
-        return;
-
-    NativeLogging::LoggingConfig::SetOption(CONFIG_OPTION_CONFIG_FILE, configPathname.GetName());
-    NativeLogging::LoggingConfig::ActivateProvider(NativeLogging::LOG4CXX_LOGGING_PROVIDER);
-#endif
-    }
-
-//---------------------------------------------------------------------------------------
-// @bsimethod                                   Sam.Wilson                  05/17
-//---------------------------------------------------------------------------------------
-void IModelJs::Initialize(BeFileNameCR addonDllDir)
-    {
-    s_addonDllDir = addonDllDir;
-
-    static std::once_flag s_initFlag;
-    std::call_once(s_initFlag, []() 
-        {
-        DgnPlatformLib::Initialize(*new AddonHost, true);
-        InitLogging();
-        });
-    }
-
-//---------------------------------------------------------------------------------------
-// @bsimethod                                   Sam.Wilson                  05/17
-//---------------------------------------------------------------------------------------
-Utf8String IModelJs::GetLastEcdbIssue() 
-    {
-    // It's up to the caller to serialize access to this.
-    return s_lastEcdbIssue;
-    }
-
-//---------------------------------------------------------------------------------------
-// @bsimethod                                   Sam.Wilson                  05/17
-//---------------------------------------------------------------------------------------
-DgnDbPtr IModelJs::GetDbByName(DbResult& dbres, Utf8String& errmsg, BeFileNameCR fn, DgnDb::OpenMode mode)
-    {
-    static bmap<BeFileName, DgnDbPtr>* s_dbs;
-    
-    // *** 
-    // ***  TBD: sort out readonly vs. readwrite 
-    // ***
-
-    BeSystemMutexHolder threadSafeInScope;
-
-    if (nullptr == s_dbs)
-        s_dbs = new bmap<BeFileName, DgnDbPtr>();
-
-    auto found = s_dbs->find(fn);
-    if (found != s_dbs->end())
-        return found->second;
-
-    // *** TBD: keep some kind of last-used-time for each db
-    // *** TBD: if we have too many Dbs open, then close some that have not been accessed for a while.
-
-    BeFileName dbfilename;
-    if (!fn.GetDirectoryName().empty())
-        {
-        dbfilename = fn;
-        }
-    else
-        {
-        // *** NEEDS WORK: To save the user the trouble of typing in a full path name, we'll let him
-        //                  define an envvar that defines the directory.
-        BeFileName dbDir;
-#if defined(BENTLEYCONFIG_OS_WINDOWS) && !defined(BENTLEYCONFIG_OS_WINRT)
-        Utf8CP dbdirenv = getenv("NODE_DGNDB_DIR");
-#else
-        Utf8CP dbdirenv = nullptr;
-#endif
-        if (nullptr != dbdirenv)
-            dbDir.SetNameUtf8(dbdirenv);
-        else
-            {
-            Desktop::FileSystem::GetCwd(dbDir);
-            dbDir.AppendToPath(L"briefcases");
-
-            if (!dbDir.DoesPathExist())
-                {
-                dbres = DbResult::BE_SQLITE_NOTFOUND;
-                errmsg = Utf8String(dbDir);
-                errmsg.append(" - directory not found. Where are the .bim files? You can put them in a subdirectory called 'briefcases', or you can set NODE_DGNDB_DIR in your shell to point to a directory that contains them.");
-                return nullptr;
-                }
-            }
-        dbfilename = dbDir;
-        dbfilename.AppendToPath(fn.c_str());
-        }
-
-    auto db = DgnDb::OpenDgnDb(&dbres, dbfilename, DgnDb::OpenParams(mode));
-    if (!db.IsValid())
-        {
-        errmsg = DgnDb::InterpretDbResult(dbres);
-        return nullptr;
-        }
-
-    db->AddIssueListener(s_listener); 
-
-    s_dbs->insert(make_bpair(fn, db));
-    return db;
-    }
-
-//---------------------------------------------------------------------------------------
-// @bsimethod                                   Sam.Wilson                  06/17
-//---------------------------------------------------------------------------------------
-Json::Value IModelJs::GetRowAsRawJson(ECSqlStatement& stmt)
-    {
-    Json::Value rowAsJson;
-    JsonECSqlSelectAdapter adapter(stmt);
-    adapter.GetRowAsIs(rowAsJson);
-    return rowAsJson;
-    }
-
-//---------------------------------------------------------------------------------------
-// @bsimethod                                   Sam.Wilson                  06/17
-//---------------------------------------------------------------------------------------
-void IModelJs::GetRowAsJson(Json::Value& rowJson, ECSqlStatement& stmt) 
-    {
-    int cols = stmt.GetColumnCount();
-
-    for (int i = 0; i < cols; ++i)
-        {
-        IECSqlValue const& value = stmt.GetValue(i);
-        ECSqlColumnInfoCR info = value.GetColumnInfo();
-        BeAssert(info.IsValid());
-    
-        Utf8String name = info.GetProperty()->GetName();
-        name[0] = tolower(name[0]);
-        
-        if (rowJson.isMember(name)) // we already added this member, skip it.
-            continue;
-
-        if (value.IsNull())
-            {
-            rowJson[name] = Json::Value();
-            continue;
-            }
-
-        ECN::ECTypeDescriptor typedesc = info.GetDataType();
-        if (typedesc.IsNavigation())
-            {
-            ECN::ECClassId relClassId;
-            auto eid = value.GetNavigation<DgnElementId>(&relClassId);
-            ECN::ECValue value(eid, relClassId);
-            JsonUtils::NavigationPropertyToJson(rowJson[name], value.GetNavigationInfo());
-            continue;
-            }
-
-        if (!typedesc.IsPrimitive())
-            {
-            rowJson[name] = GetRowAsRawJson(stmt)[i];     // *** WIP_NODE_ADDON
-            continue;
-            }
-
-        switch (typedesc.GetPrimitiveType())
-            {
-            case ECN::PRIMITIVETYPE_Long:
-                rowJson[name] = value.GetUInt64();
-                break;
-            case ECN::PRIMITIVETYPE_Integer:
-                rowJson[name] = Json::Value(value.GetInt());
-                break;
-            case ECN::PRIMITIVETYPE_Double:
-                rowJson[name] = Json::Value(value.GetDouble());
-                break;
-            case ECN::PRIMITIVETYPE_String: 
-                rowJson[name] = Json::Value(value.GetText());
-                break;
-            case ECN::PRIMITIVETYPE_Binary:
-            #ifdef NEEDS_WORK
-                {
-                int length;
-                const void* blob = value.GetBlob(&length);
-                row->push_back(new Values::Blob(name, length, blob));
-                break;
-                }
-            #else
-                rowJson[name] = Json::Value();
-                break;
-            #endif
-            case ECN::PRIMITIVETYPE_Point2d: 
-                JsonUtils::DPoint2dToJson(rowJson[name], value.GetPoint2d());                 // *** WIP_NODE_ADDON
-                break;
-            case ECN::PRIMITIVETYPE_Point3d:
-                JsonUtils::DPoint3dToJson(rowJson[name], value.GetPoint3d());                 // *** WIP_NODE_ADDON
-                break;
-            case ECN::PRIMITIVETYPE_DateTime:
-                rowJson[name] = Json::Value(value.GetDateTime().ToString().c_str());          // *** WIP_NODE_ADDON
-                break;
-            default: 
-                {
-                BeAssert(false && "TBD");
-                rowJson[name] = GetRowAsRawJson(stmt)[i];     // *** WIP_NODE_ADDON
-                }
-            }
-        }
-    }
-
-//---------------------------------------------------------------------------------------
-// @bsimethod                                   Sam.Wilson                  06/17
-//---------------------------------------------------------------------------------------
-void IModelJs::GetECValuesCollectionAsJson(Json::Value& json, ECN::ECValuesCollectionCR props) 
-    {
-    for (ECN::ECPropertyValue const& prop : props)
-        {
-        JsonValueR pvalue = json[prop.GetValueAccessor().GetAccessString(prop.GetValueAccessor().GetDepth()-1)];
-
-        if (prop.HasChildValues())
-            GetECValuesCollectionAsJson(pvalue, *prop.GetChildValues());
-        else 
-            ECUtils::ConvertECValueToJson(pvalue, prop.GetValue());
-        }
-<<<<<<< HEAD
-    }
-
-//---------------------------------------------------------------------------------------
-// @bsimethod                               Ramanujam.Raman                 07/17
-//---------------------------------------------------------------------------------------
-JsECDbPtr imodeljs::OpenECDb(DbResult &dbres, Utf8StringR errmsg, BeFileNameCR pathname, BeSQLite::Db::OpenMode openMode)
-    {
-    BeSystemMutexHolder threadSafeInScope;
-
-    if (!pathname.DoesPathExist())
-        {
-        dbres = DbResult::BE_SQLITE_NOTFOUND;
-        errmsg = Utf8String(pathname);
-        errmsg.append(" - not found.");
-        return nullptr;
-        }
-
-
-    JsECDbPtr ecdb = new JsECDb();
-    DbResult result = ecdb->OpenBeSQLiteDb(pathname, BeSQLite::Db::OpenParams(openMode));
-    if (result != BE_SQLITE_OK)
-        {
-        errmsg = JsECDb::InterpretDbResult(dbres);
-        return nullptr;
-        }
-
-    ecdb->AddIssueListener(s_listener);
-    return ecdb;
-    }
-
-//---------------------------------------------------------------------------------------
-// @bsimethod                               Ramanujam.Raman                 07/17
-//---------------------------------------------------------------------------------------
-JsECDbPtr imodeljs::CreateECDb(DbResult &dbres, Utf8String &errmsg, BeFileNameCR pathname)
-    {
-    BeSystemMutexHolder threadSafeInScope;
-    
-    BeFileName path = pathname.GetDirectoryName();
-    if (!path.DoesPathExist())
-        {
-        dbres = DbResult::BE_SQLITE_NOTFOUND;
-        errmsg = Utf8String(path);
-        errmsg.append(" - path not found. Specify a location that exists");
-        return nullptr;
-        }
-
-    JsECDbPtr ecdb = new JsECDb();
-
-    DbResult result = ecdb->CreateNewDb(pathname);
-    if (result != BE_SQLITE_OK)
-        {
-        errmsg = JsECDb::InterpretDbResult(dbres);
-        return nullptr;
-        }
-
-    ecdb->AddIssueListener(s_listener);
-    return ecdb;
-    }
-
-//---------------------------------------------------------------------------------------
-// @bsimethod                               Ramanujam.Raman                 07/17
-//---------------------------------------------------------------------------------------
-BentleyStatus imodeljs::ImportSchema(Utf8StringR errmsg, ECDbR ecdb, BeFileNameCR pathname)
-    {
-    BeSystemMutexHolder threadSafeInScope;
-
-    if (!pathname.DoesPathExist())
-        {
-        errmsg = Utf8String(pathname);
-        errmsg.append(" - not found.");
-        return BentleyStatus::ERROR;
-        }
-
-    ECSchemaReadContextPtr schemaContext = ECSchemaReadContext::CreateContext(false /*=acceptLegacyImperfectLatestCompatibleMatch*/, true /*=includeFilesWithNoVerExt*/);
-    schemaContext->SetFinalSchemaLocater(ecdb.GetSchemaLocater());
-
-    ECSchemaPtr schema;
-    SchemaReadStatus schemaStatus = ECSchema::ReadFromXmlFile(schema, pathname.GetName(), *schemaContext);
-    if (SchemaReadStatus::Success != schemaStatus)
-        {
-        errmsg = Utf8String(pathname);
-        errmsg.append(" - could not be read.");
-        return ERROR;
-        }
-
-    bvector<ECSchemaCP> schemas;
-    schemas.push_back(schema.get());
-    BentleyStatus status = ecdb.Schemas().ImportSchemas(schemas);
-    if (status != SUCCESS)
-        {
-        errmsg = Utf8String(pathname);
-        errmsg.append(" - could not be imported");
-        return status;
-        }
-
-    DbResult result = ecdb.SaveChanges();
-    if (result != BE_SQLITE_OK)
-        {
-        errmsg = "Could not save ECDb after importing schema";
-        return status;
-        }
-
-    return SUCCESS;
-    }
-
-//---------------------------------------------------------------------------------------
-// @bsimethod                               Ramanujam.Raman                 07/17
-//---------------------------------------------------------------------------------------
-// static
-ECClassCP imodeljs::GetClassFromInstance(Utf8StringR errmsg, ECDbCR ecdb, JsonValueCR jsonInstance)
-    {
-    if (!jsonInstance.isMember("$ECClassKey"))
-        {
-        errmsg = "Could not determine the class. The JSON instance must include a valid $ECClassKey member";
-        return nullptr;
-        }
-        
-    Utf8String classKey = jsonInstance["$ECClassKey"].asString();
-    if (classKey.empty())
-        {
-        errmsg = "Could not determine the class. The JSON instance must include a valid $ECClassKey member";
-        return nullptr;
-        }
-
-    Utf8String::size_type dotIndex = classKey.find('.');
-    if (Utf8String::npos == dotIndex || classKey.length() == dotIndex + 1)
-        {
-        errmsg = "Could not determine the class. The JSON instance contains an invalid $ECClassKey: ";
-        errmsg.append(classKey.c_str());
-        return nullptr;
-        }
-
-    Utf8String schemaName = classKey.substr(0, dotIndex);
-    Utf8String className = classKey.substr(dotIndex + 1);
-
-    ECClassCP ecClass = ecdb.Schemas().GetClass(schemaName, className);
-    if (!ecClass)
-        {
-        errmsg = "Could not find a class with the key: ";
-        errmsg.append(classKey.c_str());
-        return nullptr;
-        }
-
-    return ecClass;
-    }
-
-//---------------------------------------------------------------------------------------
-// @bsimethod                               Ramanujam.Raman                 07/17
-//---------------------------------------------------------------------------------------
-// static
-ECInstanceId imodeljs::GetInstanceIdFromInstance(Utf8StringR errmsg, ECDbCR ecdb, JsonValueCR jsonInstance)
-    {
-    if (!jsonInstance.isMember("$ECInstanceId"))
-        {
-        errmsg = "Could not determine the instance id. The JSON instance does must include $ECInstanceId";
-        return ECInstanceId();
-        }
-
-    ECInstanceId instanceId = ECInstanceId(BeStringUtilities::ParseUInt64(jsonInstance["$ECInstanceId"].asCString()));
-    if (!instanceId.IsValid())
-        {
-        errmsg = "Could not parse the instance id from $ECInstanceId: ";
-        errmsg.append(jsonInstance["$ECInstanceId"].asCString());
-        return ECInstanceId();
-        }
-
-    return instanceId;
-    }
-
-//---------------------------------------------------------------------------------------
-// @bsimethod                               Ramanujam.Raman                 07/17
-//---------------------------------------------------------------------------------------
-// static
-DbResult imodeljs::InsertInstance(Utf8StringR errmsg, ECInstanceId& insertedId, ECDbCR ecdb, JsonValueCR jsonInstance)
-    {
-    ECClassCP ecClass = GetClassFromInstance(errmsg, ecdb, jsonInstance);
-    if (!ecClass)
-        return BE_SQLITE_ERROR;
-
-    JsonInserter inserter(ecdb, *ecClass, nullptr);
-    ECInstanceKey instanceKey;
-    DbResult result = inserter.Insert(instanceKey, jsonInstance);
-    if (result != BE_SQLITE_OK)
-        {
-        errmsg.Sprintf("Could not insert instance with key %s", jsonInstance["$ECClassKey"].asCString());
-        return result;
-        }
-    insertedId = instanceKey.GetInstanceId();
-
-    return BE_SQLITE_OK;
-    }
-
-//---------------------------------------------------------------------------------------
-// @bsimethod                               Ramanujam.Raman                 07/17
-//---------------------------------------------------------------------------------------
-// static
-DbResult imodeljs::UpdateInstance(Utf8StringR errmsg, ECDbCR ecdb, JsonValueCR jsonInstance)
-    {
-    ECClassCP ecClass = GetClassFromInstance(errmsg, ecdb, jsonInstance);
-    if (!ecClass)
-        return BE_SQLITE_ERROR;
-
-    ECInstanceId instanceId = GetInstanceIdFromInstance(errmsg, ecdb, jsonInstance);
-    if (!instanceId.IsValid())
-        return BE_SQLITE_ERROR;
-
-    JsonUpdater updater(ecdb, *ecClass, nullptr);
-    DbResult result = updater.Update(instanceId, jsonInstance);
-    if (result != BE_SQLITE_OK)
-        {
-        errmsg.Sprintf("Could not update instance with key %s and id %s", jsonInstance["$ECClassKey"].asCString(), jsonInstance["$ECInstanceId"].asCString());
-        return result;
-        }
-
-    return BE_SQLITE_OK;
-    }
-
-//---------------------------------------------------------------------------------------
-// @bsimethod                               Ramanujam.Raman                 07/17
-//---------------------------------------------------------------------------------------
-// static
-DbResult imodeljs::ReadInstance(Utf8StringR errmsg, JsonValueR jsonInstance, ECDbCR ecdb, JsonValueCR instanceKey)
-    {
-    ECClassCP ecClass = GetClassFromInstance(errmsg, ecdb, instanceKey);
-    if (!ecClass)
-        return BE_SQLITE_ERROR;
-
-    ECInstanceId instanceId = GetInstanceIdFromInstance(errmsg, ecdb, instanceKey);
-    if (!instanceId.IsValid())
-        return BE_SQLITE_ERROR;
-
-    JsonReader reader(ecdb, ecClass->GetId());
-    BentleyStatus status = reader.ReadInstance(jsonInstance, instanceId, JsonECSqlSelectAdapter::FormatOptions(ECValueFormat::RawNativeValues));
-    if (status != BentleyStatus::SUCCESS)
-        {
-        errmsg.Sprintf("Could not read instance with key %s and id %s", instanceKey["$ECClassKey"].asCString(), instanceKey["$ECInstanceId"].asCString());
-        return BE_SQLITE_ERROR;
-        }
-
-    return BE_SQLITE_OK;
-    }
-
-//---------------------------------------------------------------------------------------
-// @bsimethod                               Ramanujam.Raman                 07/17
-//---------------------------------------------------------------------------------------
-// static
-DbResult imodeljs::DeleteInstance(Utf8StringR errmsg, ECDbCR ecdb, JsonValueCR instanceKey)
-    {
-    ECClassCP ecClass = GetClassFromInstance(errmsg, ecdb, instanceKey);
-    if (!ecClass)
-        return BE_SQLITE_ERROR;
-
-    ECInstanceId instanceId = GetInstanceIdFromInstance(errmsg, ecdb, instanceKey);
-    if (!instanceId.IsValid())
-        return BE_SQLITE_ERROR;
-
-    JsonDeleter deleter(ecdb, *ecClass, nullptr);
-    DbResult result = deleter.Delete(instanceId);
-    if (result != BE_SQLITE_OK)
-        {
-        errmsg.Sprintf("Could not delete instance with key %s and id %s", instanceKey["$ECClassKey"].asCString(), instanceKey["$ECInstanceId"].asCString());
-        return result;
-        }
-
-    return BE_SQLITE_OK;
-    }
-
-//---------------------------------------------------------------------------------------
-// @bsimethod                               Ramanujam.Raman                 07/17
-//---------------------------------------------------------------------------------------
-// static
-DbResult imodeljs::ContainsInstance(Utf8StringR errmsg, bool& containsInstance, ECDbCR ecdb, JsonValueCR instanceKey)
-    {
-    if (!instanceKey.isMember("$ECClassKey"))
-        {
-        errmsg = "Could not determine the class. The JSON instance must include a valid $ECClassKey member";
-        return BE_SQLITE_ERROR;
-        }
-
-    Utf8String classKey = instanceKey["$ECClassKey"].asString();
-    if (classKey.empty())
-        {
-        errmsg = "Could not determine the class. The JSON instance must include a valid $ECClassKey member";
-        return BE_SQLITE_ERROR;
-        }
-
-    ECInstanceId instanceId = GetInstanceIdFromInstance(errmsg, ecdb, instanceKey);
-    if (!instanceId.IsValid())
-        return BE_SQLITE_ERROR;
-
-    Utf8PrintfString ecsql("SELECT NULL FROM %s WHERE ECInstanceId=?", classKey.c_str());
-    ECSqlStatement stmt;
-    if (ECSqlStatus::Success != stmt.Prepare(ecdb, ecsql.c_str()))
-        {
-        errmsg = imodeljs::GetLastEcdbIssue();
-        return BE_SQLITE_ERROR;
-        }
-
-    stmt.BindId(1, instanceId);
-
-    DbResult result = stmt.Step();
-
-    if (result != BE_SQLITE_ROW && result != BE_SQLITE_DONE)
-        {
-        errmsg = imodeljs::GetLastEcdbIssue();
-        return result;
-        }
-
-    containsInstance = (result == BE_SQLITE_ROW);
-    return BE_SQLITE_OK;
-=======
->>>>>>> b92cc9f0
-    }
+/*--------------------------------------------------------------------------------------+
+|
+|     $Source: imodeljs/imodeljs.cpp $
+|
+|  $Copyright: (c) 2017 Bentley Systems, Incorporated. All rights reserved. $
+|
++--------------------------------------------------------------------------------------*/
+#include <DgnPlatformInternal.h>
+#include "imodeljs.h"
+#include <Bentley/Desktop/FileSystem.h>
+
+static Utf8String s_lastEcdbIssue;
+static BeFileName s_addonDllDir;
+
+BEGIN_UNNAMED_NAMESPACE
+
+//---------------------------------------------------------------------------------------
+// @bsimethod                                   Sam.Wilson                  05/17
+//---------------------------------------------------------------------------------------
+struct ECDbIssueListener : BeSQLite::EC::ECDb::IIssueListener
+    {
+    void _OnIssueReported(BentleyApi::Utf8CP message) const override {s_lastEcdbIssue = message;}
+    };
+
+static ECDbIssueListener s_listener;
+
+/*=================================================================================**//**
+* An implementation of IKnownLocationsAdmin that is useful for desktop applications.
+* This implementation works for Windows, Linux, and MacOS.
+* @bsiclass
++===============+===============+===============+===============+===============+======*/
+struct KnownAddonLocationsAdmin : DgnPlatformLib::Host::IKnownLocationsAdmin
+{
+    BeFileName m_tempDirectory;
+    BeFileName m_assetsDirectory;
+
+    BeFileNameCR _GetLocalTempDirectoryBaseName() override {return m_tempDirectory;}
+    BeFileNameCR _GetDgnPlatformAssetsDirectory() override {return m_assetsDirectory;}
+
+    //! Construct an instance of the KnownDesktopLocationsAdmin
+    KnownAddonLocationsAdmin()
+        {
+        Desktop::FileSystem::BeGetTempPath(m_tempDirectory);
+        m_assetsDirectory = s_addonDllDir;
+        m_assetsDirectory.AppendToPath(L"Assets");
+        }
+};
+
+//=======================================================================================
+// @bsistruct                                   Sam.Wilson                  05/17
+//=======================================================================================
+struct AddonHost : DgnPlatformLib::Host
+{
+private:
+    void _SupplyProductName(Utf8StringR name) override { name.assign("IModelJs"); }
+    IKnownLocationsAdmin& _SupplyIKnownLocationsAdmin() override { return *new KnownAddonLocationsAdmin(); }
+    BeSQLite::L10N::SqlangFiles _SupplySqlangFiles() override
+        {
+        BeFileName sqlang(GetIKnownLocationsAdmin().GetDgnPlatformAssetsDirectory());
+        sqlang.AppendToPath(L"sqlang/DgnPlatform_en.sqlang.db3");
+        return BeSQLite::L10N::SqlangFiles(sqlang);
+        }
+
+    static void OnAssert(WCharCP msg, WCharCP file, unsigned line, BeAssertFunctions::AssertType type)
+        {
+        printf("Assertion Failure: %ls (%ls:%d)\n", msg, file, line);
+        //DebugBreak();
+        }
+public:
+    AddonHost() { BeAssertFunctions::SetBeAssertHandler(&AddonHost::OnAssert); }
+};
+
+END_UNNAMED_NAMESPACE
+
+//---------------------------------------------------------------------------------------
+// @bsimethod                               Ramanujam.Raman                 07/17
+//---------------------------------------------------------------------------------------
+void IModelJs::InitLogging()
+    {
+#if defined(BENTLEYCONFIG_OS_WINDOWS) && !defined(BENTLEYCONFIG_OS_WINRT)
+    Utf8CP configFileEnv = getenv("CONFIG_OPTION_CONFIG_FILE");
+    if (!configFileEnv)
+        return;
+         
+    BeFileName configPathname(configFileEnv, true);
+    if (!BeFileName::DoesPathExist(configPathname.c_str()))
+        return;
+
+    NativeLogging::LoggingConfig::SetOption(CONFIG_OPTION_CONFIG_FILE, configPathname.GetName());
+    NativeLogging::LoggingConfig::ActivateProvider(NativeLogging::LOG4CXX_LOGGING_PROVIDER);
+#endif
+    }
+
+//---------------------------------------------------------------------------------------
+// @bsimethod                                   Sam.Wilson                  05/17
+//---------------------------------------------------------------------------------------
+void IModelJs::Initialize(BeFileNameCR addonDllDir)
+    {
+    s_addonDllDir = addonDllDir;
+
+    static std::once_flag s_initFlag;
+    std::call_once(s_initFlag, []() 
+        {
+        DgnPlatformLib::Initialize(*new AddonHost, true);
+        InitLogging();
+        });
+    }
+
+//---------------------------------------------------------------------------------------
+// @bsimethod                                   Sam.Wilson                  05/17
+//---------------------------------------------------------------------------------------
+Utf8String IModelJs::GetLastEcdbIssue() 
+    {
+    // It's up to the caller to serialize access to this.
+    return s_lastEcdbIssue;
+    }
+
+//---------------------------------------------------------------------------------------
+// @bsimethod                                   Sam.Wilson                  05/17
+//---------------------------------------------------------------------------------------
+DgnDbPtr IModelJs::GetDbByName(DbResult& dbres, Utf8String& errmsg, BeFileNameCR fn, DgnDb::OpenMode mode)
+    {
+    static bmap<BeFileName, DgnDbPtr>* s_dbs;
+    
+    // *** 
+    // ***  TBD: sort out readonly vs. readwrite 
+    // ***
+
+    BeSystemMutexHolder threadSafeInScope;
+
+    if (nullptr == s_dbs)
+        s_dbs = new bmap<BeFileName, DgnDbPtr>();
+
+    auto found = s_dbs->find(fn);
+    if (found != s_dbs->end())
+        return found->second;
+
+    // *** TBD: keep some kind of last-used-time for each db
+    // *** TBD: if we have too many Dbs open, then close some that have not been accessed for a while.
+
+    BeFileName dbfilename;
+    if (!fn.GetDirectoryName().empty())
+        {
+        dbfilename = fn;
+        }
+    else
+        {
+        // *** NEEDS WORK: To save the user the trouble of typing in a full path name, we'll let him
+        //                  define an envvar that defines the directory.
+        BeFileName dbDir;
+#if defined(BENTLEYCONFIG_OS_WINDOWS) && !defined(BENTLEYCONFIG_OS_WINRT)
+        Utf8CP dbdirenv = getenv("NODE_DGNDB_DIR");
+#else
+        Utf8CP dbdirenv = nullptr;
+#endif
+        if (nullptr != dbdirenv)
+            dbDir.SetNameUtf8(dbdirenv);
+        else
+            {
+            Desktop::FileSystem::GetCwd(dbDir);
+            dbDir.AppendToPath(L"briefcases");
+
+            if (!dbDir.DoesPathExist())
+                {
+                dbres = DbResult::BE_SQLITE_NOTFOUND;
+                errmsg = Utf8String(dbDir);
+                errmsg.append(" - directory not found. Where are the .bim files? You can put them in a subdirectory called 'briefcases', or you can set NODE_DGNDB_DIR in your shell to point to a directory that contains them.");
+                return nullptr;
+                }
+            }
+        dbfilename = dbDir;
+        dbfilename.AppendToPath(fn.c_str());
+        }
+
+    auto db = DgnDb::OpenDgnDb(&dbres, dbfilename, DgnDb::OpenParams(mode));
+    if (!db.IsValid())
+        {
+        errmsg = DgnDb::InterpretDbResult(dbres);
+        return nullptr;
+        }
+
+    db->AddIssueListener(s_listener); 
+
+    s_dbs->insert(make_bpair(fn, db));
+    return db;
+    }
+
+//---------------------------------------------------------------------------------------
+// @bsimethod                                   Sam.Wilson                  06/17
+//---------------------------------------------------------------------------------------
+Json::Value IModelJs::GetRowAsRawJson(ECSqlStatement& stmt)
+    {
+    Json::Value rowAsJson;
+    JsonECSqlSelectAdapter adapter(stmt);
+    adapter.GetRowAsIs(rowAsJson);
+    return rowAsJson;
+    }
+
+//---------------------------------------------------------------------------------------
+// @bsimethod                                   Sam.Wilson                  06/17
+//---------------------------------------------------------------------------------------
+void IModelJs::GetRowAsJson(Json::Value& rowJson, ECSqlStatement& stmt) 
+    {
+    int cols = stmt.GetColumnCount();
+
+    for (int i = 0; i < cols; ++i)
+        {
+        IECSqlValue const& value = stmt.GetValue(i);
+        ECSqlColumnInfoCR info = value.GetColumnInfo();
+        BeAssert(info.IsValid());
+    
+        Utf8String name = info.GetProperty()->GetName();
+        name[0] = tolower(name[0]);
+        
+        if (rowJson.isMember(name)) // we already added this member, skip it.
+            continue;
+
+        if (value.IsNull())
+            {
+            rowJson[name] = Json::Value();
+            continue;
+            }
+
+        ECN::ECTypeDescriptor typedesc = info.GetDataType();
+        if (typedesc.IsNavigation())
+            {
+            ECN::ECClassId relClassId;
+            auto eid = value.GetNavigation<DgnElementId>(&relClassId);
+            ECN::ECValue value(eid, relClassId);
+            JsonUtils::NavigationPropertyToJson(rowJson[name], value.GetNavigationInfo());
+            continue;
+            }
+
+        if (!typedesc.IsPrimitive())
+            {
+            rowJson[name] = GetRowAsRawJson(stmt)[i];     // *** WIP_NODE_ADDON
+            continue;
+            }
+
+        switch (typedesc.GetPrimitiveType())
+            {
+            case ECN::PRIMITIVETYPE_Long:
+                rowJson[name] = value.GetUInt64();
+                break;
+            case ECN::PRIMITIVETYPE_Integer:
+                rowJson[name] = Json::Value(value.GetInt());
+                break;
+            case ECN::PRIMITIVETYPE_Double:
+                rowJson[name] = Json::Value(value.GetDouble());
+                break;
+            case ECN::PRIMITIVETYPE_String: 
+                rowJson[name] = Json::Value(value.GetText());
+                break;
+            case ECN::PRIMITIVETYPE_Binary:
+            #ifdef NEEDS_WORK
+                {
+                int length;
+                const void* blob = value.GetBlob(&length);
+                row->push_back(new Values::Blob(name, length, blob));
+                break;
+                }
+            #else
+                rowJson[name] = Json::Value();
+                break;
+            #endif
+            case ECN::PRIMITIVETYPE_Point2d: 
+                JsonUtils::DPoint2dToJson(rowJson[name], value.GetPoint2d());                 // *** WIP_NODE_ADDON
+                break;
+            case ECN::PRIMITIVETYPE_Point3d:
+                JsonUtils::DPoint3dToJson(rowJson[name], value.GetPoint3d());                 // *** WIP_NODE_ADDON
+                break;
+            case ECN::PRIMITIVETYPE_DateTime:
+                rowJson[name] = Json::Value(value.GetDateTime().ToString().c_str());          // *** WIP_NODE_ADDON
+                break;
+            default: 
+                {
+                BeAssert(false && "TBD");
+                rowJson[name] = GetRowAsRawJson(stmt)[i];     // *** WIP_NODE_ADDON
+                }
+            }
+        }
+    }
+
+//---------------------------------------------------------------------------------------
+// @bsimethod                                   Sam.Wilson                  06/17
+//---------------------------------------------------------------------------------------
+void IModelJs::GetECValuesCollectionAsJson(Json::Value& json, ECN::ECValuesCollectionCR props) 
+    {
+    for (ECN::ECPropertyValue const& prop : props)
+        {
+        JsonValueR pvalue = json[prop.GetValueAccessor().GetAccessString(prop.GetValueAccessor().GetDepth()-1)];
+
+        if (prop.HasChildValues())
+            GetECValuesCollectionAsJson(pvalue, *prop.GetChildValues());
+        else 
+            ECUtils::ConvertECValueToJson(pvalue, prop.GetValue());
+        }
+    }
+
+//---------------------------------------------------------------------------------------
+// @bsimethod                               Ramanujam.Raman                 07/17
+//---------------------------------------------------------------------------------------
+JsECDbPtr IModelJs::OpenECDb(DbResult &dbres, Utf8StringR errmsg, BeFileNameCR pathname, BeSQLite::Db::OpenMode openMode)
+    {
+    BeSystemMutexHolder threadSafeInScope;
+
+    if (!pathname.DoesPathExist())
+        {
+        dbres = DbResult::BE_SQLITE_NOTFOUND;
+        errmsg = Utf8String(pathname);
+        errmsg.append(" - not found.");
+        return nullptr;
+        }
+
+
+    JsECDbPtr ecdb = new JsECDb();
+    DbResult result = ecdb->OpenBeSQLiteDb(pathname, BeSQLite::Db::OpenParams(openMode));
+    if (result != BE_SQLITE_OK)
+        {
+        errmsg = JsECDb::InterpretDbResult(dbres);
+        return nullptr;
+        }
+
+    ecdb->AddIssueListener(s_listener);
+    return ecdb;
+    }
+
+//---------------------------------------------------------------------------------------
+// @bsimethod                               Ramanujam.Raman                 07/17
+//---------------------------------------------------------------------------------------
+JsECDbPtr IModelJs::CreateECDb(DbResult &dbres, Utf8String &errmsg, BeFileNameCR pathname)
+    {
+    BeSystemMutexHolder threadSafeInScope;
+    
+    BeFileName path = pathname.GetDirectoryName();
+    if (!path.DoesPathExist())
+        {
+        dbres = DbResult::BE_SQLITE_NOTFOUND;
+        errmsg = Utf8String(path);
+        errmsg.append(" - path not found. Specify a location that exists");
+        return nullptr;
+        }
+
+    JsECDbPtr ecdb = new JsECDb();
+
+    DbResult result = ecdb->CreateNewDb(pathname);
+    if (result != BE_SQLITE_OK)
+        {
+        errmsg = JsECDb::InterpretDbResult(dbres);
+        return nullptr;
+        }
+
+    ecdb->AddIssueListener(s_listener);
+    return ecdb;
+    }
+
+//---------------------------------------------------------------------------------------
+// @bsimethod                               Ramanujam.Raman                 07/17
+//---------------------------------------------------------------------------------------
+BentleyStatus IModelJs::ImportSchema(Utf8StringR errmsg, ECDbR ecdb, BeFileNameCR pathname)
+    {
+    BeSystemMutexHolder threadSafeInScope;
+
+    if (!pathname.DoesPathExist())
+        {
+        errmsg = Utf8String(pathname);
+        errmsg.append(" - not found.");
+        return BentleyStatus::ERROR;
+        }
+
+    ECSchemaReadContextPtr schemaContext = ECSchemaReadContext::CreateContext(false /*=acceptLegacyImperfectLatestCompatibleMatch*/, true /*=includeFilesWithNoVerExt*/);
+    schemaContext->SetFinalSchemaLocater(ecdb.GetSchemaLocater());
+
+    ECSchemaPtr schema;
+    SchemaReadStatus schemaStatus = ECSchema::ReadFromXmlFile(schema, pathname.GetName(), *schemaContext);
+    if (SchemaReadStatus::Success != schemaStatus)
+        {
+        errmsg = Utf8String(pathname);
+        errmsg.append(" - could not be read.");
+        return ERROR;
+        }
+
+    bvector<ECSchemaCP> schemas;
+    schemas.push_back(schema.get());
+    BentleyStatus status = ecdb.Schemas().ImportSchemas(schemas);
+    if (status != SUCCESS)
+        {
+        errmsg = Utf8String(pathname);
+        errmsg.append(" - could not be imported");
+        return status;
+        }
+
+    DbResult result = ecdb.SaveChanges();
+    if (result != BE_SQLITE_OK)
+        {
+        errmsg = "Could not save ECDb after importing schema";
+        return status;
+        }
+
+    return SUCCESS;
+    }
+
+//---------------------------------------------------------------------------------------
+// @bsimethod                               Ramanujam.Raman                 07/17
+//---------------------------------------------------------------------------------------
+// static
+ECClassCP IModelJs::GetClassFromInstance(Utf8StringR errmsg, ECDbCR ecdb, JsonValueCR jsonInstance)
+    {
+    if (!jsonInstance.isMember("$ECClassKey"))
+        {
+        errmsg = "Could not determine the class. The JSON instance must include a valid $ECClassKey member";
+        return nullptr;
+        }
+        
+    Utf8String classKey = jsonInstance["$ECClassKey"].asString();
+    if (classKey.empty())
+        {
+        errmsg = "Could not determine the class. The JSON instance must include a valid $ECClassKey member";
+        return nullptr;
+        }
+
+    Utf8String::size_type dotIndex = classKey.find('.');
+    if (Utf8String::npos == dotIndex || classKey.length() == dotIndex + 1)
+        {
+        errmsg = "Could not determine the class. The JSON instance contains an invalid $ECClassKey: ";
+        errmsg.append(classKey.c_str());
+        return nullptr;
+        }
+
+    Utf8String schemaName = classKey.substr(0, dotIndex);
+    Utf8String className = classKey.substr(dotIndex + 1);
+
+    ECClassCP ecClass = ecdb.Schemas().GetClass(schemaName, className);
+    if (!ecClass)
+        {
+        errmsg = "Could not find a class with the key: ";
+        errmsg.append(classKey.c_str());
+        return nullptr;
+        }
+
+    return ecClass;
+    }
+
+//---------------------------------------------------------------------------------------
+// @bsimethod                               Ramanujam.Raman                 07/17
+//---------------------------------------------------------------------------------------
+// static
+ECInstanceId IModelJs::GetInstanceIdFromInstance(Utf8StringR errmsg, ECDbCR ecdb, JsonValueCR jsonInstance)
+    {
+    if (!jsonInstance.isMember("$ECInstanceId"))
+        {
+        errmsg = "Could not determine the instance id. The JSON instance does must include $ECInstanceId";
+        return ECInstanceId();
+        }
+
+    ECInstanceId instanceId = ECInstanceId(BeStringUtilities::ParseUInt64(jsonInstance["$ECInstanceId"].asCString()));
+    if (!instanceId.IsValid())
+        {
+        errmsg = "Could not parse the instance id from $ECInstanceId: ";
+        errmsg.append(jsonInstance["$ECInstanceId"].asCString());
+        return ECInstanceId();
+        }
+
+    return instanceId;
+    }
+
+//---------------------------------------------------------------------------------------
+// @bsimethod                               Ramanujam.Raman                 07/17
+//---------------------------------------------------------------------------------------
+// static
+DbResult IModelJs::InsertInstance(Utf8StringR errmsg, ECInstanceId& insertedId, ECDbCR ecdb, JsonValueCR jsonInstance)
+    {
+    ECClassCP ecClass = GetClassFromInstance(errmsg, ecdb, jsonInstance);
+    if (!ecClass)
+        return BE_SQLITE_ERROR;
+
+    JsonInserter inserter(ecdb, *ecClass, nullptr);
+    ECInstanceKey instanceKey;
+    DbResult result = inserter.Insert(instanceKey, jsonInstance);
+    if (result != BE_SQLITE_OK)
+        {
+        errmsg.Sprintf("Could not insert instance with key %s", jsonInstance["$ECClassKey"].asCString());
+        return result;
+        }
+    insertedId = instanceKey.GetInstanceId();
+
+    return BE_SQLITE_OK;
+    }
+
+//---------------------------------------------------------------------------------------
+// @bsimethod                               Ramanujam.Raman                 07/17
+//---------------------------------------------------------------------------------------
+// static
+DbResult IModelJs::UpdateInstance(Utf8StringR errmsg, ECDbCR ecdb, JsonValueCR jsonInstance)
+    {
+    ECClassCP ecClass = GetClassFromInstance(errmsg, ecdb, jsonInstance);
+    if (!ecClass)
+        return BE_SQLITE_ERROR;
+
+    ECInstanceId instanceId = GetInstanceIdFromInstance(errmsg, ecdb, jsonInstance);
+    if (!instanceId.IsValid())
+        return BE_SQLITE_ERROR;
+
+    JsonUpdater updater(ecdb, *ecClass, nullptr);
+    DbResult result = updater.Update(instanceId, jsonInstance);
+    if (result != BE_SQLITE_OK)
+        {
+        errmsg.Sprintf("Could not update instance with key %s and id %s", jsonInstance["$ECClassKey"].asCString(), jsonInstance["$ECInstanceId"].asCString());
+        return result;
+        }
+
+    return BE_SQLITE_OK;
+    }
+
+//---------------------------------------------------------------------------------------
+// @bsimethod                               Ramanujam.Raman                 07/17
+//---------------------------------------------------------------------------------------
+// static
+DbResult IModelJs::ReadInstance(Utf8StringR errmsg, JsonValueR jsonInstance, ECDbCR ecdb, JsonValueCR instanceKey)
+    {
+    ECClassCP ecClass = GetClassFromInstance(errmsg, ecdb, instanceKey);
+    if (!ecClass)
+        return BE_SQLITE_ERROR;
+
+    ECInstanceId instanceId = GetInstanceIdFromInstance(errmsg, ecdb, instanceKey);
+    if (!instanceId.IsValid())
+        return BE_SQLITE_ERROR;
+
+    JsonReader reader(ecdb, ecClass->GetId());
+    BentleyStatus status = reader.ReadInstance(jsonInstance, instanceId, JsonECSqlSelectAdapter::FormatOptions(ECValueFormat::RawNativeValues));
+    if (status != BentleyStatus::SUCCESS)
+        {
+        errmsg.Sprintf("Could not read instance with key %s and id %s", instanceKey["$ECClassKey"].asCString(), instanceKey["$ECInstanceId"].asCString());
+        return BE_SQLITE_ERROR;
+        }
+
+    return BE_SQLITE_OK;
+    }
+
+//---------------------------------------------------------------------------------------
+// @bsimethod                               Ramanujam.Raman                 07/17
+//---------------------------------------------------------------------------------------
+// static
+DbResult IModelJs::DeleteInstance(Utf8StringR errmsg, ECDbCR ecdb, JsonValueCR instanceKey)
+    {
+    ECClassCP ecClass = GetClassFromInstance(errmsg, ecdb, instanceKey);
+    if (!ecClass)
+        return BE_SQLITE_ERROR;
+
+    ECInstanceId instanceId = GetInstanceIdFromInstance(errmsg, ecdb, instanceKey);
+    if (!instanceId.IsValid())
+        return BE_SQLITE_ERROR;
+
+    JsonDeleter deleter(ecdb, *ecClass, nullptr);
+    DbResult result = deleter.Delete(instanceId);
+    if (result != BE_SQLITE_OK)
+        {
+        errmsg.Sprintf("Could not delete instance with key %s and id %s", instanceKey["$ECClassKey"].asCString(), instanceKey["$ECInstanceId"].asCString());
+        return result;
+        }
+
+    return BE_SQLITE_OK;
+    }
+
+//---------------------------------------------------------------------------------------
+// @bsimethod                               Ramanujam.Raman                 07/17
+//---------------------------------------------------------------------------------------
+// static
+DbResult IModelJs::ContainsInstance(Utf8StringR errmsg, bool& containsInstance, ECDbCR ecdb, JsonValueCR instanceKey)
+    {
+    if (!instanceKey.isMember("$ECClassKey"))
+        {
+        errmsg = "Could not determine the class. The JSON instance must include a valid $ECClassKey member";
+        return BE_SQLITE_ERROR;
+        }
+
+    Utf8String classKey = instanceKey["$ECClassKey"].asString();
+    if (classKey.empty())
+        {
+        errmsg = "Could not determine the class. The JSON instance must include a valid $ECClassKey member";
+        return BE_SQLITE_ERROR;
+        }
+
+    ECInstanceId instanceId = GetInstanceIdFromInstance(errmsg, ecdb, instanceKey);
+    if (!instanceId.IsValid())
+        return BE_SQLITE_ERROR;
+
+    Utf8PrintfString ecsql("SELECT NULL FROM %s WHERE ECInstanceId=?", classKey.c_str());
+    ECSqlStatement stmt;
+    if (ECSqlStatus::Success != stmt.Prepare(ecdb, ecsql.c_str()))
+        {
+        errmsg = IModelJs::GetLastEcdbIssue();
+        return BE_SQLITE_ERROR;
+        }
+
+    stmt.BindId(1, instanceId);
+
+    DbResult result = stmt.Step();
+
+    if (result != BE_SQLITE_ROW && result != BE_SQLITE_DONE)
+        {
+        errmsg = IModelJs::GetLastEcdbIssue();
+        return result;
+        }
+
+    containsInstance = (result == BE_SQLITE_ROW);
+    return BE_SQLITE_OK;
+    }