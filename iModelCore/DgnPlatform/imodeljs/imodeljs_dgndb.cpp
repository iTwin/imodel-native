/*--------------------------------------------------------------------------------------+
|
|     $Source: imodeljs/imodeljs_dgndb.cpp $
|
|  $Copyright: (c) 2017 Bentley Systems, Incorporated. All rights reserved. $
|
+--------------------------------------------------------------------------------------*/
#include <DgnPlatformInternal.h>
#include "imodeljs.h"
#include <DgnPlatform/DgnECPersistence.h>

#define SET_IF_NOT_EMPTY_STR(j, str) {if (!(str).empty()) j = str;}
#define SET_IF_NOT_NULL_STR(j, str) {if (nullptr != (str)) j = str;}

BE_JSON_NAME(baseClasses)
BE_JSON_NAME(code)
BE_JSON_NAME(customAttributes)
BE_JSON_NAME(description)
BE_JSON_NAME(direction)
BE_JSON_NAME(displayLabel)
BE_JSON_NAME(ecclass)
BE_JSON_NAME(extendedType)
BE_JSON_NAME(federationGuid)
BE_JSON_NAME(id)
BE_JSON_NAME(isCustomHandled)
BE_JSON_NAME(kindOfQuantity)
BE_JSON_NAME(maxOccurs)
BE_JSON_NAME(maximumLength)
BE_JSON_NAME(maximumValue)
BE_JSON_NAME(minOccurs)
BE_JSON_NAME(minimumLength)
BE_JSON_NAME(minimumValue)
BE_JSON_NAME(modifier)
<<<<<<< HEAD
//BE_JSON_NAME(name)
BE_JSON_NAME(properties)
BE_JSON_NAME(readOnly)
BE_JSON_NAME(relationshipClass)
//BE_JSON_NAME(array)
BE_JSON_NAME(primitiveType)
=======
BE_JSON_NAME(primitiveType)
BE_JSON_NAME(properties)
BE_JSON_NAME(readOnly)
BE_JSON_NAME(relationshipClass)
>>>>>>> 7f1be8d9
BE_JSON_NAME(structName)

//---------------------------------------------------------------------------------------
// @bsimethod                                   Sam.Wilson                  06/17
//---------------------------------------------------------------------------------------
static Utf8CP modifierToString(ECN::ECClassModifier m)
    {
    switch (m)
        {
        case ECN::ECClassModifier::Sealed: return "Sealed";
        case ECN::ECClassModifier::Abstract: return "Abstract";
        }
    return nullptr;
    }

//---------------------------------------------------------------------------------------
// @bsimethod                                   Sam.Wilson                  06/17
//---------------------------------------------------------------------------------------
static void getPrimitiveECPropertyMetaData(JsonValueR json, ECN::PrimitiveECPropertyCR prop)
    {
    json[json_primitiveType()] = prop.GetType();
    SET_IF_NOT_EMPTY_STR(json[json_extendedType()], prop.GetExtendedTypeName());
    }

//---------------------------------------------------------------------------------------
// @bsimethod                                   Sam.Wilson                  06/17
//---------------------------------------------------------------------------------------
static void getNavigationECPropertyMetaData(JsonValueR json, ECN::NavigationECPropertyCR navProp)
    {
    json[json_direction()] = (ECN::ECRelatedInstanceDirection::Forward == navProp.GetDirection())? "Forward": "Backward";
    auto rc = navProp.GetRelationshipClass();
    if (nullptr != rc)
        json[json_relationshipClass()] = rc->GetFullName();
    }

//---------------------------------------------------------------------------------------
// @bsimethod                                   Sam.Wilson                  06/17
//---------------------------------------------------------------------------------------
static void getStructECPropertyMetaData(JsonValueR json, ECN::StructECPropertyCR structProp)
    {
    json[json_structName()] = structProp.GetType().GetFullName();
    }

//---------------------------------------------------------------------------------------
// @bsimethod                                   Sam.Wilson                  06/17
//---------------------------------------------------------------------------------------
static void getArrayECPropertyMetaData(JsonValueR json, ECN::ArrayECPropertyCR arrayProp)
    {
    json[json_minOccurs()] = arrayProp.GetMinOccurs();
    if (!arrayProp.IsStoredMaxOccursUnbounded())
        json[json_maxOccurs()] = arrayProp.GetStoredMaxOccurs();
    }

//---------------------------------------------------------------------------------------
// @bsimethod                                   Sam.Wilson                  06/17
//---------------------------------------------------------------------------------------
static void getPrimitiveArrayECPropertyMetaData(JsonValueR json, ECN::PrimitiveArrayECPropertyCR arrayProp)
    {
    getArrayECPropertyMetaData(json, arrayProp);
    json[json_primitiveType()] = arrayProp.GetPrimitiveElementType();
    SET_IF_NOT_EMPTY_STR(json[json_extendedType()], arrayProp.GetExtendedTypeName());
    }

//---------------------------------------------------------------------------------------
// @bsimethod                                   Sam.Wilson                  06/17
//---------------------------------------------------------------------------------------
static void getStructArrayECPropertyMetaData(JsonValueR json, ECN::StructArrayECPropertyCR arrayProp)
    {
    json[json_structName()] = arrayProp.GetStructElementType().GetFullName();
    getArrayECPropertyMetaData(json, arrayProp);
    }

//---------------------------------------------------------------------------------------
// @bsimethod                                   Sam.Wilson                  06/17
//---------------------------------------------------------------------------------------
static void customAttributesToJson(JsonValueR jcas, ECN::IECCustomAttributeContainerCR cas)
    {
    for (auto ca : cas.GetCustomAttributes(false))
        {
        Json::Value jca(Json::objectValue);
        ECN::ECValuesCollection caProps(*ca);
        IModelJs::GetECValuesCollectionAsJson(jca[json_properties()], caProps);
        jca[json_ecclass()] = ca->GetClass().GetFullName();
        jcas.append(jca);
        }
    }

//---------------------------------------------------------------------------------------
// @bsimethod                                   Sam.Wilson                  06/17
//---------------------------------------------------------------------------------------
DgnDbStatus IModelJs::GetECClassMetaData(JsonValueR mjson, DgnDbR dgndb, Utf8CP ecSchemaName, Utf8CP ecClassName)
    {
    auto ecclass = dgndb.Schemas().GetClass(ecSchemaName, ecClassName);
    if (nullptr == ecclass)
        return DgnDbStatus::Success;    // This is not an exception. It just returns an empty result.

    mjson[json_ecclass()] = ecclass->GetFullName();
    SET_IF_NOT_EMPTY_STR(mjson[json_description()], ecclass->GetDescription());
    SET_IF_NOT_NULL_STR (mjson[json_modifier()], modifierToString(ecclass->GetClassModifier()));
    SET_IF_NOT_EMPTY_STR(mjson[json_displayLabel()], ecclass->GetDisplayLabel());

    auto& basesjson = mjson[json_baseClasses()] = Json::arrayValue;
    for (auto base: ecclass->GetBaseClasses())
        {
        basesjson.append(base->GetFullName());
        }

    customAttributesToJson(mjson[json_customAttributes()], *ecclass);

    auto& propsjson = mjson[json_properties()] = Json::objectValue;

    auto customHandledProperty = dgndb.Schemas().GetClass(BIS_ECSCHEMA_NAME, "CustomHandledProperty");

    for (auto ecprop : ecclass->GetProperties(false))
        {
        Utf8String pname(ecprop->GetName());
        pname[0] = tolower(pname[0]);
        auto& propjson = propsjson[pname];

        SET_IF_NOT_EMPTY_STR(propjson[json_description()], ecprop->GetDescription());
        SET_IF_NOT_EMPTY_STR(propjson[json_displayLabel()], ecprop->GetDisplayLabel());
        ECN::ECValue v;
        if (ECN::ECObjectsStatus::Success == ecprop->GetMinimumValue(v))
            ECUtils::ConvertECValueToJson(propjson[json_minimumValue()], v);
        if (ECN::ECObjectsStatus::Success == ecprop->GetMaximumValue(v))
            ECUtils::ConvertECValueToJson(propjson[json_maximumValue()], v);
        if (ecprop->IsMaximumLengthDefined())
            propjson[json_maximumLength()] = ecprop->GetMaximumLength();
        if (ecprop->IsMinimumLengthDefined())
            propjson[json_minimumLength()] = ecprop->GetMinimumLength();
        if (ecprop->GetIsReadOnly())
            propjson[json_readOnly()] = true;
        SET_IF_NOT_NULL_STR(propjson[json_kindOfQuantity()], ecprop->GetKindOfQuantity());

        propjson[json_isCustomHandled()] = ecprop->IsDefined(*customHandledProperty);
        customAttributesToJson(propjson[json_customAttributes()], *ecprop);

        if (ecprop->GetAsPrimitiveProperty())
            getPrimitiveECPropertyMetaData(propjson, *ecprop->GetAsPrimitiveProperty());
        else if (ecprop->GetAsNavigationProperty())
            getNavigationECPropertyMetaData(propjson, *ecprop->GetAsNavigationProperty());
        else if (ecprop->GetAsStructProperty())
            getStructECPropertyMetaData(propjson, *ecprop->GetAsStructProperty());
        else if (ecprop->GetAsPrimitiveArrayProperty())
            getPrimitiveArrayECPropertyMetaData(propjson, *ecprop->GetAsPrimitiveArrayProperty());
        else if (ecprop->GetAsStructArrayProperty())
            getStructArrayECPropertyMetaData(propjson, *ecprop->GetAsStructArrayProperty());
        }

    return DgnDbStatus::Success;
    }

//---------------------------------------------------------------------------------------
// @bsimethod                                   Sam.Wilson                  06/17
//---------------------------------------------------------------------------------------
DgnDbStatus IModelJs::GetElement(JsonValueR elementJson, DgnDbR dgndb, JsonValueCR inOpts)
    {
    DgnElementCPtr elem;
    DgnElementId eid(inOpts[json_id()].asUInt64());

    if (!eid.IsValid())
        {
        if (inOpts.isMember(json_federationGuid()))
            {
            BeGuid federationGuid;
            federationGuid.FromString(inOpts[json_federationGuid()].asString().c_str());
            elem = dgndb.Elements().QueryElementByFederationGuid(federationGuid);
            }
        else
            {
            eid =dgndb.Elements().QueryElementIdByCode(DgnCode::FromJson2(inOpts[json_code()]));
            }
        }

    //  Look up the element
    if (!elem.IsValid())
        elem = dgndb.Elements().GetElement(eid);

    if (!elem.IsValid())
        return DgnDbStatus::NotFound;

    elementJson = elem->ToJson(inOpts);

    auto eclass = elem->GetElementClass();

    // Auto-handled properties
    auto autoHandledProps = dgndb.Elements().GetAutoHandledPropertiesSelectECSql(*eclass);
    if (autoHandledProps.empty())
        return DgnDbStatus::Success;

    auto stmt = dgndb.GetPreparedECSqlStatement(autoHandledProps.c_str());
    if (!stmt.IsValid())
        return DgnDbStatus::WrongClass;

    stmt->BindId(1, eid);

    if (BE_SQLITE_ROW == stmt->Step())
        GetRowAsJson(elementJson, *stmt);

    return DgnDbStatus::Success;
    }

/*---------------------------------------------------------------------------------**//**
* @bsimethod                                    Keith.Bentley                   08/17
+---------------+---------------+---------------+---------------+---------------+------*/
DgnDbStatus IModelJs::InsertElement(JsonValueR outJson, DgnDbR dgndb, JsonValueR inJson)
    {
    DgnElement::CreateParams params(dgndb, inJson);
    if (!params.m_classId.IsValid())
        return DgnDbStatus::WrongClass;

    ElementHandlerP elHandler = dgn_ElementHandler::Element::FindHandler(dgndb, params.m_classId);
    if (nullptr == elHandler)
        {
        BeAssert(false);
        return DgnDbStatus::WrongClass;
        }

    DgnElementPtr el = elHandler->Create(params);
    if (!el.IsValid())
        {
        BeAssert(false);
        return DgnDbStatus::BadArg;
        }

    el->FromJson(inJson);

#if defined (TOFROM_JSON)
    auto ecclass = dgndb.Schemas().GetClass(ECN::ECClassId(m_classId.GetValue()));
    for (auto prop : AutoHandledPropertiesCollection(eclass, db, ECSqlClassParams::StatementType::InsertUpdate, false))
        {
        autoHandledProperties.push_back(prop);
        }
#endif

    DgnDbStatus status;
    auto newEl = el->Insert(&status);
    if (newEl.IsValid())
        outJson[json_id()] = newEl->GetElementId().ToHexStr();

    return status;
    }

/*---------------------------------------------------------------------------------**//**
* @bsimethod                                    Keith.Bentley                   07/17
+---------------+---------------+---------------+---------------+---------------+------*/
DgnDbStatus IModelJs::GetModel(JsonValueR modelJson, DgnDbR dgndb, Json::Value const& inOpts)
    {
    DgnModelId modelId(inOpts[json_id()].asUInt64());
    if (!modelId.IsValid())
        {
        auto codeVal = inOpts[json_code()];
        if (!codeVal)
            return DgnDbStatus::NotFound;

        modelId = dgndb.Models().QuerySubModelId(DgnCode::FromJson2(codeVal));
        }

    //  Look up the model
    auto model = dgndb.Models().GetModel(modelId);

    if (!model.IsValid())
        return DgnDbStatus::NotFound;

    modelJson = model->ToJson(inOpts);

    auto stmt = dgndb.Models().GetSelectStmt(*model);
    if (!stmt.IsValid())
        return DgnDbStatus::WrongClass;

    if (BE_SQLITE_ROW == stmt->Step())
        GetRowAsJson(modelJson, *stmt);

    return DgnDbStatus::Success;
    }

/*---------------------------------------------------------------------------------**//**
* @bsimethod                                                    Paul.Connelly   08/16
+---------------+---------------+---------------+---------------+---------------+------*/
BentleyStatus IModelJs::GetElementPropertiesForDisplay(DgnDbStatus& status, JsonValueR result, DgnDbR dgndb, Utf8CP eidstr)
    {
    DgnElementId elemId(DgnElementId::FromString(eidstr).GetValueUnchecked());
    if (!elemId.IsValid())
        {
        status = DgnDbStatus::InvalidId;
        return BSIERROR;
        }

    Json::Value jsonInstances, jsonDisplayInfo;
    if (SUCCESS != DgnECPersistence::GetElementInfo(jsonInstances, jsonDisplayInfo, elemId, dgndb))
        return BSISUCCESS;  // Don't throw an exception. Just return an empty result.

    // => [
    //      {
    //      'category':categoryLabel,
    //      'properties': [
    //          {
    //          'label':propertyLabel,
    //          'value':propertyValue
    //          },
    //          ...
    //      ],
    //      ...
    //      }
    //    ]

    result = Json::arrayValue;
    int nCategories = jsonDisplayInfo["Categories"].size();
    for (int i = 0; i < nCategories; i++)
        {
        Json::Value categoryInfo = jsonDisplayInfo["Categories"][i];
        if (categoryInfo.isNull())
            continue;

        Json::Value propertyList(Json::arrayValue);
        Json::Value properties;
        int nProperties = categoryInfo["Properties"].size();
        for (int j = 0; j < nProperties; j++)
            {
            Json::Value propertyDef = categoryInfo["Properties"][j];
            if (propertyDef["InstanceIndex"].isNull())
                continue;

            int instanceIdx = propertyDef["InstanceIndex"].asInt();
            if (jsonInstances[instanceIdx].isNull())
                continue;

            Json::Value prop(Json::objectValue);
            Utf8String name = propertyDef["Name"].asCString();
            prop["label"] = propertyDef["DisplayLabel"];
            prop["value"] = jsonInstances[instanceIdx][name];
            propertyList.append(prop);
            }

        if (propertyList.size() > 0)
            {
            Json::Value category(Json::objectValue);
            category["category"] = categoryInfo["DisplayLabel"];
            category["properties"] = propertyList;
            result.append(category);
            }
        }

#ifdef DEBUG_PROPERTIES
    printf("Element props. Raw props:");
    printf(Json::FastWriter::ToString(jsonInstances).c_str());
    printf("Raw display info:");
    printf(Json::FastWriter::ToString(jsonDisplayInfo).c_str());
    printf("Returned properties:");
    printf(Json::FastWriter::ToString(result).c_str());
#endif

    return BSISUCCESS;
    }

//---------------------------------------------------------------------------------------
// @bsimethod                                   Sam.Wilson                  06/17
//---------------------------------------------------------------------------------------
DbResult IModelJs::OpenDgnDb(DgnDbPtr& db, BeFileNameCR dbname, DgnDb::OpenMode mode)
    {
    DbResult result;
    db = IModelJs::GetDbByName(result, dbname, mode);
    return result;
    }

<|MERGE_RESOLUTION|>--- conflicted
+++ resolved
@@ -1,411 +1,402 @@
-/*--------------------------------------------------------------------------------------+
-|
-|     $Source: imodeljs/imodeljs_dgndb.cpp $
-|
-|  $Copyright: (c) 2017 Bentley Systems, Incorporated. All rights reserved. $
-|
-+--------------------------------------------------------------------------------------*/
-#include <DgnPlatformInternal.h>
-#include "imodeljs.h"
-#include <DgnPlatform/DgnECPersistence.h>
-
-#define SET_IF_NOT_EMPTY_STR(j, str) {if (!(str).empty()) j = str;}
-#define SET_IF_NOT_NULL_STR(j, str) {if (nullptr != (str)) j = str;}
-
-BE_JSON_NAME(baseClasses)
-BE_JSON_NAME(code)
-BE_JSON_NAME(customAttributes)
-BE_JSON_NAME(description)
-BE_JSON_NAME(direction)
-BE_JSON_NAME(displayLabel)
-BE_JSON_NAME(ecclass)
-BE_JSON_NAME(extendedType)
-BE_JSON_NAME(federationGuid)
-BE_JSON_NAME(id)
-BE_JSON_NAME(isCustomHandled)
-BE_JSON_NAME(kindOfQuantity)
-BE_JSON_NAME(maxOccurs)
-BE_JSON_NAME(maximumLength)
-BE_JSON_NAME(maximumValue)
-BE_JSON_NAME(minOccurs)
-BE_JSON_NAME(minimumLength)
-BE_JSON_NAME(minimumValue)
-BE_JSON_NAME(modifier)
-<<<<<<< HEAD
-//BE_JSON_NAME(name)
-BE_JSON_NAME(properties)
-BE_JSON_NAME(readOnly)
-BE_JSON_NAME(relationshipClass)
-//BE_JSON_NAME(array)
-BE_JSON_NAME(primitiveType)
-=======
-BE_JSON_NAME(primitiveType)
-BE_JSON_NAME(properties)
-BE_JSON_NAME(readOnly)
-BE_JSON_NAME(relationshipClass)
->>>>>>> 7f1be8d9
-BE_JSON_NAME(structName)
-
-//---------------------------------------------------------------------------------------
-// @bsimethod                                   Sam.Wilson                  06/17
-//---------------------------------------------------------------------------------------
-static Utf8CP modifierToString(ECN::ECClassModifier m)
-    {
-    switch (m)
-        {
-        case ECN::ECClassModifier::Sealed: return "Sealed";
-        case ECN::ECClassModifier::Abstract: return "Abstract";
-        }
-    return nullptr;
-    }
-
-//---------------------------------------------------------------------------------------
-// @bsimethod                                   Sam.Wilson                  06/17
-//---------------------------------------------------------------------------------------
-static void getPrimitiveECPropertyMetaData(JsonValueR json, ECN::PrimitiveECPropertyCR prop)
-    {
-    json[json_primitiveType()] = prop.GetType();
-    SET_IF_NOT_EMPTY_STR(json[json_extendedType()], prop.GetExtendedTypeName());
-    }
-
-//---------------------------------------------------------------------------------------
-// @bsimethod                                   Sam.Wilson                  06/17
-//---------------------------------------------------------------------------------------
-static void getNavigationECPropertyMetaData(JsonValueR json, ECN::NavigationECPropertyCR navProp)
-    {
-    json[json_direction()] = (ECN::ECRelatedInstanceDirection::Forward == navProp.GetDirection())? "Forward": "Backward";
-    auto rc = navProp.GetRelationshipClass();
-    if (nullptr != rc)
-        json[json_relationshipClass()] = rc->GetFullName();
-    }
-
-//---------------------------------------------------------------------------------------
-// @bsimethod                                   Sam.Wilson                  06/17
-//---------------------------------------------------------------------------------------
-static void getStructECPropertyMetaData(JsonValueR json, ECN::StructECPropertyCR structProp)
-    {
-    json[json_structName()] = structProp.GetType().GetFullName();
-    }
-
-//---------------------------------------------------------------------------------------
-// @bsimethod                                   Sam.Wilson                  06/17
-//---------------------------------------------------------------------------------------
-static void getArrayECPropertyMetaData(JsonValueR json, ECN::ArrayECPropertyCR arrayProp)
-    {
-    json[json_minOccurs()] = arrayProp.GetMinOccurs();
-    if (!arrayProp.IsStoredMaxOccursUnbounded())
-        json[json_maxOccurs()] = arrayProp.GetStoredMaxOccurs();
-    }
-
-//---------------------------------------------------------------------------------------
-// @bsimethod                                   Sam.Wilson                  06/17
-//---------------------------------------------------------------------------------------
-static void getPrimitiveArrayECPropertyMetaData(JsonValueR json, ECN::PrimitiveArrayECPropertyCR arrayProp)
-    {
-    getArrayECPropertyMetaData(json, arrayProp);
-    json[json_primitiveType()] = arrayProp.GetPrimitiveElementType();
-    SET_IF_NOT_EMPTY_STR(json[json_extendedType()], arrayProp.GetExtendedTypeName());
-    }
-
-//---------------------------------------------------------------------------------------
-// @bsimethod                                   Sam.Wilson                  06/17
-//---------------------------------------------------------------------------------------
-static void getStructArrayECPropertyMetaData(JsonValueR json, ECN::StructArrayECPropertyCR arrayProp)
-    {
-    json[json_structName()] = arrayProp.GetStructElementType().GetFullName();
-    getArrayECPropertyMetaData(json, arrayProp);
-    }
-
-//---------------------------------------------------------------------------------------
-// @bsimethod                                   Sam.Wilson                  06/17
-//---------------------------------------------------------------------------------------
-static void customAttributesToJson(JsonValueR jcas, ECN::IECCustomAttributeContainerCR cas)
-    {
-    for (auto ca : cas.GetCustomAttributes(false))
-        {
-        Json::Value jca(Json::objectValue);
-        ECN::ECValuesCollection caProps(*ca);
-        IModelJs::GetECValuesCollectionAsJson(jca[json_properties()], caProps);
-        jca[json_ecclass()] = ca->GetClass().GetFullName();
-        jcas.append(jca);
-        }
-    }
-
-//---------------------------------------------------------------------------------------
-// @bsimethod                                   Sam.Wilson                  06/17
-//---------------------------------------------------------------------------------------
-DgnDbStatus IModelJs::GetECClassMetaData(JsonValueR mjson, DgnDbR dgndb, Utf8CP ecSchemaName, Utf8CP ecClassName)
-    {
-    auto ecclass = dgndb.Schemas().GetClass(ecSchemaName, ecClassName);
-    if (nullptr == ecclass)
-        return DgnDbStatus::Success;    // This is not an exception. It just returns an empty result.
-
-    mjson[json_ecclass()] = ecclass->GetFullName();
-    SET_IF_NOT_EMPTY_STR(mjson[json_description()], ecclass->GetDescription());
-    SET_IF_NOT_NULL_STR (mjson[json_modifier()], modifierToString(ecclass->GetClassModifier()));
-    SET_IF_NOT_EMPTY_STR(mjson[json_displayLabel()], ecclass->GetDisplayLabel());
-
-    auto& basesjson = mjson[json_baseClasses()] = Json::arrayValue;
-    for (auto base: ecclass->GetBaseClasses())
-        {
-        basesjson.append(base->GetFullName());
-        }
-
-    customAttributesToJson(mjson[json_customAttributes()], *ecclass);
-
-    auto& propsjson = mjson[json_properties()] = Json::objectValue;
-
-    auto customHandledProperty = dgndb.Schemas().GetClass(BIS_ECSCHEMA_NAME, "CustomHandledProperty");
-
-    for (auto ecprop : ecclass->GetProperties(false))
-        {
-        Utf8String pname(ecprop->GetName());
-        pname[0] = tolower(pname[0]);
-        auto& propjson = propsjson[pname];
-
-        SET_IF_NOT_EMPTY_STR(propjson[json_description()], ecprop->GetDescription());
-        SET_IF_NOT_EMPTY_STR(propjson[json_displayLabel()], ecprop->GetDisplayLabel());
-        ECN::ECValue v;
-        if (ECN::ECObjectsStatus::Success == ecprop->GetMinimumValue(v))
-            ECUtils::ConvertECValueToJson(propjson[json_minimumValue()], v);
-        if (ECN::ECObjectsStatus::Success == ecprop->GetMaximumValue(v))
-            ECUtils::ConvertECValueToJson(propjson[json_maximumValue()], v);
-        if (ecprop->IsMaximumLengthDefined())
-            propjson[json_maximumLength()] = ecprop->GetMaximumLength();
-        if (ecprop->IsMinimumLengthDefined())
-            propjson[json_minimumLength()] = ecprop->GetMinimumLength();
-        if (ecprop->GetIsReadOnly())
-            propjson[json_readOnly()] = true;
-        SET_IF_NOT_NULL_STR(propjson[json_kindOfQuantity()], ecprop->GetKindOfQuantity());
-
-        propjson[json_isCustomHandled()] = ecprop->IsDefined(*customHandledProperty);
-        customAttributesToJson(propjson[json_customAttributes()], *ecprop);
-
-        if (ecprop->GetAsPrimitiveProperty())
-            getPrimitiveECPropertyMetaData(propjson, *ecprop->GetAsPrimitiveProperty());
-        else if (ecprop->GetAsNavigationProperty())
-            getNavigationECPropertyMetaData(propjson, *ecprop->GetAsNavigationProperty());
-        else if (ecprop->GetAsStructProperty())
-            getStructECPropertyMetaData(propjson, *ecprop->GetAsStructProperty());
-        else if (ecprop->GetAsPrimitiveArrayProperty())
-            getPrimitiveArrayECPropertyMetaData(propjson, *ecprop->GetAsPrimitiveArrayProperty());
-        else if (ecprop->GetAsStructArrayProperty())
-            getStructArrayECPropertyMetaData(propjson, *ecprop->GetAsStructArrayProperty());
-        }
-
-    return DgnDbStatus::Success;
-    }
-
-//---------------------------------------------------------------------------------------
-// @bsimethod                                   Sam.Wilson                  06/17
-//---------------------------------------------------------------------------------------
-DgnDbStatus IModelJs::GetElement(JsonValueR elementJson, DgnDbR dgndb, JsonValueCR inOpts)
-    {
-    DgnElementCPtr elem;
-    DgnElementId eid(inOpts[json_id()].asUInt64());
-
-    if (!eid.IsValid())
-        {
-        if (inOpts.isMember(json_federationGuid()))
-            {
-            BeGuid federationGuid;
-            federationGuid.FromString(inOpts[json_federationGuid()].asString().c_str());
-            elem = dgndb.Elements().QueryElementByFederationGuid(federationGuid);
-            }
-        else
-            {
-            eid =dgndb.Elements().QueryElementIdByCode(DgnCode::FromJson2(inOpts[json_code()]));
-            }
-        }
-
-    //  Look up the element
-    if (!elem.IsValid())
-        elem = dgndb.Elements().GetElement(eid);
-
-    if (!elem.IsValid())
-        return DgnDbStatus::NotFound;
-
-    elementJson = elem->ToJson(inOpts);
-
-    auto eclass = elem->GetElementClass();
-
-    // Auto-handled properties
-    auto autoHandledProps = dgndb.Elements().GetAutoHandledPropertiesSelectECSql(*eclass);
-    if (autoHandledProps.empty())
-        return DgnDbStatus::Success;
-
-    auto stmt = dgndb.GetPreparedECSqlStatement(autoHandledProps.c_str());
-    if (!stmt.IsValid())
-        return DgnDbStatus::WrongClass;
-
-    stmt->BindId(1, eid);
-
-    if (BE_SQLITE_ROW == stmt->Step())
-        GetRowAsJson(elementJson, *stmt);
-
-    return DgnDbStatus::Success;
-    }
-
-/*---------------------------------------------------------------------------------**//**
-* @bsimethod                                    Keith.Bentley                   08/17
-+---------------+---------------+---------------+---------------+---------------+------*/
-DgnDbStatus IModelJs::InsertElement(JsonValueR outJson, DgnDbR dgndb, JsonValueR inJson)
-    {
-    DgnElement::CreateParams params(dgndb, inJson);
-    if (!params.m_classId.IsValid())
-        return DgnDbStatus::WrongClass;
-
-    ElementHandlerP elHandler = dgn_ElementHandler::Element::FindHandler(dgndb, params.m_classId);
-    if (nullptr == elHandler)
-        {
-        BeAssert(false);
-        return DgnDbStatus::WrongClass;
-        }
-
-    DgnElementPtr el = elHandler->Create(params);
-    if (!el.IsValid())
-        {
-        BeAssert(false);
-        return DgnDbStatus::BadArg;
-        }
-
-    el->FromJson(inJson);
-
-#if defined (TOFROM_JSON)
-    auto ecclass = dgndb.Schemas().GetClass(ECN::ECClassId(m_classId.GetValue()));
-    for (auto prop : AutoHandledPropertiesCollection(eclass, db, ECSqlClassParams::StatementType::InsertUpdate, false))
-        {
-        autoHandledProperties.push_back(prop);
-        }
-#endif
-
-    DgnDbStatus status;
-    auto newEl = el->Insert(&status);
-    if (newEl.IsValid())
-        outJson[json_id()] = newEl->GetElementId().ToHexStr();
-
-    return status;
-    }
-
-/*---------------------------------------------------------------------------------**//**
-* @bsimethod                                    Keith.Bentley                   07/17
-+---------------+---------------+---------------+---------------+---------------+------*/
-DgnDbStatus IModelJs::GetModel(JsonValueR modelJson, DgnDbR dgndb, Json::Value const& inOpts)
-    {
-    DgnModelId modelId(inOpts[json_id()].asUInt64());
-    if (!modelId.IsValid())
-        {
-        auto codeVal = inOpts[json_code()];
-        if (!codeVal)
-            return DgnDbStatus::NotFound;
-
-        modelId = dgndb.Models().QuerySubModelId(DgnCode::FromJson2(codeVal));
-        }
-
-    //  Look up the model
-    auto model = dgndb.Models().GetModel(modelId);
-
-    if (!model.IsValid())
-        return DgnDbStatus::NotFound;
-
-    modelJson = model->ToJson(inOpts);
-
-    auto stmt = dgndb.Models().GetSelectStmt(*model);
-    if (!stmt.IsValid())
-        return DgnDbStatus::WrongClass;
-
-    if (BE_SQLITE_ROW == stmt->Step())
-        GetRowAsJson(modelJson, *stmt);
-
-    return DgnDbStatus::Success;
-    }
-
-/*---------------------------------------------------------------------------------**//**
-* @bsimethod                                                    Paul.Connelly   08/16
-+---------------+---------------+---------------+---------------+---------------+------*/
-BentleyStatus IModelJs::GetElementPropertiesForDisplay(DgnDbStatus& status, JsonValueR result, DgnDbR dgndb, Utf8CP eidstr)
-    {
-    DgnElementId elemId(DgnElementId::FromString(eidstr).GetValueUnchecked());
-    if (!elemId.IsValid())
-        {
-        status = DgnDbStatus::InvalidId;
-        return BSIERROR;
-        }
-
-    Json::Value jsonInstances, jsonDisplayInfo;
-    if (SUCCESS != DgnECPersistence::GetElementInfo(jsonInstances, jsonDisplayInfo, elemId, dgndb))
-        return BSISUCCESS;  // Don't throw an exception. Just return an empty result.
-
-    // => [
-    //      {
-    //      'category':categoryLabel,
-    //      'properties': [
-    //          {
-    //          'label':propertyLabel,
-    //          'value':propertyValue
-    //          },
-    //          ...
-    //      ],
-    //      ...
-    //      }
-    //    ]
-
-    result = Json::arrayValue;
-    int nCategories = jsonDisplayInfo["Categories"].size();
-    for (int i = 0; i < nCategories; i++)
-        {
-        Json::Value categoryInfo = jsonDisplayInfo["Categories"][i];
-        if (categoryInfo.isNull())
-            continue;
-
-        Json::Value propertyList(Json::arrayValue);
-        Json::Value properties;
-        int nProperties = categoryInfo["Properties"].size();
-        for (int j = 0; j < nProperties; j++)
-            {
-            Json::Value propertyDef = categoryInfo["Properties"][j];
-            if (propertyDef["InstanceIndex"].isNull())
-                continue;
-
-            int instanceIdx = propertyDef["InstanceIndex"].asInt();
-            if (jsonInstances[instanceIdx].isNull())
-                continue;
-
-            Json::Value prop(Json::objectValue);
-            Utf8String name = propertyDef["Name"].asCString();
-            prop["label"] = propertyDef["DisplayLabel"];
-            prop["value"] = jsonInstances[instanceIdx][name];
-            propertyList.append(prop);
-            }
-
-        if (propertyList.size() > 0)
-            {
-            Json::Value category(Json::objectValue);
-            category["category"] = categoryInfo["DisplayLabel"];
-            category["properties"] = propertyList;
-            result.append(category);
-            }
-        }
-
-#ifdef DEBUG_PROPERTIES
-    printf("Element props. Raw props:");
-    printf(Json::FastWriter::ToString(jsonInstances).c_str());
-    printf("Raw display info:");
-    printf(Json::FastWriter::ToString(jsonDisplayInfo).c_str());
-    printf("Returned properties:");
-    printf(Json::FastWriter::ToString(result).c_str());
-#endif
-
-    return BSISUCCESS;
-    }
-
-//---------------------------------------------------------------------------------------
-// @bsimethod                                   Sam.Wilson                  06/17
-//---------------------------------------------------------------------------------------
-DbResult IModelJs::OpenDgnDb(DgnDbPtr& db, BeFileNameCR dbname, DgnDb::OpenMode mode)
-    {
-    DbResult result;
-    db = IModelJs::GetDbByName(result, dbname, mode);
-    return result;
-    }
-
+/*--------------------------------------------------------------------------------------+
+|
+|     $Source: imodeljs/imodeljs_dgndb.cpp $
+|
+|  $Copyright: (c) 2017 Bentley Systems, Incorporated. All rights reserved. $
+|
++--------------------------------------------------------------------------------------*/
+#include <DgnPlatformInternal.h>
+#include "imodeljs.h"
+#include <DgnPlatform/DgnECPersistence.h>
+
+#define SET_IF_NOT_EMPTY_STR(j, str) {if (!(str).empty()) j = str;}
+#define SET_IF_NOT_NULL_STR(j, str) {if (nullptr != (str)) j = str;}
+
+BE_JSON_NAME(baseClasses)
+BE_JSON_NAME(code)
+BE_JSON_NAME(customAttributes)
+BE_JSON_NAME(description)
+BE_JSON_NAME(direction)
+BE_JSON_NAME(displayLabel)
+BE_JSON_NAME(ecclass)
+BE_JSON_NAME(extendedType)
+BE_JSON_NAME(federationGuid)
+BE_JSON_NAME(id)
+BE_JSON_NAME(isCustomHandled)
+BE_JSON_NAME(kindOfQuantity)
+BE_JSON_NAME(maxOccurs)
+BE_JSON_NAME(maximumLength)
+BE_JSON_NAME(maximumValue)
+BE_JSON_NAME(minOccurs)
+BE_JSON_NAME(minimumLength)
+BE_JSON_NAME(minimumValue)
+BE_JSON_NAME(modifier)
+BE_JSON_NAME(primitiveType)
+BE_JSON_NAME(properties)
+BE_JSON_NAME(readOnly)
+BE_JSON_NAME(relationshipClass)
+BE_JSON_NAME(structName)
+
+//---------------------------------------------------------------------------------------
+// @bsimethod                                   Sam.Wilson                  06/17
+//---------------------------------------------------------------------------------------
+static Utf8CP modifierToString(ECN::ECClassModifier m)
+    {
+    switch (m)
+        {
+        case ECN::ECClassModifier::Sealed: return "Sealed";
+        case ECN::ECClassModifier::Abstract: return "Abstract";
+        }
+    return nullptr;
+    }
+
+//---------------------------------------------------------------------------------------
+// @bsimethod                                   Sam.Wilson                  06/17
+//---------------------------------------------------------------------------------------
+static void getPrimitiveECPropertyMetaData(JsonValueR json, ECN::PrimitiveECPropertyCR prop)
+    {
+    json[json_primitiveType()] = prop.GetType();
+    SET_IF_NOT_EMPTY_STR(json[json_extendedType()], prop.GetExtendedTypeName());
+    }
+
+//---------------------------------------------------------------------------------------
+// @bsimethod                                   Sam.Wilson                  06/17
+//---------------------------------------------------------------------------------------
+static void getNavigationECPropertyMetaData(JsonValueR json, ECN::NavigationECPropertyCR navProp)
+    {
+    json[json_direction()] = (ECN::ECRelatedInstanceDirection::Forward == navProp.GetDirection())? "Forward": "Backward";
+    auto rc = navProp.GetRelationshipClass();
+    if (nullptr != rc)
+        json[json_relationshipClass()] = rc->GetFullName();
+    }
+
+//---------------------------------------------------------------------------------------
+// @bsimethod                                   Sam.Wilson                  06/17
+//---------------------------------------------------------------------------------------
+static void getStructECPropertyMetaData(JsonValueR json, ECN::StructECPropertyCR structProp)
+    {
+    json[json_structName()] = structProp.GetType().GetFullName();
+    }
+
+//---------------------------------------------------------------------------------------
+// @bsimethod                                   Sam.Wilson                  06/17
+//---------------------------------------------------------------------------------------
+static void getArrayECPropertyMetaData(JsonValueR json, ECN::ArrayECPropertyCR arrayProp)
+    {
+    json[json_minOccurs()] = arrayProp.GetMinOccurs();
+    if (!arrayProp.IsStoredMaxOccursUnbounded())
+        json[json_maxOccurs()] = arrayProp.GetStoredMaxOccurs();
+    }
+
+//---------------------------------------------------------------------------------------
+// @bsimethod                                   Sam.Wilson                  06/17
+//---------------------------------------------------------------------------------------
+static void getPrimitiveArrayECPropertyMetaData(JsonValueR json, ECN::PrimitiveArrayECPropertyCR arrayProp)
+    {
+    getArrayECPropertyMetaData(json, arrayProp);
+    json[json_primitiveType()] = arrayProp.GetPrimitiveElementType();
+    SET_IF_NOT_EMPTY_STR(json[json_extendedType()], arrayProp.GetExtendedTypeName());
+    }
+
+//---------------------------------------------------------------------------------------
+// @bsimethod                                   Sam.Wilson                  06/17
+//---------------------------------------------------------------------------------------
+static void getStructArrayECPropertyMetaData(JsonValueR json, ECN::StructArrayECPropertyCR arrayProp)
+    {
+    json[json_structName()] = arrayProp.GetStructElementType().GetFullName();
+    getArrayECPropertyMetaData(json, arrayProp);
+    }
+
+//---------------------------------------------------------------------------------------
+// @bsimethod                                   Sam.Wilson                  06/17
+//---------------------------------------------------------------------------------------
+static void customAttributesToJson(JsonValueR jcas, ECN::IECCustomAttributeContainerCR cas)
+    {
+    for (auto ca : cas.GetCustomAttributes(false))
+        {
+        Json::Value jca(Json::objectValue);
+        ECN::ECValuesCollection caProps(*ca);
+        IModelJs::GetECValuesCollectionAsJson(jca[json_properties()], caProps);
+        jca[json_ecclass()] = ca->GetClass().GetFullName();
+        jcas.append(jca);
+        }
+    }
+
+//---------------------------------------------------------------------------------------
+// @bsimethod                                   Sam.Wilson                  06/17
+//---------------------------------------------------------------------------------------
+DgnDbStatus IModelJs::GetECClassMetaData(JsonValueR mjson, DgnDbR dgndb, Utf8CP ecSchemaName, Utf8CP ecClassName)
+    {
+    auto ecclass = dgndb.Schemas().GetClass(ecSchemaName, ecClassName);
+    if (nullptr == ecclass)
+        return DgnDbStatus::Success;    // This is not an exception. It just returns an empty result.
+
+    mjson[json_ecclass()] = ecclass->GetFullName();
+    SET_IF_NOT_EMPTY_STR(mjson[json_description()], ecclass->GetDescription());
+    SET_IF_NOT_NULL_STR (mjson[json_modifier()], modifierToString(ecclass->GetClassModifier()));
+    SET_IF_NOT_EMPTY_STR(mjson[json_displayLabel()], ecclass->GetDisplayLabel());
+
+    auto& basesjson = mjson[json_baseClasses()] = Json::arrayValue;
+    for (auto base: ecclass->GetBaseClasses())
+        {
+        basesjson.append(base->GetFullName());
+        }
+
+    customAttributesToJson(mjson[json_customAttributes()], *ecclass);
+
+    auto& propsjson = mjson[json_properties()] = Json::objectValue;
+
+    auto customHandledProperty = dgndb.Schemas().GetClass(BIS_ECSCHEMA_NAME, "CustomHandledProperty");
+
+    for (auto ecprop : ecclass->GetProperties(false))
+        {
+        Utf8String pname(ecprop->GetName());
+        pname[0] = tolower(pname[0]);
+        auto& propjson = propsjson[pname];
+
+        SET_IF_NOT_EMPTY_STR(propjson[json_description()], ecprop->GetDescription());
+        SET_IF_NOT_EMPTY_STR(propjson[json_displayLabel()], ecprop->GetDisplayLabel());
+        ECN::ECValue v;
+        if (ECN::ECObjectsStatus::Success == ecprop->GetMinimumValue(v))
+            ECUtils::ConvertECValueToJson(propjson[json_minimumValue()], v);
+        if (ECN::ECObjectsStatus::Success == ecprop->GetMaximumValue(v))
+            ECUtils::ConvertECValueToJson(propjson[json_maximumValue()], v);
+        if (ecprop->IsMaximumLengthDefined())
+            propjson[json_maximumLength()] = ecprop->GetMaximumLength();
+        if (ecprop->IsMinimumLengthDefined())
+            propjson[json_minimumLength()] = ecprop->GetMinimumLength();
+        if (ecprop->GetIsReadOnly())
+            propjson[json_readOnly()] = true;
+        SET_IF_NOT_NULL_STR(propjson[json_kindOfQuantity()], ecprop->GetKindOfQuantity());
+
+        propjson[json_isCustomHandled()] = ecprop->IsDefined(*customHandledProperty);
+        customAttributesToJson(propjson[json_customAttributes()], *ecprop);
+
+        if (ecprop->GetAsPrimitiveProperty())
+            getPrimitiveECPropertyMetaData(propjson, *ecprop->GetAsPrimitiveProperty());
+        else if (ecprop->GetAsNavigationProperty())
+            getNavigationECPropertyMetaData(propjson, *ecprop->GetAsNavigationProperty());
+        else if (ecprop->GetAsStructProperty())
+            getStructECPropertyMetaData(propjson, *ecprop->GetAsStructProperty());
+        else if (ecprop->GetAsPrimitiveArrayProperty())
+            getPrimitiveArrayECPropertyMetaData(propjson, *ecprop->GetAsPrimitiveArrayProperty());
+        else if (ecprop->GetAsStructArrayProperty())
+            getStructArrayECPropertyMetaData(propjson, *ecprop->GetAsStructArrayProperty());
+        }
+
+    return DgnDbStatus::Success;
+    }
+
+//---------------------------------------------------------------------------------------
+// @bsimethod                                   Sam.Wilson                  06/17
+//---------------------------------------------------------------------------------------
+DgnDbStatus IModelJs::GetElement(JsonValueR elementJson, DgnDbR dgndb, JsonValueCR inOpts)
+    {
+    DgnElementCPtr elem;
+    DgnElementId eid(inOpts[json_id()].asUInt64());
+
+    if (!eid.IsValid())
+        {
+        if (inOpts.isMember(json_federationGuid()))
+            {
+            BeGuid federationGuid;
+            federationGuid.FromString(inOpts[json_federationGuid()].asString().c_str());
+            elem = dgndb.Elements().QueryElementByFederationGuid(federationGuid);
+            }
+        else
+            {
+            eid =dgndb.Elements().QueryElementIdByCode(DgnCode::FromJson2(inOpts[json_code()]));
+            }
+        }
+
+    //  Look up the element
+    if (!elem.IsValid())
+        elem = dgndb.Elements().GetElement(eid);
+
+    if (!elem.IsValid())
+        return DgnDbStatus::NotFound;
+
+    elementJson = elem->ToJson(inOpts);
+
+    auto eclass = elem->GetElementClass();
+
+    // Auto-handled properties
+    auto autoHandledProps = dgndb.Elements().GetAutoHandledPropertiesSelectECSql(*eclass);
+    if (autoHandledProps.empty())
+        return DgnDbStatus::Success;
+
+    auto stmt = dgndb.GetPreparedECSqlStatement(autoHandledProps.c_str());
+    if (!stmt.IsValid())
+        return DgnDbStatus::WrongClass;
+
+    stmt->BindId(1, eid);
+
+    if (BE_SQLITE_ROW == stmt->Step())
+        GetRowAsJson(elementJson, *stmt);
+
+    return DgnDbStatus::Success;
+    }
+
+/*---------------------------------------------------------------------------------**//**
+* @bsimethod                                    Keith.Bentley                   08/17
++---------------+---------------+---------------+---------------+---------------+------*/
+DgnDbStatus IModelJs::InsertElement(JsonValueR outJson, DgnDbR dgndb, JsonValueR inJson)
+    {
+    DgnElement::CreateParams params(dgndb, inJson);
+    if (!params.m_classId.IsValid())
+        return DgnDbStatus::WrongClass;
+
+    ElementHandlerP elHandler = dgn_ElementHandler::Element::FindHandler(dgndb, params.m_classId);
+    if (nullptr == elHandler)
+        {
+        BeAssert(false);
+        return DgnDbStatus::WrongClass;
+        }
+
+    DgnElementPtr el = elHandler->Create(params);
+    if (!el.IsValid())
+        {
+        BeAssert(false);
+        return DgnDbStatus::BadArg;
+        }
+
+    el->FromJson(inJson);
+
+#if defined (TOFROM_JSON)
+    auto ecclass = dgndb.Schemas().GetClass(ECN::ECClassId(m_classId.GetValue()));
+    for (auto prop : AutoHandledPropertiesCollection(eclass, db, ECSqlClassParams::StatementType::InsertUpdate, false))
+        {
+        autoHandledProperties.push_back(prop);
+        }
+#endif
+
+    DgnDbStatus status;
+    auto newEl = el->Insert(&status);
+    if (newEl.IsValid())
+        outJson[json_id()] = newEl->GetElementId().ToHexStr();
+
+    return status;
+    }
+
+/*---------------------------------------------------------------------------------**//**
+* @bsimethod                                    Keith.Bentley                   07/17
++---------------+---------------+---------------+---------------+---------------+------*/
+DgnDbStatus IModelJs::GetModel(JsonValueR modelJson, DgnDbR dgndb, Json::Value const& inOpts)
+    {
+    DgnModelId modelId(inOpts[json_id()].asUInt64());
+    if (!modelId.IsValid())
+        {
+        auto codeVal = inOpts[json_code()];
+        if (!codeVal)
+            return DgnDbStatus::NotFound;
+
+        modelId = dgndb.Models().QuerySubModelId(DgnCode::FromJson2(codeVal));
+        }
+
+    //  Look up the model
+    auto model = dgndb.Models().GetModel(modelId);
+
+    if (!model.IsValid())
+        return DgnDbStatus::NotFound;
+
+    modelJson = model->ToJson(inOpts);
+
+    auto stmt = dgndb.Models().GetSelectStmt(*model);
+    if (!stmt.IsValid())
+        return DgnDbStatus::WrongClass;
+
+    if (BE_SQLITE_ROW == stmt->Step())
+        GetRowAsJson(modelJson, *stmt);
+
+    return DgnDbStatus::Success;
+    }
+
+/*---------------------------------------------------------------------------------**//**
+* @bsimethod                                                    Paul.Connelly   08/16
++---------------+---------------+---------------+---------------+---------------+------*/
+BentleyStatus IModelJs::GetElementPropertiesForDisplay(DgnDbStatus& status, JsonValueR result, DgnDbR dgndb, Utf8CP eidstr)
+    {
+    DgnElementId elemId(DgnElementId::FromString(eidstr).GetValueUnchecked());
+    if (!elemId.IsValid())
+        {
+        status = DgnDbStatus::InvalidId;
+        return BSIERROR;
+        }
+
+    Json::Value jsonInstances, jsonDisplayInfo;
+    if (SUCCESS != DgnECPersistence::GetElementInfo(jsonInstances, jsonDisplayInfo, elemId, dgndb))
+        return BSISUCCESS;  // Don't throw an exception. Just return an empty result.
+
+    // => [
+    //      {
+    //      'category':categoryLabel,
+    //      'properties': [
+    //          {
+    //          'label':propertyLabel,
+    //          'value':propertyValue
+    //          },
+    //          ...
+    //      ],
+    //      ...
+    //      }
+    //    ]
+
+    result = Json::arrayValue;
+    int nCategories = jsonDisplayInfo["Categories"].size();
+    for (int i = 0; i < nCategories; i++)
+        {
+        Json::Value categoryInfo = jsonDisplayInfo["Categories"][i];
+        if (categoryInfo.isNull())
+            continue;
+
+        Json::Value propertyList(Json::arrayValue);
+        Json::Value properties;
+        int nProperties = categoryInfo["Properties"].size();
+        for (int j = 0; j < nProperties; j++)
+            {
+            Json::Value propertyDef = categoryInfo["Properties"][j];
+            if (propertyDef["InstanceIndex"].isNull())
+                continue;
+
+            int instanceIdx = propertyDef["InstanceIndex"].asInt();
+            if (jsonInstances[instanceIdx].isNull())
+                continue;
+
+            Json::Value prop(Json::objectValue);
+            Utf8String name = propertyDef["Name"].asCString();
+            prop["label"] = propertyDef["DisplayLabel"];
+            prop["value"] = jsonInstances[instanceIdx][name];
+            propertyList.append(prop);
+            }
+
+        if (propertyList.size() > 0)
+            {
+            Json::Value category(Json::objectValue);
+            category["category"] = categoryInfo["DisplayLabel"];
+            category["properties"] = propertyList;
+            result.append(category);
+            }
+        }
+
+#ifdef DEBUG_PROPERTIES
+    printf("Element props. Raw props:");
+    printf(Json::FastWriter::ToString(jsonInstances).c_str());
+    printf("Raw display info:");
+    printf(Json::FastWriter::ToString(jsonDisplayInfo).c_str());
+    printf("Returned properties:");
+    printf(Json::FastWriter::ToString(result).c_str());
+#endif
+
+    return BSISUCCESS;
+    }
+
+//---------------------------------------------------------------------------------------
+// @bsimethod                                   Sam.Wilson                  06/17
+//---------------------------------------------------------------------------------------
+DbResult IModelJs::OpenDgnDb(DgnDbPtr& db, BeFileNameCR dbname, DgnDb::OpenMode mode)
+    {
+    DbResult result;
+    db = IModelJs::GetDbByName(result, dbname, mode);
+    return result;
+    }
+