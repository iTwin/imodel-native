--- conflicted
+++ resolved
@@ -1,616 +1,573 @@
-/*--------------------------------------------------------------------------------------+
-|
-|     $Source: TilePublisher/exe/main.cpp $
-|
-|  $Copyright: (c) 2017 Bentley Systems, Incorporated. All rights reserved. $
-|
-+--------------------------------------------------------------------------------------*/
-#include <DgnPlatform/DesktopTools/KnownDesktopLocationsAdmin.h>
-#include <ThreeMx/ThreeMxApi.h>
-#include <PointCloud/PointCloudApi.h>
-#include <TilePublisher/CesiumPublisher.h>
-#include <Raster/RasterApi.h>
-#include <ScalableMeshSchema/ScalableMeshSchemaApi.h>
-#include <ScalableMesh/ScalableMeshLib.h>
-<<<<<<< HEAD
-=======
-#include <RealityPlatform/RealityDataService.h>
-#include <ConnectClientWrapperNative/ConnectClientWrapper.h>
-#include <DgnPlatform/DesktopTools/ConfigurationManager.h>
-
->>>>>>> 6e87b093
-
-#if defined(TILE_PUBLISHER_PROFILE)
-#include <conio.h>
-#endif
-
-USING_NAMESPACE_BENTLEY_DGN
-USING_NAMESPACE_BENTLEY_REALITYPLATFORM
-USING_NAMESPACE_BENTLEY_RENDER
-USING_NAMESPACE_BENTLEY_TILEPUBLISHER
-USING_NAMESPACE_BENTLEY_TILEPUBLISHER_CESIUM
-
-//=======================================================================================
-// @bsistruct                                                   Paul.Connelly   08/16
-//=======================================================================================
-enum class ParamId
-{
-    Input = 0,
-    View,
-    Output,
-    Name,
-    GroundHeight,
-    GroundPoint,
-    Tolerance,
-    Depth,
-    SurfacesOnly,
-    GeographicLocation,
-    GlobeImagery,
-    GlobeTerrain,
-    NoReplace,
-    VerboseStatistics,
-    TextureMode,
-    Invalid,
-};
-
-//=======================================================================================
-// @bsistruct                                                   Paul.Connelly   08/16
-//=======================================================================================
-struct CommandParam
-{
-    WCharCP     m_abbrev;
-    WCharCP     m_verbose;
-    WCharCP     m_descr;
-    bool        m_required;
-    bool        m_boolean;  // True => arg is true if param specified. False => expect 'arg=value'.
-};
-
-//=======================================================================================
-// @bsistruct                                                   Paul.Connelly   08/16
-//=======================================================================================
-static CommandParam s_paramTable[] =
-    {
-        { L"i",  L"input", L"Name of the .bim file to publish", true },
-        { L"v",  L"view", L"Name of the view that will be initially opened in the viewer. If omitted, the default view is used", false },
-        { L"o",  L"output", L"Directory in which to place the output .html file. If omitted, the output is placed in the .bim file's directory", false },
-        { L"n",  L"name", L"Name of the .html file and root name of the tileset .json and .b3dm files. If omitted, uses the name of the .bim file", false },
-        { L"gh", L"groundheight",L"Ground height (meters).", false},
-        { L"gp", L"groundpoint",L"Ground Location in database coordinates (meters).", false},
-        { L"t",  L"tolerance",L"Tolerance (meters).", false},
-        { L"d",  L"depth",L"Publish tiles to specified depth. e.g. 0=publish only the root tile.", false},
-        { L"su", L"surfaces", L"Publish only surfaces for 3D models. (no polylines, text etc.)", false, true },
-        { L"l",  L"geographicLocation", L"Geographic location (longitude, latitude)", false },
-        { L"ip", L"imageryProvider", L"Imagery Provider {BingMapRoads, BingMapsAerial, BingMapsAerialWithLabels, MapboxSatellite, MapboxTerrain, MapboxStreets, MapboxStreetsClassic, StamenWatercolor, StamenToner, ESRIWorldImagery, ", false, false },
-        { L"tp", L"terrainProvider", L"Terrain Provider", false, false },
-        { L"nr", L"noreplace", L"Do not replace existing files", false, true },
-        { L"vs", L"verbose", L"Output verbose statistics during publishing", false, true },
-        { L"tx", L"textureMode", L"Texture mode - \"Embedded (default)\", \"External\", or \"Compressed\"", false, false },
-    };
-
-static const size_t s_paramTableSize = _countof(s_paramTable);
-
-//=======================================================================================
-// @bsistruct                                                   Paul.Connelly   08/16
-//=======================================================================================
-struct CommandArg
-{
-    ParamId     m_paramId;
-    WString     m_value;
-
-    explicit CommandArg(WCharCP raw) : m_paramId(ParamId::Invalid)
-        {
-        if (WString::IsNullOrEmpty(raw) || '-' != *raw)
-            return;
-
-        ++raw;
-        bool verboseParamName = *raw == '-';
-        if (verboseParamName)
-            ++raw;
-
-        WCharCP equalPos = wcschr(raw, '=');
-
-        if (nullptr == equalPos)        // Batch files don't support=
-            equalPos = wcschr(raw, ':');
-
-        bool haveArgValue = nullptr != equalPos;
-        WCharCP argValue = haveArgValue ? equalPos+1 : nullptr;
-        auto paramNameLen = haveArgValue ? equalPos - raw : wcslen(raw);
-
-        if (0 == paramNameLen)  
-            return;
-
-        for (size_t i = 0; i < s_paramTableSize; i++)
-            {
-            auto const& param = s_paramTable[i];
-            WCharCP paramName = verboseParamName ? param.m_verbose : param.m_abbrev;
-            if (0 != wcsncmp(raw, paramName, paramNameLen) || paramNameLen != wcslen(paramName))
-                continue;
-
-            if ((nullptr == equalPos) != (param.m_boolean))
-                return;
-
-            m_paramId = static_cast<ParamId>(i);
-
-            if (!param.m_boolean)
-                {
-                m_value = argValue;
-                m_value.Trim(L"\"");
-                m_value.Trim();
-                }
-
-            break;
-            }
-        }
-};
-
-//=======================================================================================
-// @bsistruct                                                   Paul.Connelly   08/16
-//=======================================================================================
-struct Params : PublisherParams
-{
-    bool ParseArgs(int ac, wchar_t const** av);
-    DgnDbPtr OpenDgnDb() const;
-};
-
-/*---------------------------------------------------------------------------------**//**
-* @bsimethod                                                    Paul.Connelly   08/16
-+---------------+---------------+---------------+---------------+---------------+------*/
-DgnDbPtr Params::OpenDgnDb() const
-    {
-    DgnDb::OpenParams openParams(DgnDb::OpenMode::Readonly);
-    DgnDbPtr db = DgnDb::OpenDgnDb(nullptr, m_inputFileName, openParams);
-    if (db.IsNull())
-        printf("Failed to open file %ls\n", m_inputFileName.c_str());
-
-    return db;
-    }
-
-/*---------------------------------------------------------------------------------**//**
-* @bsimethod                                                    Paul.Connelly   08/16
-+---------------+---------------+---------------+---------------+---------------+------*/
-bool Params::ParseArgs(int ac, wchar_t const** av)
-    {
-    if (ac < 2)
-        return false;
-
-    bool haveInput = false;
-    for (int i = 1; i < ac; i++)
-        {
-        CommandArg arg(av[i]);
-        switch (arg.m_paramId)
-            {
-            case ParamId::Input:
-                haveInput = true;
-                BeFileName::FixPathName(m_inputFileName, arg.m_value.c_str());
-                break;
-            case ParamId::View:
-                m_viewName = Utf8String(arg.m_value.c_str());
-                break;
-            case ParamId::Output:
-                BeFileName::FixPathName(m_outputDir, arg.m_value.c_str());
-                break;
-            case ParamId::Name:
-                m_tilesetName = arg.m_value.c_str();
-                break;
-            case ParamId::GroundPoint:
-               if (3 != swscanf (arg.m_value.c_str(), L"%lf,%lf,%lf", &m_groundPoint.x, &m_groundPoint.y, &m_groundPoint.z))
-                    {
-                    printf ("Unrecognized ground point: %ls\n", av[i]);
-                    return false;
-                    }
-                m_groundMode = GroundMode::FixedPoint;
-                break;
-
-            case ParamId::GroundHeight:
-                if (1 != swscanf (arg.m_value.c_str(), L"%lf", &m_groundHeight))
-                    {
-                    printf ("Unrecognized ground height: %ls\n", av[i]);
-                    return false;
-                    }
-                m_groundMode = GroundMode::FixedHeight;
-                break;
-            case ParamId::Depth:
-                if (1 != swscanf (arg.m_value.c_str(), L"%u", &m_depth))
-                    {
-                    printf ("Expected unsigned integer for depth parameter\n");
-                    return false;
-                    }
-                break;
-            case ParamId::SurfacesOnly:
-                m_surfacesOnly = true;
-                break;
-            case ParamId::VerboseStatistics:
-                m_verbose = true;
-                break;
-            case ParamId::GeographicLocation:
-                if (2 != swscanf (arg.m_value.c_str(), L"%lf,%lf", &m_geoLocation.longitude, &m_geoLocation.latitude))
-                    {
-                    printf ("Unrecognized geographic location: %ls\n", av[i]);
-                    return false;
-                    }
-                m_geoLocated = true;
-                break;
-            case ParamId::GlobeImagery:
-                m_imageryProvider = Utf8String(arg.m_value.c_str());
-                break;
-            case ParamId::GlobeTerrain:
-                m_terrainProvider = Utf8String(arg.m_value.c_str());
-                break;
-            case ParamId::Tolerance:
-                {
-                static const double     s_minTolerance = 1.0E-5, s_maxTolerance = 100.0;
-
-                if (1 != swscanf (arg.m_value.c_str(), L"%lf", &m_tolerance))
-                    {
-                    printf ("Unrecognized tolerance value: %ls\n", av[i]);
-                    return false;
-                    }
-                if (m_tolerance < s_minTolerance || s_maxTolerance > s_maxTolerance)
-                    {
-                    printf ("Invalid tolerance: %lf (must be between %lf and %lf)\n", m_tolerance, s_minTolerance, s_maxTolerance);
-                    return false;
-                    }
-                break;
-                }
-            case ParamId::NoReplace:
-                m_overwriteExisting = false;
-                break;
-            case ParamId::TextureMode:
-                {
-                WString     textureModeString = arg.m_value;
-                
-                textureModeString.ToLower();
-                if (textureModeString == L"embedded")
-                    m_textureMode = PublisherContext::TextureMode::Embedded;
-                else if (textureModeString == L"external")
-                    m_textureMode = PublisherContext::TextureMode::External;
-                else if (textureModeString == L"compressed")
-                    m_textureMode = PublisherContext::TextureMode::Compressed;
-                else
-                    {
-                    printf ("Unrecognized texture mode: %ls\n", arg.m_value.c_str());
-                    return false;
-                    }
-                    
-                break;
-                }
-
-            default:
-                printf("Unrecognized command option %ls\n", av[i]);
-                return false;
-            }
-        }
-
-    if (!haveInput)
-        {
-        printf("Input filename is required\n");
-        return false;
-        }
-
-    if (m_outputDir.empty())
-        m_outputDir = m_inputFileName.GetDirectoryName();
-
-    if (m_tilesetName.empty())
-        m_tilesetName = m_inputFileName.GetFileNameWithoutExtension().c_str();
-
-    return true;
-    }
-
-/*---------------------------------------------------------------------------------**//**
-* @bsimethod                                                    Paul.Connelly   08/16
-+---------------+---------------+---------------+---------------+---------------+------*/
-static void printUsage(WCharCP exePath)
-    {
-    WString exeName = BeFileName::GetFileNameAndExtension(exePath);
-
-    printf("Publish the contents of a DgnDb view as a Cesium tileset viewable in a web browser.\n\n");
-    printf("Usage: %ls -i|--input= [OPTIONS...]\n\n", exeName.c_str());
-    
-    for (auto const& cmdArg : s_paramTable)
-        printf("  --%ls=|-%ls=\t(%ls)\t%ls\n", cmdArg.m_verbose, cmdArg.m_abbrev, cmdArg.m_required ? L"required" : L"optional", cmdArg.m_descr);
-    }
-
-/*---------------------------------------------------------------------------------**//**
-* @bsimethod                                                    Paul.Connelly   08/16
-+---------------+---------------+---------------+---------------+---------------+------*/
-static void printStatus(PublisherContext::Status status)
-    {
-    static const Utf8CP s_msg[] =
-        {
-        "Publishing succeeded",
-        "No geometry to publish",
-        "Publishing aborted",
-        "Failed to write to base directory",
-        "Failed to create subdirectory",
-        "Failed to write scene",
-        "Failed to write node"
-        };
-
-    auto index = static_cast<uint32_t>(status);
-    Utf8CP msg = index < _countof(s_msg) ? s_msg[index] : "Unrecognized error";
-    printf("Result: %hs.\n", msg);
-    }
-
-//=======================================================================================
-// @bsistruct                                                   Paul.Connelly   08/16
-//=======================================================================================
-struct Host : DgnPlatformLib::Host
-{
-private:
-    void _SupplyProductName(Utf8StringR name) override { name.assign("TilePublisher"); }
-    IKnownLocationsAdmin& _SupplyIKnownLocationsAdmin() override { return *new KnownDesktopLocationsAdmin(); }
-    BeSQLite::L10N::SqlangFiles _SupplySqlangFiles() override
-        {
-        BeFileName sqlang(GetIKnownLocationsAdmin().GetDgnPlatformAssetsDirectory());
-        sqlang.AppendToPath(L"sqlang/DgnPlatform_en.sqlang.db3");
-        return BeSQLite::L10N::SqlangFiles(sqlang);
-        }
-
-    static void OnAssert(WCharCP msg, WCharCP file, unsigned line, BeAssertFunctions::AssertType type)
-        {
-        printf("Assertion Failure: %ls (%ls:%d)\n", msg, file, line);
-        }
-public:
-    Host() { BeAssertFunctions::SetBeAssertHandler(&Host::OnAssert); }
-};
-
-<<<<<<< HEAD
-//=======================================================================================
-// Do-nothing boilerplate...
-// @bsistruct                                                   Paul.Connelly   08/17
-//=======================================================================================
-struct SMHost : ScalableMesh::ScalableMeshLib::Host
-{
-    template<typename T> static T GetUselessValue() { T t; return t; }
-    static Utf8String GetUselessString() { return GetUselessValue<Utf8String>(); }
-    template<typename T, typename F> static T& GetUselessAdmin(F f) { return *new T(f); }
-
-    SMHost() { }
-    ScalableMesh::ScalableMeshAdmin& _SupplyScalableMeshAdmin() override
-        {
-        struct SMAdmin : public ScalableMesh::ScalableMeshAdmin
-        {
-            IScalableMeshTextureGeneratorPtr _GetTextureGenerator() override { return GetUselessValue<IScalableMeshTextureGeneratorPtr>(); }
-            bool _CanImportPODfile() const override { return false; }
-        };
-
-        return *new SMAdmin;
-        }
-
-    ScalableMesh::WsgTokenAdmin& _SupplyWsgTokenAdmin() override
-        {
-        return GetUselessAdmin<ScalableMesh::WsgTokenAdmin>([]() { return GetUselessString(); });
-        }
-
-    ScalableMesh::SASTokenAdmin& _SupplySASTokenAdmin()
-        {
-        return GetUselessAdmin<ScalableMesh::SASTokenAdmin>([](Utf8StringCR) { return GetUselessString(); });
-        }
-
-    ScalableMesh::SSLCertificateAdmin& _SupplySSLCertificateAdmin() override
-        {
-        return GetUselessAdmin<ScalableMesh::SSLCertificateAdmin>([]() { return GetUselessString(); });
-        }
-};
-=======
-
-/*---------------------------------------------------------------------------------**//**
-* @bsimethod                                    Mathieu.St-Pierre                  08/17
-+---------------+---------------+---------------+---------------+---------------+------*/
-struct  SMHost : ScalableMesh::ScalableMeshLib::Host
-    {
-    SMHost()
-        {
-        }
-
-    ScalableMesh::ScalableMeshAdmin& _SupplyScalableMeshAdmin()
-        {
-        struct CsScalableMeshAdmin : public ScalableMesh::ScalableMeshAdmin
-            {
-            virtual IScalableMeshTextureGeneratorPtr _GetTextureGenerator() override
-                {
-                IScalableMeshTextureGeneratorPtr generator;
-                return generator;
-                }
-
-            virtual bool _CanImportPODfile() const override
-                {
-                return false;
-                }
-            };
-        return *new CsScalableMeshAdmin;
-        };
-
-
-    ScalableMesh::WsgTokenAdmin& _SupplyWsgTokenAdmin()
-        {
-
-        auto getTokenFunction = []() -> Utf8String
-            {
-            Utf8String emptyToken;
-            return emptyToken;
-            };
-        return *new ScalableMesh::WsgTokenAdmin(getTokenFunction);
-        }
-
-
-    ScalableMesh::SASTokenAdmin& _SupplySASTokenAdmin()
-        {
-        auto getTokenFunction = [this](const Utf8String& realityDataGuid) -> Utf8String
-            {
-            SMHost::initializeRealityDataService();
-            if (m_sasConnections.find(realityDataGuid) == m_sasConnections.end())
-                {
-                SASConnection newConnection;
-                newConnection.m_handshake = new AzureHandshake(realityDataGuid, false /*writeable*/);
-                m_sasConnections[realityDataGuid] = newConnection;
-                }
-            assert(m_sasConnections.find(realityDataGuid) != m_sasConnections.end());
-            auto& sasConnection = m_sasConnections[realityDataGuid];
-            assert(sasConnection.m_handshake != nullptr);
-            int64_t currentTime;
-            DateTime::GetCurrentTimeUtc().ToUnixMilliseconds(currentTime);
-            if ((sasConnection.m_azureTokenTimer - currentTime) < 0)
-                {
-                // Request Azure URL of the reality data
-                RawServerResponse rawResponse = RealityDataService::BasicRequest((RealityDataUrl*)sasConnection.m_handshake);
-                if (rawResponse.status != RequestStatus::BADREQ)
-                    {
-                    // The handshake status with Azure need not be checked, if the request fails the current token will be used until it expires (or return an empty token)
-                    /*BentleyStatus handshakeStatus = */
-                    sasConnection.m_handshake->ParseResponse(rawResponse.body, sasConnection.m_azureServer, sasConnection.m_azureToken, sasConnection.m_azureTokenTimer);
-                    }
-                else
-                    {
-                    // Try again after 50 minutes...
-                    sasConnection.m_azureTokenTimer = currentTime + 1000 * 60 * 50;
-                    assert(!"Problem with the handshake");
-                    }
-                }
-            return sasConnection.m_azureToken;
-            };
-        return *new ScalableMesh::SASTokenAdmin(getTokenFunction);
-        }
-
-
-    ScalableMesh::SSLCertificateAdmin& _SupplySSLCertificateAdmin()
-        {
-        auto getSSLCertificatePath = []() -> Utf8String
-            {
-            Utf8String certificatePath;
-            return certificatePath;
-            };
-
-        return *new ScalableMesh::SSLCertificateAdmin(getSSLCertificatePath);
-        }
-
-
-private:
-
-    struct SASConnection
-        {
-        int64_t m_azureTokenTimer = 0;
-        Utf8String m_azureToken;
-        Utf8String m_azureServer;
-        AzureHandshake* m_handshake;
-        };
-
-    bmap<Utf8String, SASConnection> m_sasConnections;
-
-    static StatusInt initializeRealityDataService()
-        {
-        if (RealityDataService::AreParametersSet()) return SUCCESS;
-
-        WString serverUrl;
-
-#if 0 
-        //WString serverUrl = L"connect-realitydataservices.bentley.com"; //this probably should be a function in the RDS API.
-        serverUrl = L"qa-connect-realitydataservices.bentley.com"; //this probably should be a function in the RDS API.
-#endif
-
-        try     {
-            Bentley::Connect::Wrapper::Native::ConnectClientWrapper connectClient;
-            std::wstring buddiUrl;
-            connectClient.GetBuddiUrl(L"RealityDataServices", buddiUrl);
-
-            serverUrl.assign(buddiUrl.c_str());
-            }
-        catch (...)
-            {
-            }
-
-        serverUrl.ReplaceI(L"https://", L"");  // remove scheme prefix 
-
-        if (0 == serverUrl.size())
-            return ERROR;
-
-
-        RealityDataService::SetServerComponents(Utf8String(serverUrl.c_str()),
-            RealityDataService::GetWSGProtocol(),
-            RealityDataService::GetRepoName(),
-            RealityDataService::GetSchemaName());
-
-        //hardcoded the one for RM Internal for now. Need a UI of some sort to pick the project if
-        //user has multiples, etc
-        //RealityDataService::SetProjectId(Utf8String("75c7d1d7-1e32-4c4f-842d-ea6bade38638"));
-        //RealityDataService::SetProjectId(Utf8String("75c7d1d7-1e32-4c4f-842d-ea6bade38638"));
-        //RealityDataService::SetProjectId(Utf8String("4b8643d2-c6b0-4d77-b491-61408fe03b79"));
-
-        Utf8String projectGUID("95b8160c-8df9-437b-a9bf-22ad01fecc6b");
-
-        WString projectGUIDw;
-
-        if (BSISUCCESS == ConfigurationManager::GetVariable(projectGUIDw, L"SM_PROJECT_GUID"))
-            {
-            projectGUID.Assign(projectGUIDw.c_str());
-            }
-
-        RealityDataService::SetProjectId(projectGUID);
-
-        return SUCCESS;
-        }
-
-    };
->>>>>>> 6e87b093
-
-/*---------------------------------------------------------------------------------**//**
-* @bsimethod                                                    Paul.Connelly   08/16
-+---------------+---------------+---------------+---------------+---------------+------*/
-int wmain(int ac, wchar_t const** av)
-    {
-#if defined(TILE_PUBLISHER_PROFILE)
-    printf("Press a key to start...\n");
-    _getch();
-#endif
-
-    Params createParams;
-    if (!createParams.ParseArgs(ac, av))
-        {
-        printUsage(av[0]);
-        return 1;
-        }
-
-    Host host;
-    DgnPlatformLib::Initialize(host, false);
-
-    DgnDomains::RegisterDomain(ThreeMx::ThreeMxDomain::GetDomain(), DgnDomain::Required::No, DgnDomain::Readonly::Yes);
-    DgnDomains::RegisterDomain(PointCloud::PointCloudDomain::GetDomain(), DgnDomain::Required::No, DgnDomain::Readonly::Yes);
-    DgnDomains::RegisterDomain(Raster::RasterDomain::GetDomain(), DgnDomain::Required::No, DgnDomain::Readonly::Yes);
-    DgnDomains::RegisterDomain(ScalableMeshSchema::ScalableMeshDomain::GetDomain(), DgnDomain::Required::No, DgnDomain::Readonly::Yes);
-    ScalableMesh::ScalableMeshLib::Initialize(*new SMHost());
-                                                                                  
-    DgnDbPtr db = createParams.OpenDgnDb();
-    if (db.IsNull())
-        return 1;
-
-    DgnViewIdSet viewsToPublish;
-    DgnViewId defaultView = createParams.GetViewIds(viewsToPublish, *db);
-    if (!defaultView.IsValid())
-        return 1;
-
-    static size_t       s_maxTilesetDepth = 5;          // Limit depth of tileset to avoid lag on initial load (or browser crash) on large tilesets.
-
-    TilesetPublisher publisher(*db, createParams, viewsToPublish, defaultView, s_maxTilesetDepth);
-
-    if (!createParams.GetOverwriteExistingOutputFile())
-        {
-        BeFileName  outputFile (nullptr, createParams.GetOutputDirectory().c_str(), publisher.GetRootName().c_str(), L".html");
-        if (outputFile.DoesPathExist())
-            {
-            printf ("Output file: %ls aready exists and \"No Replace\" option is specified\n", outputFile.c_str());
-            return 1;
-            }
-        }
-
-    printf("Publishing:\n"
-           "\tInput: View %s from %ls\n"
-           "\tOutput: %ls%ls.html\n"
-           "\tData: %ls\n",
-            createParams.GetViewName().c_str(), createParams.GetInputFileName().c_str(), publisher.GetOutputDirectory().c_str(), publisher.GetRootName().c_str(), publisher.GetDataDirectory().c_str());
-            
-    auto status = publisher.Publish (createParams);
-    printStatus(status);
-
-    return static_cast<int>(status);
-    }
-
+/*--------------------------------------------------------------------------------------+
+|
+|     $Source: TilePublisher/exe/main.cpp $
+|
+|  $Copyright: (c) 2017 Bentley Systems, Incorporated. All rights reserved. $
+|
++--------------------------------------------------------------------------------------*/
+#include <DgnPlatform/DesktopTools/KnownDesktopLocationsAdmin.h>
+#include <ThreeMx/ThreeMxApi.h>
+#include <PointCloud/PointCloudApi.h>
+#include <TilePublisher/CesiumPublisher.h>
+#include <Raster/RasterApi.h>
+#include <ScalableMeshSchema/ScalableMeshSchemaApi.h>
+#include <ScalableMesh/ScalableMeshLib.h>
+#include <RealityPlatform/RealityDataService.h>
+#include <ConnectClientWrapperNative/ConnectClientWrapper.h>
+#include <DgnPlatform/DesktopTools/ConfigurationManager.h>
+
+
+#if defined(TILE_PUBLISHER_PROFILE)
+#include <conio.h>
+#endif
+
+USING_NAMESPACE_BENTLEY_DGN
+USING_NAMESPACE_BENTLEY_REALITYPLATFORM
+USING_NAMESPACE_BENTLEY_RENDER
+USING_NAMESPACE_BENTLEY_TILEPUBLISHER
+USING_NAMESPACE_BENTLEY_TILEPUBLISHER_CESIUM
+
+//=======================================================================================
+// @bsistruct                                                   Paul.Connelly   08/16
+//=======================================================================================
+enum class ParamId
+{
+    Input = 0,
+    View,
+    Output,
+    Name,
+    GroundHeight,
+    GroundPoint,
+    Tolerance,
+    Depth,
+    SurfacesOnly,
+    GeographicLocation,
+    GlobeImagery,
+    GlobeTerrain,
+    NoReplace,
+    VerboseStatistics,
+    TextureMode,
+    Invalid,
+};
+
+//=======================================================================================
+// @bsistruct                                                   Paul.Connelly   08/16
+//=======================================================================================
+struct CommandParam
+{
+    WCharCP     m_abbrev;
+    WCharCP     m_verbose;
+    WCharCP     m_descr;
+    bool        m_required;
+    bool        m_boolean;  // True => arg is true if param specified. False => expect 'arg=value'.
+};
+
+//=======================================================================================
+// @bsistruct                                                   Paul.Connelly   08/16
+//=======================================================================================
+static CommandParam s_paramTable[] =
+    {
+        { L"i",  L"input", L"Name of the .bim file to publish", true },
+        { L"v",  L"view", L"Name of the view that will be initially opened in the viewer. If omitted, the default view is used", false },
+        { L"o",  L"output", L"Directory in which to place the output .html file. If omitted, the output is placed in the .bim file's directory", false },
+        { L"n",  L"name", L"Name of the .html file and root name of the tileset .json and .b3dm files. If omitted, uses the name of the .bim file", false },
+        { L"gh", L"groundheight",L"Ground height (meters).", false},
+        { L"gp", L"groundpoint",L"Ground Location in database coordinates (meters).", false},
+        { L"t",  L"tolerance",L"Tolerance (meters).", false},
+        { L"d",  L"depth",L"Publish tiles to specified depth. e.g. 0=publish only the root tile.", false},
+        { L"su", L"surfaces", L"Publish only surfaces for 3D models. (no polylines, text etc.)", false, true },
+        { L"l",  L"geographicLocation", L"Geographic location (longitude, latitude)", false },
+        { L"ip", L"imageryProvider", L"Imagery Provider {BingMapRoads, BingMapsAerial, BingMapsAerialWithLabels, MapboxSatellite, MapboxTerrain, MapboxStreets, MapboxStreetsClassic, StamenWatercolor, StamenToner, ESRIWorldImagery, ", false, false },
+        { L"tp", L"terrainProvider", L"Terrain Provider", false, false },
+        { L"nr", L"noreplace", L"Do not replace existing files", false, true },
+        { L"vs", L"verbose", L"Output verbose statistics during publishing", false, true },
+        { L"tx", L"textureMode", L"Texture mode - \"Embedded (default)\", \"External\", or \"Compressed\"", false, false },
+    };
+
+static const size_t s_paramTableSize = _countof(s_paramTable);
+
+//=======================================================================================
+// @bsistruct                                                   Paul.Connelly   08/16
+//=======================================================================================
+struct CommandArg
+{
+    ParamId     m_paramId;
+    WString     m_value;
+
+    explicit CommandArg(WCharCP raw) : m_paramId(ParamId::Invalid)
+        {
+        if (WString::IsNullOrEmpty(raw) || '-' != *raw)
+            return;
+
+        ++raw;
+        bool verboseParamName = *raw == '-';
+        if (verboseParamName)
+            ++raw;
+
+        WCharCP equalPos = wcschr(raw, '=');
+
+        if (nullptr == equalPos)        // Batch files don't support=
+            equalPos = wcschr(raw, ':');
+
+        bool haveArgValue = nullptr != equalPos;
+        WCharCP argValue = haveArgValue ? equalPos+1 : nullptr;
+        auto paramNameLen = haveArgValue ? equalPos - raw : wcslen(raw);
+
+        if (0 == paramNameLen)  
+            return;
+
+        for (size_t i = 0; i < s_paramTableSize; i++)
+            {
+            auto const& param = s_paramTable[i];
+            WCharCP paramName = verboseParamName ? param.m_verbose : param.m_abbrev;
+            if (0 != wcsncmp(raw, paramName, paramNameLen) || paramNameLen != wcslen(paramName))
+                continue;
+
+            if ((nullptr == equalPos) != (param.m_boolean))
+                return;
+
+            m_paramId = static_cast<ParamId>(i);
+
+            if (!param.m_boolean)
+                {
+                m_value = argValue;
+                m_value.Trim(L"\"");
+                m_value.Trim();
+                }
+
+            break;
+            }
+        }
+};
+
+//=======================================================================================
+// @bsistruct                                                   Paul.Connelly   08/16
+//=======================================================================================
+struct Params : PublisherParams
+{
+    bool ParseArgs(int ac, wchar_t const** av);
+    DgnDbPtr OpenDgnDb() const;
+};
+
+/*---------------------------------------------------------------------------------**//**
+* @bsimethod                                                    Paul.Connelly   08/16
++---------------+---------------+---------------+---------------+---------------+------*/
+DgnDbPtr Params::OpenDgnDb() const
+    {
+    DgnDb::OpenParams openParams(DgnDb::OpenMode::Readonly);
+    DgnDbPtr db = DgnDb::OpenDgnDb(nullptr, m_inputFileName, openParams);
+    if (db.IsNull())
+        printf("Failed to open file %ls\n", m_inputFileName.c_str());
+
+    return db;
+    }
+
+/*---------------------------------------------------------------------------------**//**
+* @bsimethod                                                    Paul.Connelly   08/16
++---------------+---------------+---------------+---------------+---------------+------*/
+bool Params::ParseArgs(int ac, wchar_t const** av)
+    {
+    if (ac < 2)
+        return false;
+
+    bool haveInput = false;
+    for (int i = 1; i < ac; i++)
+        {
+        CommandArg arg(av[i]);
+        switch (arg.m_paramId)
+            {
+            case ParamId::Input:
+                haveInput = true;
+                BeFileName::FixPathName(m_inputFileName, arg.m_value.c_str());
+                break;
+            case ParamId::View:
+                m_viewName = Utf8String(arg.m_value.c_str());
+                break;
+            case ParamId::Output:
+                BeFileName::FixPathName(m_outputDir, arg.m_value.c_str());
+                break;
+            case ParamId::Name:
+                m_tilesetName = arg.m_value.c_str();
+                break;
+            case ParamId::GroundPoint:
+               if (3 != swscanf (arg.m_value.c_str(), L"%lf,%lf,%lf", &m_groundPoint.x, &m_groundPoint.y, &m_groundPoint.z))
+                    {
+                    printf ("Unrecognized ground point: %ls\n", av[i]);
+                    return false;
+                    }
+                m_groundMode = GroundMode::FixedPoint;
+                break;
+
+            case ParamId::GroundHeight:
+                if (1 != swscanf (arg.m_value.c_str(), L"%lf", &m_groundHeight))
+                    {
+                    printf ("Unrecognized ground height: %ls\n", av[i]);
+                    return false;
+                    }
+                m_groundMode = GroundMode::FixedHeight;
+                break;
+            case ParamId::Depth:
+                if (1 != swscanf (arg.m_value.c_str(), L"%u", &m_depth))
+                    {
+                    printf ("Expected unsigned integer for depth parameter\n");
+                    return false;
+                    }
+                break;
+            case ParamId::SurfacesOnly:
+                m_surfacesOnly = true;
+                break;
+            case ParamId::VerboseStatistics:
+                m_verbose = true;
+                break;
+            case ParamId::GeographicLocation:
+                if (2 != swscanf (arg.m_value.c_str(), L"%lf,%lf", &m_geoLocation.longitude, &m_geoLocation.latitude))
+                    {
+                    printf ("Unrecognized geographic location: %ls\n", av[i]);
+                    return false;
+                    }
+                m_geoLocated = true;
+                break;
+            case ParamId::GlobeImagery:
+                m_imageryProvider = Utf8String(arg.m_value.c_str());
+                break;
+            case ParamId::GlobeTerrain:
+                m_terrainProvider = Utf8String(arg.m_value.c_str());
+                break;
+            case ParamId::Tolerance:
+                {
+                static const double     s_minTolerance = 1.0E-5, s_maxTolerance = 100.0;
+
+                if (1 != swscanf (arg.m_value.c_str(), L"%lf", &m_tolerance))
+                    {
+                    printf ("Unrecognized tolerance value: %ls\n", av[i]);
+                    return false;
+                    }
+                if (m_tolerance < s_minTolerance || s_maxTolerance > s_maxTolerance)
+                    {
+                    printf ("Invalid tolerance: %lf (must be between %lf and %lf)\n", m_tolerance, s_minTolerance, s_maxTolerance);
+                    return false;
+                    }
+                break;
+                }
+            case ParamId::NoReplace:
+                m_overwriteExisting = false;
+                break;
+            case ParamId::TextureMode:
+                {
+                WString     textureModeString = arg.m_value;
+                
+                textureModeString.ToLower();
+                if (textureModeString == L"embedded")
+                    m_textureMode = PublisherContext::TextureMode::Embedded;
+                else if (textureModeString == L"external")
+                    m_textureMode = PublisherContext::TextureMode::External;
+                else if (textureModeString == L"compressed")
+                    m_textureMode = PublisherContext::TextureMode::Compressed;
+                else
+                    {
+                    printf ("Unrecognized texture mode: %ls\n", arg.m_value.c_str());
+                    return false;
+                    }
+                    
+                break;
+                }
+
+            default:
+                printf("Unrecognized command option %ls\n", av[i]);
+                return false;
+            }
+        }
+
+    if (!haveInput)
+        {
+        printf("Input filename is required\n");
+        return false;
+        }
+
+    if (m_outputDir.empty())
+        m_outputDir = m_inputFileName.GetDirectoryName();
+
+    if (m_tilesetName.empty())
+        m_tilesetName = m_inputFileName.GetFileNameWithoutExtension().c_str();
+
+    return true;
+    }
+
+/*---------------------------------------------------------------------------------**//**
+* @bsimethod                                                    Paul.Connelly   08/16
++---------------+---------------+---------------+---------------+---------------+------*/
+static void printUsage(WCharCP exePath)
+    {
+    WString exeName = BeFileName::GetFileNameAndExtension(exePath);
+
+    printf("Publish the contents of a DgnDb view as a Cesium tileset viewable in a web browser.\n\n");
+    printf("Usage: %ls -i|--input= [OPTIONS...]\n\n", exeName.c_str());
+    
+    for (auto const& cmdArg : s_paramTable)
+        printf("  --%ls=|-%ls=\t(%ls)\t%ls\n", cmdArg.m_verbose, cmdArg.m_abbrev, cmdArg.m_required ? L"required" : L"optional", cmdArg.m_descr);
+    }
+
+/*---------------------------------------------------------------------------------**//**
+* @bsimethod                                                    Paul.Connelly   08/16
++---------------+---------------+---------------+---------------+---------------+------*/
+static void printStatus(PublisherContext::Status status)
+    {
+    static const Utf8CP s_msg[] =
+        {
+        "Publishing succeeded",
+        "No geometry to publish",
+        "Publishing aborted",
+        "Failed to write to base directory",
+        "Failed to create subdirectory",
+        "Failed to write scene",
+        "Failed to write node"
+        };
+
+    auto index = static_cast<uint32_t>(status);
+    Utf8CP msg = index < _countof(s_msg) ? s_msg[index] : "Unrecognized error";
+    printf("Result: %hs.\n", msg);
+    }
+
+//=======================================================================================
+// @bsistruct                                                   Paul.Connelly   08/16
+//=======================================================================================
+struct Host : DgnPlatformLib::Host
+{
+private:
+    void _SupplyProductName(Utf8StringR name) override { name.assign("TilePublisher"); }
+    IKnownLocationsAdmin& _SupplyIKnownLocationsAdmin() override { return *new KnownDesktopLocationsAdmin(); }
+    BeSQLite::L10N::SqlangFiles _SupplySqlangFiles() override
+        {
+        BeFileName sqlang(GetIKnownLocationsAdmin().GetDgnPlatformAssetsDirectory());
+        sqlang.AppendToPath(L"sqlang/DgnPlatform_en.sqlang.db3");
+        return BeSQLite::L10N::SqlangFiles(sqlang);
+        }
+
+    static void OnAssert(WCharCP msg, WCharCP file, unsigned line, BeAssertFunctions::AssertType type)
+        {
+        printf("Assertion Failure: %ls (%ls:%d)\n", msg, file, line);
+        }
+public:
+    Host() { BeAssertFunctions::SetBeAssertHandler(&Host::OnAssert); }
+};
+
+
+/*---------------------------------------------------------------------------------**//**
+* @bsimethod                                    Mathieu.St-Pierre                  08/17
++---------------+---------------+---------------+---------------+---------------+------*/
+struct  SMHost : ScalableMesh::ScalableMeshLib::Host
+    {
+    SMHost()
+        {
+        }
+
+    ScalableMesh::ScalableMeshAdmin& _SupplyScalableMeshAdmin()
+        {
+        struct CsScalableMeshAdmin : public ScalableMesh::ScalableMeshAdmin
+            {
+            virtual IScalableMeshTextureGeneratorPtr _GetTextureGenerator() override
+                {
+                IScalableMeshTextureGeneratorPtr generator;
+                return generator;
+                }
+
+            virtual bool _CanImportPODfile() const override
+                {
+                return false;
+                }
+            };
+        return *new CsScalableMeshAdmin;
+        };
+
+
+    ScalableMesh::WsgTokenAdmin& _SupplyWsgTokenAdmin()
+        {
+
+        auto getTokenFunction = []() -> Utf8String
+            {
+            Utf8String emptyToken;
+            return emptyToken;
+            };
+        return *new ScalableMesh::WsgTokenAdmin(getTokenFunction);
+        }
+
+
+    ScalableMesh::SASTokenAdmin& _SupplySASTokenAdmin()
+        {
+        auto getTokenFunction = [this](const Utf8String& realityDataGuid) -> Utf8String
+            {
+            SMHost::initializeRealityDataService();
+            if (m_sasConnections.find(realityDataGuid) == m_sasConnections.end())
+                {
+                SASConnection newConnection;
+                newConnection.m_handshake = new AzureHandshake(realityDataGuid, false /*writeable*/);
+                m_sasConnections[realityDataGuid] = newConnection;
+                }
+            assert(m_sasConnections.find(realityDataGuid) != m_sasConnections.end());
+            auto& sasConnection = m_sasConnections[realityDataGuid];
+            assert(sasConnection.m_handshake != nullptr);
+            int64_t currentTime;
+            DateTime::GetCurrentTimeUtc().ToUnixMilliseconds(currentTime);
+            if ((sasConnection.m_azureTokenTimer - currentTime) < 0)
+                {
+                // Request Azure URL of the reality data
+                RawServerResponse rawResponse = RealityDataService::BasicRequest((RealityDataUrl*)sasConnection.m_handshake);
+                if (rawResponse.status != RequestStatus::BADREQ)
+                    {
+                    // The handshake status with Azure need not be checked, if the request fails the current token will be used until it expires (or return an empty token)
+                    /*BentleyStatus handshakeStatus = */
+                    sasConnection.m_handshake->ParseResponse(rawResponse.body, sasConnection.m_azureServer, sasConnection.m_azureToken, sasConnection.m_azureTokenTimer);
+                    }
+                else
+                    {
+                    // Try again after 50 minutes...
+                    sasConnection.m_azureTokenTimer = currentTime + 1000 * 60 * 50;
+                    assert(!"Problem with the handshake");
+                    }
+                }
+            return sasConnection.m_azureToken;
+            };
+        return *new ScalableMesh::SASTokenAdmin(getTokenFunction);
+        }
+
+
+    ScalableMesh::SSLCertificateAdmin& _SupplySSLCertificateAdmin()
+        {
+        auto getSSLCertificatePath = []() -> Utf8String
+            {
+            Utf8String certificatePath;
+            return certificatePath;
+            };
+
+        return *new ScalableMesh::SSLCertificateAdmin(getSSLCertificatePath);
+        }
+
+
+private:
+
+    struct SASConnection
+        {
+        int64_t m_azureTokenTimer = 0;
+        Utf8String m_azureToken;
+        Utf8String m_azureServer;
+        AzureHandshake* m_handshake;
+        };
+
+    bmap<Utf8String, SASConnection> m_sasConnections;
+
+    static StatusInt initializeRealityDataService()
+        {
+        if (RealityDataService::AreParametersSet()) return SUCCESS;
+
+        WString serverUrl;
+
+#if 0 
+        //WString serverUrl = L"connect-realitydataservices.bentley.com"; //this probably should be a function in the RDS API.
+        serverUrl = L"qa-connect-realitydataservices.bentley.com"; //this probably should be a function in the RDS API.
+#endif
+
+        try     {
+            Bentley::Connect::Wrapper::Native::ConnectClientWrapper connectClient;
+            std::wstring buddiUrl;
+            connectClient.GetBuddiUrl(L"RealityDataServices", buddiUrl);
+
+            serverUrl.assign(buddiUrl.c_str());
+            }
+        catch (...)
+            {
+            }
+
+        serverUrl.ReplaceI(L"https://", L"");  // remove scheme prefix 
+
+        if (0 == serverUrl.size())
+            return ERROR;
+
+
+        RealityDataService::SetServerComponents(Utf8String(serverUrl.c_str()),
+            RealityDataService::GetWSGProtocol(),
+            RealityDataService::GetRepoName(),
+            RealityDataService::GetSchemaName());
+
+        //hardcoded the one for RM Internal for now. Need a UI of some sort to pick the project if
+        //user has multiples, etc
+        //RealityDataService::SetProjectId(Utf8String("75c7d1d7-1e32-4c4f-842d-ea6bade38638"));
+        //RealityDataService::SetProjectId(Utf8String("75c7d1d7-1e32-4c4f-842d-ea6bade38638"));
+        //RealityDataService::SetProjectId(Utf8String("4b8643d2-c6b0-4d77-b491-61408fe03b79"));
+
+        Utf8String projectGUID("95b8160c-8df9-437b-a9bf-22ad01fecc6b");
+
+        WString projectGUIDw;
+
+        if (BSISUCCESS == ConfigurationManager::GetVariable(projectGUIDw, L"SM_PROJECT_GUID"))
+            {
+            projectGUID.Assign(projectGUIDw.c_str());
+            }
+
+        RealityDataService::SetProjectId(projectGUID);
+
+        return SUCCESS;
+        }
+
+    };
+
+/*---------------------------------------------------------------------------------**//**
+* @bsimethod                                                    Paul.Connelly   08/16
++---------------+---------------+---------------+---------------+---------------+------*/
+int wmain(int ac, wchar_t const** av)
+    {
+#if defined(TILE_PUBLISHER_PROFILE)
+    printf("Press a key to start...\n");
+    _getch();
+#endif
+
+    Params createParams;
+    if (!createParams.ParseArgs(ac, av))
+        {
+        printUsage(av[0]);
+        return 1;
+        }
+
+    Host host;
+    DgnPlatformLib::Initialize(host, false);
+
+    DgnDomains::RegisterDomain(ThreeMx::ThreeMxDomain::GetDomain(), DgnDomain::Required::No, DgnDomain::Readonly::Yes);
+    DgnDomains::RegisterDomain(PointCloud::PointCloudDomain::GetDomain(), DgnDomain::Required::No, DgnDomain::Readonly::Yes);
+    DgnDomains::RegisterDomain(Raster::RasterDomain::GetDomain(), DgnDomain::Required::No, DgnDomain::Readonly::Yes);
+    DgnDomains::RegisterDomain(ScalableMeshSchema::ScalableMeshDomain::GetDomain(), DgnDomain::Required::No, DgnDomain::Readonly::Yes);
+    ScalableMesh::ScalableMeshLib::Initialize(*new SMHost());
+                                                                                  
+    DgnDbPtr db = createParams.OpenDgnDb();
+    if (db.IsNull())
+        return 1;
+
+    DgnViewIdSet viewsToPublish;
+    DgnViewId defaultView = createParams.GetViewIds(viewsToPublish, *db);
+    if (!defaultView.IsValid())
+        return 1;
+
+    static size_t       s_maxTilesetDepth = 5;          // Limit depth of tileset to avoid lag on initial load (or browser crash) on large tilesets.
+
+    TilesetPublisher publisher(*db, createParams, viewsToPublish, defaultView, s_maxTilesetDepth);
+
+    if (!createParams.GetOverwriteExistingOutputFile())
+        {
+        BeFileName  outputFile (nullptr, createParams.GetOutputDirectory().c_str(), publisher.GetRootName().c_str(), L".html");
+        if (outputFile.DoesPathExist())
+            {
+            printf ("Output file: %ls aready exists and \"No Replace\" option is specified\n", outputFile.c_str());
+            return 1;
+            }
+        }
+
+    printf("Publishing:\n"
+           "\tInput: View %s from %ls\n"
+           "\tOutput: %ls%ls.html\n"
+           "\tData: %ls\n",
+            createParams.GetViewName().c_str(), createParams.GetInputFileName().c_str(), publisher.GetOutputDirectory().c_str(), publisher.GetRootName().c_str(), publisher.GetDataDirectory().c_str());
+            
+    auto status = publisher.Publish (createParams);
+    printStatus(status);
+
+    return static_cast<int>(status);
+    }
+