/*--------------------------------------------------------------------------------------+
|
|     $Source: TilePublisher/lib/TilePublisher.cpp $
|
|  $Copyright: (c) 2017 Bentley Systems, Incorporated. All rights reserved. $
|
+--------------------------------------------------------------------------------------*/
#include <TilePublisher/TilePublisher.h>
#include <BeSqLite/BeSqLite.h>
#include "Constants.h"
#include <Geom/OperatorOverload.h>
#include <DgnPlatform/AutoRestore.h>

USING_NAMESPACE_BENTLEY_DGN
USING_NAMESPACE_BENTLEY_RENDER
USING_NAMESPACE_BENTLEY_TILEPUBLISHER
USING_NAMESPACE_BENTLEY_SQLITE
USING_NAMESPACE_TILETREE_IO

/*---------------------------------------------------------------------------------**//**
* @bsimethod                                                    Ray.Bentley     12/2016
+---------------+---------------+---------------+---------------+---------------+------*/
static void    padTo4ByteBoundary(std::FILE* outputFile)
    {
    std::fseek(outputFile, 0, SEEK_END);
    long        position = ftell(outputFile), padBytes = (4 - position % 4);

    if (0 != padBytes)
        {
        uint64_t    zero = 0;

        std::fwrite(&zero, 1, padBytes, outputFile);
        }
    }

/*---------------------------------------------------------------------------------**//**
* @bsimethod                                                    Ray.Bentley     12/2016
+---------------+---------------+---------------+---------------+---------------+------*/
static void    padTo4ByteBoundary(ByteStream& byteStream)
    {
    size_t      padBytes = (4 - byteStream.size() % 4);

    if (0 != padBytes)
        {
        uint64_t    zero = 0;
        byteStream.Append((uint8_t const*) & zero, padBytes);
        }
    }

/*---------------------------------------------------------------------------------**//**
* @bsimethod                                                    Ray.Bentley     12/2016
+---------------+---------------+---------------+---------------+---------------+------*/
Utf8String      getJsonString(Json::Value const& value)
    {
    Utf8String      string =  Json::FastWriter().write(value);

    // Pad to 4 byte boundary...
    while (0 != string.size() % 4)
        string = string + " ";

    return string;
    }
 
/*---------------------------------------------------------------------------------**//**
* @bsimethod                                                    Paul.Connelly   08/17
+---------------+---------------+---------------+---------------+---------------+------*/
Utf8String PublishTileData::GetJsonString() const
    {
    // TFS#734860: Missing padding following feature table json in i3dm tiles...
    return getJsonString(m_json);
    }


//=======================================================================================
// Flat (non-hierarchical) batch table builder.
// @bsistruct                                                   Ray.Bentley     09/2017
//=======================================================================================
struct BatchTableBuilder
{
private:
    Json::Value                             m_json;
    DgnDbR                                  m_db;
    bool                                    m_is3d;
    DgnCategoryId                           m_uncategorized;
    FeatureAttributesMapCR                  m_attrs;
    bmap<DgnElementId, DgnElementId>        m_assemblyIds;
    bmap<DgnSubCategoryId, DgnCategoryId>   m_categoryIds;
                            
    bool IsUncategorized(DgnCategoryId id) const { return id.IsValid() && id == m_uncategorized; }


/*---------------------------------------------------------------------------------**//**
* @bsimethod                                                    Ray.Bentley     09/2017
+---------------+---------------+---------------+---------------+---------------+------*/
DgnCategoryId QueryCategoryId(DgnSubCategoryId subCategoryId)
    {
    auto    found = m_categoryIds.find(subCategoryId);

    if (found != m_categoryIds.end())
        return found->second;

    DgnCategoryId       categoryId;

    DgnSubCategoryCPtr subCategory = m_db.Elements().Get<DgnSubCategory> (subCategoryId);

    if (subCategory.IsValid())
        categoryId = subCategory->GetCategoryId();

    m_categoryIds.Insert(subCategoryId, categoryId);

    return categoryId;
    }

/*---------------------------------------------------------------------------------**//**
* @bsimethod                                                    Ray.Bentley     09/2017
+---------------+---------------+---------------+---------------+---------------+------*/
DgnElementId QueryAssemblyId(DgnElementId childId) 
    {
    auto    found = m_assemblyIds.find(childId);

    if (found != m_assemblyIds.end())
        return found->second;

    DgnElementId        assemblyId;
    DgnCategoryId       assemblyCategoryId;

    assemblyId = childId;
    if (!childId.IsValid())
        return assemblyId;

    // Get this element's category and parent element
    // Recurse until no more parents (or we find a non-geometric parent)
    static constexpr Utf8CP s_3dsql = "SELECT Parent.Id,Category.Id FROM " BIS_SCHEMA(BIS_CLASS_GeometricElement3d) " WHERE ECInstanceId=?";
    static constexpr Utf8CP s_2dsql = "SELECT Parent.Id,Category.Id FROM " BIS_SCHEMA(BIS_CLASS_GeometricElement2d) " WHERE ECInstanceId=?";

    BeSQLite::EC::CachedECSqlStatementPtr stmt = m_db.GetPreparedECSqlStatement(m_is3d ? s_3dsql : s_2dsql);
    stmt->BindId(1, childId);

    while (BeSQLite::BE_SQLITE_ROW == stmt->Step())
        {
        auto thisCatId = stmt->GetValueId<DgnCategoryId>(1);
        if (assemblyCategoryId.IsValid() && IsUncategorized(thisCatId) && !IsUncategorized(assemblyCategoryId))
            break; // yuck. if have children with valid categories, stop before first uncategorized parent (V8 complex header).

        assemblyCategoryId = thisCatId;
        assemblyId = childId;

        childId = stmt->GetValueId<DgnElementId>(0);
        if (!childId.IsValid())
            break;

        // Try to get the parent's category. If parent is not geometric, this will fail and we will treat current child as the assembly root.
        stmt->Reset();
        stmt->BindId(1, childId);
        }
    m_assemblyIds.Insert(childId, assemblyId);

    return assemblyId;
    }

/*---------------------------------------------------------------------------------**//**
* @bsimethod                                                    Paul.Connelly   04/17
+---------------+---------------+---------------+---------------+---------------+------*/
void InitUncategorizedCategory()
    {
    // This is dumb. See OfficeBuilding.dgn - cells have no level in V8, which translates to 'Uncategorized' (2d and 3d variants) in DgnDb
    // We don't want to create an 'Uncategorized' assembly if its children belong to a real category.
    // We only can detect this because for whatever reason, "Uncategorized" is not a localized string.
    DefinitionModelR dictionary = m_db.GetDictionaryModel();
    DgnCode code = m_is3d ? SpatialCategory::CreateCode(dictionary, "Uncategorized") : DrawingCategory::CreateCode(dictionary, "Uncategorized");

    m_uncategorized = DgnCategory::QueryCategoryId(m_db, code);
    }

public:
    Json::Value& GetJson()  { return m_json; }
    Utf8String ToString()   { return getJsonString(m_json); }

/*---------------------------------------------------------------------------------**//**
* @bsimethod                                                    Ray.Bentley     08/2017
+---------------+---------------+---------------+---------------+---------------+------*/
BatchTableBuilder(FeatureAttributesMapCR attrs, DgnDbR db, bool is3d, PublisherContext& context) : m_json(Json::objectValue), m_db(db), m_is3d(is3d), m_attrs(attrs)
    {
    InitUncategorizedCategory();

    Json::Value             geomClasses    = Json::arrayValue, 
                            elementIds     = Json::arrayValue, 
                            assemblyIds    = Json::arrayValue, 
                            categoryIds    = Json::arrayValue,
                            subCategoryIds = Json::arrayValue;

    bool                    validLabelsFound = false;
                        
    for (auto const& kvp : attrs)
        {
        FeatureAttributesCR attr = kvp.first;                                                                                                                                    
        uint32_t            index = kvp.second;
        DgnElementId        elementId = attr.GetElementId();

        geomClasses[index]    = (int) attr.GetClass();
        elementIds[index]     = elementId.ToString();
        assemblyIds[index]    = QueryAssemblyId(elementId).ToString();
        subCategoryIds[index] = attr.GetSubCategoryId().ToString();
        categoryIds[index]    = QueryCategoryId(attr.GetSubCategoryId()).ToString();

        }
    
    m_json["geomClass"]   = std::move(geomClasses);
    m_json["element"]     = std::move(elementIds);
    m_json["assembly"]    = std::move(assemblyIds);
    m_json["subCategory"] = std::move(subCategoryIds);
    m_json["category"]    = std::move(categoryIds);

    context.AddBatchTableAttributes (m_json, attrs);
    }


};  // BatchTableBuilder


/*---------------------------------------------------------------------------------**//**
* @bsimethod                                                    Paul.Connelly   02/17
+---------------+---------------+---------------+---------------+---------------+------*/
void TilePublish::ColorIndex::ComputeDimensions(uint16_t nColors)
    {
    // Minimum texture size in WebGL is 64x64. For 16-bit color indices, we need at least 256x256.
    // At the risk of pessimization, let's not assume more than that.
    // Let's assume non-power-of-2 textures are not a big deal (we're not mipmapping them or anything).
    uint16_t height = 1;
    uint16_t width = std::min(nColors, GetMaxWidth());
    if (width < nColors)
        {
        height = nColors / width;
        if (height*width < nColors)
            ++height;
        }

    BeAssert(height*width >= nColors);
    m_width = width;
    m_height = height;
    }

/*---------------------------------------------------------------------------------**//**
* @bsimethod                                                    Paul.Connelly   02/17
+---------------+---------------+---------------+---------------+---------------+------*/
template<typename T> static void fillColorIndex(ByteStream& texture, ColorIndexMapCR map, uint16_t nColors, T getColorDef)
    {
    constexpr size_t bytesPerColor = 4;
    texture.Resize(bytesPerColor * nColors);

    for (auto const& kvp : map)
        {
        ColorDef fill = getColorDef(kvp.first);
        auto pColor = texture.GetDataP() + kvp.second * bytesPerColor;
        pColor[0] = fill.GetRed();
        pColor[1] = fill.GetGreen();
        pColor[2] = fill.GetBlue();
        pColor[3] = fill.GetAlpha();    // already inverted...
        }
    }

/*---------------------------------------------------------------------------------**//**
* @bsimethod                                                    Paul.Connelly   02/17
+---------------+---------------+---------------+---------------+---------------+------*/
void TilePublish::ColorIndex::Build(TileMeshCR mesh, TileMaterial const& mat)
    {
    // Possibilities:
    //  - Material does not override color or alpha. Copy colors directly from ColorIndexMap (unless only one color - then use uniform color).
    //  - Material overrides both color and alpha. Every vertex has same color. Don't use indexed colors in that case.
    //  - Material overrides RGB only. Vertices may have differing alphas. ###TODO: If alpha does not vary, don't use indexed colors.
    //  - Material overrides alpha only. Vertices may have differing RGB values. ###TODO: Detect that case and don't use indexed colors?
    ColorIndexMapCR map = mesh.GetColorIndexMap();
    uint16_t nColors = map.GetNumIndices();
    ComputeDimensions(nColors);
    BeAssert(0 < m_width && 0 < m_height);

    if (!mat.OverridesAlpha() && !mat.OverridesRgb())
        {
        fillColorIndex(m_texture, map, nColors, [](uint32_t color)
            {
            ColorDef fill(color);
            fill.SetAlpha(255 - fill.GetAlpha());
            return fill;
            });
        }
    else if (!mat.OverridesAlpha())
        {
        RgbFactor fRgb = mat.GetRgbOverride();
        ColorDef rgb(static_cast<uint8_t>(fRgb.red*255), static_cast<uint8_t>(fRgb.green*255), static_cast<uint8_t>(fRgb.blue*255));
        fillColorIndex(m_texture, map, nColors, [=](uint32_t color)
            {
            ColorDef input(color);
            ColorDef output = rgb;
            output.SetAlpha(255 - input.GetAlpha());
            return output;
            });
        }
    else if (!mat.OverridesRgb())
        {
        uint8_t alpha = 255 - static_cast<uint8_t>(mat.GetAlphaOverride() * 255);
        fillColorIndex(m_texture, map, nColors, [=](uint32_t color)
            {
            ColorDef def(color);
            def.SetAlpha(alpha);
            return def;
            });
        }
    else
        {
        uint8_t alpha = 255 - static_cast<uint8_t>(mat.GetAlphaOverride() * 255);
        RgbFactor fRgb = mat.GetRgbOverride();
        ColorDef rgba(static_cast<uint8_t>(fRgb.red*255), static_cast<uint8_t>(fRgb.green*255), static_cast<uint8_t>(fRgb.blue*255), alpha);
        fillColorIndex(m_texture, map, nColors, [=](uint32_t color) { return rgba; });
        }
    }


/*---------------------------------------------------------------------------------**//**
* @bsimethod                                                    Paul.Connelly   08/16
+---------------+---------------+---------------+---------------+---------------+------*/
TilePublisher::TilePublisher(TileNodeCR tile, PublisherContext& context) : m_centroid(tile.GetTileCenter()), m_tile(tile), m_context(context)
    {
#define CESIUM_RTC_ZERO
#ifdef CESIUM_RTC_ZERO
    m_centroid = DPoint3d::FromXYZ(0,0,0);
#endif
    }

/*---------------------------------------------------------------------------------**//**
* @bsimethod                                                    Ray.Bentley     01/17
+---------------+---------------+---------------+---------------+---------------+------*/
void PublisherContext::PublisherContext::Statistics::RecordPointCloud (size_t nPoints)
    {
    m_pointCloudTotalPoints += nPoints;
    m_pointCloudCount++;
    if (0 == m_pointCloudMinPoints || nPoints < m_pointCloudMinPoints)
        m_pointCloudMinPoints = nPoints;

    if (nPoints > m_pointCloudMaxPoints)
        m_pointCloudMaxPoints = nPoints;
    }

/*---------------------------------------------------------------------------------**//**
* @bsimethod                                                    Ray.Bentley     01/17
+---------------+---------------+---------------+---------------+---------------+------*/
PublisherContext::PublisherContext::Statistics::~Statistics()
    {
#define STATISTICS
#ifdef STATISTICS
    if (0.0 != m_textureCompressionMegaPixels)
        {
        printf ("Total Compression: %f megapixels, %f seconds (%f minutes, %f hours)\n", m_textureCompressionMegaPixels, m_textureCompressionSeconds, m_textureCompressionSeconds / 60.0, m_textureCompressionSeconds / 3600.0);
        printf ("Compression Rate: %f megapixels/second\n", m_textureCompressionMegaPixels / m_textureCompressionSeconds);
        }
    if (0 != m_pointCloudCount)
        {
        printf ("Point Cloud count: %g, Total Points: %g, Min Points: %g, Max Points: %g, Average: %g\n", (double) m_pointCloudCount, (double) m_pointCloudTotalPoints, (double) m_pointCloudMinPoints,(double) m_pointCloudMaxPoints, (double) m_pointCloudTotalPoints / (double) m_pointCloudCount);
        }
#endif
    }

/*---------------------------------------------------------------------------------**//**
* @bsimethod                                                    Ray.Bentley     08/16
+---------------+---------------+---------------+---------------+---------------+------*/
void TilePublisher::WriteBoundingVolume(Json::Value& val, DRange3dCR range)
    {
    BeAssert (!range.IsNull());
    DPoint3d    center = DPoint3d::FromInterpolate (range.low, .5, range.high);
    DVec3d      diagonal = range.DiagonalVector();

    // Range identified by center point and axes
    // Axes are relative to origin of box, not center
    static double      s_minSize = .001;   // Meters...  Don't allow degenerate box.

    auto& volume = val[JSON_BoundingVolume];
    auto& box = volume[JSON_Box];

    AppendPoint(box, center);
    AppendPoint(box, DPoint3d::FromXYZ (std::max(s_minSize, diagonal.x)/2.0, 0.0, 0.0));
    AppendPoint(box, DPoint3d::FromXYZ (0.0, std::max(s_minSize, diagonal.y)/2.0, 0.0));
    AppendPoint(box, DPoint3d::FromXYZ (0.0, 0.0, std::max(s_minSize, diagonal.z/2.0)));
    }


/*---------------------------------------------------------------------------------**//**
* @bsimethod                                                    Paul.Connelly   08/16
+---------------+---------------+---------------+---------------+---------------+------*/
void TilePublisher::AddTechniqueParameter(Json::Value& technique, Utf8CP name, Gltf::DataType type, Utf8CP semantic)
    {
    auto& param = technique["parameters"][name];
    param["type"] = static_cast<int32_t>(type);
    if (nullptr != semantic)
        param["semantic"] = semantic;
    }

/*---------------------------------------------------------------------------------**//**
* @bsimethod                                                    Paul.Connelly   08/16
+---------------+---------------+---------------+---------------+---------------+------*/
void TilePublisher::AppendProgramAttribute(Json::Value& program, Utf8CP attrName)
    {
    program["attributes"].append(attrName);
    }

/*---------------------------------------------------------------------------------**//**
* @bsimethod                                                    Paul.Connelly   08/16
+---------------+---------------+---------------+---------------+---------------+------*/
void TilePublisher::AddShader(Json::Value& shaders, Utf8CP name, int32_t type, Utf8CP buffer)
    {
    auto& shader = (shaders[name] = Json::objectValue);
    shader["type"] = type;
    shader["extensions"]["KHR_binary_glTF"]["bufferView"] = buffer;
    }

/*---------------------------------------------------------------------------------**//**
* @bsimethod                                                    Paul.Connelly   08/16
+---------------+---------------+---------------+---------------+---------------+------*/
template<typename T> void PublishTileData::AddBufferView(Utf8CP name, T const& bufferData)
    {
    Json::Value&    views = m_json["bufferViews"];

    auto bufferDataSize = bufferData.size() * sizeof(bufferData[0]);
    auto& view = (views[name] = Json::objectValue);
    view["buffer"] = "binary_glTF";
    view["byteOffset"] = m_binaryData.size();
    view["byteLength"] = bufferDataSize;

    size_t binaryDataSize = m_binaryData.size();
    m_binaryData.resize(binaryDataSize + bufferDataSize);
    memcpy(m_binaryData.data() + binaryDataSize, bufferData.data(), bufferDataSize);
    }

/*---------------------------------------------------------------------------------**//**
* @bsimethod                                                    Ray.Bentley     08/2016
+---------------+---------------+---------------+---------------+---------------+------*/
void    PublishTileData::AddBinaryData (void const* data, size_t size) 
    {
    m_binaryData.Append (static_cast<uint8_t const*> (data), size);
    }

/*---------------------------------------------------------------------------------**//**
* @bsimethod                                                    Ray.Bentley     08/2016
+---------------+---------------+---------------+---------------+---------------+------*/
void    PublishTileData::PadBinaryDataToBoundary(size_t boundarySize)
    {
    uint8_t        zero = 0;
    while (0 != (m_binaryData.size() % boundarySize))
        m_binaryData.Append(&zero, 1);
    }

/*---------------------------------------------------------------------------------**//**
* @bsimethod                                                    Ray.Bentley     11/2016
+---------------+---------------+---------------+---------------+---------------+------*/
WString     PublisherContext::GetTileExtension (TileNodeCR tile) const
    {
    return DoPublishAsClassifier() ? L"vctr" : tile.GetFileExtension();
    }

/*---------------------------------------------------------------------------------**//**
* @bsimethod                                                   Ray.Bentley      08/2017
+---------------+---------------+---------------+---------------+---------------+------*/
void PublisherContext::RecordUsage(FeatureAttributesMapCR attributes)
    {
    BeMutexHolder lock(m_mutex);

    for (auto& attribute : attributes)
        m_usedSubCategories.insert (attribute.first.GetSubCategoryId());
    }

/*---------------------------------------------------------------------------------**//**
* @bsimethod                                                    Ray.Bentley     11/2016
+---------------+---------------+---------------+---------------+---------------+------*/
BeFileName  PublisherContext::GetBinaryDataFileName(TileNodeCR tile) const
    {
    WString     rootName = GetRootName (tile.GetModel().GetModelId(), GetCurrentClassifier());
    BeFileName  modelDir = GetModelDataDirectory(tile.GetModel().GetModelId(), GetCurrentClassifier());

    return  BeFileName(nullptr, modelDir.c_str(), tile.GetFileName (rootName.c_str(), GetTileExtension(tile).c_str()).c_str(), nullptr);
    }


/*---------------------------------------------------------------------------------**//**
* @bsimethod                                                   Ray.Bentley     12/2016
+---------------+---------------+---------------+---------------+---------------+------*/
static void extendRange(DRange3dR range, TileMeshList const& meshes, TransformCP transform)
    {
    for (auto& mesh : meshes)
        {
        if (nullptr == transform)
            {
            range.Extend(mesh->GetRange());
            }
        else
            {
            for (auto& point : mesh->Points())
                {
                DPoint3d    transformedPoint;

                transform->Multiply(transformedPoint, point);
                range.Extend(transformedPoint);
                }
            }
        }
    }

template<typename T> static void FWriteValue (T const& value, std::FILE* file) { fwrite(&value, 1, sizeof(value), file); }
template<typename T> static void FWrite(T const& value, std::FILE* file) { if (!value.empty()) fwrite(value.data(), 1, value.size() * sizeof(*value.data()), file); }

/*---------------------------------------------------------------------------------**//**
* @bsimethod                                                    Paul.Connelly   08/16
+---------------+---------------+---------------+---------------+---------------+------*/
PublisherContext::Status TilePublisher::Publish()
    {
    PublishableTileGeometry publishableGeometry = m_tile.GeneratePublishableGeometry(m_context.GetDgnDb(), TileGeometry::NormalMode::Always, m_context.WantSurfacesOnly(), !m_context.DoPublishAsClassifier() /* no instancing for classifiers */, m_context.GetGenerationFilter());

    if (publishableGeometry.IsEmpty())
        return PublisherContext::Status::NoGeometry;                            // Nothing to write...Ignore this tile (it will be omitted when writing tileset data as its published range will be NullRange.

    BeFileName      fileName = m_context.GetBinaryDataFileName(m_tile);

    std::FILE*  outputFile = _wfopen(fileName.c_str(), L"wb");

    if (nullptr == outputFile)
        {
        BeAssert (false && "Unable to open output file");
        return PublisherContext::Status::CantOpenOutputFile;
        }
    m_context.RecordUsage (m_tile.GetAttributes());
    
    if (m_context.DoPublishAsClassifier())
        {
        WriteClassifier(outputFile, publishableGeometry, m_context.GetCurrentClassifier()->m_classifier, m_context.GetCurrentClassifier()->m_classifiedRange.m_range);
        }
    else if (publishableGeometry.Parts().empty())
        {
        BeAssert (publishableGeometry.PointClouds().empty() || publishableGeometry.Meshes().empty());   // We don't expect point clouds with meshes (although these could be handled as a composite if necessary).
        if (!publishableGeometry.PointClouds().empty())
            WritePointCloud(outputFile, *publishableGeometry.PointClouds().front());
        else
            WriteTileMeshes(outputFile, publishableGeometry);
        }
    else
        {
        // Composite header.
        uint32_t        tileCount = (publishableGeometry.Meshes().empty() ? 0 : 1) + publishableGeometry.Parts().size();

        FWriteValue(Format::Composite, outputFile);
        FWriteValue(Composite::Version, outputFile);
        long    compositeSizeLocation = ftell (outputFile);
        FWriteValue((uint32_t) 0, outputFile);                   // Filled in below...
        FWriteValue(tileCount, outputFile);

        WriteTileMeshes(outputFile, publishableGeometry);

        uint32_t    compositeSize = std::ftell(outputFile);
        std::fseek (outputFile, compositeSizeLocation, SEEK_SET);
        FWriteValue(compositeSize, outputFile);
        }
    std::fclose(outputFile);

    return PublisherContext::Status::Success;
    }

/*---------------------------------------------------------------------------------**//**
* @bsimethod                                                    Ray.Bentley     12/2016
+---------------+---------------+---------------+---------------+---------------+------*/
Json::Value  TilePublisher::CreateMesh (TileMeshList const& tileMeshes, PublishTileData& tileData, size_t& primitiveIndex)
    {
    Json::Value     jsonMesh = Json::objectValue;
    Json::Value     primitives;
    bool            doBatchIds = false;

    for (auto& tileMesh : tileMeshes)
        if (tileMesh->ValidIdsPresent())
            {
            doBatchIds = true;
            break;
            }

    for (auto& tileMesh : tileMeshes)
        {
        if (!tileMesh->Triangles().empty())
            AddMeshPrimitive(primitives, tileData, *tileMesh, primitiveIndex++, doBatchIds);

        if (!tileMesh->Polylines().empty())
            AddPolylinePrimitive(primitives, tileData, *tileMesh, primitiveIndex++, doBatchIds);
        }
    BeAssert (!primitives.empty());
    jsonMesh["primitives"] = primitives;
    return jsonMesh;
    }


/*---------------------------------------------------------------------------------**//**
* @bsimethod                                                    Ray.Bentley     12/2016
+---------------+---------------+---------------+---------------+---------------+------*/
void TilePublisher::WriteTileMeshes (std::FILE* outputFile, PublishableTileGeometryR publishableGeometry)
    {
    DRange3d    publishedRange = DRange3d::NullRange();

    if (!publishableGeometry.Meshes().empty())
        {
        extendRange (publishedRange, publishableGeometry.Meshes(), nullptr);
        WriteBatched3dModel (outputFile, publishableGeometry.Meshes());
        }

    for (auto& part: publishableGeometry.Parts())
        WritePartInstances(outputFile, publishedRange, part);

    m_tile.SetPublishedRange (publishedRange);
    }

/*---------------------------------------------------------------------------------**//**
* @bsimethod                                                    Ray.Bentley     12/2016
+---------------+---------------+---------------+---------------+---------------+------*/
void TilePublisher::WritePointCloud (std::FILE* outputFile, TileMeshPointCloudR pointCloud) 
    {
    long            startPosition = ftell (outputFile);
    Json::Value     featureTable;
    bool            rgbPresent = pointCloud.Colors().size() == pointCloud.Points().size();

    featureTable["POINTS_LENGTH"] = pointCloud.Points().size();
    featureTable["POSITION_QUANTIZED"]["byteOffset"] = 0;

    DRange3d        positionRange = DRange3d::NullRange();

    positionRange.Extend(pointCloud.Points());

    DVec3d positionScale = DVec3d::FromStartEnd(positionRange.low, positionRange.high);

    featureTable["QUANTIZED_VOLUME_OFFSET"].append(positionRange.low.x);
    featureTable["QUANTIZED_VOLUME_OFFSET"].append(positionRange.low.y);
    featureTable["QUANTIZED_VOLUME_OFFSET"].append(positionRange.low.z);
    featureTable["QUANTIZED_VOLUME_SCALE"].append(positionScale.x);
    featureTable["QUANTIZED_VOLUME_SCALE"].append(positionScale.y);
    featureTable["QUANTIZED_VOLUME_SCALE"].append(positionScale.z);

    if (rgbPresent)
        featureTable["RGB"]["byteOffset"] = pointCloud.Points().size() * 3 * sizeof(int16_t);

    Utf8String      featureTableStr =  getJsonString(featureTable);

    uint32_t        zero = 0, 
                    featureTableStrLen = featureTableStr.size(),
                    featureTableBinaryLength = pointCloud.Points().size() * (3 * sizeof(int16_t) + (rgbPresent ?  sizeof(TileMeshPointCloud::Rgb) : 0));

    FWriteValue(Format::PointCloud, outputFile);
    FWriteValue(PointCloud::Version, outputFile);                                                                                                                                  
    long    lengthDataPosition = ftell(outputFile);
    FWriteValue((int32_t) 0, outputFile);    // Total length filled in below.
    FWriteValue(featureTableStrLen, outputFile);          
    FWriteValue(featureTableBinaryLength, outputFile);    

    FWriteValue(zero, outputFile);    // No batch for now.
    FWriteValue(zero, outputFile);    // No batch for now.

    std::fwrite(featureTableStr.data(), 1, featureTableStrLen, outputFile);
    for (auto& point : pointCloud.Points())
        {
        int16_t             quantizedPosition[3];
        static double       range = (double) (0xffff);

        quantizedPosition[0] = (uint16_t) (.5 + range * (point.x - positionRange.low.x) / positionScale.x);
        quantizedPosition[1] = (uint16_t) (.5 + range * (point.y - positionRange.low.y) / positionScale.y);
        quantizedPosition[2] = (uint16_t) (.5 + range * (point.z - positionRange.low.z) / positionScale.z);

        std::fwrite (quantizedPosition, 1, sizeof(quantizedPosition), outputFile);
        }     
    if (rgbPresent)
        std::fwrite (pointCloud.Colors().data(), pointCloud.Colors().size(), sizeof(TileMeshPointCloud::Rgb), outputFile);

    uint32_t    dataSize = static_cast<uint32_t> (ftell(outputFile) - startPosition);
    std::fseek(outputFile, lengthDataPosition, SEEK_SET);
    FWriteValue(dataSize, outputFile);
    std::fseek(outputFile, 0, SEEK_END);


    m_tile.SetPublishedRange (positionRange);

    m_context.m_statistics.RecordPointCloud(pointCloud.Points().size());
    }

/*---------------------------------------------------------------------------------**//**
* @bsimethod                                                    Ray.Bentley     10/2017
+---------------+---------------+---------------+---------------+---------------+------*/
void PublisherContext::_AddBatchTableAttributes(Json::Value& batchTableJson, FeatureAttributesMapCR attrs)
    {
    if (!m_scheduleEntryMaps.empty())
        {
        bvector<Json::Value>    schedules;

        for (auto& scheduleMap : m_scheduleEntryMaps)
            schedules.push_back(Json::arrayValue);

        for (auto const& kvp : attrs)
            {
            for (size_t i=0; i<m_scheduleEntryMaps.size(); i++)
                {
                auto&   scheduleMap = m_scheduleEntryMaps.at(i);
                auto    found = scheduleMap.find(kvp.first.GetElementId());

                schedules.at(i)[kvp.second] = (found == scheduleMap.end()) ? Json::Value::GetNull() : found->second;
                }
            }
        for (size_t i=0; i<schedules.size(); i++)
            batchTableJson[Utf8PrintfString("schedule%d", i).c_str()] = std::move(schedules[i]);
        }
    }


/*---------------------------------------------------------------------------------**//**
* @bsimethod                                                    Ray.Bentley     12/2016
+---------------+---------------+---------------+---------------+---------------+------*/
void TilePublisher::WritePartInstances(std::FILE* outputFile, DRange3dR publishedRange, TileMeshPartPtr& part)
    {
    PublishTileData     featureTableData, partData;
    bvector<uint16_t>   attributeIndices;
    bool                rotationPresent = false;

    featureTableData.m_json["INSTANCES_LENGTH"] = part->Instances().size();

    bvector<float>          upFloats, rightFloats;
    FeatureAttributesMap    attributesSet;
    DRange3d                positionRange = DRange3d::NullRange();

    bool validIdsPresent = false;
    bool invalidIdsPresent = false;
    for (auto& instance : part->Instances())
        {
        DPoint3d    translation;
        DVec3d      right, up;
        RotMatrix   rMatrix;

        instance.GetTransform().GetTranslation(translation);
        instance.GetTransform().GetMatrix(rMatrix);

        positionRange.Extend(translation);
        rotationPresent |= !rMatrix.IsIdentity();

        rMatrix.GetColumn(right, 0);
        rMatrix.GetColumn(up, 1);

        rightFloats.push_back(right.x);
        rightFloats.push_back(right.y);
        rightFloats.push_back(right.z);

        upFloats.push_back(up.x);
        upFloats.push_back(up.y);
        upFloats.push_back(up.z);

        extendRange (publishedRange, part->Meshes(), &instance.GetTransform());
        attributeIndices.push_back(attributesSet.GetIndex(instance.GetAttributes()));
        bool isValidId = (0 != attributeIndices.back());
        validIdsPresent |= isValidId;
        invalidIdsPresent |= !isValidId;
        }

    DVec3d              positionScale;
    bvector<uint16_t>   quantizedPosition;
    double              range = (double) (0xffff);

    positionScale = DVec3d::FromStartEnd(positionRange.low, positionRange.high);
    for (auto& instance : part->Instances())
        {
        DPoint3d    translation;

        instance.GetTransform().GetTranslation(translation);

        quantizedPosition.push_back((uint16_t) (.5 + range * (translation.x - positionRange.low.x) / positionScale.x));
        quantizedPosition.push_back((uint16_t) (.5 + range * (translation.y - positionRange.low.y) / positionScale.y));
        quantizedPosition.push_back((uint16_t) (.5 + range * (translation.z - positionRange.low.z) / positionScale.z));
        }

    AddExtensions(partData);
    AddDefaultScene(partData);
    AddMeshes (partData, part->Meshes());

    featureTableData.m_json["QUANTIZED_VOLUME_OFFSET"].append(positionRange.low.x);
    featureTableData.m_json["QUANTIZED_VOLUME_OFFSET"].append(positionRange.low.y);
    featureTableData.m_json["QUANTIZED_VOLUME_OFFSET"].append(positionRange.low.z);
    featureTableData.m_json["QUANTIZED_VOLUME_SCALE"].append(positionScale.x);
    featureTableData.m_json["QUANTIZED_VOLUME_SCALE"].append(positionScale.y);
    featureTableData.m_json["QUANTIZED_VOLUME_SCALE"].append(positionScale.z);

    featureTableData.m_json["POSITION_QUANTIZED"]["byteOffset"] = featureTableData.BinaryDataSize();
    featureTableData.AddBinaryData(quantizedPosition.data(), quantizedPosition.size()*sizeof(uint16_t));

    if (validIdsPresent)
        {
        if (!invalidIdsPresent)
            {
            // Cesium's instanced models require that indices range from [0, nInstances). Must remove the "undefined" entry for that to work.
            attributesSet.RemoveUndefined();
            for (auto& index : attributeIndices)
                index--;
            }

        featureTableData.m_json["BATCH_ID"]["byteOffset"] = featureTableData.BinaryDataSize();
        featureTableData.AddBinaryData(attributeIndices.data(), attributeIndices.size()*sizeof(uint32_t));
        }

    featureTableData.PadBinaryDataToBoundary(4);
    if (rotationPresent)
        {
        featureTableData.m_json["NORMAL_UP"]["byteOffset"] = featureTableData.BinaryDataSize();
        featureTableData.AddBinaryData(upFloats.data(), upFloats.size()*sizeof(float));

        featureTableData.m_json["NORMAL_RIGHT"]["byteOffset"] = featureTableData.BinaryDataSize();
        featureTableData.AddBinaryData(rightFloats.data(), rightFloats.size()*sizeof(float));
        }

    BatchTableBuilder batchTableBuilder(attributesSet, m_context.GetDgnDb(), m_tile.GetModel().Is3d(), m_context);
    Utf8String      batchTableStr = batchTableBuilder.ToString();

    Utf8String      featureTableStr = featureTableData.GetJsonString();
    uint32_t        batchTableStrLen = static_cast<uint32_t>(batchTableStr.size());
    uint32_t        featureTableJsonLength = static_cast<uint32_t> (featureTableStr.size());
    uint32_t        featureTableBinarySize = featureTableData.BinaryDataSize(), gltfFormat = 1, zero = 0;

    uint32_t        padBytes = (featureTableJsonLength + featureTableBinarySize + batchTableStrLen) % 8;
    uint64_t        padZero;

    featureTableData.AddBinaryData (&padZero, padBytes);
    featureTableBinarySize += padBytes;

    long            startPosition = ftell(outputFile);

    FWriteValue(Format::I3dm, outputFile);
    FWriteValue(I3dm::Version, outputFile);
    long    lengthDataPosition = ftell(outputFile);
    FWriteValue(zero, outputFile);        // Filled in later.
    FWriteValue(featureTableJsonLength, outputFile);
    FWriteValue(featureTableBinarySize, outputFile);
    FWriteValue(batchTableStrLen, outputFile);
    FWriteValue((uint32_t) 0, outputFile);         // Batch table binary (not used).
    FWriteValue(gltfFormat, outputFile);
    std::fwrite(featureTableStr.data(), 1, featureTableJsonLength, outputFile);
    std::fwrite(featureTableData.BinaryData(), 1, featureTableData.BinaryDataSize(), outputFile);
    std::fwrite(batchTableStr.data(), 1, batchTableStrLen, outputFile);

    WriteGltf(outputFile, partData);
    padTo4ByteBoundary (outputFile);
    uint32_t    dataSize = static_cast<uint32_t> (ftell(outputFile) - startPosition);
    std::fseek(outputFile, lengthDataPosition, SEEK_SET);
    FWriteValue(dataSize, outputFile);
    std::fseek(outputFile, 0, SEEK_END);
    }

/*---------------------------------------------------------------------------------**//**
* @bsimethod                                                   Ray.Bentley     12/2016
+---------------+---------------+---------------+---------------+---------------+------*/
void TilePublisher::WriteBatched3dModel(std::FILE* outputFile, TileMeshList const& meshes)
    {
    PublishTileData     tileData;
    bool                validIdsPresent = false;

    for (auto& mesh : meshes)
        if (mesh->ValidIdsPresent())
            validIdsPresent = true;

    AddExtensions(tileData);
    AddDefaultScene(tileData);
    AddMeshes(tileData, meshes);

    Utf8String batchTableStr;
    if (validIdsPresent)
        {
        BatchTableBuilder batchTableBuilder(m_tile.GetAttributes(), m_context.GetDgnDb(), m_tile.GetModel().Is3d(), m_context);
        batchTableStr = batchTableBuilder.ToString();
        }

    uint32_t batchTableStrLen = static_cast<uint32_t>(batchTableStr.size());
    Json::Value     featureTable;

    featureTable["BATCH_LENGTH"] = validIdsPresent ? m_tile.GetAttributes().size() : 0;
    Utf8String      featureTableStr = getJsonString(featureTable);

    long    startPosition = ftell (outputFile);
    FWriteValue(Format::B3dm, outputFile);
    FWriteValue(B3dm::Version, outputFile);
    long    lengthDataPosition = ftell(outputFile);
    FWriteValue(0, outputFile);    // Filled in below.
    FWriteValue((uint32_t) featureTableStr.size(), outputFile);   
    FWriteValue(0, outputFile);    // Feature table binary (none)
    FWriteValue((uint32_t) batchTableStr.size(), outputFile);
    FWriteValue(0, outputFile);    // length of binary portion of batch table (none).
    FWrite(featureTableStr, outputFile);
    FWrite(batchTableStr, outputFile);

    WriteGltf (outputFile, tileData);

    padTo4ByteBoundary (outputFile);
    uint32_t    dataSize = static_cast<uint32_t> (ftell(outputFile) - startPosition);
    std::fseek(outputFile, lengthDataPosition, SEEK_SET);
    FWriteValue(dataSize, outputFile);
    std::fseek(outputFile, 0, SEEK_END);
    }

/*=================================================================================**//**
* @bsiclass                                                     Ray.Bentley     07/2017
+===============+===============+===============+===============+===============+======*/
struct  VectorPosition
    {
    uint16_t  m_x;
    uint16_t  m_y;

    VectorPosition() : m_x(0), m_y(0) { }
    VectorPosition(DPoint3dCR dPoint, DRange3dCR range)
        {
        m_x = (uint16_t) ((double) 0x7fff * (dPoint.x - range.low.x) / (range.high.x - range.low.x));
        m_y = (uint16_t) ((double) 0x7fff * (dPoint.y - range.low.y) / (range.high.y - range.low.y));
        }
    };

uint16_t    zigZagEncode(int32_t value) { return (uint16_t) (((value << 1) ^ (value >> 15)) & 0xffff); }

/*=================================================================================**//**
* @bsiclass                                                     Ray.Bentley     07/2017
+===============+===============+===============+===============+===============+======*/
struct ClassifierTileWriter
{
    typedef bmap<DPoint3d, uint32_t, TileUtil::PointComparator> T_PointMap;

    Json::Value                     m_featureTable;
    bvector<uint32_t>               m_meshIndices;
    bvector<FPoint3d>               m_meshPositions;
    bvector<uint32_t>               m_meshIndexCountBuffer;
    bvector<uint32_t>               m_meshIndexOffsetBuffer;
    ByteStream                      m_featureBinary;
    ByteStream                      m_batchIdsBuffer;
    VectorPosition                  m_lastPosition;
    DRange3d                        m_range;
    uint32_t                        m_nextMeshPointIndex;
    T_PointMap                      m_meshPointMap;
    ModelSpatialClassifierCR        m_classifier;
    bmap<DgnElementId, uint32_t>    m_elementColors;
    PublisherContext&               m_context;

    static constexpr double         s_pointTolerance = 1.0E-6;

/*---------------------------------------------------------------------------------**//**
* @bsimethod                                                    Ray.Bentley   07/2017
+---------------+---------------+---------------+---------------+---------------+------*/
ClassifierTileWriter(DRange3dCR range,  ModelSpatialClassifierCR classifier, PublisherContext& context) : m_context(context), m_range(range), m_classifier(classifier), m_meshPointMap(TileUtil::PointComparator(s_pointTolerance)), m_nextMeshPointIndex(0)
    { 
    m_featureTable["RTC_CENTER"][0] = 0.0; m_featureTable["RTC_CENTER"][1] = 0.0; m_featureTable["RTC_CENTER"][2] = 0.0;
    m_featureTable["MINIMUM_HEIGHT"] = -1000.0;
    m_featureTable["MAXIMUM_HEIGHT"] =  1000.0;
    m_featureTable["FORMAT"] = 1;  // Cartesian coordinates.

    auto& rectangle     = m_featureTable["RECTANGLE"];
    rectangle[0]  = range.low.x;
    rectangle[1]  = range.low.y;         
    rectangle[2]  = range.high.x;
    rectangle[3]  = range.high.y;
    }

/*---------------------------------------------------------------------------------**//**
* @bsimethod                                                    Ray.Bentley   08/2017
+---------------+---------------+---------------+---------------+---------------+------*/
PolyfaceHeaderPtr   BuildPolyfaceFromTriangles(bvector<DPoint3d> const& meshPoints, bvector<TileTriangle> const& triangles)
    {
    PolyfaceHeaderPtr           polyface = PolyfaceHeader::CreateVariableSizeIndexed();
    PolyfaceCoordinateMapPtr    coordinateMap = PolyfaceCoordinateMap::Create(*polyface);    

    for (auto& triangle : triangles)
        {
        int32_t         indices[3];

        for (size_t i=0; i<3; i++)
            {
            indices[i] = 1 + coordinateMap->AddPoint(meshPoints[triangle.m_indices[i]]);
            if (!triangle.m_edgeVisible[i])
                indices[i] = -indices[i];
            }

        polyface->AddIndexedFacet(3, indices);
        }
    return polyface;
    }

/*---------------------------------------------------------------------------------**//**
* @bsimethod                                                    Ray.Bentley   08/2017
+---------------+---------------+---------------+---------------+---------------+------*/
PolyfaceHeaderPtr   BuildPolyfaceFromPolylines(DVec3dR normal, bvector<DPoint3d> const& meshPoints, bvector<TilePolyline> const& polylines, double expandDistance)
    {
    PolyfaceHeaderPtr           polyface = PolyfaceHeader::CreateVariableSizeIndexed();
    PolyfaceCoordinateMapPtr    coordinateMap = PolyfaceCoordinateMap::Create(*polyface);   
    bvector<DPoint3d>           points;
    DPoint3d                    origin;
    static constexpr double     s_tolerance = 1.0E-5;
    static constexpr double     s_maxMiterDot = .75;

    for (auto& polyline : polylines)
        for (auto& index : polyline.m_indices)
            points.push_back (meshPoints[index]);

    if (!bsiGeom_planeThroughPointsTol(&normal, &origin, points.data(), points.size(), s_tolerance))
        normal = DVec3d::From(0.0, 0.0, 1.0);
    else
        normal.Normalize();

    for (auto& polyline : polylines)
        {
        size_t  segmentCount = polyline.m_indices.size()-1;

        for (size_t i=0; i<segmentCount; i++)
            {
            DPoint3d    start = meshPoints[polyline.m_indices[i]],
                        end = meshPoints[polyline.m_indices[i+1]];
            DVec3d      delta = DVec3d::FromStartEnd(start, end);
            DVec3d      perp = DVec3d::FromCrossProduct(normal, delta);
                                                                                                                                                                                                                                                                                                                    
            int32_t     indices0[3], indices1[3];
            if (perp.Normalize() < s_tolerance ||
                delta.Normalize() < s_tolerance)
                continue;

            DVec3d      perp0 = perp, perp1 = perp;
            double      distance0 = expandDistance, distance1 = expandDistance;

            if (i > 0)
                {
                DVec3d      dir = delta, prevDir = DVec3d::FromStartEndNormalize(start, meshPoints[polyline.m_indices[i-1]]);
                double      dot = prevDir.DotProduct(dir);

                if (dot > -.9999 && dot < s_maxMiterDot)
                    {
                    perp0.Normalize(DVec3d::FromSumOf(dir, prevDir));
                    distance0 /= perp0.DotProduct(perp);
                    }
                }
            if (i < segmentCount - 1)
                {
                DVec3d      dir = delta, nextDir = DVec3d::FromStartEndNormalize(end, meshPoints[polyline.m_indices[i+2]]);
                dir.Negate();
                double      dot = nextDir.DotProduct(dir);

                if (dot > -.9999 && dot < s_maxMiterDot)
                    {
                    perp1.Normalize(DVec3d::FromSumOf(dir, nextDir));
                    distance1 /= perp1.DotProduct(perp);
                    }
                }

    
            indices0[0]               = 1 + coordinateMap->AddPoint(DPoint3d::FromSumOf(start, perp0, -distance0));
            indices0[2] = indices1[0] = 1 + coordinateMap->AddPoint(DPoint3d::FromSumOf(start, perp0,  distance0));
            indices0[1] = indices1[1] = 1 + coordinateMap->AddPoint(DPoint3d::FromSumOf(end,   perp1, -distance1));
            indices1[2]               = 1 + coordinateMap->AddPoint(DPoint3d::FromSumOf(end,   perp1,  distance1));

            polyface->AddIndexedFacet(3, indices0);
            polyface->AddIndexedFacet(3, indices1);
            }
        }

    return polyface;
    }

/*---------------------------------------------------------------------------------**//**
* @bsimethod                                                    Ray.Bentley   08/2017
+---------------+---------------+---------------+---------------+---------------+------*/
bool IsSolid(bvector<TileTriangle> const& triangles) 
    {
    for (auto& triangle : triangles)
        if (!triangle.IsSingleSided())
            return false;

    return true;
    }

/*---------------------------------------------------------------------------------**//**
* @bsimethod                                                    Ray.Bentley   08/2017
+---------------+---------------+---------------+---------------+---------------+------*/
bool IsPolygon(DVec3dR normal, bvector<TileTriangle> const& triangles, TileMeshCR mesh) 
    {
    bvector<uint32_t>       indices;
    bool                    first = true;
    bvector<DPoint3d>       solidPoints;
    bvector<TileTriangle>   solidTriangles;

    for (auto& triangle : triangles)
        {
        DVec3d  triangleNormal = mesh.GetTriangleNormal(triangle);
        if (first)
            {
            normal = triangleNormal;
            }
        else if (!normal.IsParallelTo(triangleNormal))
            {
            return false;
            }
        }
    return true;
    }
    
/*---------------------------------------------------------------------------------**//**
* @bsimethod                                                    Ray.Bentley   08/2017
+---------------+---------------+---------------+---------------+---------------+------*/
void    AddClosedMesh(PolyfaceHeaderR polyface, double expandDistance, uint16_t batchId)
    {
    if (0.0 != expandDistance)
        {
        PolyfaceHeaderPtr           offsetPolyface = polyface.ComputeOffset(PolyfaceHeader::OffsetOptions(), expandDistance, 0.0, true, false, false);
        if (offsetPolyface.IsValid())
            {
            AddClosedMesh(*offsetPolyface, 0.0, batchId);
            return;
            }
        else
            {
            BeAssert(false && "classifier offset error");
            }
        }

    size_t      initialIndexSize = m_meshIndices.size();
    for (PolyfaceVisitorPtr visitor = PolyfaceVisitor::Attach(polyface); visitor->AdvanceToNextFace(); )
        for (size_t i=0; i<3; i++)
            m_meshIndices.push_back(m_meshPositions.size() + (uint32_t) visitor->GetClientPointIndexCP()[i]);

    for (size_t i=0; i<polyface.GetPointCount(); i++)
        m_meshPositions.push_back(FPoint3d::From(polyface.GetPointCP()[i]));

    uint32_t      indexCount = m_meshIndices.size() - initialIndexSize;
    m_batchIdsBuffer.Append((uint16_t)(batchId /* Subtract 1 to produce zero based batchIds - workaround this dependence in vector tiles */ - 1));
    m_meshIndexCountBuffer.push_back(indexCount);
    m_featureBinary.Append(indexCount);
    }

    
/*---------------------------------------------------------------------------------**//**
* @bsimethod                                                    Ray.Bentley   08/2017
+---------------+---------------+---------------+---------------+---------------+------*/
void    AddExtrudedPolygon(PolyfaceHeaderR polyface, DVec3d normal, DRange3dCR classifiedRange, double expandDistance, uint16_t batchId)
    {
    DRay3d              ray = DRay3d::FromOriginAndVector(*polyface.GetPointCP(), normal);
    DRange1d            classifiedProjection = classifiedRange.GetCornerRange(ray);
    PolyfaceHeaderPtr   offsetPolyface = polyface.ComputeOffset(PolyfaceHeader::OffsetOptions(), classifiedProjection.high, classifiedProjection.low);

    if (offsetPolyface.IsValid())
        {
        offsetPolyface->Triangulate();
        AddClosedMesh(*offsetPolyface, expandDistance, batchId);
        }
    else
        BeAssert(false && "classifier offset error");
    }

/*---------------------------------------------------------------------------------**//**
* @bsimethod                                                    Ray.Bentley   07/2017
+---------------+---------------+---------------+---------------+---------------+------*/
void AddMeshes (TileMeshCR mesh, bvector<TileTriangle> const& triangles, DRange3dCR classifiedRange)
    {
    // Need to process all triangles that have the same attribute value as a single "mesh".
    bmap <uint16_t, bvector<TileTriangle>> triangleMap;

    for (auto& triangle : triangles)
        {
        bvector<TileTriangle>   triangleVector(1, triangle);

        auto    insertPair = triangleMap.Insert(mesh.Attributes().at(triangle.m_indices[0]), triangleVector);

        if (!insertPair.second)
            insertPair.first->second.push_back(triangle);
        }
    
    for (auto& curr : triangleMap)
        {
        uint16_t                batchId = curr.first;
        PolyfaceHeaderPtr       polyface = BuildPolyfaceFromTriangles(mesh.Points(), curr.second);
        DVec3d                  polygonNormal;

        m_meshIndexOffsetBuffer.push_back(m_meshIndices.size());

        if (IsSolid(curr.second))
            AddClosedMesh(*polyface, m_classifier.GetExpandDistance(), batchId);
        else if (IsPolygon(polygonNormal, curr.second, mesh))
            AddExtrudedPolygon(*polyface, polygonNormal, classifiedRange, m_classifier.GetExpandDistance(), batchId);
        else
            BeAssert (false && "invalid classifier geometry");
        }
    }

/*---------------------------------------------------------------------------------**//**
* @bsimethod                                                    Ray.Bentley   07/2017
+---------------+---------------+---------------+---------------+---------------+------*/
void AddPolylines (TileMeshCR mesh, bvector<TilePolyline> const& polylines, DRange3dCR classifiedRange)
    {
    // Need to process all polylines that have the same attribute value as a single "mesh".
    bmap <uint16_t, bvector<TilePolyline>> polylineMap;
    
    for (auto& polyline : polylines)
        {
        bvector<TilePolyline>   polylineVector(1, polyline);

        auto    insertPair = polylineMap.Insert(mesh.Attributes().at(polyline.m_indices[0]), polylineVector);

        if (!insertPair.second)
            insertPair.first->second.push_back(polyline);
        }
    
    for (auto& curr : polylineMap)
        {
        uint16_t                batchId = curr.first;
        DVec3d                  polylineNormal;
        PolyfaceHeaderPtr       polyface = BuildPolyfaceFromPolylines(polylineNormal, mesh.Points(), curr.second, m_classifier.GetExpandDistance());

        m_meshIndexOffsetBuffer.push_back(m_meshIndices.size());

        AddExtrudedPolygon(*polyface, polylineNormal, classifiedRange, 0.0, batchId);
        }
    }

/*---------------------------------------------------------------------------------**//**
* @bsimethod                                                    Ray.Bentley     08/2017
+---------------+---------------+---------------+---------------+---------------+------*/
void AddGeometry(PublishableTileGeometryR geometry, DRange3dCR classifiedRange, FeatureAttributesMapCR attributes)
    {
    for (auto& mesh : geometry.Meshes())
        {
        if (!mesh->Triangles().empty())
            AddMeshes(*mesh, mesh->Triangles(), classifiedRange);

        if (!mesh->Polylines().empty())
            AddPolylines(*mesh, mesh->Polylines(), classifiedRange);

        switch (m_classifier.GetInsideDisplay())
            {
            case ModelSpatialClassifier::DISPLAY_ElementColor:
                {
                bmap<uint16_t, DgnElementId>    attributeIndexToElementId;
                bmap<uint16_t, uint32_t>        colorIndexToColor;
                             
                for (auto& curr : attributes)
                    attributeIndexToElementId[curr.second] = curr.first.GetElementId();

                for (auto& curr :  mesh->GetColorIndexMap())
                    colorIndexToColor[curr.second] = curr.first;

                for (size_t i=0; i<mesh->Colors().size(); i++)
                    m_elementColors[attributeIndexToElementId[mesh->Attributes()[i]]] = colorIndexToColor[mesh->Colors()[i]];

                break;
                }

            default:
                {
                static ColorDef s_colors[] = { ColorDef::DarkGrey(),  /* Off */ ColorDef::White() /* On */, ColorDef::DarkGrey() /* Dimmed */, ColorDef::Magenta() /* Hilite*/ };

                for (auto& curr : attributes)
                    m_elementColors[curr.first.GetElementId()] = s_colors[m_classifier.GetInsideDisplay()].GetValue();
                    
                break;
                }
            }
        }
    }

/*---------------------------------------------------------------------------------**//**
* @bsimethod                                                    Ray.Bentley   10/2017
+---------------+---------------+---------------+---------------+---------------+------*/
void AddLabelsToBatchTable(Json::Value& json, FeatureAttributesMap const& attrs, char const* labelECProperty, DgnDbR db)
    {
    bool            validLabelsFound = false;
    Json::Value     labels = Json::arrayValue;

    for (auto const& kvp : attrs)
        {
        uint32_t            index = kvp.second;
        DgnElementId        elementId = kvp.first.GetElementId();

        ECN::ECValue    value;

        auto element = db.Elements().Get<DgnElement> (elementId);
        if (element.IsValid() &&

            DgnDbStatus::Success == element->GetPropertyValue(value, labelECProperty))
            {
            labels[index] = value.GetUtf8CP();
            validLabelsFound = true;
            }
        else
            labels[index] = Json::Value::GetNull();
        }
    if (validLabelsFound)
        json["label"] = std::move(labels);
    }

/*---------------------------------------------------------------------------------**//**
* @bsimethod                                                    Ray.Bentley   10/2017
+---------------+---------------+---------------+---------------+---------------+------*/
void AddColorsToBatchTable(Json::Value& json, FeatureAttributesMap const& attrs)
    {
    Json::Value     colors = Json::arrayValue;

    for (auto const& kvp : attrs)
        colors[kvp.second] = m_elementColors[kvp.first.GetElementId()];

    json["classifierColor"] = std::move(colors);
    }

/*---------------------------------------------------------------------------------**//**
* @bsimethod                                                    Ray.Bentley   06/2017
+---------------+---------------+---------------+---------------+---------------+------*/
void Write(std::FILE* outputFile, TileNodeCR tile, DgnDbR db)
    {
    FeatureAttributesMap    featureAttributes = tile.GetAttributes();
    FeatureAttributes       undefined;

    m_featureTable["MESHES_LENGTH"] = m_meshIndexCountBuffer.size();
    m_featureTable["MESH_POSITION_COUNT"] = m_meshPositions.size();
    m_featureTable["MESHES_COUNT"]["byteOffset"] = 0;
    m_featureTable["MESH_INDEX_COUNTS"]["byteOffset"] = m_featureBinary.size();
    m_featureBinary.Append((uint8_t const*) m_meshIndexCountBuffer.data(), m_meshIndexCountBuffer.size()*sizeof(uint32_t));
    m_featureTable["MESH_INDEX_OFFSETS"]["byteOffset"] = m_featureBinary.size();
    m_featureBinary.Append((uint8_t const*) m_meshIndexOffsetBuffer.data(), m_meshIndexOffsetBuffer.size()*sizeof(uint32_t));
    m_featureTable["MESH_BATCH_IDS"]["byteOffset"] = m_featureBinary.size();
    m_featureBinary.Append(m_batchIdsBuffer.data(), m_batchIdsBuffer.size());
    
    padTo4ByteBoundary(m_featureBinary);
    featureAttributes.RemoveUndefined();

    BatchTableBuilder   batchTableBuilder(featureAttributes, db, tile.GetModel().Is3d(), m_context);

    AddLabelsToBatchTable(batchTableBuilder.GetJson(), featureAttributes, "Name", db);
    AddColorsToBatchTable(batchTableBuilder.GetJson(), featureAttributes);

    Utf8String          batchTableStr = batchTableBuilder.ToString(), 
                        featureTableStr = getJsonString(m_featureTable);

    long    startPosition = ftell (outputFile);
    FWriteValue(Format::Vector, outputFile);
    FWriteValue(Vector::Version, outputFile);
    long    lengthDataPosition = ftell(outputFile);
    FWriteValue((uint32_t) 0, outputFile);    // Filled in below.
    FWriteValue((uint32_t) featureTableStr.size(), outputFile);                                                                 // Feature table Json.
    FWriteValue((uint32_t) m_featureBinary.size(), outputFile);                                                                 // Feature Table binary.
    FWriteValue((uint32_t) batchTableStr.size(), outputFile);                                                                   // Batch table Json.
    FWriteValue((uint32_t) 0, outputFile);                                                                                      // No binary batch data.
    FWriteValue((uint32_t) (m_meshIndices.size() * sizeof(uint32_t)), outputFile);                                              // Indices byte length.
    FWriteValue((uint32_t) (m_meshPositions.size() * sizeof(FPoint3d)), outputFile);                                            // Positions byte length.
    FWriteValue((uint32_t) 0, outputFile);                                                                                      // No polygons positions.
    FWriteValue((uint32_t) 0, outputFile);                                                                                      // No point positions.
    FWrite(featureTableStr, outputFile);                                                                                        // Feature table Json.
    FWrite(m_featureBinary, outputFile);                                                                                        // Feature table binary.
    FWrite(batchTableStr, outputFile);                                                                                          // Batch table Json.
    FWrite(m_meshIndices, outputFile);
    FWrite(m_meshPositions, outputFile);

    uint32_t    dataSize = static_cast<uint32_t> (ftell(outputFile) - startPosition);
    std::fseek(outputFile, lengthDataPosition, SEEK_SET);
    FWriteValue(dataSize, outputFile);
    std::fseek(outputFile, 0, SEEK_END);
    }
};  // ClassifierTileWriter

/*---------------------------------------------------------------------------------**//**
* @bsimethod                                                    Ray.Bentley   06/2017                                                                                                                                                    
+---------------+---------------+---------------+---------------+---------------+------*/
void TilePublisher::WriteClassifier(std::FILE* outputFile, PublishableTileGeometryR geometry, ModelSpatialClassifierCR classifier, DRange3dCR classifiedRange)
    {
    DRange3d        contentRange = DRange3d::NullRange();

    for (auto& mesh : geometry.Meshes())
        contentRange.Extend(mesh->Points());

    ClassifierTileWriter      writer(contentRange, classifier, m_context);

    writer.AddGeometry(geometry, classifiedRange, m_tile.GetAttributes());
    writer.Write(outputFile, m_tile, m_context.GetDgnDb());

    m_tile.SetPublishedRange (contentRange);
    } 

/*---------------------------------------------------------------------------------**//**
* @bsimethod                                                   Ray.Bentley     12/2016
+---------------+---------------+---------------+---------------+---------------+------*/
void TilePublisher::WriteGltf(std::FILE* outputFile, PublishTileData const& tileData)
    {
    Utf8String  sceneStr = tileData.GetJsonString();
    uint32_t    sceneStrLength = static_cast<uint32_t>(sceneStr.size());

    long    startPosition = ftell(outputFile);
    FWriteValue(Format::Gltf, outputFile);
    FWriteValue(Gltf::Version, outputFile);
    long    lengthDataPosition = ftell(outputFile);
    FWriteValue((uint32_t) 0, outputFile);        // Filled in below.
    FWriteValue(sceneStrLength, outputFile);
    FWriteValue(Gltf::SceneFormat, outputFile);

    std::fwrite(sceneStr.data(), 1, sceneStrLength, outputFile);
    if (!tileData.m_binaryData.empty())
        std::fwrite(tileData.m_binaryData.data(), 1, tileData.BinaryDataSize(), outputFile);

    uint32_t    dataSize = static_cast<uint32_t> (ftell(outputFile) - startPosition);
    std::fseek(outputFile, lengthDataPosition, SEEK_SET);
    FWriteValue(dataSize, outputFile);
    std::fseek(outputFile, 0, SEEK_END);
    }       

/*---------------------------------------------------------------------------------**//**
* @bsimethod                                                   Ray.Bentley     12/2016
+---------------+---------------+---------------+---------------+---------------+------*/
void TilePublisher::AddMeshes(PublishTileData& tileData, TileMeshList const& meshList)
    {
    size_t          meshIndex = 0, primitiveIndex = 0;
    Json::Value     meshes     = Json::objectValue;
    Json::Value     nodes      = Json::objectValue;
    Json::Value     rootNode   = Json::objectValue;

    Utf8PrintfString    meshName("Mesh_%d", meshIndex++);

    meshes[meshName] = CreateMesh (meshList, tileData, primitiveIndex);
    rootNode["meshes"].append (meshName);
    nodes["rootNode"] = rootNode;
    tileData.m_json["meshes"] = meshes;
    tileData.m_json["nodes"]  = nodes;
    }

/*---------------------------------------------------------------------------------**//**
* @bsimethod                                                    Paul.Connelly   08/16
+---------------+---------------+---------------+---------------+---------------+------*/
void TilePublisher::AddExtensions(PublishTileData& tileData)
    {
    tileData.m_json["extensionsUsed"] = Json::arrayValue;
    tileData.m_json["extensionsUsed"].append("KHR_binary_glTF");
    tileData.m_json["extensionsUsed"].append("CESIUM_RTC");
    tileData.m_json["extensionsUsed"].append("WEB3D_quantized_attributes");

    tileData.m_json["glExtensionsUsed"] = Json::arrayValue;
    tileData.m_json["glExtensionsUsed"].append("OES_element_index_uint");

    tileData.m_json["extensions"]["CESIUM_RTC"]["center"] = Json::arrayValue;
    tileData.m_json["extensions"]["CESIUM_RTC"]["center"].append(m_centroid.x);
    tileData.m_json["extensions"]["CESIUM_RTC"]["center"].append(m_centroid.y);
    tileData.m_json["extensions"]["CESIUM_RTC"]["center"].append(m_centroid.z);
    }

/*---------------------------------------------------------------------------------**//**
* @bsimethod                                                    Ray.Bentley     10/02016
+---------------+---------------+---------------+---------------+---------------+------*/
void TilePublisher::AddDefaultScene (PublishTileData& tileData)
    {
    tileData.m_json["scene"] = "defaultScene";
    tileData.m_json["scenes"]["defaultScene"]["nodes"] = Json::arrayValue;
    tileData.m_json["scenes"]["defaultScene"]["nodes"].append("rootNode");
    }

/*---------------------------------------------------------------------------------**//**
* @bsimethod                                                    Ray.Bentley     10/02016
+---------------+---------------+---------------+---------------+---------------+------*/
static int32_t  roundToMultipleOfTwo (int32_t value)
    {
    static          double  s_closeEnoughRatio = .85;       // Don't round up if already within .85 of value.
    int32_t         rounded = 2;
    int32_t         closeEnoughValue = (int32_t) ((double) value * s_closeEnoughRatio);
    
    while (rounded < closeEnoughValue && rounded < 0x01000000)
        rounded <<= 1;

    return rounded;
    }

/*---------------------------------------------------------------------------------**//**
* @bsimethod                                                    Ray.Bentley     08/02016
+---------------+---------------+---------------+---------------+---------------+------*/
Utf8String TilePublisher::AddTextureImage (PublishTileData& tileData, TileTextureImageCPtr& textureImage, TileMeshCR mesh, Utf8CP  suffix)
    {
    auto const& found = m_textureImages.find (textureImage);

    // For composite tiles, we must ensure that the texture is defined for each individual tile - cannot share
    bool textureExists = found != m_textureImages.end();
    if (textureExists && tileData.m_json.isMember("textures") && tileData.m_json["textures"].isMember(found->second.c_str()))
        return found->second;

    bool        hasAlpha = textureImage->GetImageSource().GetFormat() == ImageSource::Format::Png;

    Utf8String  textureId = Utf8String ("texture_") + suffix;
    Utf8String  imageId   = Utf8String ("image_")   + suffix;
    Utf8String  bvImageId = Utf8String ("imageBufferView") + suffix;

    tileData.m_json["textures"][textureId] = Json::objectValue;
    tileData.m_json["textures"][textureId]["format"] = hasAlpha ? static_cast<int32_t>(Gltf::DataType::Rgba) : static_cast<int32_t>(Gltf::DataType::Rgb);
    tileData.m_json["textures"][textureId]["internalFormat"] = hasAlpha ? static_cast<int32_t>(Gltf::DataType::Rgba) : static_cast<int32_t>(Gltf::DataType::Rgb);
    tileData.m_json["textures"][textureId]["sampler"] = "sampler_0";
    tileData.m_json["textures"][textureId]["source"] = imageId;

    tileData.m_json["images"][imageId] = Json::objectValue;


    DRange3d    range = mesh.GetRange(), uvRange = mesh.GetUVRange();
    Image       image (textureImage->GetImageSource(), hasAlpha ? Image::Format::Rgba : Image::Format::Rgb);

    // This calculation should actually be made for each triangle and maximum used.
    static      double      s_requiredSizeRatio = 2.0, s_sizeLimit = 1024.0;
    double      requiredSize = std::min (s_sizeLimit, s_requiredSizeRatio * range.DiagonalDistance () / (m_tile.GetTolerance() * std::min (1.0, uvRange.DiagonalDistance())));
    DPoint2d    imageSize = { (double) image.GetWidth(), (double) image.GetHeight() };

    tileData.m_json["bufferViews"][bvImageId] = Json::objectValue;
    tileData.m_json["bufferViews"][bvImageId]["buffer"] = "binary_glTF";

    Point2d     targetImageSize, currentImageSize = { (int32_t) image.GetWidth(), (int32_t) image.GetHeight() };

    if (requiredSize < std::min (currentImageSize.x, currentImageSize.y))
        {
        static      int32_t s_minImageSize = 64;
        static      int     s_imageQuality = 60;
        int32_t     targetImageMin = std::max(s_minImageSize, (int32_t) requiredSize);
        ByteStream  targetImageData;

        if (imageSize.x > imageSize.y)
            {
            targetImageSize.y = targetImageMin;
            targetImageSize.x = (int32_t) ((double) targetImageSize.y * imageSize.x / imageSize.y);
            }
        else
            {
            targetImageSize.x = targetImageMin;
            targetImageSize.y = (int32_t) ((double) targetImageSize.x * imageSize.y / imageSize.x);
            }
        targetImageSize.x = roundToMultipleOfTwo (targetImageSize.x);
        targetImageSize.y = roundToMultipleOfTwo (targetImageSize.y);
        }
    else
        {
        targetImageSize.x = roundToMultipleOfTwo (currentImageSize.x);
        targetImageSize.y = roundToMultipleOfTwo (currentImageSize.y);
        }

    ImageSource         imageSource = textureImage->GetImageSource();
    static const int    s_imageQuality = 50;


    if (targetImageSize.x != imageSize.x || targetImageSize.y != imageSize.y)
        {
        Image           targetImage = Image::FromResizedImage (targetImageSize.x, targetImageSize.y, image);

        imageSource = ImageSource (targetImage, textureImage->GetImageSource().GetFormat(), s_imageQuality);
        }

    if (m_context.GetTextureMode() == PublisherContext::External ||
        m_context.GetTextureMode() == PublisherContext::Compressed)
        {
        WString     name = WString(imageId.c_str(), true) + L"_" + m_tile.GetNameSuffix(), extension;

#ifdef COMPRESSED_TEXTURE_SUPPORT
        if (m_context.GetTextureMode() == PublisherContext::Compressed) 
            {
            extension = L"crn";

            static crn_uint32       s_qualityLevel = 128;
            static crn_dxt_quality  s_dxtQuality   = cCRNDXTQualitySuperFast;

            Image       image (imageSource, Image::Format::Rgba);

            crn_comp_params     compressParams;                                                                                                                 
            
            compressParams.m_width  = image.GetWidth(); 
            compressParams.m_height = image.GetHeight();
            compressParams.m_quality_level = s_qualityLevel; 
            compressParams.m_dxt_quality = s_dxtQuality;
            compressParams.m_file_type = cCRNFileTypeCRN;

            compressParams.m_dxt_compressor_type = cCRNDXTCompressorCRN;
            compressParams.m_pImages[0][0] = reinterpret_cast <crn_uint32 const*> (image.GetByteStream().GetData());

            crn_uint32      compressedSize;
            StopWatch       timer(true);
            
            void*   compressedData = crn_compress (compressParams, compressedSize);

            BeMutexHolder lock(m_context.m_statistics.m_mutex);
            m_context.m_statistics.m_textureCompressionSeconds    += timer.GetCurrentSeconds();
            m_context.m_statistics.m_textureCompressionMegaPixels += (double) (image.GetWidth() * image.GetHeight()) / (1024.0 * 1024.0);

             std::FILE*  outputFile = _wfopen(BeFileName(nullptr, m_context.GetDataDirForModel(m_tile.GetModel()).c_str(), name.c_str(), extension.c_str()).c_str(), L"wb");
            fwrite (compressedData, 1, compressedSize, outputFile);
            crn_free_block (compressedData);
            fclose (outputFile);
            }
        else
#endif
            {
            extension = ImageSource::Format::Jpeg == imageSource.GetFormat() ? L"jpg" : L"png";
            std::FILE*  outputFile = _wfopen(BeFileName(nullptr, m_context.GetModelDataDirectory(m_tile.GetModel().GetModelId(), nullptr).c_str(), name.c_str(), extension.c_str()).c_str(), L"wb");
            fwrite (imageSource.GetByteStream().GetData(), 1, imageSource.GetByteStream().GetSize(), outputFile);
            fclose (outputFile);
            }
        tileData.m_json["images"][imageId]["uri"] = Utf8String(BeFileName(nullptr, nullptr, name.c_str(), extension.c_str()).c_str());
        tileData.m_json["images"][imageId]["name"] = imageId; 
        }
    else
        {
        tileData.m_json["images"][imageId]["extensions"]["KHR_binary_glTF"] = Json::objectValue;
        tileData.m_json["images"][imageId]["extensions"]["KHR_binary_glTF"]["bufferView"] = bvImageId;
        tileData.m_json["images"][imageId]["extensions"]["KHR_binary_glTF"]["mimeType"] = imageSource.GetFormat() == ImageSource::Format::Png ? "image/png" : "image/jpeg";


        tileData.m_json["images"][imageId]["extensions"]["KHR_binary_glTF"]["width"] = targetImageSize.x;
        tileData.m_json["images"][imageId]["extensions"]["KHR_binary_glTF"]["height"] = targetImageSize.y;

        ByteStream const& imageData = imageSource.GetByteStream();
        tileData.m_json["bufferViews"][bvImageId]["byteOffset"] = tileData.BinaryDataSize();
        tileData.m_json["bufferViews"][bvImageId]["byteLength"] = imageData.size();
        tileData.AddBinaryData (imageData.data(), imageData.size());
        }

    if (!textureExists)
        m_textureImages.Insert (textureImage, textureId);

    return textureId;
    }

/*---------------------------------------------------------------------------------**//**
* @bsimethod                                                    Paul.Connelly   02/17
+---------------+---------------+---------------+---------------+---------------+------*/
Utf8String TilePublisher::AddColorIndex(PublishTileData& tileData, TilePublish::ColorIndex& colorIndex, TileMeshCR mesh, Utf8CP suffix)
    {
    Utf8String textureId("texture_"),
               imageId("image_"),
               bvImageId("imageBufferView");

    textureId.append(suffix);
    imageId.append(suffix);
    bvImageId.append(suffix);

    auto& texture = tileData.m_json["textures"][textureId] = Json::objectValue;
    texture["format"] = static_cast<int32_t>(Gltf::DataType::Rgba);
    texture["internalFormat"] = static_cast<int32_t>(Gltf::DataType::Rgba);
    texture["sampler"] = "sampler_1";
    texture["source"] = imageId;

    auto& bufferView = tileData.m_json["bufferViews"][bvImageId] = Json::objectValue;
    bufferView["buffer"] = "binary_glTF";

    auto& image = tileData.m_json["images"][imageId] = Json::objectValue;
    auto& imageExtensions = image["extensions"]["KHR_binary_glTF"] = Json::objectValue;
    imageExtensions["bufferView"] = bvImageId;
    imageExtensions["mimeType"] = "image/png";
    imageExtensions["width"] = colorIndex.GetWidth();
    imageExtensions["height"] = colorIndex.GetHeight();

    ImageSource imageSource(colorIndex.ExtractImage(), ImageSource::Format::Png);
    ByteStream const& imageData = imageSource.GetByteStream();
    bufferView["byteOffset"] = tileData.BinaryDataSize();
    bufferView["byteLength"] = imageData.size();
    tileData.AddBinaryData(imageData.data(), imageData.size());

#if defined(DEBUG_COLOR_INDEX)
    WString name = WString(imageId.c_str(), true) + L"_" + m_tile.GetNameSuffix(), extension;
    std::FILE* outputFile = _wfopen(BeFileName(nullptr, m_context.GetDataDirForModel(m_tile.GetModel()).c_str(), name.c_str(), L"png").c_str(), L"wb");
    fwrite(imageData.GetData(), 1, imageData.GetSize(), outputFile);
    fclose(outputFile);
#endif

    return textureId;
    }

/*---------------------------------------------------------------------------------**//**
* @bsimethod                                                    Ray.Bentley     11/2016
+---------------+---------------+---------------+---------------+---------------+------*/
static void addTransparencyToTechnique (Json::Value& technique)
    {
    technique["states"]["enable"].append (3042);  // BLEND

    auto&   techniqueFunctions =    technique["states"]["functions"] = Json::objectValue;

    techniqueFunctions["blendEquationSeparate"] = Json::arrayValue;
    techniqueFunctions["blendFuncSeparate"]     = Json::arrayValue;

    techniqueFunctions["blendEquationSeparate"].append (32774);   // FUNC_ADD (rgb)
    techniqueFunctions["blendEquationSeparate"].append (32774);   // FUNC_ADD (alpha)

    techniqueFunctions["blendFuncSeparate"].append(1);            // ONE (srcRGB)
    techniqueFunctions["blendFuncSeparate"].append(771);          // ONE_MINUS_SRC_ALPHA (dstRGB)
    techniqueFunctions["blendFuncSeparate"].append(1);            // ONE (srcAlpha)
    techniqueFunctions["blendFuncSeparate"].append(771);          // ONE_MINUS_SRC_ALPHA (dstAlpha)

    techniqueFunctions["depthMask"] = "false";
    }

/*---------------------------------------------------------------------------------**//**
* @bsimethod                                                    Paul.Connelly   02/17
+---------------+---------------+---------------+---------------+---------------+------*/
Utf8String TilePublisher::AddMeshShaderTechnique(PublishTileData& data, MeshMaterial const& mat, bool doBatchIds)
    {
    Utf8String prefix = mat.GetTechniqueNamePrefix();

    if (!doBatchIds)
        prefix.append("NoId");

    Utf8String techniqueName(prefix);
    techniqueName.append("Technique");

    if (data.m_json.isMember("techniques") && data.m_json["techniques"].isMember(techniqueName.c_str()))
        return techniqueName;

    Json::Value technique(Json::objectValue);

    AddTechniqueParameter(technique, "mv", Gltf::DataType::FloatMat4, "CESIUM_RTC_MODELVIEW");
    AddTechniqueParameter(technique, "proj", Gltf::DataType::FloatMat4, "PROJECTION");
    AddTechniqueParameter(technique, "pos", Gltf::DataType::FloatVec3, "POSITION");
    if (!mat.IgnoresLighting())
        {
        AddTechniqueParameter(technique, "n", Gltf::DataType::IntVec2, "NORMAL");
        AddTechniqueParameter(technique, "nmx", Gltf::DataType::FloatMat3, "MODELVIEWINVERSETRANSPOSE");
        }

    if (doBatchIds)
        AddTechniqueParameter(technique, "batch", Gltf::DataType::Float, "_BATCHID");

    if (!mat.IsTextured())
        AddTechniqueParameter(technique, "colorIndex", Gltf::DataType::Float, "_COLORINDEX");


    Utf8String         programName               = prefix + "Program";
    Utf8String         vertexShader              = prefix + "VertexShader";
    Utf8String         fragmentShader            = prefix + "FragmentShader";
    Utf8String         vertexShaderBufferView    = vertexShader + "BufferView";
    Utf8String         fragmentShaderBufferView  = fragmentShader + "BufferView";

    technique["program"] = programName.c_str();

    auto&   techniqueStates = technique["states"];
    techniqueStates["enable"] = Json::arrayValue;
    techniqueStates["enable"].append(Gltf::DepthTest);
    techniqueStates["disable"].append(Gltf::CullFace);

    auto& techniqueAttributes = technique["attributes"];
    techniqueAttributes["a_pos"] = "pos";
    if (doBatchIds)
        techniqueAttributes["a_batchId"] = "batch";

    if (!mat.IsTextured())
        techniqueAttributes["a_colorIndex"] = "colorIndex";

    if(!mat.IgnoresLighting())
        techniqueAttributes["a_n"] = "n";

    auto& techniqueUniforms = technique["uniforms"];
    techniqueUniforms["u_mv"] = "mv";
    techniqueUniforms["u_proj"] = "proj";
    if (!mat.IgnoresLighting())
        techniqueUniforms["u_nmx"] = "nmx";

    auto& rootProgramNode = (data.m_json["programs"][programName.c_str()] = Json::objectValue);
    rootProgramNode["attributes"] = Json::arrayValue;
    AppendProgramAttribute(rootProgramNode, "a_pos");

    if (doBatchIds)
        AppendProgramAttribute(rootProgramNode, "a_batchId");
    if (!mat.IgnoresLighting())
        AppendProgramAttribute(rootProgramNode, "a_n");

    rootProgramNode["vertexShader"]   = vertexShader.c_str();
    rootProgramNode["fragmentShader"] = fragmentShader.c_str();

    auto& shaders = data.m_json["shaders"];
    AddShader(shaders, vertexShader.c_str(), Gltf::VertexShader, vertexShaderBufferView.c_str());
    AddShader(shaders, fragmentShader.c_str(), Gltf::FragmentShader, fragmentShaderBufferView.c_str());

    bool color2d = false;
    std::string vertexShaderString = s_shaderPrecision;
    if (doBatchIds)
        vertexShaderString.append(s_batchIdShaderAttribute);

    vertexShaderString.append(mat.GetVertexShaderString());

    data.AddBufferView(vertexShaderBufferView.c_str(),  vertexShaderString);
    data.AddBufferView(fragmentShaderBufferView.c_str(), mat.GetFragmentShaderString());

    mat.AddTechniqueParameters(technique, rootProgramNode, data);

    data.m_json["techniques"][techniqueName.c_str()] = technique;

    return techniqueName;
    }

/*---------------------------------------------------------------------------------**//**
* @bsimethod                                                    Paul.Connelly   02/17
+---------------+---------------+---------------+---------------+---------------+------*/
PolylineMaterial::PolylineMaterial(TileMeshCR mesh, bool is3d, Utf8CP suffix)
    : TileMaterial(Utf8String("PolylineMaterial_")+suffix)
    {
    TileDisplayParamsCR displayParams = mesh.GetDisplayParams();

    m_type = displayParams.GetRasterWidth() <= 1 ? PolylineType::Simple : PolylineType::Tesselated;

    ColorIndexMapCR map = mesh.GetColorIndexMap();
    m_hasAlpha = map.HasTransparency();         // || IsTesselated(); // Turn this on if we use alpha in tesselated polylines.
    m_colorDimension = ColorIndex::CalcDimension(map.GetNumIndices());
    m_width = static_cast<double> (displayParams.GetRasterWidth());

    if (0 != displayParams.GetLinePixels())
        {
        static uint32_t         s_height = 2;
        ByteStream              bytes(32 * 4 * s_height);
        uint32_t*               dataP = (uint32_t*) bytes.GetDataP();

        for (uint32_t y=0, mask = 0x0001; y < s_height; y++)
            for (uint32_t x=0, mask = 0x0001; x < 32; x++, mask = mask << 1)
                *dataP++ = (0 == (mask & displayParams.GetLinePixels())) ? 0 : 0xffffffff;

        Render::Image   image (32, s_height, std::move(bytes), Image::Format::Rgba);

        m_texture = TileTextureImage::Create (Render::ImageSource(image, Render::ImageSource::Format::Png));
        m_textureLength = -32;          // Negated to denote cosmetic.
        }
    m_adjustColorForBackground = !is3d;

#ifdef  TEST_IMAGE 
    FILE*       pFile;
    if (nullptr != (pFile = fopen("d:\\tmp\\RailRoad.png", "rb")))
        {
        fseek (pFile, 0, SEEK_END);
        
        size_t      fileSize = ftell(pFile);
        ByteStream  bytes(fileSize);
        fseek (pFile, 0, SEEK_SET);
        fread (bytes.data(), 1, fileSize, pFile);
        fclose(pFile);

        ImageSource imageSource (ImageSource::Format::Png, std::move(bytes));
        Image       image(imageSource, Image::Format::Rgba);  
        static      uint32_t s_minDimension = 64;

        Point2d     sourceImageSize = { (int) image.GetWidth(), (int) image.GetHeight() },
                    targetImageSize =  { roundToMultipleOfTwo(std::max(image.GetWidth(), s_minDimension)), roundToMultipleOfTwo(std::max(image.GetHeight(), s_minDimension)) };

        if (targetImageSize.x != image.GetWidth() || targetImageSize.y != image.GetHeight())
            imageSource = ImageSource (Image::FromResizedImage (targetImageSize.x, targetImageSize.y, image), ImageSource::Format::Png);
        m_texture = TileTextureImage::Create (imageSource);
        m_textureLength = -(double) sourceImageSize.x;
        m_width = (double) sourceImageSize.y / 2;
        }
#endif
    }

/*---------------------------------------------------------------------------------**//**
* @bsimethod                                                    Paul.Connelly   02/17
+---------------+---------------+---------------+---------------+---------------+------*/
Utf8String PolylineMaterial::GetTechniqueNamePrefix() const
    {
    Utf8String prefix = PolylineType::Simple == GetType() ? "Simple" : "Tesselated";

    prefix.append (IsTextured() ? "Textured" : "Solid");
    prefix.append("Polyline");
    prefix.append(std::to_string(static_cast<uint8_t>(GetColorIndexDimension())).c_str());
    return prefix;
    }

/*---------------------------------------------------------------------------------**//**
* @bsimethod                                                    Paul.Connelly   02/17
+---------------+---------------+---------------+---------------+---------------+------*/
std::string PolylineMaterial::_GetVertexShaderString() const
    {
    std::string const* list = nullptr;
    if (IsTextured())
        list = IsTesselated() ? s_tesselatedTexturedPolylineVertexShaders : s_simpleTexturedPolylineVertexShaders;
    else
        list = IsTesselated() ? s_tesselatedSolidPolylineVertexShaders  : s_simpleSolidPolylineVertexShaders;

    auto index = static_cast<uint8_t>(GetColorIndexDimension());

    return list[index];
    }

/*---------------------------------------------------------------------------------**//**
* @bsimethod                                                    Paul.Connelly   02/17
+---------------+---------------+---------------+---------------+---------------+------*/
std::string TileMaterial::GetVertexShaderString() const
    {
    std::string vs = _GetVertexShaderString();

    if (!m_adjustColorForBackground)
        return vs;

    Utf8String vs2d(s_adjustBackgroundColorContrast.c_str());
    vs2d.append(vs.c_str());
    vs2d.ReplaceAll("v_color = computeColor()", "v_color = adjustContrast(computeColor())");
    return vs2d.c_str();
    }

/*---------------------------------------------------------------------------------**//**
* @bsimethod                                                    Paul.Connelly   02/17
+---------------+---------------+---------------+---------------+---------------+------*/
std::string const& PolylineMaterial::GetFragmentShaderString() const
    {
    return IsTextured () ? s_texturedPolylineFragmentShader : s_solidPolylineFragmentShader;
    }

/*---------------------------------------------------------------------------------**//**
* @bsimethod                                                    Paul.Connelly   02/17
+---------------+---------------+---------------+---------------+---------------+------*/
void PolylineMaterial::AddTechniqueParameters(Json::Value& tech, Json::Value& prog, PublishTileData& data) const
    {
    AddColorIndexTechniqueParameters(tech, prog, data);
    if (IsTextured())
        AddTextureTechniqueParameters(tech, prog, data);
    }

/*---------------------------------------------------------------------------------**//**
* @bsimethod                                                    Paul.Connelly   02/17
+---------------+---------------+---------------+---------------+---------------+------*/
MeshMaterial::MeshMaterial(TileMeshCR mesh, bool is3d, Utf8CP suffix, DgnDbR db) : TileMaterial(Utf8String("Material_")+suffix)
    {
    TileDisplayParamsCR params = mesh.GetDisplayParams();
    m_ignoreLighting = params.GetIgnoreLighting();

    params.ResolveTextureImage(db);
    m_texture = params.GetTextureImage();

    uint32_t rgbInt = params.GetColor();
    double alpha = 1.0 - ((uint8_t*)&rgbInt)[3] / 255.0;

    if (params.GetRenderMaterialId().IsValid())
        {
        m_material = RenderMaterial::Get(db, params.GetRenderMaterialId());
        if (m_material.IsValid())
            {
            auto jsonMat = &m_material->GetRenderingAsset();
            m_overridesRgb = jsonMat->GetBool(RENDER_MATERIAL_FlagHasBaseColor, false);
            m_overridesAlpha = jsonMat->GetBool(RENDER_MATERIAL_FlagHasTransmit, false);

            if (m_overridesRgb)
                m_rgbOverride = jsonMat->GetColor(RENDER_MATERIAL_Color);

            if (m_overridesAlpha)
                {
                m_alphaOverride = jsonMat->GetDouble(RENDER_MATERIAL_Transmit, 0.0);
                alpha = m_alphaOverride;
                }
            else if (m_overridesRgb)
                {                                                                                                                  
                // Apparently overriding RGB without specifying transmit => opaque.
                m_alphaOverride = 0.0;
                alpha = m_alphaOverride;
                m_overridesAlpha = true;
                }

            if (jsonMat->GetBool(RENDER_MATERIAL_FlagHasSpecularColor, false))
                m_specularColor = jsonMat->GetColor(RENDER_MATERIAL_SpecularColor);

            constexpr double s_finishScale = 15.0;
            if (jsonMat->GetBool(RENDER_MATERIAL_FlagHasFinish, false))
                m_specularExponent = jsonMat->GetDouble(RENDER_MATERIAL_Finish, s_qvSpecular) * s_finishScale;
            }
        }

    if (IsTextured() || m_overridesAlpha)
        m_hasAlpha = alpha > 0.0;
    else
        m_hasAlpha = mesh.GetColorIndexMap().HasTransparency();

    m_adjustColorForBackground = !is3d && !params.GetIsColorFromBackground();

    if (m_overridesAlpha && m_overridesRgb)
        m_colorDimension = ColorIndex::Dimension::Zero;
    else
        m_colorDimension = params.GetIsColorFromBackground() ? ColorIndex::Dimension::Background : ColorIndex::CalcDimension(mesh.GetColorIndexMap().GetNumIndices());
    }

/*---------------------------------------------------------------------------------**//**
* @bsimethod                                                    Paul.Connelly   02/17
+---------------+---------------+---------------+---------------+---------------+------*/
std::string MeshMaterial::_GetVertexShaderString() const
    {
    if (IsTextured())
        return IgnoresLighting() ? s_unlitTextureVertexShader : s_texturedVertexShader;

    auto index = static_cast<uint8_t>(GetColorIndexDimension());
    BeAssert(index < _countof(s_untexturedVertexShaders));

    std::string const* list = IgnoresLighting() ? s_unlitVertexShaders : s_untexturedVertexShaders;
    return list[index];
    }

/*---------------------------------------------------------------------------------**//**
* @bsimethod                                                    Paul.Connelly   02/17
+---------------+---------------+---------------+---------------+---------------+------*/
std::string const& MeshMaterial::GetFragmentShaderString() const
    {
    if (IsTextured())
        return IgnoresLighting() ? s_unlitTextureFragmentShader : s_texturedFragShader;
    else
        return IgnoresLighting() ? s_unlitFragmentShader : s_untexturedFragShader;
    }

/*---------------------------------------------------------------------------------**//**
* @bsimethod                                                    Paul.Connelly   02/17
+---------------+---------------+---------------+---------------+---------------+------*/
Utf8String MeshMaterial::GetTechniqueNamePrefix() const
    {
    Utf8String prefix = IsTextured() ? "Textured" : "Untextured";
    if (HasTransparency())
        prefix.append("Transparent");

    if (IgnoresLighting())
        prefix.append("Unlit");

    prefix.append(std::to_string(static_cast<uint8_t>(GetColorIndexDimension())).c_str());

    return prefix;
    }

/*---------------------------------------------------------------------------------**//**
* @bsimethod                                                    Paul.Connelly   02/17
+---------------+---------------+---------------+---------------+---------------+------*/
void TileMaterial::AddColorIndexTechniqueParameters(Json::Value& technique, Json::Value& program, PublishTileData& data) const
    {
    auto dim = GetColorIndexDimension();
    auto& techniqueUniforms = technique["uniforms"];
    if (TilePublish::ColorIndex::Dimension::Zero != dim)
        {
        TilePublisher::AddTechniqueParameter(technique, "tex", Gltf::DataType::Sampler2d, "_3DTILESDIFFUSE");
        TilePublisher::AddTechniqueParameter(technique, "colorIndex", Gltf::DataType::Float, "_COLORINDEX");

        techniqueUniforms["u_tex"] = "tex";
        techniqueUniforms["u_texStep"] = "texStep";

        technique["attributes"]["a_colorIndex"] = "colorIndex";
        TilePublisher::AppendProgramAttribute(program, "a_colorIndex");

        auto& sampler = data.m_json["samplers"]["sampler_1"];
<<<<<<< HEAD
        sampler["minFilter"] = Gltf::Nearest;
        sampler["maxFilter"] = Gltf::Nearest;
        sampler["wrapS"] = Gltf::ClampToEdge;
        sampler["wrapT"] = Gltf::ClampToEdge;
=======
        sampler["minFilter"] = GLTF_NEAREST;
        sampler["magFilter"] = GLTF_NEAREST;
        sampler["wrapS"] = GLTF_CLAMP_TO_EDGE;
        sampler["wrapT"] = GLTF_CLAMP_TO_EDGE;
>>>>>>> 50aece63

        if (TilePublish::ColorIndex::Dimension::Two == dim)
            {
            TilePublisher::AddTechniqueParameter(technique, "texWidth", Gltf::DataType::Float, nullptr);
            TilePublisher::AddTechniqueParameter(technique, "texStep", Gltf::DataType::FloatVec4, nullptr);

            techniqueUniforms["u_texWidth"] = "texWidth";
            }
        else
            {
            TilePublisher::AddTechniqueParameter(technique, "texStep", Gltf::DataType::FloatVec2, nullptr);
            }
        }
    else
        {
        TilePublisher::AddTechniqueParameter(technique, "color", Gltf::DataType::FloatVec4, "_3DTILESDIFFUSE");
        techniqueUniforms["u_color"] = "color";
        }

    if (HasTransparency())
        addTransparencyToTechnique(technique);
    }

/*---------------------------------------------------------------------------------**//**
* @bsimethod                                                    Paul.Connelly   02/17
+---------------+---------------+---------------+---------------+---------------+------*/
void TileMaterial::AddTextureTechniqueParameters(Json::Value& technique, Json::Value& program, PublishTileData& data) const
    {
    BeAssert (IsTextured());
    if (IsTextured())
        {
        TilePublisher::AddTechniqueParameter(technique, "tex", Gltf::DataType::Sampler2d, "_3DTILESDIFFUSE");
        TilePublisher::AddTechniqueParameter(technique, "texc", Gltf::DataType::FloatVec2, "TEXCOORD_0");

        data.m_json["samplers"]["sampler_0"] = Json::objectValue;
<<<<<<< HEAD
        data.m_json["samplers"]["sampler_0"]["minFilter"] = Gltf::Linear;
=======
        data.m_json["samplers"]["sampler_0"]["minFilter"] = GLTF_LINEAR;
        data.m_json["samplers"]["sampler_0"]["magFilter"] = GLTF_LINEAR;
>>>>>>> 50aece63
        if (!m_texture->GetRepeat())
            {
            data.m_json["samplers"]["sampler_0"]["wrapS"] = Gltf::ClampToEdge;
            data.m_json["samplers"]["sampler_0"]["wrapT"] = Gltf::ClampToEdge;
            }
        technique["uniforms"]["u_tex"] = "tex";
        technique["attributes"]["a_texc"] = "texc";
        TilePublisher::AppendProgramAttribute(program, "a_texc");
        }
    }


/*---------------------------------------------------------------------------------**//**
* @bsimethod                                                    Paul.Connelly   02/17
+---------------+---------------+---------------+---------------+---------------+------*/
void MeshMaterial::AddTechniqueParameters(Json::Value& technique, Json::Value& program, PublishTileData& data) const
    {
    if (IsTextured())
        AddTextureTechniqueParameters(technique, program, data);
    else
        AddColorIndexTechniqueParameters(technique, program, data);

    if (!IgnoresLighting())
        {
        // Specular...
        TilePublisher::AddTechniqueParameter(technique, "specularColor", Gltf::DataType::FloatVec3, nullptr);
        technique["uniforms"]["u_specularColor"] = "specularColor";

        TilePublisher::AddTechniqueParameter(technique, "specularExponent", Gltf::DataType::Float, nullptr);
        technique["uniforms"]["u_specularExponent"] = "specularExponent";
        }
    }

/*---------------------------------------------------------------------------------**//**
* @bsimethod                                                    Paul.Connelly   02/17
+---------------+---------------+---------------+---------------+---------------+------*/
void    TilePublisher::AddMaterialColor(Json::Value& matJson, TileMaterial& mat, PublishTileData& tileData, TileMeshCR mesh, Utf8CP suffix)
    {
    auto dim = mat.GetColorIndexDimension();
    if (TilePublish::ColorIndex::Dimension::Zero != dim)
        {
        TilePublish::ColorIndex colorIndex(mesh, mat);
        matJson["values"]["tex"] = AddColorIndex(tileData, colorIndex, mesh, suffix);

        uint16_t width = colorIndex.GetWidth();
        double stepX = 1.0 / width;
        double stepY = 1.0 / colorIndex.GetHeight();

        auto& texStep = matJson["values"]["texStep"] = Json::arrayValue;
        texStep.append(stepX);
        texStep.append(stepX * 0.5);    // centerX

        if (TilePublish::ColorIndex::Dimension::Two == mat.GetColorIndexDimension())
            {
            texStep.append(stepY);
            texStep.append(stepY * 0.5);    // centerY

            matJson["values"]["texWidth"] = width;
            }
        }
    else
        {
        BeAssert(1 == mesh.GetColorIndexMap().GetNumIndices() || (mat.OverridesRgb() && mat.OverridesAlpha()));
        ColorDef baseDef(mesh.GetColorIndexMap().begin()->first);
        RgbFactor rgb = mat.OverridesRgb() ? mat.GetRgbOverride() : RgbFactor::FromIntColor(baseDef.GetValue());
        double alpha = mat.OverridesAlpha() ? mat.GetAlphaOverride() : baseDef.GetAlpha()/255.0;

        auto& matColor = matJson["values"]["color"];
        matColor.append(rgb.red);
        matColor.append(rgb.green);
        matColor.append(rgb.blue);
        matColor.append(1.0 - alpha);
        }
    }

/*---------------------------------------------------------------------------------**//**
* @bsimethod                                                    Paul.Connelly   02/17
+---------------+---------------+---------------+---------------+---------------+------*/
MeshMaterial TilePublisher::AddMeshMaterial(PublishTileData& tileData, TileMeshCR mesh, Utf8CP suffix, bool doBatchIds)
    {
    MeshMaterial mat(mesh,  m_tile.GetModel().Is3d(), suffix, m_context.GetDgnDb());

    Json::Value& matJson = tileData.m_json["materials"][mat.GetName().c_str()];

    auto matId = mesh.GetDisplayParams().GetRenderMaterialId();
    if (matId.IsValid())
        matJson["materialId"] = matId.ToString(); // Do we actually use this?

    if (nullptr != mat.GetDgnMaterial())
        matJson["name"] = mat.GetDgnMaterial()->GetMaterialName().c_str();

    if (mat.IsTextured())
        {
        TileTextureImageCPtr    texture = mat.GetTexture();
        matJson["values"]["tex"] = AddTextureImage(tileData, texture, mesh, suffix);
        }
    else
        AddMaterialColor (matJson, mat, tileData, mesh, suffix);

    matJson["technique"] = AddMeshShaderTechnique(tileData, mat, doBatchIds).c_str();

    if (!mat.IgnoresLighting())
        {
        matJson["values"]["specularExponent"] = mat.GetSpecularExponent();

        auto& specColor = matJson["values"]["specularColor"];
        specColor.append(mat.GetSpecularColor().red);
        specColor.append(mat.GetSpecularColor().green);
        specColor.append(mat.GetSpecularColor().blue);
        }

    return mat;
    }

/*---------------------------------------------------------------------------------**//**
* @bsimethod                                                    Ray.Bentley     11/2016
+---------------+---------------+---------------+---------------+---------------+------*/
PolylineMaterial TilePublisher::AddTesselatedPolylineMaterial (PublishTileData& tileData, TileMeshCR mesh, Utf8CP suffix, bool doBatchIds)
    {
    PolylineMaterial mat = AddPolylineMaterial(tileData, mesh, suffix, doBatchIds);
    BeAssert(mat.IsTesselated());

    Json::Value& matValues = tileData.m_json["materials"][mat.GetName()]["values"];
    matValues["width"] = mat.GetWidth();;
    return mat;
    }      

/*---------------------------------------------------------------------------------**//**
* @bsimethod                                                    Ray.Bentley     11/2016
+---------------+---------------+---------------+---------------+---------------+------*/
PolylineMaterial TilePublisher::AddSimplePolylineMaterial (PublishTileData& tileData, TileMeshCR mesh, Utf8CP suffix, bool doBatchIds)
    {
    PolylineMaterial mat = AddPolylineMaterial(tileData, mesh, suffix, doBatchIds);
    BeAssert(mat.IsSimple());
    return mat;
    }

/*---------------------------------------------------------------------------------**//**
* @bsimethod                                                    Paul.Connelly   02/17
+---------------+---------------+---------------+---------------+---------------+------*/
PolylineMaterial TilePublisher::AddPolylineMaterial(PublishTileData& tileData, TileMeshCR mesh, Utf8CP suffix, bool doBatchIds)
    {
    PolylineMaterial mat(mesh,  m_tile.GetModel().Is3d(), suffix);

    auto& matJson = tileData.m_json["materials"][mat.GetName().c_str()];
    matJson["technique"] = AddPolylineTechnique(tileData, mat, doBatchIds);


    if (mat.IsTextured())
        {
        TileTextureImageCPtr    texture = mat.GetTexture();

        matJson["values"]["texLength"] = mat.GetTextureLength();
        matJson["values"]["tex"] = AddTextureImage(tileData, texture, mesh, suffix);
        }

    AddMaterialColor (matJson, mat, tileData, mesh, suffix);

    return mat;
    }

/*---------------------------------------------------------------------------------**//**
* @bsimethod                                                    Paul.Connelly   02/17
+---------------+---------------+---------------+---------------+---------------+------*/
Utf8String TilePublisher::AddPolylineTechnique(PublishTileData& tileData, PolylineMaterial const& mat, bool doBatchIds)
    {
    bool is3d = m_tile.GetModel().Is3d();
    Utf8String prefix(mat.GetTechniqueNamePrefix());
    prefix.append(is3d ? "3d" : "2d");
    if (!doBatchIds)
        prefix.append("NoId");

    Utf8String techniqueName = prefix + "Technique";

    if (tileData.m_json.isMember("techniques") && tileData.m_json["techniques"].isMember(techniqueName.c_str()))
        return techniqueName;

    Json::Value technique(Json::objectValue);
    AddTechniqueParameter(technique, "mv", Gltf::DataType::FloatMat4, "CESIUM_RTC_MODELVIEW");
    AddTechniqueParameter(technique, "proj", Gltf::DataType::FloatMat4, "PROJECTION");
    AddTechniqueParameter(technique, "pos", Gltf::DataType::FloatVec3, "POSITION");
    if (doBatchIds)
        AddTechniqueParameter(technique, "batch", Gltf::DataType::Float, "_BATCHID");

    auto& enableStates = technique["states"]["enable"] = Json::arrayValue;
    enableStates.append(Gltf::DepthTest);

    auto& attributes = technique["attributes"];
    attributes["a_pos"] = "pos";
    if (doBatchIds)
        attributes["a_batchId"] = "batch";

    auto& uniforms = technique["uniforms"];
    uniforms["u_mv"] = "mv";
    uniforms["u_proj"] = "proj";

    Utf8String programName = prefix + "Program",
               vertexShaderName = prefix + "VertexShader",
               fragmentShaderName = prefix + "FragmentShader",
               vertexShaderBufferViewName = vertexShaderName + "BufferView",
               fragmentShaderBufferViewName = fragmentShaderName + "BufferView";

    technique["program"] = programName;
    auto& programRoot = tileData.m_json["programs"][programName.c_str()];
    programRoot["vertexShader"] = vertexShaderName;
    programRoot["fragmentShader"] = fragmentShaderName;

    auto& shaders = tileData.m_json["shaders"];
    AddShader(shaders, vertexShaderName.c_str(), Gltf::VertexShader, vertexShaderBufferViewName.c_str());
    AddShader(shaders, fragmentShaderName.c_str(), Gltf::FragmentShader, fragmentShaderBufferViewName.c_str());

    std::string vertexShaderString(s_shaderPrecision);
    if (doBatchIds)
        vertexShaderString.append(s_batchIdShaderAttribute);

    vertexShaderString.append(mat.GetVertexShaderString());
    tileData.AddBufferView(vertexShaderBufferViewName.c_str(), vertexShaderString);
    tileData.AddBufferView(fragmentShaderBufferViewName.c_str(), mat.GetFragmentShaderString());

    programRoot["attributes"] = Json::arrayValue;
    AppendProgramAttribute(programRoot, "a_pos");
    if (doBatchIds)
        AppendProgramAttribute(programRoot, "a_batchId");

    mat.AddTechniqueParameters(technique, programRoot, tileData);


    if (mat.IsTesselated())
        {
        // NB: reference to "attributes" and "uniforms" declared above is potentially invalid after adding to parent node...due to use of btree instead of bmap in Json::Value...
        AddTechniqueParameter(technique, "color", Gltf::DataType::FloatVec4, nullptr);
        AddTechniqueParameter(technique, "width", Gltf::DataType::Float, nullptr);
        technique["uniforms"]["u_color"] = "color";
        technique["uniforms"]["u_width"] = "width";

        AddTechniqueParameter(technique, "prev", Gltf::DataType::FloatVec3, "PREV");
        AddTechniqueParameter(technique, "next", Gltf::DataType::FloatVec3, "NEXT");
        AddTechniqueParameter(technique, "param", Gltf::DataType::FloatVec2, "PARAM");


        technique["attributes"]["a_prev"] = "prev";
        technique["attributes"]["a_next"] = "next";
        technique["attributes"]["a_param"] = "param";
        AppendProgramAttribute(programRoot, "a_prev");
        AppendProgramAttribute(programRoot, "a_next");
        AppendProgramAttribute(programRoot, "a_param");
        }

    if (mat.IsTextured())
        {
        AddTechniqueParameter(technique, "texLength", Gltf::DataType::Float, nullptr);
        technique["uniforms"]["u_texLength"] = "texLength";

        AddTechniqueParameter(technique, "texScalePnt", Gltf::DataType::FloatVec3, "TEXSCALEPNT");
        technique["attributes"]["a_texScalePnt"] = "texScalePnt";
        AppendProgramAttribute(programRoot, "a_texScalePnt");

        technique["attributes"]["a_distance"] = "distance";
        AppendProgramAttribute(programRoot, "a_distance");
        AddTechniqueParameter(technique, "distance", Gltf::DataType::Float, "DISTANCE");
        }


    tileData.m_json["techniques"][techniqueName] = technique;
    return techniqueName;
    }

static double   clamp(double value, double min, double max)  { return value < min ? min : (value > max ? max : value);  }
static double   signNotZero(double value) { return value < 0.0 ? -1.0 : 1.0; }
static uint16_t toSNorm(double value) { return static_cast <uint16_t> (.5 + (clamp(value, -1.0, 1.0) * 0.5 + 0.5) * 255.0); }

 /*---------------------------------------------------------------------------------**//**
* @bsimethod                                                    Ray.Bentley     12/2016
+---------------+---------------+---------------+---------------+---------------+------*/
static uint16_t octEncodeNormal (DVec3dCR vector)
    {
    DPoint2d    result;
    double      denom = fabs(vector.x) + fabs(vector.y) + fabs(vector.z);

    result.x = vector.x / denom;
    result.y = vector.y / denom;

    if (vector.z < 0) 
        {
        double x = result.x;
        double y = result.y;
        result.x = (1.0 - fabs(y)) * signNotZero(x);
        result.y = (1.0 - fabs(x)) * signNotZero(y);
        }
    return toSNorm(result.y) << 8 | toSNorm(result.x);
    }


/*---------------------------------------------------------------------------------**//**
* @bsimethod                                                    Ray.Bentley     08/2016
+---------------+---------------+---------------+---------------+---------------+------*/
Utf8String TilePublisher::AddMeshVertexAttributes (PublishTileData& tileData, double const* values, Utf8CP name, Utf8CP id, size_t nComponents, size_t nAttributes, char const* accessorType, VertexEncoding encoding, double const* min, double const* max)
    {
    Utf8String          nameId =  Concat(name, id),
                        accessorId = Concat ("acc", nameId),
                        bufferViewId = Concat ("bv", nameId);
    size_t              nValues = nComponents * nAttributes;
    size_t              dataSize = 0;
    size_t              byteOffset = tileData.BinaryDataSize();
    Json::Value         bufferViews = Json::objectValue;
    Json::Value         accessor   = Json::objectValue;

    switch (encoding)
        {
        case VertexEncoding::StandardQuantization:
            {
            double      range = (double) (0xffff);
        
            accessor["componentType"] = static_cast<int32_t>(Gltf::DataType::UnsignedShort);
                
            auto&       quantizeExtension = accessor["extensions"]["WEB3D_quantized_attributes"];
            auto&       decodeMatrix = quantizeExtension["decodeMatrix"] = Json::arrayValue;
             
            for (size_t i=0; i<nComponents; i++)
                {
                for (size_t j=0; j<nComponents; j++)
                    decodeMatrix.append ((i==j) ? ((max[i] - min[i]) / range) : 0.0);

                decodeMatrix.append (0.0);
                }
            for (size_t i=0; i<nComponents; i++)
                decodeMatrix.append (min[i]);

            decodeMatrix.append (1.0);
        
            for (size_t i=0; i<nComponents; i++)
                {
                quantizeExtension["decodedMin"].append (min[i]);
                quantizeExtension["decodedMax"].append (max[i]);
                }

            bvector <unsigned short>    quantizedValues;
            bvector<float> testVals;

            for (size_t i=0; i<nValues; i++)
                {
                size_t  componentIndex = i % nComponents;
                quantizedValues.push_back ((unsigned short) (.5 + (values[i] - min[componentIndex]) * range / (max[componentIndex] - min[componentIndex])));

                testVals.push_back( min[componentIndex] + (max[componentIndex] -  min[componentIndex]) * (double) quantizedValues.back() / range);
                }
            tileData.AddBinaryData (quantizedValues.data(), dataSize = nValues * sizeof (unsigned short));
            break;
            }
    
        case VertexEncoding::UnquantizedDoubles:
            {
            bvector <float>     floatValues;

            accessor["componentType"] = static_cast<int32_t>(Gltf::DataType::Float);

            for (size_t i=0; i<nValues; i++)
                floatValues.push_back ((float) values[i]);

            tileData.AddBinaryData (floatValues.data(), dataSize = nValues * sizeof (float));
            break;
            }

        case VertexEncoding::OctEncodedNormals:
            {
            bvector<uint16_t>   octEncodedNormals;
            DVec3dCP            normals = reinterpret_cast<DVec3dCP> (values);

            for (size_t i=0; i<nAttributes; i++)
                octEncodedNormals.push_back(octEncodeNormal(normals[i]));

            accessor["componentType"] = static_cast<int32_t>(Gltf::DataType::UnsignedByte);
            for (size_t i=0; i<3; i++)
                {
                accessor["min"].append (0);
                accessor["max"].append (255);
                }

            tileData.AddBinaryData (octEncodedNormals.data(), dataSize = nAttributes * sizeof (uint16_t));
            break;
            }
        }

    bufferViews["buffer"] = "binary_glTF";
    bufferViews["byteOffset"] = byteOffset;
    bufferViews["byteLength"] = dataSize;
    bufferViews["target"] = Gltf::ArrayBuffer;

    accessor["bufferView"] = bufferViewId;
    accessor["byteOffset"] = 0;
    accessor["count"] = nAttributes;
    accessor["type"] = accessorType;

    tileData.m_json["bufferViews"][bufferViewId] = bufferViews;
    tileData.m_json["accessors"][accessorId] = accessor;

    return accessorId;
    }

/*---------------------------------------------------------------------------------**//**
* @bsimethod                                                    Paul.Connelly   02/17
+---------------+---------------+---------------+---------------+---------------+------*/
void TilePublisher::AddMeshUInt16Attributes(PublishTileData& tileData, Json::Value& primitive, bvector<uint16_t> const& attributes16, Utf8StringCR idStr, Utf8CP name, Utf8CP semantic)
    {
    Utf8String suffix(name);
    suffix.append(idStr);

    Utf8String bvId = Concat("bv", suffix);
    Utf8String accId = Concat("acc", suffix);

    primitive["attributes"][semantic] = accId;

    // Use uint8 if possible to save space in tiles and memory in browser
    bvector<uint8_t> attributes8;
    auto componentType = Gltf::DataType::UnsignedByte;
    for (auto attribute : attributes16)
        {
        if (attribute > 0xff)
            {
            componentType = Gltf::DataType::UnsignedShort;
            break;
            }
        }

    size_t nBytes = attributes16.size() * sizeof(uint16_t);
    if (Gltf::DataType::UnsignedByte == componentType)
        {
        attributes8.reserve(attributes16.size());
        for (auto attribute : attributes16)
            attributes8.push_back(static_cast<uint8_t>(attribute));

        nBytes /= 2;
        }

    auto& bv = tileData.m_json["bufferViews"][bvId];
    bv["buffer"] = "binary_glTF";
    bv["byteOffset"] = tileData.BinaryDataSize();
    bv["byteLength"] = nBytes;
    bv["target"] = Gltf::ArrayBuffer;

    if (Gltf::DataType::UnsignedByte == componentType)
        tileData.AddBinaryData(attributes8.data(), nBytes);
    else
        tileData.AddBinaryData(attributes16.data(), nBytes);

    auto& acc = tileData.m_json["accessors"][accId];
    acc["bufferView"] = bvId;
    acc["byteOffset"] = 0;
    acc["componentType"] = static_cast<int32_t>(componentType);
    acc["count"] = attributes16.size();
    acc["type"] = "SCALAR";
    }

/*---------------------------------------------------------------------------------**//**
* @bsimethod                                                    Paul.Connelly   02/17
+---------------+---------------+---------------+---------------+---------------+------*/
void TilePublisher::AddMeshUInt32Attributes(PublishTileData& tileData, Json::Value& primitive, bvector<uint32_t> const& attributes, Utf8StringCR idStr, Utf8CP name, Utf8CP semantic)
    {
    Utf8String suffix(name);
    suffix.append(idStr);

    Utf8String bvId = Concat("bv", suffix);
    Utf8String accId = Concat("acc", suffix);

    primitive["attributes"][semantic] = accId;

    uint32_t      maxAttribute = 0;

    for (auto attribute : attributes)
        if (attribute > maxAttribute)
            maxAttribute = attribute;

    Gltf::DataType componentType;

    if (maxAttribute > 0xffff)
        componentType = Gltf::DataType::Float;
    else if (maxAttribute > 0xff)
        componentType = Gltf::DataType::UnsignedShort;
    else
        componentType = Gltf::DataType::UnsignedByte;

    bvector<uint8_t> attributes8;
    bvector<uint16_t> attributes16;
    bvector<uint32_t> attributesFloat;

    void*       pData = nullptr;
    size_t      dataSize = 0;

    switch (componentType)
        {
        case Gltf::DataType::Float:
            dataSize = sizeof(float);
            attributesFloat.reserve(attributes.size());
            for (auto attribute : attributes)
                attributesFloat.push_back(static_cast<float>(attribute));
            pData = attributesFloat.data();
            break;

        case Gltf::DataType::UnsignedShort:
            dataSize = sizeof(uint16_t);
            attributes16.reserve(attributes.size());
            for (auto attribute : attributes)
                attributes16.push_back(static_cast<uint16_t>(attribute));
            pData = attributes16.data();
            break;

        case Gltf::DataType::UnsignedByte:
            dataSize = sizeof(uint8_t);
            attributes8.reserve(attributes.size());
            for (auto attribute : attributes)
                attributes8.push_back(static_cast<uint8_t>(attribute));
            pData = attributes8.data();
            break;
        }


    auto&   bv = tileData.m_json["bufferViews"][bvId];
    size_t  nBytes = attributes.size() * dataSize;

    bv["buffer"] = "binary_glTF";
    bv["byteOffset"] = tileData.BinaryDataSize();
    bv["byteLength"] = nBytes;
    bv["target"] = Gltf::ArrayBuffer;
    tileData.AddBinaryData(pData, nBytes);

    auto& acc = tileData.m_json["accessors"][accId];
    acc["bufferView"] = bvId;
    acc["byteOffset"] = 0;
    acc["componentType"] = static_cast<int32_t>(componentType);
    acc["count"] = attributes.size();
    acc["type"] = "SCALAR";
    }

/*---------------------------------------------------------------------------------**//**
* @bsimethod                                                    Ray.Bentley     08/2016
+---------------+---------------+---------------+---------------+---------------+------*/
void TilePublisher::AddMeshBatchIds (PublishTileData& tileData, Json::Value& primitive, bvector<uint32_t> const& batchIds, Utf8StringCR idStr)
    {
    AddMeshUInt32Attributes(tileData, primitive, batchIds, idStr, "Batch_", "_BATCHID");
    }

/*---------------------------------------------------------------------------------**//**
* @bsimethod                                                    Paul.Connelly   02/17
+---------------+---------------+---------------+---------------+---------------+------*/
void TilePublisher::AddMeshColors(PublishTileData& tileData, Json::Value& primitive, bvector<uint16_t> const& colorIds, Utf8StringCR idStr)
    {
    AddMeshUInt16Attributes(tileData, primitive, colorIds, idStr, "ColorIndex_", "_COLORINDEX");
    }

/*---------------------------------------------------------------------------------**//**
* @bsimethod                                                    Ray.Bentley     08/2016
+---------------+---------------+---------------+---------------+---------------+------*/
Utf8String TilePublisher::AddMeshIndices(PublishTileData& tileData, Utf8CP name, bvector<uint32_t> const& indices, Utf8StringCR idStr)
    {
    Utf8String          nameId           = Concat(name, idStr),
                        accIndexId       = Concat("acc", nameId),
                        bvIndexId        = Concat("bv", nameId);
    bool                useShortIndices    = true;

    for (auto& index : indices)
        {
        if (index > 0xffff)
            {
            useShortIndices = false;
            break;
            }
        }
    tileData.m_json["bufferViews"][bvIndexId] = Json::objectValue;
    tileData.m_json["bufferViews"][bvIndexId]["buffer"] = "binary_glTF";
    tileData.m_json["bufferViews"][bvIndexId]["byteOffset"] = tileData.BinaryDataSize();
    tileData.m_json["bufferViews"][bvIndexId]["byteLength"] = indices.size() * (useShortIndices ? sizeof(uint16_t) : sizeof(uint32_t));
    tileData.m_json["bufferViews"][bvIndexId]["target"] =  Gltf::ElementArrayBuffer;

    if (useShortIndices)
        {
        bvector<uint16_t>   shortIndices;

        for (auto& index : indices)
            shortIndices.push_back ((uint16_t) index);

        tileData.AddBinaryData (shortIndices.data(), shortIndices.size()*sizeof(uint16_t));
        }
    else
        {
        tileData.AddBinaryData (indices.data(),  indices.size()*sizeof(uint32_t));
        }

    tileData.m_json["accessors"][accIndexId] = Json::objectValue;
    tileData.m_json["accessors"][accIndexId]["bufferView"] = bvIndexId;
    tileData.m_json["accessors"][accIndexId]["byteOffset"] = 0;
    tileData.m_json["accessors"][accIndexId]["componentType"] = static_cast<int32_t>(useShortIndices ? Gltf::DataType::UnsignedShort : Gltf::DataType::UInt32);
    tileData.m_json["accessors"][accIndexId]["count"] = indices.size();
    tileData.m_json["accessors"][accIndexId]["type"] = "SCALAR";

    return accIndexId;
    }

/*---------------------------------------------------------------------------------**//**
* @bsimethod                                                    Ray.Bentley     08/2016
+---------------+---------------+---------------+---------------+---------------+------*/
void TilePublisher::AddMeshPointRange (Json::Value& positionValue, DRange3dCR pointRange)
    {
    positionValue["min"] = Json::arrayValue;
    positionValue["min"].append(pointRange.low.x);
    positionValue["min"].append(pointRange.low.y);
    positionValue["min"].append(pointRange.low.z);
    positionValue["max"] = Json::arrayValue;
    positionValue["max"].append(pointRange.high.x);
    positionValue["max"].append(pointRange.high.y);
    positionValue["max"].append(pointRange.high.z);
    }

/*---------------------------------------------------------------------------------**//**
* @bsimethod                                                    Ray.Bentley     08/2016
+---------------+---------------+---------------+---------------+---------------+------*/
void TilePublisher::AddMeshPrimitive(Json::Value& primitivesNode, PublishTileData& tileData, TileMeshR mesh, size_t index, bool doBatchIds)
    {                                                                                                                                     
    if (mesh.Triangles().empty())
        return;

    Utf8String          idStr(std::to_string(index).c_str());
    bvector<uint32_t>   indices;

    BeAssert (mesh.Triangles().empty() || mesh.Polylines().empty());        // Meshes should contain either triangles or polylines but not both.

    if (!mesh.Triangles().empty())
        {
        for (auto const& tri : mesh.Triangles())
            {
            indices.push_back(tri.m_indices[0]);
            indices.push_back(tri.m_indices[1]);
            indices.push_back(tri.m_indices[2]);
            }
        }

    Json::Value         primitive = Json::objectValue;

    if (doBatchIds)
        AddMeshBatchIds(tileData, primitive, mesh.Attributes(), idStr);

    DRange3d        pointRange = DRange3d::From(mesh.Points());

    MeshMaterial meshMat = AddMeshMaterial(tileData, mesh, idStr.c_str(), doBatchIds);
    primitive["material"] = meshMat.GetName();
    primitive["mode"] = static_cast<int32_t>(Gltf::PrimitiveType::Triangles);

    Utf8String      accPositionId =  AddMeshVertexAttributes (tileData, &mesh.Points().front().x, "Position", idStr.c_str(), 3, mesh.Points().size(), "VEC3", VertexEncoding::StandardQuantization, &pointRange.low.x, &pointRange.high.x);
    primitive["attributes"]["POSITION"] = accPositionId;

    bool isTextured = meshMat.IsTextured();
    BeAssert (isTextured == !mesh.Params().empty());
    if (!mesh.Params().empty() && isTextured)
        {
        DRange3d        paramRange = DRange3d::From(mesh.Params(), 0.0);
        primitive["attributes"]["TEXCOORD_0"] = AddMeshVertexAttributes (tileData, &mesh.Params().front().x, "Param", idStr.c_str(), 2, mesh.Params().size(), "VEC2", VertexEncoding::StandardQuantization, &paramRange.low.x, &paramRange.high.x);
        }

    BeAssert(isTextured == mesh.Colors().empty());
    if (!mesh.Colors().empty() && !isTextured && TilePublish::ColorIndex::Dimension::Zero != meshMat.GetColorIndexDimension())
        AddMeshColors(tileData, primitive, mesh.Colors(), idStr);

    if (!mesh.Normals().empty() && !mesh.GetDisplayParams().GetIgnoreLighting())        // No normals if ignoring lighting (reality meshes).
        {
        primitive["attributes"]["NORMAL"] = AddMeshVertexAttributes (tileData, &mesh.Normals().front().x, "Normal", idStr.c_str(), 3, mesh.Normals().size(), "VEC2", VertexEncoding::OctEncodedNormals, nullptr, nullptr);
        }

    primitive["indices"] = AddMeshIndices (tileData, "Indices", indices, idStr);
    AddMeshPointRange(tileData.m_json["accessors"][accPositionId], pointRange);

    primitivesNode.append(primitive);
    tileData.m_json["buffers"]["binary_glTF"]["byteLength"] = tileData.BinaryDataSize();
    }



/*---------------------------------------------------------------------------------**//**
* @bsimethod                                                    Ray.Bentley     011/2016
+---------------+---------------+---------------+---------------+---------------+------*/
void TilePublisher::AddPolylinePrimitive(Json::Value& primitivesNode, PublishTileData& tileData, TileMeshR mesh, size_t index, bool doBatchIds)
    {
    if (mesh.Polylines().empty())
        return;

    if (mesh.GetDisplayParams().GetRasterWidth() <= 1)
        AddSimplePolylinePrimitive(primitivesNode, tileData, mesh, index, doBatchIds);
    else
        AddTesselatedPolylinePrimitive(primitivesNode, tileData, mesh, index, doBatchIds);
    }    
  

/*=================================================================================**//**
* @bsiclass                                                     Ray.Bentley     03/2017
+===============+===============+===============+===============+===============+======*/
struct  PolylineTesselation
    {
    bvector<DPoint3d>           m_points;
    bvector<DVec3d>             m_prevDirs;
    bvector<DVec3d>             m_nextDirs;
    bvector<double>             m_distances;
    bvector<DPoint2d>           m_params;
    bvector<DPoint3d>           m_scalePoints;
    bvector<uint32_t>           m_attributes;
    bvector<uint16_t>           m_colors;
    bvector<uint32_t>           m_indices;

    /* Delta contains the following parameters.
        x - the distance along the curve (used for parameterization of textures (0 - length).
        y - direction to project along perpendicular (-1 or 1).
        z - 0.0 == start, 4.0 == end.  (1-2) z-1 == start joint param. (5-6) z-5 == end joint params).  Joint parameter is the interpolation factor between perpendicular and bisector. */

    /*---------------------------------------------------------------------------------**//**
    * @bsimethod                                                    Ray.Bentley     03/2017
    +---------------+---------------+---------------+---------------+---------------+------*/
    void AddPoint (DPoint3dCR point, DVec3dCR prev, DVec3dCR next, double delta, DVec2dCR param, uint32_t attrib, uint16_t color, DPoint3dCR center)
        {
        m_points.push_back(point);
        m_prevDirs.push_back(prev);
        m_nextDirs.push_back(next);
        m_distances.push_back(delta);
        m_params.push_back(param);
        m_attributes.push_back(attrib);
        m_colors.push_back(color);
        m_scalePoints.push_back(center);
        }
    /*---------------------------------------------------------------------------------**//**
    * @bsimethod                                                    Ray.Bentley     03/2017
    +---------------+---------------+---------------+---------------+---------------+------*/
    void AddTriangle(uint32_t baseIndex, uint32_t index0, uint32_t index1, uint32_t index2)
        {
        m_indices.push_back(baseIndex + index0);
        m_indices.push_back(baseIndex + index1);
        m_indices.push_back(baseIndex + index2);
        }

    /*---------------------------------------------------------------------------------**//**
    * @bsimethod                                                    Ray.Bentley     02/2017
    +---------------+---------------+---------------+---------------+---------------+------*/
    void AddJointTriangles(uint32_t index, double length, DPoint3dCR p, DVec3dCR prev, DVec3dCR next, uint32_t attribute, uint16_t color, double param, DPoint3dCR center)
        {
        static size_t   s_nPoints = 4;
        double          paramDelta = 1.0 / (double) (s_nPoints - 1);
        
        for (size_t i=0; i < s_nPoints - 1; i++)
            AddTriangle(0, index, m_points.size() + i + 1, m_points.size() + i);

        for (size_t i=0; i < s_nPoints; i++)
            AddPoint(p, prev, next, length, DVec2d::From(1.0, param + (double) i * paramDelta), attribute, color, center); 
        }
};

/*---------------------------------------------------------------------------------**//**
* @bsimethod                                                    Ray.Bentley     011/2016
+---------------+---------------+---------------+---------------+---------------+------*/
static void gatherPolyline(bvector<DPoint3d>& polylinePoints,  bvector<uint16_t>&  polylineColors, bvector<uint32_t>& polylineAttributes, TilePolylineCR polyline, TileMeshCR mesh, bool doColors, bool doBatchIds)
    {
    static double               s_degenerateSegmentTolerance = 1.0E-5;

    for (auto& index : polyline.m_indices)        // Gather polyline points, omitting degneeraet segments.
        {
        DPoint3d    thisPoint = mesh.Points().at(index);

        if (polylinePoints.empty() || thisPoint.Distance(polylinePoints.back()) > s_degenerateSegmentTolerance)
            {
            polylinePoints.push_back(thisPoint);
            if (doColors)
                polylineColors.push_back(mesh.Colors().at(index));

            if (doBatchIds)
                polylineAttributes.push_back(mesh.Attributes().at(index));
            }
        }
    }

/*---------------------------------------------------------------------------------**//**
* @bsimethod                                                    Ray.Bentley     011/2016
*
*  6 points are generated for each line segment and these are used to generate 4 triangles.
*  The triangles on the interior of a joint are truncated at the miter line - else
*  we would be able to use only two triangles and 4 points.  (See PolylineTesselation.dgn)
*  At each point we include the point location on at the segment center line as well as
*  the previous and next points.   The previous and next points are used to calculate the 
*  the miter direction.  For a start or end point the previous and next directions are 
*  along the line segment and the miter direction is therefore perpendicular to the line segment.
*  Param.x is the direction to offset along the miter line -- (0, -1 or 1).   
*  Param.y is an inelegant horrible conglomeration --
*       0 indicates the start point with miter, 1.0 = start point with joint, 
*       4 indicates end point with miter, 5 indicates end point with joint
*
*  The joint geometry fills the void between the two miter triangles.  Currently we are just
*  Creating two triangles -- but we could create a single triangle (as QVision does) or additional
*  triangles to make a more rounded joint.
*    param.y values from 2-3 indicate start joint points, 6-7 indicate end joints. these are calculated as a linear combination of 
*    the segment perpendicular and the miter direction.
*
+---------------+---------------+---------------+---------------+---------------+------*/
void TilePublisher::AddTesselatedPolylinePrimitive(Json::Value& primitivesNode, PublishTileData& tileData, TileMeshR mesh, size_t index, bool doBatchIds)
    {
    Utf8String idStr(std::to_string(index).c_str());

    static double               s_degenerateSegmentTolerance = 1.0E-5;
    BeAssert (mesh.Triangles().empty());        // Meshes should contain either triangles or polylines but not both.

    PolylineMaterial            mat = AddTesselatedPolylineMaterial(tileData, mesh, idStr.c_str(), doBatchIds);
    PolylineTesselation         tesselation;
    bool                        doColors = TilePublish::ColorIndex::Dimension::Zero != mat.GetColorIndexDimension();
    double                      minLength = 0.0, maxLength = 0.0;

    for (auto const& polyline : mesh.Polylines())
        {
        bvector<DPoint3d>       polylinePoints;
        bvector<uint16_t>       polylineColors;
        bvector<uint32_t>       polylineAttributes;

        gatherPolyline (polylinePoints, polylineColors, polylineAttributes, polyline, mesh, doColors, doBatchIds);

        if (polylinePoints.size() < 2)
            continue;

        DRange3d        polylineRange = DRange3d::From(polylinePoints);
        DPoint3d        rangeCenter = DPoint3d::FromInterpolate(polylineRange.low, .5, polylineRange.high);
        double          cumulativeLength = 0.0;
        bool            isClosed = polylinePoints.front().IsEqual(polylinePoints.back());
        
        for (size_t i=0, last = polylinePoints.size()-1; i<last; i++)
            {
            static              double s_maxJointDot = -.90;
            DPoint3d            p0 = polylinePoints[i], p1 = polylinePoints[i+1];
            double              thisLength = p0.Distance(p1), 
                                length0 = cumulativeLength, 
                                length1 = (cumulativeLength += thisLength);
            bool                isStart  = (i == 0),
                                isEnd    = (i == last - 1);
            uint16_t            colors0 = 0, colors1 = 0;
            uint32_t            attributes0 = 0, attributes1 = 1;
            static double       s_extendDistance = .1;
            DVec3d              thisDir = DVec3d::FromStartEndNormalize(p0, p1), negatedThisDir = DVec3d::FromScale(thisDir, -1.0),
                                prevDir0 = isStart ? (isClosed ?  DVec3d::FromStartEndNormalize(p0,  polylinePoints[last-1]) : negatedThisDir) : DVec3d::FromStartEndNormalize(p0,  polylinePoints[i-1]),
                                nextDir0 = thisDir,
                                prevDir1 = negatedThisDir,
                                nextDir1 = isEnd ? (isClosed ? DVec3d::FromStartEndNormalize(p1, polylinePoints[1]) : thisDir) : DVec3d::FromStartEndNormalize(p1, polylinePoints[i+2]);
            size_t              baseIndex = tesselation.m_points.size();
            bool                jointAt0 = prevDir0.DotProduct(nextDir0) > s_maxJointDot, jointAt1 = prevDir1.DotProduct(nextDir1) > s_maxJointDot;

                        
            if (doColors)
                {
                colors0 = polylineColors[i];
                colors1 = polylineColors[i+1];
                }

            if (doBatchIds)
                {
                attributes0 = polylineAttributes[i];
                attributes1 = polylineAttributes[i+1];
                }

            if (jointAt0 || jointAt1)
                {
                tesselation.AddTriangle(baseIndex, 2, 4, 1);
                tesselation.AddTriangle(baseIndex, 2, 1, 0);
                tesselation.AddTriangle(baseIndex, 0, 1, 5);
                tesselation.AddTriangle(baseIndex, 0, 5, 3);

                for (size_t j=0; j<6; j++)
                    {
                    static bool     basePoints[6]  = {true, false, true, true, false, false};
                    static double   deltaYs[6] = {0.0, 0.0, -1.0, 1.0, -1.0, 1.0 };
                    bool            basePoint = basePoints[j];
                
                    tesselation.AddPoint (basePoint ? p0 : p1,
                                          basePoint ? prevDir0 : prevDir1,
                                          basePoint ? nextDir0 : nextDir1,
                                          basePoint ? length0 : length1,
                                          DVec2d::From(deltaYs[j], basePoint ? (jointAt0 ? 1.0 : 0.0) : (jointAt1 ? 5.01 : 4.01)),
                                          basePoint ? attributes0 : attributes1,
                                          basePoint ? colors0 : colors1,
                                          rangeCenter);
                    }
            
                if (jointAt0)
                    tesselation.AddJointTriangles(baseIndex, length0, p0, prevDir0, nextDir0, attributes0, colors0, 2.0, rangeCenter);

                if (jointAt1)
                    tesselation.AddJointTriangles(baseIndex+1, length1, p1, prevDir1, nextDir1, attributes1, colors1, 6.0, rangeCenter);
                }
            else
                {
                tesselation.AddTriangle(baseIndex, 0, 2, 1);
                tesselation.AddTriangle(baseIndex, 1, 2, 3);

                for (size_t j=0; j<4; j++)
                    {
                    bool        basePoint = j<2;
                    double      deltaY = (0 == (j & 0x01)) ? -1.0 : 1.0;
                    tesselation.AddPoint (basePoint ? p0 : p1,
                                          basePoint ? prevDir0 : prevDir1,
                                          basePoint ? nextDir0 : nextDir1,
                                          basePoint ? length0 : length1,
                                          DVec2d::From(deltaY, basePoint ? 0.0 : 4.001),
                                          basePoint ? attributes0 : attributes1,
                                          basePoint ? colors0 : colors1,
                                          rangeCenter);
                    }
                }
            }
        maxLength = std::max(maxLength, cumulativeLength);
        }

    Json::Value     primitive = Json::objectValue;
    DRange3d        pointRange = DRange3d::From(tesselation.m_points), paramRange = DRange3d::From(tesselation.m_params, 0.0);

    primitive["material"] = mat.GetName();
    primitive["mode"] = static_cast<int32_t>(Gltf::PrimitiveType::Triangles);

    Utf8String  accPositionId = AddMeshVertexAttributes (tileData, &tesselation.m_points.front().x, "Position", idStr.c_str(), 3, tesselation.m_points.size(), "VEC3",  VertexEncoding::StandardQuantization, &pointRange.low.x, &pointRange.high.x);
    primitive["attributes"]["POSITION"]  = accPositionId;
    primitive["attributes"]["PREV"] = AddMeshVertexAttributes (tileData, &tesselation.m_prevDirs.front().x, "Prev", idStr.c_str(), 3, tesselation.m_prevDirs.size(), "VEC2",  VertexEncoding::OctEncodedNormals, nullptr, nullptr);
    primitive["attributes"]["NEXT"] = AddMeshVertexAttributes (tileData, &tesselation.m_nextDirs.front().x, "Next", idStr.c_str(), 3, tesselation.m_nextDirs.size(), "VEC2",  VertexEncoding::OctEncodedNormals, nullptr, nullptr);
    primitive["attributes"]["PARAM"]  = AddMeshVertexAttributes (tileData, &tesselation.m_params.front().x, "Param", idStr.c_str(), 2, tesselation.m_params.size(), "VEC2", VertexEncoding::StandardQuantization, &paramRange.low.x, &paramRange.high.x);
    primitive["indices"] = AddMeshIndices (tileData, "Index", tesselation.m_indices, idStr);

    if (mat.IsTextured())
        {
        primitive["attributes"]["DISTANCE"]  = AddMeshVertexAttributes (tileData, &tesselation.m_distances.front(), "Distance", idStr.c_str(), 1, tesselation.m_distances.size(), "SCALAR", VertexEncoding::StandardQuantization, &minLength, &maxLength);
        primitive["attributes"]["TEXSCALEPNT"]  = AddMeshVertexAttributes (tileData, &tesselation.m_scalePoints.front().x, "TexScalePnt", idStr.c_str(), 3, tesselation.m_scalePoints.size(), "VEC3", VertexEncoding::StandardQuantization, &pointRange.low.x, &pointRange.high.x);
        }


    if (doBatchIds)
        AddMeshBatchIds(tileData, primitive, tesselation.m_attributes, idStr);

    if (doColors)
        AddMeshColors(tileData, primitive, tesselation.m_colors, idStr);

    AddMeshPointRange(tileData.m_json["accessors"][accPositionId], pointRange);

    primitivesNode.append(primitive);
    tileData.m_json["buffers"]["binary_glTF"]["byteLength"] = tileData.BinaryDataSize();
    }

/*---------------------------------------------------------------------------------**//**
* @bsimethod                                                    Ray.Bentley     011/2016
+---------------+---------------+---------------+---------------+---------------+------*/
void TilePublisher::AddSimplePolylinePrimitive(Json::Value& primitivesNode, PublishTileData& tileData, TileMeshR mesh, size_t index, bool doBatchIds)
    {
    if (mesh.Polylines().empty())
        return;

    Utf8String idStr(std::to_string(index).c_str());
    PolylineMaterial            mat = AddSimplePolylineMaterial(tileData, mesh, idStr.c_str(), doBatchIds);
    bvector<DPoint3d>           points, scalePoints;
    bvector<uint16_t>           colors;
    bvector<uint32_t>           attributes, indices;
    bvector<double>             distances;
    double                      minLength = 0.0, maxLength = 0.0;
    bool                        doColors = TilePublish::ColorIndex::Dimension::Zero != mat.GetColorIndexDimension();

    for (auto const& polyline : mesh.Polylines())
        {
        bvector<DPoint3d>       polylinePoints;
        bvector<uint16_t>       polylineColors;
        bvector<uint32_t>       polylineAttributes;

        gatherPolyline (polylinePoints, polylineColors, polylineAttributes, polyline, mesh, doColors, doBatchIds);

        DRange3d        polylineRange = DRange3d::From(polylinePoints);
        DPoint3d        rangeCenter = DPoint3d::FromInterpolate(polylineRange.low, .5, polylineRange.high);
        double          cumulativeLength = 0.0;
        size_t          baseIndex = points.size();

        for (size_t i=0; i<polylinePoints.size(); i++)
            {
            DPoint3d            p0 = polylinePoints[i];

            if (i > 0)
                {
                cumulativeLength += p0.Distance(polylinePoints[i-1]);
                indices.push_back(baseIndex + i - 1);
                indices.push_back(baseIndex + i);
                }

            points.push_back (p0);
            if (doBatchIds)
                attributes.push_back(polylineAttributes[i]);

            if (doColors)
                colors.push_back(polylineColors[i]);

            distances.push_back(cumulativeLength);
            scalePoints.push_back(rangeCenter);
            }
        maxLength = std::max(maxLength, cumulativeLength);
        }

    Json::Value     primitive = Json::objectValue;
    DRange3d        pointRange = DRange3d::From(points);

    primitive["material"] = mat.GetName();
    primitive["mode"] = static_cast<int32_t>(Gltf::PrimitiveType::Lines);

    Utf8String  accPositionId = AddMeshVertexAttributes (tileData, &points.front().x, "Position", idStr.c_str(), 3, points.size(), "VEC3", VertexEncoding::StandardQuantization, &pointRange.low.x, &pointRange.high.x);
    primitive["attributes"]["POSITION"]  = accPositionId;
    primitive["indices"] = AddMeshIndices (tileData, "Index", indices, idStr);

    if (mat.IsTextured())
        {
        primitive["attributes"]["DISTANCE"]  = AddMeshVertexAttributes (tileData, &distances.front(), "Distance", idStr.c_str(), 1, distances.size(), "SCALAR", VertexEncoding::StandardQuantization, &minLength, &maxLength);
        primitive["attributes"]["TEXSCALEPNT"]  = AddMeshVertexAttributes (tileData, &scalePoints.front().x, "TexScalePnt", idStr.c_str(), 3, scalePoints.size(), "VEC3", VertexEncoding::StandardQuantization, &pointRange.low.x, &pointRange.high.x);
        }

    if (doBatchIds)
        AddMeshBatchIds(tileData, primitive, attributes, idStr);

    if (doColors)
        AddMeshColors(tileData, primitive, colors, idStr);

    AddMeshPointRange(tileData.m_json["accessors"][accPositionId], pointRange);

    primitivesNode.append(primitive);
    tileData.m_json["buffers"]["binary_glTF"]["byteLength"] = tileData.BinaryDataSize();
    }


/*---------------------------------------------------------------------------------**//**
* @bsimethod                                                    Ray.Bentley     09/2016
+---------------+---------------+---------------+---------------+---------------+------*/
static DPoint3d  cartesianFromRadians (double longitude, double latitude, double height = 0.0)
    {
    DPoint3d    s_wgs84RadiiSquared = DPoint3d::From (6378137.0 * 6378137.0, 6378137.0 * 6378137.0, 6356752.3142451793 * 6356752.3142451793);
    double      cosLatitude = cos(latitude);
    DPoint3d    normal, scratchK;

    normal.x = cosLatitude * cos(longitude);
    normal.y = cosLatitude * sin(longitude);
    normal.z = sin(latitude);

    normal.Normalize();
    scratchK.x = normal.x * s_wgs84RadiiSquared.x;
    scratchK.y = normal.y * s_wgs84RadiiSquared.y;
    scratchK.z = normal.z * s_wgs84RadiiSquared.z;

    double  gamma = sqrt(normal.DotProduct (scratchK));

    DPoint3d    earthPoint = DPoint3d::FromScale(scratchK, 1.0 / gamma);
    DPoint3d    heightDelta = DPoint3d::FromScale (normal, height);

    return DPoint3d::FromSumOf (earthPoint, heightDelta);
    };

/*---------------------------------------------------------------------------------**//**
* @bsimethod                                                    Ray.Bentley     10/2016
+---------------+---------------+---------------+---------------+---------------+------*/
bool PublisherContext::IsGeolocated () const
    {
    return m_isGeoLocated;
    }
    
/*---------------------------------------------------------------------------------**//**
* @bsimethod                                                    Paul.Connelly   08/16
+---------------+---------------+---------------+---------------+---------------+------*/
PublisherContext::PublisherContext(DgnDbR db, DgnViewIdSet const& viewIds, BeFileNameCR outputDir, WStringCR tilesetName,  GeoPointCP geoLocation, bool publishSurfacesOnly, size_t maxTilesetDepth, TextureMode textureMode, GlobeMode globeMode)
    : m_db(db), m_viewIds(viewIds), m_outputDir(outputDir), m_rootName(tilesetName), m_publishSurfacesOnly (publishSurfacesOnly), m_maxTilesetDepth (maxTilesetDepth), m_textureMode(textureMode), m_generationFilter(nullptr), m_currentClassifier(nullptr), m_globeMode(globeMode)
    {
        {
        // Put the scripts dir + html files in outputDir. Put the tiles in a subdirectory thereof.
        m_dataDir.AppendSeparator().AppendToPath(m_rootName.c_str()).AppendSeparator();
        }

    // By default, output dir == data dir. data dir is where we put the json/b3dm files.
    m_outputDir.AppendSeparator();
    m_dataDir = m_outputDir;

    // ###TODO: Remove once ScalableMesh folks fix their _QueryModelRange() to produce valid result during conversion from V8
    m_projectExtents = db.GeoLocation().ComputeProjectExtents();

#if defined(WIP_MESHTILE_3SM)
    m_isEcef = true; // ###TODO: Remove after YII...
#else
    m_isEcef = false;
#endif

    // ###TODO: Probably want a separate db-to-tile per model...will differ for non-spatial models...
    DPoint3d        origin = m_projectExtents.GetCenter();
    if (m_isEcef)
        m_dbToTile.InitIdentity();
    else
        m_dbToTile = Transform::From (-origin.x, -origin.y, -origin.z);

    DgnGCS*         dgnGCS = db.GeoLocation().GetDgnGCS();
    DPoint3d        ecfOrigin, ecfNorth;

    // Some user might want to override the DgnGCS by specifying a geolocation on cmd line...
    m_isGeoLocated = nullptr != dgnGCS || nullptr != geoLocation;
    if (nullptr == dgnGCS || nullptr != geoLocation)
        {
        double  longitude = -75.686844444444444444444444444444, latitude = 40.065702777777777777777777777778;

        if (nullptr != geoLocation)
            {
            longitude = geoLocation->longitude;
            latitude  = geoLocation->latitude;
            }

        // NB: We have to translate to surface of globe even if we're not using the globe, because
        // Cesium's camera freaks out if it approaches the origin (aka the center of the earth)

        ecfOrigin = cartesianFromRadians (longitude * msGeomConst_radiansPerDegree, latitude * msGeomConst_radiansPerDegree);
        ecfNorth  = cartesianFromRadians (longitude * msGeomConst_radiansPerDegree, 1.0E-4 + latitude * msGeomConst_radiansPerDegree);
        }
    else
        {
        GeoPoint        originLatLong, northLatLong;
        DPoint3d        north = origin;
    
        north.y += 100.0;

        dgnGCS->LatLongFromUors (originLatLong, origin);
        dgnGCS->XYZFromLatLong(ecfOrigin, originLatLong);

        dgnGCS->LatLongFromUors (northLatLong, north);
        dgnGCS->XYZFromLatLong(ecfNorth, northLatLong);
        }

    RotMatrix   rMatrix;
    rMatrix.InitIdentity();

    DVec3d      zVector, yVector;

    zVector.Normalize ((DVec3dCR) ecfOrigin);
    yVector.NormalizedDifference (ecfNorth, ecfOrigin);

    rMatrix.SetColumn (yVector, 1);
    rMatrix.SetColumn (zVector, 2);
    rMatrix.SquareAndNormalizeColumns (rMatrix, 1, 2);

    if (m_isEcef)
        m_spatialToEcef.InitIdentity(); // ###TODO: ecfNorth...
    else
        m_spatialToEcef =  Transform::From (rMatrix, ecfOrigin);
    }

/*---------------------------------------------------------------------------------**//**
* @bsimethod                                                    Paul.Connelly   08/16
+---------------+---------------+---------------+---------------+---------------+------*/
PublisherContext::Status PublisherContext::InitializeDirectories(BeFileNameCR dataDir)
    {
    // Ensure directories exist and are writable
    if (m_outputDir != dataDir && BeFileNameStatus::Success != BeFileName::CheckAccess(m_outputDir, BeFileNameAccess::Write))
        return Status::CantWriteToBaseDirectory;

    bool dataDirExists = BeFileName::DoesPathExist(dataDir);
    if (dataDirExists && BeFileNameStatus::Success != BeFileName::EmptyDirectory(dataDir.c_str()))
        return Status::CantCreateSubDirectory;
    else if (!dataDirExists && BeFileNameStatus::Success != BeFileName::CreateNewDirectory(dataDir))
        return Status::CantCreateSubDirectory;

    if (BeFileNameStatus::Success != BeFileName::CheckAccess(dataDir, BeFileNameAccess::Write))
        return Status::CantCreateSubDirectory;

    return Status::Success;
    }

/*---------------------------------------------------------------------------------**//**
* @bsimethod                                                    Paul.Connelly   08/16
+---------------+---------------+---------------+---------------+---------------+------*/
void PublisherContext::CleanDirectories(BeFileNameCR dataDir)
    {
    BeFileName::EmptyAndRemoveDirectory (dataDir);
    }

/*---------------------------------------------------------------------------------**//**
* @bsimethod                                                    Paul.Connelly   08/16
+---------------+---------------+---------------+---------------+---------------+------*/
PublisherContext::Status PublisherContext::ConvertStatus(TileGeneratorStatus input)
    {
    switch (input)
        {
        case TileGeneratorStatus::Success:        return Status::Success;
        case TileGeneratorStatus::NoGeometry:     return Status::NoGeometry;
        default: BeAssert(TileGeneratorStatus::Aborted == input); return Status::Aborted;
        }
    }

/*---------------------------------------------------------------------------------**//**
* @bsimethod                                                    Paul.Connelly   08/16
+---------------+---------------+---------------+---------------+---------------+------*/
TileGeneratorStatus PublisherContext::ConvertStatus(Status input)
    {
    switch (input)
        {
        case Status::Success:       return TileGeneratorStatus::Success;
        case Status::NoGeometry:    return TileGeneratorStatus::NoGeometry;
        default:                    return TileGeneratorStatus::Aborted;
        }
    }

/*---------------------------------------------------------------------------------**//**
* @bsimethod                                                    Paul.Connelly   04/17
+---------------+---------------+---------------+---------------+---------------+------*/
Json::Value PublisherContext::GetViewAttachmentsJson(Sheet::ModelCR sheet, DgnModelIdSet& attachedModels)
    {
    bvector<DgnElementId> attachmentIds = sheet.GetSheetAttachmentIds();
    Json::Value attachmentsJson(Json::arrayValue);
    for (DgnElementId attachmentId : attachmentIds)
        {
        auto attachment = GetDgnDb().Elements().Get<Sheet::ViewAttachment>(attachmentId);
        ViewDefinitionCPtr view = attachment.IsValid() ? GetDgnDb().Elements().Get<ViewDefinition>(attachment->GetAttachedViewId()) : nullptr;
        if (view.IsNull())
            continue;

        // Handle wacky 'spatial' views created for 2d models by DgnV8Converter...
        DgnModelIdSet viewedModels;
        GetViewedModelsFromView(viewedModels, attachment->GetAttachedViewId());
        BeAssert(1 == viewedModels.size());
        if (viewedModels.empty())
            continue;

        DgnModelId baseModelId = *viewedModels.begin();
        attachedModels.insert(baseModelId);

        Json::Value viewJson;
        viewJson["baseModelId"] = baseModelId.ToString();
        viewJson["categorySelector"] = view->GetCategorySelectorId().ToString();
        viewJson["displayStyle"] = view->GetDisplayStyleId().ToString();

        DPoint3d            viewOrigin = view->GetOrigin();
        AxisAlignedBox3d    sheetRange = attachment->GetPlacement().CalculateRange();
        double              sheetScale = sheetRange.XLength() / view->GetExtents().x;

        // HACK: For some reason, attachments to drawings of 3D models, and attachments with any scaling factor, end up as 'spatial' views of 'spatial' models in the converter.
        // Revert the ECEF transform we apply to such models so they will render on the sheet, which is not itself transformed.
        Transform ecefToSheet;
        if (view->IsSpatialView() && !m_spatialToEcef.IsIdentity())
            ecefToSheet.InverseOf(m_spatialToEcef);
        else
            ecefToSheet.InitIdentity();

        Transform           subtractViewOrigin = Transform::From(DPoint3d::From(-viewOrigin.x, -viewOrigin.y, -viewOrigin.z)),
                            viewRotation = Transform::From(view->GetRotation()),
                            scaleToSheet = Transform::FromScaleFactors (sheetScale, sheetScale, sheetScale),
                            addSheetOrigin = Transform::FromProduct(ecefToSheet, Transform::From(DPoint3d::From(sheetRange.low.x, sheetRange.low.y, attachment->GetDisplayPriority()/500.0))),
                            tileToSheet = Transform::FromProduct(Transform::FromProduct(addSheetOrigin, scaleToSheet), Transform::FromProduct(viewRotation, subtractViewOrigin));

        viewJson["transform"] = TransformToJson(tileToSheet);

        attachmentsJson.append(std::move(viewJson));
        }

    return attachmentsJson;
    }

/*---------------------------------------------------------------------------------**//**
* @bsimethod                                                    Ray.Bentley     08/2016
+---------------+---------------+---------------+---------------+---------------+------*/
void PublisherContext::WriteModelMetadataTree (DRange3dR range, Json::Value& root, TileNodeCR tile, size_t depth)
    {
    if (tile.GetIsEmpty() && tile.GetChildren().empty())
        {
        range = DRange3d::NullRange();
        return;
        }

    WString         rootName = GetRootName (tile.GetModel().GetModelId(), GetCurrentClassifier());
    DRange3d        contentRange, publishedRange = tile.GetPublishedRange();

    // If we are publishing standalone datasets then the tiles are all published before we write the metadata tree.
    // In that case we can trust the published ranges and use them to only write non-empty nodes and branches.
    // In the server case we don't have this information and have to trust the tile ranges.  
    if (!_AllTilesPublished() && publishedRange.IsNull())
        publishedRange = tile.GetTileRange();
    
    // the published range represents the actual range of the published meshes. - This may be smaller than the 
    // range estimated when we built the tile tree. -- However we do not clip the meshes to the tile range.
    // so start the range out as the intersection of the tile range and the published range.
    range = contentRange = DRange3d::FromIntersection (tile.GetTileRange(), publishedRange, true);

    if (!tile.GetChildren().empty())
        {
        root[JSON_Children] = Json::arrayValue;
        if (0 == --depth)
            {
            // Write children as seperate tilesets.
            for (auto& childTile : tile.GetChildren())
                {
                Json::Value         childTileset;
                DRange3d            childRange;

                childTileset["asset"]["version"] = "0.0";
                childTileset["asset"]["gltfUpAxis"] = "Z";

                auto&       childRoot = childTileset[JSON_Root];
                WString     metadataRelativePath = childTile->GetFileName(rootName.c_str(), s_metadataExtension);
                BeFileName  dataDirectory = GetModelDataDirectory(tile.GetModel().GetModelId(), GetCurrentClassifier());
                BeFileName  metadataFileName (nullptr, dataDirectory.c_str(), metadataRelativePath.c_str(), nullptr);

                WriteModelMetadataTree (childRange, childRoot, *childTile, GetMaxTilesetDepth());
                if (!childRange.IsNull())
                    {
                    TileUtil::WriteJsonToFile (metadataFileName.c_str(), childTileset);

                    Json::Value         child;

                    child["refine"] = "REPLACE";
                    child[JSON_GeometricError] = childTile->GetTolerance();
                    TilePublisher::WriteBoundingVolume(child, childRange);

                    child[JSON_Content]["url"] = Utf8String (metadataRelativePath.c_str()).c_str();
                    root[JSON_Children].append(child);
                    range.Extend (childRange);
                    }
                }
            }
        else
            {
            // Append children to this tileset.
            for (auto& childTile : tile.GetChildren())
                {
                Json::Value         child;
                DRange3d            childRange;

                WriteModelMetadataTree (childRange, child, *childTile, depth);
                if (!childRange.IsNull())
                    {
                    root[JSON_Children].append(child);
                    range.Extend (childRange);
                    }
                }
            }
        }
    if (range.IsNull())
        return;

    root["refine"] = "REPLACE";
    root[JSON_GeometricError] = tile.GetTolerance();
    TilePublisher::WriteBoundingVolume(root, range);

    if (!contentRange.IsNull() && !tile.GetIsEmpty())
        {
        root[JSON_Content]["url"] = Utf8String(GetTileUrl(tile, GetTileExtension(tile).c_str(), GetCurrentClassifier()));
        TilePublisher::WriteBoundingVolume (root[JSON_Content], contentRange);
        }
    }

/*---------------------------------------------------------------------------------**//**
* @bsimethod                                                    Paul.Connelly   12/16
+---------------+---------------+---------------+---------------+---------------+------*/
Json::Value PublisherContext::TransformToJson(TransformCR tf)
    {
    auto matrix = DMatrix4d::From(tf);
    Json::Value json(Json::arrayValue);
    for (size_t i=0;i<4; i++)
        for (size_t j=0; j<4; j++)
            json.append (matrix.coff[j][i]);


    return json;
    };


/*---------------------------------------------------------------------------------**//**
* @bsimethod                                                    Paul.Connelly   08/16
+---------------+---------------+---------------+---------------+---------------+------*/
void PublisherContext::WriteTileset (BeFileNameCR metadataFileName, TileNodeCR rootTile, size_t maxDepth)
    {
    Json::Value val, modelRoot;

    val["asset"]["version"] = "0.0";
    val["asset"]["gltfUpAxis"] = "Z";
 
    DRange3d    rootRange;
    WriteModelMetadataTree (rootRange, modelRoot, rootTile, maxDepth);

    val[JSON_Root] = std::move(modelRoot);

    if (rootTile.GetModel().IsSpatialModel())
        val[JSON_Root][JSON_Transform] = TransformToJson(m_spatialToEcef);

    TileUtil::WriteJsonToFile (metadataFileName.c_str(), val);
    }

/*---------------------------------------------------------------------------------**//**
* @bsimethod                                                    Paul.Connelly   11/16
+---------------+---------------+---------------+---------------+---------------+------*/
TileGeneratorStatus PublisherContext::_BeginProcessModel(DgnModelCR model)
    {
    return Status::Success == InitializeDirectories(GetModelDataDirectory(model.GetModelId(), GetCurrentClassifier(), false)) ? TileGeneratorStatus::Success : TileGeneratorStatus::Aborted;
    }

/*---------------------------------------------------------------------------------**//**
* @bsimethod                                                    Paul.Connelly   11/16
+---------------+---------------+---------------+---------------+---------------+------*/
TileGeneratorStatus PublisherContext::_EndProcessModel(DgnModelCR model, TileNodeP rootTile, TileGeneratorStatus status)
    {
    if (TileGeneratorStatus::Success == status && nullptr != rootTile && (!rootTile->GetIsEmpty() || !rootTile->GetChildren().empty()))
        {
            {
            BeMutexHolder lock(m_mutex);
            m_modelRanges[model.GetModelId()] = ModelRange(rootTile->GetTileRange(), false);
            }

        WriteModelTileset(*rootTile);
        }
    else
        {
        CleanDirectories(GetModelDataDirectory(model.GetModelId(), GetCurrentClassifier(), false));
        }

    return status;
    }


/*---------------------------------------------------------------------------------**//**
* @bsimethod                                                    Paul.Connelly   12/16
+---------------+---------------+---------------+---------------+---------------+------*/
void PublisherContext::WriteModelTileset(TileNodeCR tile)
    {
    WriteTileset(GetTilesetFileName(tile.GetModel().GetModelId(), GetCurrentClassifier()), tile, GetMaxTilesetDepth());
    }

/*---------------------------------------------------------------------------------**//**
* @bsimethod                                                    Ray.Bentley     04/2017
+---------------+---------------+---------------+---------------+---------------+------*/
BeFileName  PublisherContext::GetModelDataDirectory(DgnModelId modelId, ClassifierInfo const* classifier, bool appendSeperator) const
    {
    BeFileName  modelDir = m_dataDir;

    modelDir.AppendToPath( GetRootName(modelId, classifier).c_str());
    if (appendSeperator)
        modelDir.AppendSeparator();

    return modelDir;
    }


/*---------------------------------------------------------------------------------**//**
* @bsimethod                                                    Ray.Bentley     04/2017
+---------------+---------------+---------------+---------------+---------------+------*/
void PublisherContext::AddViewedModel(DgnModelIdSet& viewedModels, DgnModelId modelId)
    {
    viewedModels.insert(modelId);

    // Scan for viewAttachments...
    auto stmt = GetDgnDb().GetPreparedECSqlStatement("SELECT ECInstanceId FROM " BIS_SCHEMA(BIS_CLASS_ViewAttachment) " WHERE Model.Id=?");
    stmt->BindId(1, modelId);

    while (BE_SQLITE_ROW == stmt->Step())
        {
        auto attachId = stmt->GetValueId<DgnElementId>(0);
        auto attach   = GetDgnDb().Elements().Get<Sheet::ViewAttachment>(attachId);

        if (!attach.IsValid())
            {
            BeAssert(false);
            continue;
            }

        GetViewedModelsFromView (viewedModels, attach->GetAttachedViewId());
        }
    }

/*---------------------------------------------------------------------------------**//**
* @bsimethod                                                    Ray.Bentley     04/2017
+---------------+---------------+---------------+---------------+---------------+------*/
void    PublisherContext::GetViewedModelsFromView (DgnModelIdSet& viewedModels, DgnViewId viewId)
    {
    SpatialViewDefinitionPtr spatialView = nullptr;
    auto view2d = GetDgnDb().Elements().Get<ViewDefinition2d>(viewId);
    if (view2d.IsValid())
        {
        AddViewedModel (viewedModels, view2d->GetBaseModelId()); 
        }
    else if ((spatialView = GetDgnDb().Elements().GetForEdit<SpatialViewDefinition>(viewId)).IsValid())
        {
        for (auto& modelId : spatialView->GetModelSelector().GetModels())
            AddViewedModel (viewedModels, modelId);
        }
    }

/*---------------------------------------------------------------------------------**//**
* @bsimethod                                                    Ray.Bentley     08/2016
+---------------+---------------+---------------+---------------+---------------+------*/
PublisherContext::Status   PublisherContext::PublishViewModels (TileGeneratorR generator, DRange3dR rootRange, double toleranceInMeters, bool surfacesOnly, ITileGenerationProgressMonitorR progressMeter)
    {
    DgnModelIdSet viewedModels, classifierModels;

    for (auto const& viewId : m_viewIds)
        GetViewedModelsFromView (viewedModels, viewId);

    auto status = generator.GenerateTiles(*this, viewedModels, toleranceInMeters, surfacesOnly, s_maxPointsPerTile);
    if (TileGeneratorStatus::Success != status)
        return ConvertStatus(status);

    rootRange = DRange3d::NullRange();
    for (auto const& kvp : m_modelRanges)
        {
        // ###TODO: Invert if already ECEF...
        rootRange.Extend(kvp.second.m_range);
        }
    return PublishClassifiers(viewedModels, generator, toleranceInMeters, progressMeter);
    }

/*---------------------------------------------------------------------------------**//**
* @bsimethod                                                    Ray.Bentley     08/2016
+---------------+---------------+---------------+---------------+---------------+------*/
PublisherContext::Status   PublisherContext::PublishClassifiers (DgnModelIdSet const& viewedModels, TileGeneratorR generator, double toleranceInMeters, ITileGenerationProgressMonitorR progressMeter)
    {
    uint32_t    index = 0;
    Status      status = Status::Success;

#if defined(TODO_TILE_PUBLISH)
    for (auto& modelId : viewedModels)
        {
        auto const&                 foundRange = m_modelRanges.find(modelId);

        if (foundRange == m_modelRanges.end())
            continue;

        auto                        getTileTree = dynamic_cast<IGetTileTreeForPublishing*>(GetDgnDb().Models().GetModel(modelId).get());
        ModelSpatialClassifiers     classifiers;

        if (nullptr != getTileTree && 
            SUCCESS == getTileTree->_GetSpatialClassifiers(classifiers) &&
            !classifiers.empty())
            {
            T_ClassifierInfos       classifierInfos;

            for (auto& classifier : classifiers)
                {
                Status                  thisStatus;
                ClassifierInfo          classifierInfo(classifier, foundRange->second, index++);

                if (Status::Success != (thisStatus = PublishClassifier (classifierInfo,  generator, toleranceInMeters, progressMeter)))
                    status = thisStatus;

                classifierInfos.push_back(classifierInfo);
                }
            m_classifierMap[modelId] = classifierInfos;
            }
        }
#endif
    return status;
    }

/*---------------------------------------------------------------------------------**//**
* @bsimethod                                                    Ray.Bentley     08/2017
+---------------+---------------+---------------+---------------+---------------+------*/
WString PublisherContext::GetRootName (DgnModelId modelId, ClassifierInfo const* classifier) const
    {
    return (nullptr == classifier) ? TileUtil::GetRootNameForModel(modelId, false) : classifier->GetRootName();
    }

//=======================================================================================
// @bsistruct                                                   Ray>Bentley     08/2017
//=======================================================================================
struct ClassifierFilter : ITileGenerationFilter
{

    DgnDbR                  m_db;
    ModelSpatialClassifier  m_classifier;

    ClassifierFilter(ModelSpatialClassifier const& classifier, DgnDbR db) : m_classifier(classifier), m_db(db) { }

/*---------------------------------------------------------------------------------**//**
* @bsimethod                                                    Ray.Bentley     08/2017
+---------------+---------------+---------------+---------------+---------------+------*/
virtual bool _AcceptElement(DgnElementId elementId, TileDisplayParamsCR displayParams) const override
    {
    switch (m_classifier.GetType())
        {
        case ModelSpatialClassifier::TYPE_Model:
            return true;

        case ModelSpatialClassifier::TYPE_Category:
            return displayParams.GetCategoryId() == m_classifier.GetCategoryId();
        
        default:
            BeAssert(false);
            return true;
        }
    }
    

};  // ClasssifierFilter

/*---------------------------------------------------------------------------------**//**
* @bsimethod                                                    Ray.Bentley     08/2017
+---------------+---------------+---------------+---------------+---------------+------*/
PublisherContext::Status   PublisherContext::PublishClassifier(ClassifierInfo& classifierInfo, TileGeneratorR generator, double toleranceInMeters, ITileGenerationProgressMonitorR progressMeter)
    {
    ClassifierFilter                    classifierFilter(classifierInfo.m_classifier, GetDgnDb());
    AutoRestore<ITileGenerationFilter*> saveGenerationFilter(&m_generationFilter, &classifierFilter);
    AutoRestore<ClassifierInfo*>        saveCurrentClassifier(&m_currentClassifier, &classifierInfo);
    DgnModelIdSet                       singleClassifierModelIdSet;

    singleClassifierModelIdSet.insert(classifierInfo.m_classifier.GetModelId());
    
    return ConvertStatus(generator.GenerateTiles(*this, singleClassifierModelIdSet, toleranceInMeters, false, s_maxPointsPerTile));
    }

/*---------------------------------------------------------------------------------**//**
* @bsimethod                                                    Ray.Bentley     04/2017
+---------------+---------------+---------------+---------------+---------------+------*/
BeFileName PublisherContext::GetTilesetFileName(DgnModelId modelId, ClassifierInfo const* classifier)
    {
    WString     rootName = GetRootName(modelId, classifier);
    BeFileName  modelDir = GetModelDataDirectory(modelId, classifier);

    return BeFileName(nullptr, modelDir.c_str(), rootName.c_str(), s_metadataExtension);
    }


/*---------------------------------------------------------------------------------**//**
* @bsimethod                                                    Ray.Bentley     09/2016
+---------------+---------------+---------------+---------------+---------------+------*/
Utf8String  PublisherContext::GetTilesetURL(DgnModelId modelId, ClassifierInfo const* classifier)
    {
    if (nullptr == classifier)
        {
        auto urlIter = m_directUrls.find(modelId);
        if (m_directUrls.end() != urlIter)
            return urlIter->second;
        }
    BeFileName      tilesetFilePath = GetTilesetFileName(modelId, classifier);
    auto            utf8FileName = tilesetFilePath.GetNameUtf8();
    auto            url = Utf8String(utf8FileName.c_str() + m_outputDir.size());
    
    url.ReplaceAll("\\", "//");
    return url;
    }

/*---------------------------------------------------------------------------------**//**
* @bsimethod                                                    Ray.Bentley     09/2016
+---------------+---------------+---------------+---------------+---------------+------*/
Json::Value PublisherContext::GetModelsJson (DgnModelIdSet const& modelIds)
    {
    Json::Value modelsJson(Json::objectValue);
    for (auto const& modelId : modelIds)
        AddModelJson(modelsJson, modelId, modelIds);

    return modelsJson;
    }

/*---------------------------------------------------------------------------------**//**
* @bsimethod                                                    Paul.Connelly   09/17
+---------------+---------------+---------------+---------------+---------------+------*/
void PublisherContext::AddModelJson(Json::Value& modelsJson, DgnModelId modelId, DgnModelIdSet const& modelIds)
    {
    auto const&  model = GetDgnDb().Models().GetModel (modelId);
    if (model.IsValid())
        {
        auto spatialModel = model->ToSpatialModel();
        auto model2d = nullptr == spatialModel ? dynamic_cast<GraphicalModel2dCP>(model.get()) : nullptr;
        if (nullptr == spatialModel && nullptr == model2d)
            {
            BeAssert(false && "Unsupported model type");
            return;
            }

        auto modelRangeIter = m_modelRanges.find(modelId);
        if (m_modelRanges.end() == modelRangeIter)
            return; // this model produced no tiles. ignore it.

        ModelRange modelRange = modelRangeIter->second;
        if (modelRange.m_range.IsNull())
            {
            BeAssert(false && "Null model range");
            return;
            }

        Json::Value modelJson(Json::objectValue);

        auto        sheetModel = model->ToSheetModel();

        // The reality models (Point Clouds and Reality meshes) do not contain elements and therefore
        // no categories etc.   They unfortunately do not have their own base class and therefore no
        // good way to detect - except that they do not extend physical model.
        bool        isRealityModel = nullptr != spatialModel && nullptr == model->ToPhysicalModel();

        modelJson["name"] = model->GetName();
        modelJson["type"] = nullptr != spatialModel ? (isRealityModel ? "reality" : "spatial") : (nullptr != sheetModel ? "sheet" : "drawing");

        if (nullptr != spatialModel)
            {
            if (modelRange.m_isEcef)
                {
                modelJson["transform"] = TransformToJson(Transform::FromIdentity());
                }
            else
                {
                m_spatialToEcef.Multiply(modelRange.m_range, modelRange.m_range);
                modelJson["transform"] = TransformToJson(m_spatialToEcef);
                }
            }
        else if (nullptr != sheetModel)
            {
            DgnModelIdSet attachedModels;
            modelJson["attachedViews"] = GetViewAttachmentsJson(*sheetModel, attachedModels);

            // Ensure all attached models are included in the models array
            // NB: No in-place version of std::set_difference...
            for (auto const& attachedModelId : attachedModels)
                if (modelIds.end() == modelIds.find(attachedModelId))
                    AddModelJson(modelsJson, attachedModelId, modelIds);
            }

        modelJson["extents"] = RangeToJson(modelRange.m_range);
        modelJson["tilesetUrl"] = GetTilesetURL(modelId, false);

        modelsJson[modelId.ToString()] = modelJson;
        }
    }

/*---------------------------------------------------------------------------------**//**
* @bsimethod                                                    Ray.Bentley     09/2016
+---------------+---------------+---------------+---------------+---------------+------*/
Json::Value PublisherContext::GetCategoriesJson (DgnCategoryIdSet const& categoryIds)
    {
    Json::Value categoryJson (Json::objectValue); 
    
    for (auto& categoryId : categoryIds)
        {
        auto const& category = DgnCategory::Get(GetDgnDb(), categoryId);

        if (category.IsValid())
            categoryJson[categoryId.ToString()] = category->GetCategoryName();
        }

    return categoryJson;
    }

/*---------------------------------------------------------------------------------**//**
* @bsimethod                                                    Ray.Bentley     09/2016
+---------------+---------------+---------------+---------------+---------------+------*/
void PublisherContext::GetViewJson(Json::Value& json, ViewDefinitionCR view, TransformCR transform)
    {
    auto                spatialView = view.ToSpatialView();
    ViewDefinition2dCP  view2d;
    if (nullptr != spatialView)
        {
        auto selectorId = spatialView->GetModelSelectorId().ToString();
        json["modelSelector"] = selectorId;
        }
    else if (nullptr != (view2d = view.ToDrawingView()) ||
             nullptr != (view2d = view.ToSheetView()))
        {
        auto fakeModelSelectorId = view2d->GetBaseModelId().ToString();
        fakeModelSelectorId.append("_2d");
        json["modelSelector"] = fakeModelSelectorId;
        }
    else
        {
        BeAssert(false && "Unexpected view type");
        return;
        }

    json["name"] = view.GetName();
    json["categorySelector"] = view.GetCategorySelectorId().ToString();
    
    json["displayStyle"] = view.GetDisplayStyleId().ToString();

    DPoint3d viewOrigin = view.GetOrigin();
    transform.Multiply(viewOrigin);
    json["origin"] = PointToJson(viewOrigin);
    
    DVec3d viewExtents = view.GetExtents();
    json["extents"] = PointToJson(viewExtents);

    DVec3d xVec, yVec, zVec;
    view.GetRotation().GetRows(xVec, yVec, zVec);
    transform.MultiplyMatrixOnly(xVec);
    transform.MultiplyMatrixOnly(yVec);
    transform.MultiplyMatrixOnly(zVec);

    RotMatrix columnMajorRotation = RotMatrix::FromColumnVectors(xVec, yVec, zVec);
    auto& rotJson = (json["rotation"] = Json::arrayValue);
    for (size_t i = 0; i < 3; i++)
        for (size_t j = 0; j < 3; j++)
            rotJson.append(columnMajorRotation.form3d[i][j]);

    auto cameraView = nullptr != spatialView ? view.ToView3d() : nullptr;
    if (nullptr != cameraView)
        {
        json["type"] = "camera";
        json["isCameraOn"] = cameraView->IsCameraOn();
        DPoint3d eyePoint = cameraView->GetEyePoint();
        transform.Multiply(eyePoint);
        json["eyePoint"] = PointToJson(eyePoint);

        json["lensAngle"] = cameraView->GetLensAngle().Radians();
        json["focusDistance"] = cameraView->GetFocusDistance();
        }
    else if (nullptr != spatialView)
        {
        json["type"] = "ortho";
        }
    else
        {
        json["type"] = nullptr != view.ToDrawingView() ? "drawing" : "sheet";;
        }
    }

/*---------------------------------------------------------------------------------**//**
* @bsimethod                                                    Ray.Bentley     10/2016
+---------------+---------------+---------------+---------------+---------------+------*/
void    PublisherContext::ExtractViewSelectors(DgnViewId& defaultViewId, DgnElementIdSet& allModelSelectors, T_CategorySelectorMap& allCategorySelectors, DgnElementIdSet& allDisplayStyles, DgnModelIdSet&   all2dModelIds)
    {
    for (auto const& viewId : m_viewIds)
        {
        auto viewDefinition = ViewDefinition::Get(GetDgnDb(), viewId);
        if (!viewDefinition.IsValid())
            continue;

        auto                        spatialView = viewDefinition->ToSpatialView();
        DrawingViewDefinitionCP     drawingView;
        SheetViewDefinitionCP       sheetView;

        if (nullptr != spatialView)
            {
            allModelSelectors.insert(spatialView->GetModelSelectorId());
            }
        else if (nullptr != (drawingView = viewDefinition->ToDrawingView()))    
            {
            all2dModelIds.insert(drawingView->GetBaseModelId());
            }
        else if (nullptr != (sheetView = viewDefinition->ToSheetView()))
            {
            all2dModelIds.insert(sheetView->GetBaseModelId());

            auto const&  model = GetDgnDb().Models().GetModel (sheetView->GetBaseModelId());

            if (model.IsValid() && nullptr != model->ToSheetModel())
                {
                auto   attachedViews = model->ToSheetModel()->GetSheetAttachmentViews(GetDgnDb());
                for (auto& attachedView : attachedViews)
                    {
                    auto    insertPair = allCategorySelectors.Insert(attachedView->GetCategorySelectorId(), T_ViewDefs());
                    insertPair.first->second.push_back(attachedView);

                    allDisplayStyles.insert(attachedView->GetDisplayStyleId());
                    if (nullptr != attachedView->ToView2d())
                        all2dModelIds.insert(attachedView->ToView2d()->GetBaseModelId());
                    }
                }
            }

        Json::Value entry(Json::objectValue);
 
        bvector<ViewDefinitionCPtr>  viewDefs;
        auto insertPair = allCategorySelectors.Insert(viewDefinition->GetCategorySelectorId(), viewDefs);
        insertPair.first->second.push_back(viewDefinition);

        allDisplayStyles.insert(viewDefinition->GetDisplayStyleId());

        // If for some reason the default view is not in the published set, we'll use the first view as the default
        if (!defaultViewId.IsValid())
            defaultViewId = viewId;
        }
    }

/*---------------------------------------------------------------------------------**//**
* @bsimethod                                                    Ray.Bentley     10/2017
+---------------+---------------+---------------+---------------+---------------+------*/
Json::Value PublisherContext::GetViewDefinitionsJson()
    {
    Json::Value     viewsJson = Json::objectValue;
    Transform       spatialTransform = Transform::FromProduct(m_spatialToEcef, m_dbToTile);

    for (auto const& viewId : m_viewIds)
        {
        auto viewDefinition = ViewDefinition::Get(GetDgnDb(), viewId);
        if (!viewDefinition.IsValid())
            continue;

        Json::Value entry(Json::objectValue);
 
        GetViewJson(entry, *viewDefinition, nullptr != viewDefinition->ToSpatialView() ? spatialTransform : Transform::FromIdentity());
        viewsJson[viewId.ToString()] = entry;
        }
    return viewsJson;
    }

/*---------------------------------------------------------------------------------**//**
* @bsimethod                                                    Paul.Connelly   10/16
+---------------+---------------+---------------+---------------+---------------+------*/
PublisherContext::Status PublisherContext::GetViewsetJson(Json::Value& json, DPoint3dCR groundPoint, DgnViewId defaultViewId, GlobeMode globeMode)
    {
    Utf8String rootNameUtf8(m_rootName.c_str());
    json["name"] = rootNameUtf8;

    Transform spatialTransform = Transform::FromProduct(m_spatialToEcef, m_dbToTile);

    if (!m_spatialToEcef.IsIdentity())
        {
        DPoint3d groundEcefPoint;
        spatialTransform.Multiply(groundEcefPoint, groundPoint);
        json["groundPoint"] = PointToJson(groundEcefPoint);
        }

    DgnElementIdSet         allModelSelectors;
    T_CategorySelectorMap   allCategorySelectors;
    DgnElementIdSet         allDisplayStyles;
    DgnModelIdSet           all2dModelIds;
    
    ExtractViewSelectors (defaultViewId, allModelSelectors, allCategorySelectors, allDisplayStyles, all2dModelIds);

    if (!defaultViewId.IsValid())
        return Status::NoGeometry;

    json["views"] = GetViewDefinitionsJson();
    json["defaultView"] = defaultViewId.ToString();

    WriteModelsJson(json, allModelSelectors, all2dModelIds);
    WriteCategoriesJson(json, allCategorySelectors, true);
    json["displayStyles"] = GetDisplayStylesJson(allDisplayStyles);

    AxisAlignedBox3d projectExtents = m_projectExtents;
    spatialTransform.Multiply(projectExtents, projectExtents);
    json["projectExtents"] = RangeToJson(projectExtents);
    json["projectTransform"] = TransformToJson(m_spatialToEcef);
    json["projectOrigin"] = PointToJson(m_projectExtents.GetCenter());

    
    if (!m_schedulesJson.isNull() && m_schedulesJson.size() > 0)
        {
        json["timeline"] = true;
        json["timelineVisible"] = true;
        json["schedules"] = std::move(m_schedulesJson);
        }

    return Status::Success;
    }

/*---------------------------------------------------------------------------------**//**
* @bsimethod                                                    Paul.Connelly   10/16
+---------------+---------------+---------------+---------------+---------------+------*/
void PublisherContext::WriteModelsJson(Json::Value& json, DgnElementIdSet const& allModelSelectors, DgnModelIdSet const& all2dModels)
    {
    DgnModelIdSet allModels = all2dModels;
    Json::Value& selectorsJson = (json["modelSelectors"] = Json::objectValue);
    for (auto const& selectorId : allModelSelectors)
        {
        auto selector = GetDgnDb().Elements().Get<ModelSelector>(selectorId);
        if (selector.IsValid())
            {
            auto models = selector->GetModels();
            selectorsJson[selectorId.ToString()] = IdSetToJson(models);
            allModels.insert(models.begin(), models.end());
            }
        }

    // create a fake model selector for each 2d model
    for (auto const& modelId : all2dModels)
        {
        DgnModelIdSet modelIdSet;
        modelIdSet.insert(modelId);
        selectorsJson[modelId.ToString()+"_2d"] = IdSetToJson(modelIdSet);
        }

    json["models"] = GetModelsJson(allModels);
    json["classifiers"] = GetAllClassifiersJson();
    }

/*---------------------------------------------------------------------------------**//**
* @bsimethod                                                    Ray.Bentley     07/2017
+---------------+---------------+---------------+---------------+---------------+------*/
Json::Value PublisherContext::GetAllClassifiersJson()
    {
    Json::Value classifiersValue = Json::objectValue;

    for (auto& curr : m_classifierMap)
        {
        size_t      index = 0;
        for (auto& classifierInfo : curr.second)
            {
            auto&           classifier = classifierInfo.m_classifier;
            Json::Value     classifierValue = classifier.ToJson();

            classifierValue["tilesetUrl"] = GetTilesetURL(classifier.GetModelId(), &classifierInfo);
            classifiersValue[Utf8String(classifierInfo.GetRootName())] = classifierValue;
            }
        }
    return classifiersValue;
    }

/*---------------------------------------------------------------------------------**//**
* @bsimethod                                                    Ray.Bentley     07/2017
+---------------+---------------+---------------+---------------+---------------+------*/
bool PublisherContext::CategoryOnInAnyView(DgnCategoryId categoryId, PublisherContext::T_ViewDefs views, bool testUsed) const
    {
    auto const& category = DgnCategory::Get(GetDgnDb(), categoryId);

    if (!category.IsValid())
        return false;

    auto            subCategories = category->MakeSubCategoryIterator();
    bool            anySubCategories = false, anySubCategoriesOn = false;
    auto            subCategoryIds = subCategories.BuildIdSet<DgnSubCategoryId>();
    auto            name = category->GetCategoryName();

    for (auto& subCategoryId : subCategoryIds)
        {
        auto const& subcategory = DgnSubCategory::Get(GetDgnDb(), subCategoryId);
        auto        subName = subcategory->GetSubCategoryName();

        anySubCategories = true;
        
        for (auto& view : views)
            {
            ViewControllerPtr viewController = view->LoadViewController();

            if ((!testUsed || IsSubCategoryUsed(subCategoryId)) && !viewController->GetSubCategoryAppearance(subCategoryId).IsInvisible())
                anySubCategoriesOn = true;
            }
        }
    return !anySubCategories || anySubCategoriesOn;
    }

/*---------------------------------------------------------------------------------**//**
* @bsimethod                                                    Paul.Connelly   10/16
+---------------+---------------+---------------+---------------+---------------+------*/
void PublisherContext::WriteCategoriesJson(Json::Value& json, T_CategorySelectorMap const& selectorIds, bool testUsed)
    {
    DgnCategoryIdSet    allCategories;                                                                                                                      
    Json::Value&        selectorsJson = (json["categorySelectors"] = Json::objectValue);

    for (auto const& selectorId : selectorIds)
        {
        auto    selector = GetDgnDb().Elements().Get<CategorySelector>(selectorId.first);

        if (selector.IsValid())
            {
            auto                cats = selector->GetCategories();
            DgnCategoryIdSet    onInAnyViewCats;

            for (auto const& cat : cats)
                if (CategoryOnInAnyView(cat, selectorId.second, testUsed))
                    onInAnyViewCats.insert(cat);

            selectorsJson[selectorId.first.ToString()] = IdSetToJson(onInAnyViewCats);
            allCategories.insert(cats.begin(), cats.end());
            }
        }

    json["categories"] = GetCategoriesJson(allCategories);
    }

/*---------------------------------------------------------------------------------**//**
* @bsimethod                                                    Paul.Connelly   10/16
+---------------+---------------+---------------+---------------+---------------+------*/
Json::Value PublisherContext::GetDisplayStylesJson(DgnElementIdSet const& styleIds)
    {
    Json::Value json(Json::objectValue);
    for (auto const& styleId : styleIds)
        {
        auto style = GetDgnDb().Elements().Get<DisplayStyle>(styleId);
        if (style.IsValid())
            json[styleId.ToString()] = GetDisplayStyleJson(*style);
        }

    return json;
    }

/*---------------------------------------------------------------------------------**//**
* @bsimethod                                                    Paul.Connelly   10/16
+---------------+---------------+---------------+---------------+---------------+------*/
Json::Value PublisherContext::GetDisplayStyleJson(DisplayStyleCR style)
    {
    Json::Value json(Json::objectValue);

    ColorDef bgColor = style.GetBackgroundColor();
    auto& bgColorJson = (json["backgroundColor"] = Json::objectValue);
    bgColorJson["red"] = bgColor.GetRed() / 255.0;
    bgColorJson["green"] = bgColor.GetGreen() / 255.0;
    bgColorJson["blue"] = bgColor.GetBlue() / 255.0;

    json["viewFlags"] = style.GetViewFlags().ToJson();

    auto style3d = style.ToDisplayStyle3d();
    switch (m_globeMode)
        {
        case GlobeMode::Off:
            json["isGlobeVisible"] = false;
            break;

        case GlobeMode::On:
            json["isGlobeVisible"] = true;
            break;

        case GlobeMode::FromDisplayStyle:
            if (nullptr != style3d)
                json["isGlobeVisible"] = style3d->IsGroundPlaneEnabled();
        }

    return json;
    }

<|MERGE_RESOLUTION|>--- conflicted
+++ resolved
@@ -1,4171 +1,4160 @@
-/*--------------------------------------------------------------------------------------+
-|
-|     $Source: TilePublisher/lib/TilePublisher.cpp $
-|
-|  $Copyright: (c) 2017 Bentley Systems, Incorporated. All rights reserved. $
-|
-+--------------------------------------------------------------------------------------*/
-#include <TilePublisher/TilePublisher.h>
-#include <BeSqLite/BeSqLite.h>
-#include "Constants.h"
-#include <Geom/OperatorOverload.h>
-#include <DgnPlatform/AutoRestore.h>
-
-USING_NAMESPACE_BENTLEY_DGN
-USING_NAMESPACE_BENTLEY_RENDER
-USING_NAMESPACE_BENTLEY_TILEPUBLISHER
-USING_NAMESPACE_BENTLEY_SQLITE
-USING_NAMESPACE_TILETREE_IO
-
-/*---------------------------------------------------------------------------------**//**
-* @bsimethod                                                    Ray.Bentley     12/2016
-+---------------+---------------+---------------+---------------+---------------+------*/
-static void    padTo4ByteBoundary(std::FILE* outputFile)
-    {
-    std::fseek(outputFile, 0, SEEK_END);
-    long        position = ftell(outputFile), padBytes = (4 - position % 4);
-
-    if (0 != padBytes)
-        {
-        uint64_t    zero = 0;
-
-        std::fwrite(&zero, 1, padBytes, outputFile);
-        }
-    }
-
-/*---------------------------------------------------------------------------------**//**
-* @bsimethod                                                    Ray.Bentley     12/2016
-+---------------+---------------+---------------+---------------+---------------+------*/
-static void    padTo4ByteBoundary(ByteStream& byteStream)
-    {
-    size_t      padBytes = (4 - byteStream.size() % 4);
-
-    if (0 != padBytes)
-        {
-        uint64_t    zero = 0;
-        byteStream.Append((uint8_t const*) & zero, padBytes);
-        }
-    }
-
-/*---------------------------------------------------------------------------------**//**
-* @bsimethod                                                    Ray.Bentley     12/2016
-+---------------+---------------+---------------+---------------+---------------+------*/
-Utf8String      getJsonString(Json::Value const& value)
-    {
-    Utf8String      string =  Json::FastWriter().write(value);
-
-    // Pad to 4 byte boundary...
-    while (0 != string.size() % 4)
-        string = string + " ";
-
-    return string;
-    }
- 
-/*---------------------------------------------------------------------------------**//**
-* @bsimethod                                                    Paul.Connelly   08/17
-+---------------+---------------+---------------+---------------+---------------+------*/
-Utf8String PublishTileData::GetJsonString() const
-    {
-    // TFS#734860: Missing padding following feature table json in i3dm tiles...
-    return getJsonString(m_json);
-    }
-
-
-//=======================================================================================
-// Flat (non-hierarchical) batch table builder.
-// @bsistruct                                                   Ray.Bentley     09/2017
-//=======================================================================================
-struct BatchTableBuilder
-{
-private:
-    Json::Value                             m_json;
-    DgnDbR                                  m_db;
-    bool                                    m_is3d;
-    DgnCategoryId                           m_uncategorized;
-    FeatureAttributesMapCR                  m_attrs;
-    bmap<DgnElementId, DgnElementId>        m_assemblyIds;
-    bmap<DgnSubCategoryId, DgnCategoryId>   m_categoryIds;
-                            
-    bool IsUncategorized(DgnCategoryId id) const { return id.IsValid() && id == m_uncategorized; }
-
-
-/*---------------------------------------------------------------------------------**//**
-* @bsimethod                                                    Ray.Bentley     09/2017
-+---------------+---------------+---------------+---------------+---------------+------*/
-DgnCategoryId QueryCategoryId(DgnSubCategoryId subCategoryId)
-    {
-    auto    found = m_categoryIds.find(subCategoryId);
-
-    if (found != m_categoryIds.end())
-        return found->second;
-
-    DgnCategoryId       categoryId;
-
-    DgnSubCategoryCPtr subCategory = m_db.Elements().Get<DgnSubCategory> (subCategoryId);
-
-    if (subCategory.IsValid())
-        categoryId = subCategory->GetCategoryId();
-
-    m_categoryIds.Insert(subCategoryId, categoryId);
-
-    return categoryId;
-    }
-
-/*---------------------------------------------------------------------------------**//**
-* @bsimethod                                                    Ray.Bentley     09/2017
-+---------------+---------------+---------------+---------------+---------------+------*/
-DgnElementId QueryAssemblyId(DgnElementId childId) 
-    {
-    auto    found = m_assemblyIds.find(childId);
-
-    if (found != m_assemblyIds.end())
-        return found->second;
-
-    DgnElementId        assemblyId;
-    DgnCategoryId       assemblyCategoryId;
-
-    assemblyId = childId;
-    if (!childId.IsValid())
-        return assemblyId;
-
-    // Get this element's category and parent element
-    // Recurse until no more parents (or we find a non-geometric parent)
-    static constexpr Utf8CP s_3dsql = "SELECT Parent.Id,Category.Id FROM " BIS_SCHEMA(BIS_CLASS_GeometricElement3d) " WHERE ECInstanceId=?";
-    static constexpr Utf8CP s_2dsql = "SELECT Parent.Id,Category.Id FROM " BIS_SCHEMA(BIS_CLASS_GeometricElement2d) " WHERE ECInstanceId=?";
-
-    BeSQLite::EC::CachedECSqlStatementPtr stmt = m_db.GetPreparedECSqlStatement(m_is3d ? s_3dsql : s_2dsql);
-    stmt->BindId(1, childId);
-
-    while (BeSQLite::BE_SQLITE_ROW == stmt->Step())
-        {
-        auto thisCatId = stmt->GetValueId<DgnCategoryId>(1);
-        if (assemblyCategoryId.IsValid() && IsUncategorized(thisCatId) && !IsUncategorized(assemblyCategoryId))
-            break; // yuck. if have children with valid categories, stop before first uncategorized parent (V8 complex header).
-
-        assemblyCategoryId = thisCatId;
-        assemblyId = childId;
-
-        childId = stmt->GetValueId<DgnElementId>(0);
-        if (!childId.IsValid())
-            break;
-
-        // Try to get the parent's category. If parent is not geometric, this will fail and we will treat current child as the assembly root.
-        stmt->Reset();
-        stmt->BindId(1, childId);
-        }
-    m_assemblyIds.Insert(childId, assemblyId);
-
-    return assemblyId;
-    }
-
-/*---------------------------------------------------------------------------------**//**
-* @bsimethod                                                    Paul.Connelly   04/17
-+---------------+---------------+---------------+---------------+---------------+------*/
-void InitUncategorizedCategory()
-    {
-    // This is dumb. See OfficeBuilding.dgn - cells have no level in V8, which translates to 'Uncategorized' (2d and 3d variants) in DgnDb
-    // We don't want to create an 'Uncategorized' assembly if its children belong to a real category.
-    // We only can detect this because for whatever reason, "Uncategorized" is not a localized string.
-    DefinitionModelR dictionary = m_db.GetDictionaryModel();
-    DgnCode code = m_is3d ? SpatialCategory::CreateCode(dictionary, "Uncategorized") : DrawingCategory::CreateCode(dictionary, "Uncategorized");
-
-    m_uncategorized = DgnCategory::QueryCategoryId(m_db, code);
-    }
-
-public:
-    Json::Value& GetJson()  { return m_json; }
-    Utf8String ToString()   { return getJsonString(m_json); }
-
-/*---------------------------------------------------------------------------------**//**
-* @bsimethod                                                    Ray.Bentley     08/2017
-+---------------+---------------+---------------+---------------+---------------+------*/
-BatchTableBuilder(FeatureAttributesMapCR attrs, DgnDbR db, bool is3d, PublisherContext& context) : m_json(Json::objectValue), m_db(db), m_is3d(is3d), m_attrs(attrs)
-    {
-    InitUncategorizedCategory();
-
-    Json::Value             geomClasses    = Json::arrayValue, 
-                            elementIds     = Json::arrayValue, 
-                            assemblyIds    = Json::arrayValue, 
-                            categoryIds    = Json::arrayValue,
-                            subCategoryIds = Json::arrayValue;
-
-    bool                    validLabelsFound = false;
-                        
-    for (auto const& kvp : attrs)
-        {
-        FeatureAttributesCR attr = kvp.first;                                                                                                                                    
-        uint32_t            index = kvp.second;
-        DgnElementId        elementId = attr.GetElementId();
-
-        geomClasses[index]    = (int) attr.GetClass();
-        elementIds[index]     = elementId.ToString();
-        assemblyIds[index]    = QueryAssemblyId(elementId).ToString();
-        subCategoryIds[index] = attr.GetSubCategoryId().ToString();
-        categoryIds[index]    = QueryCategoryId(attr.GetSubCategoryId()).ToString();
-
-        }
-    
-    m_json["geomClass"]   = std::move(geomClasses);
-    m_json["element"]     = std::move(elementIds);
-    m_json["assembly"]    = std::move(assemblyIds);
-    m_json["subCategory"] = std::move(subCategoryIds);
-    m_json["category"]    = std::move(categoryIds);
-
-    context.AddBatchTableAttributes (m_json, attrs);
-    }
-
-
-};  // BatchTableBuilder
-
-
-/*---------------------------------------------------------------------------------**//**
-* @bsimethod                                                    Paul.Connelly   02/17
-+---------------+---------------+---------------+---------------+---------------+------*/
-void TilePublish::ColorIndex::ComputeDimensions(uint16_t nColors)
-    {
-    // Minimum texture size in WebGL is 64x64. For 16-bit color indices, we need at least 256x256.
-    // At the risk of pessimization, let's not assume more than that.
-    // Let's assume non-power-of-2 textures are not a big deal (we're not mipmapping them or anything).
-    uint16_t height = 1;
-    uint16_t width = std::min(nColors, GetMaxWidth());
-    if (width < nColors)
-        {
-        height = nColors / width;
-        if (height*width < nColors)
-            ++height;
-        }
-
-    BeAssert(height*width >= nColors);
-    m_width = width;
-    m_height = height;
-    }
-
-/*---------------------------------------------------------------------------------**//**
-* @bsimethod                                                    Paul.Connelly   02/17
-+---------------+---------------+---------------+---------------+---------------+------*/
-template<typename T> static void fillColorIndex(ByteStream& texture, ColorIndexMapCR map, uint16_t nColors, T getColorDef)
-    {
-    constexpr size_t bytesPerColor = 4;
-    texture.Resize(bytesPerColor * nColors);
-
-    for (auto const& kvp : map)
-        {
-        ColorDef fill = getColorDef(kvp.first);
-        auto pColor = texture.GetDataP() + kvp.second * bytesPerColor;
-        pColor[0] = fill.GetRed();
-        pColor[1] = fill.GetGreen();
-        pColor[2] = fill.GetBlue();
-        pColor[3] = fill.GetAlpha();    // already inverted...
-        }
-    }
-
-/*---------------------------------------------------------------------------------**//**
-* @bsimethod                                                    Paul.Connelly   02/17
-+---------------+---------------+---------------+---------------+---------------+------*/
-void TilePublish::ColorIndex::Build(TileMeshCR mesh, TileMaterial const& mat)
-    {
-    // Possibilities:
-    //  - Material does not override color or alpha. Copy colors directly from ColorIndexMap (unless only one color - then use uniform color).
-    //  - Material overrides both color and alpha. Every vertex has same color. Don't use indexed colors in that case.
-    //  - Material overrides RGB only. Vertices may have differing alphas. ###TODO: If alpha does not vary, don't use indexed colors.
-    //  - Material overrides alpha only. Vertices may have differing RGB values. ###TODO: Detect that case and don't use indexed colors?
-    ColorIndexMapCR map = mesh.GetColorIndexMap();
-    uint16_t nColors = map.GetNumIndices();
-    ComputeDimensions(nColors);
-    BeAssert(0 < m_width && 0 < m_height);
-
-    if (!mat.OverridesAlpha() && !mat.OverridesRgb())
-        {
-        fillColorIndex(m_texture, map, nColors, [](uint32_t color)
-            {
-            ColorDef fill(color);
-            fill.SetAlpha(255 - fill.GetAlpha());
-            return fill;
-            });
-        }
-    else if (!mat.OverridesAlpha())
-        {
-        RgbFactor fRgb = mat.GetRgbOverride();
-        ColorDef rgb(static_cast<uint8_t>(fRgb.red*255), static_cast<uint8_t>(fRgb.green*255), static_cast<uint8_t>(fRgb.blue*255));
-        fillColorIndex(m_texture, map, nColors, [=](uint32_t color)
-            {
-            ColorDef input(color);
-            ColorDef output = rgb;
-            output.SetAlpha(255 - input.GetAlpha());
-            return output;
-            });
-        }
-    else if (!mat.OverridesRgb())
-        {
-        uint8_t alpha = 255 - static_cast<uint8_t>(mat.GetAlphaOverride() * 255);
-        fillColorIndex(m_texture, map, nColors, [=](uint32_t color)
-            {
-            ColorDef def(color);
-            def.SetAlpha(alpha);
-            return def;
-            });
-        }
-    else
-        {
-        uint8_t alpha = 255 - static_cast<uint8_t>(mat.GetAlphaOverride() * 255);
-        RgbFactor fRgb = mat.GetRgbOverride();
-        ColorDef rgba(static_cast<uint8_t>(fRgb.red*255), static_cast<uint8_t>(fRgb.green*255), static_cast<uint8_t>(fRgb.blue*255), alpha);
-        fillColorIndex(m_texture, map, nColors, [=](uint32_t color) { return rgba; });
-        }
-    }
-
-
-/*---------------------------------------------------------------------------------**//**
-* @bsimethod                                                    Paul.Connelly   08/16
-+---------------+---------------+---------------+---------------+---------------+------*/
-TilePublisher::TilePublisher(TileNodeCR tile, PublisherContext& context) : m_centroid(tile.GetTileCenter()), m_tile(tile), m_context(context)
-    {
-#define CESIUM_RTC_ZERO
-#ifdef CESIUM_RTC_ZERO
-    m_centroid = DPoint3d::FromXYZ(0,0,0);
-#endif
-    }
-
-/*---------------------------------------------------------------------------------**//**
-* @bsimethod                                                    Ray.Bentley     01/17
-+---------------+---------------+---------------+---------------+---------------+------*/
-void PublisherContext::PublisherContext::Statistics::RecordPointCloud (size_t nPoints)
-    {
-    m_pointCloudTotalPoints += nPoints;
-    m_pointCloudCount++;
-    if (0 == m_pointCloudMinPoints || nPoints < m_pointCloudMinPoints)
-        m_pointCloudMinPoints = nPoints;
-
-    if (nPoints > m_pointCloudMaxPoints)
-        m_pointCloudMaxPoints = nPoints;
-    }
-
-/*---------------------------------------------------------------------------------**//**
-* @bsimethod                                                    Ray.Bentley     01/17
-+---------------+---------------+---------------+---------------+---------------+------*/
-PublisherContext::PublisherContext::Statistics::~Statistics()
-    {
-#define STATISTICS
-#ifdef STATISTICS
-    if (0.0 != m_textureCompressionMegaPixels)
-        {
-        printf ("Total Compression: %f megapixels, %f seconds (%f minutes, %f hours)\n", m_textureCompressionMegaPixels, m_textureCompressionSeconds, m_textureCompressionSeconds / 60.0, m_textureCompressionSeconds / 3600.0);
-        printf ("Compression Rate: %f megapixels/second\n", m_textureCompressionMegaPixels / m_textureCompressionSeconds);
-        }
-    if (0 != m_pointCloudCount)
-        {
-        printf ("Point Cloud count: %g, Total Points: %g, Min Points: %g, Max Points: %g, Average: %g\n", (double) m_pointCloudCount, (double) m_pointCloudTotalPoints, (double) m_pointCloudMinPoints,(double) m_pointCloudMaxPoints, (double) m_pointCloudTotalPoints / (double) m_pointCloudCount);
-        }
-#endif
-    }
-
-/*---------------------------------------------------------------------------------**//**
-* @bsimethod                                                    Ray.Bentley     08/16
-+---------------+---------------+---------------+---------------+---------------+------*/
-void TilePublisher::WriteBoundingVolume(Json::Value& val, DRange3dCR range)
-    {
-    BeAssert (!range.IsNull());
-    DPoint3d    center = DPoint3d::FromInterpolate (range.low, .5, range.high);
-    DVec3d      diagonal = range.DiagonalVector();
-
-    // Range identified by center point and axes
-    // Axes are relative to origin of box, not center
-    static double      s_minSize = .001;   // Meters...  Don't allow degenerate box.
-
-    auto& volume = val[JSON_BoundingVolume];
-    auto& box = volume[JSON_Box];
-
-    AppendPoint(box, center);
-    AppendPoint(box, DPoint3d::FromXYZ (std::max(s_minSize, diagonal.x)/2.0, 0.0, 0.0));
-    AppendPoint(box, DPoint3d::FromXYZ (0.0, std::max(s_minSize, diagonal.y)/2.0, 0.0));
-    AppendPoint(box, DPoint3d::FromXYZ (0.0, 0.0, std::max(s_minSize, diagonal.z/2.0)));
-    }
-
-
-/*---------------------------------------------------------------------------------**//**
-* @bsimethod                                                    Paul.Connelly   08/16
-+---------------+---------------+---------------+---------------+---------------+------*/
-void TilePublisher::AddTechniqueParameter(Json::Value& technique, Utf8CP name, Gltf::DataType type, Utf8CP semantic)
-    {
-    auto& param = technique["parameters"][name];
-    param["type"] = static_cast<int32_t>(type);
-    if (nullptr != semantic)
-        param["semantic"] = semantic;
-    }
-
-/*---------------------------------------------------------------------------------**//**
-* @bsimethod                                                    Paul.Connelly   08/16
-+---------------+---------------+---------------+---------------+---------------+------*/
-void TilePublisher::AppendProgramAttribute(Json::Value& program, Utf8CP attrName)
-    {
-    program["attributes"].append(attrName);
-    }
-
-/*---------------------------------------------------------------------------------**//**
-* @bsimethod                                                    Paul.Connelly   08/16
-+---------------+---------------+---------------+---------------+---------------+------*/
-void TilePublisher::AddShader(Json::Value& shaders, Utf8CP name, int32_t type, Utf8CP buffer)
-    {
-    auto& shader = (shaders[name] = Json::objectValue);
-    shader["type"] = type;
-    shader["extensions"]["KHR_binary_glTF"]["bufferView"] = buffer;
-    }
-
-/*---------------------------------------------------------------------------------**//**
-* @bsimethod                                                    Paul.Connelly   08/16
-+---------------+---------------+---------------+---------------+---------------+------*/
-template<typename T> void PublishTileData::AddBufferView(Utf8CP name, T const& bufferData)
-    {
-    Json::Value&    views = m_json["bufferViews"];
-
-    auto bufferDataSize = bufferData.size() * sizeof(bufferData[0]);
-    auto& view = (views[name] = Json::objectValue);
-    view["buffer"] = "binary_glTF";
-    view["byteOffset"] = m_binaryData.size();
-    view["byteLength"] = bufferDataSize;
-
-    size_t binaryDataSize = m_binaryData.size();
-    m_binaryData.resize(binaryDataSize + bufferDataSize);
-    memcpy(m_binaryData.data() + binaryDataSize, bufferData.data(), bufferDataSize);
-    }
-
-/*---------------------------------------------------------------------------------**//**
-* @bsimethod                                                    Ray.Bentley     08/2016
-+---------------+---------------+---------------+---------------+---------------+------*/
-void    PublishTileData::AddBinaryData (void const* data, size_t size) 
-    {
-    m_binaryData.Append (static_cast<uint8_t const*> (data), size);
-    }
-
-/*---------------------------------------------------------------------------------**//**
-* @bsimethod                                                    Ray.Bentley     08/2016
-+---------------+---------------+---------------+---------------+---------------+------*/
-void    PublishTileData::PadBinaryDataToBoundary(size_t boundarySize)
-    {
-    uint8_t        zero = 0;
-    while (0 != (m_binaryData.size() % boundarySize))
-        m_binaryData.Append(&zero, 1);
-    }
-
-/*---------------------------------------------------------------------------------**//**
-* @bsimethod                                                    Ray.Bentley     11/2016
-+---------------+---------------+---------------+---------------+---------------+------*/
-WString     PublisherContext::GetTileExtension (TileNodeCR tile) const
-    {
-    return DoPublishAsClassifier() ? L"vctr" : tile.GetFileExtension();
-    }
-
-/*---------------------------------------------------------------------------------**//**
-* @bsimethod                                                   Ray.Bentley      08/2017
-+---------------+---------------+---------------+---------------+---------------+------*/
-void PublisherContext::RecordUsage(FeatureAttributesMapCR attributes)
-    {
-    BeMutexHolder lock(m_mutex);
-
-    for (auto& attribute : attributes)
-        m_usedSubCategories.insert (attribute.first.GetSubCategoryId());
-    }
-
-/*---------------------------------------------------------------------------------**//**
-* @bsimethod                                                    Ray.Bentley     11/2016
-+---------------+---------------+---------------+---------------+---------------+------*/
-BeFileName  PublisherContext::GetBinaryDataFileName(TileNodeCR tile) const
-    {
-    WString     rootName = GetRootName (tile.GetModel().GetModelId(), GetCurrentClassifier());
-    BeFileName  modelDir = GetModelDataDirectory(tile.GetModel().GetModelId(), GetCurrentClassifier());
-
-    return  BeFileName(nullptr, modelDir.c_str(), tile.GetFileName (rootName.c_str(), GetTileExtension(tile).c_str()).c_str(), nullptr);
-    }
-
-
-/*---------------------------------------------------------------------------------**//**
-* @bsimethod                                                   Ray.Bentley     12/2016
-+---------------+---------------+---------------+---------------+---------------+------*/
-static void extendRange(DRange3dR range, TileMeshList const& meshes, TransformCP transform)
-    {
-    for (auto& mesh : meshes)
-        {
-        if (nullptr == transform)
-            {
-            range.Extend(mesh->GetRange());
-            }
-        else
-            {
-            for (auto& point : mesh->Points())
-                {
-                DPoint3d    transformedPoint;
-
-                transform->Multiply(transformedPoint, point);
-                range.Extend(transformedPoint);
-                }
-            }
-        }
-    }
-
-template<typename T> static void FWriteValue (T const& value, std::FILE* file) { fwrite(&value, 1, sizeof(value), file); }
-template<typename T> static void FWrite(T const& value, std::FILE* file) { if (!value.empty()) fwrite(value.data(), 1, value.size() * sizeof(*value.data()), file); }
-
-/*---------------------------------------------------------------------------------**//**
-* @bsimethod                                                    Paul.Connelly   08/16
-+---------------+---------------+---------------+---------------+---------------+------*/
-PublisherContext::Status TilePublisher::Publish()
-    {
-    PublishableTileGeometry publishableGeometry = m_tile.GeneratePublishableGeometry(m_context.GetDgnDb(), TileGeometry::NormalMode::Always, m_context.WantSurfacesOnly(), !m_context.DoPublishAsClassifier() /* no instancing for classifiers */, m_context.GetGenerationFilter());
-
-    if (publishableGeometry.IsEmpty())
-        return PublisherContext::Status::NoGeometry;                            // Nothing to write...Ignore this tile (it will be omitted when writing tileset data as its published range will be NullRange.
-
-    BeFileName      fileName = m_context.GetBinaryDataFileName(m_tile);
-
-    std::FILE*  outputFile = _wfopen(fileName.c_str(), L"wb");
-
-    if (nullptr == outputFile)
-        {
-        BeAssert (false && "Unable to open output file");
-        return PublisherContext::Status::CantOpenOutputFile;
-        }
-    m_context.RecordUsage (m_tile.GetAttributes());
-    
-    if (m_context.DoPublishAsClassifier())
-        {
-        WriteClassifier(outputFile, publishableGeometry, m_context.GetCurrentClassifier()->m_classifier, m_context.GetCurrentClassifier()->m_classifiedRange.m_range);
-        }
-    else if (publishableGeometry.Parts().empty())
-        {
-        BeAssert (publishableGeometry.PointClouds().empty() || publishableGeometry.Meshes().empty());   // We don't expect point clouds with meshes (although these could be handled as a composite if necessary).
-        if (!publishableGeometry.PointClouds().empty())
-            WritePointCloud(outputFile, *publishableGeometry.PointClouds().front());
-        else
-            WriteTileMeshes(outputFile, publishableGeometry);
-        }
-    else
-        {
-        // Composite header.
-        uint32_t        tileCount = (publishableGeometry.Meshes().empty() ? 0 : 1) + publishableGeometry.Parts().size();
-
-        FWriteValue(Format::Composite, outputFile);
-        FWriteValue(Composite::Version, outputFile);
-        long    compositeSizeLocation = ftell (outputFile);
-        FWriteValue((uint32_t) 0, outputFile);                   // Filled in below...
-        FWriteValue(tileCount, outputFile);
-
-        WriteTileMeshes(outputFile, publishableGeometry);
-
-        uint32_t    compositeSize = std::ftell(outputFile);
-        std::fseek (outputFile, compositeSizeLocation, SEEK_SET);
-        FWriteValue(compositeSize, outputFile);
-        }
-    std::fclose(outputFile);
-
-    return PublisherContext::Status::Success;
-    }
-
-/*---------------------------------------------------------------------------------**//**
-* @bsimethod                                                    Ray.Bentley     12/2016
-+---------------+---------------+---------------+---------------+---------------+------*/
-Json::Value  TilePublisher::CreateMesh (TileMeshList const& tileMeshes, PublishTileData& tileData, size_t& primitiveIndex)
-    {
-    Json::Value     jsonMesh = Json::objectValue;
-    Json::Value     primitives;
-    bool            doBatchIds = false;
-
-    for (auto& tileMesh : tileMeshes)
-        if (tileMesh->ValidIdsPresent())
-            {
-            doBatchIds = true;
-            break;
-            }
-
-    for (auto& tileMesh : tileMeshes)
-        {
-        if (!tileMesh->Triangles().empty())
-            AddMeshPrimitive(primitives, tileData, *tileMesh, primitiveIndex++, doBatchIds);
-
-        if (!tileMesh->Polylines().empty())
-            AddPolylinePrimitive(primitives, tileData, *tileMesh, primitiveIndex++, doBatchIds);
-        }
-    BeAssert (!primitives.empty());
-    jsonMesh["primitives"] = primitives;
-    return jsonMesh;
-    }
-
-
-/*---------------------------------------------------------------------------------**//**
-* @bsimethod                                                    Ray.Bentley     12/2016
-+---------------+---------------+---------------+---------------+---------------+------*/
-void TilePublisher::WriteTileMeshes (std::FILE* outputFile, PublishableTileGeometryR publishableGeometry)
-    {
-    DRange3d    publishedRange = DRange3d::NullRange();
-
-    if (!publishableGeometry.Meshes().empty())
-        {
-        extendRange (publishedRange, publishableGeometry.Meshes(), nullptr);
-        WriteBatched3dModel (outputFile, publishableGeometry.Meshes());
-        }
-
-    for (auto& part: publishableGeometry.Parts())
-        WritePartInstances(outputFile, publishedRange, part);
-
-    m_tile.SetPublishedRange (publishedRange);
-    }
-
-/*---------------------------------------------------------------------------------**//**
-* @bsimethod                                                    Ray.Bentley     12/2016
-+---------------+---------------+---------------+---------------+---------------+------*/
-void TilePublisher::WritePointCloud (std::FILE* outputFile, TileMeshPointCloudR pointCloud) 
-    {
-    long            startPosition = ftell (outputFile);
-    Json::Value     featureTable;
-    bool            rgbPresent = pointCloud.Colors().size() == pointCloud.Points().size();
-
-    featureTable["POINTS_LENGTH"] = pointCloud.Points().size();
-    featureTable["POSITION_QUANTIZED"]["byteOffset"] = 0;
-
-    DRange3d        positionRange = DRange3d::NullRange();
-
-    positionRange.Extend(pointCloud.Points());
-
-    DVec3d positionScale = DVec3d::FromStartEnd(positionRange.low, positionRange.high);
-
-    featureTable["QUANTIZED_VOLUME_OFFSET"].append(positionRange.low.x);
-    featureTable["QUANTIZED_VOLUME_OFFSET"].append(positionRange.low.y);
-    featureTable["QUANTIZED_VOLUME_OFFSET"].append(positionRange.low.z);
-    featureTable["QUANTIZED_VOLUME_SCALE"].append(positionScale.x);
-    featureTable["QUANTIZED_VOLUME_SCALE"].append(positionScale.y);
-    featureTable["QUANTIZED_VOLUME_SCALE"].append(positionScale.z);
-
-    if (rgbPresent)
-        featureTable["RGB"]["byteOffset"] = pointCloud.Points().size() * 3 * sizeof(int16_t);
-
-    Utf8String      featureTableStr =  getJsonString(featureTable);
-
-    uint32_t        zero = 0, 
-                    featureTableStrLen = featureTableStr.size(),
-                    featureTableBinaryLength = pointCloud.Points().size() * (3 * sizeof(int16_t) + (rgbPresent ?  sizeof(TileMeshPointCloud::Rgb) : 0));
-
-    FWriteValue(Format::PointCloud, outputFile);
-    FWriteValue(PointCloud::Version, outputFile);                                                                                                                                  
-    long    lengthDataPosition = ftell(outputFile);
-    FWriteValue((int32_t) 0, outputFile);    // Total length filled in below.
-    FWriteValue(featureTableStrLen, outputFile);          
-    FWriteValue(featureTableBinaryLength, outputFile);    
-
-    FWriteValue(zero, outputFile);    // No batch for now.
-    FWriteValue(zero, outputFile);    // No batch for now.
-
-    std::fwrite(featureTableStr.data(), 1, featureTableStrLen, outputFile);
-    for (auto& point : pointCloud.Points())
-        {
-        int16_t             quantizedPosition[3];
-        static double       range = (double) (0xffff);
-
-        quantizedPosition[0] = (uint16_t) (.5 + range * (point.x - positionRange.low.x) / positionScale.x);
-        quantizedPosition[1] = (uint16_t) (.5 + range * (point.y - positionRange.low.y) / positionScale.y);
-        quantizedPosition[2] = (uint16_t) (.5 + range * (point.z - positionRange.low.z) / positionScale.z);
-
-        std::fwrite (quantizedPosition, 1, sizeof(quantizedPosition), outputFile);
-        }     
-    if (rgbPresent)
-        std::fwrite (pointCloud.Colors().data(), pointCloud.Colors().size(), sizeof(TileMeshPointCloud::Rgb), outputFile);
-
-    uint32_t    dataSize = static_cast<uint32_t> (ftell(outputFile) - startPosition);
-    std::fseek(outputFile, lengthDataPosition, SEEK_SET);
-    FWriteValue(dataSize, outputFile);
-    std::fseek(outputFile, 0, SEEK_END);
-
-
-    m_tile.SetPublishedRange (positionRange);
-
-    m_context.m_statistics.RecordPointCloud(pointCloud.Points().size());
-    }
-
-/*---------------------------------------------------------------------------------**//**
-* @bsimethod                                                    Ray.Bentley     10/2017
-+---------------+---------------+---------------+---------------+---------------+------*/
-void PublisherContext::_AddBatchTableAttributes(Json::Value& batchTableJson, FeatureAttributesMapCR attrs)
-    {
-    if (!m_scheduleEntryMaps.empty())
-        {
-        bvector<Json::Value>    schedules;
-
-        for (auto& scheduleMap : m_scheduleEntryMaps)
-            schedules.push_back(Json::arrayValue);
-
-        for (auto const& kvp : attrs)
-            {
-            for (size_t i=0; i<m_scheduleEntryMaps.size(); i++)
-                {
-                auto&   scheduleMap = m_scheduleEntryMaps.at(i);
-                auto    found = scheduleMap.find(kvp.first.GetElementId());
-
-                schedules.at(i)[kvp.second] = (found == scheduleMap.end()) ? Json::Value::GetNull() : found->second;
-                }
-            }
-        for (size_t i=0; i<schedules.size(); i++)
-            batchTableJson[Utf8PrintfString("schedule%d", i).c_str()] = std::move(schedules[i]);
-        }
-    }
-
-
-/*---------------------------------------------------------------------------------**//**
-* @bsimethod                                                    Ray.Bentley     12/2016
-+---------------+---------------+---------------+---------------+---------------+------*/
-void TilePublisher::WritePartInstances(std::FILE* outputFile, DRange3dR publishedRange, TileMeshPartPtr& part)
-    {
-    PublishTileData     featureTableData, partData;
-    bvector<uint16_t>   attributeIndices;
-    bool                rotationPresent = false;
-
-    featureTableData.m_json["INSTANCES_LENGTH"] = part->Instances().size();
-
-    bvector<float>          upFloats, rightFloats;
-    FeatureAttributesMap    attributesSet;
-    DRange3d                positionRange = DRange3d::NullRange();
-
-    bool validIdsPresent = false;
-    bool invalidIdsPresent = false;
-    for (auto& instance : part->Instances())
-        {
-        DPoint3d    translation;
-        DVec3d      right, up;
-        RotMatrix   rMatrix;
-
-        instance.GetTransform().GetTranslation(translation);
-        instance.GetTransform().GetMatrix(rMatrix);
-
-        positionRange.Extend(translation);
-        rotationPresent |= !rMatrix.IsIdentity();
-
-        rMatrix.GetColumn(right, 0);
-        rMatrix.GetColumn(up, 1);
-
-        rightFloats.push_back(right.x);
-        rightFloats.push_back(right.y);
-        rightFloats.push_back(right.z);
-
-        upFloats.push_back(up.x);
-        upFloats.push_back(up.y);
-        upFloats.push_back(up.z);
-
-        extendRange (publishedRange, part->Meshes(), &instance.GetTransform());
-        attributeIndices.push_back(attributesSet.GetIndex(instance.GetAttributes()));
-        bool isValidId = (0 != attributeIndices.back());
-        validIdsPresent |= isValidId;
-        invalidIdsPresent |= !isValidId;
-        }
-
-    DVec3d              positionScale;
-    bvector<uint16_t>   quantizedPosition;
-    double              range = (double) (0xffff);
-
-    positionScale = DVec3d::FromStartEnd(positionRange.low, positionRange.high);
-    for (auto& instance : part->Instances())
-        {
-        DPoint3d    translation;
-
-        instance.GetTransform().GetTranslation(translation);
-
-        quantizedPosition.push_back((uint16_t) (.5 + range * (translation.x - positionRange.low.x) / positionScale.x));
-        quantizedPosition.push_back((uint16_t) (.5 + range * (translation.y - positionRange.low.y) / positionScale.y));
-        quantizedPosition.push_back((uint16_t) (.5 + range * (translation.z - positionRange.low.z) / positionScale.z));
-        }
-
-    AddExtensions(partData);
-    AddDefaultScene(partData);
-    AddMeshes (partData, part->Meshes());
-
-    featureTableData.m_json["QUANTIZED_VOLUME_OFFSET"].append(positionRange.low.x);
-    featureTableData.m_json["QUANTIZED_VOLUME_OFFSET"].append(positionRange.low.y);
-    featureTableData.m_json["QUANTIZED_VOLUME_OFFSET"].append(positionRange.low.z);
-    featureTableData.m_json["QUANTIZED_VOLUME_SCALE"].append(positionScale.x);
-    featureTableData.m_json["QUANTIZED_VOLUME_SCALE"].append(positionScale.y);
-    featureTableData.m_json["QUANTIZED_VOLUME_SCALE"].append(positionScale.z);
-
-    featureTableData.m_json["POSITION_QUANTIZED"]["byteOffset"] = featureTableData.BinaryDataSize();
-    featureTableData.AddBinaryData(quantizedPosition.data(), quantizedPosition.size()*sizeof(uint16_t));
-
-    if (validIdsPresent)
-        {
-        if (!invalidIdsPresent)
-            {
-            // Cesium's instanced models require that indices range from [0, nInstances). Must remove the "undefined" entry for that to work.
-            attributesSet.RemoveUndefined();
-            for (auto& index : attributeIndices)
-                index--;
-            }
-
-        featureTableData.m_json["BATCH_ID"]["byteOffset"] = featureTableData.BinaryDataSize();
-        featureTableData.AddBinaryData(attributeIndices.data(), attributeIndices.size()*sizeof(uint32_t));
-        }
-
-    featureTableData.PadBinaryDataToBoundary(4);
-    if (rotationPresent)
-        {
-        featureTableData.m_json["NORMAL_UP"]["byteOffset"] = featureTableData.BinaryDataSize();
-        featureTableData.AddBinaryData(upFloats.data(), upFloats.size()*sizeof(float));
-
-        featureTableData.m_json["NORMAL_RIGHT"]["byteOffset"] = featureTableData.BinaryDataSize();
-        featureTableData.AddBinaryData(rightFloats.data(), rightFloats.size()*sizeof(float));
-        }
-
-    BatchTableBuilder batchTableBuilder(attributesSet, m_context.GetDgnDb(), m_tile.GetModel().Is3d(), m_context);
-    Utf8String      batchTableStr = batchTableBuilder.ToString();
-
-    Utf8String      featureTableStr = featureTableData.GetJsonString();
-    uint32_t        batchTableStrLen = static_cast<uint32_t>(batchTableStr.size());
-    uint32_t        featureTableJsonLength = static_cast<uint32_t> (featureTableStr.size());
-    uint32_t        featureTableBinarySize = featureTableData.BinaryDataSize(), gltfFormat = 1, zero = 0;
-
-    uint32_t        padBytes = (featureTableJsonLength + featureTableBinarySize + batchTableStrLen) % 8;
-    uint64_t        padZero;
-
-    featureTableData.AddBinaryData (&padZero, padBytes);
-    featureTableBinarySize += padBytes;
-
-    long            startPosition = ftell(outputFile);
-
-    FWriteValue(Format::I3dm, outputFile);
-    FWriteValue(I3dm::Version, outputFile);
-    long    lengthDataPosition = ftell(outputFile);
-    FWriteValue(zero, outputFile);        // Filled in later.
-    FWriteValue(featureTableJsonLength, outputFile);
-    FWriteValue(featureTableBinarySize, outputFile);
-    FWriteValue(batchTableStrLen, outputFile);
-    FWriteValue((uint32_t) 0, outputFile);         // Batch table binary (not used).
-    FWriteValue(gltfFormat, outputFile);
-    std::fwrite(featureTableStr.data(), 1, featureTableJsonLength, outputFile);
-    std::fwrite(featureTableData.BinaryData(), 1, featureTableData.BinaryDataSize(), outputFile);
-    std::fwrite(batchTableStr.data(), 1, batchTableStrLen, outputFile);
-
-    WriteGltf(outputFile, partData);
-    padTo4ByteBoundary (outputFile);
-    uint32_t    dataSize = static_cast<uint32_t> (ftell(outputFile) - startPosition);
-    std::fseek(outputFile, lengthDataPosition, SEEK_SET);
-    FWriteValue(dataSize, outputFile);
-    std::fseek(outputFile, 0, SEEK_END);
-    }
-
-/*---------------------------------------------------------------------------------**//**
-* @bsimethod                                                   Ray.Bentley     12/2016
-+---------------+---------------+---------------+---------------+---------------+------*/
-void TilePublisher::WriteBatched3dModel(std::FILE* outputFile, TileMeshList const& meshes)
-    {
-    PublishTileData     tileData;
-    bool                validIdsPresent = false;
-
-    for (auto& mesh : meshes)
-        if (mesh->ValidIdsPresent())
-            validIdsPresent = true;
-
-    AddExtensions(tileData);
-    AddDefaultScene(tileData);
-    AddMeshes(tileData, meshes);
-
-    Utf8String batchTableStr;
-    if (validIdsPresent)
-        {
-        BatchTableBuilder batchTableBuilder(m_tile.GetAttributes(), m_context.GetDgnDb(), m_tile.GetModel().Is3d(), m_context);
-        batchTableStr = batchTableBuilder.ToString();
-        }
-
-    uint32_t batchTableStrLen = static_cast<uint32_t>(batchTableStr.size());
-    Json::Value     featureTable;
-
-    featureTable["BATCH_LENGTH"] = validIdsPresent ? m_tile.GetAttributes().size() : 0;
-    Utf8String      featureTableStr = getJsonString(featureTable);
-
-    long    startPosition = ftell (outputFile);
-    FWriteValue(Format::B3dm, outputFile);
-    FWriteValue(B3dm::Version, outputFile);
-    long    lengthDataPosition = ftell(outputFile);
-    FWriteValue(0, outputFile);    // Filled in below.
-    FWriteValue((uint32_t) featureTableStr.size(), outputFile);   
-    FWriteValue(0, outputFile);    // Feature table binary (none)
-    FWriteValue((uint32_t) batchTableStr.size(), outputFile);
-    FWriteValue(0, outputFile);    // length of binary portion of batch table (none).
-    FWrite(featureTableStr, outputFile);
-    FWrite(batchTableStr, outputFile);
-
-    WriteGltf (outputFile, tileData);
-
-    padTo4ByteBoundary (outputFile);
-    uint32_t    dataSize = static_cast<uint32_t> (ftell(outputFile) - startPosition);
-    std::fseek(outputFile, lengthDataPosition, SEEK_SET);
-    FWriteValue(dataSize, outputFile);
-    std::fseek(outputFile, 0, SEEK_END);
-    }
-
-/*=================================================================================**//**
-* @bsiclass                                                     Ray.Bentley     07/2017
-+===============+===============+===============+===============+===============+======*/
-struct  VectorPosition
-    {
-    uint16_t  m_x;
-    uint16_t  m_y;
-
-    VectorPosition() : m_x(0), m_y(0) { }
-    VectorPosition(DPoint3dCR dPoint, DRange3dCR range)
-        {
-        m_x = (uint16_t) ((double) 0x7fff * (dPoint.x - range.low.x) / (range.high.x - range.low.x));
-        m_y = (uint16_t) ((double) 0x7fff * (dPoint.y - range.low.y) / (range.high.y - range.low.y));
-        }
-    };
-
-uint16_t    zigZagEncode(int32_t value) { return (uint16_t) (((value << 1) ^ (value >> 15)) & 0xffff); }
-
-/*=================================================================================**//**
-* @bsiclass                                                     Ray.Bentley     07/2017
-+===============+===============+===============+===============+===============+======*/
-struct ClassifierTileWriter
-{
-    typedef bmap<DPoint3d, uint32_t, TileUtil::PointComparator> T_PointMap;
-
-    Json::Value                     m_featureTable;
-    bvector<uint32_t>               m_meshIndices;
-    bvector<FPoint3d>               m_meshPositions;
-    bvector<uint32_t>               m_meshIndexCountBuffer;
-    bvector<uint32_t>               m_meshIndexOffsetBuffer;
-    ByteStream                      m_featureBinary;
-    ByteStream                      m_batchIdsBuffer;
-    VectorPosition                  m_lastPosition;
-    DRange3d                        m_range;
-    uint32_t                        m_nextMeshPointIndex;
-    T_PointMap                      m_meshPointMap;
-    ModelSpatialClassifierCR        m_classifier;
-    bmap<DgnElementId, uint32_t>    m_elementColors;
-    PublisherContext&               m_context;
-
-    static constexpr double         s_pointTolerance = 1.0E-6;
-
-/*---------------------------------------------------------------------------------**//**
-* @bsimethod                                                    Ray.Bentley   07/2017
-+---------------+---------------+---------------+---------------+---------------+------*/
-ClassifierTileWriter(DRange3dCR range,  ModelSpatialClassifierCR classifier, PublisherContext& context) : m_context(context), m_range(range), m_classifier(classifier), m_meshPointMap(TileUtil::PointComparator(s_pointTolerance)), m_nextMeshPointIndex(0)
-    { 
-    m_featureTable["RTC_CENTER"][0] = 0.0; m_featureTable["RTC_CENTER"][1] = 0.0; m_featureTable["RTC_CENTER"][2] = 0.0;
-    m_featureTable["MINIMUM_HEIGHT"] = -1000.0;
-    m_featureTable["MAXIMUM_HEIGHT"] =  1000.0;
-    m_featureTable["FORMAT"] = 1;  // Cartesian coordinates.
-
-    auto& rectangle     = m_featureTable["RECTANGLE"];
-    rectangle[0]  = range.low.x;
-    rectangle[1]  = range.low.y;         
-    rectangle[2]  = range.high.x;
-    rectangle[3]  = range.high.y;
-    }
-
-/*---------------------------------------------------------------------------------**//**
-* @bsimethod                                                    Ray.Bentley   08/2017
-+---------------+---------------+---------------+---------------+---------------+------*/
-PolyfaceHeaderPtr   BuildPolyfaceFromTriangles(bvector<DPoint3d> const& meshPoints, bvector<TileTriangle> const& triangles)
-    {
-    PolyfaceHeaderPtr           polyface = PolyfaceHeader::CreateVariableSizeIndexed();
-    PolyfaceCoordinateMapPtr    coordinateMap = PolyfaceCoordinateMap::Create(*polyface);    
-
-    for (auto& triangle : triangles)
-        {
-        int32_t         indices[3];
-
-        for (size_t i=0; i<3; i++)
-            {
-            indices[i] = 1 + coordinateMap->AddPoint(meshPoints[triangle.m_indices[i]]);
-            if (!triangle.m_edgeVisible[i])
-                indices[i] = -indices[i];
-            }
-
-        polyface->AddIndexedFacet(3, indices);
-        }
-    return polyface;
-    }
-
-/*---------------------------------------------------------------------------------**//**
-* @bsimethod                                                    Ray.Bentley   08/2017
-+---------------+---------------+---------------+---------------+---------------+------*/
-PolyfaceHeaderPtr   BuildPolyfaceFromPolylines(DVec3dR normal, bvector<DPoint3d> const& meshPoints, bvector<TilePolyline> const& polylines, double expandDistance)
-    {
-    PolyfaceHeaderPtr           polyface = PolyfaceHeader::CreateVariableSizeIndexed();
-    PolyfaceCoordinateMapPtr    coordinateMap = PolyfaceCoordinateMap::Create(*polyface);   
-    bvector<DPoint3d>           points;
-    DPoint3d                    origin;
-    static constexpr double     s_tolerance = 1.0E-5;
-    static constexpr double     s_maxMiterDot = .75;
-
-    for (auto& polyline : polylines)
-        for (auto& index : polyline.m_indices)
-            points.push_back (meshPoints[index]);
-
-    if (!bsiGeom_planeThroughPointsTol(&normal, &origin, points.data(), points.size(), s_tolerance))
-        normal = DVec3d::From(0.0, 0.0, 1.0);
-    else
-        normal.Normalize();
-
-    for (auto& polyline : polylines)
-        {
-        size_t  segmentCount = polyline.m_indices.size()-1;
-
-        for (size_t i=0; i<segmentCount; i++)
-            {
-            DPoint3d    start = meshPoints[polyline.m_indices[i]],
-                        end = meshPoints[polyline.m_indices[i+1]];
-            DVec3d      delta = DVec3d::FromStartEnd(start, end);
-            DVec3d      perp = DVec3d::FromCrossProduct(normal, delta);
-                                                                                                                                                                                                                                                                                                                    
-            int32_t     indices0[3], indices1[3];
-            if (perp.Normalize() < s_tolerance ||
-                delta.Normalize() < s_tolerance)
-                continue;
-
-            DVec3d      perp0 = perp, perp1 = perp;
-            double      distance0 = expandDistance, distance1 = expandDistance;
-
-            if (i > 0)
-                {
-                DVec3d      dir = delta, prevDir = DVec3d::FromStartEndNormalize(start, meshPoints[polyline.m_indices[i-1]]);
-                double      dot = prevDir.DotProduct(dir);
-
-                if (dot > -.9999 && dot < s_maxMiterDot)
-                    {
-                    perp0.Normalize(DVec3d::FromSumOf(dir, prevDir));
-                    distance0 /= perp0.DotProduct(perp);
-                    }
-                }
-            if (i < segmentCount - 1)
-                {
-                DVec3d      dir = delta, nextDir = DVec3d::FromStartEndNormalize(end, meshPoints[polyline.m_indices[i+2]]);
-                dir.Negate();
-                double      dot = nextDir.DotProduct(dir);
-
-                if (dot > -.9999 && dot < s_maxMiterDot)
-                    {
-                    perp1.Normalize(DVec3d::FromSumOf(dir, nextDir));
-                    distance1 /= perp1.DotProduct(perp);
-                    }
-                }
-
-    
-            indices0[0]               = 1 + coordinateMap->AddPoint(DPoint3d::FromSumOf(start, perp0, -distance0));
-            indices0[2] = indices1[0] = 1 + coordinateMap->AddPoint(DPoint3d::FromSumOf(start, perp0,  distance0));
-            indices0[1] = indices1[1] = 1 + coordinateMap->AddPoint(DPoint3d::FromSumOf(end,   perp1, -distance1));
-            indices1[2]               = 1 + coordinateMap->AddPoint(DPoint3d::FromSumOf(end,   perp1,  distance1));
-
-            polyface->AddIndexedFacet(3, indices0);
-            polyface->AddIndexedFacet(3, indices1);
-            }
-        }
-
-    return polyface;
-    }
-
-/*---------------------------------------------------------------------------------**//**
-* @bsimethod                                                    Ray.Bentley   08/2017
-+---------------+---------------+---------------+---------------+---------------+------*/
-bool IsSolid(bvector<TileTriangle> const& triangles) 
-    {
-    for (auto& triangle : triangles)
-        if (!triangle.IsSingleSided())
-            return false;
-
-    return true;
-    }
-
-/*---------------------------------------------------------------------------------**//**
-* @bsimethod                                                    Ray.Bentley   08/2017
-+---------------+---------------+---------------+---------------+---------------+------*/
-bool IsPolygon(DVec3dR normal, bvector<TileTriangle> const& triangles, TileMeshCR mesh) 
-    {
-    bvector<uint32_t>       indices;
-    bool                    first = true;
-    bvector<DPoint3d>       solidPoints;
-    bvector<TileTriangle>   solidTriangles;
-
-    for (auto& triangle : triangles)
-        {
-        DVec3d  triangleNormal = mesh.GetTriangleNormal(triangle);
-        if (first)
-            {
-            normal = triangleNormal;
-            }
-        else if (!normal.IsParallelTo(triangleNormal))
-            {
-            return false;
-            }
-        }
-    return true;
-    }
-    
-/*---------------------------------------------------------------------------------**//**
-* @bsimethod                                                    Ray.Bentley   08/2017
-+---------------+---------------+---------------+---------------+---------------+------*/
-void    AddClosedMesh(PolyfaceHeaderR polyface, double expandDistance, uint16_t batchId)
-    {
-    if (0.0 != expandDistance)
-        {
-        PolyfaceHeaderPtr           offsetPolyface = polyface.ComputeOffset(PolyfaceHeader::OffsetOptions(), expandDistance, 0.0, true, false, false);
-        if (offsetPolyface.IsValid())
-            {
-            AddClosedMesh(*offsetPolyface, 0.0, batchId);
-            return;
-            }
-        else
-            {
-            BeAssert(false && "classifier offset error");
-            }
-        }
-
-    size_t      initialIndexSize = m_meshIndices.size();
-    for (PolyfaceVisitorPtr visitor = PolyfaceVisitor::Attach(polyface); visitor->AdvanceToNextFace(); )
-        for (size_t i=0; i<3; i++)
-            m_meshIndices.push_back(m_meshPositions.size() + (uint32_t) visitor->GetClientPointIndexCP()[i]);
-
-    for (size_t i=0; i<polyface.GetPointCount(); i++)
-        m_meshPositions.push_back(FPoint3d::From(polyface.GetPointCP()[i]));
-
-    uint32_t      indexCount = m_meshIndices.size() - initialIndexSize;
-    m_batchIdsBuffer.Append((uint16_t)(batchId /* Subtract 1 to produce zero based batchIds - workaround this dependence in vector tiles */ - 1));
-    m_meshIndexCountBuffer.push_back(indexCount);
-    m_featureBinary.Append(indexCount);
-    }
-
-    
-/*---------------------------------------------------------------------------------**//**
-* @bsimethod                                                    Ray.Bentley   08/2017
-+---------------+---------------+---------------+---------------+---------------+------*/
-void    AddExtrudedPolygon(PolyfaceHeaderR polyface, DVec3d normal, DRange3dCR classifiedRange, double expandDistance, uint16_t batchId)
-    {
-    DRay3d              ray = DRay3d::FromOriginAndVector(*polyface.GetPointCP(), normal);
-    DRange1d            classifiedProjection = classifiedRange.GetCornerRange(ray);
-    PolyfaceHeaderPtr   offsetPolyface = polyface.ComputeOffset(PolyfaceHeader::OffsetOptions(), classifiedProjection.high, classifiedProjection.low);
-
-    if (offsetPolyface.IsValid())
-        {
-        offsetPolyface->Triangulate();
-        AddClosedMesh(*offsetPolyface, expandDistance, batchId);
-        }
-    else
-        BeAssert(false && "classifier offset error");
-    }
-
-/*---------------------------------------------------------------------------------**//**
-* @bsimethod                                                    Ray.Bentley   07/2017
-+---------------+---------------+---------------+---------------+---------------+------*/
-void AddMeshes (TileMeshCR mesh, bvector<TileTriangle> const& triangles, DRange3dCR classifiedRange)
-    {
-    // Need to process all triangles that have the same attribute value as a single "mesh".
-    bmap <uint16_t, bvector<TileTriangle>> triangleMap;
-
-    for (auto& triangle : triangles)
-        {
-        bvector<TileTriangle>   triangleVector(1, triangle);
-
-        auto    insertPair = triangleMap.Insert(mesh.Attributes().at(triangle.m_indices[0]), triangleVector);
-
-        if (!insertPair.second)
-            insertPair.first->second.push_back(triangle);
-        }
-    
-    for (auto& curr : triangleMap)
-        {
-        uint16_t                batchId = curr.first;
-        PolyfaceHeaderPtr       polyface = BuildPolyfaceFromTriangles(mesh.Points(), curr.second);
-        DVec3d                  polygonNormal;
-
-        m_meshIndexOffsetBuffer.push_back(m_meshIndices.size());
-
-        if (IsSolid(curr.second))
-            AddClosedMesh(*polyface, m_classifier.GetExpandDistance(), batchId);
-        else if (IsPolygon(polygonNormal, curr.second, mesh))
-            AddExtrudedPolygon(*polyface, polygonNormal, classifiedRange, m_classifier.GetExpandDistance(), batchId);
-        else
-            BeAssert (false && "invalid classifier geometry");
-        }
-    }
-
-/*---------------------------------------------------------------------------------**//**
-* @bsimethod                                                    Ray.Bentley   07/2017
-+---------------+---------------+---------------+---------------+---------------+------*/
-void AddPolylines (TileMeshCR mesh, bvector<TilePolyline> const& polylines, DRange3dCR classifiedRange)
-    {
-    // Need to process all polylines that have the same attribute value as a single "mesh".
-    bmap <uint16_t, bvector<TilePolyline>> polylineMap;
-    
-    for (auto& polyline : polylines)
-        {
-        bvector<TilePolyline>   polylineVector(1, polyline);
-
-        auto    insertPair = polylineMap.Insert(mesh.Attributes().at(polyline.m_indices[0]), polylineVector);
-
-        if (!insertPair.second)
-            insertPair.first->second.push_back(polyline);
-        }
-    
-    for (auto& curr : polylineMap)
-        {
-        uint16_t                batchId = curr.first;
-        DVec3d                  polylineNormal;
-        PolyfaceHeaderPtr       polyface = BuildPolyfaceFromPolylines(polylineNormal, mesh.Points(), curr.second, m_classifier.GetExpandDistance());
-
-        m_meshIndexOffsetBuffer.push_back(m_meshIndices.size());
-
-        AddExtrudedPolygon(*polyface, polylineNormal, classifiedRange, 0.0, batchId);
-        }
-    }
-
-/*---------------------------------------------------------------------------------**//**
-* @bsimethod                                                    Ray.Bentley     08/2017
-+---------------+---------------+---------------+---------------+---------------+------*/
-void AddGeometry(PublishableTileGeometryR geometry, DRange3dCR classifiedRange, FeatureAttributesMapCR attributes)
-    {
-    for (auto& mesh : geometry.Meshes())
-        {
-        if (!mesh->Triangles().empty())
-            AddMeshes(*mesh, mesh->Triangles(), classifiedRange);
-
-        if (!mesh->Polylines().empty())
-            AddPolylines(*mesh, mesh->Polylines(), classifiedRange);
-
-        switch (m_classifier.GetInsideDisplay())
-            {
-            case ModelSpatialClassifier::DISPLAY_ElementColor:
-                {
-                bmap<uint16_t, DgnElementId>    attributeIndexToElementId;
-                bmap<uint16_t, uint32_t>        colorIndexToColor;
-                             
-                for (auto& curr : attributes)
-                    attributeIndexToElementId[curr.second] = curr.first.GetElementId();
-
-                for (auto& curr :  mesh->GetColorIndexMap())
-                    colorIndexToColor[curr.second] = curr.first;
-
-                for (size_t i=0; i<mesh->Colors().size(); i++)
-                    m_elementColors[attributeIndexToElementId[mesh->Attributes()[i]]] = colorIndexToColor[mesh->Colors()[i]];
-
-                break;
-                }
-
-            default:
-                {
-                static ColorDef s_colors[] = { ColorDef::DarkGrey(),  /* Off */ ColorDef::White() /* On */, ColorDef::DarkGrey() /* Dimmed */, ColorDef::Magenta() /* Hilite*/ };
-
-                for (auto& curr : attributes)
-                    m_elementColors[curr.first.GetElementId()] = s_colors[m_classifier.GetInsideDisplay()].GetValue();
-                    
-                break;
-                }
-            }
-        }
-    }
-
-/*---------------------------------------------------------------------------------**//**
-* @bsimethod                                                    Ray.Bentley   10/2017
-+---------------+---------------+---------------+---------------+---------------+------*/
-void AddLabelsToBatchTable(Json::Value& json, FeatureAttributesMap const& attrs, char const* labelECProperty, DgnDbR db)
-    {
-    bool            validLabelsFound = false;
-    Json::Value     labels = Json::arrayValue;
-
-    for (auto const& kvp : attrs)
-        {
-        uint32_t            index = kvp.second;
-        DgnElementId        elementId = kvp.first.GetElementId();
-
-        ECN::ECValue    value;
-
-        auto element = db.Elements().Get<DgnElement> (elementId);
-        if (element.IsValid() &&
-
-            DgnDbStatus::Success == element->GetPropertyValue(value, labelECProperty))
-            {
-            labels[index] = value.GetUtf8CP();
-            validLabelsFound = true;
-            }
-        else
-            labels[index] = Json::Value::GetNull();
-        }
-    if (validLabelsFound)
-        json["label"] = std::move(labels);
-    }
-
-/*---------------------------------------------------------------------------------**//**
-* @bsimethod                                                    Ray.Bentley   10/2017
-+---------------+---------------+---------------+---------------+---------------+------*/
-void AddColorsToBatchTable(Json::Value& json, FeatureAttributesMap const& attrs)
-    {
-    Json::Value     colors = Json::arrayValue;
-
-    for (auto const& kvp : attrs)
-        colors[kvp.second] = m_elementColors[kvp.first.GetElementId()];
-
-    json["classifierColor"] = std::move(colors);
-    }
-
-/*---------------------------------------------------------------------------------**//**
-* @bsimethod                                                    Ray.Bentley   06/2017
-+---------------+---------------+---------------+---------------+---------------+------*/
-void Write(std::FILE* outputFile, TileNodeCR tile, DgnDbR db)
-    {
-    FeatureAttributesMap    featureAttributes = tile.GetAttributes();
-    FeatureAttributes       undefined;
-
-    m_featureTable["MESHES_LENGTH"] = m_meshIndexCountBuffer.size();
-    m_featureTable["MESH_POSITION_COUNT"] = m_meshPositions.size();
-    m_featureTable["MESHES_COUNT"]["byteOffset"] = 0;
-    m_featureTable["MESH_INDEX_COUNTS"]["byteOffset"] = m_featureBinary.size();
-    m_featureBinary.Append((uint8_t const*) m_meshIndexCountBuffer.data(), m_meshIndexCountBuffer.size()*sizeof(uint32_t));
-    m_featureTable["MESH_INDEX_OFFSETS"]["byteOffset"] = m_featureBinary.size();
-    m_featureBinary.Append((uint8_t const*) m_meshIndexOffsetBuffer.data(), m_meshIndexOffsetBuffer.size()*sizeof(uint32_t));
-    m_featureTable["MESH_BATCH_IDS"]["byteOffset"] = m_featureBinary.size();
-    m_featureBinary.Append(m_batchIdsBuffer.data(), m_batchIdsBuffer.size());
-    
-    padTo4ByteBoundary(m_featureBinary);
-    featureAttributes.RemoveUndefined();
-
-    BatchTableBuilder   batchTableBuilder(featureAttributes, db, tile.GetModel().Is3d(), m_context);
-
-    AddLabelsToBatchTable(batchTableBuilder.GetJson(), featureAttributes, "Name", db);
-    AddColorsToBatchTable(batchTableBuilder.GetJson(), featureAttributes);
-
-    Utf8String          batchTableStr = batchTableBuilder.ToString(), 
-                        featureTableStr = getJsonString(m_featureTable);
-
-    long    startPosition = ftell (outputFile);
-    FWriteValue(Format::Vector, outputFile);
-    FWriteValue(Vector::Version, outputFile);
-    long    lengthDataPosition = ftell(outputFile);
-    FWriteValue((uint32_t) 0, outputFile);    // Filled in below.
-    FWriteValue((uint32_t) featureTableStr.size(), outputFile);                                                                 // Feature table Json.
-    FWriteValue((uint32_t) m_featureBinary.size(), outputFile);                                                                 // Feature Table binary.
-    FWriteValue((uint32_t) batchTableStr.size(), outputFile);                                                                   // Batch table Json.
-    FWriteValue((uint32_t) 0, outputFile);                                                                                      // No binary batch data.
-    FWriteValue((uint32_t) (m_meshIndices.size() * sizeof(uint32_t)), outputFile);                                              // Indices byte length.
-    FWriteValue((uint32_t) (m_meshPositions.size() * sizeof(FPoint3d)), outputFile);                                            // Positions byte length.
-    FWriteValue((uint32_t) 0, outputFile);                                                                                      // No polygons positions.
-    FWriteValue((uint32_t) 0, outputFile);                                                                                      // No point positions.
-    FWrite(featureTableStr, outputFile);                                                                                        // Feature table Json.
-    FWrite(m_featureBinary, outputFile);                                                                                        // Feature table binary.
-    FWrite(batchTableStr, outputFile);                                                                                          // Batch table Json.
-    FWrite(m_meshIndices, outputFile);
-    FWrite(m_meshPositions, outputFile);
-
-    uint32_t    dataSize = static_cast<uint32_t> (ftell(outputFile) - startPosition);
-    std::fseek(outputFile, lengthDataPosition, SEEK_SET);
-    FWriteValue(dataSize, outputFile);
-    std::fseek(outputFile, 0, SEEK_END);
-    }
-};  // ClassifierTileWriter
-
-/*---------------------------------------------------------------------------------**//**
-* @bsimethod                                                    Ray.Bentley   06/2017                                                                                                                                                    
-+---------------+---------------+---------------+---------------+---------------+------*/
-void TilePublisher::WriteClassifier(std::FILE* outputFile, PublishableTileGeometryR geometry, ModelSpatialClassifierCR classifier, DRange3dCR classifiedRange)
-    {
-    DRange3d        contentRange = DRange3d::NullRange();
-
-    for (auto& mesh : geometry.Meshes())
-        contentRange.Extend(mesh->Points());
-
-    ClassifierTileWriter      writer(contentRange, classifier, m_context);
-
-    writer.AddGeometry(geometry, classifiedRange, m_tile.GetAttributes());
-    writer.Write(outputFile, m_tile, m_context.GetDgnDb());
-
-    m_tile.SetPublishedRange (contentRange);
-    } 
-
-/*---------------------------------------------------------------------------------**//**
-* @bsimethod                                                   Ray.Bentley     12/2016
-+---------------+---------------+---------------+---------------+---------------+------*/
-void TilePublisher::WriteGltf(std::FILE* outputFile, PublishTileData const& tileData)
-    {
-    Utf8String  sceneStr = tileData.GetJsonString();
-    uint32_t    sceneStrLength = static_cast<uint32_t>(sceneStr.size());
-
-    long    startPosition = ftell(outputFile);
-    FWriteValue(Format::Gltf, outputFile);
-    FWriteValue(Gltf::Version, outputFile);
-    long    lengthDataPosition = ftell(outputFile);
-    FWriteValue((uint32_t) 0, outputFile);        // Filled in below.
-    FWriteValue(sceneStrLength, outputFile);
-    FWriteValue(Gltf::SceneFormat, outputFile);
-
-    std::fwrite(sceneStr.data(), 1, sceneStrLength, outputFile);
-    if (!tileData.m_binaryData.empty())
-        std::fwrite(tileData.m_binaryData.data(), 1, tileData.BinaryDataSize(), outputFile);
-
-    uint32_t    dataSize = static_cast<uint32_t> (ftell(outputFile) - startPosition);
-    std::fseek(outputFile, lengthDataPosition, SEEK_SET);
-    FWriteValue(dataSize, outputFile);
-    std::fseek(outputFile, 0, SEEK_END);
-    }       
-
-/*---------------------------------------------------------------------------------**//**
-* @bsimethod                                                   Ray.Bentley     12/2016
-+---------------+---------------+---------------+---------------+---------------+------*/
-void TilePublisher::AddMeshes(PublishTileData& tileData, TileMeshList const& meshList)
-    {
-    size_t          meshIndex = 0, primitiveIndex = 0;
-    Json::Value     meshes     = Json::objectValue;
-    Json::Value     nodes      = Json::objectValue;
-    Json::Value     rootNode   = Json::objectValue;
-
-    Utf8PrintfString    meshName("Mesh_%d", meshIndex++);
-
-    meshes[meshName] = CreateMesh (meshList, tileData, primitiveIndex);
-    rootNode["meshes"].append (meshName);
-    nodes["rootNode"] = rootNode;
-    tileData.m_json["meshes"] = meshes;
-    tileData.m_json["nodes"]  = nodes;
-    }
-
-/*---------------------------------------------------------------------------------**//**
-* @bsimethod                                                    Paul.Connelly   08/16
-+---------------+---------------+---------------+---------------+---------------+------*/
-void TilePublisher::AddExtensions(PublishTileData& tileData)
-    {
-    tileData.m_json["extensionsUsed"] = Json::arrayValue;
-    tileData.m_json["extensionsUsed"].append("KHR_binary_glTF");
-    tileData.m_json["extensionsUsed"].append("CESIUM_RTC");
-    tileData.m_json["extensionsUsed"].append("WEB3D_quantized_attributes");
-
-    tileData.m_json["glExtensionsUsed"] = Json::arrayValue;
-    tileData.m_json["glExtensionsUsed"].append("OES_element_index_uint");
-
-    tileData.m_json["extensions"]["CESIUM_RTC"]["center"] = Json::arrayValue;
-    tileData.m_json["extensions"]["CESIUM_RTC"]["center"].append(m_centroid.x);
-    tileData.m_json["extensions"]["CESIUM_RTC"]["center"].append(m_centroid.y);
-    tileData.m_json["extensions"]["CESIUM_RTC"]["center"].append(m_centroid.z);
-    }
-
-/*---------------------------------------------------------------------------------**//**
-* @bsimethod                                                    Ray.Bentley     10/02016
-+---------------+---------------+---------------+---------------+---------------+------*/
-void TilePublisher::AddDefaultScene (PublishTileData& tileData)
-    {
-    tileData.m_json["scene"] = "defaultScene";
-    tileData.m_json["scenes"]["defaultScene"]["nodes"] = Json::arrayValue;
-    tileData.m_json["scenes"]["defaultScene"]["nodes"].append("rootNode");
-    }
-
-/*---------------------------------------------------------------------------------**//**
-* @bsimethod                                                    Ray.Bentley     10/02016
-+---------------+---------------+---------------+---------------+---------------+------*/
-static int32_t  roundToMultipleOfTwo (int32_t value)
-    {
-    static          double  s_closeEnoughRatio = .85;       // Don't round up if already within .85 of value.
-    int32_t         rounded = 2;
-    int32_t         closeEnoughValue = (int32_t) ((double) value * s_closeEnoughRatio);
-    
-    while (rounded < closeEnoughValue && rounded < 0x01000000)
-        rounded <<= 1;
-
-    return rounded;
-    }
-
-/*---------------------------------------------------------------------------------**//**
-* @bsimethod                                                    Ray.Bentley     08/02016
-+---------------+---------------+---------------+---------------+---------------+------*/
-Utf8String TilePublisher::AddTextureImage (PublishTileData& tileData, TileTextureImageCPtr& textureImage, TileMeshCR mesh, Utf8CP  suffix)
-    {
-    auto const& found = m_textureImages.find (textureImage);
-
-    // For composite tiles, we must ensure that the texture is defined for each individual tile - cannot share
-    bool textureExists = found != m_textureImages.end();
-    if (textureExists && tileData.m_json.isMember("textures") && tileData.m_json["textures"].isMember(found->second.c_str()))
-        return found->second;
-
-    bool        hasAlpha = textureImage->GetImageSource().GetFormat() == ImageSource::Format::Png;
-
-    Utf8String  textureId = Utf8String ("texture_") + suffix;
-    Utf8String  imageId   = Utf8String ("image_")   + suffix;
-    Utf8String  bvImageId = Utf8String ("imageBufferView") + suffix;
-
-    tileData.m_json["textures"][textureId] = Json::objectValue;
-    tileData.m_json["textures"][textureId]["format"] = hasAlpha ? static_cast<int32_t>(Gltf::DataType::Rgba) : static_cast<int32_t>(Gltf::DataType::Rgb);
-    tileData.m_json["textures"][textureId]["internalFormat"] = hasAlpha ? static_cast<int32_t>(Gltf::DataType::Rgba) : static_cast<int32_t>(Gltf::DataType::Rgb);
-    tileData.m_json["textures"][textureId]["sampler"] = "sampler_0";
-    tileData.m_json["textures"][textureId]["source"] = imageId;
-
-    tileData.m_json["images"][imageId] = Json::objectValue;
-
-
-    DRange3d    range = mesh.GetRange(), uvRange = mesh.GetUVRange();
-    Image       image (textureImage->GetImageSource(), hasAlpha ? Image::Format::Rgba : Image::Format::Rgb);
-
-    // This calculation should actually be made for each triangle and maximum used.
-    static      double      s_requiredSizeRatio = 2.0, s_sizeLimit = 1024.0;
-    double      requiredSize = std::min (s_sizeLimit, s_requiredSizeRatio * range.DiagonalDistance () / (m_tile.GetTolerance() * std::min (1.0, uvRange.DiagonalDistance())));
-    DPoint2d    imageSize = { (double) image.GetWidth(), (double) image.GetHeight() };
-
-    tileData.m_json["bufferViews"][bvImageId] = Json::objectValue;
-    tileData.m_json["bufferViews"][bvImageId]["buffer"] = "binary_glTF";
-
-    Point2d     targetImageSize, currentImageSize = { (int32_t) image.GetWidth(), (int32_t) image.GetHeight() };
-
-    if (requiredSize < std::min (currentImageSize.x, currentImageSize.y))
-        {
-        static      int32_t s_minImageSize = 64;
-        static      int     s_imageQuality = 60;
-        int32_t     targetImageMin = std::max(s_minImageSize, (int32_t) requiredSize);
-        ByteStream  targetImageData;
-
-        if (imageSize.x > imageSize.y)
-            {
-            targetImageSize.y = targetImageMin;
-            targetImageSize.x = (int32_t) ((double) targetImageSize.y * imageSize.x / imageSize.y);
-            }
-        else
-            {
-            targetImageSize.x = targetImageMin;
-            targetImageSize.y = (int32_t) ((double) targetImageSize.x * imageSize.y / imageSize.x);
-            }
-        targetImageSize.x = roundToMultipleOfTwo (targetImageSize.x);
-        targetImageSize.y = roundToMultipleOfTwo (targetImageSize.y);
-        }
-    else
-        {
-        targetImageSize.x = roundToMultipleOfTwo (currentImageSize.x);
-        targetImageSize.y = roundToMultipleOfTwo (currentImageSize.y);
-        }
-
-    ImageSource         imageSource = textureImage->GetImageSource();
-    static const int    s_imageQuality = 50;
-
-
-    if (targetImageSize.x != imageSize.x || targetImageSize.y != imageSize.y)
-        {
-        Image           targetImage = Image::FromResizedImage (targetImageSize.x, targetImageSize.y, image);
-
-        imageSource = ImageSource (targetImage, textureImage->GetImageSource().GetFormat(), s_imageQuality);
-        }
-
-    if (m_context.GetTextureMode() == PublisherContext::External ||
-        m_context.GetTextureMode() == PublisherContext::Compressed)
-        {
-        WString     name = WString(imageId.c_str(), true) + L"_" + m_tile.GetNameSuffix(), extension;
-
-#ifdef COMPRESSED_TEXTURE_SUPPORT
-        if (m_context.GetTextureMode() == PublisherContext::Compressed) 
-            {
-            extension = L"crn";
-
-            static crn_uint32       s_qualityLevel = 128;
-            static crn_dxt_quality  s_dxtQuality   = cCRNDXTQualitySuperFast;
-
-            Image       image (imageSource, Image::Format::Rgba);
-
-            crn_comp_params     compressParams;                                                                                                                 
-            
-            compressParams.m_width  = image.GetWidth(); 
-            compressParams.m_height = image.GetHeight();
-            compressParams.m_quality_level = s_qualityLevel; 
-            compressParams.m_dxt_quality = s_dxtQuality;
-            compressParams.m_file_type = cCRNFileTypeCRN;
-
-            compressParams.m_dxt_compressor_type = cCRNDXTCompressorCRN;
-            compressParams.m_pImages[0][0] = reinterpret_cast <crn_uint32 const*> (image.GetByteStream().GetData());
-
-            crn_uint32      compressedSize;
-            StopWatch       timer(true);
-            
-            void*   compressedData = crn_compress (compressParams, compressedSize);
-
-            BeMutexHolder lock(m_context.m_statistics.m_mutex);
-            m_context.m_statistics.m_textureCompressionSeconds    += timer.GetCurrentSeconds();
-            m_context.m_statistics.m_textureCompressionMegaPixels += (double) (image.GetWidth() * image.GetHeight()) / (1024.0 * 1024.0);
-
-             std::FILE*  outputFile = _wfopen(BeFileName(nullptr, m_context.GetDataDirForModel(m_tile.GetModel()).c_str(), name.c_str(), extension.c_str()).c_str(), L"wb");
-            fwrite (compressedData, 1, compressedSize, outputFile);
-            crn_free_block (compressedData);
-            fclose (outputFile);
-            }
-        else
-#endif
-            {
-            extension = ImageSource::Format::Jpeg == imageSource.GetFormat() ? L"jpg" : L"png";
-            std::FILE*  outputFile = _wfopen(BeFileName(nullptr, m_context.GetModelDataDirectory(m_tile.GetModel().GetModelId(), nullptr).c_str(), name.c_str(), extension.c_str()).c_str(), L"wb");
-            fwrite (imageSource.GetByteStream().GetData(), 1, imageSource.GetByteStream().GetSize(), outputFile);
-            fclose (outputFile);
-            }
-        tileData.m_json["images"][imageId]["uri"] = Utf8String(BeFileName(nullptr, nullptr, name.c_str(), extension.c_str()).c_str());
-        tileData.m_json["images"][imageId]["name"] = imageId; 
-        }
-    else
-        {
-        tileData.m_json["images"][imageId]["extensions"]["KHR_binary_glTF"] = Json::objectValue;
-        tileData.m_json["images"][imageId]["extensions"]["KHR_binary_glTF"]["bufferView"] = bvImageId;
-        tileData.m_json["images"][imageId]["extensions"]["KHR_binary_glTF"]["mimeType"] = imageSource.GetFormat() == ImageSource::Format::Png ? "image/png" : "image/jpeg";
-
-
-        tileData.m_json["images"][imageId]["extensions"]["KHR_binary_glTF"]["width"] = targetImageSize.x;
-        tileData.m_json["images"][imageId]["extensions"]["KHR_binary_glTF"]["height"] = targetImageSize.y;
-
-        ByteStream const& imageData = imageSource.GetByteStream();
-        tileData.m_json["bufferViews"][bvImageId]["byteOffset"] = tileData.BinaryDataSize();
-        tileData.m_json["bufferViews"][bvImageId]["byteLength"] = imageData.size();
-        tileData.AddBinaryData (imageData.data(), imageData.size());
-        }
-
-    if (!textureExists)
-        m_textureImages.Insert (textureImage, textureId);
-
-    return textureId;
-    }
-
-/*---------------------------------------------------------------------------------**//**
-* @bsimethod                                                    Paul.Connelly   02/17
-+---------------+---------------+---------------+---------------+---------------+------*/
-Utf8String TilePublisher::AddColorIndex(PublishTileData& tileData, TilePublish::ColorIndex& colorIndex, TileMeshCR mesh, Utf8CP suffix)
-    {
-    Utf8String textureId("texture_"),
-               imageId("image_"),
-               bvImageId("imageBufferView");
-
-    textureId.append(suffix);
-    imageId.append(suffix);
-    bvImageId.append(suffix);
-
-    auto& texture = tileData.m_json["textures"][textureId] = Json::objectValue;
-    texture["format"] = static_cast<int32_t>(Gltf::DataType::Rgba);
-    texture["internalFormat"] = static_cast<int32_t>(Gltf::DataType::Rgba);
-    texture["sampler"] = "sampler_1";
-    texture["source"] = imageId;
-
-    auto& bufferView = tileData.m_json["bufferViews"][bvImageId] = Json::objectValue;
-    bufferView["buffer"] = "binary_glTF";
-
-    auto& image = tileData.m_json["images"][imageId] = Json::objectValue;
-    auto& imageExtensions = image["extensions"]["KHR_binary_glTF"] = Json::objectValue;
-    imageExtensions["bufferView"] = bvImageId;
-    imageExtensions["mimeType"] = "image/png";
-    imageExtensions["width"] = colorIndex.GetWidth();
-    imageExtensions["height"] = colorIndex.GetHeight();
-
-    ImageSource imageSource(colorIndex.ExtractImage(), ImageSource::Format::Png);
-    ByteStream const& imageData = imageSource.GetByteStream();
-    bufferView["byteOffset"] = tileData.BinaryDataSize();
-    bufferView["byteLength"] = imageData.size();
-    tileData.AddBinaryData(imageData.data(), imageData.size());
-
-#if defined(DEBUG_COLOR_INDEX)
-    WString name = WString(imageId.c_str(), true) + L"_" + m_tile.GetNameSuffix(), extension;
-    std::FILE* outputFile = _wfopen(BeFileName(nullptr, m_context.GetDataDirForModel(m_tile.GetModel()).c_str(), name.c_str(), L"png").c_str(), L"wb");
-    fwrite(imageData.GetData(), 1, imageData.GetSize(), outputFile);
-    fclose(outputFile);
-#endif
-
-    return textureId;
-    }
-
-/*---------------------------------------------------------------------------------**//**
-* @bsimethod                                                    Ray.Bentley     11/2016
-+---------------+---------------+---------------+---------------+---------------+------*/
-static void addTransparencyToTechnique (Json::Value& technique)
-    {
-    technique["states"]["enable"].append (3042);  // BLEND
-
-    auto&   techniqueFunctions =    technique["states"]["functions"] = Json::objectValue;
-
-    techniqueFunctions["blendEquationSeparate"] = Json::arrayValue;
-    techniqueFunctions["blendFuncSeparate"]     = Json::arrayValue;
-
-    techniqueFunctions["blendEquationSeparate"].append (32774);   // FUNC_ADD (rgb)
-    techniqueFunctions["blendEquationSeparate"].append (32774);   // FUNC_ADD (alpha)
-
-    techniqueFunctions["blendFuncSeparate"].append(1);            // ONE (srcRGB)
-    techniqueFunctions["blendFuncSeparate"].append(771);          // ONE_MINUS_SRC_ALPHA (dstRGB)
-    techniqueFunctions["blendFuncSeparate"].append(1);            // ONE (srcAlpha)
-    techniqueFunctions["blendFuncSeparate"].append(771);          // ONE_MINUS_SRC_ALPHA (dstAlpha)
-
-    techniqueFunctions["depthMask"] = "false";
-    }
-
-/*---------------------------------------------------------------------------------**//**
-* @bsimethod                                                    Paul.Connelly   02/17
-+---------------+---------------+---------------+---------------+---------------+------*/
-Utf8String TilePublisher::AddMeshShaderTechnique(PublishTileData& data, MeshMaterial const& mat, bool doBatchIds)
-    {
-    Utf8String prefix = mat.GetTechniqueNamePrefix();
-
-    if (!doBatchIds)
-        prefix.append("NoId");
-
-    Utf8String techniqueName(prefix);
-    techniqueName.append("Technique");
-
-    if (data.m_json.isMember("techniques") && data.m_json["techniques"].isMember(techniqueName.c_str()))
-        return techniqueName;
-
-    Json::Value technique(Json::objectValue);
-
-    AddTechniqueParameter(technique, "mv", Gltf::DataType::FloatMat4, "CESIUM_RTC_MODELVIEW");
-    AddTechniqueParameter(technique, "proj", Gltf::DataType::FloatMat4, "PROJECTION");
-    AddTechniqueParameter(technique, "pos", Gltf::DataType::FloatVec3, "POSITION");
-    if (!mat.IgnoresLighting())
-        {
-        AddTechniqueParameter(technique, "n", Gltf::DataType::IntVec2, "NORMAL");
-        AddTechniqueParameter(technique, "nmx", Gltf::DataType::FloatMat3, "MODELVIEWINVERSETRANSPOSE");
-        }
-
-    if (doBatchIds)
-        AddTechniqueParameter(technique, "batch", Gltf::DataType::Float, "_BATCHID");
-
-    if (!mat.IsTextured())
-        AddTechniqueParameter(technique, "colorIndex", Gltf::DataType::Float, "_COLORINDEX");
-
-
-    Utf8String         programName               = prefix + "Program";
-    Utf8String         vertexShader              = prefix + "VertexShader";
-    Utf8String         fragmentShader            = prefix + "FragmentShader";
-    Utf8String         vertexShaderBufferView    = vertexShader + "BufferView";
-    Utf8String         fragmentShaderBufferView  = fragmentShader + "BufferView";
-
-    technique["program"] = programName.c_str();
-
-    auto&   techniqueStates = technique["states"];
-    techniqueStates["enable"] = Json::arrayValue;
-    techniqueStates["enable"].append(Gltf::DepthTest);
-    techniqueStates["disable"].append(Gltf::CullFace);
-
-    auto& techniqueAttributes = technique["attributes"];
-    techniqueAttributes["a_pos"] = "pos";
-    if (doBatchIds)
-        techniqueAttributes["a_batchId"] = "batch";
-
-    if (!mat.IsTextured())
-        techniqueAttributes["a_colorIndex"] = "colorIndex";
-
-    if(!mat.IgnoresLighting())
-        techniqueAttributes["a_n"] = "n";
-
-    auto& techniqueUniforms = technique["uniforms"];
-    techniqueUniforms["u_mv"] = "mv";
-    techniqueUniforms["u_proj"] = "proj";
-    if (!mat.IgnoresLighting())
-        techniqueUniforms["u_nmx"] = "nmx";
-
-    auto& rootProgramNode = (data.m_json["programs"][programName.c_str()] = Json::objectValue);
-    rootProgramNode["attributes"] = Json::arrayValue;
-    AppendProgramAttribute(rootProgramNode, "a_pos");
-
-    if (doBatchIds)
-        AppendProgramAttribute(rootProgramNode, "a_batchId");
-    if (!mat.IgnoresLighting())
-        AppendProgramAttribute(rootProgramNode, "a_n");
-
-    rootProgramNode["vertexShader"]   = vertexShader.c_str();
-    rootProgramNode["fragmentShader"] = fragmentShader.c_str();
-
-    auto& shaders = data.m_json["shaders"];
-    AddShader(shaders, vertexShader.c_str(), Gltf::VertexShader, vertexShaderBufferView.c_str());
-    AddShader(shaders, fragmentShader.c_str(), Gltf::FragmentShader, fragmentShaderBufferView.c_str());
-
-    bool color2d = false;
-    std::string vertexShaderString = s_shaderPrecision;
-    if (doBatchIds)
-        vertexShaderString.append(s_batchIdShaderAttribute);
-
-    vertexShaderString.append(mat.GetVertexShaderString());
-
-    data.AddBufferView(vertexShaderBufferView.c_str(),  vertexShaderString);
-    data.AddBufferView(fragmentShaderBufferView.c_str(), mat.GetFragmentShaderString());
-
-    mat.AddTechniqueParameters(technique, rootProgramNode, data);
-
-    data.m_json["techniques"][techniqueName.c_str()] = technique;
-
-    return techniqueName;
-    }
-
-/*---------------------------------------------------------------------------------**//**
-* @bsimethod                                                    Paul.Connelly   02/17
-+---------------+---------------+---------------+---------------+---------------+------*/
-PolylineMaterial::PolylineMaterial(TileMeshCR mesh, bool is3d, Utf8CP suffix)
-    : TileMaterial(Utf8String("PolylineMaterial_")+suffix)
-    {
-    TileDisplayParamsCR displayParams = mesh.GetDisplayParams();
-
-    m_type = displayParams.GetRasterWidth() <= 1 ? PolylineType::Simple : PolylineType::Tesselated;
-
-    ColorIndexMapCR map = mesh.GetColorIndexMap();
-    m_hasAlpha = map.HasTransparency();         // || IsTesselated(); // Turn this on if we use alpha in tesselated polylines.
-    m_colorDimension = ColorIndex::CalcDimension(map.GetNumIndices());
-    m_width = static_cast<double> (displayParams.GetRasterWidth());
-
-    if (0 != displayParams.GetLinePixels())
-        {
-        static uint32_t         s_height = 2;
-        ByteStream              bytes(32 * 4 * s_height);
-        uint32_t*               dataP = (uint32_t*) bytes.GetDataP();
-
-        for (uint32_t y=0, mask = 0x0001; y < s_height; y++)
-            for (uint32_t x=0, mask = 0x0001; x < 32; x++, mask = mask << 1)
-                *dataP++ = (0 == (mask & displayParams.GetLinePixels())) ? 0 : 0xffffffff;
-
-        Render::Image   image (32, s_height, std::move(bytes), Image::Format::Rgba);
-
-        m_texture = TileTextureImage::Create (Render::ImageSource(image, Render::ImageSource::Format::Png));
-        m_textureLength = -32;          // Negated to denote cosmetic.
-        }
-    m_adjustColorForBackground = !is3d;
-
-#ifdef  TEST_IMAGE 
-    FILE*       pFile;
-    if (nullptr != (pFile = fopen("d:\\tmp\\RailRoad.png", "rb")))
-        {
-        fseek (pFile, 0, SEEK_END);
-        
-        size_t      fileSize = ftell(pFile);
-        ByteStream  bytes(fileSize);
-        fseek (pFile, 0, SEEK_SET);
-        fread (bytes.data(), 1, fileSize, pFile);
-        fclose(pFile);
-
-        ImageSource imageSource (ImageSource::Format::Png, std::move(bytes));
-        Image       image(imageSource, Image::Format::Rgba);  
-        static      uint32_t s_minDimension = 64;
-
-        Point2d     sourceImageSize = { (int) image.GetWidth(), (int) image.GetHeight() },
-                    targetImageSize =  { roundToMultipleOfTwo(std::max(image.GetWidth(), s_minDimension)), roundToMultipleOfTwo(std::max(image.GetHeight(), s_minDimension)) };
-
-        if (targetImageSize.x != image.GetWidth() || targetImageSize.y != image.GetHeight())
-            imageSource = ImageSource (Image::FromResizedImage (targetImageSize.x, targetImageSize.y, image), ImageSource::Format::Png);
-        m_texture = TileTextureImage::Create (imageSource);
-        m_textureLength = -(double) sourceImageSize.x;
-        m_width = (double) sourceImageSize.y / 2;
-        }
-#endif
-    }
-
-/*---------------------------------------------------------------------------------**//**
-* @bsimethod                                                    Paul.Connelly   02/17
-+---------------+---------------+---------------+---------------+---------------+------*/
-Utf8String PolylineMaterial::GetTechniqueNamePrefix() const
-    {
-    Utf8String prefix = PolylineType::Simple == GetType() ? "Simple" : "Tesselated";
-
-    prefix.append (IsTextured() ? "Textured" : "Solid");
-    prefix.append("Polyline");
-    prefix.append(std::to_string(static_cast<uint8_t>(GetColorIndexDimension())).c_str());
-    return prefix;
-    }
-
-/*---------------------------------------------------------------------------------**//**
-* @bsimethod                                                    Paul.Connelly   02/17
-+---------------+---------------+---------------+---------------+---------------+------*/
-std::string PolylineMaterial::_GetVertexShaderString() const
-    {
-    std::string const* list = nullptr;
-    if (IsTextured())
-        list = IsTesselated() ? s_tesselatedTexturedPolylineVertexShaders : s_simpleTexturedPolylineVertexShaders;
-    else
-        list = IsTesselated() ? s_tesselatedSolidPolylineVertexShaders  : s_simpleSolidPolylineVertexShaders;
-
-    auto index = static_cast<uint8_t>(GetColorIndexDimension());
-
-    return list[index];
-    }
-
-/*---------------------------------------------------------------------------------**//**
-* @bsimethod                                                    Paul.Connelly   02/17
-+---------------+---------------+---------------+---------------+---------------+------*/
-std::string TileMaterial::GetVertexShaderString() const
-    {
-    std::string vs = _GetVertexShaderString();
-
-    if (!m_adjustColorForBackground)
-        return vs;
-
-    Utf8String vs2d(s_adjustBackgroundColorContrast.c_str());
-    vs2d.append(vs.c_str());
-    vs2d.ReplaceAll("v_color = computeColor()", "v_color = adjustContrast(computeColor())");
-    return vs2d.c_str();
-    }
-
-/*---------------------------------------------------------------------------------**//**
-* @bsimethod                                                    Paul.Connelly   02/17
-+---------------+---------------+---------------+---------------+---------------+------*/
-std::string const& PolylineMaterial::GetFragmentShaderString() const
-    {
-    return IsTextured () ? s_texturedPolylineFragmentShader : s_solidPolylineFragmentShader;
-    }
-
-/*---------------------------------------------------------------------------------**//**
-* @bsimethod                                                    Paul.Connelly   02/17
-+---------------+---------------+---------------+---------------+---------------+------*/
-void PolylineMaterial::AddTechniqueParameters(Json::Value& tech, Json::Value& prog, PublishTileData& data) const
-    {
-    AddColorIndexTechniqueParameters(tech, prog, data);
-    if (IsTextured())
-        AddTextureTechniqueParameters(tech, prog, data);
-    }
-
-/*---------------------------------------------------------------------------------**//**
-* @bsimethod                                                    Paul.Connelly   02/17
-+---------------+---------------+---------------+---------------+---------------+------*/
-MeshMaterial::MeshMaterial(TileMeshCR mesh, bool is3d, Utf8CP suffix, DgnDbR db) : TileMaterial(Utf8String("Material_")+suffix)
-    {
-    TileDisplayParamsCR params = mesh.GetDisplayParams();
-    m_ignoreLighting = params.GetIgnoreLighting();
-
-    params.ResolveTextureImage(db);
-    m_texture = params.GetTextureImage();
-
-    uint32_t rgbInt = params.GetColor();
-    double alpha = 1.0 - ((uint8_t*)&rgbInt)[3] / 255.0;
-
-    if (params.GetRenderMaterialId().IsValid())
-        {
-        m_material = RenderMaterial::Get(db, params.GetRenderMaterialId());
-        if (m_material.IsValid())
-            {
-            auto jsonMat = &m_material->GetRenderingAsset();
-            m_overridesRgb = jsonMat->GetBool(RENDER_MATERIAL_FlagHasBaseColor, false);
-            m_overridesAlpha = jsonMat->GetBool(RENDER_MATERIAL_FlagHasTransmit, false);
-
-            if (m_overridesRgb)
-                m_rgbOverride = jsonMat->GetColor(RENDER_MATERIAL_Color);
-
-            if (m_overridesAlpha)
-                {
-                m_alphaOverride = jsonMat->GetDouble(RENDER_MATERIAL_Transmit, 0.0);
-                alpha = m_alphaOverride;
-                }
-            else if (m_overridesRgb)
-                {                                                                                                                  
-                // Apparently overriding RGB without specifying transmit => opaque.
-                m_alphaOverride = 0.0;
-                alpha = m_alphaOverride;
-                m_overridesAlpha = true;
-                }
-
-            if (jsonMat->GetBool(RENDER_MATERIAL_FlagHasSpecularColor, false))
-                m_specularColor = jsonMat->GetColor(RENDER_MATERIAL_SpecularColor);
-
-            constexpr double s_finishScale = 15.0;
-            if (jsonMat->GetBool(RENDER_MATERIAL_FlagHasFinish, false))
-                m_specularExponent = jsonMat->GetDouble(RENDER_MATERIAL_Finish, s_qvSpecular) * s_finishScale;
-            }
-        }
-
-    if (IsTextured() || m_overridesAlpha)
-        m_hasAlpha = alpha > 0.0;
-    else
-        m_hasAlpha = mesh.GetColorIndexMap().HasTransparency();
-
-    m_adjustColorForBackground = !is3d && !params.GetIsColorFromBackground();
-
-    if (m_overridesAlpha && m_overridesRgb)
-        m_colorDimension = ColorIndex::Dimension::Zero;
-    else
-        m_colorDimension = params.GetIsColorFromBackground() ? ColorIndex::Dimension::Background : ColorIndex::CalcDimension(mesh.GetColorIndexMap().GetNumIndices());
-    }
-
-/*---------------------------------------------------------------------------------**//**
-* @bsimethod                                                    Paul.Connelly   02/17
-+---------------+---------------+---------------+---------------+---------------+------*/
-std::string MeshMaterial::_GetVertexShaderString() const
-    {
-    if (IsTextured())
-        return IgnoresLighting() ? s_unlitTextureVertexShader : s_texturedVertexShader;
-
-    auto index = static_cast<uint8_t>(GetColorIndexDimension());
-    BeAssert(index < _countof(s_untexturedVertexShaders));
-
-    std::string const* list = IgnoresLighting() ? s_unlitVertexShaders : s_untexturedVertexShaders;
-    return list[index];
-    }
-
-/*---------------------------------------------------------------------------------**//**
-* @bsimethod                                                    Paul.Connelly   02/17
-+---------------+---------------+---------------+---------------+---------------+------*/
-std::string const& MeshMaterial::GetFragmentShaderString() const
-    {
-    if (IsTextured())
-        return IgnoresLighting() ? s_unlitTextureFragmentShader : s_texturedFragShader;
-    else
-        return IgnoresLighting() ? s_unlitFragmentShader : s_untexturedFragShader;
-    }
-
-/*---------------------------------------------------------------------------------**//**
-* @bsimethod                                                    Paul.Connelly   02/17
-+---------------+---------------+---------------+---------------+---------------+------*/
-Utf8String MeshMaterial::GetTechniqueNamePrefix() const
-    {
-    Utf8String prefix = IsTextured() ? "Textured" : "Untextured";
-    if (HasTransparency())
-        prefix.append("Transparent");
-
-    if (IgnoresLighting())
-        prefix.append("Unlit");
-
-    prefix.append(std::to_string(static_cast<uint8_t>(GetColorIndexDimension())).c_str());
-
-    return prefix;
-    }
-
-/*---------------------------------------------------------------------------------**//**
-* @bsimethod                                                    Paul.Connelly   02/17
-+---------------+---------------+---------------+---------------+---------------+------*/
-void TileMaterial::AddColorIndexTechniqueParameters(Json::Value& technique, Json::Value& program, PublishTileData& data) const
-    {
-    auto dim = GetColorIndexDimension();
-    auto& techniqueUniforms = technique["uniforms"];
-    if (TilePublish::ColorIndex::Dimension::Zero != dim)
-        {
-        TilePublisher::AddTechniqueParameter(technique, "tex", Gltf::DataType::Sampler2d, "_3DTILESDIFFUSE");
-        TilePublisher::AddTechniqueParameter(technique, "colorIndex", Gltf::DataType::Float, "_COLORINDEX");
-
-        techniqueUniforms["u_tex"] = "tex";
-        techniqueUniforms["u_texStep"] = "texStep";
-
-        technique["attributes"]["a_colorIndex"] = "colorIndex";
-        TilePublisher::AppendProgramAttribute(program, "a_colorIndex");
-
-        auto& sampler = data.m_json["samplers"]["sampler_1"];
-<<<<<<< HEAD
-        sampler["minFilter"] = Gltf::Nearest;
-        sampler["maxFilter"] = Gltf::Nearest;
-        sampler["wrapS"] = Gltf::ClampToEdge;
-        sampler["wrapT"] = Gltf::ClampToEdge;
-=======
-        sampler["minFilter"] = GLTF_NEAREST;
-        sampler["magFilter"] = GLTF_NEAREST;
-        sampler["wrapS"] = GLTF_CLAMP_TO_EDGE;
-        sampler["wrapT"] = GLTF_CLAMP_TO_EDGE;
->>>>>>> 50aece63
-
-        if (TilePublish::ColorIndex::Dimension::Two == dim)
-            {
-            TilePublisher::AddTechniqueParameter(technique, "texWidth", Gltf::DataType::Float, nullptr);
-            TilePublisher::AddTechniqueParameter(technique, "texStep", Gltf::DataType::FloatVec4, nullptr);
-
-            techniqueUniforms["u_texWidth"] = "texWidth";
-            }
-        else
-            {
-            TilePublisher::AddTechniqueParameter(technique, "texStep", Gltf::DataType::FloatVec2, nullptr);
-            }
-        }
-    else
-        {
-        TilePublisher::AddTechniqueParameter(technique, "color", Gltf::DataType::FloatVec4, "_3DTILESDIFFUSE");
-        techniqueUniforms["u_color"] = "color";
-        }
-
-    if (HasTransparency())
-        addTransparencyToTechnique(technique);
-    }
-
-/*---------------------------------------------------------------------------------**//**
-* @bsimethod                                                    Paul.Connelly   02/17
-+---------------+---------------+---------------+---------------+---------------+------*/
-void TileMaterial::AddTextureTechniqueParameters(Json::Value& technique, Json::Value& program, PublishTileData& data) const
-    {
-    BeAssert (IsTextured());
-    if (IsTextured())
-        {
-        TilePublisher::AddTechniqueParameter(technique, "tex", Gltf::DataType::Sampler2d, "_3DTILESDIFFUSE");
-        TilePublisher::AddTechniqueParameter(technique, "texc", Gltf::DataType::FloatVec2, "TEXCOORD_0");
-
-        data.m_json["samplers"]["sampler_0"] = Json::objectValue;
-<<<<<<< HEAD
-        data.m_json["samplers"]["sampler_0"]["minFilter"] = Gltf::Linear;
-=======
-        data.m_json["samplers"]["sampler_0"]["minFilter"] = GLTF_LINEAR;
-        data.m_json["samplers"]["sampler_0"]["magFilter"] = GLTF_LINEAR;
->>>>>>> 50aece63
-        if (!m_texture->GetRepeat())
-            {
-            data.m_json["samplers"]["sampler_0"]["wrapS"] = Gltf::ClampToEdge;
-            data.m_json["samplers"]["sampler_0"]["wrapT"] = Gltf::ClampToEdge;
-            }
-        technique["uniforms"]["u_tex"] = "tex";
-        technique["attributes"]["a_texc"] = "texc";
-        TilePublisher::AppendProgramAttribute(program, "a_texc");
-        }
-    }
-
-
-/*---------------------------------------------------------------------------------**//**
-* @bsimethod                                                    Paul.Connelly   02/17
-+---------------+---------------+---------------+---------------+---------------+------*/
-void MeshMaterial::AddTechniqueParameters(Json::Value& technique, Json::Value& program, PublishTileData& data) const
-    {
-    if (IsTextured())
-        AddTextureTechniqueParameters(technique, program, data);
-    else
-        AddColorIndexTechniqueParameters(technique, program, data);
-
-    if (!IgnoresLighting())
-        {
-        // Specular...
-        TilePublisher::AddTechniqueParameter(technique, "specularColor", Gltf::DataType::FloatVec3, nullptr);
-        technique["uniforms"]["u_specularColor"] = "specularColor";
-
-        TilePublisher::AddTechniqueParameter(technique, "specularExponent", Gltf::DataType::Float, nullptr);
-        technique["uniforms"]["u_specularExponent"] = "specularExponent";
-        }
-    }
-
-/*---------------------------------------------------------------------------------**//**
-* @bsimethod                                                    Paul.Connelly   02/17
-+---------------+---------------+---------------+---------------+---------------+------*/
-void    TilePublisher::AddMaterialColor(Json::Value& matJson, TileMaterial& mat, PublishTileData& tileData, TileMeshCR mesh, Utf8CP suffix)
-    {
-    auto dim = mat.GetColorIndexDimension();
-    if (TilePublish::ColorIndex::Dimension::Zero != dim)
-        {
-        TilePublish::ColorIndex colorIndex(mesh, mat);
-        matJson["values"]["tex"] = AddColorIndex(tileData, colorIndex, mesh, suffix);
-
-        uint16_t width = colorIndex.GetWidth();
-        double stepX = 1.0 / width;
-        double stepY = 1.0 / colorIndex.GetHeight();
-
-        auto& texStep = matJson["values"]["texStep"] = Json::arrayValue;
-        texStep.append(stepX);
-        texStep.append(stepX * 0.5);    // centerX
-
-        if (TilePublish::ColorIndex::Dimension::Two == mat.GetColorIndexDimension())
-            {
-            texStep.append(stepY);
-            texStep.append(stepY * 0.5);    // centerY
-
-            matJson["values"]["texWidth"] = width;
-            }
-        }
-    else
-        {
-        BeAssert(1 == mesh.GetColorIndexMap().GetNumIndices() || (mat.OverridesRgb() && mat.OverridesAlpha()));
-        ColorDef baseDef(mesh.GetColorIndexMap().begin()->first);
-        RgbFactor rgb = mat.OverridesRgb() ? mat.GetRgbOverride() : RgbFactor::FromIntColor(baseDef.GetValue());
-        double alpha = mat.OverridesAlpha() ? mat.GetAlphaOverride() : baseDef.GetAlpha()/255.0;
-
-        auto& matColor = matJson["values"]["color"];
-        matColor.append(rgb.red);
-        matColor.append(rgb.green);
-        matColor.append(rgb.blue);
-        matColor.append(1.0 - alpha);
-        }
-    }
-
-/*---------------------------------------------------------------------------------**//**
-* @bsimethod                                                    Paul.Connelly   02/17
-+---------------+---------------+---------------+---------------+---------------+------*/
-MeshMaterial TilePublisher::AddMeshMaterial(PublishTileData& tileData, TileMeshCR mesh, Utf8CP suffix, bool doBatchIds)
-    {
-    MeshMaterial mat(mesh,  m_tile.GetModel().Is3d(), suffix, m_context.GetDgnDb());
-
-    Json::Value& matJson = tileData.m_json["materials"][mat.GetName().c_str()];
-
-    auto matId = mesh.GetDisplayParams().GetRenderMaterialId();
-    if (matId.IsValid())
-        matJson["materialId"] = matId.ToString(); // Do we actually use this?
-
-    if (nullptr != mat.GetDgnMaterial())
-        matJson["name"] = mat.GetDgnMaterial()->GetMaterialName().c_str();
-
-    if (mat.IsTextured())
-        {
-        TileTextureImageCPtr    texture = mat.GetTexture();
-        matJson["values"]["tex"] = AddTextureImage(tileData, texture, mesh, suffix);
-        }
-    else
-        AddMaterialColor (matJson, mat, tileData, mesh, suffix);
-
-    matJson["technique"] = AddMeshShaderTechnique(tileData, mat, doBatchIds).c_str();
-
-    if (!mat.IgnoresLighting())
-        {
-        matJson["values"]["specularExponent"] = mat.GetSpecularExponent();
-
-        auto& specColor = matJson["values"]["specularColor"];
-        specColor.append(mat.GetSpecularColor().red);
-        specColor.append(mat.GetSpecularColor().green);
-        specColor.append(mat.GetSpecularColor().blue);
-        }
-
-    return mat;
-    }
-
-/*---------------------------------------------------------------------------------**//**
-* @bsimethod                                                    Ray.Bentley     11/2016
-+---------------+---------------+---------------+---------------+---------------+------*/
-PolylineMaterial TilePublisher::AddTesselatedPolylineMaterial (PublishTileData& tileData, TileMeshCR mesh, Utf8CP suffix, bool doBatchIds)
-    {
-    PolylineMaterial mat = AddPolylineMaterial(tileData, mesh, suffix, doBatchIds);
-    BeAssert(mat.IsTesselated());
-
-    Json::Value& matValues = tileData.m_json["materials"][mat.GetName()]["values"];
-    matValues["width"] = mat.GetWidth();;
-    return mat;
-    }      
-
-/*---------------------------------------------------------------------------------**//**
-* @bsimethod                                                    Ray.Bentley     11/2016
-+---------------+---------------+---------------+---------------+---------------+------*/
-PolylineMaterial TilePublisher::AddSimplePolylineMaterial (PublishTileData& tileData, TileMeshCR mesh, Utf8CP suffix, bool doBatchIds)
-    {
-    PolylineMaterial mat = AddPolylineMaterial(tileData, mesh, suffix, doBatchIds);
-    BeAssert(mat.IsSimple());
-    return mat;
-    }
-
-/*---------------------------------------------------------------------------------**//**
-* @bsimethod                                                    Paul.Connelly   02/17
-+---------------+---------------+---------------+---------------+---------------+------*/
-PolylineMaterial TilePublisher::AddPolylineMaterial(PublishTileData& tileData, TileMeshCR mesh, Utf8CP suffix, bool doBatchIds)
-    {
-    PolylineMaterial mat(mesh,  m_tile.GetModel().Is3d(), suffix);
-
-    auto& matJson = tileData.m_json["materials"][mat.GetName().c_str()];
-    matJson["technique"] = AddPolylineTechnique(tileData, mat, doBatchIds);
-
-
-    if (mat.IsTextured())
-        {
-        TileTextureImageCPtr    texture = mat.GetTexture();
-
-        matJson["values"]["texLength"] = mat.GetTextureLength();
-        matJson["values"]["tex"] = AddTextureImage(tileData, texture, mesh, suffix);
-        }
-
-    AddMaterialColor (matJson, mat, tileData, mesh, suffix);
-
-    return mat;
-    }
-
-/*---------------------------------------------------------------------------------**//**
-* @bsimethod                                                    Paul.Connelly   02/17
-+---------------+---------------+---------------+---------------+---------------+------*/
-Utf8String TilePublisher::AddPolylineTechnique(PublishTileData& tileData, PolylineMaterial const& mat, bool doBatchIds)
-    {
-    bool is3d = m_tile.GetModel().Is3d();
-    Utf8String prefix(mat.GetTechniqueNamePrefix());
-    prefix.append(is3d ? "3d" : "2d");
-    if (!doBatchIds)
-        prefix.append("NoId");
-
-    Utf8String techniqueName = prefix + "Technique";
-
-    if (tileData.m_json.isMember("techniques") && tileData.m_json["techniques"].isMember(techniqueName.c_str()))
-        return techniqueName;
-
-    Json::Value technique(Json::objectValue);
-    AddTechniqueParameter(technique, "mv", Gltf::DataType::FloatMat4, "CESIUM_RTC_MODELVIEW");
-    AddTechniqueParameter(technique, "proj", Gltf::DataType::FloatMat4, "PROJECTION");
-    AddTechniqueParameter(technique, "pos", Gltf::DataType::FloatVec3, "POSITION");
-    if (doBatchIds)
-        AddTechniqueParameter(technique, "batch", Gltf::DataType::Float, "_BATCHID");
-
-    auto& enableStates = technique["states"]["enable"] = Json::arrayValue;
-    enableStates.append(Gltf::DepthTest);
-
-    auto& attributes = technique["attributes"];
-    attributes["a_pos"] = "pos";
-    if (doBatchIds)
-        attributes["a_batchId"] = "batch";
-
-    auto& uniforms = technique["uniforms"];
-    uniforms["u_mv"] = "mv";
-    uniforms["u_proj"] = "proj";
-
-    Utf8String programName = prefix + "Program",
-               vertexShaderName = prefix + "VertexShader",
-               fragmentShaderName = prefix + "FragmentShader",
-               vertexShaderBufferViewName = vertexShaderName + "BufferView",
-               fragmentShaderBufferViewName = fragmentShaderName + "BufferView";
-
-    technique["program"] = programName;
-    auto& programRoot = tileData.m_json["programs"][programName.c_str()];
-    programRoot["vertexShader"] = vertexShaderName;
-    programRoot["fragmentShader"] = fragmentShaderName;
-
-    auto& shaders = tileData.m_json["shaders"];
-    AddShader(shaders, vertexShaderName.c_str(), Gltf::VertexShader, vertexShaderBufferViewName.c_str());
-    AddShader(shaders, fragmentShaderName.c_str(), Gltf::FragmentShader, fragmentShaderBufferViewName.c_str());
-
-    std::string vertexShaderString(s_shaderPrecision);
-    if (doBatchIds)
-        vertexShaderString.append(s_batchIdShaderAttribute);
-
-    vertexShaderString.append(mat.GetVertexShaderString());
-    tileData.AddBufferView(vertexShaderBufferViewName.c_str(), vertexShaderString);
-    tileData.AddBufferView(fragmentShaderBufferViewName.c_str(), mat.GetFragmentShaderString());
-
-    programRoot["attributes"] = Json::arrayValue;
-    AppendProgramAttribute(programRoot, "a_pos");
-    if (doBatchIds)
-        AppendProgramAttribute(programRoot, "a_batchId");
-
-    mat.AddTechniqueParameters(technique, programRoot, tileData);
-
-
-    if (mat.IsTesselated())
-        {
-        // NB: reference to "attributes" and "uniforms" declared above is potentially invalid after adding to parent node...due to use of btree instead of bmap in Json::Value...
-        AddTechniqueParameter(technique, "color", Gltf::DataType::FloatVec4, nullptr);
-        AddTechniqueParameter(technique, "width", Gltf::DataType::Float, nullptr);
-        technique["uniforms"]["u_color"] = "color";
-        technique["uniforms"]["u_width"] = "width";
-
-        AddTechniqueParameter(technique, "prev", Gltf::DataType::FloatVec3, "PREV");
-        AddTechniqueParameter(technique, "next", Gltf::DataType::FloatVec3, "NEXT");
-        AddTechniqueParameter(technique, "param", Gltf::DataType::FloatVec2, "PARAM");
-
-
-        technique["attributes"]["a_prev"] = "prev";
-        technique["attributes"]["a_next"] = "next";
-        technique["attributes"]["a_param"] = "param";
-        AppendProgramAttribute(programRoot, "a_prev");
-        AppendProgramAttribute(programRoot, "a_next");
-        AppendProgramAttribute(programRoot, "a_param");
-        }
-
-    if (mat.IsTextured())
-        {
-        AddTechniqueParameter(technique, "texLength", Gltf::DataType::Float, nullptr);
-        technique["uniforms"]["u_texLength"] = "texLength";
-
-        AddTechniqueParameter(technique, "texScalePnt", Gltf::DataType::FloatVec3, "TEXSCALEPNT");
-        technique["attributes"]["a_texScalePnt"] = "texScalePnt";
-        AppendProgramAttribute(programRoot, "a_texScalePnt");
-
-        technique["attributes"]["a_distance"] = "distance";
-        AppendProgramAttribute(programRoot, "a_distance");
-        AddTechniqueParameter(technique, "distance", Gltf::DataType::Float, "DISTANCE");
-        }
-
-
-    tileData.m_json["techniques"][techniqueName] = technique;
-    return techniqueName;
-    }
-
-static double   clamp(double value, double min, double max)  { return value < min ? min : (value > max ? max : value);  }
-static double   signNotZero(double value) { return value < 0.0 ? -1.0 : 1.0; }
-static uint16_t toSNorm(double value) { return static_cast <uint16_t> (.5 + (clamp(value, -1.0, 1.0) * 0.5 + 0.5) * 255.0); }
-
- /*---------------------------------------------------------------------------------**//**
-* @bsimethod                                                    Ray.Bentley     12/2016
-+---------------+---------------+---------------+---------------+---------------+------*/
-static uint16_t octEncodeNormal (DVec3dCR vector)
-    {
-    DPoint2d    result;
-    double      denom = fabs(vector.x) + fabs(vector.y) + fabs(vector.z);
-
-    result.x = vector.x / denom;
-    result.y = vector.y / denom;
-
-    if (vector.z < 0) 
-        {
-        double x = result.x;
-        double y = result.y;
-        result.x = (1.0 - fabs(y)) * signNotZero(x);
-        result.y = (1.0 - fabs(x)) * signNotZero(y);
-        }
-    return toSNorm(result.y) << 8 | toSNorm(result.x);
-    }
-
-
-/*---------------------------------------------------------------------------------**//**
-* @bsimethod                                                    Ray.Bentley     08/2016
-+---------------+---------------+---------------+---------------+---------------+------*/
-Utf8String TilePublisher::AddMeshVertexAttributes (PublishTileData& tileData, double const* values, Utf8CP name, Utf8CP id, size_t nComponents, size_t nAttributes, char const* accessorType, VertexEncoding encoding, double const* min, double const* max)
-    {
-    Utf8String          nameId =  Concat(name, id),
-                        accessorId = Concat ("acc", nameId),
-                        bufferViewId = Concat ("bv", nameId);
-    size_t              nValues = nComponents * nAttributes;
-    size_t              dataSize = 0;
-    size_t              byteOffset = tileData.BinaryDataSize();
-    Json::Value         bufferViews = Json::objectValue;
-    Json::Value         accessor   = Json::objectValue;
-
-    switch (encoding)
-        {
-        case VertexEncoding::StandardQuantization:
-            {
-            double      range = (double) (0xffff);
-        
-            accessor["componentType"] = static_cast<int32_t>(Gltf::DataType::UnsignedShort);
-                
-            auto&       quantizeExtension = accessor["extensions"]["WEB3D_quantized_attributes"];
-            auto&       decodeMatrix = quantizeExtension["decodeMatrix"] = Json::arrayValue;
-             
-            for (size_t i=0; i<nComponents; i++)
-                {
-                for (size_t j=0; j<nComponents; j++)
-                    decodeMatrix.append ((i==j) ? ((max[i] - min[i]) / range) : 0.0);
-
-                decodeMatrix.append (0.0);
-                }
-            for (size_t i=0; i<nComponents; i++)
-                decodeMatrix.append (min[i]);
-
-            decodeMatrix.append (1.0);
-        
-            for (size_t i=0; i<nComponents; i++)
-                {
-                quantizeExtension["decodedMin"].append (min[i]);
-                quantizeExtension["decodedMax"].append (max[i]);
-                }
-
-            bvector <unsigned short>    quantizedValues;
-            bvector<float> testVals;
-
-            for (size_t i=0; i<nValues; i++)
-                {
-                size_t  componentIndex = i % nComponents;
-                quantizedValues.push_back ((unsigned short) (.5 + (values[i] - min[componentIndex]) * range / (max[componentIndex] - min[componentIndex])));
-
-                testVals.push_back( min[componentIndex] + (max[componentIndex] -  min[componentIndex]) * (double) quantizedValues.back() / range);
-                }
-            tileData.AddBinaryData (quantizedValues.data(), dataSize = nValues * sizeof (unsigned short));
-            break;
-            }
-    
-        case VertexEncoding::UnquantizedDoubles:
-            {
-            bvector <float>     floatValues;
-
-            accessor["componentType"] = static_cast<int32_t>(Gltf::DataType::Float);
-
-            for (size_t i=0; i<nValues; i++)
-                floatValues.push_back ((float) values[i]);
-
-            tileData.AddBinaryData (floatValues.data(), dataSize = nValues * sizeof (float));
-            break;
-            }
-
-        case VertexEncoding::OctEncodedNormals:
-            {
-            bvector<uint16_t>   octEncodedNormals;
-            DVec3dCP            normals = reinterpret_cast<DVec3dCP> (values);
-
-            for (size_t i=0; i<nAttributes; i++)
-                octEncodedNormals.push_back(octEncodeNormal(normals[i]));
-
-            accessor["componentType"] = static_cast<int32_t>(Gltf::DataType::UnsignedByte);
-            for (size_t i=0; i<3; i++)
-                {
-                accessor["min"].append (0);
-                accessor["max"].append (255);
-                }
-
-            tileData.AddBinaryData (octEncodedNormals.data(), dataSize = nAttributes * sizeof (uint16_t));
-            break;
-            }
-        }
-
-    bufferViews["buffer"] = "binary_glTF";
-    bufferViews["byteOffset"] = byteOffset;
-    bufferViews["byteLength"] = dataSize;
-    bufferViews["target"] = Gltf::ArrayBuffer;
-
-    accessor["bufferView"] = bufferViewId;
-    accessor["byteOffset"] = 0;
-    accessor["count"] = nAttributes;
-    accessor["type"] = accessorType;
-
-    tileData.m_json["bufferViews"][bufferViewId] = bufferViews;
-    tileData.m_json["accessors"][accessorId] = accessor;
-
-    return accessorId;
-    }
-
-/*---------------------------------------------------------------------------------**//**
-* @bsimethod                                                    Paul.Connelly   02/17
-+---------------+---------------+---------------+---------------+---------------+------*/
-void TilePublisher::AddMeshUInt16Attributes(PublishTileData& tileData, Json::Value& primitive, bvector<uint16_t> const& attributes16, Utf8StringCR idStr, Utf8CP name, Utf8CP semantic)
-    {
-    Utf8String suffix(name);
-    suffix.append(idStr);
-
-    Utf8String bvId = Concat("bv", suffix);
-    Utf8String accId = Concat("acc", suffix);
-
-    primitive["attributes"][semantic] = accId;
-
-    // Use uint8 if possible to save space in tiles and memory in browser
-    bvector<uint8_t> attributes8;
-    auto componentType = Gltf::DataType::UnsignedByte;
-    for (auto attribute : attributes16)
-        {
-        if (attribute > 0xff)
-            {
-            componentType = Gltf::DataType::UnsignedShort;
-            break;
-            }
-        }
-
-    size_t nBytes = attributes16.size() * sizeof(uint16_t);
-    if (Gltf::DataType::UnsignedByte == componentType)
-        {
-        attributes8.reserve(attributes16.size());
-        for (auto attribute : attributes16)
-            attributes8.push_back(static_cast<uint8_t>(attribute));
-
-        nBytes /= 2;
-        }
-
-    auto& bv = tileData.m_json["bufferViews"][bvId];
-    bv["buffer"] = "binary_glTF";
-    bv["byteOffset"] = tileData.BinaryDataSize();
-    bv["byteLength"] = nBytes;
-    bv["target"] = Gltf::ArrayBuffer;
-
-    if (Gltf::DataType::UnsignedByte == componentType)
-        tileData.AddBinaryData(attributes8.data(), nBytes);
-    else
-        tileData.AddBinaryData(attributes16.data(), nBytes);
-
-    auto& acc = tileData.m_json["accessors"][accId];
-    acc["bufferView"] = bvId;
-    acc["byteOffset"] = 0;
-    acc["componentType"] = static_cast<int32_t>(componentType);
-    acc["count"] = attributes16.size();
-    acc["type"] = "SCALAR";
-    }
-
-/*---------------------------------------------------------------------------------**//**
-* @bsimethod                                                    Paul.Connelly   02/17
-+---------------+---------------+---------------+---------------+---------------+------*/
-void TilePublisher::AddMeshUInt32Attributes(PublishTileData& tileData, Json::Value& primitive, bvector<uint32_t> const& attributes, Utf8StringCR idStr, Utf8CP name, Utf8CP semantic)
-    {
-    Utf8String suffix(name);
-    suffix.append(idStr);
-
-    Utf8String bvId = Concat("bv", suffix);
-    Utf8String accId = Concat("acc", suffix);
-
-    primitive["attributes"][semantic] = accId;
-
-    uint32_t      maxAttribute = 0;
-
-    for (auto attribute : attributes)
-        if (attribute > maxAttribute)
-            maxAttribute = attribute;
-
-    Gltf::DataType componentType;
-
-    if (maxAttribute > 0xffff)
-        componentType = Gltf::DataType::Float;
-    else if (maxAttribute > 0xff)
-        componentType = Gltf::DataType::UnsignedShort;
-    else
-        componentType = Gltf::DataType::UnsignedByte;
-
-    bvector<uint8_t> attributes8;
-    bvector<uint16_t> attributes16;
-    bvector<uint32_t> attributesFloat;
-
-    void*       pData = nullptr;
-    size_t      dataSize = 0;
-
-    switch (componentType)
-        {
-        case Gltf::DataType::Float:
-            dataSize = sizeof(float);
-            attributesFloat.reserve(attributes.size());
-            for (auto attribute : attributes)
-                attributesFloat.push_back(static_cast<float>(attribute));
-            pData = attributesFloat.data();
-            break;
-
-        case Gltf::DataType::UnsignedShort:
-            dataSize = sizeof(uint16_t);
-            attributes16.reserve(attributes.size());
-            for (auto attribute : attributes)
-                attributes16.push_back(static_cast<uint16_t>(attribute));
-            pData = attributes16.data();
-            break;
-
-        case Gltf::DataType::UnsignedByte:
-            dataSize = sizeof(uint8_t);
-            attributes8.reserve(attributes.size());
-            for (auto attribute : attributes)
-                attributes8.push_back(static_cast<uint8_t>(attribute));
-            pData = attributes8.data();
-            break;
-        }
-
-
-    auto&   bv = tileData.m_json["bufferViews"][bvId];
-    size_t  nBytes = attributes.size() * dataSize;
-
-    bv["buffer"] = "binary_glTF";
-    bv["byteOffset"] = tileData.BinaryDataSize();
-    bv["byteLength"] = nBytes;
-    bv["target"] = Gltf::ArrayBuffer;
-    tileData.AddBinaryData(pData, nBytes);
-
-    auto& acc = tileData.m_json["accessors"][accId];
-    acc["bufferView"] = bvId;
-    acc["byteOffset"] = 0;
-    acc["componentType"] = static_cast<int32_t>(componentType);
-    acc["count"] = attributes.size();
-    acc["type"] = "SCALAR";
-    }
-
-/*---------------------------------------------------------------------------------**//**
-* @bsimethod                                                    Ray.Bentley     08/2016
-+---------------+---------------+---------------+---------------+---------------+------*/
-void TilePublisher::AddMeshBatchIds (PublishTileData& tileData, Json::Value& primitive, bvector<uint32_t> const& batchIds, Utf8StringCR idStr)
-    {
-    AddMeshUInt32Attributes(tileData, primitive, batchIds, idStr, "Batch_", "_BATCHID");
-    }
-
-/*---------------------------------------------------------------------------------**//**
-* @bsimethod                                                    Paul.Connelly   02/17
-+---------------+---------------+---------------+---------------+---------------+------*/
-void TilePublisher::AddMeshColors(PublishTileData& tileData, Json::Value& primitive, bvector<uint16_t> const& colorIds, Utf8StringCR idStr)
-    {
-    AddMeshUInt16Attributes(tileData, primitive, colorIds, idStr, "ColorIndex_", "_COLORINDEX");
-    }
-
-/*---------------------------------------------------------------------------------**//**
-* @bsimethod                                                    Ray.Bentley     08/2016
-+---------------+---------------+---------------+---------------+---------------+------*/
-Utf8String TilePublisher::AddMeshIndices(PublishTileData& tileData, Utf8CP name, bvector<uint32_t> const& indices, Utf8StringCR idStr)
-    {
-    Utf8String          nameId           = Concat(name, idStr),
-                        accIndexId       = Concat("acc", nameId),
-                        bvIndexId        = Concat("bv", nameId);
-    bool                useShortIndices    = true;
-
-    for (auto& index : indices)
-        {
-        if (index > 0xffff)
-            {
-            useShortIndices = false;
-            break;
-            }
-        }
-    tileData.m_json["bufferViews"][bvIndexId] = Json::objectValue;
-    tileData.m_json["bufferViews"][bvIndexId]["buffer"] = "binary_glTF";
-    tileData.m_json["bufferViews"][bvIndexId]["byteOffset"] = tileData.BinaryDataSize();
-    tileData.m_json["bufferViews"][bvIndexId]["byteLength"] = indices.size() * (useShortIndices ? sizeof(uint16_t) : sizeof(uint32_t));
-    tileData.m_json["bufferViews"][bvIndexId]["target"] =  Gltf::ElementArrayBuffer;
-
-    if (useShortIndices)
-        {
-        bvector<uint16_t>   shortIndices;
-
-        for (auto& index : indices)
-            shortIndices.push_back ((uint16_t) index);
-
-        tileData.AddBinaryData (shortIndices.data(), shortIndices.size()*sizeof(uint16_t));
-        }
-    else
-        {
-        tileData.AddBinaryData (indices.data(),  indices.size()*sizeof(uint32_t));
-        }
-
-    tileData.m_json["accessors"][accIndexId] = Json::objectValue;
-    tileData.m_json["accessors"][accIndexId]["bufferView"] = bvIndexId;
-    tileData.m_json["accessors"][accIndexId]["byteOffset"] = 0;
-    tileData.m_json["accessors"][accIndexId]["componentType"] = static_cast<int32_t>(useShortIndices ? Gltf::DataType::UnsignedShort : Gltf::DataType::UInt32);
-    tileData.m_json["accessors"][accIndexId]["count"] = indices.size();
-    tileData.m_json["accessors"][accIndexId]["type"] = "SCALAR";
-
-    return accIndexId;
-    }
-
-/*---------------------------------------------------------------------------------**//**
-* @bsimethod                                                    Ray.Bentley     08/2016
-+---------------+---------------+---------------+---------------+---------------+------*/
-void TilePublisher::AddMeshPointRange (Json::Value& positionValue, DRange3dCR pointRange)
-    {
-    positionValue["min"] = Json::arrayValue;
-    positionValue["min"].append(pointRange.low.x);
-    positionValue["min"].append(pointRange.low.y);
-    positionValue["min"].append(pointRange.low.z);
-    positionValue["max"] = Json::arrayValue;
-    positionValue["max"].append(pointRange.high.x);
-    positionValue["max"].append(pointRange.high.y);
-    positionValue["max"].append(pointRange.high.z);
-    }
-
-/*---------------------------------------------------------------------------------**//**
-* @bsimethod                                                    Ray.Bentley     08/2016
-+---------------+---------------+---------------+---------------+---------------+------*/
-void TilePublisher::AddMeshPrimitive(Json::Value& primitivesNode, PublishTileData& tileData, TileMeshR mesh, size_t index, bool doBatchIds)
-    {                                                                                                                                     
-    if (mesh.Triangles().empty())
-        return;
-
-    Utf8String          idStr(std::to_string(index).c_str());
-    bvector<uint32_t>   indices;
-
-    BeAssert (mesh.Triangles().empty() || mesh.Polylines().empty());        // Meshes should contain either triangles or polylines but not both.
-
-    if (!mesh.Triangles().empty())
-        {
-        for (auto const& tri : mesh.Triangles())
-            {
-            indices.push_back(tri.m_indices[0]);
-            indices.push_back(tri.m_indices[1]);
-            indices.push_back(tri.m_indices[2]);
-            }
-        }
-
-    Json::Value         primitive = Json::objectValue;
-
-    if (doBatchIds)
-        AddMeshBatchIds(tileData, primitive, mesh.Attributes(), idStr);
-
-    DRange3d        pointRange = DRange3d::From(mesh.Points());
-
-    MeshMaterial meshMat = AddMeshMaterial(tileData, mesh, idStr.c_str(), doBatchIds);
-    primitive["material"] = meshMat.GetName();
-    primitive["mode"] = static_cast<int32_t>(Gltf::PrimitiveType::Triangles);
-
-    Utf8String      accPositionId =  AddMeshVertexAttributes (tileData, &mesh.Points().front().x, "Position", idStr.c_str(), 3, mesh.Points().size(), "VEC3", VertexEncoding::StandardQuantization, &pointRange.low.x, &pointRange.high.x);
-    primitive["attributes"]["POSITION"] = accPositionId;
-
-    bool isTextured = meshMat.IsTextured();
-    BeAssert (isTextured == !mesh.Params().empty());
-    if (!mesh.Params().empty() && isTextured)
-        {
-        DRange3d        paramRange = DRange3d::From(mesh.Params(), 0.0);
-        primitive["attributes"]["TEXCOORD_0"] = AddMeshVertexAttributes (tileData, &mesh.Params().front().x, "Param", idStr.c_str(), 2, mesh.Params().size(), "VEC2", VertexEncoding::StandardQuantization, &paramRange.low.x, &paramRange.high.x);
-        }
-
-    BeAssert(isTextured == mesh.Colors().empty());
-    if (!mesh.Colors().empty() && !isTextured && TilePublish::ColorIndex::Dimension::Zero != meshMat.GetColorIndexDimension())
-        AddMeshColors(tileData, primitive, mesh.Colors(), idStr);
-
-    if (!mesh.Normals().empty() && !mesh.GetDisplayParams().GetIgnoreLighting())        // No normals if ignoring lighting (reality meshes).
-        {
-        primitive["attributes"]["NORMAL"] = AddMeshVertexAttributes (tileData, &mesh.Normals().front().x, "Normal", idStr.c_str(), 3, mesh.Normals().size(), "VEC2", VertexEncoding::OctEncodedNormals, nullptr, nullptr);
-        }
-
-    primitive["indices"] = AddMeshIndices (tileData, "Indices", indices, idStr);
-    AddMeshPointRange(tileData.m_json["accessors"][accPositionId], pointRange);
-
-    primitivesNode.append(primitive);
-    tileData.m_json["buffers"]["binary_glTF"]["byteLength"] = tileData.BinaryDataSize();
-    }
-
-
-
-/*---------------------------------------------------------------------------------**//**
-* @bsimethod                                                    Ray.Bentley     011/2016
-+---------------+---------------+---------------+---------------+---------------+------*/
-void TilePublisher::AddPolylinePrimitive(Json::Value& primitivesNode, PublishTileData& tileData, TileMeshR mesh, size_t index, bool doBatchIds)
-    {
-    if (mesh.Polylines().empty())
-        return;
-
-    if (mesh.GetDisplayParams().GetRasterWidth() <= 1)
-        AddSimplePolylinePrimitive(primitivesNode, tileData, mesh, index, doBatchIds);
-    else
-        AddTesselatedPolylinePrimitive(primitivesNode, tileData, mesh, index, doBatchIds);
-    }    
-  
-
-/*=================================================================================**//**
-* @bsiclass                                                     Ray.Bentley     03/2017
-+===============+===============+===============+===============+===============+======*/
-struct  PolylineTesselation
-    {
-    bvector<DPoint3d>           m_points;
-    bvector<DVec3d>             m_prevDirs;
-    bvector<DVec3d>             m_nextDirs;
-    bvector<double>             m_distances;
-    bvector<DPoint2d>           m_params;
-    bvector<DPoint3d>           m_scalePoints;
-    bvector<uint32_t>           m_attributes;
-    bvector<uint16_t>           m_colors;
-    bvector<uint32_t>           m_indices;
-
-    /* Delta contains the following parameters.
-        x - the distance along the curve (used for parameterization of textures (0 - length).
-        y - direction to project along perpendicular (-1 or 1).
-        z - 0.0 == start, 4.0 == end.  (1-2) z-1 == start joint param. (5-6) z-5 == end joint params).  Joint parameter is the interpolation factor between perpendicular and bisector. */
-
-    /*---------------------------------------------------------------------------------**//**
-    * @bsimethod                                                    Ray.Bentley     03/2017
-    +---------------+---------------+---------------+---------------+---------------+------*/
-    void AddPoint (DPoint3dCR point, DVec3dCR prev, DVec3dCR next, double delta, DVec2dCR param, uint32_t attrib, uint16_t color, DPoint3dCR center)
-        {
-        m_points.push_back(point);
-        m_prevDirs.push_back(prev);
-        m_nextDirs.push_back(next);
-        m_distances.push_back(delta);
-        m_params.push_back(param);
-        m_attributes.push_back(attrib);
-        m_colors.push_back(color);
-        m_scalePoints.push_back(center);
-        }
-    /*---------------------------------------------------------------------------------**//**
-    * @bsimethod                                                    Ray.Bentley     03/2017
-    +---------------+---------------+---------------+---------------+---------------+------*/
-    void AddTriangle(uint32_t baseIndex, uint32_t index0, uint32_t index1, uint32_t index2)
-        {
-        m_indices.push_back(baseIndex + index0);
-        m_indices.push_back(baseIndex + index1);
-        m_indices.push_back(baseIndex + index2);
-        }
-
-    /*---------------------------------------------------------------------------------**//**
-    * @bsimethod                                                    Ray.Bentley     02/2017
-    +---------------+---------------+---------------+---------------+---------------+------*/
-    void AddJointTriangles(uint32_t index, double length, DPoint3dCR p, DVec3dCR prev, DVec3dCR next, uint32_t attribute, uint16_t color, double param, DPoint3dCR center)
-        {
-        static size_t   s_nPoints = 4;
-        double          paramDelta = 1.0 / (double) (s_nPoints - 1);
-        
-        for (size_t i=0; i < s_nPoints - 1; i++)
-            AddTriangle(0, index, m_points.size() + i + 1, m_points.size() + i);
-
-        for (size_t i=0; i < s_nPoints; i++)
-            AddPoint(p, prev, next, length, DVec2d::From(1.0, param + (double) i * paramDelta), attribute, color, center); 
-        }
-};
-
-/*---------------------------------------------------------------------------------**//**
-* @bsimethod                                                    Ray.Bentley     011/2016
-+---------------+---------------+---------------+---------------+---------------+------*/
-static void gatherPolyline(bvector<DPoint3d>& polylinePoints,  bvector<uint16_t>&  polylineColors, bvector<uint32_t>& polylineAttributes, TilePolylineCR polyline, TileMeshCR mesh, bool doColors, bool doBatchIds)
-    {
-    static double               s_degenerateSegmentTolerance = 1.0E-5;
-
-    for (auto& index : polyline.m_indices)        // Gather polyline points, omitting degneeraet segments.
-        {
-        DPoint3d    thisPoint = mesh.Points().at(index);
-
-        if (polylinePoints.empty() || thisPoint.Distance(polylinePoints.back()) > s_degenerateSegmentTolerance)
-            {
-            polylinePoints.push_back(thisPoint);
-            if (doColors)
-                polylineColors.push_back(mesh.Colors().at(index));
-
-            if (doBatchIds)
-                polylineAttributes.push_back(mesh.Attributes().at(index));
-            }
-        }
-    }
-
-/*---------------------------------------------------------------------------------**//**
-* @bsimethod                                                    Ray.Bentley     011/2016
-*
-*  6 points are generated for each line segment and these are used to generate 4 triangles.
-*  The triangles on the interior of a joint are truncated at the miter line - else
-*  we would be able to use only two triangles and 4 points.  (See PolylineTesselation.dgn)
-*  At each point we include the point location on at the segment center line as well as
-*  the previous and next points.   The previous and next points are used to calculate the 
-*  the miter direction.  For a start or end point the previous and next directions are 
-*  along the line segment and the miter direction is therefore perpendicular to the line segment.
-*  Param.x is the direction to offset along the miter line -- (0, -1 or 1).   
-*  Param.y is an inelegant horrible conglomeration --
-*       0 indicates the start point with miter, 1.0 = start point with joint, 
-*       4 indicates end point with miter, 5 indicates end point with joint
-*
-*  The joint geometry fills the void between the two miter triangles.  Currently we are just
-*  Creating two triangles -- but we could create a single triangle (as QVision does) or additional
-*  triangles to make a more rounded joint.
-*    param.y values from 2-3 indicate start joint points, 6-7 indicate end joints. these are calculated as a linear combination of 
-*    the segment perpendicular and the miter direction.
-*
-+---------------+---------------+---------------+---------------+---------------+------*/
-void TilePublisher::AddTesselatedPolylinePrimitive(Json::Value& primitivesNode, PublishTileData& tileData, TileMeshR mesh, size_t index, bool doBatchIds)
-    {
-    Utf8String idStr(std::to_string(index).c_str());
-
-    static double               s_degenerateSegmentTolerance = 1.0E-5;
-    BeAssert (mesh.Triangles().empty());        // Meshes should contain either triangles or polylines but not both.
-
-    PolylineMaterial            mat = AddTesselatedPolylineMaterial(tileData, mesh, idStr.c_str(), doBatchIds);
-    PolylineTesselation         tesselation;
-    bool                        doColors = TilePublish::ColorIndex::Dimension::Zero != mat.GetColorIndexDimension();
-    double                      minLength = 0.0, maxLength = 0.0;
-
-    for (auto const& polyline : mesh.Polylines())
-        {
-        bvector<DPoint3d>       polylinePoints;
-        bvector<uint16_t>       polylineColors;
-        bvector<uint32_t>       polylineAttributes;
-
-        gatherPolyline (polylinePoints, polylineColors, polylineAttributes, polyline, mesh, doColors, doBatchIds);
-
-        if (polylinePoints.size() < 2)
-            continue;
-
-        DRange3d        polylineRange = DRange3d::From(polylinePoints);
-        DPoint3d        rangeCenter = DPoint3d::FromInterpolate(polylineRange.low, .5, polylineRange.high);
-        double          cumulativeLength = 0.0;
-        bool            isClosed = polylinePoints.front().IsEqual(polylinePoints.back());
-        
-        for (size_t i=0, last = polylinePoints.size()-1; i<last; i++)
-            {
-            static              double s_maxJointDot = -.90;
-            DPoint3d            p0 = polylinePoints[i], p1 = polylinePoints[i+1];
-            double              thisLength = p0.Distance(p1), 
-                                length0 = cumulativeLength, 
-                                length1 = (cumulativeLength += thisLength);
-            bool                isStart  = (i == 0),
-                                isEnd    = (i == last - 1);
-            uint16_t            colors0 = 0, colors1 = 0;
-            uint32_t            attributes0 = 0, attributes1 = 1;
-            static double       s_extendDistance = .1;
-            DVec3d              thisDir = DVec3d::FromStartEndNormalize(p0, p1), negatedThisDir = DVec3d::FromScale(thisDir, -1.0),
-                                prevDir0 = isStart ? (isClosed ?  DVec3d::FromStartEndNormalize(p0,  polylinePoints[last-1]) : negatedThisDir) : DVec3d::FromStartEndNormalize(p0,  polylinePoints[i-1]),
-                                nextDir0 = thisDir,
-                                prevDir1 = negatedThisDir,
-                                nextDir1 = isEnd ? (isClosed ? DVec3d::FromStartEndNormalize(p1, polylinePoints[1]) : thisDir) : DVec3d::FromStartEndNormalize(p1, polylinePoints[i+2]);
-            size_t              baseIndex = tesselation.m_points.size();
-            bool                jointAt0 = prevDir0.DotProduct(nextDir0) > s_maxJointDot, jointAt1 = prevDir1.DotProduct(nextDir1) > s_maxJointDot;
-
-                        
-            if (doColors)
-                {
-                colors0 = polylineColors[i];
-                colors1 = polylineColors[i+1];
-                }
-
-            if (doBatchIds)
-                {
-                attributes0 = polylineAttributes[i];
-                attributes1 = polylineAttributes[i+1];
-                }
-
-            if (jointAt0 || jointAt1)
-                {
-                tesselation.AddTriangle(baseIndex, 2, 4, 1);
-                tesselation.AddTriangle(baseIndex, 2, 1, 0);
-                tesselation.AddTriangle(baseIndex, 0, 1, 5);
-                tesselation.AddTriangle(baseIndex, 0, 5, 3);
-
-                for (size_t j=0; j<6; j++)
-                    {
-                    static bool     basePoints[6]  = {true, false, true, true, false, false};
-                    static double   deltaYs[6] = {0.0, 0.0, -1.0, 1.0, -1.0, 1.0 };
-                    bool            basePoint = basePoints[j];
-                
-                    tesselation.AddPoint (basePoint ? p0 : p1,
-                                          basePoint ? prevDir0 : prevDir1,
-                                          basePoint ? nextDir0 : nextDir1,
-                                          basePoint ? length0 : length1,
-                                          DVec2d::From(deltaYs[j], basePoint ? (jointAt0 ? 1.0 : 0.0) : (jointAt1 ? 5.01 : 4.01)),
-                                          basePoint ? attributes0 : attributes1,
-                                          basePoint ? colors0 : colors1,
-                                          rangeCenter);
-                    }
-            
-                if (jointAt0)
-                    tesselation.AddJointTriangles(baseIndex, length0, p0, prevDir0, nextDir0, attributes0, colors0, 2.0, rangeCenter);
-
-                if (jointAt1)
-                    tesselation.AddJointTriangles(baseIndex+1, length1, p1, prevDir1, nextDir1, attributes1, colors1, 6.0, rangeCenter);
-                }
-            else
-                {
-                tesselation.AddTriangle(baseIndex, 0, 2, 1);
-                tesselation.AddTriangle(baseIndex, 1, 2, 3);
-
-                for (size_t j=0; j<4; j++)
-                    {
-                    bool        basePoint = j<2;
-                    double      deltaY = (0 == (j & 0x01)) ? -1.0 : 1.0;
-                    tesselation.AddPoint (basePoint ? p0 : p1,
-                                          basePoint ? prevDir0 : prevDir1,
-                                          basePoint ? nextDir0 : nextDir1,
-                                          basePoint ? length0 : length1,
-                                          DVec2d::From(deltaY, basePoint ? 0.0 : 4.001),
-                                          basePoint ? attributes0 : attributes1,
-                                          basePoint ? colors0 : colors1,
-                                          rangeCenter);
-                    }
-                }
-            }
-        maxLength = std::max(maxLength, cumulativeLength);
-        }
-
-    Json::Value     primitive = Json::objectValue;
-    DRange3d        pointRange = DRange3d::From(tesselation.m_points), paramRange = DRange3d::From(tesselation.m_params, 0.0);
-
-    primitive["material"] = mat.GetName();
-    primitive["mode"] = static_cast<int32_t>(Gltf::PrimitiveType::Triangles);
-
-    Utf8String  accPositionId = AddMeshVertexAttributes (tileData, &tesselation.m_points.front().x, "Position", idStr.c_str(), 3, tesselation.m_points.size(), "VEC3",  VertexEncoding::StandardQuantization, &pointRange.low.x, &pointRange.high.x);
-    primitive["attributes"]["POSITION"]  = accPositionId;
-    primitive["attributes"]["PREV"] = AddMeshVertexAttributes (tileData, &tesselation.m_prevDirs.front().x, "Prev", idStr.c_str(), 3, tesselation.m_prevDirs.size(), "VEC2",  VertexEncoding::OctEncodedNormals, nullptr, nullptr);
-    primitive["attributes"]["NEXT"] = AddMeshVertexAttributes (tileData, &tesselation.m_nextDirs.front().x, "Next", idStr.c_str(), 3, tesselation.m_nextDirs.size(), "VEC2",  VertexEncoding::OctEncodedNormals, nullptr, nullptr);
-    primitive["attributes"]["PARAM"]  = AddMeshVertexAttributes (tileData, &tesselation.m_params.front().x, "Param", idStr.c_str(), 2, tesselation.m_params.size(), "VEC2", VertexEncoding::StandardQuantization, &paramRange.low.x, &paramRange.high.x);
-    primitive["indices"] = AddMeshIndices (tileData, "Index", tesselation.m_indices, idStr);
-
-    if (mat.IsTextured())
-        {
-        primitive["attributes"]["DISTANCE"]  = AddMeshVertexAttributes (tileData, &tesselation.m_distances.front(), "Distance", idStr.c_str(), 1, tesselation.m_distances.size(), "SCALAR", VertexEncoding::StandardQuantization, &minLength, &maxLength);
-        primitive["attributes"]["TEXSCALEPNT"]  = AddMeshVertexAttributes (tileData, &tesselation.m_scalePoints.front().x, "TexScalePnt", idStr.c_str(), 3, tesselation.m_scalePoints.size(), "VEC3", VertexEncoding::StandardQuantization, &pointRange.low.x, &pointRange.high.x);
-        }
-
-
-    if (doBatchIds)
-        AddMeshBatchIds(tileData, primitive, tesselation.m_attributes, idStr);
-
-    if (doColors)
-        AddMeshColors(tileData, primitive, tesselation.m_colors, idStr);
-
-    AddMeshPointRange(tileData.m_json["accessors"][accPositionId], pointRange);
-
-    primitivesNode.append(primitive);
-    tileData.m_json["buffers"]["binary_glTF"]["byteLength"] = tileData.BinaryDataSize();
-    }
-
-/*---------------------------------------------------------------------------------**//**
-* @bsimethod                                                    Ray.Bentley     011/2016
-+---------------+---------------+---------------+---------------+---------------+------*/
-void TilePublisher::AddSimplePolylinePrimitive(Json::Value& primitivesNode, PublishTileData& tileData, TileMeshR mesh, size_t index, bool doBatchIds)
-    {
-    if (mesh.Polylines().empty())
-        return;
-
-    Utf8String idStr(std::to_string(index).c_str());
-    PolylineMaterial            mat = AddSimplePolylineMaterial(tileData, mesh, idStr.c_str(), doBatchIds);
-    bvector<DPoint3d>           points, scalePoints;
-    bvector<uint16_t>           colors;
-    bvector<uint32_t>           attributes, indices;
-    bvector<double>             distances;
-    double                      minLength = 0.0, maxLength = 0.0;
-    bool                        doColors = TilePublish::ColorIndex::Dimension::Zero != mat.GetColorIndexDimension();
-
-    for (auto const& polyline : mesh.Polylines())
-        {
-        bvector<DPoint3d>       polylinePoints;
-        bvector<uint16_t>       polylineColors;
-        bvector<uint32_t>       polylineAttributes;
-
-        gatherPolyline (polylinePoints, polylineColors, polylineAttributes, polyline, mesh, doColors, doBatchIds);
-
-        DRange3d        polylineRange = DRange3d::From(polylinePoints);
-        DPoint3d        rangeCenter = DPoint3d::FromInterpolate(polylineRange.low, .5, polylineRange.high);
-        double          cumulativeLength = 0.0;
-        size_t          baseIndex = points.size();
-
-        for (size_t i=0; i<polylinePoints.size(); i++)
-            {
-            DPoint3d            p0 = polylinePoints[i];
-
-            if (i > 0)
-                {
-                cumulativeLength += p0.Distance(polylinePoints[i-1]);
-                indices.push_back(baseIndex + i - 1);
-                indices.push_back(baseIndex + i);
-                }
-
-            points.push_back (p0);
-            if (doBatchIds)
-                attributes.push_back(polylineAttributes[i]);
-
-            if (doColors)
-                colors.push_back(polylineColors[i]);
-
-            distances.push_back(cumulativeLength);
-            scalePoints.push_back(rangeCenter);
-            }
-        maxLength = std::max(maxLength, cumulativeLength);
-        }
-
-    Json::Value     primitive = Json::objectValue;
-    DRange3d        pointRange = DRange3d::From(points);
-
-    primitive["material"] = mat.GetName();
-    primitive["mode"] = static_cast<int32_t>(Gltf::PrimitiveType::Lines);
-
-    Utf8String  accPositionId = AddMeshVertexAttributes (tileData, &points.front().x, "Position", idStr.c_str(), 3, points.size(), "VEC3", VertexEncoding::StandardQuantization, &pointRange.low.x, &pointRange.high.x);
-    primitive["attributes"]["POSITION"]  = accPositionId;
-    primitive["indices"] = AddMeshIndices (tileData, "Index", indices, idStr);
-
-    if (mat.IsTextured())
-        {
-        primitive["attributes"]["DISTANCE"]  = AddMeshVertexAttributes (tileData, &distances.front(), "Distance", idStr.c_str(), 1, distances.size(), "SCALAR", VertexEncoding::StandardQuantization, &minLength, &maxLength);
-        primitive["attributes"]["TEXSCALEPNT"]  = AddMeshVertexAttributes (tileData, &scalePoints.front().x, "TexScalePnt", idStr.c_str(), 3, scalePoints.size(), "VEC3", VertexEncoding::StandardQuantization, &pointRange.low.x, &pointRange.high.x);
-        }
-
-    if (doBatchIds)
-        AddMeshBatchIds(tileData, primitive, attributes, idStr);
-
-    if (doColors)
-        AddMeshColors(tileData, primitive, colors, idStr);
-
-    AddMeshPointRange(tileData.m_json["accessors"][accPositionId], pointRange);
-
-    primitivesNode.append(primitive);
-    tileData.m_json["buffers"]["binary_glTF"]["byteLength"] = tileData.BinaryDataSize();
-    }
-
-
-/*---------------------------------------------------------------------------------**//**
-* @bsimethod                                                    Ray.Bentley     09/2016
-+---------------+---------------+---------------+---------------+---------------+------*/
-static DPoint3d  cartesianFromRadians (double longitude, double latitude, double height = 0.0)
-    {
-    DPoint3d    s_wgs84RadiiSquared = DPoint3d::From (6378137.0 * 6378137.0, 6378137.0 * 6378137.0, 6356752.3142451793 * 6356752.3142451793);
-    double      cosLatitude = cos(latitude);
-    DPoint3d    normal, scratchK;
-
-    normal.x = cosLatitude * cos(longitude);
-    normal.y = cosLatitude * sin(longitude);
-    normal.z = sin(latitude);
-
-    normal.Normalize();
-    scratchK.x = normal.x * s_wgs84RadiiSquared.x;
-    scratchK.y = normal.y * s_wgs84RadiiSquared.y;
-    scratchK.z = normal.z * s_wgs84RadiiSquared.z;
-
-    double  gamma = sqrt(normal.DotProduct (scratchK));
-
-    DPoint3d    earthPoint = DPoint3d::FromScale(scratchK, 1.0 / gamma);
-    DPoint3d    heightDelta = DPoint3d::FromScale (normal, height);
-
-    return DPoint3d::FromSumOf (earthPoint, heightDelta);
-    };
-
-/*---------------------------------------------------------------------------------**//**
-* @bsimethod                                                    Ray.Bentley     10/2016
-+---------------+---------------+---------------+---------------+---------------+------*/
-bool PublisherContext::IsGeolocated () const
-    {
-    return m_isGeoLocated;
-    }
-    
-/*---------------------------------------------------------------------------------**//**
-* @bsimethod                                                    Paul.Connelly   08/16
-+---------------+---------------+---------------+---------------+---------------+------*/
-PublisherContext::PublisherContext(DgnDbR db, DgnViewIdSet const& viewIds, BeFileNameCR outputDir, WStringCR tilesetName,  GeoPointCP geoLocation, bool publishSurfacesOnly, size_t maxTilesetDepth, TextureMode textureMode, GlobeMode globeMode)
-    : m_db(db), m_viewIds(viewIds), m_outputDir(outputDir), m_rootName(tilesetName), m_publishSurfacesOnly (publishSurfacesOnly), m_maxTilesetDepth (maxTilesetDepth), m_textureMode(textureMode), m_generationFilter(nullptr), m_currentClassifier(nullptr), m_globeMode(globeMode)
-    {
-        {
-        // Put the scripts dir + html files in outputDir. Put the tiles in a subdirectory thereof.
-        m_dataDir.AppendSeparator().AppendToPath(m_rootName.c_str()).AppendSeparator();
-        }
-
-    // By default, output dir == data dir. data dir is where we put the json/b3dm files.
-    m_outputDir.AppendSeparator();
-    m_dataDir = m_outputDir;
-
-    // ###TODO: Remove once ScalableMesh folks fix their _QueryModelRange() to produce valid result during conversion from V8
-    m_projectExtents = db.GeoLocation().ComputeProjectExtents();
-
-#if defined(WIP_MESHTILE_3SM)
-    m_isEcef = true; // ###TODO: Remove after YII...
-#else
-    m_isEcef = false;
-#endif
-
-    // ###TODO: Probably want a separate db-to-tile per model...will differ for non-spatial models...
-    DPoint3d        origin = m_projectExtents.GetCenter();
-    if (m_isEcef)
-        m_dbToTile.InitIdentity();
-    else
-        m_dbToTile = Transform::From (-origin.x, -origin.y, -origin.z);
-
-    DgnGCS*         dgnGCS = db.GeoLocation().GetDgnGCS();
-    DPoint3d        ecfOrigin, ecfNorth;
-
-    // Some user might want to override the DgnGCS by specifying a geolocation on cmd line...
-    m_isGeoLocated = nullptr != dgnGCS || nullptr != geoLocation;
-    if (nullptr == dgnGCS || nullptr != geoLocation)
-        {
-        double  longitude = -75.686844444444444444444444444444, latitude = 40.065702777777777777777777777778;
-
-        if (nullptr != geoLocation)
-            {
-            longitude = geoLocation->longitude;
-            latitude  = geoLocation->latitude;
-            }
-
-        // NB: We have to translate to surface of globe even if we're not using the globe, because
-        // Cesium's camera freaks out if it approaches the origin (aka the center of the earth)
-
-        ecfOrigin = cartesianFromRadians (longitude * msGeomConst_radiansPerDegree, latitude * msGeomConst_radiansPerDegree);
-        ecfNorth  = cartesianFromRadians (longitude * msGeomConst_radiansPerDegree, 1.0E-4 + latitude * msGeomConst_radiansPerDegree);
-        }
-    else
-        {
-        GeoPoint        originLatLong, northLatLong;
-        DPoint3d        north = origin;
-    
-        north.y += 100.0;
-
-        dgnGCS->LatLongFromUors (originLatLong, origin);
-        dgnGCS->XYZFromLatLong(ecfOrigin, originLatLong);
-
-        dgnGCS->LatLongFromUors (northLatLong, north);
-        dgnGCS->XYZFromLatLong(ecfNorth, northLatLong);
-        }
-
-    RotMatrix   rMatrix;
-    rMatrix.InitIdentity();
-
-    DVec3d      zVector, yVector;
-
-    zVector.Normalize ((DVec3dCR) ecfOrigin);
-    yVector.NormalizedDifference (ecfNorth, ecfOrigin);
-
-    rMatrix.SetColumn (yVector, 1);
-    rMatrix.SetColumn (zVector, 2);
-    rMatrix.SquareAndNormalizeColumns (rMatrix, 1, 2);
-
-    if (m_isEcef)
-        m_spatialToEcef.InitIdentity(); // ###TODO: ecfNorth...
-    else
-        m_spatialToEcef =  Transform::From (rMatrix, ecfOrigin);
-    }
-
-/*---------------------------------------------------------------------------------**//**
-* @bsimethod                                                    Paul.Connelly   08/16
-+---------------+---------------+---------------+---------------+---------------+------*/
-PublisherContext::Status PublisherContext::InitializeDirectories(BeFileNameCR dataDir)
-    {
-    // Ensure directories exist and are writable
-    if (m_outputDir != dataDir && BeFileNameStatus::Success != BeFileName::CheckAccess(m_outputDir, BeFileNameAccess::Write))
-        return Status::CantWriteToBaseDirectory;
-
-    bool dataDirExists = BeFileName::DoesPathExist(dataDir);
-    if (dataDirExists && BeFileNameStatus::Success != BeFileName::EmptyDirectory(dataDir.c_str()))
-        return Status::CantCreateSubDirectory;
-    else if (!dataDirExists && BeFileNameStatus::Success != BeFileName::CreateNewDirectory(dataDir))
-        return Status::CantCreateSubDirectory;
-
-    if (BeFileNameStatus::Success != BeFileName::CheckAccess(dataDir, BeFileNameAccess::Write))
-        return Status::CantCreateSubDirectory;
-
-    return Status::Success;
-    }
-
-/*---------------------------------------------------------------------------------**//**
-* @bsimethod                                                    Paul.Connelly   08/16
-+---------------+---------------+---------------+---------------+---------------+------*/
-void PublisherContext::CleanDirectories(BeFileNameCR dataDir)
-    {
-    BeFileName::EmptyAndRemoveDirectory (dataDir);
-    }
-
-/*---------------------------------------------------------------------------------**//**
-* @bsimethod                                                    Paul.Connelly   08/16
-+---------------+---------------+---------------+---------------+---------------+------*/
-PublisherContext::Status PublisherContext::ConvertStatus(TileGeneratorStatus input)
-    {
-    switch (input)
-        {
-        case TileGeneratorStatus::Success:        return Status::Success;
-        case TileGeneratorStatus::NoGeometry:     return Status::NoGeometry;
-        default: BeAssert(TileGeneratorStatus::Aborted == input); return Status::Aborted;
-        }
-    }
-
-/*---------------------------------------------------------------------------------**//**
-* @bsimethod                                                    Paul.Connelly   08/16
-+---------------+---------------+---------------+---------------+---------------+------*/
-TileGeneratorStatus PublisherContext::ConvertStatus(Status input)
-    {
-    switch (input)
-        {
-        case Status::Success:       return TileGeneratorStatus::Success;
-        case Status::NoGeometry:    return TileGeneratorStatus::NoGeometry;
-        default:                    return TileGeneratorStatus::Aborted;
-        }
-    }
-
-/*---------------------------------------------------------------------------------**//**
-* @bsimethod                                                    Paul.Connelly   04/17
-+---------------+---------------+---------------+---------------+---------------+------*/
-Json::Value PublisherContext::GetViewAttachmentsJson(Sheet::ModelCR sheet, DgnModelIdSet& attachedModels)
-    {
-    bvector<DgnElementId> attachmentIds = sheet.GetSheetAttachmentIds();
-    Json::Value attachmentsJson(Json::arrayValue);
-    for (DgnElementId attachmentId : attachmentIds)
-        {
-        auto attachment = GetDgnDb().Elements().Get<Sheet::ViewAttachment>(attachmentId);
-        ViewDefinitionCPtr view = attachment.IsValid() ? GetDgnDb().Elements().Get<ViewDefinition>(attachment->GetAttachedViewId()) : nullptr;
-        if (view.IsNull())
-            continue;
-
-        // Handle wacky 'spatial' views created for 2d models by DgnV8Converter...
-        DgnModelIdSet viewedModels;
-        GetViewedModelsFromView(viewedModels, attachment->GetAttachedViewId());
-        BeAssert(1 == viewedModels.size());
-        if (viewedModels.empty())
-            continue;
-
-        DgnModelId baseModelId = *viewedModels.begin();
-        attachedModels.insert(baseModelId);
-
-        Json::Value viewJson;
-        viewJson["baseModelId"] = baseModelId.ToString();
-        viewJson["categorySelector"] = view->GetCategorySelectorId().ToString();
-        viewJson["displayStyle"] = view->GetDisplayStyleId().ToString();
-
-        DPoint3d            viewOrigin = view->GetOrigin();
-        AxisAlignedBox3d    sheetRange = attachment->GetPlacement().CalculateRange();
-        double              sheetScale = sheetRange.XLength() / view->GetExtents().x;
-
-        // HACK: For some reason, attachments to drawings of 3D models, and attachments with any scaling factor, end up as 'spatial' views of 'spatial' models in the converter.
-        // Revert the ECEF transform we apply to such models so they will render on the sheet, which is not itself transformed.
-        Transform ecefToSheet;
-        if (view->IsSpatialView() && !m_spatialToEcef.IsIdentity())
-            ecefToSheet.InverseOf(m_spatialToEcef);
-        else
-            ecefToSheet.InitIdentity();
-
-        Transform           subtractViewOrigin = Transform::From(DPoint3d::From(-viewOrigin.x, -viewOrigin.y, -viewOrigin.z)),
-                            viewRotation = Transform::From(view->GetRotation()),
-                            scaleToSheet = Transform::FromScaleFactors (sheetScale, sheetScale, sheetScale),
-                            addSheetOrigin = Transform::FromProduct(ecefToSheet, Transform::From(DPoint3d::From(sheetRange.low.x, sheetRange.low.y, attachment->GetDisplayPriority()/500.0))),
-                            tileToSheet = Transform::FromProduct(Transform::FromProduct(addSheetOrigin, scaleToSheet), Transform::FromProduct(viewRotation, subtractViewOrigin));
-
-        viewJson["transform"] = TransformToJson(tileToSheet);
-
-        attachmentsJson.append(std::move(viewJson));
-        }
-
-    return attachmentsJson;
-    }
-
-/*---------------------------------------------------------------------------------**//**
-* @bsimethod                                                    Ray.Bentley     08/2016
-+---------------+---------------+---------------+---------------+---------------+------*/
-void PublisherContext::WriteModelMetadataTree (DRange3dR range, Json::Value& root, TileNodeCR tile, size_t depth)
-    {
-    if (tile.GetIsEmpty() && tile.GetChildren().empty())
-        {
-        range = DRange3d::NullRange();
-        return;
-        }
-
-    WString         rootName = GetRootName (tile.GetModel().GetModelId(), GetCurrentClassifier());
-    DRange3d        contentRange, publishedRange = tile.GetPublishedRange();
-
-    // If we are publishing standalone datasets then the tiles are all published before we write the metadata tree.
-    // In that case we can trust the published ranges and use them to only write non-empty nodes and branches.
-    // In the server case we don't have this information and have to trust the tile ranges.  
-    if (!_AllTilesPublished() && publishedRange.IsNull())
-        publishedRange = tile.GetTileRange();
-    
-    // the published range represents the actual range of the published meshes. - This may be smaller than the 
-    // range estimated when we built the tile tree. -- However we do not clip the meshes to the tile range.
-    // so start the range out as the intersection of the tile range and the published range.
-    range = contentRange = DRange3d::FromIntersection (tile.GetTileRange(), publishedRange, true);
-
-    if (!tile.GetChildren().empty())
-        {
-        root[JSON_Children] = Json::arrayValue;
-        if (0 == --depth)
-            {
-            // Write children as seperate tilesets.
-            for (auto& childTile : tile.GetChildren())
-                {
-                Json::Value         childTileset;
-                DRange3d            childRange;
-
-                childTileset["asset"]["version"] = "0.0";
-                childTileset["asset"]["gltfUpAxis"] = "Z";
-
-                auto&       childRoot = childTileset[JSON_Root];
-                WString     metadataRelativePath = childTile->GetFileName(rootName.c_str(), s_metadataExtension);
-                BeFileName  dataDirectory = GetModelDataDirectory(tile.GetModel().GetModelId(), GetCurrentClassifier());
-                BeFileName  metadataFileName (nullptr, dataDirectory.c_str(), metadataRelativePath.c_str(), nullptr);
-
-                WriteModelMetadataTree (childRange, childRoot, *childTile, GetMaxTilesetDepth());
-                if (!childRange.IsNull())
-                    {
-                    TileUtil::WriteJsonToFile (metadataFileName.c_str(), childTileset);
-
-                    Json::Value         child;
-
-                    child["refine"] = "REPLACE";
-                    child[JSON_GeometricError] = childTile->GetTolerance();
-                    TilePublisher::WriteBoundingVolume(child, childRange);
-
-                    child[JSON_Content]["url"] = Utf8String (metadataRelativePath.c_str()).c_str();
-                    root[JSON_Children].append(child);
-                    range.Extend (childRange);
-                    }
-                }
-            }
-        else
-            {
-            // Append children to this tileset.
-            for (auto& childTile : tile.GetChildren())
-                {
-                Json::Value         child;
-                DRange3d            childRange;
-
-                WriteModelMetadataTree (childRange, child, *childTile, depth);
-                if (!childRange.IsNull())
-                    {
-                    root[JSON_Children].append(child);
-                    range.Extend (childRange);
-                    }
-                }
-            }
-        }
-    if (range.IsNull())
-        return;
-
-    root["refine"] = "REPLACE";
-    root[JSON_GeometricError] = tile.GetTolerance();
-    TilePublisher::WriteBoundingVolume(root, range);
-
-    if (!contentRange.IsNull() && !tile.GetIsEmpty())
-        {
-        root[JSON_Content]["url"] = Utf8String(GetTileUrl(tile, GetTileExtension(tile).c_str(), GetCurrentClassifier()));
-        TilePublisher::WriteBoundingVolume (root[JSON_Content], contentRange);
-        }
-    }
-
-/*---------------------------------------------------------------------------------**//**
-* @bsimethod                                                    Paul.Connelly   12/16
-+---------------+---------------+---------------+---------------+---------------+------*/
-Json::Value PublisherContext::TransformToJson(TransformCR tf)
-    {
-    auto matrix = DMatrix4d::From(tf);
-    Json::Value json(Json::arrayValue);
-    for (size_t i=0;i<4; i++)
-        for (size_t j=0; j<4; j++)
-            json.append (matrix.coff[j][i]);
-
-
-    return json;
-    };
-
-
-/*---------------------------------------------------------------------------------**//**
-* @bsimethod                                                    Paul.Connelly   08/16
-+---------------+---------------+---------------+---------------+---------------+------*/
-void PublisherContext::WriteTileset (BeFileNameCR metadataFileName, TileNodeCR rootTile, size_t maxDepth)
-    {
-    Json::Value val, modelRoot;
-
-    val["asset"]["version"] = "0.0";
-    val["asset"]["gltfUpAxis"] = "Z";
- 
-    DRange3d    rootRange;
-    WriteModelMetadataTree (rootRange, modelRoot, rootTile, maxDepth);
-
-    val[JSON_Root] = std::move(modelRoot);
-
-    if (rootTile.GetModel().IsSpatialModel())
-        val[JSON_Root][JSON_Transform] = TransformToJson(m_spatialToEcef);
-
-    TileUtil::WriteJsonToFile (metadataFileName.c_str(), val);
-    }
-
-/*---------------------------------------------------------------------------------**//**
-* @bsimethod                                                    Paul.Connelly   11/16
-+---------------+---------------+---------------+---------------+---------------+------*/
-TileGeneratorStatus PublisherContext::_BeginProcessModel(DgnModelCR model)
-    {
-    return Status::Success == InitializeDirectories(GetModelDataDirectory(model.GetModelId(), GetCurrentClassifier(), false)) ? TileGeneratorStatus::Success : TileGeneratorStatus::Aborted;
-    }
-
-/*---------------------------------------------------------------------------------**//**
-* @bsimethod                                                    Paul.Connelly   11/16
-+---------------+---------------+---------------+---------------+---------------+------*/
-TileGeneratorStatus PublisherContext::_EndProcessModel(DgnModelCR model, TileNodeP rootTile, TileGeneratorStatus status)
-    {
-    if (TileGeneratorStatus::Success == status && nullptr != rootTile && (!rootTile->GetIsEmpty() || !rootTile->GetChildren().empty()))
-        {
-            {
-            BeMutexHolder lock(m_mutex);
-            m_modelRanges[model.GetModelId()] = ModelRange(rootTile->GetTileRange(), false);
-            }
-
-        WriteModelTileset(*rootTile);
-        }
-    else
-        {
-        CleanDirectories(GetModelDataDirectory(model.GetModelId(), GetCurrentClassifier(), false));
-        }
-
-    return status;
-    }
-
-
-/*---------------------------------------------------------------------------------**//**
-* @bsimethod                                                    Paul.Connelly   12/16
-+---------------+---------------+---------------+---------------+---------------+------*/
-void PublisherContext::WriteModelTileset(TileNodeCR tile)
-    {
-    WriteTileset(GetTilesetFileName(tile.GetModel().GetModelId(), GetCurrentClassifier()), tile, GetMaxTilesetDepth());
-    }
-
-/*---------------------------------------------------------------------------------**//**
-* @bsimethod                                                    Ray.Bentley     04/2017
-+---------------+---------------+---------------+---------------+---------------+------*/
-BeFileName  PublisherContext::GetModelDataDirectory(DgnModelId modelId, ClassifierInfo const* classifier, bool appendSeperator) const
-    {
-    BeFileName  modelDir = m_dataDir;
-
-    modelDir.AppendToPath( GetRootName(modelId, classifier).c_str());
-    if (appendSeperator)
-        modelDir.AppendSeparator();
-
-    return modelDir;
-    }
-
-
-/*---------------------------------------------------------------------------------**//**
-* @bsimethod                                                    Ray.Bentley     04/2017
-+---------------+---------------+---------------+---------------+---------------+------*/
-void PublisherContext::AddViewedModel(DgnModelIdSet& viewedModels, DgnModelId modelId)
-    {
-    viewedModels.insert(modelId);
-
-    // Scan for viewAttachments...
-    auto stmt = GetDgnDb().GetPreparedECSqlStatement("SELECT ECInstanceId FROM " BIS_SCHEMA(BIS_CLASS_ViewAttachment) " WHERE Model.Id=?");
-    stmt->BindId(1, modelId);
-
-    while (BE_SQLITE_ROW == stmt->Step())
-        {
-        auto attachId = stmt->GetValueId<DgnElementId>(0);
-        auto attach   = GetDgnDb().Elements().Get<Sheet::ViewAttachment>(attachId);
-
-        if (!attach.IsValid())
-            {
-            BeAssert(false);
-            continue;
-            }
-
-        GetViewedModelsFromView (viewedModels, attach->GetAttachedViewId());
-        }
-    }
-
-/*---------------------------------------------------------------------------------**//**
-* @bsimethod                                                    Ray.Bentley     04/2017
-+---------------+---------------+---------------+---------------+---------------+------*/
-void    PublisherContext::GetViewedModelsFromView (DgnModelIdSet& viewedModels, DgnViewId viewId)
-    {
-    SpatialViewDefinitionPtr spatialView = nullptr;
-    auto view2d = GetDgnDb().Elements().Get<ViewDefinition2d>(viewId);
-    if (view2d.IsValid())
-        {
-        AddViewedModel (viewedModels, view2d->GetBaseModelId()); 
-        }
-    else if ((spatialView = GetDgnDb().Elements().GetForEdit<SpatialViewDefinition>(viewId)).IsValid())
-        {
-        for (auto& modelId : spatialView->GetModelSelector().GetModels())
-            AddViewedModel (viewedModels, modelId);
-        }
-    }
-
-/*---------------------------------------------------------------------------------**//**
-* @bsimethod                                                    Ray.Bentley     08/2016
-+---------------+---------------+---------------+---------------+---------------+------*/
-PublisherContext::Status   PublisherContext::PublishViewModels (TileGeneratorR generator, DRange3dR rootRange, double toleranceInMeters, bool surfacesOnly, ITileGenerationProgressMonitorR progressMeter)
-    {
-    DgnModelIdSet viewedModels, classifierModels;
-
-    for (auto const& viewId : m_viewIds)
-        GetViewedModelsFromView (viewedModels, viewId);
-
-    auto status = generator.GenerateTiles(*this, viewedModels, toleranceInMeters, surfacesOnly, s_maxPointsPerTile);
-    if (TileGeneratorStatus::Success != status)
-        return ConvertStatus(status);
-
-    rootRange = DRange3d::NullRange();
-    for (auto const& kvp : m_modelRanges)
-        {
-        // ###TODO: Invert if already ECEF...
-        rootRange.Extend(kvp.second.m_range);
-        }
-    return PublishClassifiers(viewedModels, generator, toleranceInMeters, progressMeter);
-    }
-
-/*---------------------------------------------------------------------------------**//**
-* @bsimethod                                                    Ray.Bentley     08/2016
-+---------------+---------------+---------------+---------------+---------------+------*/
-PublisherContext::Status   PublisherContext::PublishClassifiers (DgnModelIdSet const& viewedModels, TileGeneratorR generator, double toleranceInMeters, ITileGenerationProgressMonitorR progressMeter)
-    {
-    uint32_t    index = 0;
-    Status      status = Status::Success;
-
-#if defined(TODO_TILE_PUBLISH)
-    for (auto& modelId : viewedModels)
-        {
-        auto const&                 foundRange = m_modelRanges.find(modelId);
-
-        if (foundRange == m_modelRanges.end())
-            continue;
-
-        auto                        getTileTree = dynamic_cast<IGetTileTreeForPublishing*>(GetDgnDb().Models().GetModel(modelId).get());
-        ModelSpatialClassifiers     classifiers;
-
-        if (nullptr != getTileTree && 
-            SUCCESS == getTileTree->_GetSpatialClassifiers(classifiers) &&
-            !classifiers.empty())
-            {
-            T_ClassifierInfos       classifierInfos;
-
-            for (auto& classifier : classifiers)
-                {
-                Status                  thisStatus;
-                ClassifierInfo          classifierInfo(classifier, foundRange->second, index++);
-
-                if (Status::Success != (thisStatus = PublishClassifier (classifierInfo,  generator, toleranceInMeters, progressMeter)))
-                    status = thisStatus;
-
-                classifierInfos.push_back(classifierInfo);
-                }
-            m_classifierMap[modelId] = classifierInfos;
-            }
-        }
-#endif
-    return status;
-    }
-
-/*---------------------------------------------------------------------------------**//**
-* @bsimethod                                                    Ray.Bentley     08/2017
-+---------------+---------------+---------------+---------------+---------------+------*/
-WString PublisherContext::GetRootName (DgnModelId modelId, ClassifierInfo const* classifier) const
-    {
-    return (nullptr == classifier) ? TileUtil::GetRootNameForModel(modelId, false) : classifier->GetRootName();
-    }
-
-//=======================================================================================
-// @bsistruct                                                   Ray>Bentley     08/2017
-//=======================================================================================
-struct ClassifierFilter : ITileGenerationFilter
-{
-
-    DgnDbR                  m_db;
-    ModelSpatialClassifier  m_classifier;
-
-    ClassifierFilter(ModelSpatialClassifier const& classifier, DgnDbR db) : m_classifier(classifier), m_db(db) { }
-
-/*---------------------------------------------------------------------------------**//**
-* @bsimethod                                                    Ray.Bentley     08/2017
-+---------------+---------------+---------------+---------------+---------------+------*/
-virtual bool _AcceptElement(DgnElementId elementId, TileDisplayParamsCR displayParams) const override
-    {
-    switch (m_classifier.GetType())
-        {
-        case ModelSpatialClassifier::TYPE_Model:
-            return true;
-
-        case ModelSpatialClassifier::TYPE_Category:
-            return displayParams.GetCategoryId() == m_classifier.GetCategoryId();
-        
-        default:
-            BeAssert(false);
-            return true;
-        }
-    }
-    
-
-};  // ClasssifierFilter
-
-/*---------------------------------------------------------------------------------**//**
-* @bsimethod                                                    Ray.Bentley     08/2017
-+---------------+---------------+---------------+---------------+---------------+------*/
-PublisherContext::Status   PublisherContext::PublishClassifier(ClassifierInfo& classifierInfo, TileGeneratorR generator, double toleranceInMeters, ITileGenerationProgressMonitorR progressMeter)
-    {
-    ClassifierFilter                    classifierFilter(classifierInfo.m_classifier, GetDgnDb());
-    AutoRestore<ITileGenerationFilter*> saveGenerationFilter(&m_generationFilter, &classifierFilter);
-    AutoRestore<ClassifierInfo*>        saveCurrentClassifier(&m_currentClassifier, &classifierInfo);
-    DgnModelIdSet                       singleClassifierModelIdSet;
-
-    singleClassifierModelIdSet.insert(classifierInfo.m_classifier.GetModelId());
-    
-    return ConvertStatus(generator.GenerateTiles(*this, singleClassifierModelIdSet, toleranceInMeters, false, s_maxPointsPerTile));
-    }
-
-/*---------------------------------------------------------------------------------**//**
-* @bsimethod                                                    Ray.Bentley     04/2017
-+---------------+---------------+---------------+---------------+---------------+------*/
-BeFileName PublisherContext::GetTilesetFileName(DgnModelId modelId, ClassifierInfo const* classifier)
-    {
-    WString     rootName = GetRootName(modelId, classifier);
-    BeFileName  modelDir = GetModelDataDirectory(modelId, classifier);
-
-    return BeFileName(nullptr, modelDir.c_str(), rootName.c_str(), s_metadataExtension);
-    }
-
-
-/*---------------------------------------------------------------------------------**//**
-* @bsimethod                                                    Ray.Bentley     09/2016
-+---------------+---------------+---------------+---------------+---------------+------*/
-Utf8String  PublisherContext::GetTilesetURL(DgnModelId modelId, ClassifierInfo const* classifier)
-    {
-    if (nullptr == classifier)
-        {
-        auto urlIter = m_directUrls.find(modelId);
-        if (m_directUrls.end() != urlIter)
-            return urlIter->second;
-        }
-    BeFileName      tilesetFilePath = GetTilesetFileName(modelId, classifier);
-    auto            utf8FileName = tilesetFilePath.GetNameUtf8();
-    auto            url = Utf8String(utf8FileName.c_str() + m_outputDir.size());
-    
-    url.ReplaceAll("\\", "//");
-    return url;
-    }
-
-/*---------------------------------------------------------------------------------**//**
-* @bsimethod                                                    Ray.Bentley     09/2016
-+---------------+---------------+---------------+---------------+---------------+------*/
-Json::Value PublisherContext::GetModelsJson (DgnModelIdSet const& modelIds)
-    {
-    Json::Value modelsJson(Json::objectValue);
-    for (auto const& modelId : modelIds)
-        AddModelJson(modelsJson, modelId, modelIds);
-
-    return modelsJson;
-    }
-
-/*---------------------------------------------------------------------------------**//**
-* @bsimethod                                                    Paul.Connelly   09/17
-+---------------+---------------+---------------+---------------+---------------+------*/
-void PublisherContext::AddModelJson(Json::Value& modelsJson, DgnModelId modelId, DgnModelIdSet const& modelIds)
-    {
-    auto const&  model = GetDgnDb().Models().GetModel (modelId);
-    if (model.IsValid())
-        {
-        auto spatialModel = model->ToSpatialModel();
-        auto model2d = nullptr == spatialModel ? dynamic_cast<GraphicalModel2dCP>(model.get()) : nullptr;
-        if (nullptr == spatialModel && nullptr == model2d)
-            {
-            BeAssert(false && "Unsupported model type");
-            return;
-            }
-
-        auto modelRangeIter = m_modelRanges.find(modelId);
-        if (m_modelRanges.end() == modelRangeIter)
-            return; // this model produced no tiles. ignore it.
-
-        ModelRange modelRange = modelRangeIter->second;
-        if (modelRange.m_range.IsNull())
-            {
-            BeAssert(false && "Null model range");
-            return;
-            }
-
-        Json::Value modelJson(Json::objectValue);
-
-        auto        sheetModel = model->ToSheetModel();
-
-        // The reality models (Point Clouds and Reality meshes) do not contain elements and therefore
-        // no categories etc.   They unfortunately do not have their own base class and therefore no
-        // good way to detect - except that they do not extend physical model.
-        bool        isRealityModel = nullptr != spatialModel && nullptr == model->ToPhysicalModel();
-
-        modelJson["name"] = model->GetName();
-        modelJson["type"] = nullptr != spatialModel ? (isRealityModel ? "reality" : "spatial") : (nullptr != sheetModel ? "sheet" : "drawing");
-
-        if (nullptr != spatialModel)
-            {
-            if (modelRange.m_isEcef)
-                {
-                modelJson["transform"] = TransformToJson(Transform::FromIdentity());
-                }
-            else
-                {
-                m_spatialToEcef.Multiply(modelRange.m_range, modelRange.m_range);
-                modelJson["transform"] = TransformToJson(m_spatialToEcef);
-                }
-            }
-        else if (nullptr != sheetModel)
-            {
-            DgnModelIdSet attachedModels;
-            modelJson["attachedViews"] = GetViewAttachmentsJson(*sheetModel, attachedModels);
-
-            // Ensure all attached models are included in the models array
-            // NB: No in-place version of std::set_difference...
-            for (auto const& attachedModelId : attachedModels)
-                if (modelIds.end() == modelIds.find(attachedModelId))
-                    AddModelJson(modelsJson, attachedModelId, modelIds);
-            }
-
-        modelJson["extents"] = RangeToJson(modelRange.m_range);
-        modelJson["tilesetUrl"] = GetTilesetURL(modelId, false);
-
-        modelsJson[modelId.ToString()] = modelJson;
-        }
-    }
-
-/*---------------------------------------------------------------------------------**//**
-* @bsimethod                                                    Ray.Bentley     09/2016
-+---------------+---------------+---------------+---------------+---------------+------*/
-Json::Value PublisherContext::GetCategoriesJson (DgnCategoryIdSet const& categoryIds)
-    {
-    Json::Value categoryJson (Json::objectValue); 
-    
-    for (auto& categoryId : categoryIds)
-        {
-        auto const& category = DgnCategory::Get(GetDgnDb(), categoryId);
-
-        if (category.IsValid())
-            categoryJson[categoryId.ToString()] = category->GetCategoryName();
-        }
-
-    return categoryJson;
-    }
-
-/*---------------------------------------------------------------------------------**//**
-* @bsimethod                                                    Ray.Bentley     09/2016
-+---------------+---------------+---------------+---------------+---------------+------*/
-void PublisherContext::GetViewJson(Json::Value& json, ViewDefinitionCR view, TransformCR transform)
-    {
-    auto                spatialView = view.ToSpatialView();
-    ViewDefinition2dCP  view2d;
-    if (nullptr != spatialView)
-        {
-        auto selectorId = spatialView->GetModelSelectorId().ToString();
-        json["modelSelector"] = selectorId;
-        }
-    else if (nullptr != (view2d = view.ToDrawingView()) ||
-             nullptr != (view2d = view.ToSheetView()))
-        {
-        auto fakeModelSelectorId = view2d->GetBaseModelId().ToString();
-        fakeModelSelectorId.append("_2d");
-        json["modelSelector"] = fakeModelSelectorId;
-        }
-    else
-        {
-        BeAssert(false && "Unexpected view type");
-        return;
-        }
-
-    json["name"] = view.GetName();
-    json["categorySelector"] = view.GetCategorySelectorId().ToString();
-    
-    json["displayStyle"] = view.GetDisplayStyleId().ToString();
-
-    DPoint3d viewOrigin = view.GetOrigin();
-    transform.Multiply(viewOrigin);
-    json["origin"] = PointToJson(viewOrigin);
-    
-    DVec3d viewExtents = view.GetExtents();
-    json["extents"] = PointToJson(viewExtents);
-
-    DVec3d xVec, yVec, zVec;
-    view.GetRotation().GetRows(xVec, yVec, zVec);
-    transform.MultiplyMatrixOnly(xVec);
-    transform.MultiplyMatrixOnly(yVec);
-    transform.MultiplyMatrixOnly(zVec);
-
-    RotMatrix columnMajorRotation = RotMatrix::FromColumnVectors(xVec, yVec, zVec);
-    auto& rotJson = (json["rotation"] = Json::arrayValue);
-    for (size_t i = 0; i < 3; i++)
-        for (size_t j = 0; j < 3; j++)
-            rotJson.append(columnMajorRotation.form3d[i][j]);
-
-    auto cameraView = nullptr != spatialView ? view.ToView3d() : nullptr;
-    if (nullptr != cameraView)
-        {
-        json["type"] = "camera";
-        json["isCameraOn"] = cameraView->IsCameraOn();
-        DPoint3d eyePoint = cameraView->GetEyePoint();
-        transform.Multiply(eyePoint);
-        json["eyePoint"] = PointToJson(eyePoint);
-
-        json["lensAngle"] = cameraView->GetLensAngle().Radians();
-        json["focusDistance"] = cameraView->GetFocusDistance();
-        }
-    else if (nullptr != spatialView)
-        {
-        json["type"] = "ortho";
-        }
-    else
-        {
-        json["type"] = nullptr != view.ToDrawingView() ? "drawing" : "sheet";;
-        }
-    }
-
-/*---------------------------------------------------------------------------------**//**
-* @bsimethod                                                    Ray.Bentley     10/2016
-+---------------+---------------+---------------+---------------+---------------+------*/
-void    PublisherContext::ExtractViewSelectors(DgnViewId& defaultViewId, DgnElementIdSet& allModelSelectors, T_CategorySelectorMap& allCategorySelectors, DgnElementIdSet& allDisplayStyles, DgnModelIdSet&   all2dModelIds)
-    {
-    for (auto const& viewId : m_viewIds)
-        {
-        auto viewDefinition = ViewDefinition::Get(GetDgnDb(), viewId);
-        if (!viewDefinition.IsValid())
-            continue;
-
-        auto                        spatialView = viewDefinition->ToSpatialView();
-        DrawingViewDefinitionCP     drawingView;
-        SheetViewDefinitionCP       sheetView;
-
-        if (nullptr != spatialView)
-            {
-            allModelSelectors.insert(spatialView->GetModelSelectorId());
-            }
-        else if (nullptr != (drawingView = viewDefinition->ToDrawingView()))    
-            {
-            all2dModelIds.insert(drawingView->GetBaseModelId());
-            }
-        else if (nullptr != (sheetView = viewDefinition->ToSheetView()))
-            {
-            all2dModelIds.insert(sheetView->GetBaseModelId());
-
-            auto const&  model = GetDgnDb().Models().GetModel (sheetView->GetBaseModelId());
-
-            if (model.IsValid() && nullptr != model->ToSheetModel())
-                {
-                auto   attachedViews = model->ToSheetModel()->GetSheetAttachmentViews(GetDgnDb());
-                for (auto& attachedView : attachedViews)
-                    {
-                    auto    insertPair = allCategorySelectors.Insert(attachedView->GetCategorySelectorId(), T_ViewDefs());
-                    insertPair.first->second.push_back(attachedView);
-
-                    allDisplayStyles.insert(attachedView->GetDisplayStyleId());
-                    if (nullptr != attachedView->ToView2d())
-                        all2dModelIds.insert(attachedView->ToView2d()->GetBaseModelId());
-                    }
-                }
-            }
-
-        Json::Value entry(Json::objectValue);
- 
-        bvector<ViewDefinitionCPtr>  viewDefs;
-        auto insertPair = allCategorySelectors.Insert(viewDefinition->GetCategorySelectorId(), viewDefs);
-        insertPair.first->second.push_back(viewDefinition);
-
-        allDisplayStyles.insert(viewDefinition->GetDisplayStyleId());
-
-        // If for some reason the default view is not in the published set, we'll use the first view as the default
-        if (!defaultViewId.IsValid())
-            defaultViewId = viewId;
-        }
-    }
-
-/*---------------------------------------------------------------------------------**//**
-* @bsimethod                                                    Ray.Bentley     10/2017
-+---------------+---------------+---------------+---------------+---------------+------*/
-Json::Value PublisherContext::GetViewDefinitionsJson()
-    {
-    Json::Value     viewsJson = Json::objectValue;
-    Transform       spatialTransform = Transform::FromProduct(m_spatialToEcef, m_dbToTile);
-
-    for (auto const& viewId : m_viewIds)
-        {
-        auto viewDefinition = ViewDefinition::Get(GetDgnDb(), viewId);
-        if (!viewDefinition.IsValid())
-            continue;
-
-        Json::Value entry(Json::objectValue);
- 
-        GetViewJson(entry, *viewDefinition, nullptr != viewDefinition->ToSpatialView() ? spatialTransform : Transform::FromIdentity());
-        viewsJson[viewId.ToString()] = entry;
-        }
-    return viewsJson;
-    }
-
-/*---------------------------------------------------------------------------------**//**
-* @bsimethod                                                    Paul.Connelly   10/16
-+---------------+---------------+---------------+---------------+---------------+------*/
-PublisherContext::Status PublisherContext::GetViewsetJson(Json::Value& json, DPoint3dCR groundPoint, DgnViewId defaultViewId, GlobeMode globeMode)
-    {
-    Utf8String rootNameUtf8(m_rootName.c_str());
-    json["name"] = rootNameUtf8;
-
-    Transform spatialTransform = Transform::FromProduct(m_spatialToEcef, m_dbToTile);
-
-    if (!m_spatialToEcef.IsIdentity())
-        {
-        DPoint3d groundEcefPoint;
-        spatialTransform.Multiply(groundEcefPoint, groundPoint);
-        json["groundPoint"] = PointToJson(groundEcefPoint);
-        }
-
-    DgnElementIdSet         allModelSelectors;
-    T_CategorySelectorMap   allCategorySelectors;
-    DgnElementIdSet         allDisplayStyles;
-    DgnModelIdSet           all2dModelIds;
-    
-    ExtractViewSelectors (defaultViewId, allModelSelectors, allCategorySelectors, allDisplayStyles, all2dModelIds);
-
-    if (!defaultViewId.IsValid())
-        return Status::NoGeometry;
-
-    json["views"] = GetViewDefinitionsJson();
-    json["defaultView"] = defaultViewId.ToString();
-
-    WriteModelsJson(json, allModelSelectors, all2dModelIds);
-    WriteCategoriesJson(json, allCategorySelectors, true);
-    json["displayStyles"] = GetDisplayStylesJson(allDisplayStyles);
-
-    AxisAlignedBox3d projectExtents = m_projectExtents;
-    spatialTransform.Multiply(projectExtents, projectExtents);
-    json["projectExtents"] = RangeToJson(projectExtents);
-    json["projectTransform"] = TransformToJson(m_spatialToEcef);
-    json["projectOrigin"] = PointToJson(m_projectExtents.GetCenter());
-
-    
-    if (!m_schedulesJson.isNull() && m_schedulesJson.size() > 0)
-        {
-        json["timeline"] = true;
-        json["timelineVisible"] = true;
-        json["schedules"] = std::move(m_schedulesJson);
-        }
-
-    return Status::Success;
-    }
-
-/*---------------------------------------------------------------------------------**//**
-* @bsimethod                                                    Paul.Connelly   10/16
-+---------------+---------------+---------------+---------------+---------------+------*/
-void PublisherContext::WriteModelsJson(Json::Value& json, DgnElementIdSet const& allModelSelectors, DgnModelIdSet const& all2dModels)
-    {
-    DgnModelIdSet allModels = all2dModels;
-    Json::Value& selectorsJson = (json["modelSelectors"] = Json::objectValue);
-    for (auto const& selectorId : allModelSelectors)
-        {
-        auto selector = GetDgnDb().Elements().Get<ModelSelector>(selectorId);
-        if (selector.IsValid())
-            {
-            auto models = selector->GetModels();
-            selectorsJson[selectorId.ToString()] = IdSetToJson(models);
-            allModels.insert(models.begin(), models.end());
-            }
-        }
-
-    // create a fake model selector for each 2d model
-    for (auto const& modelId : all2dModels)
-        {
-        DgnModelIdSet modelIdSet;
-        modelIdSet.insert(modelId);
-        selectorsJson[modelId.ToString()+"_2d"] = IdSetToJson(modelIdSet);
-        }
-
-    json["models"] = GetModelsJson(allModels);
-    json["classifiers"] = GetAllClassifiersJson();
-    }
-
-/*---------------------------------------------------------------------------------**//**
-* @bsimethod                                                    Ray.Bentley     07/2017
-+---------------+---------------+---------------+---------------+---------------+------*/
-Json::Value PublisherContext::GetAllClassifiersJson()
-    {
-    Json::Value classifiersValue = Json::objectValue;
-
-    for (auto& curr : m_classifierMap)
-        {
-        size_t      index = 0;
-        for (auto& classifierInfo : curr.second)
-            {
-            auto&           classifier = classifierInfo.m_classifier;
-            Json::Value     classifierValue = classifier.ToJson();
-
-            classifierValue["tilesetUrl"] = GetTilesetURL(classifier.GetModelId(), &classifierInfo);
-            classifiersValue[Utf8String(classifierInfo.GetRootName())] = classifierValue;
-            }
-        }
-    return classifiersValue;
-    }
-
-/*---------------------------------------------------------------------------------**//**
-* @bsimethod                                                    Ray.Bentley     07/2017
-+---------------+---------------+---------------+---------------+---------------+------*/
-bool PublisherContext::CategoryOnInAnyView(DgnCategoryId categoryId, PublisherContext::T_ViewDefs views, bool testUsed) const
-    {
-    auto const& category = DgnCategory::Get(GetDgnDb(), categoryId);
-
-    if (!category.IsValid())
-        return false;
-
-    auto            subCategories = category->MakeSubCategoryIterator();
-    bool            anySubCategories = false, anySubCategoriesOn = false;
-    auto            subCategoryIds = subCategories.BuildIdSet<DgnSubCategoryId>();
-    auto            name = category->GetCategoryName();
-
-    for (auto& subCategoryId : subCategoryIds)
-        {
-        auto const& subcategory = DgnSubCategory::Get(GetDgnDb(), subCategoryId);
-        auto        subName = subcategory->GetSubCategoryName();
-
-        anySubCategories = true;
-        
-        for (auto& view : views)
-            {
-            ViewControllerPtr viewController = view->LoadViewController();
-
-            if ((!testUsed || IsSubCategoryUsed(subCategoryId)) && !viewController->GetSubCategoryAppearance(subCategoryId).IsInvisible())
-                anySubCategoriesOn = true;
-            }
-        }
-    return !anySubCategories || anySubCategoriesOn;
-    }
-
-/*---------------------------------------------------------------------------------**//**
-* @bsimethod                                                    Paul.Connelly   10/16
-+---------------+---------------+---------------+---------------+---------------+------*/
-void PublisherContext::WriteCategoriesJson(Json::Value& json, T_CategorySelectorMap const& selectorIds, bool testUsed)
-    {
-    DgnCategoryIdSet    allCategories;                                                                                                                      
-    Json::Value&        selectorsJson = (json["categorySelectors"] = Json::objectValue);
-
-    for (auto const& selectorId : selectorIds)
-        {
-        auto    selector = GetDgnDb().Elements().Get<CategorySelector>(selectorId.first);
-
-        if (selector.IsValid())
-            {
-            auto                cats = selector->GetCategories();
-            DgnCategoryIdSet    onInAnyViewCats;
-
-            for (auto const& cat : cats)
-                if (CategoryOnInAnyView(cat, selectorId.second, testUsed))
-                    onInAnyViewCats.insert(cat);
-
-            selectorsJson[selectorId.first.ToString()] = IdSetToJson(onInAnyViewCats);
-            allCategories.insert(cats.begin(), cats.end());
-            }
-        }
-
-    json["categories"] = GetCategoriesJson(allCategories);
-    }
-
-/*---------------------------------------------------------------------------------**//**
-* @bsimethod                                                    Paul.Connelly   10/16
-+---------------+---------------+---------------+---------------+---------------+------*/
-Json::Value PublisherContext::GetDisplayStylesJson(DgnElementIdSet const& styleIds)
-    {
-    Json::Value json(Json::objectValue);
-    for (auto const& styleId : styleIds)
-        {
-        auto style = GetDgnDb().Elements().Get<DisplayStyle>(styleId);
-        if (style.IsValid())
-            json[styleId.ToString()] = GetDisplayStyleJson(*style);
-        }
-
-    return json;
-    }
-
-/*---------------------------------------------------------------------------------**//**
-* @bsimethod                                                    Paul.Connelly   10/16
-+---------------+---------------+---------------+---------------+---------------+------*/
-Json::Value PublisherContext::GetDisplayStyleJson(DisplayStyleCR style)
-    {
-    Json::Value json(Json::objectValue);
-
-    ColorDef bgColor = style.GetBackgroundColor();
-    auto& bgColorJson = (json["backgroundColor"] = Json::objectValue);
-    bgColorJson["red"] = bgColor.GetRed() / 255.0;
-    bgColorJson["green"] = bgColor.GetGreen() / 255.0;
-    bgColorJson["blue"] = bgColor.GetBlue() / 255.0;
-
-    json["viewFlags"] = style.GetViewFlags().ToJson();
-
-    auto style3d = style.ToDisplayStyle3d();
-    switch (m_globeMode)
-        {
-        case GlobeMode::Off:
-            json["isGlobeVisible"] = false;
-            break;
-
-        case GlobeMode::On:
-            json["isGlobeVisible"] = true;
-            break;
-
-        case GlobeMode::FromDisplayStyle:
-            if (nullptr != style3d)
-                json["isGlobeVisible"] = style3d->IsGroundPlaneEnabled();
-        }
-
-    return json;
-    }
-
+/*--------------------------------------------------------------------------------------+
+|
+|     $Source: TilePublisher/lib/TilePublisher.cpp $
+|
+|  $Copyright: (c) 2017 Bentley Systems, Incorporated. All rights reserved. $
+|
++--------------------------------------------------------------------------------------*/
+#include <TilePublisher/TilePublisher.h>
+#include <BeSqLite/BeSqLite.h>
+#include "Constants.h"
+#include <Geom/OperatorOverload.h>
+#include <DgnPlatform/AutoRestore.h>
+
+USING_NAMESPACE_BENTLEY_DGN
+USING_NAMESPACE_BENTLEY_RENDER
+USING_NAMESPACE_BENTLEY_TILEPUBLISHER
+USING_NAMESPACE_BENTLEY_SQLITE
+USING_NAMESPACE_TILETREE_IO
+
+/*---------------------------------------------------------------------------------**//**
+* @bsimethod                                                    Ray.Bentley     12/2016
++---------------+---------------+---------------+---------------+---------------+------*/
+static void    padTo4ByteBoundary(std::FILE* outputFile)
+    {
+    std::fseek(outputFile, 0, SEEK_END);
+    long        position = ftell(outputFile), padBytes = (4 - position % 4);
+
+    if (0 != padBytes)
+        {
+        uint64_t    zero = 0;
+
+        std::fwrite(&zero, 1, padBytes, outputFile);
+        }
+    }
+
+/*---------------------------------------------------------------------------------**//**
+* @bsimethod                                                    Ray.Bentley     12/2016
++---------------+---------------+---------------+---------------+---------------+------*/
+static void    padTo4ByteBoundary(ByteStream& byteStream)
+    {
+    size_t      padBytes = (4 - byteStream.size() % 4);
+
+    if (0 != padBytes)
+        {
+        uint64_t    zero = 0;
+        byteStream.Append((uint8_t const*) & zero, padBytes);
+        }
+    }
+
+/*---------------------------------------------------------------------------------**//**
+* @bsimethod                                                    Ray.Bentley     12/2016
++---------------+---------------+---------------+---------------+---------------+------*/
+Utf8String      getJsonString(Json::Value const& value)
+    {
+    Utf8String      string =  Json::FastWriter().write(value);
+
+    // Pad to 4 byte boundary...
+    while (0 != string.size() % 4)
+        string = string + " ";
+
+    return string;
+    }
+ 
+/*---------------------------------------------------------------------------------**//**
+* @bsimethod                                                    Paul.Connelly   08/17
++---------------+---------------+---------------+---------------+---------------+------*/
+Utf8String PublishTileData::GetJsonString() const
+    {
+    // TFS#734860: Missing padding following feature table json in i3dm tiles...
+    return getJsonString(m_json);
+    }
+
+
+//=======================================================================================
+// Flat (non-hierarchical) batch table builder.
+// @bsistruct                                                   Ray.Bentley     09/2017
+//=======================================================================================
+struct BatchTableBuilder
+{
+private:
+    Json::Value                             m_json;
+    DgnDbR                                  m_db;
+    bool                                    m_is3d;
+    DgnCategoryId                           m_uncategorized;
+    FeatureAttributesMapCR                  m_attrs;
+    bmap<DgnElementId, DgnElementId>        m_assemblyIds;
+    bmap<DgnSubCategoryId, DgnCategoryId>   m_categoryIds;
+                            
+    bool IsUncategorized(DgnCategoryId id) const { return id.IsValid() && id == m_uncategorized; }
+
+
+/*---------------------------------------------------------------------------------**//**
+* @bsimethod                                                    Ray.Bentley     09/2017
++---------------+---------------+---------------+---------------+---------------+------*/
+DgnCategoryId QueryCategoryId(DgnSubCategoryId subCategoryId)
+    {
+    auto    found = m_categoryIds.find(subCategoryId);
+
+    if (found != m_categoryIds.end())
+        return found->second;
+
+    DgnCategoryId       categoryId;
+
+    DgnSubCategoryCPtr subCategory = m_db.Elements().Get<DgnSubCategory> (subCategoryId);
+
+    if (subCategory.IsValid())
+        categoryId = subCategory->GetCategoryId();
+
+    m_categoryIds.Insert(subCategoryId, categoryId);
+
+    return categoryId;
+    }
+
+/*---------------------------------------------------------------------------------**//**
+* @bsimethod                                                    Ray.Bentley     09/2017
++---------------+---------------+---------------+---------------+---------------+------*/
+DgnElementId QueryAssemblyId(DgnElementId childId) 
+    {
+    auto    found = m_assemblyIds.find(childId);
+
+    if (found != m_assemblyIds.end())
+        return found->second;
+
+    DgnElementId        assemblyId;
+    DgnCategoryId       assemblyCategoryId;
+
+    assemblyId = childId;
+    if (!childId.IsValid())
+        return assemblyId;
+
+    // Get this element's category and parent element
+    // Recurse until no more parents (or we find a non-geometric parent)
+    static constexpr Utf8CP s_3dsql = "SELECT Parent.Id,Category.Id FROM " BIS_SCHEMA(BIS_CLASS_GeometricElement3d) " WHERE ECInstanceId=?";
+    static constexpr Utf8CP s_2dsql = "SELECT Parent.Id,Category.Id FROM " BIS_SCHEMA(BIS_CLASS_GeometricElement2d) " WHERE ECInstanceId=?";
+
+    BeSQLite::EC::CachedECSqlStatementPtr stmt = m_db.GetPreparedECSqlStatement(m_is3d ? s_3dsql : s_2dsql);
+    stmt->BindId(1, childId);
+
+    while (BeSQLite::BE_SQLITE_ROW == stmt->Step())
+        {
+        auto thisCatId = stmt->GetValueId<DgnCategoryId>(1);
+        if (assemblyCategoryId.IsValid() && IsUncategorized(thisCatId) && !IsUncategorized(assemblyCategoryId))
+            break; // yuck. if have children with valid categories, stop before first uncategorized parent (V8 complex header).
+
+        assemblyCategoryId = thisCatId;
+        assemblyId = childId;
+
+        childId = stmt->GetValueId<DgnElementId>(0);
+        if (!childId.IsValid())
+            break;
+
+        // Try to get the parent's category. If parent is not geometric, this will fail and we will treat current child as the assembly root.
+        stmt->Reset();
+        stmt->BindId(1, childId);
+        }
+    m_assemblyIds.Insert(childId, assemblyId);
+
+    return assemblyId;
+    }
+
+/*---------------------------------------------------------------------------------**//**
+* @bsimethod                                                    Paul.Connelly   04/17
++---------------+---------------+---------------+---------------+---------------+------*/
+void InitUncategorizedCategory()
+    {
+    // This is dumb. See OfficeBuilding.dgn - cells have no level in V8, which translates to 'Uncategorized' (2d and 3d variants) in DgnDb
+    // We don't want to create an 'Uncategorized' assembly if its children belong to a real category.
+    // We only can detect this because for whatever reason, "Uncategorized" is not a localized string.
+    DefinitionModelR dictionary = m_db.GetDictionaryModel();
+    DgnCode code = m_is3d ? SpatialCategory::CreateCode(dictionary, "Uncategorized") : DrawingCategory::CreateCode(dictionary, "Uncategorized");
+
+    m_uncategorized = DgnCategory::QueryCategoryId(m_db, code);
+    }
+
+public:
+    Json::Value& GetJson()  { return m_json; }
+    Utf8String ToString()   { return getJsonString(m_json); }
+
+/*---------------------------------------------------------------------------------**//**
+* @bsimethod                                                    Ray.Bentley     08/2017
++---------------+---------------+---------------+---------------+---------------+------*/
+BatchTableBuilder(FeatureAttributesMapCR attrs, DgnDbR db, bool is3d, PublisherContext& context) : m_json(Json::objectValue), m_db(db), m_is3d(is3d), m_attrs(attrs)
+    {
+    InitUncategorizedCategory();
+
+    Json::Value             geomClasses    = Json::arrayValue, 
+                            elementIds     = Json::arrayValue, 
+                            assemblyIds    = Json::arrayValue, 
+                            categoryIds    = Json::arrayValue,
+                            subCategoryIds = Json::arrayValue;
+
+    bool                    validLabelsFound = false;
+                        
+    for (auto const& kvp : attrs)
+        {
+        FeatureAttributesCR attr = kvp.first;                                                                                                                                    
+        uint32_t            index = kvp.second;
+        DgnElementId        elementId = attr.GetElementId();
+
+        geomClasses[index]    = (int) attr.GetClass();
+        elementIds[index]     = elementId.ToString();
+        assemblyIds[index]    = QueryAssemblyId(elementId).ToString();
+        subCategoryIds[index] = attr.GetSubCategoryId().ToString();
+        categoryIds[index]    = QueryCategoryId(attr.GetSubCategoryId()).ToString();
+
+        }
+    
+    m_json["geomClass"]   = std::move(geomClasses);
+    m_json["element"]     = std::move(elementIds);
+    m_json["assembly"]    = std::move(assemblyIds);
+    m_json["subCategory"] = std::move(subCategoryIds);
+    m_json["category"]    = std::move(categoryIds);
+
+    context.AddBatchTableAttributes (m_json, attrs);
+    }
+
+
+};  // BatchTableBuilder
+
+
+/*---------------------------------------------------------------------------------**//**
+* @bsimethod                                                    Paul.Connelly   02/17
++---------------+---------------+---------------+---------------+---------------+------*/
+void TilePublish::ColorIndex::ComputeDimensions(uint16_t nColors)
+    {
+    // Minimum texture size in WebGL is 64x64. For 16-bit color indices, we need at least 256x256.
+    // At the risk of pessimization, let's not assume more than that.
+    // Let's assume non-power-of-2 textures are not a big deal (we're not mipmapping them or anything).
+    uint16_t height = 1;
+    uint16_t width = std::min(nColors, GetMaxWidth());
+    if (width < nColors)
+        {
+        height = nColors / width;
+        if (height*width < nColors)
+            ++height;
+        }
+
+    BeAssert(height*width >= nColors);
+    m_width = width;
+    m_height = height;
+    }
+
+/*---------------------------------------------------------------------------------**//**
+* @bsimethod                                                    Paul.Connelly   02/17
++---------------+---------------+---------------+---------------+---------------+------*/
+template<typename T> static void fillColorIndex(ByteStream& texture, ColorIndexMapCR map, uint16_t nColors, T getColorDef)
+    {
+    constexpr size_t bytesPerColor = 4;
+    texture.Resize(bytesPerColor * nColors);
+
+    for (auto const& kvp : map)
+        {
+        ColorDef fill = getColorDef(kvp.first);
+        auto pColor = texture.GetDataP() + kvp.second * bytesPerColor;
+        pColor[0] = fill.GetRed();
+        pColor[1] = fill.GetGreen();
+        pColor[2] = fill.GetBlue();
+        pColor[3] = fill.GetAlpha();    // already inverted...
+        }
+    }
+
+/*---------------------------------------------------------------------------------**//**
+* @bsimethod                                                    Paul.Connelly   02/17
++---------------+---------------+---------------+---------------+---------------+------*/
+void TilePublish::ColorIndex::Build(TileMeshCR mesh, TileMaterial const& mat)
+    {
+    // Possibilities:
+    //  - Material does not override color or alpha. Copy colors directly from ColorIndexMap (unless only one color - then use uniform color).
+    //  - Material overrides both color and alpha. Every vertex has same color. Don't use indexed colors in that case.
+    //  - Material overrides RGB only. Vertices may have differing alphas. ###TODO: If alpha does not vary, don't use indexed colors.
+    //  - Material overrides alpha only. Vertices may have differing RGB values. ###TODO: Detect that case and don't use indexed colors?
+    ColorIndexMapCR map = mesh.GetColorIndexMap();
+    uint16_t nColors = map.GetNumIndices();
+    ComputeDimensions(nColors);
+    BeAssert(0 < m_width && 0 < m_height);
+
+    if (!mat.OverridesAlpha() && !mat.OverridesRgb())
+        {
+        fillColorIndex(m_texture, map, nColors, [](uint32_t color)
+            {
+            ColorDef fill(color);
+            fill.SetAlpha(255 - fill.GetAlpha());
+            return fill;
+            });
+        }
+    else if (!mat.OverridesAlpha())
+        {
+        RgbFactor fRgb = mat.GetRgbOverride();
+        ColorDef rgb(static_cast<uint8_t>(fRgb.red*255), static_cast<uint8_t>(fRgb.green*255), static_cast<uint8_t>(fRgb.blue*255));
+        fillColorIndex(m_texture, map, nColors, [=](uint32_t color)
+            {
+            ColorDef input(color);
+            ColorDef output = rgb;
+            output.SetAlpha(255 - input.GetAlpha());
+            return output;
+            });
+        }
+    else if (!mat.OverridesRgb())
+        {
+        uint8_t alpha = 255 - static_cast<uint8_t>(mat.GetAlphaOverride() * 255);
+        fillColorIndex(m_texture, map, nColors, [=](uint32_t color)
+            {
+            ColorDef def(color);
+            def.SetAlpha(alpha);
+            return def;
+            });
+        }
+    else
+        {
+        uint8_t alpha = 255 - static_cast<uint8_t>(mat.GetAlphaOverride() * 255);
+        RgbFactor fRgb = mat.GetRgbOverride();
+        ColorDef rgba(static_cast<uint8_t>(fRgb.red*255), static_cast<uint8_t>(fRgb.green*255), static_cast<uint8_t>(fRgb.blue*255), alpha);
+        fillColorIndex(m_texture, map, nColors, [=](uint32_t color) { return rgba; });
+        }
+    }
+
+
+/*---------------------------------------------------------------------------------**//**
+* @bsimethod                                                    Paul.Connelly   08/16
++---------------+---------------+---------------+---------------+---------------+------*/
+TilePublisher::TilePublisher(TileNodeCR tile, PublisherContext& context) : m_centroid(tile.GetTileCenter()), m_tile(tile), m_context(context)
+    {
+#define CESIUM_RTC_ZERO
+#ifdef CESIUM_RTC_ZERO
+    m_centroid = DPoint3d::FromXYZ(0,0,0);
+#endif
+    }
+
+/*---------------------------------------------------------------------------------**//**
+* @bsimethod                                                    Ray.Bentley     01/17
++---------------+---------------+---------------+---------------+---------------+------*/
+void PublisherContext::PublisherContext::Statistics::RecordPointCloud (size_t nPoints)
+    {
+    m_pointCloudTotalPoints += nPoints;
+    m_pointCloudCount++;
+    if (0 == m_pointCloudMinPoints || nPoints < m_pointCloudMinPoints)
+        m_pointCloudMinPoints = nPoints;
+
+    if (nPoints > m_pointCloudMaxPoints)
+        m_pointCloudMaxPoints = nPoints;
+    }
+
+/*---------------------------------------------------------------------------------**//**
+* @bsimethod                                                    Ray.Bentley     01/17
++---------------+---------------+---------------+---------------+---------------+------*/
+PublisherContext::PublisherContext::Statistics::~Statistics()
+    {
+#define STATISTICS
+#ifdef STATISTICS
+    if (0.0 != m_textureCompressionMegaPixels)
+        {
+        printf ("Total Compression: %f megapixels, %f seconds (%f minutes, %f hours)\n", m_textureCompressionMegaPixels, m_textureCompressionSeconds, m_textureCompressionSeconds / 60.0, m_textureCompressionSeconds / 3600.0);
+        printf ("Compression Rate: %f megapixels/second\n", m_textureCompressionMegaPixels / m_textureCompressionSeconds);
+        }
+    if (0 != m_pointCloudCount)
+        {
+        printf ("Point Cloud count: %g, Total Points: %g, Min Points: %g, Max Points: %g, Average: %g\n", (double) m_pointCloudCount, (double) m_pointCloudTotalPoints, (double) m_pointCloudMinPoints,(double) m_pointCloudMaxPoints, (double) m_pointCloudTotalPoints / (double) m_pointCloudCount);
+        }
+#endif
+    }
+
+/*---------------------------------------------------------------------------------**//**
+* @bsimethod                                                    Ray.Bentley     08/16
++---------------+---------------+---------------+---------------+---------------+------*/
+void TilePublisher::WriteBoundingVolume(Json::Value& val, DRange3dCR range)
+    {
+    BeAssert (!range.IsNull());
+    DPoint3d    center = DPoint3d::FromInterpolate (range.low, .5, range.high);
+    DVec3d      diagonal = range.DiagonalVector();
+
+    // Range identified by center point and axes
+    // Axes are relative to origin of box, not center
+    static double      s_minSize = .001;   // Meters...  Don't allow degenerate box.
+
+    auto& volume = val[JSON_BoundingVolume];
+    auto& box = volume[JSON_Box];
+
+    AppendPoint(box, center);
+    AppendPoint(box, DPoint3d::FromXYZ (std::max(s_minSize, diagonal.x)/2.0, 0.0, 0.0));
+    AppendPoint(box, DPoint3d::FromXYZ (0.0, std::max(s_minSize, diagonal.y)/2.0, 0.0));
+    AppendPoint(box, DPoint3d::FromXYZ (0.0, 0.0, std::max(s_minSize, diagonal.z/2.0)));
+    }
+
+
+/*---------------------------------------------------------------------------------**//**
+* @bsimethod                                                    Paul.Connelly   08/16
++---------------+---------------+---------------+---------------+---------------+------*/
+void TilePublisher::AddTechniqueParameter(Json::Value& technique, Utf8CP name, Gltf::DataType type, Utf8CP semantic)
+    {
+    auto& param = technique["parameters"][name];
+    param["type"] = static_cast<int32_t>(type);
+    if (nullptr != semantic)
+        param["semantic"] = semantic;
+    }
+
+/*---------------------------------------------------------------------------------**//**
+* @bsimethod                                                    Paul.Connelly   08/16
++---------------+---------------+---------------+---------------+---------------+------*/
+void TilePublisher::AppendProgramAttribute(Json::Value& program, Utf8CP attrName)
+    {
+    program["attributes"].append(attrName);
+    }
+
+/*---------------------------------------------------------------------------------**//**
+* @bsimethod                                                    Paul.Connelly   08/16
++---------------+---------------+---------------+---------------+---------------+------*/
+void TilePublisher::AddShader(Json::Value& shaders, Utf8CP name, int32_t type, Utf8CP buffer)
+    {
+    auto& shader = (shaders[name] = Json::objectValue);
+    shader["type"] = type;
+    shader["extensions"]["KHR_binary_glTF"]["bufferView"] = buffer;
+    }
+
+/*---------------------------------------------------------------------------------**//**
+* @bsimethod                                                    Paul.Connelly   08/16
++---------------+---------------+---------------+---------------+---------------+------*/
+template<typename T> void PublishTileData::AddBufferView(Utf8CP name, T const& bufferData)
+    {
+    Json::Value&    views = m_json["bufferViews"];
+
+    auto bufferDataSize = bufferData.size() * sizeof(bufferData[0]);
+    auto& view = (views[name] = Json::objectValue);
+    view["buffer"] = "binary_glTF";
+    view["byteOffset"] = m_binaryData.size();
+    view["byteLength"] = bufferDataSize;
+
+    size_t binaryDataSize = m_binaryData.size();
+    m_binaryData.resize(binaryDataSize + bufferDataSize);
+    memcpy(m_binaryData.data() + binaryDataSize, bufferData.data(), bufferDataSize);
+    }
+
+/*---------------------------------------------------------------------------------**//**
+* @bsimethod                                                    Ray.Bentley     08/2016
++---------------+---------------+---------------+---------------+---------------+------*/
+void    PublishTileData::AddBinaryData (void const* data, size_t size) 
+    {
+    m_binaryData.Append (static_cast<uint8_t const*> (data), size);
+    }
+
+/*---------------------------------------------------------------------------------**//**
+* @bsimethod                                                    Ray.Bentley     08/2016
++---------------+---------------+---------------+---------------+---------------+------*/
+void    PublishTileData::PadBinaryDataToBoundary(size_t boundarySize)
+    {
+    uint8_t        zero = 0;
+    while (0 != (m_binaryData.size() % boundarySize))
+        m_binaryData.Append(&zero, 1);
+    }
+
+/*---------------------------------------------------------------------------------**//**
+* @bsimethod                                                    Ray.Bentley     11/2016
++---------------+---------------+---------------+---------------+---------------+------*/
+WString     PublisherContext::GetTileExtension (TileNodeCR tile) const
+    {
+    return DoPublishAsClassifier() ? L"vctr" : tile.GetFileExtension();
+    }
+
+/*---------------------------------------------------------------------------------**//**
+* @bsimethod                                                   Ray.Bentley      08/2017
++---------------+---------------+---------------+---------------+---------------+------*/
+void PublisherContext::RecordUsage(FeatureAttributesMapCR attributes)
+    {
+    BeMutexHolder lock(m_mutex);
+
+    for (auto& attribute : attributes)
+        m_usedSubCategories.insert (attribute.first.GetSubCategoryId());
+    }
+
+/*---------------------------------------------------------------------------------**//**
+* @bsimethod                                                    Ray.Bentley     11/2016
++---------------+---------------+---------------+---------------+---------------+------*/
+BeFileName  PublisherContext::GetBinaryDataFileName(TileNodeCR tile) const
+    {
+    WString     rootName = GetRootName (tile.GetModel().GetModelId(), GetCurrentClassifier());
+    BeFileName  modelDir = GetModelDataDirectory(tile.GetModel().GetModelId(), GetCurrentClassifier());
+
+    return  BeFileName(nullptr, modelDir.c_str(), tile.GetFileName (rootName.c_str(), GetTileExtension(tile).c_str()).c_str(), nullptr);
+    }
+
+
+/*---------------------------------------------------------------------------------**//**
+* @bsimethod                                                   Ray.Bentley     12/2016
++---------------+---------------+---------------+---------------+---------------+------*/
+static void extendRange(DRange3dR range, TileMeshList const& meshes, TransformCP transform)
+    {
+    for (auto& mesh : meshes)
+        {
+        if (nullptr == transform)
+            {
+            range.Extend(mesh->GetRange());
+            }
+        else
+            {
+            for (auto& point : mesh->Points())
+                {
+                DPoint3d    transformedPoint;
+
+                transform->Multiply(transformedPoint, point);
+                range.Extend(transformedPoint);
+                }
+            }
+        }
+    }
+
+template<typename T> static void FWriteValue (T const& value, std::FILE* file) { fwrite(&value, 1, sizeof(value), file); }
+template<typename T> static void FWrite(T const& value, std::FILE* file) { if (!value.empty()) fwrite(value.data(), 1, value.size() * sizeof(*value.data()), file); }
+
+/*---------------------------------------------------------------------------------**//**
+* @bsimethod                                                    Paul.Connelly   08/16
++---------------+---------------+---------------+---------------+---------------+------*/
+PublisherContext::Status TilePublisher::Publish()
+    {
+    PublishableTileGeometry publishableGeometry = m_tile.GeneratePublishableGeometry(m_context.GetDgnDb(), TileGeometry::NormalMode::Always, m_context.WantSurfacesOnly(), !m_context.DoPublishAsClassifier() /* no instancing for classifiers */, m_context.GetGenerationFilter());
+
+    if (publishableGeometry.IsEmpty())
+        return PublisherContext::Status::NoGeometry;                            // Nothing to write...Ignore this tile (it will be omitted when writing tileset data as its published range will be NullRange.
+
+    BeFileName      fileName = m_context.GetBinaryDataFileName(m_tile);
+
+    std::FILE*  outputFile = _wfopen(fileName.c_str(), L"wb");
+
+    if (nullptr == outputFile)
+        {
+        BeAssert (false && "Unable to open output file");
+        return PublisherContext::Status::CantOpenOutputFile;
+        }
+    m_context.RecordUsage (m_tile.GetAttributes());
+    
+    if (m_context.DoPublishAsClassifier())
+        {
+        WriteClassifier(outputFile, publishableGeometry, m_context.GetCurrentClassifier()->m_classifier, m_context.GetCurrentClassifier()->m_classifiedRange.m_range);
+        }
+    else if (publishableGeometry.Parts().empty())
+        {
+        BeAssert (publishableGeometry.PointClouds().empty() || publishableGeometry.Meshes().empty());   // We don't expect point clouds with meshes (although these could be handled as a composite if necessary).
+        if (!publishableGeometry.PointClouds().empty())
+            WritePointCloud(outputFile, *publishableGeometry.PointClouds().front());
+        else
+            WriteTileMeshes(outputFile, publishableGeometry);
+        }
+    else
+        {
+        // Composite header.
+        uint32_t        tileCount = (publishableGeometry.Meshes().empty() ? 0 : 1) + publishableGeometry.Parts().size();
+
+        FWriteValue(Format::Composite, outputFile);
+        FWriteValue(Composite::Version, outputFile);
+        long    compositeSizeLocation = ftell (outputFile);
+        FWriteValue((uint32_t) 0, outputFile);                   // Filled in below...
+        FWriteValue(tileCount, outputFile);
+
+        WriteTileMeshes(outputFile, publishableGeometry);
+
+        uint32_t    compositeSize = std::ftell(outputFile);
+        std::fseek (outputFile, compositeSizeLocation, SEEK_SET);
+        FWriteValue(compositeSize, outputFile);
+        }
+    std::fclose(outputFile);
+
+    return PublisherContext::Status::Success;
+    }
+
+/*---------------------------------------------------------------------------------**//**
+* @bsimethod                                                    Ray.Bentley     12/2016
++---------------+---------------+---------------+---------------+---------------+------*/
+Json::Value  TilePublisher::CreateMesh (TileMeshList const& tileMeshes, PublishTileData& tileData, size_t& primitiveIndex)
+    {
+    Json::Value     jsonMesh = Json::objectValue;
+    Json::Value     primitives;
+    bool            doBatchIds = false;
+
+    for (auto& tileMesh : tileMeshes)
+        if (tileMesh->ValidIdsPresent())
+            {
+            doBatchIds = true;
+            break;
+            }
+
+    for (auto& tileMesh : tileMeshes)
+        {
+        if (!tileMesh->Triangles().empty())
+            AddMeshPrimitive(primitives, tileData, *tileMesh, primitiveIndex++, doBatchIds);
+
+        if (!tileMesh->Polylines().empty())
+            AddPolylinePrimitive(primitives, tileData, *tileMesh, primitiveIndex++, doBatchIds);
+        }
+    BeAssert (!primitives.empty());
+    jsonMesh["primitives"] = primitives;
+    return jsonMesh;
+    }
+
+
+/*---------------------------------------------------------------------------------**//**
+* @bsimethod                                                    Ray.Bentley     12/2016
++---------------+---------------+---------------+---------------+---------------+------*/
+void TilePublisher::WriteTileMeshes (std::FILE* outputFile, PublishableTileGeometryR publishableGeometry)
+    {
+    DRange3d    publishedRange = DRange3d::NullRange();
+
+    if (!publishableGeometry.Meshes().empty())
+        {
+        extendRange (publishedRange, publishableGeometry.Meshes(), nullptr);
+        WriteBatched3dModel (outputFile, publishableGeometry.Meshes());
+        }
+
+    for (auto& part: publishableGeometry.Parts())
+        WritePartInstances(outputFile, publishedRange, part);
+
+    m_tile.SetPublishedRange (publishedRange);
+    }
+
+/*---------------------------------------------------------------------------------**//**
+* @bsimethod                                                    Ray.Bentley     12/2016
++---------------+---------------+---------------+---------------+---------------+------*/
+void TilePublisher::WritePointCloud (std::FILE* outputFile, TileMeshPointCloudR pointCloud) 
+    {
+    long            startPosition = ftell (outputFile);
+    Json::Value     featureTable;
+    bool            rgbPresent = pointCloud.Colors().size() == pointCloud.Points().size();
+
+    featureTable["POINTS_LENGTH"] = pointCloud.Points().size();
+    featureTable["POSITION_QUANTIZED"]["byteOffset"] = 0;
+
+    DRange3d        positionRange = DRange3d::NullRange();
+
+    positionRange.Extend(pointCloud.Points());
+
+    DVec3d positionScale = DVec3d::FromStartEnd(positionRange.low, positionRange.high);
+
+    featureTable["QUANTIZED_VOLUME_OFFSET"].append(positionRange.low.x);
+    featureTable["QUANTIZED_VOLUME_OFFSET"].append(positionRange.low.y);
+    featureTable["QUANTIZED_VOLUME_OFFSET"].append(positionRange.low.z);
+    featureTable["QUANTIZED_VOLUME_SCALE"].append(positionScale.x);
+    featureTable["QUANTIZED_VOLUME_SCALE"].append(positionScale.y);
+    featureTable["QUANTIZED_VOLUME_SCALE"].append(positionScale.z);
+
+    if (rgbPresent)
+        featureTable["RGB"]["byteOffset"] = pointCloud.Points().size() * 3 * sizeof(int16_t);
+
+    Utf8String      featureTableStr =  getJsonString(featureTable);
+
+    uint32_t        zero = 0, 
+                    featureTableStrLen = featureTableStr.size(),
+                    featureTableBinaryLength = pointCloud.Points().size() * (3 * sizeof(int16_t) + (rgbPresent ?  sizeof(TileMeshPointCloud::Rgb) : 0));
+
+    FWriteValue(Format::PointCloud, outputFile);
+    FWriteValue(PointCloud::Version, outputFile);                                                                                                                                  
+    long    lengthDataPosition = ftell(outputFile);
+    FWriteValue((int32_t) 0, outputFile);    // Total length filled in below.
+    FWriteValue(featureTableStrLen, outputFile);          
+    FWriteValue(featureTableBinaryLength, outputFile);    
+
+    FWriteValue(zero, outputFile);    // No batch for now.
+    FWriteValue(zero, outputFile);    // No batch for now.
+
+    std::fwrite(featureTableStr.data(), 1, featureTableStrLen, outputFile);
+    for (auto& point : pointCloud.Points())
+        {
+        int16_t             quantizedPosition[3];
+        static double       range = (double) (0xffff);
+
+        quantizedPosition[0] = (uint16_t) (.5 + range * (point.x - positionRange.low.x) / positionScale.x);
+        quantizedPosition[1] = (uint16_t) (.5 + range * (point.y - positionRange.low.y) / positionScale.y);
+        quantizedPosition[2] = (uint16_t) (.5 + range * (point.z - positionRange.low.z) / positionScale.z);
+
+        std::fwrite (quantizedPosition, 1, sizeof(quantizedPosition), outputFile);
+        }     
+    if (rgbPresent)
+        std::fwrite (pointCloud.Colors().data(), pointCloud.Colors().size(), sizeof(TileMeshPointCloud::Rgb), outputFile);
+
+    uint32_t    dataSize = static_cast<uint32_t> (ftell(outputFile) - startPosition);
+    std::fseek(outputFile, lengthDataPosition, SEEK_SET);
+    FWriteValue(dataSize, outputFile);
+    std::fseek(outputFile, 0, SEEK_END);
+
+
+    m_tile.SetPublishedRange (positionRange);
+
+    m_context.m_statistics.RecordPointCloud(pointCloud.Points().size());
+    }
+
+/*---------------------------------------------------------------------------------**//**
+* @bsimethod                                                    Ray.Bentley     10/2017
++---------------+---------------+---------------+---------------+---------------+------*/
+void PublisherContext::_AddBatchTableAttributes(Json::Value& batchTableJson, FeatureAttributesMapCR attrs)
+    {
+    if (!m_scheduleEntryMaps.empty())
+        {
+        bvector<Json::Value>    schedules;
+
+        for (auto& scheduleMap : m_scheduleEntryMaps)
+            schedules.push_back(Json::arrayValue);
+
+        for (auto const& kvp : attrs)
+            {
+            for (size_t i=0; i<m_scheduleEntryMaps.size(); i++)
+                {
+                auto&   scheduleMap = m_scheduleEntryMaps.at(i);
+                auto    found = scheduleMap.find(kvp.first.GetElementId());
+
+                schedules.at(i)[kvp.second] = (found == scheduleMap.end()) ? Json::Value::GetNull() : found->second;
+                }
+            }
+        for (size_t i=0; i<schedules.size(); i++)
+            batchTableJson[Utf8PrintfString("schedule%d", i).c_str()] = std::move(schedules[i]);
+        }
+    }
+
+
+/*---------------------------------------------------------------------------------**//**
+* @bsimethod                                                    Ray.Bentley     12/2016
++---------------+---------------+---------------+---------------+---------------+------*/
+void TilePublisher::WritePartInstances(std::FILE* outputFile, DRange3dR publishedRange, TileMeshPartPtr& part)
+    {
+    PublishTileData     featureTableData, partData;
+    bvector<uint16_t>   attributeIndices;
+    bool                rotationPresent = false;
+
+    featureTableData.m_json["INSTANCES_LENGTH"] = part->Instances().size();
+
+    bvector<float>          upFloats, rightFloats;
+    FeatureAttributesMap    attributesSet;
+    DRange3d                positionRange = DRange3d::NullRange();
+
+    bool validIdsPresent = false;
+    bool invalidIdsPresent = false;
+    for (auto& instance : part->Instances())
+        {
+        DPoint3d    translation;
+        DVec3d      right, up;
+        RotMatrix   rMatrix;
+
+        instance.GetTransform().GetTranslation(translation);
+        instance.GetTransform().GetMatrix(rMatrix);
+
+        positionRange.Extend(translation);
+        rotationPresent |= !rMatrix.IsIdentity();
+
+        rMatrix.GetColumn(right, 0);
+        rMatrix.GetColumn(up, 1);
+
+        rightFloats.push_back(right.x);
+        rightFloats.push_back(right.y);
+        rightFloats.push_back(right.z);
+
+        upFloats.push_back(up.x);
+        upFloats.push_back(up.y);
+        upFloats.push_back(up.z);
+
+        extendRange (publishedRange, part->Meshes(), &instance.GetTransform());
+        attributeIndices.push_back(attributesSet.GetIndex(instance.GetAttributes()));
+        bool isValidId = (0 != attributeIndices.back());
+        validIdsPresent |= isValidId;
+        invalidIdsPresent |= !isValidId;
+        }
+
+    DVec3d              positionScale;
+    bvector<uint16_t>   quantizedPosition;
+    double              range = (double) (0xffff);
+
+    positionScale = DVec3d::FromStartEnd(positionRange.low, positionRange.high);
+    for (auto& instance : part->Instances())
+        {
+        DPoint3d    translation;
+
+        instance.GetTransform().GetTranslation(translation);
+
+        quantizedPosition.push_back((uint16_t) (.5 + range * (translation.x - positionRange.low.x) / positionScale.x));
+        quantizedPosition.push_back((uint16_t) (.5 + range * (translation.y - positionRange.low.y) / positionScale.y));
+        quantizedPosition.push_back((uint16_t) (.5 + range * (translation.z - positionRange.low.z) / positionScale.z));
+        }
+
+    AddExtensions(partData);
+    AddDefaultScene(partData);
+    AddMeshes (partData, part->Meshes());
+
+    featureTableData.m_json["QUANTIZED_VOLUME_OFFSET"].append(positionRange.low.x);
+    featureTableData.m_json["QUANTIZED_VOLUME_OFFSET"].append(positionRange.low.y);
+    featureTableData.m_json["QUANTIZED_VOLUME_OFFSET"].append(positionRange.low.z);
+    featureTableData.m_json["QUANTIZED_VOLUME_SCALE"].append(positionScale.x);
+    featureTableData.m_json["QUANTIZED_VOLUME_SCALE"].append(positionScale.y);
+    featureTableData.m_json["QUANTIZED_VOLUME_SCALE"].append(positionScale.z);
+
+    featureTableData.m_json["POSITION_QUANTIZED"]["byteOffset"] = featureTableData.BinaryDataSize();
+    featureTableData.AddBinaryData(quantizedPosition.data(), quantizedPosition.size()*sizeof(uint16_t));
+
+    if (validIdsPresent)
+        {
+        if (!invalidIdsPresent)
+            {
+            // Cesium's instanced models require that indices range from [0, nInstances). Must remove the "undefined" entry for that to work.
+            attributesSet.RemoveUndefined();
+            for (auto& index : attributeIndices)
+                index--;
+            }
+
+        featureTableData.m_json["BATCH_ID"]["byteOffset"] = featureTableData.BinaryDataSize();
+        featureTableData.AddBinaryData(attributeIndices.data(), attributeIndices.size()*sizeof(uint32_t));
+        }
+
+    featureTableData.PadBinaryDataToBoundary(4);
+    if (rotationPresent)
+        {
+        featureTableData.m_json["NORMAL_UP"]["byteOffset"] = featureTableData.BinaryDataSize();
+        featureTableData.AddBinaryData(upFloats.data(), upFloats.size()*sizeof(float));
+
+        featureTableData.m_json["NORMAL_RIGHT"]["byteOffset"] = featureTableData.BinaryDataSize();
+        featureTableData.AddBinaryData(rightFloats.data(), rightFloats.size()*sizeof(float));
+        }
+
+    BatchTableBuilder batchTableBuilder(attributesSet, m_context.GetDgnDb(), m_tile.GetModel().Is3d(), m_context);
+    Utf8String      batchTableStr = batchTableBuilder.ToString();
+
+    Utf8String      featureTableStr = featureTableData.GetJsonString();
+    uint32_t        batchTableStrLen = static_cast<uint32_t>(batchTableStr.size());
+    uint32_t        featureTableJsonLength = static_cast<uint32_t> (featureTableStr.size());
+    uint32_t        featureTableBinarySize = featureTableData.BinaryDataSize(), gltfFormat = 1, zero = 0;
+
+    uint32_t        padBytes = (featureTableJsonLength + featureTableBinarySize + batchTableStrLen) % 8;
+    uint64_t        padZero;
+
+    featureTableData.AddBinaryData (&padZero, padBytes);
+    featureTableBinarySize += padBytes;
+
+    long            startPosition = ftell(outputFile);
+
+    FWriteValue(Format::I3dm, outputFile);
+    FWriteValue(I3dm::Version, outputFile);
+    long    lengthDataPosition = ftell(outputFile);
+    FWriteValue(zero, outputFile);        // Filled in later.
+    FWriteValue(featureTableJsonLength, outputFile);
+    FWriteValue(featureTableBinarySize, outputFile);
+    FWriteValue(batchTableStrLen, outputFile);
+    FWriteValue((uint32_t) 0, outputFile);         // Batch table binary (not used).
+    FWriteValue(gltfFormat, outputFile);
+    std::fwrite(featureTableStr.data(), 1, featureTableJsonLength, outputFile);
+    std::fwrite(featureTableData.BinaryData(), 1, featureTableData.BinaryDataSize(), outputFile);
+    std::fwrite(batchTableStr.data(), 1, batchTableStrLen, outputFile);
+
+    WriteGltf(outputFile, partData);
+    padTo4ByteBoundary (outputFile);
+    uint32_t    dataSize = static_cast<uint32_t> (ftell(outputFile) - startPosition);
+    std::fseek(outputFile, lengthDataPosition, SEEK_SET);
+    FWriteValue(dataSize, outputFile);
+    std::fseek(outputFile, 0, SEEK_END);
+    }
+
+/*---------------------------------------------------------------------------------**//**
+* @bsimethod                                                   Ray.Bentley     12/2016
++---------------+---------------+---------------+---------------+---------------+------*/
+void TilePublisher::WriteBatched3dModel(std::FILE* outputFile, TileMeshList const& meshes)
+    {
+    PublishTileData     tileData;
+    bool                validIdsPresent = false;
+
+    for (auto& mesh : meshes)
+        if (mesh->ValidIdsPresent())
+            validIdsPresent = true;
+
+    AddExtensions(tileData);
+    AddDefaultScene(tileData);
+    AddMeshes(tileData, meshes);
+
+    Utf8String batchTableStr;
+    if (validIdsPresent)
+        {
+        BatchTableBuilder batchTableBuilder(m_tile.GetAttributes(), m_context.GetDgnDb(), m_tile.GetModel().Is3d(), m_context);
+        batchTableStr = batchTableBuilder.ToString();
+        }
+
+    uint32_t batchTableStrLen = static_cast<uint32_t>(batchTableStr.size());
+    Json::Value     featureTable;
+
+    featureTable["BATCH_LENGTH"] = validIdsPresent ? m_tile.GetAttributes().size() : 0;
+    Utf8String      featureTableStr = getJsonString(featureTable);
+
+    long    startPosition = ftell (outputFile);
+    FWriteValue(Format::B3dm, outputFile);
+    FWriteValue(B3dm::Version, outputFile);
+    long    lengthDataPosition = ftell(outputFile);
+    FWriteValue(0, outputFile);    // Filled in below.
+    FWriteValue((uint32_t) featureTableStr.size(), outputFile);   
+    FWriteValue(0, outputFile);    // Feature table binary (none)
+    FWriteValue((uint32_t) batchTableStr.size(), outputFile);
+    FWriteValue(0, outputFile);    // length of binary portion of batch table (none).
+    FWrite(featureTableStr, outputFile);
+    FWrite(batchTableStr, outputFile);
+
+    WriteGltf (outputFile, tileData);
+
+    padTo4ByteBoundary (outputFile);
+    uint32_t    dataSize = static_cast<uint32_t> (ftell(outputFile) - startPosition);
+    std::fseek(outputFile, lengthDataPosition, SEEK_SET);
+    FWriteValue(dataSize, outputFile);
+    std::fseek(outputFile, 0, SEEK_END);
+    }
+
+/*=================================================================================**//**
+* @bsiclass                                                     Ray.Bentley     07/2017
++===============+===============+===============+===============+===============+======*/
+struct  VectorPosition
+    {
+    uint16_t  m_x;
+    uint16_t  m_y;
+
+    VectorPosition() : m_x(0), m_y(0) { }
+    VectorPosition(DPoint3dCR dPoint, DRange3dCR range)
+        {
+        m_x = (uint16_t) ((double) 0x7fff * (dPoint.x - range.low.x) / (range.high.x - range.low.x));
+        m_y = (uint16_t) ((double) 0x7fff * (dPoint.y - range.low.y) / (range.high.y - range.low.y));
+        }
+    };
+
+uint16_t    zigZagEncode(int32_t value) { return (uint16_t) (((value << 1) ^ (value >> 15)) & 0xffff); }
+
+/*=================================================================================**//**
+* @bsiclass                                                     Ray.Bentley     07/2017
++===============+===============+===============+===============+===============+======*/
+struct ClassifierTileWriter
+{
+    typedef bmap<DPoint3d, uint32_t, TileUtil::PointComparator> T_PointMap;
+
+    Json::Value                     m_featureTable;
+    bvector<uint32_t>               m_meshIndices;
+    bvector<FPoint3d>               m_meshPositions;
+    bvector<uint32_t>               m_meshIndexCountBuffer;
+    bvector<uint32_t>               m_meshIndexOffsetBuffer;
+    ByteStream                      m_featureBinary;
+    ByteStream                      m_batchIdsBuffer;
+    VectorPosition                  m_lastPosition;
+    DRange3d                        m_range;
+    uint32_t                        m_nextMeshPointIndex;
+    T_PointMap                      m_meshPointMap;
+    ModelSpatialClassifierCR        m_classifier;
+    bmap<DgnElementId, uint32_t>    m_elementColors;
+    PublisherContext&               m_context;
+
+    static constexpr double         s_pointTolerance = 1.0E-6;
+
+/*---------------------------------------------------------------------------------**//**
+* @bsimethod                                                    Ray.Bentley   07/2017
++---------------+---------------+---------------+---------------+---------------+------*/
+ClassifierTileWriter(DRange3dCR range,  ModelSpatialClassifierCR classifier, PublisherContext& context) : m_context(context), m_range(range), m_classifier(classifier), m_meshPointMap(TileUtil::PointComparator(s_pointTolerance)), m_nextMeshPointIndex(0)
+    { 
+    m_featureTable["RTC_CENTER"][0] = 0.0; m_featureTable["RTC_CENTER"][1] = 0.0; m_featureTable["RTC_CENTER"][2] = 0.0;
+    m_featureTable["MINIMUM_HEIGHT"] = -1000.0;
+    m_featureTable["MAXIMUM_HEIGHT"] =  1000.0;
+    m_featureTable["FORMAT"] = 1;  // Cartesian coordinates.
+
+    auto& rectangle     = m_featureTable["RECTANGLE"];
+    rectangle[0]  = range.low.x;
+    rectangle[1]  = range.low.y;         
+    rectangle[2]  = range.high.x;
+    rectangle[3]  = range.high.y;
+    }
+
+/*---------------------------------------------------------------------------------**//**
+* @bsimethod                                                    Ray.Bentley   08/2017
++---------------+---------------+---------------+---------------+---------------+------*/
+PolyfaceHeaderPtr   BuildPolyfaceFromTriangles(bvector<DPoint3d> const& meshPoints, bvector<TileTriangle> const& triangles)
+    {
+    PolyfaceHeaderPtr           polyface = PolyfaceHeader::CreateVariableSizeIndexed();
+    PolyfaceCoordinateMapPtr    coordinateMap = PolyfaceCoordinateMap::Create(*polyface);    
+
+    for (auto& triangle : triangles)
+        {
+        int32_t         indices[3];
+
+        for (size_t i=0; i<3; i++)
+            {
+            indices[i] = 1 + coordinateMap->AddPoint(meshPoints[triangle.m_indices[i]]);
+            if (!triangle.m_edgeVisible[i])
+                indices[i] = -indices[i];
+            }
+
+        polyface->AddIndexedFacet(3, indices);
+        }
+    return polyface;
+    }
+
+/*---------------------------------------------------------------------------------**//**
+* @bsimethod                                                    Ray.Bentley   08/2017
++---------------+---------------+---------------+---------------+---------------+------*/
+PolyfaceHeaderPtr   BuildPolyfaceFromPolylines(DVec3dR normal, bvector<DPoint3d> const& meshPoints, bvector<TilePolyline> const& polylines, double expandDistance)
+    {
+    PolyfaceHeaderPtr           polyface = PolyfaceHeader::CreateVariableSizeIndexed();
+    PolyfaceCoordinateMapPtr    coordinateMap = PolyfaceCoordinateMap::Create(*polyface);   
+    bvector<DPoint3d>           points;
+    DPoint3d                    origin;
+    static constexpr double     s_tolerance = 1.0E-5;
+    static constexpr double     s_maxMiterDot = .75;
+
+    for (auto& polyline : polylines)
+        for (auto& index : polyline.m_indices)
+            points.push_back (meshPoints[index]);
+
+    if (!bsiGeom_planeThroughPointsTol(&normal, &origin, points.data(), points.size(), s_tolerance))
+        normal = DVec3d::From(0.0, 0.0, 1.0);
+    else
+        normal.Normalize();
+
+    for (auto& polyline : polylines)
+        {
+        size_t  segmentCount = polyline.m_indices.size()-1;
+
+        for (size_t i=0; i<segmentCount; i++)
+            {
+            DPoint3d    start = meshPoints[polyline.m_indices[i]],
+                        end = meshPoints[polyline.m_indices[i+1]];
+            DVec3d      delta = DVec3d::FromStartEnd(start, end);
+            DVec3d      perp = DVec3d::FromCrossProduct(normal, delta);
+                                                                                                                                                                                                                                                                                                                    
+            int32_t     indices0[3], indices1[3];
+            if (perp.Normalize() < s_tolerance ||
+                delta.Normalize() < s_tolerance)
+                continue;
+
+            DVec3d      perp0 = perp, perp1 = perp;
+            double      distance0 = expandDistance, distance1 = expandDistance;
+
+            if (i > 0)
+                {
+                DVec3d      dir = delta, prevDir = DVec3d::FromStartEndNormalize(start, meshPoints[polyline.m_indices[i-1]]);
+                double      dot = prevDir.DotProduct(dir);
+
+                if (dot > -.9999 && dot < s_maxMiterDot)
+                    {
+                    perp0.Normalize(DVec3d::FromSumOf(dir, prevDir));
+                    distance0 /= perp0.DotProduct(perp);
+                    }
+                }
+            if (i < segmentCount - 1)
+                {
+                DVec3d      dir = delta, nextDir = DVec3d::FromStartEndNormalize(end, meshPoints[polyline.m_indices[i+2]]);
+                dir.Negate();
+                double      dot = nextDir.DotProduct(dir);
+
+                if (dot > -.9999 && dot < s_maxMiterDot)
+                    {
+                    perp1.Normalize(DVec3d::FromSumOf(dir, nextDir));
+                    distance1 /= perp1.DotProduct(perp);
+                    }
+                }
+
+    
+            indices0[0]               = 1 + coordinateMap->AddPoint(DPoint3d::FromSumOf(start, perp0, -distance0));
+            indices0[2] = indices1[0] = 1 + coordinateMap->AddPoint(DPoint3d::FromSumOf(start, perp0,  distance0));
+            indices0[1] = indices1[1] = 1 + coordinateMap->AddPoint(DPoint3d::FromSumOf(end,   perp1, -distance1));
+            indices1[2]               = 1 + coordinateMap->AddPoint(DPoint3d::FromSumOf(end,   perp1,  distance1));
+
+            polyface->AddIndexedFacet(3, indices0);
+            polyface->AddIndexedFacet(3, indices1);
+            }
+        }
+
+    return polyface;
+    }
+
+/*---------------------------------------------------------------------------------**//**
+* @bsimethod                                                    Ray.Bentley   08/2017
++---------------+---------------+---------------+---------------+---------------+------*/
+bool IsSolid(bvector<TileTriangle> const& triangles) 
+    {
+    for (auto& triangle : triangles)
+        if (!triangle.IsSingleSided())
+            return false;
+
+    return true;
+    }
+
+/*---------------------------------------------------------------------------------**//**
+* @bsimethod                                                    Ray.Bentley   08/2017
++---------------+---------------+---------------+---------------+---------------+------*/
+bool IsPolygon(DVec3dR normal, bvector<TileTriangle> const& triangles, TileMeshCR mesh) 
+    {
+    bvector<uint32_t>       indices;
+    bool                    first = true;
+    bvector<DPoint3d>       solidPoints;
+    bvector<TileTriangle>   solidTriangles;
+
+    for (auto& triangle : triangles)
+        {
+        DVec3d  triangleNormal = mesh.GetTriangleNormal(triangle);
+        if (first)
+            {
+            normal = triangleNormal;
+            }
+        else if (!normal.IsParallelTo(triangleNormal))
+            {
+            return false;
+            }
+        }
+    return true;
+    }
+    
+/*---------------------------------------------------------------------------------**//**
+* @bsimethod                                                    Ray.Bentley   08/2017
++---------------+---------------+---------------+---------------+---------------+------*/
+void    AddClosedMesh(PolyfaceHeaderR polyface, double expandDistance, uint16_t batchId)
+    {
+    if (0.0 != expandDistance)
+        {
+        PolyfaceHeaderPtr           offsetPolyface = polyface.ComputeOffset(PolyfaceHeader::OffsetOptions(), expandDistance, 0.0, true, false, false);
+        if (offsetPolyface.IsValid())
+            {
+            AddClosedMesh(*offsetPolyface, 0.0, batchId);
+            return;
+            }
+        else
+            {
+            BeAssert(false && "classifier offset error");
+            }
+        }
+
+    size_t      initialIndexSize = m_meshIndices.size();
+    for (PolyfaceVisitorPtr visitor = PolyfaceVisitor::Attach(polyface); visitor->AdvanceToNextFace(); )
+        for (size_t i=0; i<3; i++)
+            m_meshIndices.push_back(m_meshPositions.size() + (uint32_t) visitor->GetClientPointIndexCP()[i]);
+
+    for (size_t i=0; i<polyface.GetPointCount(); i++)
+        m_meshPositions.push_back(FPoint3d::From(polyface.GetPointCP()[i]));
+
+    uint32_t      indexCount = m_meshIndices.size() - initialIndexSize;
+    m_batchIdsBuffer.Append((uint16_t)(batchId /* Subtract 1 to produce zero based batchIds - workaround this dependence in vector tiles */ - 1));
+    m_meshIndexCountBuffer.push_back(indexCount);
+    m_featureBinary.Append(indexCount);
+    }
+
+    
+/*---------------------------------------------------------------------------------**//**
+* @bsimethod                                                    Ray.Bentley   08/2017
++---------------+---------------+---------------+---------------+---------------+------*/
+void    AddExtrudedPolygon(PolyfaceHeaderR polyface, DVec3d normal, DRange3dCR classifiedRange, double expandDistance, uint16_t batchId)
+    {
+    DRay3d              ray = DRay3d::FromOriginAndVector(*polyface.GetPointCP(), normal);
+    DRange1d            classifiedProjection = classifiedRange.GetCornerRange(ray);
+    PolyfaceHeaderPtr   offsetPolyface = polyface.ComputeOffset(PolyfaceHeader::OffsetOptions(), classifiedProjection.high, classifiedProjection.low);
+
+    if (offsetPolyface.IsValid())
+        {
+        offsetPolyface->Triangulate();
+        AddClosedMesh(*offsetPolyface, expandDistance, batchId);
+        }
+    else
+        BeAssert(false && "classifier offset error");
+    }
+
+/*---------------------------------------------------------------------------------**//**
+* @bsimethod                                                    Ray.Bentley   07/2017
++---------------+---------------+---------------+---------------+---------------+------*/
+void AddMeshes (TileMeshCR mesh, bvector<TileTriangle> const& triangles, DRange3dCR classifiedRange)
+    {
+    // Need to process all triangles that have the same attribute value as a single "mesh".
+    bmap <uint16_t, bvector<TileTriangle>> triangleMap;
+
+    for (auto& triangle : triangles)
+        {
+        bvector<TileTriangle>   triangleVector(1, triangle);
+
+        auto    insertPair = triangleMap.Insert(mesh.Attributes().at(triangle.m_indices[0]), triangleVector);
+
+        if (!insertPair.second)
+            insertPair.first->second.push_back(triangle);
+        }
+    
+    for (auto& curr : triangleMap)
+        {
+        uint16_t                batchId = curr.first;
+        PolyfaceHeaderPtr       polyface = BuildPolyfaceFromTriangles(mesh.Points(), curr.second);
+        DVec3d                  polygonNormal;
+
+        m_meshIndexOffsetBuffer.push_back(m_meshIndices.size());
+
+        if (IsSolid(curr.second))
+            AddClosedMesh(*polyface, m_classifier.GetExpandDistance(), batchId);
+        else if (IsPolygon(polygonNormal, curr.second, mesh))
+            AddExtrudedPolygon(*polyface, polygonNormal, classifiedRange, m_classifier.GetExpandDistance(), batchId);
+        else
+            BeAssert (false && "invalid classifier geometry");
+        }
+    }
+
+/*---------------------------------------------------------------------------------**//**
+* @bsimethod                                                    Ray.Bentley   07/2017
++---------------+---------------+---------------+---------------+---------------+------*/
+void AddPolylines (TileMeshCR mesh, bvector<TilePolyline> const& polylines, DRange3dCR classifiedRange)
+    {
+    // Need to process all polylines that have the same attribute value as a single "mesh".
+    bmap <uint16_t, bvector<TilePolyline>> polylineMap;
+    
+    for (auto& polyline : polylines)
+        {
+        bvector<TilePolyline>   polylineVector(1, polyline);
+
+        auto    insertPair = polylineMap.Insert(mesh.Attributes().at(polyline.m_indices[0]), polylineVector);
+
+        if (!insertPair.second)
+            insertPair.first->second.push_back(polyline);
+        }
+    
+    for (auto& curr : polylineMap)
+        {
+        uint16_t                batchId = curr.first;
+        DVec3d                  polylineNormal;
+        PolyfaceHeaderPtr       polyface = BuildPolyfaceFromPolylines(polylineNormal, mesh.Points(), curr.second, m_classifier.GetExpandDistance());
+
+        m_meshIndexOffsetBuffer.push_back(m_meshIndices.size());
+
+        AddExtrudedPolygon(*polyface, polylineNormal, classifiedRange, 0.0, batchId);
+        }
+    }
+
+/*---------------------------------------------------------------------------------**//**
+* @bsimethod                                                    Ray.Bentley     08/2017
++---------------+---------------+---------------+---------------+---------------+------*/
+void AddGeometry(PublishableTileGeometryR geometry, DRange3dCR classifiedRange, FeatureAttributesMapCR attributes)
+    {
+    for (auto& mesh : geometry.Meshes())
+        {
+        if (!mesh->Triangles().empty())
+            AddMeshes(*mesh, mesh->Triangles(), classifiedRange);
+
+        if (!mesh->Polylines().empty())
+            AddPolylines(*mesh, mesh->Polylines(), classifiedRange);
+
+        switch (m_classifier.GetInsideDisplay())
+            {
+            case ModelSpatialClassifier::DISPLAY_ElementColor:
+                {
+                bmap<uint16_t, DgnElementId>    attributeIndexToElementId;
+                bmap<uint16_t, uint32_t>        colorIndexToColor;
+                             
+                for (auto& curr : attributes)
+                    attributeIndexToElementId[curr.second] = curr.first.GetElementId();
+
+                for (auto& curr :  mesh->GetColorIndexMap())
+                    colorIndexToColor[curr.second] = curr.first;
+
+                for (size_t i=0; i<mesh->Colors().size(); i++)
+                    m_elementColors[attributeIndexToElementId[mesh->Attributes()[i]]] = colorIndexToColor[mesh->Colors()[i]];
+
+                break;
+                }
+
+            default:
+                {
+                static ColorDef s_colors[] = { ColorDef::DarkGrey(),  /* Off */ ColorDef::White() /* On */, ColorDef::DarkGrey() /* Dimmed */, ColorDef::Magenta() /* Hilite*/ };
+
+                for (auto& curr : attributes)
+                    m_elementColors[curr.first.GetElementId()] = s_colors[m_classifier.GetInsideDisplay()].GetValue();
+                    
+                break;
+                }
+            }
+        }
+    }
+
+/*---------------------------------------------------------------------------------**//**
+* @bsimethod                                                    Ray.Bentley   10/2017
++---------------+---------------+---------------+---------------+---------------+------*/
+void AddLabelsToBatchTable(Json::Value& json, FeatureAttributesMap const& attrs, char const* labelECProperty, DgnDbR db)
+    {
+    bool            validLabelsFound = false;
+    Json::Value     labels = Json::arrayValue;
+
+    for (auto const& kvp : attrs)
+        {
+        uint32_t            index = kvp.second;
+        DgnElementId        elementId = kvp.first.GetElementId();
+
+        ECN::ECValue    value;
+
+        auto element = db.Elements().Get<DgnElement> (elementId);
+        if (element.IsValid() &&
+
+            DgnDbStatus::Success == element->GetPropertyValue(value, labelECProperty))
+            {
+            labels[index] = value.GetUtf8CP();
+            validLabelsFound = true;
+            }
+        else
+            labels[index] = Json::Value::GetNull();
+        }
+    if (validLabelsFound)
+        json["label"] = std::move(labels);
+    }
+
+/*---------------------------------------------------------------------------------**//**
+* @bsimethod                                                    Ray.Bentley   10/2017
++---------------+---------------+---------------+---------------+---------------+------*/
+void AddColorsToBatchTable(Json::Value& json, FeatureAttributesMap const& attrs)
+    {
+    Json::Value     colors = Json::arrayValue;
+
+    for (auto const& kvp : attrs)
+        colors[kvp.second] = m_elementColors[kvp.first.GetElementId()];
+
+    json["classifierColor"] = std::move(colors);
+    }
+
+/*---------------------------------------------------------------------------------**//**
+* @bsimethod                                                    Ray.Bentley   06/2017
++---------------+---------------+---------------+---------------+---------------+------*/
+void Write(std::FILE* outputFile, TileNodeCR tile, DgnDbR db)
+    {
+    FeatureAttributesMap    featureAttributes = tile.GetAttributes();
+    FeatureAttributes       undefined;
+
+    m_featureTable["MESHES_LENGTH"] = m_meshIndexCountBuffer.size();
+    m_featureTable["MESH_POSITION_COUNT"] = m_meshPositions.size();
+    m_featureTable["MESHES_COUNT"]["byteOffset"] = 0;
+    m_featureTable["MESH_INDEX_COUNTS"]["byteOffset"] = m_featureBinary.size();
+    m_featureBinary.Append((uint8_t const*) m_meshIndexCountBuffer.data(), m_meshIndexCountBuffer.size()*sizeof(uint32_t));
+    m_featureTable["MESH_INDEX_OFFSETS"]["byteOffset"] = m_featureBinary.size();
+    m_featureBinary.Append((uint8_t const*) m_meshIndexOffsetBuffer.data(), m_meshIndexOffsetBuffer.size()*sizeof(uint32_t));
+    m_featureTable["MESH_BATCH_IDS"]["byteOffset"] = m_featureBinary.size();
+    m_featureBinary.Append(m_batchIdsBuffer.data(), m_batchIdsBuffer.size());
+    
+    padTo4ByteBoundary(m_featureBinary);
+    featureAttributes.RemoveUndefined();
+
+    BatchTableBuilder   batchTableBuilder(featureAttributes, db, tile.GetModel().Is3d(), m_context);
+
+    AddLabelsToBatchTable(batchTableBuilder.GetJson(), featureAttributes, "Name", db);
+    AddColorsToBatchTable(batchTableBuilder.GetJson(), featureAttributes);
+
+    Utf8String          batchTableStr = batchTableBuilder.ToString(), 
+                        featureTableStr = getJsonString(m_featureTable);
+
+    long    startPosition = ftell (outputFile);
+    FWriteValue(Format::Vector, outputFile);
+    FWriteValue(Vector::Version, outputFile);
+    long    lengthDataPosition = ftell(outputFile);
+    FWriteValue((uint32_t) 0, outputFile);    // Filled in below.
+    FWriteValue((uint32_t) featureTableStr.size(), outputFile);                                                                 // Feature table Json.
+    FWriteValue((uint32_t) m_featureBinary.size(), outputFile);                                                                 // Feature Table binary.
+    FWriteValue((uint32_t) batchTableStr.size(), outputFile);                                                                   // Batch table Json.
+    FWriteValue((uint32_t) 0, outputFile);                                                                                      // No binary batch data.
+    FWriteValue((uint32_t) (m_meshIndices.size() * sizeof(uint32_t)), outputFile);                                              // Indices byte length.
+    FWriteValue((uint32_t) (m_meshPositions.size() * sizeof(FPoint3d)), outputFile);                                            // Positions byte length.
+    FWriteValue((uint32_t) 0, outputFile);                                                                                      // No polygons positions.
+    FWriteValue((uint32_t) 0, outputFile);                                                                                      // No point positions.
+    FWrite(featureTableStr, outputFile);                                                                                        // Feature table Json.
+    FWrite(m_featureBinary, outputFile);                                                                                        // Feature table binary.
+    FWrite(batchTableStr, outputFile);                                                                                          // Batch table Json.
+    FWrite(m_meshIndices, outputFile);
+    FWrite(m_meshPositions, outputFile);
+
+    uint32_t    dataSize = static_cast<uint32_t> (ftell(outputFile) - startPosition);
+    std::fseek(outputFile, lengthDataPosition, SEEK_SET);
+    FWriteValue(dataSize, outputFile);
+    std::fseek(outputFile, 0, SEEK_END);
+    }
+};  // ClassifierTileWriter
+
+/*---------------------------------------------------------------------------------**//**
+* @bsimethod                                                    Ray.Bentley   06/2017                                                                                                                                                    
++---------------+---------------+---------------+---------------+---------------+------*/
+void TilePublisher::WriteClassifier(std::FILE* outputFile, PublishableTileGeometryR geometry, ModelSpatialClassifierCR classifier, DRange3dCR classifiedRange)
+    {
+    DRange3d        contentRange = DRange3d::NullRange();
+
+    for (auto& mesh : geometry.Meshes())
+        contentRange.Extend(mesh->Points());
+
+    ClassifierTileWriter      writer(contentRange, classifier, m_context);
+
+    writer.AddGeometry(geometry, classifiedRange, m_tile.GetAttributes());
+    writer.Write(outputFile, m_tile, m_context.GetDgnDb());
+
+    m_tile.SetPublishedRange (contentRange);
+    } 
+
+/*---------------------------------------------------------------------------------**//**
+* @bsimethod                                                   Ray.Bentley     12/2016
++---------------+---------------+---------------+---------------+---------------+------*/
+void TilePublisher::WriteGltf(std::FILE* outputFile, PublishTileData const& tileData)
+    {
+    Utf8String  sceneStr = tileData.GetJsonString();
+    uint32_t    sceneStrLength = static_cast<uint32_t>(sceneStr.size());
+
+    long    startPosition = ftell(outputFile);
+    FWriteValue(Format::Gltf, outputFile);
+    FWriteValue(Gltf::Version, outputFile);
+    long    lengthDataPosition = ftell(outputFile);
+    FWriteValue((uint32_t) 0, outputFile);        // Filled in below.
+    FWriteValue(sceneStrLength, outputFile);
+    FWriteValue(Gltf::SceneFormat, outputFile);
+
+    std::fwrite(sceneStr.data(), 1, sceneStrLength, outputFile);
+    if (!tileData.m_binaryData.empty())
+        std::fwrite(tileData.m_binaryData.data(), 1, tileData.BinaryDataSize(), outputFile);
+
+    uint32_t    dataSize = static_cast<uint32_t> (ftell(outputFile) - startPosition);
+    std::fseek(outputFile, lengthDataPosition, SEEK_SET);
+    FWriteValue(dataSize, outputFile);
+    std::fseek(outputFile, 0, SEEK_END);
+    }       
+
+/*---------------------------------------------------------------------------------**//**
+* @bsimethod                                                   Ray.Bentley     12/2016
++---------------+---------------+---------------+---------------+---------------+------*/
+void TilePublisher::AddMeshes(PublishTileData& tileData, TileMeshList const& meshList)
+    {
+    size_t          meshIndex = 0, primitiveIndex = 0;
+    Json::Value     meshes     = Json::objectValue;
+    Json::Value     nodes      = Json::objectValue;
+    Json::Value     rootNode   = Json::objectValue;
+
+    Utf8PrintfString    meshName("Mesh_%d", meshIndex++);
+
+    meshes[meshName] = CreateMesh (meshList, tileData, primitiveIndex);
+    rootNode["meshes"].append (meshName);
+    nodes["rootNode"] = rootNode;
+    tileData.m_json["meshes"] = meshes;
+    tileData.m_json["nodes"]  = nodes;
+    }
+
+/*---------------------------------------------------------------------------------**//**
+* @bsimethod                                                    Paul.Connelly   08/16
++---------------+---------------+---------------+---------------+---------------+------*/
+void TilePublisher::AddExtensions(PublishTileData& tileData)
+    {
+    tileData.m_json["extensionsUsed"] = Json::arrayValue;
+    tileData.m_json["extensionsUsed"].append("KHR_binary_glTF");
+    tileData.m_json["extensionsUsed"].append("CESIUM_RTC");
+    tileData.m_json["extensionsUsed"].append("WEB3D_quantized_attributes");
+
+    tileData.m_json["glExtensionsUsed"] = Json::arrayValue;
+    tileData.m_json["glExtensionsUsed"].append("OES_element_index_uint");
+
+    tileData.m_json["extensions"]["CESIUM_RTC"]["center"] = Json::arrayValue;
+    tileData.m_json["extensions"]["CESIUM_RTC"]["center"].append(m_centroid.x);
+    tileData.m_json["extensions"]["CESIUM_RTC"]["center"].append(m_centroid.y);
+    tileData.m_json["extensions"]["CESIUM_RTC"]["center"].append(m_centroid.z);
+    }
+
+/*---------------------------------------------------------------------------------**//**
+* @bsimethod                                                    Ray.Bentley     10/02016
++---------------+---------------+---------------+---------------+---------------+------*/
+void TilePublisher::AddDefaultScene (PublishTileData& tileData)
+    {
+    tileData.m_json["scene"] = "defaultScene";
+    tileData.m_json["scenes"]["defaultScene"]["nodes"] = Json::arrayValue;
+    tileData.m_json["scenes"]["defaultScene"]["nodes"].append("rootNode");
+    }
+
+/*---------------------------------------------------------------------------------**//**
+* @bsimethod                                                    Ray.Bentley     10/02016
++---------------+---------------+---------------+---------------+---------------+------*/
+static int32_t  roundToMultipleOfTwo (int32_t value)
+    {
+    static          double  s_closeEnoughRatio = .85;       // Don't round up if already within .85 of value.
+    int32_t         rounded = 2;
+    int32_t         closeEnoughValue = (int32_t) ((double) value * s_closeEnoughRatio);
+    
+    while (rounded < closeEnoughValue && rounded < 0x01000000)
+        rounded <<= 1;
+
+    return rounded;
+    }
+
+/*---------------------------------------------------------------------------------**//**
+* @bsimethod                                                    Ray.Bentley     08/02016
++---------------+---------------+---------------+---------------+---------------+------*/
+Utf8String TilePublisher::AddTextureImage (PublishTileData& tileData, TileTextureImageCPtr& textureImage, TileMeshCR mesh, Utf8CP  suffix)
+    {
+    auto const& found = m_textureImages.find (textureImage);
+
+    // For composite tiles, we must ensure that the texture is defined for each individual tile - cannot share
+    bool textureExists = found != m_textureImages.end();
+    if (textureExists && tileData.m_json.isMember("textures") && tileData.m_json["textures"].isMember(found->second.c_str()))
+        return found->second;
+
+    bool        hasAlpha = textureImage->GetImageSource().GetFormat() == ImageSource::Format::Png;
+
+    Utf8String  textureId = Utf8String ("texture_") + suffix;
+    Utf8String  imageId   = Utf8String ("image_")   + suffix;
+    Utf8String  bvImageId = Utf8String ("imageBufferView") + suffix;
+
+    tileData.m_json["textures"][textureId] = Json::objectValue;
+    tileData.m_json["textures"][textureId]["format"] = hasAlpha ? static_cast<int32_t>(Gltf::DataType::Rgba) : static_cast<int32_t>(Gltf::DataType::Rgb);
+    tileData.m_json["textures"][textureId]["internalFormat"] = hasAlpha ? static_cast<int32_t>(Gltf::DataType::Rgba) : static_cast<int32_t>(Gltf::DataType::Rgb);
+    tileData.m_json["textures"][textureId]["sampler"] = "sampler_0";
+    tileData.m_json["textures"][textureId]["source"] = imageId;
+
+    tileData.m_json["images"][imageId] = Json::objectValue;
+
+
+    DRange3d    range = mesh.GetRange(), uvRange = mesh.GetUVRange();
+    Image       image (textureImage->GetImageSource(), hasAlpha ? Image::Format::Rgba : Image::Format::Rgb);
+
+    // This calculation should actually be made for each triangle and maximum used.
+    static      double      s_requiredSizeRatio = 2.0, s_sizeLimit = 1024.0;
+    double      requiredSize = std::min (s_sizeLimit, s_requiredSizeRatio * range.DiagonalDistance () / (m_tile.GetTolerance() * std::min (1.0, uvRange.DiagonalDistance())));
+    DPoint2d    imageSize = { (double) image.GetWidth(), (double) image.GetHeight() };
+
+    tileData.m_json["bufferViews"][bvImageId] = Json::objectValue;
+    tileData.m_json["bufferViews"][bvImageId]["buffer"] = "binary_glTF";
+
+    Point2d     targetImageSize, currentImageSize = { (int32_t) image.GetWidth(), (int32_t) image.GetHeight() };
+
+    if (requiredSize < std::min (currentImageSize.x, currentImageSize.y))
+        {
+        static      int32_t s_minImageSize = 64;
+        static      int     s_imageQuality = 60;
+        int32_t     targetImageMin = std::max(s_minImageSize, (int32_t) requiredSize);
+        ByteStream  targetImageData;
+
+        if (imageSize.x > imageSize.y)
+            {
+            targetImageSize.y = targetImageMin;
+            targetImageSize.x = (int32_t) ((double) targetImageSize.y * imageSize.x / imageSize.y);
+            }
+        else
+            {
+            targetImageSize.x = targetImageMin;
+            targetImageSize.y = (int32_t) ((double) targetImageSize.x * imageSize.y / imageSize.x);
+            }
+        targetImageSize.x = roundToMultipleOfTwo (targetImageSize.x);
+        targetImageSize.y = roundToMultipleOfTwo (targetImageSize.y);
+        }
+    else
+        {
+        targetImageSize.x = roundToMultipleOfTwo (currentImageSize.x);
+        targetImageSize.y = roundToMultipleOfTwo (currentImageSize.y);
+        }
+
+    ImageSource         imageSource = textureImage->GetImageSource();
+    static const int    s_imageQuality = 50;
+
+
+    if (targetImageSize.x != imageSize.x || targetImageSize.y != imageSize.y)
+        {
+        Image           targetImage = Image::FromResizedImage (targetImageSize.x, targetImageSize.y, image);
+
+        imageSource = ImageSource (targetImage, textureImage->GetImageSource().GetFormat(), s_imageQuality);
+        }
+
+    if (m_context.GetTextureMode() == PublisherContext::External ||
+        m_context.GetTextureMode() == PublisherContext::Compressed)
+        {
+        WString     name = WString(imageId.c_str(), true) + L"_" + m_tile.GetNameSuffix(), extension;
+
+#ifdef COMPRESSED_TEXTURE_SUPPORT
+        if (m_context.GetTextureMode() == PublisherContext::Compressed) 
+            {
+            extension = L"crn";
+
+            static crn_uint32       s_qualityLevel = 128;
+            static crn_dxt_quality  s_dxtQuality   = cCRNDXTQualitySuperFast;
+
+            Image       image (imageSource, Image::Format::Rgba);
+
+            crn_comp_params     compressParams;                                                                                                                 
+            
+            compressParams.m_width  = image.GetWidth(); 
+            compressParams.m_height = image.GetHeight();
+            compressParams.m_quality_level = s_qualityLevel; 
+            compressParams.m_dxt_quality = s_dxtQuality;
+            compressParams.m_file_type = cCRNFileTypeCRN;
+
+            compressParams.m_dxt_compressor_type = cCRNDXTCompressorCRN;
+            compressParams.m_pImages[0][0] = reinterpret_cast <crn_uint32 const*> (image.GetByteStream().GetData());
+
+            crn_uint32      compressedSize;
+            StopWatch       timer(true);
+            
+            void*   compressedData = crn_compress (compressParams, compressedSize);
+
+            BeMutexHolder lock(m_context.m_statistics.m_mutex);
+            m_context.m_statistics.m_textureCompressionSeconds    += timer.GetCurrentSeconds();
+            m_context.m_statistics.m_textureCompressionMegaPixels += (double) (image.GetWidth() * image.GetHeight()) / (1024.0 * 1024.0);
+
+             std::FILE*  outputFile = _wfopen(BeFileName(nullptr, m_context.GetDataDirForModel(m_tile.GetModel()).c_str(), name.c_str(), extension.c_str()).c_str(), L"wb");
+            fwrite (compressedData, 1, compressedSize, outputFile);
+            crn_free_block (compressedData);
+            fclose (outputFile);
+            }
+        else
+#endif
+            {
+            extension = ImageSource::Format::Jpeg == imageSource.GetFormat() ? L"jpg" : L"png";
+            std::FILE*  outputFile = _wfopen(BeFileName(nullptr, m_context.GetModelDataDirectory(m_tile.GetModel().GetModelId(), nullptr).c_str(), name.c_str(), extension.c_str()).c_str(), L"wb");
+            fwrite (imageSource.GetByteStream().GetData(), 1, imageSource.GetByteStream().GetSize(), outputFile);
+            fclose (outputFile);
+            }
+        tileData.m_json["images"][imageId]["uri"] = Utf8String(BeFileName(nullptr, nullptr, name.c_str(), extension.c_str()).c_str());
+        tileData.m_json["images"][imageId]["name"] = imageId; 
+        }
+    else
+        {
+        tileData.m_json["images"][imageId]["extensions"]["KHR_binary_glTF"] = Json::objectValue;
+        tileData.m_json["images"][imageId]["extensions"]["KHR_binary_glTF"]["bufferView"] = bvImageId;
+        tileData.m_json["images"][imageId]["extensions"]["KHR_binary_glTF"]["mimeType"] = imageSource.GetFormat() == ImageSource::Format::Png ? "image/png" : "image/jpeg";
+
+
+        tileData.m_json["images"][imageId]["extensions"]["KHR_binary_glTF"]["width"] = targetImageSize.x;
+        tileData.m_json["images"][imageId]["extensions"]["KHR_binary_glTF"]["height"] = targetImageSize.y;
+
+        ByteStream const& imageData = imageSource.GetByteStream();
+        tileData.m_json["bufferViews"][bvImageId]["byteOffset"] = tileData.BinaryDataSize();
+        tileData.m_json["bufferViews"][bvImageId]["byteLength"] = imageData.size();
+        tileData.AddBinaryData (imageData.data(), imageData.size());
+        }
+
+    if (!textureExists)
+        m_textureImages.Insert (textureImage, textureId);
+
+    return textureId;
+    }
+
+/*---------------------------------------------------------------------------------**//**
+* @bsimethod                                                    Paul.Connelly   02/17
++---------------+---------------+---------------+---------------+---------------+------*/
+Utf8String TilePublisher::AddColorIndex(PublishTileData& tileData, TilePublish::ColorIndex& colorIndex, TileMeshCR mesh, Utf8CP suffix)
+    {
+    Utf8String textureId("texture_"),
+               imageId("image_"),
+               bvImageId("imageBufferView");
+
+    textureId.append(suffix);
+    imageId.append(suffix);
+    bvImageId.append(suffix);
+
+    auto& texture = tileData.m_json["textures"][textureId] = Json::objectValue;
+    texture["format"] = static_cast<int32_t>(Gltf::DataType::Rgba);
+    texture["internalFormat"] = static_cast<int32_t>(Gltf::DataType::Rgba);
+    texture["sampler"] = "sampler_1";
+    texture["source"] = imageId;
+
+    auto& bufferView = tileData.m_json["bufferViews"][bvImageId] = Json::objectValue;
+    bufferView["buffer"] = "binary_glTF";
+
+    auto& image = tileData.m_json["images"][imageId] = Json::objectValue;
+    auto& imageExtensions = image["extensions"]["KHR_binary_glTF"] = Json::objectValue;
+    imageExtensions["bufferView"] = bvImageId;
+    imageExtensions["mimeType"] = "image/png";
+    imageExtensions["width"] = colorIndex.GetWidth();
+    imageExtensions["height"] = colorIndex.GetHeight();
+
+    ImageSource imageSource(colorIndex.ExtractImage(), ImageSource::Format::Png);
+    ByteStream const& imageData = imageSource.GetByteStream();
+    bufferView["byteOffset"] = tileData.BinaryDataSize();
+    bufferView["byteLength"] = imageData.size();
+    tileData.AddBinaryData(imageData.data(), imageData.size());
+
+#if defined(DEBUG_COLOR_INDEX)
+    WString name = WString(imageId.c_str(), true) + L"_" + m_tile.GetNameSuffix(), extension;
+    std::FILE* outputFile = _wfopen(BeFileName(nullptr, m_context.GetDataDirForModel(m_tile.GetModel()).c_str(), name.c_str(), L"png").c_str(), L"wb");
+    fwrite(imageData.GetData(), 1, imageData.GetSize(), outputFile);
+    fclose(outputFile);
+#endif
+
+    return textureId;
+    }
+
+/*---------------------------------------------------------------------------------**//**
+* @bsimethod                                                    Ray.Bentley     11/2016
++---------------+---------------+---------------+---------------+---------------+------*/
+static void addTransparencyToTechnique (Json::Value& technique)
+    {
+    technique["states"]["enable"].append (3042);  // BLEND
+
+    auto&   techniqueFunctions =    technique["states"]["functions"] = Json::objectValue;
+
+    techniqueFunctions["blendEquationSeparate"] = Json::arrayValue;
+    techniqueFunctions["blendFuncSeparate"]     = Json::arrayValue;
+
+    techniqueFunctions["blendEquationSeparate"].append (32774);   // FUNC_ADD (rgb)
+    techniqueFunctions["blendEquationSeparate"].append (32774);   // FUNC_ADD (alpha)
+
+    techniqueFunctions["blendFuncSeparate"].append(1);            // ONE (srcRGB)
+    techniqueFunctions["blendFuncSeparate"].append(771);          // ONE_MINUS_SRC_ALPHA (dstRGB)
+    techniqueFunctions["blendFuncSeparate"].append(1);            // ONE (srcAlpha)
+    techniqueFunctions["blendFuncSeparate"].append(771);          // ONE_MINUS_SRC_ALPHA (dstAlpha)
+
+    techniqueFunctions["depthMask"] = "false";
+    }
+
+/*---------------------------------------------------------------------------------**//**
+* @bsimethod                                                    Paul.Connelly   02/17
++---------------+---------------+---------------+---------------+---------------+------*/
+Utf8String TilePublisher::AddMeshShaderTechnique(PublishTileData& data, MeshMaterial const& mat, bool doBatchIds)
+    {
+    Utf8String prefix = mat.GetTechniqueNamePrefix();
+
+    if (!doBatchIds)
+        prefix.append("NoId");
+
+    Utf8String techniqueName(prefix);
+    techniqueName.append("Technique");
+
+    if (data.m_json.isMember("techniques") && data.m_json["techniques"].isMember(techniqueName.c_str()))
+        return techniqueName;
+
+    Json::Value technique(Json::objectValue);
+
+    AddTechniqueParameter(technique, "mv", Gltf::DataType::FloatMat4, "CESIUM_RTC_MODELVIEW");
+    AddTechniqueParameter(technique, "proj", Gltf::DataType::FloatMat4, "PROJECTION");
+    AddTechniqueParameter(technique, "pos", Gltf::DataType::FloatVec3, "POSITION");
+    if (!mat.IgnoresLighting())
+        {
+        AddTechniqueParameter(technique, "n", Gltf::DataType::IntVec2, "NORMAL");
+        AddTechniqueParameter(technique, "nmx", Gltf::DataType::FloatMat3, "MODELVIEWINVERSETRANSPOSE");
+        }
+
+    if (doBatchIds)
+        AddTechniqueParameter(technique, "batch", Gltf::DataType::Float, "_BATCHID");
+
+    if (!mat.IsTextured())
+        AddTechniqueParameter(technique, "colorIndex", Gltf::DataType::Float, "_COLORINDEX");
+
+
+    Utf8String         programName               = prefix + "Program";
+    Utf8String         vertexShader              = prefix + "VertexShader";
+    Utf8String         fragmentShader            = prefix + "FragmentShader";
+    Utf8String         vertexShaderBufferView    = vertexShader + "BufferView";
+    Utf8String         fragmentShaderBufferView  = fragmentShader + "BufferView";
+
+    technique["program"] = programName.c_str();
+
+    auto&   techniqueStates = technique["states"];
+    techniqueStates["enable"] = Json::arrayValue;
+    techniqueStates["enable"].append(Gltf::DepthTest);
+    techniqueStates["disable"].append(Gltf::CullFace);
+
+    auto& techniqueAttributes = technique["attributes"];
+    techniqueAttributes["a_pos"] = "pos";
+    if (doBatchIds)
+        techniqueAttributes["a_batchId"] = "batch";
+
+    if (!mat.IsTextured())
+        techniqueAttributes["a_colorIndex"] = "colorIndex";
+
+    if(!mat.IgnoresLighting())
+        techniqueAttributes["a_n"] = "n";
+
+    auto& techniqueUniforms = technique["uniforms"];
+    techniqueUniforms["u_mv"] = "mv";
+    techniqueUniforms["u_proj"] = "proj";
+    if (!mat.IgnoresLighting())
+        techniqueUniforms["u_nmx"] = "nmx";
+
+    auto& rootProgramNode = (data.m_json["programs"][programName.c_str()] = Json::objectValue);
+    rootProgramNode["attributes"] = Json::arrayValue;
+    AppendProgramAttribute(rootProgramNode, "a_pos");
+
+    if (doBatchIds)
+        AppendProgramAttribute(rootProgramNode, "a_batchId");
+    if (!mat.IgnoresLighting())
+        AppendProgramAttribute(rootProgramNode, "a_n");
+
+    rootProgramNode["vertexShader"]   = vertexShader.c_str();
+    rootProgramNode["fragmentShader"] = fragmentShader.c_str();
+
+    auto& shaders = data.m_json["shaders"];
+    AddShader(shaders, vertexShader.c_str(), Gltf::VertexShader, vertexShaderBufferView.c_str());
+    AddShader(shaders, fragmentShader.c_str(), Gltf::FragmentShader, fragmentShaderBufferView.c_str());
+
+    bool color2d = false;
+    std::string vertexShaderString = s_shaderPrecision;
+    if (doBatchIds)
+        vertexShaderString.append(s_batchIdShaderAttribute);
+
+    vertexShaderString.append(mat.GetVertexShaderString());
+
+    data.AddBufferView(vertexShaderBufferView.c_str(),  vertexShaderString);
+    data.AddBufferView(fragmentShaderBufferView.c_str(), mat.GetFragmentShaderString());
+
+    mat.AddTechniqueParameters(technique, rootProgramNode, data);
+
+    data.m_json["techniques"][techniqueName.c_str()] = technique;
+
+    return techniqueName;
+    }
+
+/*---------------------------------------------------------------------------------**//**
+* @bsimethod                                                    Paul.Connelly   02/17
++---------------+---------------+---------------+---------------+---------------+------*/
+PolylineMaterial::PolylineMaterial(TileMeshCR mesh, bool is3d, Utf8CP suffix)
+    : TileMaterial(Utf8String("PolylineMaterial_")+suffix)
+    {
+    TileDisplayParamsCR displayParams = mesh.GetDisplayParams();
+
+    m_type = displayParams.GetRasterWidth() <= 1 ? PolylineType::Simple : PolylineType::Tesselated;
+
+    ColorIndexMapCR map = mesh.GetColorIndexMap();
+    m_hasAlpha = map.HasTransparency();         // || IsTesselated(); // Turn this on if we use alpha in tesselated polylines.
+    m_colorDimension = ColorIndex::CalcDimension(map.GetNumIndices());
+    m_width = static_cast<double> (displayParams.GetRasterWidth());
+
+    if (0 != displayParams.GetLinePixels())
+        {
+        static uint32_t         s_height = 2;
+        ByteStream              bytes(32 * 4 * s_height);
+        uint32_t*               dataP = (uint32_t*) bytes.GetDataP();
+
+        for (uint32_t y=0, mask = 0x0001; y < s_height; y++)
+            for (uint32_t x=0, mask = 0x0001; x < 32; x++, mask = mask << 1)
+                *dataP++ = (0 == (mask & displayParams.GetLinePixels())) ? 0 : 0xffffffff;
+
+        Render::Image   image (32, s_height, std::move(bytes), Image::Format::Rgba);
+
+        m_texture = TileTextureImage::Create (Render::ImageSource(image, Render::ImageSource::Format::Png));
+        m_textureLength = -32;          // Negated to denote cosmetic.
+        }
+    m_adjustColorForBackground = !is3d;
+
+#ifdef  TEST_IMAGE 
+    FILE*       pFile;
+    if (nullptr != (pFile = fopen("d:\\tmp\\RailRoad.png", "rb")))
+        {
+        fseek (pFile, 0, SEEK_END);
+        
+        size_t      fileSize = ftell(pFile);
+        ByteStream  bytes(fileSize);
+        fseek (pFile, 0, SEEK_SET);
+        fread (bytes.data(), 1, fileSize, pFile);
+        fclose(pFile);
+
+        ImageSource imageSource (ImageSource::Format::Png, std::move(bytes));
+        Image       image(imageSource, Image::Format::Rgba);  
+        static      uint32_t s_minDimension = 64;
+
+        Point2d     sourceImageSize = { (int) image.GetWidth(), (int) image.GetHeight() },
+                    targetImageSize =  { roundToMultipleOfTwo(std::max(image.GetWidth(), s_minDimension)), roundToMultipleOfTwo(std::max(image.GetHeight(), s_minDimension)) };
+
+        if (targetImageSize.x != image.GetWidth() || targetImageSize.y != image.GetHeight())
+            imageSource = ImageSource (Image::FromResizedImage (targetImageSize.x, targetImageSize.y, image), ImageSource::Format::Png);
+        m_texture = TileTextureImage::Create (imageSource);
+        m_textureLength = -(double) sourceImageSize.x;
+        m_width = (double) sourceImageSize.y / 2;
+        }
+#endif
+    }
+
+/*---------------------------------------------------------------------------------**//**
+* @bsimethod                                                    Paul.Connelly   02/17
++---------------+---------------+---------------+---------------+---------------+------*/
+Utf8String PolylineMaterial::GetTechniqueNamePrefix() const
+    {
+    Utf8String prefix = PolylineType::Simple == GetType() ? "Simple" : "Tesselated";
+
+    prefix.append (IsTextured() ? "Textured" : "Solid");
+    prefix.append("Polyline");
+    prefix.append(std::to_string(static_cast<uint8_t>(GetColorIndexDimension())).c_str());
+    return prefix;
+    }
+
+/*---------------------------------------------------------------------------------**//**
+* @bsimethod                                                    Paul.Connelly   02/17
++---------------+---------------+---------------+---------------+---------------+------*/
+std::string PolylineMaterial::_GetVertexShaderString() const
+    {
+    std::string const* list = nullptr;
+    if (IsTextured())
+        list = IsTesselated() ? s_tesselatedTexturedPolylineVertexShaders : s_simpleTexturedPolylineVertexShaders;
+    else
+        list = IsTesselated() ? s_tesselatedSolidPolylineVertexShaders  : s_simpleSolidPolylineVertexShaders;
+
+    auto index = static_cast<uint8_t>(GetColorIndexDimension());
+
+    return list[index];
+    }
+
+/*---------------------------------------------------------------------------------**//**
+* @bsimethod                                                    Paul.Connelly   02/17
++---------------+---------------+---------------+---------------+---------------+------*/
+std::string TileMaterial::GetVertexShaderString() const
+    {
+    std::string vs = _GetVertexShaderString();
+
+    if (!m_adjustColorForBackground)
+        return vs;
+
+    Utf8String vs2d(s_adjustBackgroundColorContrast.c_str());
+    vs2d.append(vs.c_str());
+    vs2d.ReplaceAll("v_color = computeColor()", "v_color = adjustContrast(computeColor())");
+    return vs2d.c_str();
+    }
+
+/*---------------------------------------------------------------------------------**//**
+* @bsimethod                                                    Paul.Connelly   02/17
++---------------+---------------+---------------+---------------+---------------+------*/
+std::string const& PolylineMaterial::GetFragmentShaderString() const
+    {
+    return IsTextured () ? s_texturedPolylineFragmentShader : s_solidPolylineFragmentShader;
+    }
+
+/*---------------------------------------------------------------------------------**//**
+* @bsimethod                                                    Paul.Connelly   02/17
++---------------+---------------+---------------+---------------+---------------+------*/
+void PolylineMaterial::AddTechniqueParameters(Json::Value& tech, Json::Value& prog, PublishTileData& data) const
+    {
+    AddColorIndexTechniqueParameters(tech, prog, data);
+    if (IsTextured())
+        AddTextureTechniqueParameters(tech, prog, data);
+    }
+
+/*---------------------------------------------------------------------------------**//**
+* @bsimethod                                                    Paul.Connelly   02/17
++---------------+---------------+---------------+---------------+---------------+------*/
+MeshMaterial::MeshMaterial(TileMeshCR mesh, bool is3d, Utf8CP suffix, DgnDbR db) : TileMaterial(Utf8String("Material_")+suffix)
+    {
+    TileDisplayParamsCR params = mesh.GetDisplayParams();
+    m_ignoreLighting = params.GetIgnoreLighting();
+
+    params.ResolveTextureImage(db);
+    m_texture = params.GetTextureImage();
+
+    uint32_t rgbInt = params.GetColor();
+    double alpha = 1.0 - ((uint8_t*)&rgbInt)[3] / 255.0;
+
+    if (params.GetRenderMaterialId().IsValid())
+        {
+        m_material = RenderMaterial::Get(db, params.GetRenderMaterialId());
+        if (m_material.IsValid())
+            {
+            auto jsonMat = &m_material->GetRenderingAsset();
+            m_overridesRgb = jsonMat->GetBool(RENDER_MATERIAL_FlagHasBaseColor, false);
+            m_overridesAlpha = jsonMat->GetBool(RENDER_MATERIAL_FlagHasTransmit, false);
+
+            if (m_overridesRgb)
+                m_rgbOverride = jsonMat->GetColor(RENDER_MATERIAL_Color);
+
+            if (m_overridesAlpha)
+                {
+                m_alphaOverride = jsonMat->GetDouble(RENDER_MATERIAL_Transmit, 0.0);
+                alpha = m_alphaOverride;
+                }
+            else if (m_overridesRgb)
+                {                                                                                                                  
+                // Apparently overriding RGB without specifying transmit => opaque.
+                m_alphaOverride = 0.0;
+                alpha = m_alphaOverride;
+                m_overridesAlpha = true;
+                }
+
+            if (jsonMat->GetBool(RENDER_MATERIAL_FlagHasSpecularColor, false))
+                m_specularColor = jsonMat->GetColor(RENDER_MATERIAL_SpecularColor);
+
+            constexpr double s_finishScale = 15.0;
+            if (jsonMat->GetBool(RENDER_MATERIAL_FlagHasFinish, false))
+                m_specularExponent = jsonMat->GetDouble(RENDER_MATERIAL_Finish, s_qvSpecular) * s_finishScale;
+            }
+        }
+
+    if (IsTextured() || m_overridesAlpha)
+        m_hasAlpha = alpha > 0.0;
+    else
+        m_hasAlpha = mesh.GetColorIndexMap().HasTransparency();
+
+    m_adjustColorForBackground = !is3d && !params.GetIsColorFromBackground();
+
+    if (m_overridesAlpha && m_overridesRgb)
+        m_colorDimension = ColorIndex::Dimension::Zero;
+    else
+        m_colorDimension = params.GetIsColorFromBackground() ? ColorIndex::Dimension::Background : ColorIndex::CalcDimension(mesh.GetColorIndexMap().GetNumIndices());
+    }
+
+/*---------------------------------------------------------------------------------**//**
+* @bsimethod                                                    Paul.Connelly   02/17
++---------------+---------------+---------------+---------------+---------------+------*/
+std::string MeshMaterial::_GetVertexShaderString() const
+    {
+    if (IsTextured())
+        return IgnoresLighting() ? s_unlitTextureVertexShader : s_texturedVertexShader;
+
+    auto index = static_cast<uint8_t>(GetColorIndexDimension());
+    BeAssert(index < _countof(s_untexturedVertexShaders));
+
+    std::string const* list = IgnoresLighting() ? s_unlitVertexShaders : s_untexturedVertexShaders;
+    return list[index];
+    }
+
+/*---------------------------------------------------------------------------------**//**
+* @bsimethod                                                    Paul.Connelly   02/17
++---------------+---------------+---------------+---------------+---------------+------*/
+std::string const& MeshMaterial::GetFragmentShaderString() const
+    {
+    if (IsTextured())
+        return IgnoresLighting() ? s_unlitTextureFragmentShader : s_texturedFragShader;
+    else
+        return IgnoresLighting() ? s_unlitFragmentShader : s_untexturedFragShader;
+    }
+
+/*---------------------------------------------------------------------------------**//**
+* @bsimethod                                                    Paul.Connelly   02/17
++---------------+---------------+---------------+---------------+---------------+------*/
+Utf8String MeshMaterial::GetTechniqueNamePrefix() const
+    {
+    Utf8String prefix = IsTextured() ? "Textured" : "Untextured";
+    if (HasTransparency())
+        prefix.append("Transparent");
+
+    if (IgnoresLighting())
+        prefix.append("Unlit");
+
+    prefix.append(std::to_string(static_cast<uint8_t>(GetColorIndexDimension())).c_str());
+
+    return prefix;
+    }
+
+/*---------------------------------------------------------------------------------**//**
+* @bsimethod                                                    Paul.Connelly   02/17
++---------------+---------------+---------------+---------------+---------------+------*/
+void TileMaterial::AddColorIndexTechniqueParameters(Json::Value& technique, Json::Value& program, PublishTileData& data) const
+    {
+    auto dim = GetColorIndexDimension();
+    auto& techniqueUniforms = technique["uniforms"];
+    if (TilePublish::ColorIndex::Dimension::Zero != dim)
+        {
+        TilePublisher::AddTechniqueParameter(technique, "tex", Gltf::DataType::Sampler2d, "_3DTILESDIFFUSE");
+        TilePublisher::AddTechniqueParameter(technique, "colorIndex", Gltf::DataType::Float, "_COLORINDEX");
+
+        techniqueUniforms["u_tex"] = "tex";
+        techniqueUniforms["u_texStep"] = "texStep";
+
+        technique["attributes"]["a_colorIndex"] = "colorIndex";
+        TilePublisher::AppendProgramAttribute(program, "a_colorIndex");
+
+        auto& sampler = data.m_json["samplers"]["sampler_1"];
+        sampler["minFilter"] = Gltf::Nearest;
+        sampler["maxFilter"] = Gltf::Nearest;
+        sampler["wrapS"] = Gltf::ClampToEdge;
+        sampler["wrapT"] = Gltf::ClampToEdge;
+
+        if (TilePublish::ColorIndex::Dimension::Two == dim)
+            {
+            TilePublisher::AddTechniqueParameter(technique, "texWidth", Gltf::DataType::Float, nullptr);
+            TilePublisher::AddTechniqueParameter(technique, "texStep", Gltf::DataType::FloatVec4, nullptr);
+
+            techniqueUniforms["u_texWidth"] = "texWidth";
+            }
+        else
+            {
+            TilePublisher::AddTechniqueParameter(technique, "texStep", Gltf::DataType::FloatVec2, nullptr);
+            }
+        }
+    else
+        {
+        TilePublisher::AddTechniqueParameter(technique, "color", Gltf::DataType::FloatVec4, "_3DTILESDIFFUSE");
+        techniqueUniforms["u_color"] = "color";
+        }
+
+    if (HasTransparency())
+        addTransparencyToTechnique(technique);
+    }
+
+/*---------------------------------------------------------------------------------**//**
+* @bsimethod                                                    Paul.Connelly   02/17
++---------------+---------------+---------------+---------------+---------------+------*/
+void TileMaterial::AddTextureTechniqueParameters(Json::Value& technique, Json::Value& program, PublishTileData& data) const
+    {
+    BeAssert (IsTextured());
+    if (IsTextured())
+        {
+        TilePublisher::AddTechniqueParameter(technique, "tex", Gltf::DataType::Sampler2d, "_3DTILESDIFFUSE");
+        TilePublisher::AddTechniqueParameter(technique, "texc", Gltf::DataType::FloatVec2, "TEXCOORD_0");
+
+        data.m_json["samplers"]["sampler_0"] = Json::objectValue;
+        data.m_json["samplers"]["sampler_0"]["minFilter"] = Gltf::Linear;
+        data.m_json["samplers"]["sampler_0"]["magFilter"] = GLTF_LINEAR;
+        if (!m_texture->GetRepeat())
+            {
+            data.m_json["samplers"]["sampler_0"]["wrapS"] = Gltf::ClampToEdge;
+            data.m_json["samplers"]["sampler_0"]["wrapT"] = Gltf::ClampToEdge;
+            }
+        technique["uniforms"]["u_tex"] = "tex";
+        technique["attributes"]["a_texc"] = "texc";
+        TilePublisher::AppendProgramAttribute(program, "a_texc");
+        }
+    }
+
+
+/*---------------------------------------------------------------------------------**//**
+* @bsimethod                                                    Paul.Connelly   02/17
++---------------+---------------+---------------+---------------+---------------+------*/
+void MeshMaterial::AddTechniqueParameters(Json::Value& technique, Json::Value& program, PublishTileData& data) const
+    {
+    if (IsTextured())
+        AddTextureTechniqueParameters(technique, program, data);
+    else
+        AddColorIndexTechniqueParameters(technique, program, data);
+
+    if (!IgnoresLighting())
+        {
+        // Specular...
+        TilePublisher::AddTechniqueParameter(technique, "specularColor", Gltf::DataType::FloatVec3, nullptr);
+        technique["uniforms"]["u_specularColor"] = "specularColor";
+
+        TilePublisher::AddTechniqueParameter(technique, "specularExponent", Gltf::DataType::Float, nullptr);
+        technique["uniforms"]["u_specularExponent"] = "specularExponent";
+        }
+    }
+
+/*---------------------------------------------------------------------------------**//**
+* @bsimethod                                                    Paul.Connelly   02/17
++---------------+---------------+---------------+---------------+---------------+------*/
+void    TilePublisher::AddMaterialColor(Json::Value& matJson, TileMaterial& mat, PublishTileData& tileData, TileMeshCR mesh, Utf8CP suffix)
+    {
+    auto dim = mat.GetColorIndexDimension();
+    if (TilePublish::ColorIndex::Dimension::Zero != dim)
+        {
+        TilePublish::ColorIndex colorIndex(mesh, mat);
+        matJson["values"]["tex"] = AddColorIndex(tileData, colorIndex, mesh, suffix);
+
+        uint16_t width = colorIndex.GetWidth();
+        double stepX = 1.0 / width;
+        double stepY = 1.0 / colorIndex.GetHeight();
+
+        auto& texStep = matJson["values"]["texStep"] = Json::arrayValue;
+        texStep.append(stepX);
+        texStep.append(stepX * 0.5);    // centerX
+
+        if (TilePublish::ColorIndex::Dimension::Two == mat.GetColorIndexDimension())
+            {
+            texStep.append(stepY);
+            texStep.append(stepY * 0.5);    // centerY
+
+            matJson["values"]["texWidth"] = width;
+            }
+        }
+    else
+        {
+        BeAssert(1 == mesh.GetColorIndexMap().GetNumIndices() || (mat.OverridesRgb() && mat.OverridesAlpha()));
+        ColorDef baseDef(mesh.GetColorIndexMap().begin()->first);
+        RgbFactor rgb = mat.OverridesRgb() ? mat.GetRgbOverride() : RgbFactor::FromIntColor(baseDef.GetValue());
+        double alpha = mat.OverridesAlpha() ? mat.GetAlphaOverride() : baseDef.GetAlpha()/255.0;
+
+        auto& matColor = matJson["values"]["color"];
+        matColor.append(rgb.red);
+        matColor.append(rgb.green);
+        matColor.append(rgb.blue);
+        matColor.append(1.0 - alpha);
+        }
+    }
+
+/*---------------------------------------------------------------------------------**//**
+* @bsimethod                                                    Paul.Connelly   02/17
++---------------+---------------+---------------+---------------+---------------+------*/
+MeshMaterial TilePublisher::AddMeshMaterial(PublishTileData& tileData, TileMeshCR mesh, Utf8CP suffix, bool doBatchIds)
+    {
+    MeshMaterial mat(mesh,  m_tile.GetModel().Is3d(), suffix, m_context.GetDgnDb());
+
+    Json::Value& matJson = tileData.m_json["materials"][mat.GetName().c_str()];
+
+    auto matId = mesh.GetDisplayParams().GetRenderMaterialId();
+    if (matId.IsValid())
+        matJson["materialId"] = matId.ToString(); // Do we actually use this?
+
+    if (nullptr != mat.GetDgnMaterial())
+        matJson["name"] = mat.GetDgnMaterial()->GetMaterialName().c_str();
+
+    if (mat.IsTextured())
+        {
+        TileTextureImageCPtr    texture = mat.GetTexture();
+        matJson["values"]["tex"] = AddTextureImage(tileData, texture, mesh, suffix);
+        }
+    else
+        AddMaterialColor (matJson, mat, tileData, mesh, suffix);
+
+    matJson["technique"] = AddMeshShaderTechnique(tileData, mat, doBatchIds).c_str();
+
+    if (!mat.IgnoresLighting())
+        {
+        matJson["values"]["specularExponent"] = mat.GetSpecularExponent();
+
+        auto& specColor = matJson["values"]["specularColor"];
+        specColor.append(mat.GetSpecularColor().red);
+        specColor.append(mat.GetSpecularColor().green);
+        specColor.append(mat.GetSpecularColor().blue);
+        }
+
+    return mat;
+    }
+
+/*---------------------------------------------------------------------------------**//**
+* @bsimethod                                                    Ray.Bentley     11/2016
++---------------+---------------+---------------+---------------+---------------+------*/
+PolylineMaterial TilePublisher::AddTesselatedPolylineMaterial (PublishTileData& tileData, TileMeshCR mesh, Utf8CP suffix, bool doBatchIds)
+    {
+    PolylineMaterial mat = AddPolylineMaterial(tileData, mesh, suffix, doBatchIds);
+    BeAssert(mat.IsTesselated());
+
+    Json::Value& matValues = tileData.m_json["materials"][mat.GetName()]["values"];
+    matValues["width"] = mat.GetWidth();;
+    return mat;
+    }      
+
+/*---------------------------------------------------------------------------------**//**
+* @bsimethod                                                    Ray.Bentley     11/2016
++---------------+---------------+---------------+---------------+---------------+------*/
+PolylineMaterial TilePublisher::AddSimplePolylineMaterial (PublishTileData& tileData, TileMeshCR mesh, Utf8CP suffix, bool doBatchIds)
+    {
+    PolylineMaterial mat = AddPolylineMaterial(tileData, mesh, suffix, doBatchIds);
+    BeAssert(mat.IsSimple());
+    return mat;
+    }
+
+/*---------------------------------------------------------------------------------**//**
+* @bsimethod                                                    Paul.Connelly   02/17
++---------------+---------------+---------------+---------------+---------------+------*/
+PolylineMaterial TilePublisher::AddPolylineMaterial(PublishTileData& tileData, TileMeshCR mesh, Utf8CP suffix, bool doBatchIds)
+    {
+    PolylineMaterial mat(mesh,  m_tile.GetModel().Is3d(), suffix);
+
+    auto& matJson = tileData.m_json["materials"][mat.GetName().c_str()];
+    matJson["technique"] = AddPolylineTechnique(tileData, mat, doBatchIds);
+
+
+    if (mat.IsTextured())
+        {
+        TileTextureImageCPtr    texture = mat.GetTexture();
+
+        matJson["values"]["texLength"] = mat.GetTextureLength();
+        matJson["values"]["tex"] = AddTextureImage(tileData, texture, mesh, suffix);
+        }
+
+    AddMaterialColor (matJson, mat, tileData, mesh, suffix);
+
+    return mat;
+    }
+
+/*---------------------------------------------------------------------------------**//**
+* @bsimethod                                                    Paul.Connelly   02/17
++---------------+---------------+---------------+---------------+---------------+------*/
+Utf8String TilePublisher::AddPolylineTechnique(PublishTileData& tileData, PolylineMaterial const& mat, bool doBatchIds)
+    {
+    bool is3d = m_tile.GetModel().Is3d();
+    Utf8String prefix(mat.GetTechniqueNamePrefix());
+    prefix.append(is3d ? "3d" : "2d");
+    if (!doBatchIds)
+        prefix.append("NoId");
+
+    Utf8String techniqueName = prefix + "Technique";
+
+    if (tileData.m_json.isMember("techniques") && tileData.m_json["techniques"].isMember(techniqueName.c_str()))
+        return techniqueName;
+
+    Json::Value technique(Json::objectValue);
+    AddTechniqueParameter(technique, "mv", Gltf::DataType::FloatMat4, "CESIUM_RTC_MODELVIEW");
+    AddTechniqueParameter(technique, "proj", Gltf::DataType::FloatMat4, "PROJECTION");
+    AddTechniqueParameter(technique, "pos", Gltf::DataType::FloatVec3, "POSITION");
+    if (doBatchIds)
+        AddTechniqueParameter(technique, "batch", Gltf::DataType::Float, "_BATCHID");
+
+    auto& enableStates = technique["states"]["enable"] = Json::arrayValue;
+    enableStates.append(Gltf::DepthTest);
+
+    auto& attributes = technique["attributes"];
+    attributes["a_pos"] = "pos";
+    if (doBatchIds)
+        attributes["a_batchId"] = "batch";
+
+    auto& uniforms = technique["uniforms"];
+    uniforms["u_mv"] = "mv";
+    uniforms["u_proj"] = "proj";
+
+    Utf8String programName = prefix + "Program",
+               vertexShaderName = prefix + "VertexShader",
+               fragmentShaderName = prefix + "FragmentShader",
+               vertexShaderBufferViewName = vertexShaderName + "BufferView",
+               fragmentShaderBufferViewName = fragmentShaderName + "BufferView";
+
+    technique["program"] = programName;
+    auto& programRoot = tileData.m_json["programs"][programName.c_str()];
+    programRoot["vertexShader"] = vertexShaderName;
+    programRoot["fragmentShader"] = fragmentShaderName;
+
+    auto& shaders = tileData.m_json["shaders"];
+    AddShader(shaders, vertexShaderName.c_str(), Gltf::VertexShader, vertexShaderBufferViewName.c_str());
+    AddShader(shaders, fragmentShaderName.c_str(), Gltf::FragmentShader, fragmentShaderBufferViewName.c_str());
+
+    std::string vertexShaderString(s_shaderPrecision);
+    if (doBatchIds)
+        vertexShaderString.append(s_batchIdShaderAttribute);
+
+    vertexShaderString.append(mat.GetVertexShaderString());
+    tileData.AddBufferView(vertexShaderBufferViewName.c_str(), vertexShaderString);
+    tileData.AddBufferView(fragmentShaderBufferViewName.c_str(), mat.GetFragmentShaderString());
+
+    programRoot["attributes"] = Json::arrayValue;
+    AppendProgramAttribute(programRoot, "a_pos");
+    if (doBatchIds)
+        AppendProgramAttribute(programRoot, "a_batchId");
+
+    mat.AddTechniqueParameters(technique, programRoot, tileData);
+
+
+    if (mat.IsTesselated())
+        {
+        // NB: reference to "attributes" and "uniforms" declared above is potentially invalid after adding to parent node...due to use of btree instead of bmap in Json::Value...
+        AddTechniqueParameter(technique, "color", Gltf::DataType::FloatVec4, nullptr);
+        AddTechniqueParameter(technique, "width", Gltf::DataType::Float, nullptr);
+        technique["uniforms"]["u_color"] = "color";
+        technique["uniforms"]["u_width"] = "width";
+
+        AddTechniqueParameter(technique, "prev", Gltf::DataType::FloatVec3, "PREV");
+        AddTechniqueParameter(technique, "next", Gltf::DataType::FloatVec3, "NEXT");
+        AddTechniqueParameter(technique, "param", Gltf::DataType::FloatVec2, "PARAM");
+
+
+        technique["attributes"]["a_prev"] = "prev";
+        technique["attributes"]["a_next"] = "next";
+        technique["attributes"]["a_param"] = "param";
+        AppendProgramAttribute(programRoot, "a_prev");
+        AppendProgramAttribute(programRoot, "a_next");
+        AppendProgramAttribute(programRoot, "a_param");
+        }
+
+    if (mat.IsTextured())
+        {
+        AddTechniqueParameter(technique, "texLength", Gltf::DataType::Float, nullptr);
+        technique["uniforms"]["u_texLength"] = "texLength";
+
+        AddTechniqueParameter(technique, "texScalePnt", Gltf::DataType::FloatVec3, "TEXSCALEPNT");
+        technique["attributes"]["a_texScalePnt"] = "texScalePnt";
+        AppendProgramAttribute(programRoot, "a_texScalePnt");
+
+        technique["attributes"]["a_distance"] = "distance";
+        AppendProgramAttribute(programRoot, "a_distance");
+        AddTechniqueParameter(technique, "distance", Gltf::DataType::Float, "DISTANCE");
+        }
+
+
+    tileData.m_json["techniques"][techniqueName] = technique;
+    return techniqueName;
+    }
+
+static double   clamp(double value, double min, double max)  { return value < min ? min : (value > max ? max : value);  }
+static double   signNotZero(double value) { return value < 0.0 ? -1.0 : 1.0; }
+static uint16_t toSNorm(double value) { return static_cast <uint16_t> (.5 + (clamp(value, -1.0, 1.0) * 0.5 + 0.5) * 255.0); }
+
+ /*---------------------------------------------------------------------------------**//**
+* @bsimethod                                                    Ray.Bentley     12/2016
++---------------+---------------+---------------+---------------+---------------+------*/
+static uint16_t octEncodeNormal (DVec3dCR vector)
+    {
+    DPoint2d    result;
+    double      denom = fabs(vector.x) + fabs(vector.y) + fabs(vector.z);
+
+    result.x = vector.x / denom;
+    result.y = vector.y / denom;
+
+    if (vector.z < 0) 
+        {
+        double x = result.x;
+        double y = result.y;
+        result.x = (1.0 - fabs(y)) * signNotZero(x);
+        result.y = (1.0 - fabs(x)) * signNotZero(y);
+        }
+    return toSNorm(result.y) << 8 | toSNorm(result.x);
+    }
+
+
+/*---------------------------------------------------------------------------------**//**
+* @bsimethod                                                    Ray.Bentley     08/2016
++---------------+---------------+---------------+---------------+---------------+------*/
+Utf8String TilePublisher::AddMeshVertexAttributes (PublishTileData& tileData, double const* values, Utf8CP name, Utf8CP id, size_t nComponents, size_t nAttributes, char const* accessorType, VertexEncoding encoding, double const* min, double const* max)
+    {
+    Utf8String          nameId =  Concat(name, id),
+                        accessorId = Concat ("acc", nameId),
+                        bufferViewId = Concat ("bv", nameId);
+    size_t              nValues = nComponents * nAttributes;
+    size_t              dataSize = 0;
+    size_t              byteOffset = tileData.BinaryDataSize();
+    Json::Value         bufferViews = Json::objectValue;
+    Json::Value         accessor   = Json::objectValue;
+
+    switch (encoding)
+        {
+        case VertexEncoding::StandardQuantization:
+            {
+            double      range = (double) (0xffff);
+        
+            accessor["componentType"] = static_cast<int32_t>(Gltf::DataType::UnsignedShort);
+                
+            auto&       quantizeExtension = accessor["extensions"]["WEB3D_quantized_attributes"];
+            auto&       decodeMatrix = quantizeExtension["decodeMatrix"] = Json::arrayValue;
+             
+            for (size_t i=0; i<nComponents; i++)
+                {
+                for (size_t j=0; j<nComponents; j++)
+                    decodeMatrix.append ((i==j) ? ((max[i] - min[i]) / range) : 0.0);
+
+                decodeMatrix.append (0.0);
+                }
+            for (size_t i=0; i<nComponents; i++)
+                decodeMatrix.append (min[i]);
+
+            decodeMatrix.append (1.0);
+        
+            for (size_t i=0; i<nComponents; i++)
+                {
+                quantizeExtension["decodedMin"].append (min[i]);
+                quantizeExtension["decodedMax"].append (max[i]);
+                }
+
+            bvector <unsigned short>    quantizedValues;
+            bvector<float> testVals;
+
+            for (size_t i=0; i<nValues; i++)
+                {
+                size_t  componentIndex = i % nComponents;
+                quantizedValues.push_back ((unsigned short) (.5 + (values[i] - min[componentIndex]) * range / (max[componentIndex] - min[componentIndex])));
+
+                testVals.push_back( min[componentIndex] + (max[componentIndex] -  min[componentIndex]) * (double) quantizedValues.back() / range);
+                }
+            tileData.AddBinaryData (quantizedValues.data(), dataSize = nValues * sizeof (unsigned short));
+            break;
+            }
+    
+        case VertexEncoding::UnquantizedDoubles:
+            {
+            bvector <float>     floatValues;
+
+            accessor["componentType"] = static_cast<int32_t>(Gltf::DataType::Float);
+
+            for (size_t i=0; i<nValues; i++)
+                floatValues.push_back ((float) values[i]);
+
+            tileData.AddBinaryData (floatValues.data(), dataSize = nValues * sizeof (float));
+            break;
+            }
+
+        case VertexEncoding::OctEncodedNormals:
+            {
+            bvector<uint16_t>   octEncodedNormals;
+            DVec3dCP            normals = reinterpret_cast<DVec3dCP> (values);
+
+            for (size_t i=0; i<nAttributes; i++)
+                octEncodedNormals.push_back(octEncodeNormal(normals[i]));
+
+            accessor["componentType"] = static_cast<int32_t>(Gltf::DataType::UnsignedByte);
+            for (size_t i=0; i<3; i++)
+                {
+                accessor["min"].append (0);
+                accessor["max"].append (255);
+                }
+
+            tileData.AddBinaryData (octEncodedNormals.data(), dataSize = nAttributes * sizeof (uint16_t));
+            break;
+            }
+        }
+
+    bufferViews["buffer"] = "binary_glTF";
+    bufferViews["byteOffset"] = byteOffset;
+    bufferViews["byteLength"] = dataSize;
+    bufferViews["target"] = Gltf::ArrayBuffer;
+
+    accessor["bufferView"] = bufferViewId;
+    accessor["byteOffset"] = 0;
+    accessor["count"] = nAttributes;
+    accessor["type"] = accessorType;
+
+    tileData.m_json["bufferViews"][bufferViewId] = bufferViews;
+    tileData.m_json["accessors"][accessorId] = accessor;
+
+    return accessorId;
+    }
+
+/*---------------------------------------------------------------------------------**//**
+* @bsimethod                                                    Paul.Connelly   02/17
++---------------+---------------+---------------+---------------+---------------+------*/
+void TilePublisher::AddMeshUInt16Attributes(PublishTileData& tileData, Json::Value& primitive, bvector<uint16_t> const& attributes16, Utf8StringCR idStr, Utf8CP name, Utf8CP semantic)
+    {
+    Utf8String suffix(name);
+    suffix.append(idStr);
+
+    Utf8String bvId = Concat("bv", suffix);
+    Utf8String accId = Concat("acc", suffix);
+
+    primitive["attributes"][semantic] = accId;
+
+    // Use uint8 if possible to save space in tiles and memory in browser
+    bvector<uint8_t> attributes8;
+    auto componentType = Gltf::DataType::UnsignedByte;
+    for (auto attribute : attributes16)
+        {
+        if (attribute > 0xff)
+            {
+            componentType = Gltf::DataType::UnsignedShort;
+            break;
+            }
+        }
+
+    size_t nBytes = attributes16.size() * sizeof(uint16_t);
+    if (Gltf::DataType::UnsignedByte == componentType)
+        {
+        attributes8.reserve(attributes16.size());
+        for (auto attribute : attributes16)
+            attributes8.push_back(static_cast<uint8_t>(attribute));
+
+        nBytes /= 2;
+        }
+
+    auto& bv = tileData.m_json["bufferViews"][bvId];
+    bv["buffer"] = "binary_glTF";
+    bv["byteOffset"] = tileData.BinaryDataSize();
+    bv["byteLength"] = nBytes;
+    bv["target"] = Gltf::ArrayBuffer;
+
+    if (Gltf::DataType::UnsignedByte == componentType)
+        tileData.AddBinaryData(attributes8.data(), nBytes);
+    else
+        tileData.AddBinaryData(attributes16.data(), nBytes);
+
+    auto& acc = tileData.m_json["accessors"][accId];
+    acc["bufferView"] = bvId;
+    acc["byteOffset"] = 0;
+    acc["componentType"] = static_cast<int32_t>(componentType);
+    acc["count"] = attributes16.size();
+    acc["type"] = "SCALAR";
+    }
+
+/*---------------------------------------------------------------------------------**//**
+* @bsimethod                                                    Paul.Connelly   02/17
++---------------+---------------+---------------+---------------+---------------+------*/
+void TilePublisher::AddMeshUInt32Attributes(PublishTileData& tileData, Json::Value& primitive, bvector<uint32_t> const& attributes, Utf8StringCR idStr, Utf8CP name, Utf8CP semantic)
+    {
+    Utf8String suffix(name);
+    suffix.append(idStr);
+
+    Utf8String bvId = Concat("bv", suffix);
+    Utf8String accId = Concat("acc", suffix);
+
+    primitive["attributes"][semantic] = accId;
+
+    uint32_t      maxAttribute = 0;
+
+    for (auto attribute : attributes)
+        if (attribute > maxAttribute)
+            maxAttribute = attribute;
+
+    Gltf::DataType componentType;
+
+    if (maxAttribute > 0xffff)
+        componentType = Gltf::DataType::Float;
+    else if (maxAttribute > 0xff)
+        componentType = Gltf::DataType::UnsignedShort;
+    else
+        componentType = Gltf::DataType::UnsignedByte;
+
+    bvector<uint8_t> attributes8;
+    bvector<uint16_t> attributes16;
+    bvector<uint32_t> attributesFloat;
+
+    void*       pData = nullptr;
+    size_t      dataSize = 0;
+
+    switch (componentType)
+        {
+        case Gltf::DataType::Float:
+            dataSize = sizeof(float);
+            attributesFloat.reserve(attributes.size());
+            for (auto attribute : attributes)
+                attributesFloat.push_back(static_cast<float>(attribute));
+            pData = attributesFloat.data();
+            break;
+
+        case Gltf::DataType::UnsignedShort:
+            dataSize = sizeof(uint16_t);
+            attributes16.reserve(attributes.size());
+            for (auto attribute : attributes)
+                attributes16.push_back(static_cast<uint16_t>(attribute));
+            pData = attributes16.data();
+            break;
+
+        case Gltf::DataType::UnsignedByte:
+            dataSize = sizeof(uint8_t);
+            attributes8.reserve(attributes.size());
+            for (auto attribute : attributes)
+                attributes8.push_back(static_cast<uint8_t>(attribute));
+            pData = attributes8.data();
+            break;
+        }
+
+
+    auto&   bv = tileData.m_json["bufferViews"][bvId];
+    size_t  nBytes = attributes.size() * dataSize;
+
+    bv["buffer"] = "binary_glTF";
+    bv["byteOffset"] = tileData.BinaryDataSize();
+    bv["byteLength"] = nBytes;
+    bv["target"] = Gltf::ArrayBuffer;
+    tileData.AddBinaryData(pData, nBytes);
+
+    auto& acc = tileData.m_json["accessors"][accId];
+    acc["bufferView"] = bvId;
+    acc["byteOffset"] = 0;
+    acc["componentType"] = static_cast<int32_t>(componentType);
+    acc["count"] = attributes.size();
+    acc["type"] = "SCALAR";
+    }
+
+/*---------------------------------------------------------------------------------**//**
+* @bsimethod                                                    Ray.Bentley     08/2016
++---------------+---------------+---------------+---------------+---------------+------*/
+void TilePublisher::AddMeshBatchIds (PublishTileData& tileData, Json::Value& primitive, bvector<uint32_t> const& batchIds, Utf8StringCR idStr)
+    {
+    AddMeshUInt32Attributes(tileData, primitive, batchIds, idStr, "Batch_", "_BATCHID");
+    }
+
+/*---------------------------------------------------------------------------------**//**
+* @bsimethod                                                    Paul.Connelly   02/17
++---------------+---------------+---------------+---------------+---------------+------*/
+void TilePublisher::AddMeshColors(PublishTileData& tileData, Json::Value& primitive, bvector<uint16_t> const& colorIds, Utf8StringCR idStr)
+    {
+    AddMeshUInt16Attributes(tileData, primitive, colorIds, idStr, "ColorIndex_", "_COLORINDEX");
+    }
+
+/*---------------------------------------------------------------------------------**//**
+* @bsimethod                                                    Ray.Bentley     08/2016
++---------------+---------------+---------------+---------------+---------------+------*/
+Utf8String TilePublisher::AddMeshIndices(PublishTileData& tileData, Utf8CP name, bvector<uint32_t> const& indices, Utf8StringCR idStr)
+    {
+    Utf8String          nameId           = Concat(name, idStr),
+                        accIndexId       = Concat("acc", nameId),
+                        bvIndexId        = Concat("bv", nameId);
+    bool                useShortIndices    = true;
+
+    for (auto& index : indices)
+        {
+        if (index > 0xffff)
+            {
+            useShortIndices = false;
+            break;
+            }
+        }
+    tileData.m_json["bufferViews"][bvIndexId] = Json::objectValue;
+    tileData.m_json["bufferViews"][bvIndexId]["buffer"] = "binary_glTF";
+    tileData.m_json["bufferViews"][bvIndexId]["byteOffset"] = tileData.BinaryDataSize();
+    tileData.m_json["bufferViews"][bvIndexId]["byteLength"] = indices.size() * (useShortIndices ? sizeof(uint16_t) : sizeof(uint32_t));
+    tileData.m_json["bufferViews"][bvIndexId]["target"] =  Gltf::ElementArrayBuffer;
+
+    if (useShortIndices)
+        {
+        bvector<uint16_t>   shortIndices;
+
+        for (auto& index : indices)
+            shortIndices.push_back ((uint16_t) index);
+
+        tileData.AddBinaryData (shortIndices.data(), shortIndices.size()*sizeof(uint16_t));
+        }
+    else
+        {
+        tileData.AddBinaryData (indices.data(),  indices.size()*sizeof(uint32_t));
+        }
+
+    tileData.m_json["accessors"][accIndexId] = Json::objectValue;
+    tileData.m_json["accessors"][accIndexId]["bufferView"] = bvIndexId;
+    tileData.m_json["accessors"][accIndexId]["byteOffset"] = 0;
+    tileData.m_json["accessors"][accIndexId]["componentType"] = static_cast<int32_t>(useShortIndices ? Gltf::DataType::UnsignedShort : Gltf::DataType::UInt32);
+    tileData.m_json["accessors"][accIndexId]["count"] = indices.size();
+    tileData.m_json["accessors"][accIndexId]["type"] = "SCALAR";
+
+    return accIndexId;
+    }
+
+/*---------------------------------------------------------------------------------**//**
+* @bsimethod                                                    Ray.Bentley     08/2016
++---------------+---------------+---------------+---------------+---------------+------*/
+void TilePublisher::AddMeshPointRange (Json::Value& positionValue, DRange3dCR pointRange)
+    {
+    positionValue["min"] = Json::arrayValue;
+    positionValue["min"].append(pointRange.low.x);
+    positionValue["min"].append(pointRange.low.y);
+    positionValue["min"].append(pointRange.low.z);
+    positionValue["max"] = Json::arrayValue;
+    positionValue["max"].append(pointRange.high.x);
+    positionValue["max"].append(pointRange.high.y);
+    positionValue["max"].append(pointRange.high.z);
+    }
+
+/*---------------------------------------------------------------------------------**//**
+* @bsimethod                                                    Ray.Bentley     08/2016
++---------------+---------------+---------------+---------------+---------------+------*/
+void TilePublisher::AddMeshPrimitive(Json::Value& primitivesNode, PublishTileData& tileData, TileMeshR mesh, size_t index, bool doBatchIds)
+    {                                                                                                                                     
+    if (mesh.Triangles().empty())
+        return;
+
+    Utf8String          idStr(std::to_string(index).c_str());
+    bvector<uint32_t>   indices;
+
+    BeAssert (mesh.Triangles().empty() || mesh.Polylines().empty());        // Meshes should contain either triangles or polylines but not both.
+
+    if (!mesh.Triangles().empty())
+        {
+        for (auto const& tri : mesh.Triangles())
+            {
+            indices.push_back(tri.m_indices[0]);
+            indices.push_back(tri.m_indices[1]);
+            indices.push_back(tri.m_indices[2]);
+            }
+        }
+
+    Json::Value         primitive = Json::objectValue;
+
+    if (doBatchIds)
+        AddMeshBatchIds(tileData, primitive, mesh.Attributes(), idStr);
+
+    DRange3d        pointRange = DRange3d::From(mesh.Points());
+
+    MeshMaterial meshMat = AddMeshMaterial(tileData, mesh, idStr.c_str(), doBatchIds);
+    primitive["material"] = meshMat.GetName();
+    primitive["mode"] = static_cast<int32_t>(Gltf::PrimitiveType::Triangles);
+
+    Utf8String      accPositionId =  AddMeshVertexAttributes (tileData, &mesh.Points().front().x, "Position", idStr.c_str(), 3, mesh.Points().size(), "VEC3", VertexEncoding::StandardQuantization, &pointRange.low.x, &pointRange.high.x);
+    primitive["attributes"]["POSITION"] = accPositionId;
+
+    bool isTextured = meshMat.IsTextured();
+    BeAssert (isTextured == !mesh.Params().empty());
+    if (!mesh.Params().empty() && isTextured)
+        {
+        DRange3d        paramRange = DRange3d::From(mesh.Params(), 0.0);
+        primitive["attributes"]["TEXCOORD_0"] = AddMeshVertexAttributes (tileData, &mesh.Params().front().x, "Param", idStr.c_str(), 2, mesh.Params().size(), "VEC2", VertexEncoding::StandardQuantization, &paramRange.low.x, &paramRange.high.x);
+        }
+
+    BeAssert(isTextured == mesh.Colors().empty());
+    if (!mesh.Colors().empty() && !isTextured && TilePublish::ColorIndex::Dimension::Zero != meshMat.GetColorIndexDimension())
+        AddMeshColors(tileData, primitive, mesh.Colors(), idStr);
+
+    if (!mesh.Normals().empty() && !mesh.GetDisplayParams().GetIgnoreLighting())        // No normals if ignoring lighting (reality meshes).
+        {
+        primitive["attributes"]["NORMAL"] = AddMeshVertexAttributes (tileData, &mesh.Normals().front().x, "Normal", idStr.c_str(), 3, mesh.Normals().size(), "VEC2", VertexEncoding::OctEncodedNormals, nullptr, nullptr);
+        }
+
+    primitive["indices"] = AddMeshIndices (tileData, "Indices", indices, idStr);
+    AddMeshPointRange(tileData.m_json["accessors"][accPositionId], pointRange);
+
+    primitivesNode.append(primitive);
+    tileData.m_json["buffers"]["binary_glTF"]["byteLength"] = tileData.BinaryDataSize();
+    }
+
+
+
+/*---------------------------------------------------------------------------------**//**
+* @bsimethod                                                    Ray.Bentley     011/2016
++---------------+---------------+---------------+---------------+---------------+------*/
+void TilePublisher::AddPolylinePrimitive(Json::Value& primitivesNode, PublishTileData& tileData, TileMeshR mesh, size_t index, bool doBatchIds)
+    {
+    if (mesh.Polylines().empty())
+        return;
+
+    if (mesh.GetDisplayParams().GetRasterWidth() <= 1)
+        AddSimplePolylinePrimitive(primitivesNode, tileData, mesh, index, doBatchIds);
+    else
+        AddTesselatedPolylinePrimitive(primitivesNode, tileData, mesh, index, doBatchIds);
+    }    
+  
+
+/*=================================================================================**//**
+* @bsiclass                                                     Ray.Bentley     03/2017
++===============+===============+===============+===============+===============+======*/
+struct  PolylineTesselation
+    {
+    bvector<DPoint3d>           m_points;
+    bvector<DVec3d>             m_prevDirs;
+    bvector<DVec3d>             m_nextDirs;
+    bvector<double>             m_distances;
+    bvector<DPoint2d>           m_params;
+    bvector<DPoint3d>           m_scalePoints;
+    bvector<uint32_t>           m_attributes;
+    bvector<uint16_t>           m_colors;
+    bvector<uint32_t>           m_indices;
+
+    /* Delta contains the following parameters.
+        x - the distance along the curve (used for parameterization of textures (0 - length).
+        y - direction to project along perpendicular (-1 or 1).
+        z - 0.0 == start, 4.0 == end.  (1-2) z-1 == start joint param. (5-6) z-5 == end joint params).  Joint parameter is the interpolation factor between perpendicular and bisector. */
+
+    /*---------------------------------------------------------------------------------**//**
+    * @bsimethod                                                    Ray.Bentley     03/2017
+    +---------------+---------------+---------------+---------------+---------------+------*/
+    void AddPoint (DPoint3dCR point, DVec3dCR prev, DVec3dCR next, double delta, DVec2dCR param, uint32_t attrib, uint16_t color, DPoint3dCR center)
+        {
+        m_points.push_back(point);
+        m_prevDirs.push_back(prev);
+        m_nextDirs.push_back(next);
+        m_distances.push_back(delta);
+        m_params.push_back(param);
+        m_attributes.push_back(attrib);
+        m_colors.push_back(color);
+        m_scalePoints.push_back(center);
+        }
+    /*---------------------------------------------------------------------------------**//**
+    * @bsimethod                                                    Ray.Bentley     03/2017
+    +---------------+---------------+---------------+---------------+---------------+------*/
+    void AddTriangle(uint32_t baseIndex, uint32_t index0, uint32_t index1, uint32_t index2)
+        {
+        m_indices.push_back(baseIndex + index0);
+        m_indices.push_back(baseIndex + index1);
+        m_indices.push_back(baseIndex + index2);
+        }
+
+    /*---------------------------------------------------------------------------------**//**
+    * @bsimethod                                                    Ray.Bentley     02/2017
+    +---------------+---------------+---------------+---------------+---------------+------*/
+    void AddJointTriangles(uint32_t index, double length, DPoint3dCR p, DVec3dCR prev, DVec3dCR next, uint32_t attribute, uint16_t color, double param, DPoint3dCR center)
+        {
+        static size_t   s_nPoints = 4;
+        double          paramDelta = 1.0 / (double) (s_nPoints - 1);
+        
+        for (size_t i=0; i < s_nPoints - 1; i++)
+            AddTriangle(0, index, m_points.size() + i + 1, m_points.size() + i);
+
+        for (size_t i=0; i < s_nPoints; i++)
+            AddPoint(p, prev, next, length, DVec2d::From(1.0, param + (double) i * paramDelta), attribute, color, center); 
+        }
+};
+
+/*---------------------------------------------------------------------------------**//**
+* @bsimethod                                                    Ray.Bentley     011/2016
++---------------+---------------+---------------+---------------+---------------+------*/
+static void gatherPolyline(bvector<DPoint3d>& polylinePoints,  bvector<uint16_t>&  polylineColors, bvector<uint32_t>& polylineAttributes, TilePolylineCR polyline, TileMeshCR mesh, bool doColors, bool doBatchIds)
+    {
+    static double               s_degenerateSegmentTolerance = 1.0E-5;
+
+    for (auto& index : polyline.m_indices)        // Gather polyline points, omitting degneeraet segments.
+        {
+        DPoint3d    thisPoint = mesh.Points().at(index);
+
+        if (polylinePoints.empty() || thisPoint.Distance(polylinePoints.back()) > s_degenerateSegmentTolerance)
+            {
+            polylinePoints.push_back(thisPoint);
+            if (doColors)
+                polylineColors.push_back(mesh.Colors().at(index));
+
+            if (doBatchIds)
+                polylineAttributes.push_back(mesh.Attributes().at(index));
+            }
+        }
+    }
+
+/*---------------------------------------------------------------------------------**//**
+* @bsimethod                                                    Ray.Bentley     011/2016
+*
+*  6 points are generated for each line segment and these are used to generate 4 triangles.
+*  The triangles on the interior of a joint are truncated at the miter line - else
+*  we would be able to use only two triangles and 4 points.  (See PolylineTesselation.dgn)
+*  At each point we include the point location on at the segment center line as well as
+*  the previous and next points.   The previous and next points are used to calculate the 
+*  the miter direction.  For a start or end point the previous and next directions are 
+*  along the line segment and the miter direction is therefore perpendicular to the line segment.
+*  Param.x is the direction to offset along the miter line -- (0, -1 or 1).   
+*  Param.y is an inelegant horrible conglomeration --
+*       0 indicates the start point with miter, 1.0 = start point with joint, 
+*       4 indicates end point with miter, 5 indicates end point with joint
+*
+*  The joint geometry fills the void between the two miter triangles.  Currently we are just
+*  Creating two triangles -- but we could create a single triangle (as QVision does) or additional
+*  triangles to make a more rounded joint.
+*    param.y values from 2-3 indicate start joint points, 6-7 indicate end joints. these are calculated as a linear combination of 
+*    the segment perpendicular and the miter direction.
+*
++---------------+---------------+---------------+---------------+---------------+------*/
+void TilePublisher::AddTesselatedPolylinePrimitive(Json::Value& primitivesNode, PublishTileData& tileData, TileMeshR mesh, size_t index, bool doBatchIds)
+    {
+    Utf8String idStr(std::to_string(index).c_str());
+
+    static double               s_degenerateSegmentTolerance = 1.0E-5;
+    BeAssert (mesh.Triangles().empty());        // Meshes should contain either triangles or polylines but not both.
+
+    PolylineMaterial            mat = AddTesselatedPolylineMaterial(tileData, mesh, idStr.c_str(), doBatchIds);
+    PolylineTesselation         tesselation;
+    bool                        doColors = TilePublish::ColorIndex::Dimension::Zero != mat.GetColorIndexDimension();
+    double                      minLength = 0.0, maxLength = 0.0;
+
+    for (auto const& polyline : mesh.Polylines())
+        {
+        bvector<DPoint3d>       polylinePoints;
+        bvector<uint16_t>       polylineColors;
+        bvector<uint32_t>       polylineAttributes;
+
+        gatherPolyline (polylinePoints, polylineColors, polylineAttributes, polyline, mesh, doColors, doBatchIds);
+
+        if (polylinePoints.size() < 2)
+            continue;
+
+        DRange3d        polylineRange = DRange3d::From(polylinePoints);
+        DPoint3d        rangeCenter = DPoint3d::FromInterpolate(polylineRange.low, .5, polylineRange.high);
+        double          cumulativeLength = 0.0;
+        bool            isClosed = polylinePoints.front().IsEqual(polylinePoints.back());
+        
+        for (size_t i=0, last = polylinePoints.size()-1; i<last; i++)
+            {
+            static              double s_maxJointDot = -.90;
+            DPoint3d            p0 = polylinePoints[i], p1 = polylinePoints[i+1];
+            double              thisLength = p0.Distance(p1), 
+                                length0 = cumulativeLength, 
+                                length1 = (cumulativeLength += thisLength);
+            bool                isStart  = (i == 0),
+                                isEnd    = (i == last - 1);
+            uint16_t            colors0 = 0, colors1 = 0;
+            uint32_t            attributes0 = 0, attributes1 = 1;
+            static double       s_extendDistance = .1;
+            DVec3d              thisDir = DVec3d::FromStartEndNormalize(p0, p1), negatedThisDir = DVec3d::FromScale(thisDir, -1.0),
+                                prevDir0 = isStart ? (isClosed ?  DVec3d::FromStartEndNormalize(p0,  polylinePoints[last-1]) : negatedThisDir) : DVec3d::FromStartEndNormalize(p0,  polylinePoints[i-1]),
+                                nextDir0 = thisDir,
+                                prevDir1 = negatedThisDir,
+                                nextDir1 = isEnd ? (isClosed ? DVec3d::FromStartEndNormalize(p1, polylinePoints[1]) : thisDir) : DVec3d::FromStartEndNormalize(p1, polylinePoints[i+2]);
+            size_t              baseIndex = tesselation.m_points.size();
+            bool                jointAt0 = prevDir0.DotProduct(nextDir0) > s_maxJointDot, jointAt1 = prevDir1.DotProduct(nextDir1) > s_maxJointDot;
+
+                        
+            if (doColors)
+                {
+                colors0 = polylineColors[i];
+                colors1 = polylineColors[i+1];
+                }
+
+            if (doBatchIds)
+                {
+                attributes0 = polylineAttributes[i];
+                attributes1 = polylineAttributes[i+1];
+                }
+
+            if (jointAt0 || jointAt1)
+                {
+                tesselation.AddTriangle(baseIndex, 2, 4, 1);
+                tesselation.AddTriangle(baseIndex, 2, 1, 0);
+                tesselation.AddTriangle(baseIndex, 0, 1, 5);
+                tesselation.AddTriangle(baseIndex, 0, 5, 3);
+
+                for (size_t j=0; j<6; j++)
+                    {
+                    static bool     basePoints[6]  = {true, false, true, true, false, false};
+                    static double   deltaYs[6] = {0.0, 0.0, -1.0, 1.0, -1.0, 1.0 };
+                    bool            basePoint = basePoints[j];
+                
+                    tesselation.AddPoint (basePoint ? p0 : p1,
+                                          basePoint ? prevDir0 : prevDir1,
+                                          basePoint ? nextDir0 : nextDir1,
+                                          basePoint ? length0 : length1,
+                                          DVec2d::From(deltaYs[j], basePoint ? (jointAt0 ? 1.0 : 0.0) : (jointAt1 ? 5.01 : 4.01)),
+                                          basePoint ? attributes0 : attributes1,
+                                          basePoint ? colors0 : colors1,
+                                          rangeCenter);
+                    }
+            
+                if (jointAt0)
+                    tesselation.AddJointTriangles(baseIndex, length0, p0, prevDir0, nextDir0, attributes0, colors0, 2.0, rangeCenter);
+
+                if (jointAt1)
+                    tesselation.AddJointTriangles(baseIndex+1, length1, p1, prevDir1, nextDir1, attributes1, colors1, 6.0, rangeCenter);
+                }
+            else
+                {
+                tesselation.AddTriangle(baseIndex, 0, 2, 1);
+                tesselation.AddTriangle(baseIndex, 1, 2, 3);
+
+                for (size_t j=0; j<4; j++)
+                    {
+                    bool        basePoint = j<2;
+                    double      deltaY = (0 == (j & 0x01)) ? -1.0 : 1.0;
+                    tesselation.AddPoint (basePoint ? p0 : p1,
+                                          basePoint ? prevDir0 : prevDir1,
+                                          basePoint ? nextDir0 : nextDir1,
+                                          basePoint ? length0 : length1,
+                                          DVec2d::From(deltaY, basePoint ? 0.0 : 4.001),
+                                          basePoint ? attributes0 : attributes1,
+                                          basePoint ? colors0 : colors1,
+                                          rangeCenter);
+                    }
+                }
+            }
+        maxLength = std::max(maxLength, cumulativeLength);
+        }
+
+    Json::Value     primitive = Json::objectValue;
+    DRange3d        pointRange = DRange3d::From(tesselation.m_points), paramRange = DRange3d::From(tesselation.m_params, 0.0);
+
+    primitive["material"] = mat.GetName();
+    primitive["mode"] = static_cast<int32_t>(Gltf::PrimitiveType::Triangles);
+
+    Utf8String  accPositionId = AddMeshVertexAttributes (tileData, &tesselation.m_points.front().x, "Position", idStr.c_str(), 3, tesselation.m_points.size(), "VEC3",  VertexEncoding::StandardQuantization, &pointRange.low.x, &pointRange.high.x);
+    primitive["attributes"]["POSITION"]  = accPositionId;
+    primitive["attributes"]["PREV"] = AddMeshVertexAttributes (tileData, &tesselation.m_prevDirs.front().x, "Prev", idStr.c_str(), 3, tesselation.m_prevDirs.size(), "VEC2",  VertexEncoding::OctEncodedNormals, nullptr, nullptr);
+    primitive["attributes"]["NEXT"] = AddMeshVertexAttributes (tileData, &tesselation.m_nextDirs.front().x, "Next", idStr.c_str(), 3, tesselation.m_nextDirs.size(), "VEC2",  VertexEncoding::OctEncodedNormals, nullptr, nullptr);
+    primitive["attributes"]["PARAM"]  = AddMeshVertexAttributes (tileData, &tesselation.m_params.front().x, "Param", idStr.c_str(), 2, tesselation.m_params.size(), "VEC2", VertexEncoding::StandardQuantization, &paramRange.low.x, &paramRange.high.x);
+    primitive["indices"] = AddMeshIndices (tileData, "Index", tesselation.m_indices, idStr);
+
+    if (mat.IsTextured())
+        {
+        primitive["attributes"]["DISTANCE"]  = AddMeshVertexAttributes (tileData, &tesselation.m_distances.front(), "Distance", idStr.c_str(), 1, tesselation.m_distances.size(), "SCALAR", VertexEncoding::StandardQuantization, &minLength, &maxLength);
+        primitive["attributes"]["TEXSCALEPNT"]  = AddMeshVertexAttributes (tileData, &tesselation.m_scalePoints.front().x, "TexScalePnt", idStr.c_str(), 3, tesselation.m_scalePoints.size(), "VEC3", VertexEncoding::StandardQuantization, &pointRange.low.x, &pointRange.high.x);
+        }
+
+
+    if (doBatchIds)
+        AddMeshBatchIds(tileData, primitive, tesselation.m_attributes, idStr);
+
+    if (doColors)
+        AddMeshColors(tileData, primitive, tesselation.m_colors, idStr);
+
+    AddMeshPointRange(tileData.m_json["accessors"][accPositionId], pointRange);
+
+    primitivesNode.append(primitive);
+    tileData.m_json["buffers"]["binary_glTF"]["byteLength"] = tileData.BinaryDataSize();
+    }
+
+/*---------------------------------------------------------------------------------**//**
+* @bsimethod                                                    Ray.Bentley     011/2016
++---------------+---------------+---------------+---------------+---------------+------*/
+void TilePublisher::AddSimplePolylinePrimitive(Json::Value& primitivesNode, PublishTileData& tileData, TileMeshR mesh, size_t index, bool doBatchIds)
+    {
+    if (mesh.Polylines().empty())
+        return;
+
+    Utf8String idStr(std::to_string(index).c_str());
+    PolylineMaterial            mat = AddSimplePolylineMaterial(tileData, mesh, idStr.c_str(), doBatchIds);
+    bvector<DPoint3d>           points, scalePoints;
+    bvector<uint16_t>           colors;
+    bvector<uint32_t>           attributes, indices;
+    bvector<double>             distances;
+    double                      minLength = 0.0, maxLength = 0.0;
+    bool                        doColors = TilePublish::ColorIndex::Dimension::Zero != mat.GetColorIndexDimension();
+
+    for (auto const& polyline : mesh.Polylines())
+        {
+        bvector<DPoint3d>       polylinePoints;
+        bvector<uint16_t>       polylineColors;
+        bvector<uint32_t>       polylineAttributes;
+
+        gatherPolyline (polylinePoints, polylineColors, polylineAttributes, polyline, mesh, doColors, doBatchIds);
+
+        DRange3d        polylineRange = DRange3d::From(polylinePoints);
+        DPoint3d        rangeCenter = DPoint3d::FromInterpolate(polylineRange.low, .5, polylineRange.high);
+        double          cumulativeLength = 0.0;
+        size_t          baseIndex = points.size();
+
+        for (size_t i=0; i<polylinePoints.size(); i++)
+            {
+            DPoint3d            p0 = polylinePoints[i];
+
+            if (i > 0)
+                {
+                cumulativeLength += p0.Distance(polylinePoints[i-1]);
+                indices.push_back(baseIndex + i - 1);
+                indices.push_back(baseIndex + i);
+                }
+
+            points.push_back (p0);
+            if (doBatchIds)
+                attributes.push_back(polylineAttributes[i]);
+
+            if (doColors)
+                colors.push_back(polylineColors[i]);
+
+            distances.push_back(cumulativeLength);
+            scalePoints.push_back(rangeCenter);
+            }
+        maxLength = std::max(maxLength, cumulativeLength);
+        }
+
+    Json::Value     primitive = Json::objectValue;
+    DRange3d        pointRange = DRange3d::From(points);
+
+    primitive["material"] = mat.GetName();
+    primitive["mode"] = static_cast<int32_t>(Gltf::PrimitiveType::Lines);
+
+    Utf8String  accPositionId = AddMeshVertexAttributes (tileData, &points.front().x, "Position", idStr.c_str(), 3, points.size(), "VEC3", VertexEncoding::StandardQuantization, &pointRange.low.x, &pointRange.high.x);
+    primitive["attributes"]["POSITION"]  = accPositionId;
+    primitive["indices"] = AddMeshIndices (tileData, "Index", indices, idStr);
+
+    if (mat.IsTextured())
+        {
+        primitive["attributes"]["DISTANCE"]  = AddMeshVertexAttributes (tileData, &distances.front(), "Distance", idStr.c_str(), 1, distances.size(), "SCALAR", VertexEncoding::StandardQuantization, &minLength, &maxLength);
+        primitive["attributes"]["TEXSCALEPNT"]  = AddMeshVertexAttributes (tileData, &scalePoints.front().x, "TexScalePnt", idStr.c_str(), 3, scalePoints.size(), "VEC3", VertexEncoding::StandardQuantization, &pointRange.low.x, &pointRange.high.x);
+        }
+
+    if (doBatchIds)
+        AddMeshBatchIds(tileData, primitive, attributes, idStr);
+
+    if (doColors)
+        AddMeshColors(tileData, primitive, colors, idStr);
+
+    AddMeshPointRange(tileData.m_json["accessors"][accPositionId], pointRange);
+
+    primitivesNode.append(primitive);
+    tileData.m_json["buffers"]["binary_glTF"]["byteLength"] = tileData.BinaryDataSize();
+    }
+
+
+/*---------------------------------------------------------------------------------**//**
+* @bsimethod                                                    Ray.Bentley     09/2016
++---------------+---------------+---------------+---------------+---------------+------*/
+static DPoint3d  cartesianFromRadians (double longitude, double latitude, double height = 0.0)
+    {
+    DPoint3d    s_wgs84RadiiSquared = DPoint3d::From (6378137.0 * 6378137.0, 6378137.0 * 6378137.0, 6356752.3142451793 * 6356752.3142451793);
+    double      cosLatitude = cos(latitude);
+    DPoint3d    normal, scratchK;
+
+    normal.x = cosLatitude * cos(longitude);
+    normal.y = cosLatitude * sin(longitude);
+    normal.z = sin(latitude);
+
+    normal.Normalize();
+    scratchK.x = normal.x * s_wgs84RadiiSquared.x;
+    scratchK.y = normal.y * s_wgs84RadiiSquared.y;
+    scratchK.z = normal.z * s_wgs84RadiiSquared.z;
+
+    double  gamma = sqrt(normal.DotProduct (scratchK));
+
+    DPoint3d    earthPoint = DPoint3d::FromScale(scratchK, 1.0 / gamma);
+    DPoint3d    heightDelta = DPoint3d::FromScale (normal, height);
+
+    return DPoint3d::FromSumOf (earthPoint, heightDelta);
+    };
+
+/*---------------------------------------------------------------------------------**//**
+* @bsimethod                                                    Ray.Bentley     10/2016
++---------------+---------------+---------------+---------------+---------------+------*/
+bool PublisherContext::IsGeolocated () const
+    {
+    return m_isGeoLocated;
+    }
+    
+/*---------------------------------------------------------------------------------**//**
+* @bsimethod                                                    Paul.Connelly   08/16
++---------------+---------------+---------------+---------------+---------------+------*/
+PublisherContext::PublisherContext(DgnDbR db, DgnViewIdSet const& viewIds, BeFileNameCR outputDir, WStringCR tilesetName,  GeoPointCP geoLocation, bool publishSurfacesOnly, size_t maxTilesetDepth, TextureMode textureMode, GlobeMode globeMode)
+    : m_db(db), m_viewIds(viewIds), m_outputDir(outputDir), m_rootName(tilesetName), m_publishSurfacesOnly (publishSurfacesOnly), m_maxTilesetDepth (maxTilesetDepth), m_textureMode(textureMode), m_generationFilter(nullptr), m_currentClassifier(nullptr), m_globeMode(globeMode)
+    {
+        {
+        // Put the scripts dir + html files in outputDir. Put the tiles in a subdirectory thereof.
+        m_dataDir.AppendSeparator().AppendToPath(m_rootName.c_str()).AppendSeparator();
+        }
+
+    // By default, output dir == data dir. data dir is where we put the json/b3dm files.
+    m_outputDir.AppendSeparator();
+    m_dataDir = m_outputDir;
+
+    // ###TODO: Remove once ScalableMesh folks fix their _QueryModelRange() to produce valid result during conversion from V8
+    m_projectExtents = db.GeoLocation().ComputeProjectExtents();
+
+#if defined(WIP_MESHTILE_3SM)
+    m_isEcef = true; // ###TODO: Remove after YII...
+#else
+    m_isEcef = false;
+#endif
+
+    // ###TODO: Probably want a separate db-to-tile per model...will differ for non-spatial models...
+    DPoint3d        origin = m_projectExtents.GetCenter();
+    if (m_isEcef)
+        m_dbToTile.InitIdentity();
+    else
+        m_dbToTile = Transform::From (-origin.x, -origin.y, -origin.z);
+
+    DgnGCS*         dgnGCS = db.GeoLocation().GetDgnGCS();
+    DPoint3d        ecfOrigin, ecfNorth;
+
+    // Some user might want to override the DgnGCS by specifying a geolocation on cmd line...
+    m_isGeoLocated = nullptr != dgnGCS || nullptr != geoLocation;
+    if (nullptr == dgnGCS || nullptr != geoLocation)
+        {
+        double  longitude = -75.686844444444444444444444444444, latitude = 40.065702777777777777777777777778;
+
+        if (nullptr != geoLocation)
+            {
+            longitude = geoLocation->longitude;
+            latitude  = geoLocation->latitude;
+            }
+
+        // NB: We have to translate to surface of globe even if we're not using the globe, because
+        // Cesium's camera freaks out if it approaches the origin (aka the center of the earth)
+
+        ecfOrigin = cartesianFromRadians (longitude * msGeomConst_radiansPerDegree, latitude * msGeomConst_radiansPerDegree);
+        ecfNorth  = cartesianFromRadians (longitude * msGeomConst_radiansPerDegree, 1.0E-4 + latitude * msGeomConst_radiansPerDegree);
+        }
+    else
+        {
+        GeoPoint        originLatLong, northLatLong;
+        DPoint3d        north = origin;
+    
+        north.y += 100.0;
+
+        dgnGCS->LatLongFromUors (originLatLong, origin);
+        dgnGCS->XYZFromLatLong(ecfOrigin, originLatLong);
+
+        dgnGCS->LatLongFromUors (northLatLong, north);
+        dgnGCS->XYZFromLatLong(ecfNorth, northLatLong);
+        }
+
+    RotMatrix   rMatrix;
+    rMatrix.InitIdentity();
+
+    DVec3d      zVector, yVector;
+
+    zVector.Normalize ((DVec3dCR) ecfOrigin);
+    yVector.NormalizedDifference (ecfNorth, ecfOrigin);
+
+    rMatrix.SetColumn (yVector, 1);
+    rMatrix.SetColumn (zVector, 2);
+    rMatrix.SquareAndNormalizeColumns (rMatrix, 1, 2);
+
+    if (m_isEcef)
+        m_spatialToEcef.InitIdentity(); // ###TODO: ecfNorth...
+    else
+        m_spatialToEcef =  Transform::From (rMatrix, ecfOrigin);
+    }
+
+/*---------------------------------------------------------------------------------**//**
+* @bsimethod                                                    Paul.Connelly   08/16
++---------------+---------------+---------------+---------------+---------------+------*/
+PublisherContext::Status PublisherContext::InitializeDirectories(BeFileNameCR dataDir)
+    {
+    // Ensure directories exist and are writable
+    if (m_outputDir != dataDir && BeFileNameStatus::Success != BeFileName::CheckAccess(m_outputDir, BeFileNameAccess::Write))
+        return Status::CantWriteToBaseDirectory;
+
+    bool dataDirExists = BeFileName::DoesPathExist(dataDir);
+    if (dataDirExists && BeFileNameStatus::Success != BeFileName::EmptyDirectory(dataDir.c_str()))
+        return Status::CantCreateSubDirectory;
+    else if (!dataDirExists && BeFileNameStatus::Success != BeFileName::CreateNewDirectory(dataDir))
+        return Status::CantCreateSubDirectory;
+
+    if (BeFileNameStatus::Success != BeFileName::CheckAccess(dataDir, BeFileNameAccess::Write))
+        return Status::CantCreateSubDirectory;
+
+    return Status::Success;
+    }
+
+/*---------------------------------------------------------------------------------**//**
+* @bsimethod                                                    Paul.Connelly   08/16
++---------------+---------------+---------------+---------------+---------------+------*/
+void PublisherContext::CleanDirectories(BeFileNameCR dataDir)
+    {
+    BeFileName::EmptyAndRemoveDirectory (dataDir);
+    }
+
+/*---------------------------------------------------------------------------------**//**
+* @bsimethod                                                    Paul.Connelly   08/16
++---------------+---------------+---------------+---------------+---------------+------*/
+PublisherContext::Status PublisherContext::ConvertStatus(TileGeneratorStatus input)
+    {
+    switch (input)
+        {
+        case TileGeneratorStatus::Success:        return Status::Success;
+        case TileGeneratorStatus::NoGeometry:     return Status::NoGeometry;
+        default: BeAssert(TileGeneratorStatus::Aborted == input); return Status::Aborted;
+        }
+    }
+
+/*---------------------------------------------------------------------------------**//**
+* @bsimethod                                                    Paul.Connelly   08/16
++---------------+---------------+---------------+---------------+---------------+------*/
+TileGeneratorStatus PublisherContext::ConvertStatus(Status input)
+    {
+    switch (input)
+        {
+        case Status::Success:       return TileGeneratorStatus::Success;
+        case Status::NoGeometry:    return TileGeneratorStatus::NoGeometry;
+        default:                    return TileGeneratorStatus::Aborted;
+        }
+    }
+
+/*---------------------------------------------------------------------------------**//**
+* @bsimethod                                                    Paul.Connelly   04/17
++---------------+---------------+---------------+---------------+---------------+------*/
+Json::Value PublisherContext::GetViewAttachmentsJson(Sheet::ModelCR sheet, DgnModelIdSet& attachedModels)
+    {
+    bvector<DgnElementId> attachmentIds = sheet.GetSheetAttachmentIds();
+    Json::Value attachmentsJson(Json::arrayValue);
+    for (DgnElementId attachmentId : attachmentIds)
+        {
+        auto attachment = GetDgnDb().Elements().Get<Sheet::ViewAttachment>(attachmentId);
+        ViewDefinitionCPtr view = attachment.IsValid() ? GetDgnDb().Elements().Get<ViewDefinition>(attachment->GetAttachedViewId()) : nullptr;
+        if (view.IsNull())
+            continue;
+
+        // Handle wacky 'spatial' views created for 2d models by DgnV8Converter...
+        DgnModelIdSet viewedModels;
+        GetViewedModelsFromView(viewedModels, attachment->GetAttachedViewId());
+        BeAssert(1 == viewedModels.size());
+        if (viewedModels.empty())
+            continue;
+
+        DgnModelId baseModelId = *viewedModels.begin();
+        attachedModels.insert(baseModelId);
+
+        Json::Value viewJson;
+        viewJson["baseModelId"] = baseModelId.ToString();
+        viewJson["categorySelector"] = view->GetCategorySelectorId().ToString();
+        viewJson["displayStyle"] = view->GetDisplayStyleId().ToString();
+
+        DPoint3d            viewOrigin = view->GetOrigin();
+        AxisAlignedBox3d    sheetRange = attachment->GetPlacement().CalculateRange();
+        double              sheetScale = sheetRange.XLength() / view->GetExtents().x;
+
+        // HACK: For some reason, attachments to drawings of 3D models, and attachments with any scaling factor, end up as 'spatial' views of 'spatial' models in the converter.
+        // Revert the ECEF transform we apply to such models so they will render on the sheet, which is not itself transformed.
+        Transform ecefToSheet;
+        if (view->IsSpatialView() && !m_spatialToEcef.IsIdentity())
+            ecefToSheet.InverseOf(m_spatialToEcef);
+        else
+            ecefToSheet.InitIdentity();
+
+        Transform           subtractViewOrigin = Transform::From(DPoint3d::From(-viewOrigin.x, -viewOrigin.y, -viewOrigin.z)),
+                            viewRotation = Transform::From(view->GetRotation()),
+                            scaleToSheet = Transform::FromScaleFactors (sheetScale, sheetScale, sheetScale),
+                            addSheetOrigin = Transform::FromProduct(ecefToSheet, Transform::From(DPoint3d::From(sheetRange.low.x, sheetRange.low.y, attachment->GetDisplayPriority()/500.0))),
+                            tileToSheet = Transform::FromProduct(Transform::FromProduct(addSheetOrigin, scaleToSheet), Transform::FromProduct(viewRotation, subtractViewOrigin));
+
+        viewJson["transform"] = TransformToJson(tileToSheet);
+
+        attachmentsJson.append(std::move(viewJson));
+        }
+
+    return attachmentsJson;
+    }
+
+/*---------------------------------------------------------------------------------**//**
+* @bsimethod                                                    Ray.Bentley     08/2016
++---------------+---------------+---------------+---------------+---------------+------*/
+void PublisherContext::WriteModelMetadataTree (DRange3dR range, Json::Value& root, TileNodeCR tile, size_t depth)
+    {
+    if (tile.GetIsEmpty() && tile.GetChildren().empty())
+        {
+        range = DRange3d::NullRange();
+        return;
+        }
+
+    WString         rootName = GetRootName (tile.GetModel().GetModelId(), GetCurrentClassifier());
+    DRange3d        contentRange, publishedRange = tile.GetPublishedRange();
+
+    // If we are publishing standalone datasets then the tiles are all published before we write the metadata tree.
+    // In that case we can trust the published ranges and use them to only write non-empty nodes and branches.
+    // In the server case we don't have this information and have to trust the tile ranges.  
+    if (!_AllTilesPublished() && publishedRange.IsNull())
+        publishedRange = tile.GetTileRange();
+    
+    // the published range represents the actual range of the published meshes. - This may be smaller than the 
+    // range estimated when we built the tile tree. -- However we do not clip the meshes to the tile range.
+    // so start the range out as the intersection of the tile range and the published range.
+    range = contentRange = DRange3d::FromIntersection (tile.GetTileRange(), publishedRange, true);
+
+    if (!tile.GetChildren().empty())
+        {
+        root[JSON_Children] = Json::arrayValue;
+        if (0 == --depth)
+            {
+            // Write children as seperate tilesets.
+            for (auto& childTile : tile.GetChildren())
+                {
+                Json::Value         childTileset;
+                DRange3d            childRange;
+
+                childTileset["asset"]["version"] = "0.0";
+                childTileset["asset"]["gltfUpAxis"] = "Z";
+
+                auto&       childRoot = childTileset[JSON_Root];
+                WString     metadataRelativePath = childTile->GetFileName(rootName.c_str(), s_metadataExtension);
+                BeFileName  dataDirectory = GetModelDataDirectory(tile.GetModel().GetModelId(), GetCurrentClassifier());
+                BeFileName  metadataFileName (nullptr, dataDirectory.c_str(), metadataRelativePath.c_str(), nullptr);
+
+                WriteModelMetadataTree (childRange, childRoot, *childTile, GetMaxTilesetDepth());
+                if (!childRange.IsNull())
+                    {
+                    TileUtil::WriteJsonToFile (metadataFileName.c_str(), childTileset);
+
+                    Json::Value         child;
+
+                    child["refine"] = "REPLACE";
+                    child[JSON_GeometricError] = childTile->GetTolerance();
+                    TilePublisher::WriteBoundingVolume(child, childRange);
+
+                    child[JSON_Content]["url"] = Utf8String (metadataRelativePath.c_str()).c_str();
+                    root[JSON_Children].append(child);
+                    range.Extend (childRange);
+                    }
+                }
+            }
+        else
+            {
+            // Append children to this tileset.
+            for (auto& childTile : tile.GetChildren())
+                {
+                Json::Value         child;
+                DRange3d            childRange;
+
+                WriteModelMetadataTree (childRange, child, *childTile, depth);
+                if (!childRange.IsNull())
+                    {
+                    root[JSON_Children].append(child);
+                    range.Extend (childRange);
+                    }
+                }
+            }
+        }
+    if (range.IsNull())
+        return;
+
+    root["refine"] = "REPLACE";
+    root[JSON_GeometricError] = tile.GetTolerance();
+    TilePublisher::WriteBoundingVolume(root, range);
+
+    if (!contentRange.IsNull() && !tile.GetIsEmpty())
+        {
+        root[JSON_Content]["url"] = Utf8String(GetTileUrl(tile, GetTileExtension(tile).c_str(), GetCurrentClassifier()));
+        TilePublisher::WriteBoundingVolume (root[JSON_Content], contentRange);
+        }
+    }
+
+/*---------------------------------------------------------------------------------**//**
+* @bsimethod                                                    Paul.Connelly   12/16
++---------------+---------------+---------------+---------------+---------------+------*/
+Json::Value PublisherContext::TransformToJson(TransformCR tf)
+    {
+    auto matrix = DMatrix4d::From(tf);
+    Json::Value json(Json::arrayValue);
+    for (size_t i=0;i<4; i++)
+        for (size_t j=0; j<4; j++)
+            json.append (matrix.coff[j][i]);
+
+
+    return json;
+    };
+
+
+/*---------------------------------------------------------------------------------**//**
+* @bsimethod                                                    Paul.Connelly   08/16
++---------------+---------------+---------------+---------------+---------------+------*/
+void PublisherContext::WriteTileset (BeFileNameCR metadataFileName, TileNodeCR rootTile, size_t maxDepth)
+    {
+    Json::Value val, modelRoot;
+
+    val["asset"]["version"] = "0.0";
+    val["asset"]["gltfUpAxis"] = "Z";
+ 
+    DRange3d    rootRange;
+    WriteModelMetadataTree (rootRange, modelRoot, rootTile, maxDepth);
+
+    val[JSON_Root] = std::move(modelRoot);
+
+    if (rootTile.GetModel().IsSpatialModel())
+        val[JSON_Root][JSON_Transform] = TransformToJson(m_spatialToEcef);
+
+    TileUtil::WriteJsonToFile (metadataFileName.c_str(), val);
+    }
+
+/*---------------------------------------------------------------------------------**//**
+* @bsimethod                                                    Paul.Connelly   11/16
++---------------+---------------+---------------+---------------+---------------+------*/
+TileGeneratorStatus PublisherContext::_BeginProcessModel(DgnModelCR model)
+    {
+    return Status::Success == InitializeDirectories(GetModelDataDirectory(model.GetModelId(), GetCurrentClassifier(), false)) ? TileGeneratorStatus::Success : TileGeneratorStatus::Aborted;
+    }
+
+/*---------------------------------------------------------------------------------**//**
+* @bsimethod                                                    Paul.Connelly   11/16
++---------------+---------------+---------------+---------------+---------------+------*/
+TileGeneratorStatus PublisherContext::_EndProcessModel(DgnModelCR model, TileNodeP rootTile, TileGeneratorStatus status)
+    {
+    if (TileGeneratorStatus::Success == status && nullptr != rootTile && (!rootTile->GetIsEmpty() || !rootTile->GetChildren().empty()))
+        {
+            {
+            BeMutexHolder lock(m_mutex);
+            m_modelRanges[model.GetModelId()] = ModelRange(rootTile->GetTileRange(), false);
+            }
+
+        WriteModelTileset(*rootTile);
+        }
+    else
+        {
+        CleanDirectories(GetModelDataDirectory(model.GetModelId(), GetCurrentClassifier(), false));
+        }
+
+    return status;
+    }
+
+
+/*---------------------------------------------------------------------------------**//**
+* @bsimethod                                                    Paul.Connelly   12/16
++---------------+---------------+---------------+---------------+---------------+------*/
+void PublisherContext::WriteModelTileset(TileNodeCR tile)
+    {
+    WriteTileset(GetTilesetFileName(tile.GetModel().GetModelId(), GetCurrentClassifier()), tile, GetMaxTilesetDepth());
+    }
+
+/*---------------------------------------------------------------------------------**//**
+* @bsimethod                                                    Ray.Bentley     04/2017
++---------------+---------------+---------------+---------------+---------------+------*/
+BeFileName  PublisherContext::GetModelDataDirectory(DgnModelId modelId, ClassifierInfo const* classifier, bool appendSeperator) const
+    {
+    BeFileName  modelDir = m_dataDir;
+
+    modelDir.AppendToPath( GetRootName(modelId, classifier).c_str());
+    if (appendSeperator)
+        modelDir.AppendSeparator();
+
+    return modelDir;
+    }
+
+
+/*---------------------------------------------------------------------------------**//**
+* @bsimethod                                                    Ray.Bentley     04/2017
++---------------+---------------+---------------+---------------+---------------+------*/
+void PublisherContext::AddViewedModel(DgnModelIdSet& viewedModels, DgnModelId modelId)
+    {
+    viewedModels.insert(modelId);
+
+    // Scan for viewAttachments...
+    auto stmt = GetDgnDb().GetPreparedECSqlStatement("SELECT ECInstanceId FROM " BIS_SCHEMA(BIS_CLASS_ViewAttachment) " WHERE Model.Id=?");
+    stmt->BindId(1, modelId);
+
+    while (BE_SQLITE_ROW == stmt->Step())
+        {
+        auto attachId = stmt->GetValueId<DgnElementId>(0);
+        auto attach   = GetDgnDb().Elements().Get<Sheet::ViewAttachment>(attachId);
+
+        if (!attach.IsValid())
+            {
+            BeAssert(false);
+            continue;
+            }
+
+        GetViewedModelsFromView (viewedModels, attach->GetAttachedViewId());
+        }
+    }
+
+/*---------------------------------------------------------------------------------**//**
+* @bsimethod                                                    Ray.Bentley     04/2017
++---------------+---------------+---------------+---------------+---------------+------*/
+void    PublisherContext::GetViewedModelsFromView (DgnModelIdSet& viewedModels, DgnViewId viewId)
+    {
+    SpatialViewDefinitionPtr spatialView = nullptr;
+    auto view2d = GetDgnDb().Elements().Get<ViewDefinition2d>(viewId);
+    if (view2d.IsValid())
+        {
+        AddViewedModel (viewedModels, view2d->GetBaseModelId()); 
+        }
+    else if ((spatialView = GetDgnDb().Elements().GetForEdit<SpatialViewDefinition>(viewId)).IsValid())
+        {
+        for (auto& modelId : spatialView->GetModelSelector().GetModels())
+            AddViewedModel (viewedModels, modelId);
+        }
+    }
+
+/*---------------------------------------------------------------------------------**//**
+* @bsimethod                                                    Ray.Bentley     08/2016
++---------------+---------------+---------------+---------------+---------------+------*/
+PublisherContext::Status   PublisherContext::PublishViewModels (TileGeneratorR generator, DRange3dR rootRange, double toleranceInMeters, bool surfacesOnly, ITileGenerationProgressMonitorR progressMeter)
+    {
+    DgnModelIdSet viewedModels, classifierModels;
+
+    for (auto const& viewId : m_viewIds)
+        GetViewedModelsFromView (viewedModels, viewId);
+
+    auto status = generator.GenerateTiles(*this, viewedModels, toleranceInMeters, surfacesOnly, s_maxPointsPerTile);
+    if (TileGeneratorStatus::Success != status)
+        return ConvertStatus(status);
+
+    rootRange = DRange3d::NullRange();
+    for (auto const& kvp : m_modelRanges)
+        {
+        // ###TODO: Invert if already ECEF...
+        rootRange.Extend(kvp.second.m_range);
+        }
+    return PublishClassifiers(viewedModels, generator, toleranceInMeters, progressMeter);
+    }
+
+/*---------------------------------------------------------------------------------**//**
+* @bsimethod                                                    Ray.Bentley     08/2016
++---------------+---------------+---------------+---------------+---------------+------*/
+PublisherContext::Status   PublisherContext::PublishClassifiers (DgnModelIdSet const& viewedModels, TileGeneratorR generator, double toleranceInMeters, ITileGenerationProgressMonitorR progressMeter)
+    {
+    uint32_t    index = 0;
+    Status      status = Status::Success;
+
+#if defined(TODO_TILE_PUBLISH)
+    for (auto& modelId : viewedModels)
+        {
+        auto const&                 foundRange = m_modelRanges.find(modelId);
+
+        if (foundRange == m_modelRanges.end())
+            continue;
+
+        auto                        getTileTree = dynamic_cast<IGetTileTreeForPublishing*>(GetDgnDb().Models().GetModel(modelId).get());
+        ModelSpatialClassifiers     classifiers;
+
+        if (nullptr != getTileTree && 
+            SUCCESS == getTileTree->_GetSpatialClassifiers(classifiers) &&
+            !classifiers.empty())
+            {
+            T_ClassifierInfos       classifierInfos;
+
+            for (auto& classifier : classifiers)
+                {
+                Status                  thisStatus;
+                ClassifierInfo          classifierInfo(classifier, foundRange->second, index++);
+
+                if (Status::Success != (thisStatus = PublishClassifier (classifierInfo,  generator, toleranceInMeters, progressMeter)))
+                    status = thisStatus;
+
+                classifierInfos.push_back(classifierInfo);
+                }
+            m_classifierMap[modelId] = classifierInfos;
+            }
+        }
+#endif
+    return status;
+    }
+
+/*---------------------------------------------------------------------------------**//**
+* @bsimethod                                                    Ray.Bentley     08/2017
++---------------+---------------+---------------+---------------+---------------+------*/
+WString PublisherContext::GetRootName (DgnModelId modelId, ClassifierInfo const* classifier) const
+    {
+    return (nullptr == classifier) ? TileUtil::GetRootNameForModel(modelId, false) : classifier->GetRootName();
+    }
+
+//=======================================================================================
+// @bsistruct                                                   Ray>Bentley     08/2017
+//=======================================================================================
+struct ClassifierFilter : ITileGenerationFilter
+{
+
+    DgnDbR                  m_db;
+    ModelSpatialClassifier  m_classifier;
+
+    ClassifierFilter(ModelSpatialClassifier const& classifier, DgnDbR db) : m_classifier(classifier), m_db(db) { }
+
+/*---------------------------------------------------------------------------------**//**
+* @bsimethod                                                    Ray.Bentley     08/2017
++---------------+---------------+---------------+---------------+---------------+------*/
+virtual bool _AcceptElement(DgnElementId elementId, TileDisplayParamsCR displayParams) const override
+    {
+    switch (m_classifier.GetType())
+        {
+        case ModelSpatialClassifier::TYPE_Model:
+            return true;
+
+        case ModelSpatialClassifier::TYPE_Category:
+            return displayParams.GetCategoryId() == m_classifier.GetCategoryId();
+        
+        default:
+            BeAssert(false);
+            return true;
+        }
+    }
+    
+
+};  // ClasssifierFilter
+
+/*---------------------------------------------------------------------------------**//**
+* @bsimethod                                                    Ray.Bentley     08/2017
++---------------+---------------+---------------+---------------+---------------+------*/
+PublisherContext::Status   PublisherContext::PublishClassifier(ClassifierInfo& classifierInfo, TileGeneratorR generator, double toleranceInMeters, ITileGenerationProgressMonitorR progressMeter)
+    {
+    ClassifierFilter                    classifierFilter(classifierInfo.m_classifier, GetDgnDb());
+    AutoRestore<ITileGenerationFilter*> saveGenerationFilter(&m_generationFilter, &classifierFilter);
+    AutoRestore<ClassifierInfo*>        saveCurrentClassifier(&m_currentClassifier, &classifierInfo);
+    DgnModelIdSet                       singleClassifierModelIdSet;
+
+    singleClassifierModelIdSet.insert(classifierInfo.m_classifier.GetModelId());
+    
+    return ConvertStatus(generator.GenerateTiles(*this, singleClassifierModelIdSet, toleranceInMeters, false, s_maxPointsPerTile));
+    }
+
+/*---------------------------------------------------------------------------------**//**
+* @bsimethod                                                    Ray.Bentley     04/2017
++---------------+---------------+---------------+---------------+---------------+------*/
+BeFileName PublisherContext::GetTilesetFileName(DgnModelId modelId, ClassifierInfo const* classifier)
+    {
+    WString     rootName = GetRootName(modelId, classifier);
+    BeFileName  modelDir = GetModelDataDirectory(modelId, classifier);
+
+    return BeFileName(nullptr, modelDir.c_str(), rootName.c_str(), s_metadataExtension);
+    }
+
+
+/*---------------------------------------------------------------------------------**//**
+* @bsimethod                                                    Ray.Bentley     09/2016
++---------------+---------------+---------------+---------------+---------------+------*/
+Utf8String  PublisherContext::GetTilesetURL(DgnModelId modelId, ClassifierInfo const* classifier)
+    {
+    if (nullptr == classifier)
+        {
+        auto urlIter = m_directUrls.find(modelId);
+        if (m_directUrls.end() != urlIter)
+            return urlIter->second;
+        }
+    BeFileName      tilesetFilePath = GetTilesetFileName(modelId, classifier);
+    auto            utf8FileName = tilesetFilePath.GetNameUtf8();
+    auto            url = Utf8String(utf8FileName.c_str() + m_outputDir.size());
+    
+    url.ReplaceAll("\\", "//");
+    return url;
+    }
+
+/*---------------------------------------------------------------------------------**//**
+* @bsimethod                                                    Ray.Bentley     09/2016
++---------------+---------------+---------------+---------------+---------------+------*/
+Json::Value PublisherContext::GetModelsJson (DgnModelIdSet const& modelIds)
+    {
+    Json::Value modelsJson(Json::objectValue);
+    for (auto const& modelId : modelIds)
+        AddModelJson(modelsJson, modelId, modelIds);
+
+    return modelsJson;
+    }
+
+/*---------------------------------------------------------------------------------**//**
+* @bsimethod                                                    Paul.Connelly   09/17
++---------------+---------------+---------------+---------------+---------------+------*/
+void PublisherContext::AddModelJson(Json::Value& modelsJson, DgnModelId modelId, DgnModelIdSet const& modelIds)
+    {
+    auto const&  model = GetDgnDb().Models().GetModel (modelId);
+    if (model.IsValid())
+        {
+        auto spatialModel = model->ToSpatialModel();
+        auto model2d = nullptr == spatialModel ? dynamic_cast<GraphicalModel2dCP>(model.get()) : nullptr;
+        if (nullptr == spatialModel && nullptr == model2d)
+            {
+            BeAssert(false && "Unsupported model type");
+            return;
+            }
+
+        auto modelRangeIter = m_modelRanges.find(modelId);
+        if (m_modelRanges.end() == modelRangeIter)
+            return; // this model produced no tiles. ignore it.
+
+        ModelRange modelRange = modelRangeIter->second;
+        if (modelRange.m_range.IsNull())
+            {
+            BeAssert(false && "Null model range");
+            return;
+            }
+
+        Json::Value modelJson(Json::objectValue);
+
+        auto        sheetModel = model->ToSheetModel();
+
+        // The reality models (Point Clouds and Reality meshes) do not contain elements and therefore
+        // no categories etc.   They unfortunately do not have their own base class and therefore no
+        // good way to detect - except that they do not extend physical model.
+        bool        isRealityModel = nullptr != spatialModel && nullptr == model->ToPhysicalModel();
+
+        modelJson["name"] = model->GetName();
+        modelJson["type"] = nullptr != spatialModel ? (isRealityModel ? "reality" : "spatial") : (nullptr != sheetModel ? "sheet" : "drawing");
+
+        if (nullptr != spatialModel)
+            {
+            if (modelRange.m_isEcef)
+                {
+                modelJson["transform"] = TransformToJson(Transform::FromIdentity());
+                }
+            else
+                {
+                m_spatialToEcef.Multiply(modelRange.m_range, modelRange.m_range);
+                modelJson["transform"] = TransformToJson(m_spatialToEcef);
+                }
+            }
+        else if (nullptr != sheetModel)
+            {
+            DgnModelIdSet attachedModels;
+            modelJson["attachedViews"] = GetViewAttachmentsJson(*sheetModel, attachedModels);
+
+            // Ensure all attached models are included in the models array
+            // NB: No in-place version of std::set_difference...
+            for (auto const& attachedModelId : attachedModels)
+                if (modelIds.end() == modelIds.find(attachedModelId))
+                    AddModelJson(modelsJson, attachedModelId, modelIds);
+            }
+
+        modelJson["extents"] = RangeToJson(modelRange.m_range);
+        modelJson["tilesetUrl"] = GetTilesetURL(modelId, false);
+
+        modelsJson[modelId.ToString()] = modelJson;
+        }
+    }
+
+/*---------------------------------------------------------------------------------**//**
+* @bsimethod                                                    Ray.Bentley     09/2016
++---------------+---------------+---------------+---------------+---------------+------*/
+Json::Value PublisherContext::GetCategoriesJson (DgnCategoryIdSet const& categoryIds)
+    {
+    Json::Value categoryJson (Json::objectValue); 
+    
+    for (auto& categoryId : categoryIds)
+        {
+        auto const& category = DgnCategory::Get(GetDgnDb(), categoryId);
+
+        if (category.IsValid())
+            categoryJson[categoryId.ToString()] = category->GetCategoryName();
+        }
+
+    return categoryJson;
+    }
+
+/*---------------------------------------------------------------------------------**//**
+* @bsimethod                                                    Ray.Bentley     09/2016
++---------------+---------------+---------------+---------------+---------------+------*/
+void PublisherContext::GetViewJson(Json::Value& json, ViewDefinitionCR view, TransformCR transform)
+    {
+    auto                spatialView = view.ToSpatialView();
+    ViewDefinition2dCP  view2d;
+    if (nullptr != spatialView)
+        {
+        auto selectorId = spatialView->GetModelSelectorId().ToString();
+        json["modelSelector"] = selectorId;
+        }
+    else if (nullptr != (view2d = view.ToDrawingView()) ||
+             nullptr != (view2d = view.ToSheetView()))
+        {
+        auto fakeModelSelectorId = view2d->GetBaseModelId().ToString();
+        fakeModelSelectorId.append("_2d");
+        json["modelSelector"] = fakeModelSelectorId;
+        }
+    else
+        {
+        BeAssert(false && "Unexpected view type");
+        return;
+        }
+
+    json["name"] = view.GetName();
+    json["categorySelector"] = view.GetCategorySelectorId().ToString();
+    
+    json["displayStyle"] = view.GetDisplayStyleId().ToString();
+
+    DPoint3d viewOrigin = view.GetOrigin();
+    transform.Multiply(viewOrigin);
+    json["origin"] = PointToJson(viewOrigin);
+    
+    DVec3d viewExtents = view.GetExtents();
+    json["extents"] = PointToJson(viewExtents);
+
+    DVec3d xVec, yVec, zVec;
+    view.GetRotation().GetRows(xVec, yVec, zVec);
+    transform.MultiplyMatrixOnly(xVec);
+    transform.MultiplyMatrixOnly(yVec);
+    transform.MultiplyMatrixOnly(zVec);
+
+    RotMatrix columnMajorRotation = RotMatrix::FromColumnVectors(xVec, yVec, zVec);
+    auto& rotJson = (json["rotation"] = Json::arrayValue);
+    for (size_t i = 0; i < 3; i++)
+        for (size_t j = 0; j < 3; j++)
+            rotJson.append(columnMajorRotation.form3d[i][j]);
+
+    auto cameraView = nullptr != spatialView ? view.ToView3d() : nullptr;
+    if (nullptr != cameraView)
+        {
+        json["type"] = "camera";
+        json["isCameraOn"] = cameraView->IsCameraOn();
+        DPoint3d eyePoint = cameraView->GetEyePoint();
+        transform.Multiply(eyePoint);
+        json["eyePoint"] = PointToJson(eyePoint);
+
+        json["lensAngle"] = cameraView->GetLensAngle().Radians();
+        json["focusDistance"] = cameraView->GetFocusDistance();
+        }
+    else if (nullptr != spatialView)
+        {
+        json["type"] = "ortho";
+        }
+    else
+        {
+        json["type"] = nullptr != view.ToDrawingView() ? "drawing" : "sheet";;
+        }
+    }
+
+/*---------------------------------------------------------------------------------**//**
+* @bsimethod                                                    Ray.Bentley     10/2016
++---------------+---------------+---------------+---------------+---------------+------*/
+void    PublisherContext::ExtractViewSelectors(DgnViewId& defaultViewId, DgnElementIdSet& allModelSelectors, T_CategorySelectorMap& allCategorySelectors, DgnElementIdSet& allDisplayStyles, DgnModelIdSet&   all2dModelIds)
+    {
+    for (auto const& viewId : m_viewIds)
+        {
+        auto viewDefinition = ViewDefinition::Get(GetDgnDb(), viewId);
+        if (!viewDefinition.IsValid())
+            continue;
+
+        auto                        spatialView = viewDefinition->ToSpatialView();
+        DrawingViewDefinitionCP     drawingView;
+        SheetViewDefinitionCP       sheetView;
+
+        if (nullptr != spatialView)
+            {
+            allModelSelectors.insert(spatialView->GetModelSelectorId());
+            }
+        else if (nullptr != (drawingView = viewDefinition->ToDrawingView()))    
+            {
+            all2dModelIds.insert(drawingView->GetBaseModelId());
+            }
+        else if (nullptr != (sheetView = viewDefinition->ToSheetView()))
+            {
+            all2dModelIds.insert(sheetView->GetBaseModelId());
+
+            auto const&  model = GetDgnDb().Models().GetModel (sheetView->GetBaseModelId());
+
+            if (model.IsValid() && nullptr != model->ToSheetModel())
+                {
+                auto   attachedViews = model->ToSheetModel()->GetSheetAttachmentViews(GetDgnDb());
+                for (auto& attachedView : attachedViews)
+                    {
+                    auto    insertPair = allCategorySelectors.Insert(attachedView->GetCategorySelectorId(), T_ViewDefs());
+                    insertPair.first->second.push_back(attachedView);
+
+                    allDisplayStyles.insert(attachedView->GetDisplayStyleId());
+                    if (nullptr != attachedView->ToView2d())
+                        all2dModelIds.insert(attachedView->ToView2d()->GetBaseModelId());
+                    }
+                }
+            }
+
+        Json::Value entry(Json::objectValue);
+ 
+        bvector<ViewDefinitionCPtr>  viewDefs;
+        auto insertPair = allCategorySelectors.Insert(viewDefinition->GetCategorySelectorId(), viewDefs);
+        insertPair.first->second.push_back(viewDefinition);
+
+        allDisplayStyles.insert(viewDefinition->GetDisplayStyleId());
+
+        // If for some reason the default view is not in the published set, we'll use the first view as the default
+        if (!defaultViewId.IsValid())
+            defaultViewId = viewId;
+        }
+    }
+
+/*---------------------------------------------------------------------------------**//**
+* @bsimethod                                                    Ray.Bentley     10/2017
++---------------+---------------+---------------+---------------+---------------+------*/
+Json::Value PublisherContext::GetViewDefinitionsJson()
+    {
+    Json::Value     viewsJson = Json::objectValue;
+    Transform       spatialTransform = Transform::FromProduct(m_spatialToEcef, m_dbToTile);
+
+    for (auto const& viewId : m_viewIds)
+        {
+        auto viewDefinition = ViewDefinition::Get(GetDgnDb(), viewId);
+        if (!viewDefinition.IsValid())
+            continue;
+
+        Json::Value entry(Json::objectValue);
+ 
+        GetViewJson(entry, *viewDefinition, nullptr != viewDefinition->ToSpatialView() ? spatialTransform : Transform::FromIdentity());
+        viewsJson[viewId.ToString()] = entry;
+        }
+    return viewsJson;
+    }
+
+/*---------------------------------------------------------------------------------**//**
+* @bsimethod                                                    Paul.Connelly   10/16
++---------------+---------------+---------------+---------------+---------------+------*/
+PublisherContext::Status PublisherContext::GetViewsetJson(Json::Value& json, DPoint3dCR groundPoint, DgnViewId defaultViewId, GlobeMode globeMode)
+    {
+    Utf8String rootNameUtf8(m_rootName.c_str());
+    json["name"] = rootNameUtf8;
+
+    Transform spatialTransform = Transform::FromProduct(m_spatialToEcef, m_dbToTile);
+
+    if (!m_spatialToEcef.IsIdentity())
+        {
+        DPoint3d groundEcefPoint;
+        spatialTransform.Multiply(groundEcefPoint, groundPoint);
+        json["groundPoint"] = PointToJson(groundEcefPoint);
+        }
+
+    DgnElementIdSet         allModelSelectors;
+    T_CategorySelectorMap   allCategorySelectors;
+    DgnElementIdSet         allDisplayStyles;
+    DgnModelIdSet           all2dModelIds;
+    
+    ExtractViewSelectors (defaultViewId, allModelSelectors, allCategorySelectors, allDisplayStyles, all2dModelIds);
+
+    if (!defaultViewId.IsValid())
+        return Status::NoGeometry;
+
+    json["views"] = GetViewDefinitionsJson();
+    json["defaultView"] = defaultViewId.ToString();
+
+    WriteModelsJson(json, allModelSelectors, all2dModelIds);
+    WriteCategoriesJson(json, allCategorySelectors, true);
+    json["displayStyles"] = GetDisplayStylesJson(allDisplayStyles);
+
+    AxisAlignedBox3d projectExtents = m_projectExtents;
+    spatialTransform.Multiply(projectExtents, projectExtents);
+    json["projectExtents"] = RangeToJson(projectExtents);
+    json["projectTransform"] = TransformToJson(m_spatialToEcef);
+    json["projectOrigin"] = PointToJson(m_projectExtents.GetCenter());
+
+    
+    if (!m_schedulesJson.isNull() && m_schedulesJson.size() > 0)
+        {
+        json["timeline"] = true;
+        json["timelineVisible"] = true;
+        json["schedules"] = std::move(m_schedulesJson);
+        }
+
+    return Status::Success;
+    }
+
+/*---------------------------------------------------------------------------------**//**
+* @bsimethod                                                    Paul.Connelly   10/16
++---------------+---------------+---------------+---------------+---------------+------*/
+void PublisherContext::WriteModelsJson(Json::Value& json, DgnElementIdSet const& allModelSelectors, DgnModelIdSet const& all2dModels)
+    {
+    DgnModelIdSet allModels = all2dModels;
+    Json::Value& selectorsJson = (json["modelSelectors"] = Json::objectValue);
+    for (auto const& selectorId : allModelSelectors)
+        {
+        auto selector = GetDgnDb().Elements().Get<ModelSelector>(selectorId);
+        if (selector.IsValid())
+            {
+            auto models = selector->GetModels();
+            selectorsJson[selectorId.ToString()] = IdSetToJson(models);
+            allModels.insert(models.begin(), models.end());
+            }
+        }
+
+    // create a fake model selector for each 2d model
+    for (auto const& modelId : all2dModels)
+        {
+        DgnModelIdSet modelIdSet;
+        modelIdSet.insert(modelId);
+        selectorsJson[modelId.ToString()+"_2d"] = IdSetToJson(modelIdSet);
+        }
+
+    json["models"] = GetModelsJson(allModels);
+    json["classifiers"] = GetAllClassifiersJson();
+    }
+
+/*---------------------------------------------------------------------------------**//**
+* @bsimethod                                                    Ray.Bentley     07/2017
++---------------+---------------+---------------+---------------+---------------+------*/
+Json::Value PublisherContext::GetAllClassifiersJson()
+    {
+    Json::Value classifiersValue = Json::objectValue;
+
+    for (auto& curr : m_classifierMap)
+        {
+        size_t      index = 0;
+        for (auto& classifierInfo : curr.second)
+            {
+            auto&           classifier = classifierInfo.m_classifier;
+            Json::Value     classifierValue = classifier.ToJson();
+
+            classifierValue["tilesetUrl"] = GetTilesetURL(classifier.GetModelId(), &classifierInfo);
+            classifiersValue[Utf8String(classifierInfo.GetRootName())] = classifierValue;
+            }
+        }
+    return classifiersValue;
+    }
+
+/*---------------------------------------------------------------------------------**//**
+* @bsimethod                                                    Ray.Bentley     07/2017
++---------------+---------------+---------------+---------------+---------------+------*/
+bool PublisherContext::CategoryOnInAnyView(DgnCategoryId categoryId, PublisherContext::T_ViewDefs views, bool testUsed) const
+    {
+    auto const& category = DgnCategory::Get(GetDgnDb(), categoryId);
+
+    if (!category.IsValid())
+        return false;
+
+    auto            subCategories = category->MakeSubCategoryIterator();
+    bool            anySubCategories = false, anySubCategoriesOn = false;
+    auto            subCategoryIds = subCategories.BuildIdSet<DgnSubCategoryId>();
+    auto            name = category->GetCategoryName();
+
+    for (auto& subCategoryId : subCategoryIds)
+        {
+        auto const& subcategory = DgnSubCategory::Get(GetDgnDb(), subCategoryId);
+        auto        subName = subcategory->GetSubCategoryName();
+
+        anySubCategories = true;
+        
+        for (auto& view : views)
+            {
+            ViewControllerPtr viewController = view->LoadViewController();
+
+            if ((!testUsed || IsSubCategoryUsed(subCategoryId)) && !viewController->GetSubCategoryAppearance(subCategoryId).IsInvisible())
+                anySubCategoriesOn = true;
+            }
+        }
+    return !anySubCategories || anySubCategoriesOn;
+    }
+
+/*---------------------------------------------------------------------------------**//**
+* @bsimethod                                                    Paul.Connelly   10/16
++---------------+---------------+---------------+---------------+---------------+------*/
+void PublisherContext::WriteCategoriesJson(Json::Value& json, T_CategorySelectorMap const& selectorIds, bool testUsed)
+    {
+    DgnCategoryIdSet    allCategories;                                                                                                                      
+    Json::Value&        selectorsJson = (json["categorySelectors"] = Json::objectValue);
+
+    for (auto const& selectorId : selectorIds)
+        {
+        auto    selector = GetDgnDb().Elements().Get<CategorySelector>(selectorId.first);
+
+        if (selector.IsValid())
+            {
+            auto                cats = selector->GetCategories();
+            DgnCategoryIdSet    onInAnyViewCats;
+
+            for (auto const& cat : cats)
+                if (CategoryOnInAnyView(cat, selectorId.second, testUsed))
+                    onInAnyViewCats.insert(cat);
+
+            selectorsJson[selectorId.first.ToString()] = IdSetToJson(onInAnyViewCats);
+            allCategories.insert(cats.begin(), cats.end());
+            }
+        }
+
+    json["categories"] = GetCategoriesJson(allCategories);
+    }
+
+/*---------------------------------------------------------------------------------**//**
+* @bsimethod                                                    Paul.Connelly   10/16
++---------------+---------------+---------------+---------------+---------------+------*/
+Json::Value PublisherContext::GetDisplayStylesJson(DgnElementIdSet const& styleIds)
+    {
+    Json::Value json(Json::objectValue);
+    for (auto const& styleId : styleIds)
+        {
+        auto style = GetDgnDb().Elements().Get<DisplayStyle>(styleId);
+        if (style.IsValid())
+            json[styleId.ToString()] = GetDisplayStyleJson(*style);
+        }
+
+    return json;
+    }
+
+/*---------------------------------------------------------------------------------**//**
+* @bsimethod                                                    Paul.Connelly   10/16
++---------------+---------------+---------------+---------------+---------------+------*/
+Json::Value PublisherContext::GetDisplayStyleJson(DisplayStyleCR style)
+    {
+    Json::Value json(Json::objectValue);
+
+    ColorDef bgColor = style.GetBackgroundColor();
+    auto& bgColorJson = (json["backgroundColor"] = Json::objectValue);
+    bgColorJson["red"] = bgColor.GetRed() / 255.0;
+    bgColorJson["green"] = bgColor.GetGreen() / 255.0;
+    bgColorJson["blue"] = bgColor.GetBlue() / 255.0;
+
+    json["viewFlags"] = style.GetViewFlags().ToJson();
+
+    auto style3d = style.ToDisplayStyle3d();
+    switch (m_globeMode)
+        {
+        case GlobeMode::Off:
+            json["isGlobeVisible"] = false;
+            break;
+
+        case GlobeMode::On:
+            json["isGlobeVisible"] = true;
+            break;
+
+        case GlobeMode::FromDisplayStyle:
+            if (nullptr != style3d)
+                json["isGlobeVisible"] = style3d->IsGroundPlaneEnabled();
+        }
+
+    return json;
+    }
+