--- conflicted
+++ resolved
@@ -1,1878 +1,1872 @@
-/*--------------------------------------------------------------------------------------+                                                                                                                                      
-|
-|     $Source: TilePublisher/lib/TilePublisher.cpp $
-|
-|  $Copyright: (c) 2016 Bentley Systems, Incorporated. All rights reserved. $
-|
-+--------------------------------------------------------------------------------------*/
-#include "TilePublisher.h"
-#include "Constants.h"
-
-USING_NAMESPACE_BENTLEY_DGN
-USING_NAMESPACE_BENTLEY_RENDER
-using namespace BentleyApi::Dgn::Render::Tile3d;
-
-<<<<<<< HEAD
-
-
-=======
-static double   s_testWidth = 1.0;        // Temporary...
->>>>>>> 248ec9d0
-/*---------------------------------------------------------------------------------**//**
-* @bsimethod                                                    Paul.Connelly   07/16
-+---------------+---------------+---------------+---------------+---------------+------*/
-BatchIdMap::BatchIdMap(TileSource source) : m_source(source)
-    {
-    // Invalid ID always maps to the first batch table index
-    GetBatchId(BeInt64Id());
-    }
-
-/*---------------------------------------------------------------------------------**//**
-* @bsimethod                                                    Paul.Connelly   07/16
-+---------------+---------------+---------------+---------------+---------------+------*/
-uint16_t BatchIdMap::GetBatchId(BeInt64Id elemId)
-    {
-    auto found = m_map.find(elemId);
-    if (m_map.end() == found)
-        {
-        auto batchId = static_cast<uint16_t>(m_list.size());
-        if (batchId == 0xffff)
-            return 0;   // ###TODO: avoid hitting this limit...
-
-        m_list.push_back(elemId);
-        found = m_map.insert(bmap<BeInt64Id, uint16_t>::value_type(elemId, batchId)).first;
-        }
-
-    return found->second; 
-    }
-
-/*---------------------------------------------------------------------------------**//**
-* @bsimethod                                                    Paul.Connelly   07/16
-+---------------+---------------+---------------+---------------+---------------+------*/
-void BatchIdMap::ToJson(Json::Value& value, DgnDbR db, bool is2d) const
-    {
-    switch (m_source)
-        {
-        case TileSource::None:
-            return;
-        case TileSource::Model:
-            {
-            Json::Value modelIds(Json::arrayValue);
-            for (auto idIter = m_list.begin(); idIter != m_list.end(); ++idIter)
-                modelIds.append(idIter->ToString());
-
-            value["model"] = modelIds;
-            return;
-            }
-        case TileSource::Element:
-            {
-            static const Utf8CP s_3dSql = "SELECT e.ModelId,g.CategoryId FROM " BIS_TABLE(BIS_CLASS_Element) " AS e, " BIS_TABLE(BIS_CLASS_GeometricElement3d) " AS g "
-                "WHERE e.Id=? AND g.ElementId=e.Id";
-            static const Utf8CP s_2dSql = "SELECT e.ModelId,g.CategoryId FROM " BIS_TABLE(BIS_CLASS_Element) " AS e, " BIS_TABLE(BIS_CLASS_GeometricElement2d) " AS g "
-                "WHERE e.Id=? AND g.ElementId=e.Id";
-
-            Utf8CP sql = is2d ? s_2dSql : s_3dSql;
-            BeSQLite::Statement stmt;
-            stmt.Prepare(db, sql);
-
-            Json::Value elementIds(Json::arrayValue);
-            Json::Value modelIds(Json::arrayValue);
-            Json::Value categoryIds(Json::arrayValue);
-
-            for (auto elemIter = m_list.begin(); elemIter != m_list.end(); ++elemIter)
-                {
-                elementIds.append(elemIter->ToString());    // NB: Javascript doesn't support full range of 64-bit integers...must convert to strings...
-                DgnModelId modelId;
-                DgnCategoryId categoryId;
-
-                stmt.BindId(1, *elemIter);
-                if (BeSQLite::BE_SQLITE_ROW == stmt.Step())
-                    {
-                    modelId = stmt.GetValueId<DgnModelId>(0);
-                    categoryId = stmt.GetValueId<DgnCategoryId>(1);
-                    }
-
-                modelIds.append(modelId.ToString());
-                categoryIds.append(categoryId.ToString());
-                stmt.Reset();
-                }
-
-            value["element"] = elementIds;
-            value["model"] = modelIds;
-            value["category"] = categoryIds;
-            }
-        }
-    }
-
-/*---------------------------------------------------------------------------------**//**
-* @bsimethod                                                    Paul.Connelly   08/16
-+---------------+---------------+---------------+---------------+---------------+------*/
-TilePublisher::TilePublisher(TileNodeCR tile, PublisherContext& context)
-    : m_batchIds(tile.GetSource()), m_centroid(tile.GetTileCenter()), m_tile(tile), m_context(context)
-    {
-#define CESIUM_RTC_ZERO
-#ifdef CESIUM_RTC_ZERO
-    m_centroid = DPoint3d::FromXYZ(0,0,0);
-#endif
-    }
-
-/*---------------------------------------------------------------------------------**//**
-* @bsimethod                                                    Ray.Bentley     08/16
-+---------------+---------------+---------------+---------------+---------------+------*/
-TilePublisher::IncrementalStatus   TilePublisher::IncrementalGenerate (TileModelDeltaCR modelDelta)
-    {
-    TileReader          tileReader;
-    TileMeshList        oldMeshes, newMeshes;
-                                                        
-    if (modelDelta.DoIncremental(m_tile) &&
-        TileReader::Status::Success != tileReader.ReadTile (oldMeshes, GetBinaryDataFileName()))
-        return IncrementalStatus::Regenerate;
-
-    bool        geometryRemoved = false;
-    DRange3d    publishedRange = DRange3d::NullRange();
-
-    if (!modelDelta.GetDeleted().empty())
-        for (auto& mesh : oldMeshes)
-            geometryRemoved |= mesh->RemoveEntityGeometry(modelDelta.GetDeleted());
-
-    if (!modelDelta.GetAdded().empty())
-        newMeshes =  m_tile.GenerateMeshes(m_context.GetDgnDb(), TileGeometry::NormalMode::Always, false, m_context.WantPolylines(), &modelDelta);
-
-    if (newMeshes.empty())
-        {
-        if (!geometryRemoved)
-            {
-            for (auto& oldMesh : oldMeshes)
-                publishedRange.Extend (oldMesh->GetRange());
-
-            m_tile.SetPublishedRange (publishedRange);
-            return IncrementalStatus::UsePrevious;
-            }
-        m_meshes = oldMeshes;
-        }
-    else
-        {
-        // Merge old meshes with new ones.
-        bmap<TileMeshMergeKey, TileMeshPtr>  meshMap;
-    
-        for (auto& oldMesh : oldMeshes)
-            if (!oldMesh->IsEmpty())
-                meshMap.Insert(TileMeshMergeKey(*oldMesh), oldMesh);
-
-        for (auto& newMesh : newMeshes)
-            {
-            TileMeshMergeKey    key(*newMesh);
-            auto const&         found = meshMap.find(key);
-
-            if (meshMap.find(key) == meshMap.end())
-                meshMap.Insert (key, newMesh);
-            else
-                found->second->AddMesh (*newMesh);
-            }
-        for (auto& curr : meshMap)
-            {
-            m_meshes.push_back (curr.second);
-            }
-        }
-    for (auto& mesh : m_meshes)
-        publishedRange.Extend (mesh->GetRange());
-
-    m_tile.SetPublishedRange (publishedRange);
-    return IncrementalStatus::Success;
-    }
-
-/*---------------------------------------------------------------------------------**//**
-* @bsimethod                                                    Ray.Bentley     08/16
-+---------------+---------------+---------------+---------------+---------------+------*/
-void TilePublisher::WriteBoundingVolume(Json::Value& val, DRange3dCR range)
-    {
-    BeAssert (!range.IsNull());
-    DPoint3d    center = DPoint3d::FromInterpolate (range.low, .5, range.high);
-    DVec3d      diagonal = range.DiagonalVector();
-
-    // Range identified by center point and axes
-    // Axes are relative to origin of box, not center
-    static double      s_minSize = .001;   // Meters...  Don't allow degenerate box.
-
-    auto& volume = val[JSON_BoundingVolume];
-    auto& box = volume[JSON_Box];
-
-    AppendPoint(box, center);
-    AppendPoint(box, DPoint3d::FromXYZ (std::max(s_minSize, diagonal.x), 0.0, 0.0));
-    AppendPoint(box, DPoint3d::FromXYZ (0.0, std::max(s_minSize, diagonal.y), 0.0));
-    AppendPoint(box, DPoint3d::FromXYZ (0.0, 0.0, std::max(s_minSize, diagonal.z)));
-    }
-
-
-/*---------------------------------------------------------------------------------**//**
-* @bsimethod                                                    Paul.Connelly   08/16
-+---------------+---------------+---------------+---------------+---------------+------*/
-void TilePublisher::AddTechniqueParameter(Json::Value& technique, Utf8CP name, int type, Utf8CP semantic)
-    {
-    auto& param = technique["parameters"][name];
-    param["type"] = type;
-    if (nullptr != semantic)
-        param["semantic"] = semantic;
-    }
-
-/*---------------------------------------------------------------------------------**//**
-* @bsimethod                                                    Paul.Connelly   08/16
-+---------------+---------------+---------------+---------------+---------------+------*/
-void TilePublisher::AppendProgramAttribute(Json::Value& program, Utf8CP attrName)
-    {
-    Json::Value obj;
-    obj[attrName] = Json::objectValue;
-    program["attributes"].append(obj);
-    }
-
-/*---------------------------------------------------------------------------------**//**
-* @bsimethod                                                    Paul.Connelly   08/16
-+---------------+---------------+---------------+---------------+---------------+------*/
-void TilePublisher::AddShader(Json::Value& shaders, Utf8CP name, int type, Utf8CP buffer)
-    {
-    auto& shader = (shaders[name] = Json::objectValue);
-    shader["type"] = type;
-    shader["extensions"]["KHR_binary_glTF"]["bufferView"] = buffer;
-    }
-
-/*---------------------------------------------------------------------------------**//**
-* @bsimethod                                                    Paul.Connelly   08/16
-+---------------+---------------+---------------+---------------+---------------+------*/
-template<typename T> void TilePublisher::AddBufferView(Json::Value& views, Utf8CP name, T const& bufferData)
-    {
-    auto bufferDataSize = bufferData.size() * sizeof(bufferData[0]);
-    auto& view = (views[name] = Json::objectValue);
-    view["buffer"] = "binary_glTF";
-    view["byteOffset"] = m_binaryData.size();
-    view["byteLength"] = bufferDataSize;
-
-    size_t binaryDataSize = m_binaryData.size();
-    m_binaryData.resize(binaryDataSize + bufferDataSize);
-    memcpy(m_binaryData.data() + binaryDataSize, bufferData.data(), bufferDataSize);
-    }
-
-/*---------------------------------------------------------------------------------**//**
-* @bsimethod                                                    Ray.Bentley     11/2016
-+---------------+---------------+---------------+---------------+---------------+------*/
-BeFileName  TilePublisher::GetBinaryDataFileName() const
-    {
-    WString rootName;
-    BeFileName dataDir = m_context.GetDataDirForModel(m_tile.GetModel(), &rootName);
-
-    return BeFileName(nullptr, dataDir.c_str(), m_tile.GetFileName (rootName.c_str(), s_binaryDataExtension).c_str(), nullptr);
-    }
-
-/*---------------------------------------------------------------------------------**//**
-* @bsimethod                                                    Paul.Connelly   08/16
-+---------------+---------------+---------------+---------------+---------------+------*/
-PublisherContext::Status TilePublisher::Publish()
-    {
-    TileModelDeltaCP     modelDelta;
-
-    if (nullptr != (modelDelta = m_tile.GetModelDelta()))
-        {
-        switch (IncrementalGenerate(*modelDelta))
-            {
-            case IncrementalStatus::UsePrevious:        // There are no changes within this tile - use previously generated tile.
-                return PublisherContext::Status::Success;
-
-            case IncrementalStatus::Regenerate:
-                m_meshes = m_tile.GenerateMeshes(m_context.GetDgnDb(), TileGeometry::NormalMode::Always, false, m_context.WantPolylines(), nullptr);
-                break;
-
-             case IncrementalStatus::Success:
-                break;
-            }
-        }
-    else
-        {
-        m_meshes = m_tile.GenerateMeshes(m_context.GetDgnDb(), TileGeometry::NormalMode::Always, false, m_context.WantPolylines(), nullptr);
-        }
-
-    if (m_meshes.empty())
-        return PublisherContext::Status::NoGeometry;       // Nothing to write...Ignore this tile (it will be omitted when writing tileset data as its published range will be NullRange.
-
-    
-    // .b3dm file
-    Json::Value sceneJson(Json::objectValue);
-
-    ProcessMeshes(sceneJson);
-
-    Utf8String sceneStr = Json::FastWriter().write(sceneJson);
-
-    Json::Value batchTableJson(Json::objectValue);
-    m_batchIds.ToJson(batchTableJson, m_context.GetDgnDb(), m_tile.GetModel().Is2dModel());
-    Utf8String batchTableStr = Json::FastWriter().write(batchTableJson);
-    uint32_t batchTableStrLen = static_cast<uint32_t>(batchTableStr.size());
-
-    std::FILE*  outputFile = _wfopen(GetBinaryDataFileName().c_str(), L"wb");
-
-    if (nullptr == outputFile)
-        {
-        BeAssert (false && "Unable to open output file");
-        return PublisherContext::Status::CantOpenOutputFile;
-        }
-
-    // GLTF header = 5 32-bit values
-    static const size_t s_gltfHeaderSize = 20;
-    uint32_t sceneStrLength = static_cast<uint32_t>(sceneStr.size());
-    uint32_t gltfLength = s_gltfHeaderSize + sceneStrLength + m_binaryData.GetSize();
-
-    // B3DM header = 6 32-bit values
-    // Header immediately followed by batch table json
-    static const size_t s_b3dmHeaderSize = 24;
-    uint32_t b3dmNumBatches = m_batchIds.Count(), zero = 0;
-    uint32_t b3dmLength = gltfLength + s_b3dmHeaderSize + batchTableStrLen;
-
-    std::fwrite(s_b3dmMagic, 1, 4, outputFile);
-    std::fwrite(&s_b3dmVersion, 1, 4, outputFile);
-    std::fwrite(&b3dmLength, 1, sizeof(uint32_t), outputFile);
-    std::fwrite(&batchTableStrLen, 1, sizeof(uint32_t), outputFile);
-    std::fwrite(&zero, 1, sizeof(uint32_t), outputFile); // length of binary portion of batch table - we have no binary batch table data
-    std::fwrite(&b3dmNumBatches, 1, sizeof(uint32_t), outputFile);
-    std::fwrite(batchTableStr.data(), 1, batchTableStrLen, outputFile);
-    std::fwrite(&s_gltfMagic, 1, 4, outputFile);
-    std::fwrite(&s_gltfVersion, 1, sizeof(uint32_t), outputFile);
-    std::fwrite(&gltfLength, 1, sizeof(uint32_t), outputFile);
-    std::fwrite(&sceneStrLength, 1, sizeof(uint32_t), outputFile);
-    std::fwrite(&s_gltfSceneFormat, 1, sizeof(uint32_t), outputFile);
-
-    std::fwrite(sceneStr.data(), 1, sceneStrLength, outputFile);
-    if (!m_binaryData.empty())
-        std::fwrite(m_binaryData.data(), 1, m_binaryData.size(), outputFile);
-
-    std::fclose(outputFile);
-
-    return PublisherContext::Status::Success;
-    }
-
-
-/*---------------------------------------------------------------------------------**//**
-* @bsimethod                                                    Paul.Connelly   08/16
-+---------------+---------------+---------------+---------------+---------------+------*/
-void TilePublisher::ProcessMeshes(Json::Value& val)
-    {
-    AddExtensions(val);
-
-    val["meshes"]["mesh_0"]["primitives"] = Json::arrayValue;
-
-    DRange3d    publishedRange = DRange3d::NullRange();
-
-    for (size_t i = 0; i < m_meshes.size(); i++)
-        {
-        AddMesh(val, *m_meshes[i], i);
-        AddPolylines(val, *m_meshes[i], i); 
-        publishedRange.Extend (m_meshes[i]->GetRange());
-        }
-
-    m_tile.SetPublishedRange (publishedRange);
-    }
-
-/*---------------------------------------------------------------------------------**//**
-* @bsimethod                                                    Paul.Connelly   08/16
-+---------------+---------------+---------------+---------------+---------------+------*/
-void TilePublisher::AddExtensions(Json::Value& rootNode)
-    {
-    rootNode["extensionsUsed"] = Json::arrayValue;
-    rootNode["extensionsUsed"].append("KHR_binary_glTF");
-    rootNode["extensionsUsed"].append("CESIUM_RTC");
-    rootNode["extensionsUsed"].append("WEB3D_quantized_attributes");
-
-    rootNode["glExtensionsUsed"] = Json::arrayValue;
-    rootNode["glExtensionsUsed"].append("OES_element_index_uint");
-
-    rootNode["extensions"]["CESIUM_RTC"]["center"] = Json::arrayValue;
-    rootNode["extensions"]["CESIUM_RTC"]["center"].append(m_centroid.x);
-    rootNode["extensions"]["CESIUM_RTC"]["center"].append(m_centroid.y);
-    rootNode["extensions"]["CESIUM_RTC"]["center"].append(m_centroid.z);
-
-    rootNode["scene"] = "defaultScene";
-    rootNode["scenes"]["defaultScene"]["nodes"] = Json::arrayValue;
-    rootNode["scenes"]["defaultScene"]["nodes"].append("node_0");
-    rootNode["nodes"]["node_0"]["meshes"] = Json::arrayValue;
-    rootNode["nodes"]["node_0"]["meshes"].append("mesh_0");
-    }
-
-/*---------------------------------------------------------------------------------**//**
-* @bsimethod                                                    Ray.Bentley     10/02016
-+---------------+---------------+---------------+---------------+---------------+------*/
-static int32_t  roundToMultipleOfTwo (int32_t value)
-    {
-    static          double  s_closeEnoughRatio = .85;       // Don't round up if already within .85 of value.
-    int32_t         rounded = 2;
-    int32_t         closeEnoughValue = (int32_t) ((double) value * s_closeEnoughRatio);
-    
-    while (rounded < closeEnoughValue && rounded < 0x01000000)
-        rounded <<= 1;
-
-    return rounded;
-    }
-
-/*---------------------------------------------------------------------------------**//**
-* @bsimethod                                                    Ray.Bentley     08/02016
-+---------------+---------------+---------------+---------------+---------------+------*/
- Utf8String TilePublisher::AddTextureImage (Json::Value& rootNode, TileTextureImageCR textureImage, TileMeshCR mesh, Utf8CP  suffix)
-    {
-    auto const& found = m_textureImages.find (&textureImage);
-
-    if (found != m_textureImages.end())
-        return found->second;
-
-    bool        hasAlpha = textureImage.GetImageSource().GetFormat() == ImageSource::Format::Png;
-
-
-    Utf8String  textureId = Utf8String ("texture_") + suffix;
-    Utf8String  imageId   = Utf8String ("image_")   + suffix;
-    Utf8String  bvImageId = Utf8String ("imageBufferView") + suffix;
-
-    rootNode["textures"][textureId] = Json::objectValue;
-    rootNode["textures"][textureId]["format"] = hasAlpha ? GLTF_RGBA : GLTF_RGB;
-    rootNode["textures"][textureId]["internalFormat"] = hasAlpha ? GLTF_RGBA : GLTF_RGB;
-    rootNode["textures"][textureId]["sampler"] = "sampler_0";
-    rootNode["textures"][textureId]["source"] = imageId;
-
-
-    rootNode["images"][imageId] = Json::objectValue;
-    rootNode["images"][imageId]["extensions"]["KHR_binary_glTF"] = Json::objectValue;
-    rootNode["images"][imageId]["extensions"]["KHR_binary_glTF"]["bufferView"] = bvImageId;
-    rootNode["images"][imageId]["extensions"]["KHR_binary_glTF"]["mimeType"] = "image/jpeg";
-
-    DRange3d    range = mesh.GetRange(), uvRange = mesh.GetUVRange();
-    Image       image (textureImage.GetImageSource(), hasAlpha ? Image::Format::Rgba : Image::Format::Rgb);
-
-    // This calculation should actually be made for each triangle and maximum used. 
-    static      double      s_requiredSizeRatio = 2.0, s_sizeLimit = 1024.0;
-    double      requiredSize = std::min (s_sizeLimit, s_requiredSizeRatio * range.DiagonalDistance () / (m_tile.GetTolerance() * std::min (1.0, uvRange.DiagonalDistance())));
-    DPoint2d    imageSize = { (double) image.GetWidth(), (double) image.GetHeight() };
-
-    rootNode["bufferViews"][bvImageId] = Json::objectValue;
-    rootNode["bufferViews"][bvImageId]["buffer"] = "binary_glTF";
-
-    Point2d     targetImageSize, currentImageSize = { (int32_t) image.GetWidth(), (int32_t) image.GetHeight() };
-
-    if (requiredSize < std::min (currentImageSize.x, currentImageSize.y))
-        {
-        static      int32_t s_minImageSize = 64;
-        static      int     s_imageQuality = 60;
-        int32_t     targetImageMin = std::max(s_minImageSize, (int32_t) requiredSize);
-        ByteStream  targetImageData;
-
-        if (imageSize.x > imageSize.y)
-            {
-            targetImageSize.y = targetImageMin;
-            targetImageSize.x = (int32_t) ((double) targetImageSize.y * imageSize.x / imageSize.y);
-            }
-        else
-            {
-            targetImageSize.x = targetImageMin;
-            targetImageSize.y = (int32_t) ((double) targetImageSize.x * imageSize.y / imageSize.x);
-            }
-        targetImageSize.x = roundToMultipleOfTwo (targetImageSize.x);
-        targetImageSize.y = roundToMultipleOfTwo (targetImageSize.y);
-        }
-    else
-        {
-        targetImageSize.x = roundToMultipleOfTwo (currentImageSize.x);
-        targetImageSize.y = roundToMultipleOfTwo (currentImageSize.y);
-        }
-
-    ImageSource         imageSource = textureImage.GetImageSource();
-    static const int    s_imageQuality = 50;
-
-    if (targetImageSize.x != imageSize.x || targetImageSize.y != imageSize.y)
-        {
-        Image           targetImage = Image::FromResizedImage (targetImageSize.x, targetImageSize.y, image);
-
-        imageSource = ImageSource (targetImage, textureImage.GetImageSource().GetFormat(), s_imageQuality);
-        }
-
-    rootNode["images"][imageId]["extensions"]["KHR_binary_glTF"]["height"] = targetImageSize.x;
-    rootNode["images"][imageId]["extensions"]["KHR_binary_glTF"]["width"] = targetImageSize.y;
-
-    ByteStream const& imageData = imageSource.GetByteStream();
-    rootNode["bufferViews"][bvImageId]["byteOffset"] = m_binaryData.size();
-    rootNode["bufferViews"][bvImageId]["byteLength"] = imageData.size();
-
-    AddBinaryData (imageData.data(), imageData.size());
-
-    m_textureImages.Insert (&textureImage, textureId);
-
-    return textureId;
-    }
-
-/*---------------------------------------------------------------------------------**//**
-* @bsimethod                                                    Ray.Bentley     08/2016
-+---------------+---------------+---------------+---------------+---------------+------*/
-Utf8String TilePublisher::AddUnlitShaderTechnique (Json::Value& rootNode)
-    {
-    Utf8String      s_techniqueName = "unlitTechnique";
-
-    if (rootNode.isMember("techniques") &&
-        rootNode["techniques"].isMember(s_techniqueName.c_str()))
-        return s_techniqueName;
-
-    Json::Value     technique = Json::objectValue;
-
-    AddTechniqueParameter(technique, "mv", GLTF_FLOAT_MAT4, "CESIUM_RTC_MODELVIEW");
-    AddTechniqueParameter(technique, "proj", GLTF_FLOAT_MAT4, "PROJECTION");
-    AddTechniqueParameter(technique, "pos", GLTF_FLOAT_VEC3, "POSITION");
-    AddTechniqueParameter(technique, "batch", GLTF_FLOAT, "BATCHID");
-
-    static char         *s_programName                    = "unlitProgram",
-                        *s_vertexShaderName               = "unlitVertexShader",
-                        *s_fragmentShaderName             = "unlitFragmentShader",
-                        *s_vertexShaderBufferViewName     = "unlitVertexShaderBufferView",
-                        *s_fragmentShaderBufferViewName   = "unlitFragmentShaderBufferView";
-
-    technique["program"] = s_programName;
-
-    auto&   techniqueStates = technique["states"];
-    techniqueStates["enable"] = Json::arrayValue;
-    techniqueStates["enable"].append(GLTF_DEPTH_TEST);
-
-    auto& techniqueAttributes = technique["attributes"];
-    techniqueAttributes["a_pos"] = "pos";
-    techniqueAttributes["a_batchId"] = "batch";
-
-    auto& techniqueUniforms = technique["uniforms"];
-    techniqueUniforms["u_mv"] = "mv";
-    techniqueUniforms["u_proj"] = "proj";
-
-    auto& rootProgramNode = (rootNode["programs"][s_programName] = Json::objectValue);
-    rootProgramNode["attributes"] = Json::arrayValue;
-    AppendProgramAttribute(rootProgramNode, "a_pos");
-    AppendProgramAttribute(rootProgramNode, "a_batchId");
-
-    rootProgramNode["vertexShader"]   = s_vertexShaderName;
-    rootProgramNode["fragmentShader"] = s_fragmentShaderName;
-
-    auto& shaders = rootNode["shaders"];
-    AddShader (shaders, s_vertexShaderName, GLTF_VERTEX_SHADER, s_vertexShaderBufferViewName);
-    AddShader (shaders, s_fragmentShaderName, GLTF_FRAGMENT_SHADER, s_fragmentShaderBufferViewName);
-
-    auto& bufferViews = rootNode["bufferViews"];
-
-    AddBufferView(bufferViews, s_vertexShaderBufferViewName, s_unlitVertexShader);
-    AddBufferView(bufferViews, s_fragmentShaderBufferViewName, s_unlitFragmentShader); 
-
-    AddTechniqueParameter(technique, "color", GLTF_FLOAT_VEC4, nullptr);
-    techniqueUniforms["u_color"] = "color";
-
-    rootNode["techniques"][s_techniqueName.c_str()] = technique;
-
-    return s_techniqueName;
-    }
-
-
-/*---------------------------------------------------------------------------------**//**
-* @bsimethod                                                    Ray.Bentley     08/2016
-+---------------+---------------+---------------+---------------+---------------+------*/
-Utf8String     TilePublisher::AddMeshShaderTechnique (Json::Value& rootNode, bool textured, bool transparent, bool ignoreLighting)
-    {
-    Utf8String  prefix = textured ? "textured" : "untextured";
-
-    if (transparent)
-        prefix = prefix + "Transparent";
-
-    if (ignoreLighting)
-        prefix = prefix + "Unlit";
-
-    Utf8String  techniqueName = prefix + "Technique";
-    
-    if (rootNode.isMember("techniques") &&
-        rootNode["techniques"].isMember(techniqueName.c_str()))
-        return techniqueName;
-
-    Json::Value     technique = Json::objectValue;
-
-    AddTechniqueParameter(technique, "mv", GLTF_FLOAT_MAT4, "CESIUM_RTC_MODELVIEW");
-    AddTechniqueParameter(technique, "proj", GLTF_FLOAT_MAT4, "PROJECTION");
-    AddTechniqueParameter(technique, "pos", GLTF_FLOAT_VEC3, "POSITION");
-    if (!ignoreLighting)
-        {
-        AddTechniqueParameter(technique, "n", GLTF_FLOAT_VEC3, "NORMAL");
-        AddTechniqueParameter(technique, "nmx", GLTF_FLOAT_MAT3, "MODELVIEWINVERSETRANSPOSE");
-        }
-    AddTechniqueParameter(technique, "batch", GLTF_FLOAT, "BATCHID");
-
-    Utf8String         programName               = prefix + "Program";
-    Utf8String         vertexShader              = prefix + "VertexShader";
-    Utf8String         fragmentShader            = prefix + "FragmentShader";
-    Utf8String         vertexShaderBufferView    = vertexShader + "BufferView";
-    Utf8String         fragmentShaderBufferView  = fragmentShader + "BufferView";
-
-    technique["program"] = programName.c_str();
-
-    auto&   techniqueStates = technique["states"];
-    techniqueStates["enable"] = Json::arrayValue;
-    techniqueStates["enable"].append(GLTF_DEPTH_TEST);
-    techniqueStates["disable"].append(GLTF_CULL_FACE);
-
-    auto& techniqueAttributes = technique["attributes"];
-    techniqueAttributes["a_pos"] = "pos";
-    techniqueAttributes["a_batchId"] = "batch";
-    if(!ignoreLighting)
-        techniqueAttributes["a_n"] = "n";
-
-    auto& techniqueUniforms = technique["uniforms"];
-    techniqueUniforms["u_mv"] = "mv";
-    techniqueUniforms["u_proj"] = "proj";
-    if (!ignoreLighting)
-        techniqueUniforms["u_nmx"] = "nmx";
-
-    auto& rootProgramNode = (rootNode["programs"][programName.c_str()] = Json::objectValue);
-    rootProgramNode["attributes"] = Json::arrayValue;
-    AppendProgramAttribute(rootProgramNode, "a_pos");
-    AppendProgramAttribute(rootProgramNode, "a_batchId");
-    if (!ignoreLighting)
-        AppendProgramAttribute(rootProgramNode, "a_n");
-
-    rootProgramNode["vertexShader"]   = vertexShader.c_str();
-    rootProgramNode["fragmentShader"] = fragmentShader.c_str();
-
-    auto& shaders = rootNode["shaders"];
-    AddShader(shaders, vertexShader.c_str(), GLTF_VERTEX_SHADER, vertexShaderBufferView.c_str());
-    AddShader(shaders, fragmentShader.c_str(), GLTF_FRAGMENT_SHADER, fragmentShaderBufferView.c_str());
-
-    auto& bufferViews = rootNode["bufferViews"];
-
-
-    AddBufferView(bufferViews, vertexShaderBufferView.c_str(),   ignoreLighting ? s_unlitTextureVertexShader  : (textured ? s_texturedVertexShader : s_untexturedVertexShader));
-    AddBufferView(bufferViews, fragmentShaderBufferView.c_str(), ignoreLighting ? s_unlitTextureFragmentShader: (textured ? s_texturedFragShader    : s_untexturedFragShader)); 
-
-    // Diffuse...
-    if (textured)
-        {
-        AddTechniqueParameter(technique, "tex", GLTF_SAMPLER_2D, nullptr);
-        AddTechniqueParameter(technique, "texc", GLTF_FLOAT_VEC2, "TEXCOORD_0");
-
-        rootNode["samplers"]["sampler_0"] = Json::objectValue;
-        rootNode["samplers"]["sampler_0"]["minFilter"] = GLTF_LINEAR;
-
-        technique["uniforms"]["u_tex"] = "tex";
-        technique["attributes"]["a_texc"] = "texc";
-        AppendProgramAttribute(rootProgramNode, "a_texc");
-        }
-    else
-        {
-        AddTechniqueParameter(technique, "color", GLTF_FLOAT_VEC4, nullptr);
-        techniqueUniforms["u_color"] = "color";
-        }
-    if (!ignoreLighting)
-       {
-        // Specular...
-        AddTechniqueParameter(technique, "specularColor", GLTF_FLOAT_VEC3, nullptr);
-        techniqueUniforms["u_specularColor"] = "specularColor";
-
-        AddTechniqueParameter(technique, "specularExponent", GLTF_FLOAT, nullptr);
-        techniqueUniforms["u_specularExponent"] = "specularExponent";
-        }
-
-    // Transparency requires blending extensions...
-    if (transparent)
-        {
-        technique["states"]["enable"].append (3042);  // BLEND
-
-        auto&   techniqueFunctions =    technique["states"]["functions"] = Json::objectValue;
-
-        techniqueFunctions["blendEquationSeparate"] = Json::arrayValue;
-        techniqueFunctions["blendFuncSeparate"]     = Json::arrayValue;
-
-        techniqueFunctions["blendEquationSeparate"].append (32774);   // FUNC_ADD (rgb)
-        techniqueFunctions["blendEquationSeparate"].append (32774);   // FUNC_ADD (alpha)
-    
-        techniqueFunctions["blendFuncSeparate"].append(1);            // ONE (srcRGB)
-        techniqueFunctions["blendFuncSeparate"].append(771);          // ONE_MINUS_SRC_ALPHA (dstRGB)
-        techniqueFunctions["blendFuncSeparate"].append(1);            // ONE (srcAlpha)
-        techniqueFunctions["blendFuncSeparate"].append(771);          // ONE_MINUS_SRC_ALPHA (dstAlpha)
-        
-        techniqueFunctions["depthMask"] = "false";
-        }
-
-
-    rootNode["techniques"][techniqueName.c_str()] = technique;
-
-    return techniqueName;
-    }
-
-
-/*---------------------------------------------------------------------------------**//**
-* @bsimethod                                                    Ray.Bentley     08/2016
-+---------------+---------------+---------------+---------------+---------------+------*/
-Utf8String TilePublisher::AddMeshMaterial (Json::Value& rootNode, bool& isTextured, TileDisplayParamsCP displayParams, TileMeshCR mesh, Utf8CP suffix)
-    {
-    Utf8String      materialName = Utf8String ("Material_") + suffix;
-
-    if (nullptr == displayParams)
-        return materialName;
-
-
-    RgbFactor       specularColor = { 1.0, 1.0, 1.0 };
-    double          specularExponent = s_qvFinish * s_qvExponentMultiplier;
-    uint32_t        rgbInt  = displayParams->GetFillColor();
-    double          alpha = 1.0 - ((uint8_t*)&rgbInt)[3]/255.0;
-    Json::Value&    materialValue = rootNode["materials"][materialName.c_str()] = Json::objectValue;
-    bool            isUnlit = displayParams->GetIgnoreLighting();
-    RgbFactor       rgb     = RgbFactor::FromIntColor (rgbInt);
-
-    if (!isUnlit && displayParams->GetMaterialId().IsValid())
-        {
-        JsonRenderMaterial  jsonMaterial;
-
-        if (SUCCESS == jsonMaterial.Load (displayParams->GetMaterialId(), m_context.GetDgnDb()))
-            {
-            static double       s_finishScale = 15.0;
-
-            if (jsonMaterial.GetBool (RENDER_MATERIAL_FlagHasSpecularColor, false))
-                specularColor = jsonMaterial.GetColor (RENDER_MATERIAL_SpecularColor);
-
-            if (jsonMaterial.GetBool (RENDER_MATERIAL_FlagHasFinish, false))
-                specularExponent = jsonMaterial.GetDouble (RENDER_MATERIAL_Finish, s_qvSpecular) * s_finishScale;
-
-            if (jsonMaterial.GetBool (RENDER_MATERIAL_FlagHasBaseColor, false))
-                rgb = jsonMaterial.GetColor (RENDER_MATERIAL_Color);
-
-            if (jsonMaterial.GetBool (RENDER_MATERIAL_FlagHasTransmit, false))
-                alpha = 1.0 - jsonMaterial.GetDouble (RENDER_MATERIAL_Transmit, 0.0);
-
-            DgnMaterialCPtr material = DgnMaterial::Get(m_context.GetDgnDb(), displayParams->GetMaterialId());
-
-            if (material.IsValid())
-                materialValue["name"] = material->GetMaterialName().c_str();
-
-            materialValue["materialId"] = displayParams->GetMaterialId().ToString();
-            }
-        }
-
-    TileTextureImageCP      textureImage = nullptr;
-
-    displayParams->ResolveTextureImage(m_context.GetDgnDb());
-    if (false != (isTextured = (nullptr != (textureImage = displayParams->GetTextureImage()))))
-        {
-        materialValue["technique"] = AddMeshShaderTechnique (rootNode, true, alpha < 1.0, displayParams->GetIgnoreLighting()).c_str();
-        materialValue["values"]["tex"] = AddTextureImage (rootNode, *textureImage, mesh, suffix);
-        }
-    else
-        {
-        auto& materialColor = materialValue["values"]["color"] = Json::arrayValue;
-
-        materialColor.append(rgb.red);
-        materialColor.append(rgb.green);
-        materialColor.append(rgb.blue);
-        materialColor.append(alpha);
-
-        materialValue["technique"] = isUnlit ? AddUnlitShaderTechnique (rootNode).c_str() : AddMeshShaderTechnique(rootNode, false, alpha < 1.0, false).c_str();
-        }
-
-    if (! isUnlit)
-        {
-        materialValue["values"]["specularExponent"] = specularExponent;
-
-        auto& materialSpecularColor = materialValue["values"]["specularColor"] = Json::arrayValue;
-        materialSpecularColor.append (specularColor.red);
-        materialSpecularColor.append (specularColor.green);
-        materialSpecularColor.append (specularColor.blue);
-        }
-    return materialName;
-    }
-
-/*---------------------------------------------------------------------------------**//**
-* @bsimethod                                                    Ray.Bentley     11/2016
-+---------------+---------------+---------------+---------------+---------------+------*/
-Utf8String TilePublisher::AddPolylineMaterial (Json::Value& rootNode, TileDisplayParamsCP displayParams, TileMeshCR mesh, Utf8CP suffix)
-    {
-    Utf8String      materialName = Utf8String ("Material_") + suffix;
-
-    if (nullptr == displayParams)
-        return materialName;
-
-    uint32_t        rgbInt  = displayParams->GetFillColor();
-    double          alpha = 1.0 - ((uint8_t*)&rgbInt)[3]/255.0;
-    Json::Value&    materialValue = rootNode["materials"][materialName.c_str()] = Json::objectValue;
-    RgbFactor       rgb     = RgbFactor::FromIntColor (rgbInt);
-    static double   s_minLineWidth = 1.5;
-
-    auto& materialColor = materialValue["values"]["color"] = Json::arrayValue;
-
-    materialColor.append(rgb.red);
-    materialColor.append(rgb.green);
-    materialColor.append(rgb.blue);
-    materialColor.append(alpha);
-
-    Utf8String      s_techniqueName = "polylineTechnique";
-
-    materialValue["values"]["width"] = std::max(s_minLineWidth, (double) displayParams->GetRasterWidth()) / 2.0;
-
-    if (!rootNode.isMember("techniques") ||
-        !rootNode["techniques"].isMember(s_techniqueName.c_str()))
-        {
-        Json::Value     technique = Json::objectValue;
-
-        AddTechniqueParameter(technique, "mv", GLTF_FLOAT_MAT4, "CESIUM_RTC_MODELVIEW");
-        AddTechniqueParameter(technique, "proj", GLTF_FLOAT_MAT4, "PROJECTION");
-        AddTechniqueParameter(technique, "pos", GLTF_FLOAT_VEC3, "POSITION");
-        AddTechniqueParameter(technique, "direction", GLTF_FLOAT_VEC3, "DIRECTION");
-        AddTechniqueParameter(technique, "vertexId", GLTF_FLOAT, "VERTEXID");
-        AddTechniqueParameter(technique, "batch", GLTF_FLOAT, "BATCHID");
-
-        static char         *s_programName                    = "polylineProgram",
-                            *s_vertexShaderName               = "polylineVertexShader",
-                            *s_fragmentShaderName             = "polylineFragmentShader",
-                            *s_vertexShaderBufferViewName     = "polylineVertexShaderBufferView",
-                            *s_fragmentShaderBufferViewName   = "polylineFragmentShaderBufferView";
-
-        technique["program"] = s_programName;
-
-        auto&   techniqueStates = technique["states"];
-        techniqueStates["enable"] = Json::arrayValue;
-        techniqueStates["enable"].append(GLTF_DEPTH_TEST);
-
-        auto& techniqueAttributes = technique["attributes"];
-
-        techniqueAttributes["a_next"] = "next";
-        techniqueAttributes["a_batchId"] = "batch";
-        techniqueAttributes["a_pos"]  = "pos";
-        techniqueAttributes["a_direction"]  = "direction";
-        techniqueAttributes["a_vertexId"] = "vertexId";
-
-        auto& techniqueUniforms = technique["uniforms"];
-        techniqueUniforms["u_mv"] = "mv";
-        techniqueUniforms["u_proj"] = "proj";
-
-        auto& rootProgramNode = (rootNode["programs"][s_programName] = Json::objectValue);
-        rootProgramNode["attributes"] = Json::arrayValue;
-        AppendProgramAttribute(rootProgramNode, "a_pos");
-        AppendProgramAttribute(rootProgramNode, "a_direction");
-        AppendProgramAttribute(rootProgramNode, "a_vertexId");
-        AppendProgramAttribute(rootProgramNode, "a_batchId");
-
-        rootProgramNode["vertexShader"]   = s_vertexShaderName;
-        rootProgramNode["fragmentShader"] = s_fragmentShaderName;
-
-        auto& shaders = rootNode["shaders"];
-        AddShader (shaders, s_vertexShaderName, GLTF_VERTEX_SHADER, s_vertexShaderBufferViewName);
-        AddShader (shaders, s_fragmentShaderName, GLTF_FRAGMENT_SHADER, s_fragmentShaderBufferViewName);
-
-        auto& bufferViews = rootNode["bufferViews"];
-
-        AddBufferView(bufferViews, s_vertexShaderBufferViewName, s_polylineVertexShader);
-        AddBufferView(bufferViews, s_fragmentShaderBufferViewName, s_polylineFragmentShader); 
-
-        AddTechniqueParameter(technique, "color", GLTF_FLOAT_VEC4, nullptr);
-        techniqueUniforms["u_color"] = "color";
-        AddTechniqueParameter(technique, "width", GLTF_FLOAT, nullptr);
-        techniqueUniforms["u_width"] = "width";
-
-        technique["states"]["enable"].append (3042);  // BLEND
-
-        auto&   techniqueFunctions =    technique["states"]["functions"] = Json::objectValue;
-
-        techniqueFunctions["blendEquationSeparate"] = Json::arrayValue;
-        techniqueFunctions["blendFuncSeparate"]     = Json::arrayValue;
-
-        techniqueFunctions["blendEquationSeparate"].append (32774);   // FUNC_ADD (rgb)
-        techniqueFunctions["blendEquationSeparate"].append (32774);   // FUNC_ADD (alpha)
-    
-        techniqueFunctions["blendFuncSeparate"].append(1);            // ONE (srcRGB)
-        techniqueFunctions["blendFuncSeparate"].append(771);          // ONE_MINUS_SRC_ALPHA (dstRGB)
-        techniqueFunctions["blendFuncSeparate"].append(1);            // ONE (srcAlpha)
-        techniqueFunctions["blendFuncSeparate"].append(771);          // ONE_MINUS_SRC_ALPHA (dstAlpha)
-        
-        techniqueFunctions["depthMask"] = "false";
-
-        rootNode["techniques"][s_techniqueName.c_str()] = technique;
-        }
-
-    materialValue["technique"] = s_techniqueName;
-    return materialName;
-    }      
-
-/*---------------------------------------------------------------------------------**//**
-* @bsimethod                                                    Ray.Bentley     08/2016
-+---------------+---------------+---------------+---------------+---------------+------*/
-void    TilePublisher::AddBinaryData (void const* data, size_t size)
-    {
-    size_t currentBufferSize = m_binaryData.size();
-    m_binaryData.resize(m_binaryData.size() + size);
-    memcpy(m_binaryData.data() + currentBufferSize, data, size);
-    }
-
-/*---------------------------------------------------------------------------------**//**
-* @bsimethod                                                    Ray.Bentley     08/2016
-+---------------+---------------+---------------+---------------+---------------+------*/
-Utf8String TilePublisher::AddMeshVertexAttribute (Json::Value& rootNode, double const* values, Utf8CP name, Utf8CP id, size_t nComponents, size_t nAttributes, char* accessorType, bool quantize, double const* min, double const* max)
-    {
-    Utf8String          nameId =  Concat(name, id),
-                        accessorId = Concat ("acc", nameId),
-                        bufferViewId = Concat ("bv", nameId);
-    size_t              nValues = nComponents * nAttributes;
-    size_t              dataSize;
-    size_t              byteOffset = m_binaryData.size();
-    Json::Value         bufferViews = Json::objectValue;
-    Json::Value         accessor   = Json::objectValue;
-
-    if (quantize)
-        {
-        double      range = (double) (0xffff);
-        
-        accessor["componentType"] = GLTF_UNSIGNED_SHORT;
-            
-        auto&       quantizeExtension = accessor["extensions"]["WEB3D_quantized_attributes"];
-        auto&       decodeMatrix = quantizeExtension["decodeMatrix"] = Json::arrayValue;
-         
-        for (size_t i=0; i<nComponents; i++)
-            {
-            for (size_t j=0; j<nComponents; j++)
-                decodeMatrix.append ((i==j) ? ((max[i] - min[i]) / range) : 0.0);
-
-            decodeMatrix.append (0.0);
-            }
-        for (size_t i=0; i<nComponents; i++)
-            decodeMatrix.append (min[i]);
-
-        decodeMatrix.append (1.0);
-        
-        for (size_t i=0; i<nComponents; i++)
-            {
-            quantizeExtension["decodedMin"].append (min[i]);
-            quantizeExtension["decodedMax"].append (max[i]);
-            }
-
-        bvector <unsigned short>    quantizedValues;
-
-        for (size_t i=0; i<nValues; i++)
-            {
-            size_t  componentIndex = i % nComponents;
-            quantizedValues.push_back ((unsigned short) (.5 + (values[i] - min[componentIndex]) * range / (max[componentIndex] - min[componentIndex])));
-            }
-        AddBinaryData (quantizedValues.data(), dataSize = nValues * sizeof (unsigned short));
-        }
-    else
-        {
-        bvector <float>     floatValues;
-
-        accessor["componentType"] = GLTF_FLOAT;
-
-        for (size_t i=0; i<nValues; i++)
-            floatValues.push_back ((float) values[i]);
-
-        AddBinaryData (floatValues.data(), dataSize = nValues * sizeof (float));
-        }
-
-    bufferViews["buffer"] = "binary_glTF";
-    bufferViews["byteOffset"] = byteOffset;
-    bufferViews["byteLength"] = dataSize;
-    bufferViews["target"] = GLTF_ARRAY_BUFFER;
-
-    accessor["bufferView"] = bufferViewId;
-    accessor["byteOffset"] = 0;
-    accessor["count"] = nAttributes;
-    accessor["type"] = accessorType;
-
-    rootNode["bufferViews"][bufferViewId] = bufferViews;
-    rootNode["accessors"][accessorId] = accessor;
-
-    return accessorId;
-    }
-
-/*---------------------------------------------------------------------------------**//**
-* @bsimethod                                                    Ray.Bentley     08/2016
-+---------------+---------------+---------------+---------------+---------------+------*/
-void TilePublisher::AddMeshBatchIds (Json::Value& rootNode, Json::Value& primitive, bvector<DgnElementId> const& entityIds, Utf8StringCR idStr)
-    {
-    Utf8String  bvBatchId        = Concat("bvBatch_", idStr),
-                accBatchId       = Concat("accBatch_", idStr);
-
-    bvector<uint16_t>   batchIds;
-
-    for (auto const& elemId : entityIds)
-        batchIds.push_back(m_batchIds.GetBatchId(elemId));
-
-    primitive["attributes"]["BATCHID"] = accBatchId;
-
-    auto nBatchIdBytes = batchIds.size() * sizeof(uint16_t);
-    rootNode["bufferViews"][bvBatchId] = Json::objectValue;
-    rootNode["bufferViews"][bvBatchId]["buffer"] = "binary_glTF";
-    rootNode["bufferViews"][bvBatchId]["byteOffset"] = m_binaryData.size();
-    rootNode["bufferViews"][bvBatchId]["byteLength"] = nBatchIdBytes;
-    rootNode["bufferViews"][bvBatchId]["target"] = GLTF_ARRAY_BUFFER;
-
-    AddBinaryData (batchIds.data(), nBatchIdBytes);
-    rootNode["accessors"][accBatchId] = Json::objectValue;
-    rootNode["accessors"][accBatchId]["bufferView"] = bvBatchId;
-    rootNode["accessors"][accBatchId]["byteOffset"] = 0;
-    rootNode["accessors"][accBatchId]["componentType"] = GLTF_UNSIGNED_SHORT;
-    rootNode["accessors"][accBatchId]["count"] = batchIds.size();
-    rootNode["accessors"][accBatchId]["type"] = "SCALAR";
-    }
-
-/*---------------------------------------------------------------------------------**//**
-* @bsimethod                                                    Ray.Bentley     08/2016
-+---------------+---------------+---------------+---------------+---------------+------*/
-Utf8String TilePublisher::AddMeshIndices(Json::Value& rootNode, Utf8CP name, bvector<uint32_t> const& indices, Utf8StringCR idStr)
-    {
-    Utf8String          nameId           = Concat(name, idStr),
-                        accIndexId       = Concat("acc", nameId),
-                        bvIndexId        = Concat("bv", nameId);
-    bool                useShortIndices    = true;
-
-    for (auto& index : indices)
-        {
-        if (index > 0xffff)
-            {
-            useShortIndices = false;
-            break;
-            }
-        }
-    rootNode["bufferViews"][bvIndexId] = Json::objectValue;
-    rootNode["bufferViews"][bvIndexId]["buffer"] = "binary_glTF";
-    rootNode["bufferViews"][bvIndexId]["byteOffset"] = m_binaryData.size();
-    rootNode["bufferViews"][bvIndexId]["byteLength"] = indices.size() * (useShortIndices ? sizeof(uint16_t) : sizeof(uint32_t));
-    rootNode["bufferViews"][bvIndexId]["target"] =  GLTF_ELEMENT_ARRAY_BUFFER;
-
-    if (useShortIndices)
-        {
-        bvector<uint16_t>   shortIndices;
-
-        for (auto& index : indices)
-            shortIndices.push_back ((uint16_t) index);
-
-        AddBinaryData (shortIndices.data(), shortIndices.size()*sizeof(uint16_t));
-        }
-    else
-        {
-        AddBinaryData (indices.data(),  indices.size()*sizeof(uint32_t));
-        }
-
-    rootNode["accessors"][accIndexId] = Json::objectValue;
-    rootNode["accessors"][accIndexId]["bufferView"] = bvIndexId;
-    rootNode["accessors"][accIndexId]["byteOffset"] = 0;
-    rootNode["accessors"][accIndexId]["componentType"] = useShortIndices ? GLTF_UNSIGNED_SHORT : GLTF_UINT32;
-    rootNode["accessors"][accIndexId]["count"] = indices.size();
-    rootNode["accessors"][accIndexId]["type"] = "SCALAR";
-
-    return accIndexId;
-    }
-
-/*---------------------------------------------------------------------------------**//**
-* @bsimethod                                                    Ray.Bentley     08/2016
-+---------------+---------------+---------------+---------------+---------------+------*/
-void TilePublisher::AddMeshPointRange (Json::Value& positionValue, DRange3dCR pointRange)
-    {
-    positionValue["min"] = Json::arrayValue;
-    positionValue["min"].append(pointRange.low.x);
-    positionValue["min"].append(pointRange.low.y);
-    positionValue["min"].append(pointRange.low.z);
-    positionValue["max"] = Json::arrayValue;
-    positionValue["max"].append(pointRange.high.x);
-    positionValue["max"].append(pointRange.high.y);
-    positionValue["max"].append(pointRange.high.z);
-    }
-
-/*---------------------------------------------------------------------------------**//**
-* @bsimethod                                                    Ray.Bentley     08/2016
-+---------------+---------------+---------------+---------------+---------------+------*/
-void TilePublisher::AddMesh(Json::Value& rootNode, TileMeshR mesh, size_t index)
-    {
-    if (mesh.Triangles().empty())
-        return;
-
-    Utf8String          idStr(std::to_string(index).c_str());
-    bvector<uint32_t>   indices;
-
-    BeAssert (mesh.Triangles().empty() || mesh.Polylines().empty());        // Meshes should contain either triangles or polylines but not both.
-
-    if (!mesh.Triangles().empty())
-        {
-        for (auto const& tri : mesh.Triangles())
-            {
-           indices.push_back(tri.m_indices[0]);
-           indices.push_back(tri.m_indices[1]);
-           indices.push_back(tri.m_indices[2]);
-           }
-        }
-
-    Json::Value         primitive = Json::objectValue;
-
-    if (mesh.ValidIdsPresent())
-        AddMeshBatchIds(rootNode, primitive, mesh.EntityIds(), idStr);
-
-    DRange3d        pointRange = DRange3d::From(mesh.Points());
-    static bool     s_doQuantize = true;
-    bool            quantizePositions = s_doQuantize, quantizeParams = s_doQuantize, quantizeNormals = s_doQuantize, isTextured = false;
-
-    primitive["material"] = AddMeshMaterial (rootNode, isTextured, mesh.GetDisplayParams(), mesh, idStr.c_str());
-    primitive["mode"] = GLTF_TRIANGLES;
-
-    Utf8String      accPositionId =  AddMeshVertexAttribute (rootNode, &mesh.Points().front().x, "Position", idStr.c_str(), 3, mesh.Points().size(), "VEC3", quantizePositions, &pointRange.low.x, &pointRange.high.x);
-    primitive["attributes"]["POSITION"] = accPositionId;
-
-    BeAssert (isTextured == !mesh.Params().empty());
-    if (!mesh.Params().empty() && isTextured)
-        {
-        DRange3d        paramRange = DRange3d::From(mesh.Params(), 0.0);
-        primitive["attributes"]["TEXCOORD_0"] = AddMeshVertexAttribute (rootNode, &mesh.Params().front().x, "Param", idStr.c_str(), 2, mesh.Params().size(), "VEC2", quantizeParams, &paramRange.low.x, &paramRange.high.x);
-        }
-
-
-    if (!mesh.Normals().empty() &&
-        nullptr != mesh.GetDisplayParams() && !mesh.GetDisplayParams()->GetIgnoreLighting())        // No normals if ignoring lighting (reality meshes).
-        {
-        DRange3d        normalRange = DRange3d::From (-1.0, -1.0, -1.0, 1.0, 1.0, 1.0); 
-
-        primitive["attributes"]["NORMAL"] = AddMeshVertexAttribute (rootNode, &mesh.Normals().front().x, "Normal", idStr.c_str(), 3, mesh.Normals().size(), "VEC3", quantizeNormals, &normalRange.low.x, &normalRange.high.x);
-        }
-
-    primitive["indices"] = AddMeshIndices (rootNode, "Indices", indices, idStr);
-    AddMeshPointRange(rootNode["accessors"][accPositionId], pointRange);
-
-    rootNode["meshes"]["mesh_0"]["primitives"].append(primitive);
-    rootNode["buffers"]["binary_glTF"]["byteLength"] = m_binaryData.size();
-    }
-
-/*---------------------------------------------------------------------------------**//**
-* @bsimethod                                                    Ray.Bentley     011/2016
-+---------------+---------------+---------------+---------------+---------------+------*/
-void TilePublisher::AddPolylines(Json::Value& rootNode, TileMeshR mesh, size_t index)
-    {
-    if (mesh.Polylines().empty())
-        return;
-
-    Utf8String idStr(std::to_string(index).c_str());
-
-    bvector<DPoint3d>           points, directions;
-    bvector<DPoint3d> const&    meshPoints = mesh.Points();
-    bvector<DgnElementId>       entityIds;
-    bvector<uint32_t>           indices;
-    bvector<double>             vertexIds;
-    static double               s_degenerateSegmentTolerance = 1.0E-5;
-
-    BeAssert (mesh.Triangles().empty());        // Meshes should contain either triangles or polylines but not both.
-
-    for (auto const& polyline : mesh.Polylines())
-        {
-        for (size_t i=0; i<polyline.m_indices.size()-1; i++)
-            {
-            DPoint3d        p0 = meshPoints[polyline.m_indices[i]], 
-                            p1 = meshPoints[polyline.m_indices[i+1]];
-            DVec3d          direction = DVec3d::FromStartEnd (p0, p1);
-
-            if (direction.Magnitude() < s_degenerateSegmentTolerance)
-                continue;
-
-            indices.push_back(points.size());
-            indices.push_back(points.size() + 2);
-            indices.push_back(points.size() + 1);
-
-            indices.push_back(points.size() + 1);
-            indices.push_back(points.size() + 2);
-            indices.push_back(points.size() + 3);
-
-            points.push_back(p0);
-            points.push_back(p0);
-            points.push_back(p1);
-            points.push_back(p1);
-
-            for (size_t j=0; j<4; j++)
-                {
-                vertexIds.push_back((double) j);
-                directions.push_back(direction);
-                }
-
-            if (mesh.ValidIdsPresent())
-                {
-                auto&   entityId0 = mesh.EntityIds().at(polyline.m_indices[i]);
-                auto&   entityId1 = mesh.EntityIds().at(polyline.m_indices[i+1]);
-
-                entityIds.push_back (entityId0);
-                entityIds.push_back (entityId0);
-                entityIds.push_back (entityId1);
-                entityIds.push_back (entityId1);
-                }
-            }
-        }
-
-    Json::Value     primitive = Json::objectValue;
-    DRange3d        pointRange = DRange3d::From(points), directionRange = DRange3d::From(directions);
-    double          vertexIdLow = 0.0, vertexIdHigh = 3.0;
-
-    static bool     s_doQuantize = false;
-
-    primitive["material"] = AddPolylineMaterial (rootNode, mesh.GetDisplayParams(), mesh, idStr.c_str());
-    primitive["mode"] = GLTF_TRIANGLES;
-
-    Utf8String  accPositionId = AddMeshVertexAttribute (rootNode, &points.front().x, "Position", idStr.c_str(), 3, points.size(), "VEC3", s_doQuantize, &pointRange.low.x, &pointRange.high.x);
-    primitive["attributes"]["POSITION"]  = accPositionId;
-    primitive["attributes"]["DIRECTION"] = AddMeshVertexAttribute (rootNode, &directions.front().x, "Direction", idStr.c_str(), 3, directions.size(), "VEC3", s_doQuantize, &directionRange.low.x, &directionRange.high.x);
-    primitive["attributes"]["VERTEXID"]  =  AddMeshVertexAttribute (rootNode, &vertexIds.front(), "VertexId", idStr.c_str(), 1, vertexIds.size(), "SCALAR", s_doQuantize, &vertexIdLow, &vertexIdHigh);
-    primitive["indices"] = AddMeshIndices (rootNode, "Index", indices, idStr);
-
-    AddMeshBatchIds(rootNode, primitive, entityIds, idStr);
-    AddMeshPointRange(rootNode["accessors"][accPositionId], pointRange);
-
-    rootNode["meshes"]["mesh_0"]["primitives"].append(primitive);
-    rootNode["buffers"]["binary_glTF"]["byteLength"] = m_binaryData.size();
-    }
-
-/*---------------------------------------------------------------------------------**//**
-* @bsimethod                                                    Ray.Bentley     09/2016
-+---------------+---------------+---------------+---------------+---------------+------*/
-static DPoint3d  cartesianFromRadians (double longitude, double latitude, double height = 0.0)
-    {
-    DPoint3d    s_wgs84RadiiSquared = DPoint3d::From (6378137.0 * 6378137.0, 6378137.0 * 6378137.0, 6356752.3142451793 * 6356752.3142451793);
-    double      cosLatitude = cos(latitude);
-    DPoint3d    normal, scratchK;
-
-    normal.x = cosLatitude * cos(longitude);
-    normal.y = cosLatitude * sin(longitude);
-    normal.z = sin(latitude);
-
-    normal.Normalize();
-    scratchK.x = normal.x * s_wgs84RadiiSquared.x;
-    scratchK.y = normal.y * s_wgs84RadiiSquared.y;
-    scratchK.z = normal.z * s_wgs84RadiiSquared.z;
-
-    double  gamma = sqrt(normal.DotProduct (scratchK));
-
-    DPoint3d    earthPoint = DPoint3d::FromScale(scratchK, 1.0 / gamma);
-    DPoint3d    heightDelta = DPoint3d::FromScale (normal, height);
-
-    return DPoint3d::FromSumOf (earthPoint, heightDelta);
-    };
-
-/*---------------------------------------------------------------------------------**//**
-* @bsimethod                                                    Ray.Bentley     10/2016
-+---------------+---------------+---------------+---------------+---------------+------*/
-bool PublisherContext::IsGeolocated () const
-    {
-    return nullptr != GetDgnDb().Units().GetDgnGCS();
-    }
-    
-/*---------------------------------------------------------------------------------**//**
-* @bsimethod                                                    Paul.Connelly   08/16
-+---------------+---------------+---------------+---------------+---------------+------*/
-PublisherContext::PublisherContext(ViewControllerR view, BeFileNameCR outputDir, WStringCR tilesetName,  GeoPointCP geoLocation, bool publishPolylines, size_t maxTilesetDepth, bool publishIncremental)
-    : m_viewController(view), m_outputDir(outputDir), m_rootName(tilesetName), m_publishPolylines (publishPolylines), m_maxTilesetDepth (maxTilesetDepth), m_publishIncremental (publishIncremental)
-    {
-    // By default, output dir == data dir. data dir is where we put the json/b3dm files.
-    m_outputDir.AppendSeparator();
-    m_dataDir = m_outputDir;
-
-    // For now use view center... maybe should use the DgnDb range center.
-    DPoint3d        origin = m_viewController.GetCenter ();
-
-    m_dbToTile = Transform::From (-origin.x, -origin.y, -origin.z);
-
-    DgnGCS*         dgnGCS = m_viewController.GetDgnDb().Units().GetDgnGCS();
-    DPoint3d        ecfOrigin, ecfNorth;
-
-    if (nullptr == dgnGCS)
-        {
-        double  longitude = -75.686844444444444444444444444444, latitude = 40.065702777777777777777777777778;
-
-        if (nullptr != geoLocation)
-            {
-            longitude = geoLocation->longitude;
-            latitude  = geoLocation->latitude;
-            }
-
-        // NB: We have to translate to surface of globe even if we're not using the globe, because
-        // Cesium's camera freaks out if it approaches the origin (aka the center of the earth)
-
-        ecfOrigin = cartesianFromRadians (longitude * msGeomConst_radiansPerDegree, latitude * msGeomConst_radiansPerDegree);
-        ecfNorth  = cartesianFromRadians (longitude * msGeomConst_radiansPerDegree, 1.0E-4 + latitude * msGeomConst_radiansPerDegree);
-        }
-    else
-        {
-        GeoPoint        originLatLong, northLatLong;
-        DPoint3d        north = origin;
-    
-        north.y += 100.0;
-
-        dgnGCS->LatLongFromUors (originLatLong, origin);
-        dgnGCS->XYZFromLatLong(ecfOrigin, originLatLong);
-
-        dgnGCS->LatLongFromUors (northLatLong, north);
-        dgnGCS->XYZFromLatLong(ecfNorth, northLatLong);
-        }
-
-    RotMatrix   rMatrix;
-
-    if (view.Is3d())
-        {
-        DVec3d      zVector, yVector;
-
-        zVector.Normalize ((DVec3dCR) ecfOrigin);
-        yVector.NormalizedDifference (ecfNorth, ecfOrigin);
-
-        rMatrix.SetColumn (yVector, 1);
-        rMatrix.SetColumn (zVector, 2);
-        rMatrix.SquareAndNormalizeColumns (rMatrix, 1, 2);
-        }
-    else
-        {
-        rMatrix.InitIdentity();
-        }
-
-    m_tileToEcef =  Transform::From (rMatrix, ecfOrigin);
-    }
-
-/*---------------------------------------------------------------------------------**//**
-* @bsimethod                                                    Paul.Connelly   08/16
-+---------------+---------------+---------------+---------------+---------------+------*/
-PublisherContext::Status PublisherContext::InitializeDirectories(BeFileNameCR dataDir)
-    {
-    // Ensure directories exist and are writable
-    if (m_outputDir != dataDir && BeFileNameStatus::Success != BeFileName::CheckAccess(m_outputDir, BeFileNameAccess::Write))
-        return Status::CantWriteToBaseDirectory;
-
-    bool dataDirExists = BeFileName::DoesPathExist(dataDir);
-    if (dataDirExists && !m_publishIncremental && BeFileNameStatus::Success != BeFileName::EmptyDirectory(dataDir.c_str()))
-        return Status::CantCreateSubDirectory;
-    else if (!dataDirExists && BeFileNameStatus::Success != BeFileName::CreateNewDirectory(dataDir))
-        return Status::CantCreateSubDirectory;
-
-    if (BeFileNameStatus::Success != BeFileName::CheckAccess(dataDir, BeFileNameAccess::Write))
-        return Status::CantCreateSubDirectory;
-
-    return Status::Success;
-    }
-
-/*---------------------------------------------------------------------------------**//**
-* @bsimethod                                                    Paul.Connelly   08/16
-+---------------+---------------+---------------+---------------+---------------+------*/
-void PublisherContext::CleanDirectories(BeFileNameCR dataDir)
-    {
-    BeFileName::EmptyAndRemoveDirectory (dataDir);
-    }
-
-/*---------------------------------------------------------------------------------**//**
-* @bsimethod                                                    Paul.Connelly   08/16
-+---------------+---------------+---------------+---------------+---------------+------*/
-PublisherContext::Status PublisherContext::ConvertStatus(TileGeneratorStatus input)
-    {
-    switch (input)
-        {
-        case TileGeneratorStatus::Success:        return Status::Success;
-        case TileGeneratorStatus::NoGeometry:     return Status::NoGeometry;
-        default: BeAssert(TileGeneratorStatus::Aborted == input); return Status::Aborted;
-        }
-    }
-
-/*---------------------------------------------------------------------------------**//**
-* @bsimethod                                                    Paul.Connelly   08/16
-+---------------+---------------+---------------+---------------+---------------+------*/
-TileGeneratorStatus PublisherContext::ConvertStatus(Status input)
-    {
-    switch (input)
-        {
-        case Status::Success:       return TileGeneratorStatus::Success;
-        case Status::NoGeometry:    return TileGeneratorStatus::NoGeometry;
-        default:                    return TileGeneratorStatus::Aborted;
-        }
-    }
-
-
-/*---------------------------------------------------------------------------------**//**
-* @bsimethod                                                    Ray.Bentley     08/2016
-+---------------+---------------+---------------+---------------+---------------+------*/
-void PublisherContext::WriteMetadataTree (DRange3dR range, Json::Value& root, TileNodeCR tile, size_t depth)
-    {
-    if (tile.GetIsEmpty())
-        {
-        range = DRange3d::NullRange();
-        return;
-        }
-
-    WString rootName;
-    BeFileName dataDir = GetDataDirForModel(tile.GetModel(), &rootName);
-
-    DRange3d        contentRange, publishedRange = tile.GetPublishedRange();
-
-    // If we are publishing standalone datasets then the tiles are all published before we write the metadata tree.
-    // In that case we can trust the published ranges and use them to only write non-empty nodes and branches.
-    // In the server case we don't have this information and have to trust the tile ranges.  
-    if (!_AllTilesPublished() && publishedRange.IsNull())
-        publishedRange = tile.GetTileRange();
-    
-    // the published range represents the actual range of the published meshes. - This may be smaller than the 
-    // range estimated when we built the tile tree. -- However we do not clip the meshes to the tile range.
-    // so start the range out as the intersection of the tile range and the published range.
-    range = contentRange = DRange3d::FromIntersection (tile.GetTileRange(), publishedRange, true);
-
-    if (!tile.GetChildren().empty())
-        {
-        root[JSON_Children] = Json::arrayValue;
-#ifdef LIMIT_TILESET_DEPTH                     // I believe this should not be necessary now that we are not combining models into a single tileset. 
-        if (0 == --depth)
-            {
-            // Write children as seperate tilesets.
-            for (auto& childTile : tile.GetChildren())
-                {
-                Json::Value         childTileset;
-                DRange3d            childRange;
-
-                childTileset["asset"]["version"] = "0.0";
-
-                auto&       childRoot = childTileset[JSON_Root];
-                WString     metadataRelativePath = childTile->GetFileName(rootName.c_str(), s_metadataExtension);
-                BeFileName  metadataFileName (nullptr, dataDir.c_str(), metadataRelativePath.c_str(), nullptr);
-
-                WriteMetadataTree (childRange, childRoot, *childTile, GetMaxTilesetDepth());
-                if (!childRange.IsNull())
-                    {
-                    TileUtil::WriteJsonToFile (metadataFileName.c_str(), childTileset);
-
-                    Json::Value         child;
-
-                    child["refine"] = "replace";
-                    child[JSON_GeometricError] = childTile->GetTolerance();
-                    TilePublisher::WriteBoundingVolume(child, childRange);
-
-                    child[JSON_Content]["url"] = Utf8String (metadataRelativePath.c_str()).c_str();
-                    root[JSON_Children].append(child);
-                    range.Extend (childRange);
-                    }
-                }
-            }
-        else
-#endif
-            {
-            // Append children to this tileset.
-            for (auto& childTile : tile.GetChildren())
-                {
-                Json::Value         child;
-                DRange3d            childRange;
-
-                WriteMetadataTree (childRange, child, *childTile, depth);
-                if (!childRange.IsNull())
-                    {
-                    root[JSON_Children].append(child);
-                    range.Extend (childRange);
-                    }
-                }
-            }
-        }
-    if (range.IsNull())
-        return;
-
-    root["refine"] = "replace";
-    root[JSON_GeometricError] = tile.GetTolerance();
-    TilePublisher::WriteBoundingVolume(root, range);
-
-    if (!contentRange.IsNull())
-        {
-        root[JSON_Content]["url"] = Utf8String(GetTileUrl(tile, s_binaryDataExtension));
-        TilePublisher::WriteBoundingVolume (root[JSON_Content], contentRange);
-        }
-    }
-
-/*---------------------------------------------------------------------------------**//**
-* @bsimethod                                                    Paul.Connelly   08/16
-+---------------+---------------+---------------+---------------+---------------+------*/
-void PublisherContext::WriteTileset (BeFileNameCR metadataFileName, TileNodeCR rootTile, size_t maxDepth)
-    {
-    Json::Value val;
-
-    val["asset"]["version"] = "0.0";
-
-    auto&       root = val[JSON_Root];
-    DRange3d    rootRange;
-
-    WriteMetadataTree (rootRange, root, rootTile, maxDepth);
-    TileUtil::WriteJsonToFile (metadataFileName.c_str(), val);
-    }
-
-
-
-/*---------------------------------------------------------------------------------**//**
-* @bsimethod                                                    Ray.Bentley     11/2016
-+---------------+---------------+---------------+---------------+---------------+------*/
-bool PublisherContext::_DoIncrementalModelPublish (BeFileNameR dataDirectory, DgnModelCR model)
-    {
-    if (!m_publishIncremental)
-        return false;
-
-    dataDirectory = GetDataDirForModel(model);
-    return true;
-    }
-
-/*---------------------------------------------------------------------------------**//**
-* @bsimethod                                                    Paul.Connelly   11/16
-+---------------+---------------+---------------+---------------+---------------+------*/
-TileGeneratorStatus PublisherContext::_BeginProcessModel(DgnModelCR model)
-    {
-    return Status::Success == InitializeDirectories(GetDataDirForModel(model)) ? TileGeneratorStatus::Success : TileGeneratorStatus::Aborted;
-    }
-
-/*---------------------------------------------------------------------------------**//**
-* @bsimethod                                                    Paul.Connelly   11/16
-+---------------+---------------+---------------+---------------+---------------+------*/
-TileGeneratorStatus PublisherContext::_EndProcessModel(DgnModelCR model, TileNodeP rootTile, TileGeneratorStatus status)
-    {
-    if (TileGeneratorStatus::Success == status)
-        {
-        BeAssert(nullptr != rootTile);
-        BeMutexHolder lock(m_mutex);
-        m_modelRoots.push_back(rootTile);
-        }
-    else if (!m_publishIncremental)
-        {
-        CleanDirectories(GetDataDirForModel(model));
-        }
-
-    return status;
-    }
-
-/*---------------------------------------------------------------------------------**//**
-* @bsimethod                                                    Paul.Connelly   11/16
-+---------------+---------------+---------------+---------------+---------------+------*/
-BeFileName PublisherContext::GetDataDirForModel(DgnModelCR model, WStringP pTilesetName) const
-    {
-    WString tmpTilesetName;
-    WStringR tilesetName = nullptr != pTilesetName ? *pTilesetName : tmpTilesetName;
-    tilesetName = TileUtil::GetRootNameForModel(model);
-
-    BeFileName dataDir = m_dataDir;
-    dataDir.AppendToPath(tilesetName.c_str());
-
-    return dataDir;
-    }
-
-
-/*---------------------------------------------------------------------------------**//**
-* @bsimethod                                                    Ray.Bentley     08/2016
-+---------------+---------------+---------------+---------------+---------------+------*/
-PublisherContext::Status   PublisherContext::PublishViewModels (TileGeneratorR generator, DRange3dR rootRange, double toleranceInMeters, ITileGenerationProgressMonitorR progressMeter)
-    {
-    auto spatialView = m_viewController._ToSpatialView();
-    auto drawingView = m_viewController._ToDrawingView();
-
-    if (nullptr == spatialView && nullptr == drawingView)
-        {
-        BeAssert(false);
-        return Status::NoGeometry;
-        }
-
-    DgnModelIdSet viewedModels;
-
-    if (nullptr != spatialView)
-        viewedModels = spatialView->GetViewedModels();
-    else
-        viewedModels.insert (drawingView->GetViewedModelId());
-
-    Json::Value     value;
-    value["asset"]["version"] = "0.0";
-
-    auto& root = value[JSON_Root];
-
-    if (!GetTileToEcef().IsIdentity())
-        {
-        DMatrix4d   matrix  = DMatrix4d::From (GetTileToEcef());
-        auto&       transformValue = root[JSON_Transform];
-
-        for (size_t i=0;i<4; i++)
-            for (size_t j=0; j<4; j++)
-                transformValue.append (matrix.coff[j][i]);
-        }
-
-    root["refine"] = "replace";
-    root[JSON_GeometricError] = 1.E6;
-
-    rootRange = DRange3d::NullRange();
-
-    static size_t           s_maxPointsPerTile = 250000;
-    auto status = generator.GenerateTiles(*this, viewedModels, toleranceInMeters, s_maxPointsPerTile);
-    if (TileGeneratorStatus::Success != status)
-        return ConvertStatus(status);
-
-    if (m_modelRoots.empty())
-        return Status::NoGeometry;
-
-    for (auto childRootTile : m_modelRoots)
-        {
-        Json::Value childRoot;
-
-        rootRange.Extend(childRootTile->GetTileRange());
-        childRoot["refine"] = "replace";
-        childRoot[JSON_GeometricError] = childRootTile->GetTolerance();
-        TilePublisher::WriteBoundingVolume(childRoot, childRootTile->GetTileRange());
-
-        WString modelRootName;
-        BeFileName modelDataDir = GetDataDirForModel(childRootTile->GetModel(), &modelRootName);
-
-        BeFileName      childTilesetFileName (nullptr, nullptr, modelRootName.c_str(), s_metadataExtension);
-        childRoot[JSON_Content]["url"] = Utf8String (modelRootName + L"/" + childTilesetFileName.c_str()).c_str();
-
-        WriteTileset (BeFileName(nullptr, modelDataDir.c_str(), childTilesetFileName.c_str(), nullptr), *childRootTile, GetMaxTilesetDepth());
-
-        root[JSON_Children].append(childRoot);
-        }
-
-    m_modelRoots.clear();
-
-    TilePublisher::WriteBoundingVolume(root, rootRange);
-
-    BeFileName  metadataFileName (nullptr, GetDataDirectory().c_str(), m_rootName.c_str(), s_metadataExtension);
-
-    TileUtil::WriteJsonToFile (metadataFileName.c_str(), value);
-
-    return Status::Success;
-    }
-
-/*---------------------------------------------------------------------------------**//**
-* @bsimethod                                                    Ray.Bentley     09/2016
-+---------------+---------------+---------------+---------------+---------------+------*/
-Json::Value PublisherContext::GetModelsJson (DgnModelIdSet const& modelIds)
-    {
-    Json::Value     modelJson (Json::objectValue);
-    
-    for (auto& modelId : modelIds)
-        {
-        auto const&  model = GetDgnDb().Models().GetModel (modelId);
-        if (model.IsValid())
-            modelJson[modelId.ToString()] = model->GetName();
-        }
-
-    return modelJson;
-    }
-
-/*---------------------------------------------------------------------------------**//**
-* @bsimethod                                                    Ray.Bentley     09/2016
-+---------------+---------------+---------------+---------------+---------------+------*/
-Json::Value PublisherContext::GetCategoriesJson (DgnCategoryIdSet const& categoryIds)
-    {
-    Json::Value categoryJson (Json::objectValue); 
-    
-    for (auto& categoryId : categoryIds)
-        {
-        auto const& category = SpatialCategory::Get(GetDgnDb(), categoryId);
-
-        if (category.IsValid())
-            categoryJson[categoryId.ToString()] = category->GetCategoryName();
-        }
-
-    return categoryJson;
-    }
-
-/*---------------------------------------------------------------------------------**//**
-* @bsimethod                                                    Ray.Bentley     09/2016
-+---------------+---------------+---------------+---------------+---------------+------*/
-void PublisherContext::GetViewJson (Json::Value& json, ViewDefinitionCR view, TransformCR transform)
-    {
-    auto spatialView = view.ToSpatialView();
-    auto drawingView = nullptr == spatialView ? view.ToDrawingView() : nullptr;
-    if (nullptr != spatialView)
-        {
-        auto selectorId = spatialView->GetModelSelectorId().ToString();
-        json["modelSelector"] = selectorId;
-        }
-    else if (nullptr != drawingView)
-        {
-        auto fakeModelSelectorId = drawingView->GetBaseModelId().ToString();
-        fakeModelSelectorId.append("_2d");
-        json["modelSelector"] = fakeModelSelectorId;
-        }
-    else
-        {
-        BeAssert(false && "Unexpected view type");
-        return; // ###TODO sheets - should not end up here
-        }
-
-    json["name"] = view.GetName();
-    json["categorySelector"] = view.GetCategorySelectorId().ToString();
-    json["displayStyle"] = view.GetDisplayStyleId().ToString();
-
-    DPoint3d viewOrigin = view.GetOrigin();
-    transform.Multiply(viewOrigin);
-    json["origin"] = PointToJson(viewOrigin);
-    
-    DVec3d viewExtents = view.GetExtents();
-    json["extents"] = PointToJson(viewExtents);
-
-    DVec3d xVec, yVec, zVec;
-    view.GetRotation().GetRows(xVec, yVec, zVec);
-    transform.MultiplyMatrixOnly(xVec);
-    transform.MultiplyMatrixOnly(yVec);
-    transform.MultiplyMatrixOnly(zVec);
-
-    RotMatrix columnMajorRotation = RotMatrix::FromColumnVectors(xVec, yVec, zVec);
-    auto& rotJson = (json["rotation"] = Json::arrayValue);
-    for (size_t i = 0; i < 3; i++)
-        for (size_t j = 0; j < 3; j++)
-            rotJson.append(columnMajorRotation.form3d[i][j]);
-
-    auto cameraView = nullptr != spatialView ? view.ToCameraView() : nullptr;
-    if (nullptr != cameraView)
-        {
-        json["type"] = "camera";
-
-        DPoint3d eyePoint = cameraView->GetEyePoint();
-        transform.Multiply(eyePoint);
-        json["eyePoint"] = PointToJson(eyePoint);
-
-        json["lensAngle"] = cameraView->GetLensAngle();
-        json["focusDistance"] = cameraView->GetFocusDistance();
-        }
-    else if (nullptr != spatialView)
-        {
-        json["type"] = "ortho";
-        }
-    else
-        {
-        json["type"] = "drawing";
-        }
-    }
-
-/*---------------------------------------------------------------------------------**//**
-* @bsimethod                                                    Paul.Connelly   10/16
-+---------------+---------------+---------------+---------------+---------------+------*/
-PublisherContext::Status PublisherContext::GetViewsetJson(Json::Value& json, TransformCR transform, DPoint3dCR groundPoint)
-    {
-    Utf8String rootNameUtf8(m_rootName.c_str());
-    json["name"] = rootNameUtf8;
-
-    if (!m_tileToEcef.IsIdentity())
-        {
-        DPoint3d groundEcefPoint;
-        transform.Multiply(groundEcefPoint, groundPoint);
-        json["groundPoint"] = PointToJson(groundEcefPoint);
-        }
-
-    DgnViewId defaultViewId;
-    DgnElementIdSet allModelSelectors;
-    DgnElementIdSet allCategorySelectors;
-    DgnElementIdSet allDisplayStyles;
-    DgnModelIdSet all2dModelIds;
-
-    auto& viewsJson = (json["views"] = Json::objectValue);
-    for (auto& view : ViewDefinition::MakeIterator(GetDgnDb()))
-        {
-        auto viewDefinition = ViewDefinition::Get(GetDgnDb(), view.GetId());
-        if (!viewDefinition.IsValid())
-            continue;
-
-        auto spatialView = viewDefinition->ToSpatialView();
-        auto drawingView = nullptr == spatialView ? viewDefinition->ToDrawingView() : nullptr;
-        if (nullptr != spatialView)
-            allModelSelectors.insert(spatialView->GetModelSelectorId());
-        else if (nullptr != drawingView)
-            all2dModelIds.insert(drawingView->GetBaseModelId());
-        else
-            continue;   // ###TODO: Sheets
-
-        Json::Value entry(Json::objectValue);
- 
-        allCategorySelectors.insert(viewDefinition->GetCategorySelectorId());
-        allDisplayStyles.insert(viewDefinition->GetDisplayStyleId());
-
-        GetViewJson(entry, *viewDefinition, transform);
-        viewsJson[view.GetId().ToString()] = entry;
-
-        // If for some reason the default view is not in the published set, we'll use the first view as the default
-        if (!defaultViewId.IsValid() || view.GetId() == GetViewController().GetViewId())
-            defaultViewId = view.GetId();
-        }
-
-    if (!defaultViewId.IsValid())
-        return Status::NoGeometry;
-
-    json["defaultView"] = defaultViewId.ToString();
-
-    WriteModelsJson(json, allModelSelectors, all2dModelIds);
-    WriteCategoriesJson(json, allCategorySelectors);
-    json["displayStyles"] = GetDisplayStylesJson(allDisplayStyles);
-
-    AxisAlignedBox3d projectExtents = GetDgnDb().Units().GetProjectExtents();
-    transform.Multiply(projectExtents, projectExtents);
-    json["projectExtents"]["low"] = PointToJson(projectExtents.low);
-    json["projectExtents"]["high"] = PointToJson(projectExtents.high);
-
-    return Status::Success;
-    }
-
-/*---------------------------------------------------------------------------------**//**
-* @bsimethod                                                    Paul.Connelly   10/16
-+---------------+---------------+---------------+---------------+---------------+------*/
-void PublisherContext::WriteModelsJson(Json::Value& json, DgnElementIdSet const& allModelSelectors, DgnModelIdSet const& all2dModels)
-    {
-    DgnModelIdSet allModels = all2dModels;
-    Json::Value& selectorsJson = (json["modelSelectors"] = Json::objectValue);
-    for (auto const& selectorId : allModelSelectors)
-        {
-        auto selector = GetDgnDb().Elements().Get<ModelSelector>(selectorId);
-        if (selector.IsValid())
-            {
-            auto models = selector->GetModels();
-            selectorsJson[selectorId.ToString()] = IdSetToJson(models);
-            allModels.insert(models.begin(), models.end());
-            }
-        }
-
-    // create a fake model selector for each 2d model
-    for (auto const& modelId : all2dModels)
-        {
-        DgnModelIdSet modelIdSet;
-        modelIdSet.insert(modelId);
-        selectorsJson[modelId.ToString()+"_2d"] = IdSetToJson(modelIdSet);
-        }
-
-    json["models"] = GetModelsJson(allModels);
-    }
-
-/*---------------------------------------------------------------------------------**//**
-* @bsimethod                                                    Paul.Connelly   10/16
-+---------------+---------------+---------------+---------------+---------------+------*/
-void PublisherContext::WriteCategoriesJson(Json::Value& json, DgnElementIdSet const& selectorIds)
-    {
-    DgnCategoryIdSet allCategories;
-    Json::Value& selectorsJson = (json["categorySelectors"] = Json::objectValue);
-    for (auto const& selectorId : selectorIds)
-        {
-        auto selector = GetDgnDb().Elements().Get<CategorySelector>(selectorId);
-        if (selector.IsValid())
-            {
-            auto cats = selector->GetCategories();
-            selectorsJson[selectorId.ToString()] = IdSetToJson(cats);
-            allCategories.insert(cats.begin(), cats.end());
-            }
-        }
-
-    json["categories"] = GetCategoriesJson(allCategories);
-    }
-
-/*---------------------------------------------------------------------------------**//**
-* @bsimethod                                                    Paul.Connelly   10/16
-+---------------+---------------+---------------+---------------+---------------+------*/
-Json::Value PublisherContext::GetDisplayStylesJson(DgnElementIdSet const& styleIds)
-    {
-    Json::Value json(Json::objectValue);
-    for (auto const& styleId : styleIds)
-        {
-        auto style = GetDgnDb().Elements().Get<DisplayStyle>(styleId);
-        if (style.IsValid())
-            json[styleId.ToString()] = GetDisplayStyleJson(*style);
-        }
-
-    return json;
-    }
-
-/*---------------------------------------------------------------------------------**//**
-* @bsimethod                                                    Paul.Connelly   10/16
-+---------------+---------------+---------------+---------------+---------------+------*/
-Json::Value PublisherContext::GetDisplayStyleJson(DisplayStyleCR style)
-    {
-    Json::Value json(Json::objectValue);
-
-    ColorDef bgColor = style.GetBackgroundColor();
-    auto& bgColorJson = (json["backgroundColor"] = Json::objectValue);
-    bgColorJson["red"] = bgColor.GetRed() / 255.0;
-    bgColorJson["green"] = bgColor.GetGreen() / 255.0;
-    bgColorJson["blue"] = bgColor.GetBlue() / 255.0;
-
-    // ###TODO: skybox, ground plane, view flags...
-
-    return json;
-    }
-
-
+/*--------------------------------------------------------------------------------------+                                                                                                                                      
+|
+|     $Source: TilePublisher/lib/TilePublisher.cpp $
+|
+|  $Copyright: (c) 2016 Bentley Systems, Incorporated. All rights reserved. $
+|
++--------------------------------------------------------------------------------------*/
+#include "TilePublisher.h"
+#include "Constants.h"
+
+USING_NAMESPACE_BENTLEY_DGN
+USING_NAMESPACE_BENTLEY_RENDER
+using namespace BentleyApi::Dgn::Render::Tile3d;
+
+/*---------------------------------------------------------------------------------**//**
+* @bsimethod                                                    Paul.Connelly   07/16
++---------------+---------------+---------------+---------------+---------------+------*/
+BatchIdMap::BatchIdMap(TileSource source) : m_source(source)
+    {
+    // Invalid ID always maps to the first batch table index
+    GetBatchId(BeInt64Id());
+    }
+
+/*---------------------------------------------------------------------------------**//**
+* @bsimethod                                                    Paul.Connelly   07/16
++---------------+---------------+---------------+---------------+---------------+------*/
+uint16_t BatchIdMap::GetBatchId(BeInt64Id elemId)
+    {
+    auto found = m_map.find(elemId);
+    if (m_map.end() == found)
+        {
+        auto batchId = static_cast<uint16_t>(m_list.size());
+        if (batchId == 0xffff)
+            return 0;   // ###TODO: avoid hitting this limit...
+
+        m_list.push_back(elemId);
+        found = m_map.insert(bmap<BeInt64Id, uint16_t>::value_type(elemId, batchId)).first;
+        }
+
+    return found->second; 
+    }
+
+/*---------------------------------------------------------------------------------**//**
+* @bsimethod                                                    Paul.Connelly   07/16
++---------------+---------------+---------------+---------------+---------------+------*/
+void BatchIdMap::ToJson(Json::Value& value, DgnDbR db, bool is2d) const
+    {
+    switch (m_source)
+        {
+        case TileSource::None:
+            return;
+        case TileSource::Model:
+            {
+            Json::Value modelIds(Json::arrayValue);
+            for (auto idIter = m_list.begin(); idIter != m_list.end(); ++idIter)
+                modelIds.append(idIter->ToString());
+
+            value["model"] = modelIds;
+            return;
+            }
+        case TileSource::Element:
+            {
+            static const Utf8CP s_3dSql = "SELECT e.ModelId,g.CategoryId FROM " BIS_TABLE(BIS_CLASS_Element) " AS e, " BIS_TABLE(BIS_CLASS_GeometricElement3d) " AS g "
+                "WHERE e.Id=? AND g.ElementId=e.Id";
+            static const Utf8CP s_2dSql = "SELECT e.ModelId,g.CategoryId FROM " BIS_TABLE(BIS_CLASS_Element) " AS e, " BIS_TABLE(BIS_CLASS_GeometricElement2d) " AS g "
+                "WHERE e.Id=? AND g.ElementId=e.Id";
+
+            Utf8CP sql = is2d ? s_2dSql : s_3dSql;
+            BeSQLite::Statement stmt;
+            stmt.Prepare(db, sql);
+
+            Json::Value elementIds(Json::arrayValue);
+            Json::Value modelIds(Json::arrayValue);
+            Json::Value categoryIds(Json::arrayValue);
+
+            for (auto elemIter = m_list.begin(); elemIter != m_list.end(); ++elemIter)
+                {
+                elementIds.append(elemIter->ToString());    // NB: Javascript doesn't support full range of 64-bit integers...must convert to strings...
+                DgnModelId modelId;
+                DgnCategoryId categoryId;
+
+                stmt.BindId(1, *elemIter);
+                if (BeSQLite::BE_SQLITE_ROW == stmt.Step())
+                    {
+                    modelId = stmt.GetValueId<DgnModelId>(0);
+                    categoryId = stmt.GetValueId<DgnCategoryId>(1);
+                    }
+
+                modelIds.append(modelId.ToString());
+                categoryIds.append(categoryId.ToString());
+                stmt.Reset();
+                }
+
+            value["element"] = elementIds;
+            value["model"] = modelIds;
+            value["category"] = categoryIds;
+            }
+        }
+    }
+
+/*---------------------------------------------------------------------------------**//**
+* @bsimethod                                                    Paul.Connelly   08/16
++---------------+---------------+---------------+---------------+---------------+------*/
+TilePublisher::TilePublisher(TileNodeCR tile, PublisherContext& context)
+    : m_batchIds(tile.GetSource()), m_centroid(tile.GetTileCenter()), m_tile(tile), m_context(context)
+    {
+#define CESIUM_RTC_ZERO
+#ifdef CESIUM_RTC_ZERO
+    m_centroid = DPoint3d::FromXYZ(0,0,0);
+#endif
+    }
+
+/*---------------------------------------------------------------------------------**//**
+* @bsimethod                                                    Ray.Bentley     08/16
++---------------+---------------+---------------+---------------+---------------+------*/
+TilePublisher::IncrementalStatus   TilePublisher::IncrementalGenerate (TileModelDeltaCR modelDelta)
+    {
+    TileReader          tileReader;
+    TileMeshList        oldMeshes, newMeshes;
+                                                        
+    if (modelDelta.DoIncremental(m_tile) &&
+        TileReader::Status::Success != tileReader.ReadTile (oldMeshes, GetBinaryDataFileName()))
+        return IncrementalStatus::Regenerate;
+
+    bool        geometryRemoved = false;
+    DRange3d    publishedRange = DRange3d::NullRange();
+
+    if (!modelDelta.GetDeleted().empty())
+        for (auto& mesh : oldMeshes)
+            geometryRemoved |= mesh->RemoveEntityGeometry(modelDelta.GetDeleted());
+
+    if (!modelDelta.GetAdded().empty())
+        newMeshes =  m_tile.GenerateMeshes(m_context.GetDgnDb(), TileGeometry::NormalMode::Always, false, m_context.WantPolylines(), &modelDelta);
+
+    if (newMeshes.empty())
+        {
+        if (!geometryRemoved)
+            {
+            for (auto& oldMesh : oldMeshes)
+                publishedRange.Extend (oldMesh->GetRange());
+
+            m_tile.SetPublishedRange (publishedRange);
+            return IncrementalStatus::UsePrevious;
+            }
+        m_meshes = oldMeshes;
+        }
+    else
+        {
+        // Merge old meshes with new ones.
+        bmap<TileMeshMergeKey, TileMeshPtr>  meshMap;
+    
+        for (auto& oldMesh : oldMeshes)
+            if (!oldMesh->IsEmpty())
+                meshMap.Insert(TileMeshMergeKey(*oldMesh), oldMesh);
+
+        for (auto& newMesh : newMeshes)
+            {
+            TileMeshMergeKey    key(*newMesh);
+            auto const&         found = meshMap.find(key);
+
+            if (meshMap.find(key) == meshMap.end())
+                meshMap.Insert (key, newMesh);
+            else
+                found->second->AddMesh (*newMesh);
+            }
+        for (auto& curr : meshMap)
+            {
+            m_meshes.push_back (curr.second);
+            }
+        }
+    for (auto& mesh : m_meshes)
+        publishedRange.Extend (mesh->GetRange());
+
+    m_tile.SetPublishedRange (publishedRange);
+    return IncrementalStatus::Success;
+    }
+
+/*---------------------------------------------------------------------------------**//**
+* @bsimethod                                                    Ray.Bentley     08/16
++---------------+---------------+---------------+---------------+---------------+------*/
+void TilePublisher::WriteBoundingVolume(Json::Value& val, DRange3dCR range)
+    {
+    BeAssert (!range.IsNull());
+    DPoint3d    center = DPoint3d::FromInterpolate (range.low, .5, range.high);
+    DVec3d      diagonal = range.DiagonalVector();
+
+    // Range identified by center point and axes
+    // Axes are relative to origin of box, not center
+    static double      s_minSize = .001;   // Meters...  Don't allow degenerate box.
+
+    auto& volume = val[JSON_BoundingVolume];
+    auto& box = volume[JSON_Box];
+
+    AppendPoint(box, center);
+    AppendPoint(box, DPoint3d::FromXYZ (std::max(s_minSize, diagonal.x), 0.0, 0.0));
+    AppendPoint(box, DPoint3d::FromXYZ (0.0, std::max(s_minSize, diagonal.y), 0.0));
+    AppendPoint(box, DPoint3d::FromXYZ (0.0, 0.0, std::max(s_minSize, diagonal.z)));
+    }
+
+
+/*---------------------------------------------------------------------------------**//**
+* @bsimethod                                                    Paul.Connelly   08/16
++---------------+---------------+---------------+---------------+---------------+------*/
+void TilePublisher::AddTechniqueParameter(Json::Value& technique, Utf8CP name, int type, Utf8CP semantic)
+    {
+    auto& param = technique["parameters"][name];
+    param["type"] = type;
+    if (nullptr != semantic)
+        param["semantic"] = semantic;
+    }
+
+/*---------------------------------------------------------------------------------**//**
+* @bsimethod                                                    Paul.Connelly   08/16
++---------------+---------------+---------------+---------------+---------------+------*/
+void TilePublisher::AppendProgramAttribute(Json::Value& program, Utf8CP attrName)
+    {
+    Json::Value obj;
+    obj[attrName] = Json::objectValue;
+    program["attributes"].append(obj);
+    }
+
+/*---------------------------------------------------------------------------------**//**
+* @bsimethod                                                    Paul.Connelly   08/16
++---------------+---------------+---------------+---------------+---------------+------*/
+void TilePublisher::AddShader(Json::Value& shaders, Utf8CP name, int type, Utf8CP buffer)
+    {
+    auto& shader = (shaders[name] = Json::objectValue);
+    shader["type"] = type;
+    shader["extensions"]["KHR_binary_glTF"]["bufferView"] = buffer;
+    }
+
+/*---------------------------------------------------------------------------------**//**
+* @bsimethod                                                    Paul.Connelly   08/16
++---------------+---------------+---------------+---------------+---------------+------*/
+template<typename T> void TilePublisher::AddBufferView(Json::Value& views, Utf8CP name, T const& bufferData)
+    {
+    auto bufferDataSize = bufferData.size() * sizeof(bufferData[0]);
+    auto& view = (views[name] = Json::objectValue);
+    view["buffer"] = "binary_glTF";
+    view["byteOffset"] = m_binaryData.size();
+    view["byteLength"] = bufferDataSize;
+
+    size_t binaryDataSize = m_binaryData.size();
+    m_binaryData.resize(binaryDataSize + bufferDataSize);
+    memcpy(m_binaryData.data() + binaryDataSize, bufferData.data(), bufferDataSize);
+    }
+
+/*---------------------------------------------------------------------------------**//**
+* @bsimethod                                                    Ray.Bentley     11/2016
++---------------+---------------+---------------+---------------+---------------+------*/
+BeFileName  TilePublisher::GetBinaryDataFileName() const
+    {
+    WString rootName;
+    BeFileName dataDir = m_context.GetDataDirForModel(m_tile.GetModel(), &rootName);
+
+    return BeFileName(nullptr, dataDir.c_str(), m_tile.GetFileName (rootName.c_str(), s_binaryDataExtension).c_str(), nullptr);
+    }
+
+/*---------------------------------------------------------------------------------**//**
+* @bsimethod                                                    Paul.Connelly   08/16
++---------------+---------------+---------------+---------------+---------------+------*/
+PublisherContext::Status TilePublisher::Publish()
+    {
+    TileModelDeltaCP     modelDelta;
+
+    if (nullptr != (modelDelta = m_tile.GetModelDelta()))
+        {
+        switch (IncrementalGenerate(*modelDelta))
+            {
+            case IncrementalStatus::UsePrevious:        // There are no changes within this tile - use previously generated tile.
+                return PublisherContext::Status::Success;
+
+            case IncrementalStatus::Regenerate:
+                m_meshes = m_tile.GenerateMeshes(m_context.GetDgnDb(), TileGeometry::NormalMode::Always, false, m_context.WantPolylines(), nullptr);
+                break;
+
+             case IncrementalStatus::Success:
+                break;
+            }
+        }
+    else
+        {
+        m_meshes = m_tile.GenerateMeshes(m_context.GetDgnDb(), TileGeometry::NormalMode::Always, false, m_context.WantPolylines(), nullptr);
+        }
+
+    if (m_meshes.empty())
+        return PublisherContext::Status::NoGeometry;       // Nothing to write...Ignore this tile (it will be omitted when writing tileset data as its published range will be NullRange.
+
+    
+    // .b3dm file
+    Json::Value sceneJson(Json::objectValue);
+
+    ProcessMeshes(sceneJson);
+
+    Utf8String sceneStr = Json::FastWriter().write(sceneJson);
+
+    Json::Value batchTableJson(Json::objectValue);
+    m_batchIds.ToJson(batchTableJson, m_context.GetDgnDb(), m_tile.GetModel().Is2dModel());
+    Utf8String batchTableStr = Json::FastWriter().write(batchTableJson);
+    uint32_t batchTableStrLen = static_cast<uint32_t>(batchTableStr.size());
+
+    std::FILE*  outputFile = _wfopen(GetBinaryDataFileName().c_str(), L"wb");
+
+    if (nullptr == outputFile)
+        {
+        BeAssert (false && "Unable to open output file");
+        return PublisherContext::Status::CantOpenOutputFile;
+        }
+
+    // GLTF header = 5 32-bit values
+    static const size_t s_gltfHeaderSize = 20;
+    uint32_t sceneStrLength = static_cast<uint32_t>(sceneStr.size());
+    uint32_t gltfLength = s_gltfHeaderSize + sceneStrLength + m_binaryData.GetSize();
+
+    // B3DM header = 6 32-bit values
+    // Header immediately followed by batch table json
+    static const size_t s_b3dmHeaderSize = 24;
+    uint32_t b3dmNumBatches = m_batchIds.Count(), zero = 0;
+    uint32_t b3dmLength = gltfLength + s_b3dmHeaderSize + batchTableStrLen;
+
+    std::fwrite(s_b3dmMagic, 1, 4, outputFile);
+    std::fwrite(&s_b3dmVersion, 1, 4, outputFile);
+    std::fwrite(&b3dmLength, 1, sizeof(uint32_t), outputFile);
+    std::fwrite(&batchTableStrLen, 1, sizeof(uint32_t), outputFile);
+    std::fwrite(&zero, 1, sizeof(uint32_t), outputFile); // length of binary portion of batch table - we have no binary batch table data
+    std::fwrite(&b3dmNumBatches, 1, sizeof(uint32_t), outputFile);
+    std::fwrite(batchTableStr.data(), 1, batchTableStrLen, outputFile);
+    std::fwrite(&s_gltfMagic, 1, 4, outputFile);
+    std::fwrite(&s_gltfVersion, 1, sizeof(uint32_t), outputFile);
+    std::fwrite(&gltfLength, 1, sizeof(uint32_t), outputFile);
+    std::fwrite(&sceneStrLength, 1, sizeof(uint32_t), outputFile);
+    std::fwrite(&s_gltfSceneFormat, 1, sizeof(uint32_t), outputFile);
+
+    std::fwrite(sceneStr.data(), 1, sceneStrLength, outputFile);
+    if (!m_binaryData.empty())
+        std::fwrite(m_binaryData.data(), 1, m_binaryData.size(), outputFile);
+
+    std::fclose(outputFile);
+
+    return PublisherContext::Status::Success;
+    }
+
+
+/*---------------------------------------------------------------------------------**//**
+* @bsimethod                                                    Paul.Connelly   08/16
++---------------+---------------+---------------+---------------+---------------+------*/
+void TilePublisher::ProcessMeshes(Json::Value& val)
+    {
+    AddExtensions(val);
+
+    val["meshes"]["mesh_0"]["primitives"] = Json::arrayValue;
+
+    DRange3d    publishedRange = DRange3d::NullRange();
+
+    for (size_t i = 0; i < m_meshes.size(); i++)
+        {
+        AddMesh(val, *m_meshes[i], i);
+        AddPolylines(val, *m_meshes[i], i); 
+        publishedRange.Extend (m_meshes[i]->GetRange());
+        }
+
+    m_tile.SetPublishedRange (publishedRange);
+    }
+
+/*---------------------------------------------------------------------------------**//**
+* @bsimethod                                                    Paul.Connelly   08/16
++---------------+---------------+---------------+---------------+---------------+------*/
+void TilePublisher::AddExtensions(Json::Value& rootNode)
+    {
+    rootNode["extensionsUsed"] = Json::arrayValue;
+    rootNode["extensionsUsed"].append("KHR_binary_glTF");
+    rootNode["extensionsUsed"].append("CESIUM_RTC");
+    rootNode["extensionsUsed"].append("WEB3D_quantized_attributes");
+
+    rootNode["glExtensionsUsed"] = Json::arrayValue;
+    rootNode["glExtensionsUsed"].append("OES_element_index_uint");
+
+    rootNode["extensions"]["CESIUM_RTC"]["center"] = Json::arrayValue;
+    rootNode["extensions"]["CESIUM_RTC"]["center"].append(m_centroid.x);
+    rootNode["extensions"]["CESIUM_RTC"]["center"].append(m_centroid.y);
+    rootNode["extensions"]["CESIUM_RTC"]["center"].append(m_centroid.z);
+
+    rootNode["scene"] = "defaultScene";
+    rootNode["scenes"]["defaultScene"]["nodes"] = Json::arrayValue;
+    rootNode["scenes"]["defaultScene"]["nodes"].append("node_0");
+    rootNode["nodes"]["node_0"]["meshes"] = Json::arrayValue;
+    rootNode["nodes"]["node_0"]["meshes"].append("mesh_0");
+    }
+
+/*---------------------------------------------------------------------------------**//**
+* @bsimethod                                                    Ray.Bentley     10/02016
++---------------+---------------+---------------+---------------+---------------+------*/
+static int32_t  roundToMultipleOfTwo (int32_t value)
+    {
+    static          double  s_closeEnoughRatio = .85;       // Don't round up if already within .85 of value.
+    int32_t         rounded = 2;
+    int32_t         closeEnoughValue = (int32_t) ((double) value * s_closeEnoughRatio);
+    
+    while (rounded < closeEnoughValue && rounded < 0x01000000)
+        rounded <<= 1;
+
+    return rounded;
+    }
+
+/*---------------------------------------------------------------------------------**//**
+* @bsimethod                                                    Ray.Bentley     08/02016
++---------------+---------------+---------------+---------------+---------------+------*/
+ Utf8String TilePublisher::AddTextureImage (Json::Value& rootNode, TileTextureImageCR textureImage, TileMeshCR mesh, Utf8CP  suffix)
+    {
+    auto const& found = m_textureImages.find (&textureImage);
+
+    if (found != m_textureImages.end())
+        return found->second;
+
+    bool        hasAlpha = textureImage.GetImageSource().GetFormat() == ImageSource::Format::Png;
+
+
+    Utf8String  textureId = Utf8String ("texture_") + suffix;
+    Utf8String  imageId   = Utf8String ("image_")   + suffix;
+    Utf8String  bvImageId = Utf8String ("imageBufferView") + suffix;
+
+    rootNode["textures"][textureId] = Json::objectValue;
+    rootNode["textures"][textureId]["format"] = hasAlpha ? GLTF_RGBA : GLTF_RGB;
+    rootNode["textures"][textureId]["internalFormat"] = hasAlpha ? GLTF_RGBA : GLTF_RGB;
+    rootNode["textures"][textureId]["sampler"] = "sampler_0";
+    rootNode["textures"][textureId]["source"] = imageId;
+
+
+    rootNode["images"][imageId] = Json::objectValue;
+    rootNode["images"][imageId]["extensions"]["KHR_binary_glTF"] = Json::objectValue;
+    rootNode["images"][imageId]["extensions"]["KHR_binary_glTF"]["bufferView"] = bvImageId;
+    rootNode["images"][imageId]["extensions"]["KHR_binary_glTF"]["mimeType"] = "image/jpeg";
+
+    DRange3d    range = mesh.GetRange(), uvRange = mesh.GetUVRange();
+    Image       image (textureImage.GetImageSource(), hasAlpha ? Image::Format::Rgba : Image::Format::Rgb);
+
+    // This calculation should actually be made for each triangle and maximum used. 
+    static      double      s_requiredSizeRatio = 2.0, s_sizeLimit = 1024.0;
+    double      requiredSize = std::min (s_sizeLimit, s_requiredSizeRatio * range.DiagonalDistance () / (m_tile.GetTolerance() * std::min (1.0, uvRange.DiagonalDistance())));
+    DPoint2d    imageSize = { (double) image.GetWidth(), (double) image.GetHeight() };
+
+    rootNode["bufferViews"][bvImageId] = Json::objectValue;
+    rootNode["bufferViews"][bvImageId]["buffer"] = "binary_glTF";
+
+    Point2d     targetImageSize, currentImageSize = { (int32_t) image.GetWidth(), (int32_t) image.GetHeight() };
+
+    if (requiredSize < std::min (currentImageSize.x, currentImageSize.y))
+        {
+        static      int32_t s_minImageSize = 64;
+        static      int     s_imageQuality = 60;
+        int32_t     targetImageMin = std::max(s_minImageSize, (int32_t) requiredSize);
+        ByteStream  targetImageData;
+
+        if (imageSize.x > imageSize.y)
+            {
+            targetImageSize.y = targetImageMin;
+            targetImageSize.x = (int32_t) ((double) targetImageSize.y * imageSize.x / imageSize.y);
+            }
+        else
+            {
+            targetImageSize.x = targetImageMin;
+            targetImageSize.y = (int32_t) ((double) targetImageSize.x * imageSize.y / imageSize.x);
+            }
+        targetImageSize.x = roundToMultipleOfTwo (targetImageSize.x);
+        targetImageSize.y = roundToMultipleOfTwo (targetImageSize.y);
+        }
+    else
+        {
+        targetImageSize.x = roundToMultipleOfTwo (currentImageSize.x);
+        targetImageSize.y = roundToMultipleOfTwo (currentImageSize.y);
+        }
+
+    ImageSource         imageSource = textureImage.GetImageSource();
+    static const int    s_imageQuality = 50;
+
+    if (targetImageSize.x != imageSize.x || targetImageSize.y != imageSize.y)
+        {
+        Image           targetImage = Image::FromResizedImage (targetImageSize.x, targetImageSize.y, image);
+
+        imageSource = ImageSource (targetImage, textureImage.GetImageSource().GetFormat(), s_imageQuality);
+        }
+
+    rootNode["images"][imageId]["extensions"]["KHR_binary_glTF"]["height"] = targetImageSize.x;
+    rootNode["images"][imageId]["extensions"]["KHR_binary_glTF"]["width"] = targetImageSize.y;
+
+    ByteStream const& imageData = imageSource.GetByteStream();
+    rootNode["bufferViews"][bvImageId]["byteOffset"] = m_binaryData.size();
+    rootNode["bufferViews"][bvImageId]["byteLength"] = imageData.size();
+
+    AddBinaryData (imageData.data(), imageData.size());
+
+    m_textureImages.Insert (&textureImage, textureId);
+
+    return textureId;
+    }
+
+/*---------------------------------------------------------------------------------**//**
+* @bsimethod                                                    Ray.Bentley     08/2016
++---------------+---------------+---------------+---------------+---------------+------*/
+Utf8String TilePublisher::AddUnlitShaderTechnique (Json::Value& rootNode)
+    {
+    Utf8String      s_techniqueName = "unlitTechnique";
+
+    if (rootNode.isMember("techniques") &&
+        rootNode["techniques"].isMember(s_techniqueName.c_str()))
+        return s_techniqueName;
+
+    Json::Value     technique = Json::objectValue;
+
+    AddTechniqueParameter(technique, "mv", GLTF_FLOAT_MAT4, "CESIUM_RTC_MODELVIEW");
+    AddTechniqueParameter(technique, "proj", GLTF_FLOAT_MAT4, "PROJECTION");
+    AddTechniqueParameter(technique, "pos", GLTF_FLOAT_VEC3, "POSITION");
+    AddTechniqueParameter(technique, "batch", GLTF_FLOAT, "BATCHID");
+
+    static char         *s_programName                    = "unlitProgram",
+                        *s_vertexShaderName               = "unlitVertexShader",
+                        *s_fragmentShaderName             = "unlitFragmentShader",
+                        *s_vertexShaderBufferViewName     = "unlitVertexShaderBufferView",
+                        *s_fragmentShaderBufferViewName   = "unlitFragmentShaderBufferView";
+
+    technique["program"] = s_programName;
+
+    auto&   techniqueStates = technique["states"];
+    techniqueStates["enable"] = Json::arrayValue;
+    techniqueStates["enable"].append(GLTF_DEPTH_TEST);
+
+    auto& techniqueAttributes = technique["attributes"];
+    techniqueAttributes["a_pos"] = "pos";
+    techniqueAttributes["a_batchId"] = "batch";
+
+    auto& techniqueUniforms = technique["uniforms"];
+    techniqueUniforms["u_mv"] = "mv";
+    techniqueUniforms["u_proj"] = "proj";
+
+    auto& rootProgramNode = (rootNode["programs"][s_programName] = Json::objectValue);
+    rootProgramNode["attributes"] = Json::arrayValue;
+    AppendProgramAttribute(rootProgramNode, "a_pos");
+    AppendProgramAttribute(rootProgramNode, "a_batchId");
+
+    rootProgramNode["vertexShader"]   = s_vertexShaderName;
+    rootProgramNode["fragmentShader"] = s_fragmentShaderName;
+
+    auto& shaders = rootNode["shaders"];
+    AddShader (shaders, s_vertexShaderName, GLTF_VERTEX_SHADER, s_vertexShaderBufferViewName);
+    AddShader (shaders, s_fragmentShaderName, GLTF_FRAGMENT_SHADER, s_fragmentShaderBufferViewName);
+
+    auto& bufferViews = rootNode["bufferViews"];
+
+    AddBufferView(bufferViews, s_vertexShaderBufferViewName, s_unlitVertexShader);
+    AddBufferView(bufferViews, s_fragmentShaderBufferViewName, s_unlitFragmentShader); 
+
+    AddTechniqueParameter(technique, "color", GLTF_FLOAT_VEC4, nullptr);
+    techniqueUniforms["u_color"] = "color";
+
+    rootNode["techniques"][s_techniqueName.c_str()] = technique;
+
+    return s_techniqueName;
+    }
+
+
+/*---------------------------------------------------------------------------------**//**
+* @bsimethod                                                    Ray.Bentley     08/2016
++---------------+---------------+---------------+---------------+---------------+------*/
+Utf8String     TilePublisher::AddMeshShaderTechnique (Json::Value& rootNode, bool textured, bool transparent, bool ignoreLighting)
+    {
+    Utf8String  prefix = textured ? "textured" : "untextured";
+
+    if (transparent)
+        prefix = prefix + "Transparent";
+
+    if (ignoreLighting)
+        prefix = prefix + "Unlit";
+
+    Utf8String  techniqueName = prefix + "Technique";
+    
+    if (rootNode.isMember("techniques") &&
+        rootNode["techniques"].isMember(techniqueName.c_str()))
+        return techniqueName;
+
+    Json::Value     technique = Json::objectValue;
+
+    AddTechniqueParameter(technique, "mv", GLTF_FLOAT_MAT4, "CESIUM_RTC_MODELVIEW");
+    AddTechniqueParameter(technique, "proj", GLTF_FLOAT_MAT4, "PROJECTION");
+    AddTechniqueParameter(technique, "pos", GLTF_FLOAT_VEC3, "POSITION");
+    if (!ignoreLighting)
+        {
+        AddTechniqueParameter(technique, "n", GLTF_FLOAT_VEC3, "NORMAL");
+        AddTechniqueParameter(technique, "nmx", GLTF_FLOAT_MAT3, "MODELVIEWINVERSETRANSPOSE");
+        }
+    AddTechniqueParameter(technique, "batch", GLTF_FLOAT, "BATCHID");
+
+    Utf8String         programName               = prefix + "Program";
+    Utf8String         vertexShader              = prefix + "VertexShader";
+    Utf8String         fragmentShader            = prefix + "FragmentShader";
+    Utf8String         vertexShaderBufferView    = vertexShader + "BufferView";
+    Utf8String         fragmentShaderBufferView  = fragmentShader + "BufferView";
+
+    technique["program"] = programName.c_str();
+
+    auto&   techniqueStates = technique["states"];
+    techniqueStates["enable"] = Json::arrayValue;
+    techniqueStates["enable"].append(GLTF_DEPTH_TEST);
+    techniqueStates["disable"].append(GLTF_CULL_FACE);
+
+    auto& techniqueAttributes = technique["attributes"];
+    techniqueAttributes["a_pos"] = "pos";
+    techniqueAttributes["a_batchId"] = "batch";
+    if(!ignoreLighting)
+        techniqueAttributes["a_n"] = "n";
+
+    auto& techniqueUniforms = technique["uniforms"];
+    techniqueUniforms["u_mv"] = "mv";
+    techniqueUniforms["u_proj"] = "proj";
+    if (!ignoreLighting)
+        techniqueUniforms["u_nmx"] = "nmx";
+
+    auto& rootProgramNode = (rootNode["programs"][programName.c_str()] = Json::objectValue);
+    rootProgramNode["attributes"] = Json::arrayValue;
+    AppendProgramAttribute(rootProgramNode, "a_pos");
+    AppendProgramAttribute(rootProgramNode, "a_batchId");
+    if (!ignoreLighting)
+        AppendProgramAttribute(rootProgramNode, "a_n");
+
+    rootProgramNode["vertexShader"]   = vertexShader.c_str();
+    rootProgramNode["fragmentShader"] = fragmentShader.c_str();
+
+    auto& shaders = rootNode["shaders"];
+    AddShader(shaders, vertexShader.c_str(), GLTF_VERTEX_SHADER, vertexShaderBufferView.c_str());
+    AddShader(shaders, fragmentShader.c_str(), GLTF_FRAGMENT_SHADER, fragmentShaderBufferView.c_str());
+
+    auto& bufferViews = rootNode["bufferViews"];
+
+
+    AddBufferView(bufferViews, vertexShaderBufferView.c_str(),   ignoreLighting ? s_unlitTextureVertexShader  : (textured ? s_texturedVertexShader : s_untexturedVertexShader));
+    AddBufferView(bufferViews, fragmentShaderBufferView.c_str(), ignoreLighting ? s_unlitTextureFragmentShader: (textured ? s_texturedFragShader    : s_untexturedFragShader)); 
+
+    // Diffuse...
+    if (textured)
+        {
+        AddTechniqueParameter(technique, "tex", GLTF_SAMPLER_2D, nullptr);
+        AddTechniqueParameter(technique, "texc", GLTF_FLOAT_VEC2, "TEXCOORD_0");
+
+        rootNode["samplers"]["sampler_0"] = Json::objectValue;
+        rootNode["samplers"]["sampler_0"]["minFilter"] = GLTF_LINEAR;
+
+        technique["uniforms"]["u_tex"] = "tex";
+        technique["attributes"]["a_texc"] = "texc";
+        AppendProgramAttribute(rootProgramNode, "a_texc");
+        }
+    else
+        {
+        AddTechniqueParameter(technique, "color", GLTF_FLOAT_VEC4, nullptr);
+        techniqueUniforms["u_color"] = "color";
+        }
+    if (!ignoreLighting)
+       {
+        // Specular...
+        AddTechniqueParameter(technique, "specularColor", GLTF_FLOAT_VEC3, nullptr);
+        techniqueUniforms["u_specularColor"] = "specularColor";
+
+        AddTechniqueParameter(technique, "specularExponent", GLTF_FLOAT, nullptr);
+        techniqueUniforms["u_specularExponent"] = "specularExponent";
+        }
+
+    // Transparency requires blending extensions...
+    if (transparent)
+        {
+        technique["states"]["enable"].append (3042);  // BLEND
+
+        auto&   techniqueFunctions =    technique["states"]["functions"] = Json::objectValue;
+
+        techniqueFunctions["blendEquationSeparate"] = Json::arrayValue;
+        techniqueFunctions["blendFuncSeparate"]     = Json::arrayValue;
+
+        techniqueFunctions["blendEquationSeparate"].append (32774);   // FUNC_ADD (rgb)
+        techniqueFunctions["blendEquationSeparate"].append (32774);   // FUNC_ADD (alpha)
+    
+        techniqueFunctions["blendFuncSeparate"].append(1);            // ONE (srcRGB)
+        techniqueFunctions["blendFuncSeparate"].append(771);          // ONE_MINUS_SRC_ALPHA (dstRGB)
+        techniqueFunctions["blendFuncSeparate"].append(1);            // ONE (srcAlpha)
+        techniqueFunctions["blendFuncSeparate"].append(771);          // ONE_MINUS_SRC_ALPHA (dstAlpha)
+        
+        techniqueFunctions["depthMask"] = "false";
+        }
+
+
+    rootNode["techniques"][techniqueName.c_str()] = technique;
+
+    return techniqueName;
+    }
+
+
+/*---------------------------------------------------------------------------------**//**
+* @bsimethod                                                    Ray.Bentley     08/2016
++---------------+---------------+---------------+---------------+---------------+------*/
+Utf8String TilePublisher::AddMeshMaterial (Json::Value& rootNode, bool& isTextured, TileDisplayParamsCP displayParams, TileMeshCR mesh, Utf8CP suffix)
+    {
+    Utf8String      materialName = Utf8String ("Material_") + suffix;
+
+    if (nullptr == displayParams)
+        return materialName;
+
+
+    RgbFactor       specularColor = { 1.0, 1.0, 1.0 };
+    double          specularExponent = s_qvFinish * s_qvExponentMultiplier;
+    uint32_t        rgbInt  = displayParams->GetFillColor();
+    double          alpha = 1.0 - ((uint8_t*)&rgbInt)[3]/255.0;
+    Json::Value&    materialValue = rootNode["materials"][materialName.c_str()] = Json::objectValue;
+    bool            isUnlit = displayParams->GetIgnoreLighting();
+    RgbFactor       rgb     = RgbFactor::FromIntColor (rgbInt);
+
+    if (!isUnlit && displayParams->GetMaterialId().IsValid())
+        {
+        JsonRenderMaterial  jsonMaterial;
+
+        if (SUCCESS == jsonMaterial.Load (displayParams->GetMaterialId(), m_context.GetDgnDb()))
+            {
+            static double       s_finishScale = 15.0;
+
+            if (jsonMaterial.GetBool (RENDER_MATERIAL_FlagHasSpecularColor, false))
+                specularColor = jsonMaterial.GetColor (RENDER_MATERIAL_SpecularColor);
+
+            if (jsonMaterial.GetBool (RENDER_MATERIAL_FlagHasFinish, false))
+                specularExponent = jsonMaterial.GetDouble (RENDER_MATERIAL_Finish, s_qvSpecular) * s_finishScale;
+
+            if (jsonMaterial.GetBool (RENDER_MATERIAL_FlagHasBaseColor, false))
+                rgb = jsonMaterial.GetColor (RENDER_MATERIAL_Color);
+
+            if (jsonMaterial.GetBool (RENDER_MATERIAL_FlagHasTransmit, false))
+                alpha = 1.0 - jsonMaterial.GetDouble (RENDER_MATERIAL_Transmit, 0.0);
+
+            DgnMaterialCPtr material = DgnMaterial::Get(m_context.GetDgnDb(), displayParams->GetMaterialId());
+
+            if (material.IsValid())
+                materialValue["name"] = material->GetMaterialName().c_str();
+
+            materialValue["materialId"] = displayParams->GetMaterialId().ToString();
+            }
+        }
+
+    TileTextureImageCP      textureImage = nullptr;
+
+    displayParams->ResolveTextureImage(m_context.GetDgnDb());
+    if (false != (isTextured = (nullptr != (textureImage = displayParams->GetTextureImage()))))
+        {
+        materialValue["technique"] = AddMeshShaderTechnique (rootNode, true, alpha < 1.0, displayParams->GetIgnoreLighting()).c_str();
+        materialValue["values"]["tex"] = AddTextureImage (rootNode, *textureImage, mesh, suffix);
+        }
+    else
+        {
+        auto& materialColor = materialValue["values"]["color"] = Json::arrayValue;
+
+        materialColor.append(rgb.red);
+        materialColor.append(rgb.green);
+        materialColor.append(rgb.blue);
+        materialColor.append(alpha);
+
+        materialValue["technique"] = isUnlit ? AddUnlitShaderTechnique (rootNode).c_str() : AddMeshShaderTechnique(rootNode, false, alpha < 1.0, false).c_str();
+        }
+
+    if (! isUnlit)
+        {
+        materialValue["values"]["specularExponent"] = specularExponent;
+
+        auto& materialSpecularColor = materialValue["values"]["specularColor"] = Json::arrayValue;
+        materialSpecularColor.append (specularColor.red);
+        materialSpecularColor.append (specularColor.green);
+        materialSpecularColor.append (specularColor.blue);
+        }
+    return materialName;
+    }
+
+/*---------------------------------------------------------------------------------**//**
+* @bsimethod                                                    Ray.Bentley     11/2016
++---------------+---------------+---------------+---------------+---------------+------*/
+Utf8String TilePublisher::AddPolylineMaterial (Json::Value& rootNode, TileDisplayParamsCP displayParams, TileMeshCR mesh, Utf8CP suffix)
+    {
+    Utf8String      materialName = Utf8String ("Material_") + suffix;
+
+    if (nullptr == displayParams)
+        return materialName;
+
+    uint32_t        rgbInt  = displayParams->GetFillColor();
+    double          alpha = 1.0 - ((uint8_t*)&rgbInt)[3]/255.0;
+    Json::Value&    materialValue = rootNode["materials"][materialName.c_str()] = Json::objectValue;
+    RgbFactor       rgb     = RgbFactor::FromIntColor (rgbInt);
+    static double   s_minLineWidth = 1.5;
+
+    auto& materialColor = materialValue["values"]["color"] = Json::arrayValue;
+
+    materialColor.append(rgb.red);
+    materialColor.append(rgb.green);
+    materialColor.append(rgb.blue);
+    materialColor.append(alpha);
+
+    Utf8String      s_techniqueName = "polylineTechnique";
+
+    materialValue["values"]["width"] = std::max(s_minLineWidth, (double) displayParams->GetRasterWidth()) / 2.0;
+
+    if (!rootNode.isMember("techniques") ||
+        !rootNode["techniques"].isMember(s_techniqueName.c_str()))
+        {
+        Json::Value     technique = Json::objectValue;
+
+        AddTechniqueParameter(technique, "mv", GLTF_FLOAT_MAT4, "CESIUM_RTC_MODELVIEW");
+        AddTechniqueParameter(technique, "proj", GLTF_FLOAT_MAT4, "PROJECTION");
+        AddTechniqueParameter(technique, "pos", GLTF_FLOAT_VEC3, "POSITION");
+        AddTechniqueParameter(technique, "direction", GLTF_FLOAT_VEC3, "DIRECTION");
+        AddTechniqueParameter(technique, "vertexId", GLTF_FLOAT, "VERTEXID");
+        AddTechniqueParameter(technique, "batch", GLTF_FLOAT, "BATCHID");
+
+        static char         *s_programName                    = "polylineProgram",
+                            *s_vertexShaderName               = "polylineVertexShader",
+                            *s_fragmentShaderName             = "polylineFragmentShader",
+                            *s_vertexShaderBufferViewName     = "polylineVertexShaderBufferView",
+                            *s_fragmentShaderBufferViewName   = "polylineFragmentShaderBufferView";
+
+        technique["program"] = s_programName;
+
+        auto&   techniqueStates = technique["states"];
+        techniqueStates["enable"] = Json::arrayValue;
+        techniqueStates["enable"].append(GLTF_DEPTH_TEST);
+
+        auto& techniqueAttributes = technique["attributes"];
+
+        techniqueAttributes["a_next"] = "next";
+        techniqueAttributes["a_batchId"] = "batch";
+        techniqueAttributes["a_pos"]  = "pos";
+        techniqueAttributes["a_direction"]  = "direction";
+        techniqueAttributes["a_vertexId"] = "vertexId";
+
+        auto& techniqueUniforms = technique["uniforms"];
+        techniqueUniforms["u_mv"] = "mv";
+        techniqueUniforms["u_proj"] = "proj";
+
+        auto& rootProgramNode = (rootNode["programs"][s_programName] = Json::objectValue);
+        rootProgramNode["attributes"] = Json::arrayValue;
+        AppendProgramAttribute(rootProgramNode, "a_pos");
+        AppendProgramAttribute(rootProgramNode, "a_direction");
+        AppendProgramAttribute(rootProgramNode, "a_vertexId");
+        AppendProgramAttribute(rootProgramNode, "a_batchId");
+
+        rootProgramNode["vertexShader"]   = s_vertexShaderName;
+        rootProgramNode["fragmentShader"] = s_fragmentShaderName;
+
+        auto& shaders = rootNode["shaders"];
+        AddShader (shaders, s_vertexShaderName, GLTF_VERTEX_SHADER, s_vertexShaderBufferViewName);
+        AddShader (shaders, s_fragmentShaderName, GLTF_FRAGMENT_SHADER, s_fragmentShaderBufferViewName);
+
+        auto& bufferViews = rootNode["bufferViews"];
+
+        AddBufferView(bufferViews, s_vertexShaderBufferViewName, s_polylineVertexShader);
+        AddBufferView(bufferViews, s_fragmentShaderBufferViewName, s_polylineFragmentShader); 
+
+        AddTechniqueParameter(technique, "color", GLTF_FLOAT_VEC4, nullptr);
+        techniqueUniforms["u_color"] = "color";
+        AddTechniqueParameter(technique, "width", GLTF_FLOAT, nullptr);
+        techniqueUniforms["u_width"] = "width";
+
+        technique["states"]["enable"].append (3042);  // BLEND
+
+        auto&   techniqueFunctions =    technique["states"]["functions"] = Json::objectValue;
+
+        techniqueFunctions["blendEquationSeparate"] = Json::arrayValue;
+        techniqueFunctions["blendFuncSeparate"]     = Json::arrayValue;
+
+        techniqueFunctions["blendEquationSeparate"].append (32774);   // FUNC_ADD (rgb)
+        techniqueFunctions["blendEquationSeparate"].append (32774);   // FUNC_ADD (alpha)
+    
+        techniqueFunctions["blendFuncSeparate"].append(1);            // ONE (srcRGB)
+        techniqueFunctions["blendFuncSeparate"].append(771);          // ONE_MINUS_SRC_ALPHA (dstRGB)
+        techniqueFunctions["blendFuncSeparate"].append(1);            // ONE (srcAlpha)
+        techniqueFunctions["blendFuncSeparate"].append(771);          // ONE_MINUS_SRC_ALPHA (dstAlpha)
+        
+        techniqueFunctions["depthMask"] = "false";
+
+        rootNode["techniques"][s_techniqueName.c_str()] = technique;
+        }
+
+    materialValue["technique"] = s_techniqueName;
+    return materialName;
+    }      
+
+/*---------------------------------------------------------------------------------**//**
+* @bsimethod                                                    Ray.Bentley     08/2016
++---------------+---------------+---------------+---------------+---------------+------*/
+void    TilePublisher::AddBinaryData (void const* data, size_t size)
+    {
+    size_t currentBufferSize = m_binaryData.size();
+    m_binaryData.resize(m_binaryData.size() + size);
+    memcpy(m_binaryData.data() + currentBufferSize, data, size);
+    }
+
+/*---------------------------------------------------------------------------------**//**
+* @bsimethod                                                    Ray.Bentley     08/2016
++---------------+---------------+---------------+---------------+---------------+------*/
+Utf8String TilePublisher::AddMeshVertexAttribute (Json::Value& rootNode, double const* values, Utf8CP name, Utf8CP id, size_t nComponents, size_t nAttributes, char* accessorType, bool quantize, double const* min, double const* max)
+    {
+    Utf8String          nameId =  Concat(name, id),
+                        accessorId = Concat ("acc", nameId),
+                        bufferViewId = Concat ("bv", nameId);
+    size_t              nValues = nComponents * nAttributes;
+    size_t              dataSize;
+    size_t              byteOffset = m_binaryData.size();
+    Json::Value         bufferViews = Json::objectValue;
+    Json::Value         accessor   = Json::objectValue;
+
+    if (quantize)
+        {
+        double      range = (double) (0xffff);
+        
+        accessor["componentType"] = GLTF_UNSIGNED_SHORT;
+            
+        auto&       quantizeExtension = accessor["extensions"]["WEB3D_quantized_attributes"];
+        auto&       decodeMatrix = quantizeExtension["decodeMatrix"] = Json::arrayValue;
+         
+        for (size_t i=0; i<nComponents; i++)
+            {
+            for (size_t j=0; j<nComponents; j++)
+                decodeMatrix.append ((i==j) ? ((max[i] - min[i]) / range) : 0.0);
+
+            decodeMatrix.append (0.0);
+            }
+        for (size_t i=0; i<nComponents; i++)
+            decodeMatrix.append (min[i]);
+
+        decodeMatrix.append (1.0);
+        
+        for (size_t i=0; i<nComponents; i++)
+            {
+            quantizeExtension["decodedMin"].append (min[i]);
+            quantizeExtension["decodedMax"].append (max[i]);
+            }
+
+        bvector <unsigned short>    quantizedValues;
+
+        for (size_t i=0; i<nValues; i++)
+            {
+            size_t  componentIndex = i % nComponents;
+            quantizedValues.push_back ((unsigned short) (.5 + (values[i] - min[componentIndex]) * range / (max[componentIndex] - min[componentIndex])));
+            }
+        AddBinaryData (quantizedValues.data(), dataSize = nValues * sizeof (unsigned short));
+        }
+    else
+        {
+        bvector <float>     floatValues;
+
+        accessor["componentType"] = GLTF_FLOAT;
+
+        for (size_t i=0; i<nValues; i++)
+            floatValues.push_back ((float) values[i]);
+
+        AddBinaryData (floatValues.data(), dataSize = nValues * sizeof (float));
+        }
+
+    bufferViews["buffer"] = "binary_glTF";
+    bufferViews["byteOffset"] = byteOffset;
+    bufferViews["byteLength"] = dataSize;
+    bufferViews["target"] = GLTF_ARRAY_BUFFER;
+
+    accessor["bufferView"] = bufferViewId;
+    accessor["byteOffset"] = 0;
+    accessor["count"] = nAttributes;
+    accessor["type"] = accessorType;
+
+    rootNode["bufferViews"][bufferViewId] = bufferViews;
+    rootNode["accessors"][accessorId] = accessor;
+
+    return accessorId;
+    }
+
+/*---------------------------------------------------------------------------------**//**
+* @bsimethod                                                    Ray.Bentley     08/2016
++---------------+---------------+---------------+---------------+---------------+------*/
+void TilePublisher::AddMeshBatchIds (Json::Value& rootNode, Json::Value& primitive, bvector<DgnElementId> const& entityIds, Utf8StringCR idStr)
+    {
+    Utf8String  bvBatchId        = Concat("bvBatch_", idStr),
+                accBatchId       = Concat("accBatch_", idStr);
+
+    bvector<uint16_t>   batchIds;
+
+    for (auto const& elemId : entityIds)
+        batchIds.push_back(m_batchIds.GetBatchId(elemId));
+
+    primitive["attributes"]["BATCHID"] = accBatchId;
+
+    auto nBatchIdBytes = batchIds.size() * sizeof(uint16_t);
+    rootNode["bufferViews"][bvBatchId] = Json::objectValue;
+    rootNode["bufferViews"][bvBatchId]["buffer"] = "binary_glTF";
+    rootNode["bufferViews"][bvBatchId]["byteOffset"] = m_binaryData.size();
+    rootNode["bufferViews"][bvBatchId]["byteLength"] = nBatchIdBytes;
+    rootNode["bufferViews"][bvBatchId]["target"] = GLTF_ARRAY_BUFFER;
+
+    AddBinaryData (batchIds.data(), nBatchIdBytes);
+    rootNode["accessors"][accBatchId] = Json::objectValue;
+    rootNode["accessors"][accBatchId]["bufferView"] = bvBatchId;
+    rootNode["accessors"][accBatchId]["byteOffset"] = 0;
+    rootNode["accessors"][accBatchId]["componentType"] = GLTF_UNSIGNED_SHORT;
+    rootNode["accessors"][accBatchId]["count"] = batchIds.size();
+    rootNode["accessors"][accBatchId]["type"] = "SCALAR";
+    }
+
+/*---------------------------------------------------------------------------------**//**
+* @bsimethod                                                    Ray.Bentley     08/2016
++---------------+---------------+---------------+---------------+---------------+------*/
+Utf8String TilePublisher::AddMeshIndices(Json::Value& rootNode, Utf8CP name, bvector<uint32_t> const& indices, Utf8StringCR idStr)
+    {
+    Utf8String          nameId           = Concat(name, idStr),
+                        accIndexId       = Concat("acc", nameId),
+                        bvIndexId        = Concat("bv", nameId);
+    bool                useShortIndices    = true;
+
+    for (auto& index : indices)
+        {
+        if (index > 0xffff)
+            {
+            useShortIndices = false;
+            break;
+            }
+        }
+    rootNode["bufferViews"][bvIndexId] = Json::objectValue;
+    rootNode["bufferViews"][bvIndexId]["buffer"] = "binary_glTF";
+    rootNode["bufferViews"][bvIndexId]["byteOffset"] = m_binaryData.size();
+    rootNode["bufferViews"][bvIndexId]["byteLength"] = indices.size() * (useShortIndices ? sizeof(uint16_t) : sizeof(uint32_t));
+    rootNode["bufferViews"][bvIndexId]["target"] =  GLTF_ELEMENT_ARRAY_BUFFER;
+
+    if (useShortIndices)
+        {
+        bvector<uint16_t>   shortIndices;
+
+        for (auto& index : indices)
+            shortIndices.push_back ((uint16_t) index);
+
+        AddBinaryData (shortIndices.data(), shortIndices.size()*sizeof(uint16_t));
+        }
+    else
+        {
+        AddBinaryData (indices.data(),  indices.size()*sizeof(uint32_t));
+        }
+
+    rootNode["accessors"][accIndexId] = Json::objectValue;
+    rootNode["accessors"][accIndexId]["bufferView"] = bvIndexId;
+    rootNode["accessors"][accIndexId]["byteOffset"] = 0;
+    rootNode["accessors"][accIndexId]["componentType"] = useShortIndices ? GLTF_UNSIGNED_SHORT : GLTF_UINT32;
+    rootNode["accessors"][accIndexId]["count"] = indices.size();
+    rootNode["accessors"][accIndexId]["type"] = "SCALAR";
+
+    return accIndexId;
+    }
+
+/*---------------------------------------------------------------------------------**//**
+* @bsimethod                                                    Ray.Bentley     08/2016
++---------------+---------------+---------------+---------------+---------------+------*/
+void TilePublisher::AddMeshPointRange (Json::Value& positionValue, DRange3dCR pointRange)
+    {
+    positionValue["min"] = Json::arrayValue;
+    positionValue["min"].append(pointRange.low.x);
+    positionValue["min"].append(pointRange.low.y);
+    positionValue["min"].append(pointRange.low.z);
+    positionValue["max"] = Json::arrayValue;
+    positionValue["max"].append(pointRange.high.x);
+    positionValue["max"].append(pointRange.high.y);
+    positionValue["max"].append(pointRange.high.z);
+    }
+
+/*---------------------------------------------------------------------------------**//**
+* @bsimethod                                                    Ray.Bentley     08/2016
++---------------+---------------+---------------+---------------+---------------+------*/
+void TilePublisher::AddMesh(Json::Value& rootNode, TileMeshR mesh, size_t index)
+    {
+    if (mesh.Triangles().empty())
+        return;
+
+    Utf8String          idStr(std::to_string(index).c_str());
+    bvector<uint32_t>   indices;
+
+    BeAssert (mesh.Triangles().empty() || mesh.Polylines().empty());        // Meshes should contain either triangles or polylines but not both.
+
+    if (!mesh.Triangles().empty())
+        {
+        for (auto const& tri : mesh.Triangles())
+            {
+           indices.push_back(tri.m_indices[0]);
+           indices.push_back(tri.m_indices[1]);
+           indices.push_back(tri.m_indices[2]);
+           }
+        }
+
+    Json::Value         primitive = Json::objectValue;
+
+    if (mesh.ValidIdsPresent())
+        AddMeshBatchIds(rootNode, primitive, mesh.EntityIds(), idStr);
+
+    DRange3d        pointRange = DRange3d::From(mesh.Points());
+    static bool     s_doQuantize = true;
+    bool            quantizePositions = s_doQuantize, quantizeParams = s_doQuantize, quantizeNormals = s_doQuantize, isTextured = false;
+
+    primitive["material"] = AddMeshMaterial (rootNode, isTextured, mesh.GetDisplayParams(), mesh, idStr.c_str());
+    primitive["mode"] = GLTF_TRIANGLES;
+
+    Utf8String      accPositionId =  AddMeshVertexAttribute (rootNode, &mesh.Points().front().x, "Position", idStr.c_str(), 3, mesh.Points().size(), "VEC3", quantizePositions, &pointRange.low.x, &pointRange.high.x);
+    primitive["attributes"]["POSITION"] = accPositionId;
+
+    BeAssert (isTextured == !mesh.Params().empty());
+    if (!mesh.Params().empty() && isTextured)
+        {
+        DRange3d        paramRange = DRange3d::From(mesh.Params(), 0.0);
+        primitive["attributes"]["TEXCOORD_0"] = AddMeshVertexAttribute (rootNode, &mesh.Params().front().x, "Param", idStr.c_str(), 2, mesh.Params().size(), "VEC2", quantizeParams, &paramRange.low.x, &paramRange.high.x);
+        }
+
+
+    if (!mesh.Normals().empty() &&
+        nullptr != mesh.GetDisplayParams() && !mesh.GetDisplayParams()->GetIgnoreLighting())        // No normals if ignoring lighting (reality meshes).
+        {
+        DRange3d        normalRange = DRange3d::From (-1.0, -1.0, -1.0, 1.0, 1.0, 1.0); 
+
+        primitive["attributes"]["NORMAL"] = AddMeshVertexAttribute (rootNode, &mesh.Normals().front().x, "Normal", idStr.c_str(), 3, mesh.Normals().size(), "VEC3", quantizeNormals, &normalRange.low.x, &normalRange.high.x);
+        }
+
+    primitive["indices"] = AddMeshIndices (rootNode, "Indices", indices, idStr);
+    AddMeshPointRange(rootNode["accessors"][accPositionId], pointRange);
+
+    rootNode["meshes"]["mesh_0"]["primitives"].append(primitive);
+    rootNode["buffers"]["binary_glTF"]["byteLength"] = m_binaryData.size();
+    }
+
+/*---------------------------------------------------------------------------------**//**
+* @bsimethod                                                    Ray.Bentley     011/2016
++---------------+---------------+---------------+---------------+---------------+------*/
+void TilePublisher::AddPolylines(Json::Value& rootNode, TileMeshR mesh, size_t index)
+    {
+    if (mesh.Polylines().empty())
+        return;
+
+    Utf8String idStr(std::to_string(index).c_str());
+
+    bvector<DPoint3d>           points, directions;
+    bvector<DPoint3d> const&    meshPoints = mesh.Points();
+    bvector<DgnElementId>       entityIds;
+    bvector<uint32_t>           indices;
+    bvector<double>             vertexIds;
+    static double               s_degenerateSegmentTolerance = 1.0E-5;
+
+    BeAssert (mesh.Triangles().empty());        // Meshes should contain either triangles or polylines but not both.
+
+    for (auto const& polyline : mesh.Polylines())
+        {
+        for (size_t i=0; i<polyline.m_indices.size()-1; i++)
+            {
+            DPoint3d        p0 = meshPoints[polyline.m_indices[i]], 
+                            p1 = meshPoints[polyline.m_indices[i+1]];
+            DVec3d          direction = DVec3d::FromStartEnd (p0, p1);
+
+            if (direction.Magnitude() < s_degenerateSegmentTolerance)
+                continue;
+
+            indices.push_back(points.size());
+            indices.push_back(points.size() + 2);
+            indices.push_back(points.size() + 1);
+
+            indices.push_back(points.size() + 1);
+            indices.push_back(points.size() + 2);
+            indices.push_back(points.size() + 3);
+
+            points.push_back(p0);
+            points.push_back(p0);
+            points.push_back(p1);
+            points.push_back(p1);
+
+            for (size_t j=0; j<4; j++)
+                {
+                vertexIds.push_back((double) j);
+                directions.push_back(direction);
+                }
+
+            if (mesh.ValidIdsPresent())
+                {
+                auto&   entityId0 = mesh.EntityIds().at(polyline.m_indices[i]);
+                auto&   entityId1 = mesh.EntityIds().at(polyline.m_indices[i+1]);
+
+                entityIds.push_back (entityId0);
+                entityIds.push_back (entityId0);
+                entityIds.push_back (entityId1);
+                entityIds.push_back (entityId1);
+                }
+            }
+        }
+
+    Json::Value     primitive = Json::objectValue;
+    DRange3d        pointRange = DRange3d::From(points), directionRange = DRange3d::From(directions);
+    double          vertexIdLow = 0.0, vertexIdHigh = 3.0;
+
+    static bool     s_doQuantize = false;
+
+    primitive["material"] = AddPolylineMaterial (rootNode, mesh.GetDisplayParams(), mesh, idStr.c_str());
+    primitive["mode"] = GLTF_TRIANGLES;
+
+    Utf8String  accPositionId = AddMeshVertexAttribute (rootNode, &points.front().x, "Position", idStr.c_str(), 3, points.size(), "VEC3", s_doQuantize, &pointRange.low.x, &pointRange.high.x);
+    primitive["attributes"]["POSITION"]  = accPositionId;
+    primitive["attributes"]["DIRECTION"] = AddMeshVertexAttribute (rootNode, &directions.front().x, "Direction", idStr.c_str(), 3, directions.size(), "VEC3", s_doQuantize, &directionRange.low.x, &directionRange.high.x);
+    primitive["attributes"]["VERTEXID"]  =  AddMeshVertexAttribute (rootNode, &vertexIds.front(), "VertexId", idStr.c_str(), 1, vertexIds.size(), "SCALAR", s_doQuantize, &vertexIdLow, &vertexIdHigh);
+    primitive["indices"] = AddMeshIndices (rootNode, "Index", indices, idStr);
+
+    AddMeshBatchIds(rootNode, primitive, entityIds, idStr);
+    AddMeshPointRange(rootNode["accessors"][accPositionId], pointRange);
+
+    rootNode["meshes"]["mesh_0"]["primitives"].append(primitive);
+    rootNode["buffers"]["binary_glTF"]["byteLength"] = m_binaryData.size();
+    }
+
+/*---------------------------------------------------------------------------------**//**
+* @bsimethod                                                    Ray.Bentley     09/2016
++---------------+---------------+---------------+---------------+---------------+------*/
+static DPoint3d  cartesianFromRadians (double longitude, double latitude, double height = 0.0)
+    {
+    DPoint3d    s_wgs84RadiiSquared = DPoint3d::From (6378137.0 * 6378137.0, 6378137.0 * 6378137.0, 6356752.3142451793 * 6356752.3142451793);
+    double      cosLatitude = cos(latitude);
+    DPoint3d    normal, scratchK;
+
+    normal.x = cosLatitude * cos(longitude);
+    normal.y = cosLatitude * sin(longitude);
+    normal.z = sin(latitude);
+
+    normal.Normalize();
+    scratchK.x = normal.x * s_wgs84RadiiSquared.x;
+    scratchK.y = normal.y * s_wgs84RadiiSquared.y;
+    scratchK.z = normal.z * s_wgs84RadiiSquared.z;
+
+    double  gamma = sqrt(normal.DotProduct (scratchK));
+
+    DPoint3d    earthPoint = DPoint3d::FromScale(scratchK, 1.0 / gamma);
+    DPoint3d    heightDelta = DPoint3d::FromScale (normal, height);
+
+    return DPoint3d::FromSumOf (earthPoint, heightDelta);
+    };
+
+/*---------------------------------------------------------------------------------**//**
+* @bsimethod                                                    Ray.Bentley     10/2016
++---------------+---------------+---------------+---------------+---------------+------*/
+bool PublisherContext::IsGeolocated () const
+    {
+    return nullptr != GetDgnDb().Units().GetDgnGCS();
+    }
+    
+/*---------------------------------------------------------------------------------**//**
+* @bsimethod                                                    Paul.Connelly   08/16
++---------------+---------------+---------------+---------------+---------------+------*/
+PublisherContext::PublisherContext(ViewControllerR view, BeFileNameCR outputDir, WStringCR tilesetName,  GeoPointCP geoLocation, bool publishPolylines, size_t maxTilesetDepth, bool publishIncremental)
+    : m_viewController(view), m_outputDir(outputDir), m_rootName(tilesetName), m_publishPolylines (publishPolylines), m_maxTilesetDepth (maxTilesetDepth), m_publishIncremental (publishIncremental)
+    {
+    // By default, output dir == data dir. data dir is where we put the json/b3dm files.
+    m_outputDir.AppendSeparator();
+    m_dataDir = m_outputDir;
+
+    // For now use view center... maybe should use the DgnDb range center.
+    DPoint3d        origin = m_viewController.GetCenter ();
+
+    m_dbToTile = Transform::From (-origin.x, -origin.y, -origin.z);
+
+    DgnGCS*         dgnGCS = m_viewController.GetDgnDb().Units().GetDgnGCS();
+    DPoint3d        ecfOrigin, ecfNorth;
+
+    if (nullptr == dgnGCS)
+        {
+        double  longitude = -75.686844444444444444444444444444, latitude = 40.065702777777777777777777777778;
+
+        if (nullptr != geoLocation)
+            {
+            longitude = geoLocation->longitude;
+            latitude  = geoLocation->latitude;
+            }
+
+        // NB: We have to translate to surface of globe even if we're not using the globe, because
+        // Cesium's camera freaks out if it approaches the origin (aka the center of the earth)
+
+        ecfOrigin = cartesianFromRadians (longitude * msGeomConst_radiansPerDegree, latitude * msGeomConst_radiansPerDegree);
+        ecfNorth  = cartesianFromRadians (longitude * msGeomConst_radiansPerDegree, 1.0E-4 + latitude * msGeomConst_radiansPerDegree);
+        }
+    else
+        {
+        GeoPoint        originLatLong, northLatLong;
+        DPoint3d        north = origin;
+    
+        north.y += 100.0;
+
+        dgnGCS->LatLongFromUors (originLatLong, origin);
+        dgnGCS->XYZFromLatLong(ecfOrigin, originLatLong);
+
+        dgnGCS->LatLongFromUors (northLatLong, north);
+        dgnGCS->XYZFromLatLong(ecfNorth, northLatLong);
+        }
+
+    RotMatrix   rMatrix;
+
+    if (view.Is3d())
+        {
+        DVec3d      zVector, yVector;
+
+        zVector.Normalize ((DVec3dCR) ecfOrigin);
+        yVector.NormalizedDifference (ecfNorth, ecfOrigin);
+
+        rMatrix.SetColumn (yVector, 1);
+        rMatrix.SetColumn (zVector, 2);
+        rMatrix.SquareAndNormalizeColumns (rMatrix, 1, 2);
+        }
+    else
+        {
+        rMatrix.InitIdentity();
+        }
+
+    m_tileToEcef =  Transform::From (rMatrix, ecfOrigin);
+    }
+
+/*---------------------------------------------------------------------------------**//**
+* @bsimethod                                                    Paul.Connelly   08/16
++---------------+---------------+---------------+---------------+---------------+------*/
+PublisherContext::Status PublisherContext::InitializeDirectories(BeFileNameCR dataDir)
+    {
+    // Ensure directories exist and are writable
+    if (m_outputDir != dataDir && BeFileNameStatus::Success != BeFileName::CheckAccess(m_outputDir, BeFileNameAccess::Write))
+        return Status::CantWriteToBaseDirectory;
+
+    bool dataDirExists = BeFileName::DoesPathExist(dataDir);
+    if (dataDirExists && !m_publishIncremental && BeFileNameStatus::Success != BeFileName::EmptyDirectory(dataDir.c_str()))
+        return Status::CantCreateSubDirectory;
+    else if (!dataDirExists && BeFileNameStatus::Success != BeFileName::CreateNewDirectory(dataDir))
+        return Status::CantCreateSubDirectory;
+
+    if (BeFileNameStatus::Success != BeFileName::CheckAccess(dataDir, BeFileNameAccess::Write))
+        return Status::CantCreateSubDirectory;
+
+    return Status::Success;
+    }
+
+/*---------------------------------------------------------------------------------**//**
+* @bsimethod                                                    Paul.Connelly   08/16
++---------------+---------------+---------------+---------------+---------------+------*/
+void PublisherContext::CleanDirectories(BeFileNameCR dataDir)
+    {
+    BeFileName::EmptyAndRemoveDirectory (dataDir);
+    }
+
+/*---------------------------------------------------------------------------------**//**
+* @bsimethod                                                    Paul.Connelly   08/16
++---------------+---------------+---------------+---------------+---------------+------*/
+PublisherContext::Status PublisherContext::ConvertStatus(TileGeneratorStatus input)
+    {
+    switch (input)
+        {
+        case TileGeneratorStatus::Success:        return Status::Success;
+        case TileGeneratorStatus::NoGeometry:     return Status::NoGeometry;
+        default: BeAssert(TileGeneratorStatus::Aborted == input); return Status::Aborted;
+        }
+    }
+
+/*---------------------------------------------------------------------------------**//**
+* @bsimethod                                                    Paul.Connelly   08/16
++---------------+---------------+---------------+---------------+---------------+------*/
+TileGeneratorStatus PublisherContext::ConvertStatus(Status input)
+    {
+    switch (input)
+        {
+        case Status::Success:       return TileGeneratorStatus::Success;
+        case Status::NoGeometry:    return TileGeneratorStatus::NoGeometry;
+        default:                    return TileGeneratorStatus::Aborted;
+        }
+    }
+
+
+/*---------------------------------------------------------------------------------**//**
+* @bsimethod                                                    Ray.Bentley     08/2016
++---------------+---------------+---------------+---------------+---------------+------*/
+void PublisherContext::WriteMetadataTree (DRange3dR range, Json::Value& root, TileNodeCR tile, size_t depth)
+    {
+    if (tile.GetIsEmpty())
+        {
+        range = DRange3d::NullRange();
+        return;
+        }
+
+    WString rootName;
+    BeFileName dataDir = GetDataDirForModel(tile.GetModel(), &rootName);
+
+    DRange3d        contentRange, publishedRange = tile.GetPublishedRange();
+
+    // If we are publishing standalone datasets then the tiles are all published before we write the metadata tree.
+    // In that case we can trust the published ranges and use them to only write non-empty nodes and branches.
+    // In the server case we don't have this information and have to trust the tile ranges.  
+    if (!_AllTilesPublished() && publishedRange.IsNull())
+        publishedRange = tile.GetTileRange();
+    
+    // the published range represents the actual range of the published meshes. - This may be smaller than the 
+    // range estimated when we built the tile tree. -- However we do not clip the meshes to the tile range.
+    // so start the range out as the intersection of the tile range and the published range.
+    range = contentRange = DRange3d::FromIntersection (tile.GetTileRange(), publishedRange, true);
+
+    if (!tile.GetChildren().empty())
+        {
+        root[JSON_Children] = Json::arrayValue;
+#ifdef LIMIT_TILESET_DEPTH                     // I believe this should not be necessary now that we are not combining models into a single tileset. 
+        if (0 == --depth)
+            {
+            // Write children as seperate tilesets.
+            for (auto& childTile : tile.GetChildren())
+                {
+                Json::Value         childTileset;
+                DRange3d            childRange;
+
+                childTileset["asset"]["version"] = "0.0";
+
+                auto&       childRoot = childTileset[JSON_Root];
+                WString     metadataRelativePath = childTile->GetFileName(rootName.c_str(), s_metadataExtension);
+                BeFileName  metadataFileName (nullptr, dataDir.c_str(), metadataRelativePath.c_str(), nullptr);
+
+                WriteMetadataTree (childRange, childRoot, *childTile, GetMaxTilesetDepth());
+                if (!childRange.IsNull())
+                    {
+                    TileUtil::WriteJsonToFile (metadataFileName.c_str(), childTileset);
+
+                    Json::Value         child;
+
+                    child["refine"] = "replace";
+                    child[JSON_GeometricError] = childTile->GetTolerance();
+                    TilePublisher::WriteBoundingVolume(child, childRange);
+
+                    child[JSON_Content]["url"] = Utf8String (metadataRelativePath.c_str()).c_str();
+                    root[JSON_Children].append(child);
+                    range.Extend (childRange);
+                    }
+                }
+            }
+        else
+#endif
+            {
+            // Append children to this tileset.
+            for (auto& childTile : tile.GetChildren())
+                {
+                Json::Value         child;
+                DRange3d            childRange;
+
+                WriteMetadataTree (childRange, child, *childTile, depth);
+                if (!childRange.IsNull())
+                    {
+                    root[JSON_Children].append(child);
+                    range.Extend (childRange);
+                    }
+                }
+            }
+        }
+    if (range.IsNull())
+        return;
+
+    root["refine"] = "replace";
+    root[JSON_GeometricError] = tile.GetTolerance();
+    TilePublisher::WriteBoundingVolume(root, range);
+
+    if (!contentRange.IsNull())
+        {
+        root[JSON_Content]["url"] = Utf8String(GetTileUrl(tile, s_binaryDataExtension));
+        TilePublisher::WriteBoundingVolume (root[JSON_Content], contentRange);
+        }
+    }
+
+/*---------------------------------------------------------------------------------**//**
+* @bsimethod                                                    Paul.Connelly   08/16
++---------------+---------------+---------------+---------------+---------------+------*/
+void PublisherContext::WriteTileset (BeFileNameCR metadataFileName, TileNodeCR rootTile, size_t maxDepth)
+    {
+    Json::Value val;
+
+    val["asset"]["version"] = "0.0";
+
+    auto&       root = val[JSON_Root];
+    DRange3d    rootRange;
+
+    WriteMetadataTree (rootRange, root, rootTile, maxDepth);
+    TileUtil::WriteJsonToFile (metadataFileName.c_str(), val);
+    }
+
+
+
+/*---------------------------------------------------------------------------------**//**
+* @bsimethod                                                    Ray.Bentley     11/2016
++---------------+---------------+---------------+---------------+---------------+------*/
+bool PublisherContext::_DoIncrementalModelPublish (BeFileNameR dataDirectory, DgnModelCR model)
+    {
+    if (!m_publishIncremental)
+        return false;
+
+    dataDirectory = GetDataDirForModel(model);
+    return true;
+    }
+
+/*---------------------------------------------------------------------------------**//**
+* @bsimethod                                                    Paul.Connelly   11/16
++---------------+---------------+---------------+---------------+---------------+------*/
+TileGeneratorStatus PublisherContext::_BeginProcessModel(DgnModelCR model)
+    {
+    return Status::Success == InitializeDirectories(GetDataDirForModel(model)) ? TileGeneratorStatus::Success : TileGeneratorStatus::Aborted;
+    }
+
+/*---------------------------------------------------------------------------------**//**
+* @bsimethod                                                    Paul.Connelly   11/16
++---------------+---------------+---------------+---------------+---------------+------*/
+TileGeneratorStatus PublisherContext::_EndProcessModel(DgnModelCR model, TileNodeP rootTile, TileGeneratorStatus status)
+    {
+    if (TileGeneratorStatus::Success == status)
+        {
+        BeAssert(nullptr != rootTile);
+        BeMutexHolder lock(m_mutex);
+        m_modelRoots.push_back(rootTile);
+        }
+    else if (!m_publishIncremental)
+        {
+        CleanDirectories(GetDataDirForModel(model));
+        }
+
+    return status;
+    }
+
+/*---------------------------------------------------------------------------------**//**
+* @bsimethod                                                    Paul.Connelly   11/16
++---------------+---------------+---------------+---------------+---------------+------*/
+BeFileName PublisherContext::GetDataDirForModel(DgnModelCR model, WStringP pTilesetName) const
+    {
+    WString tmpTilesetName;
+    WStringR tilesetName = nullptr != pTilesetName ? *pTilesetName : tmpTilesetName;
+    tilesetName = TileUtil::GetRootNameForModel(model);
+
+    BeFileName dataDir = m_dataDir;
+    dataDir.AppendToPath(tilesetName.c_str());
+
+    return dataDir;
+    }
+
+
+/*---------------------------------------------------------------------------------**//**
+* @bsimethod                                                    Ray.Bentley     08/2016
++---------------+---------------+---------------+---------------+---------------+------*/
+PublisherContext::Status   PublisherContext::PublishViewModels (TileGeneratorR generator, DRange3dR rootRange, double toleranceInMeters, ITileGenerationProgressMonitorR progressMeter)
+    {
+    auto spatialView = m_viewController._ToSpatialView();
+    auto drawingView = m_viewController._ToDrawingView();
+
+    if (nullptr == spatialView && nullptr == drawingView)
+        {
+        BeAssert(false);
+        return Status::NoGeometry;
+        }
+
+    DgnModelIdSet viewedModels;
+
+    if (nullptr != spatialView)
+        viewedModels = spatialView->GetViewedModels();
+    else
+        viewedModels.insert (drawingView->GetViewedModelId());
+
+    Json::Value     value;
+    value["asset"]["version"] = "0.0";
+
+    auto& root = value[JSON_Root];
+
+    if (!GetTileToEcef().IsIdentity())
+        {
+        DMatrix4d   matrix  = DMatrix4d::From (GetTileToEcef());
+        auto&       transformValue = root[JSON_Transform];
+
+        for (size_t i=0;i<4; i++)
+            for (size_t j=0; j<4; j++)
+                transformValue.append (matrix.coff[j][i]);
+        }
+
+    root["refine"] = "replace";
+    root[JSON_GeometricError] = 1.E6;
+
+    rootRange = DRange3d::NullRange();
+
+    static size_t           s_maxPointsPerTile = 250000;
+    auto status = generator.GenerateTiles(*this, viewedModels, toleranceInMeters, s_maxPointsPerTile);
+    if (TileGeneratorStatus::Success != status)
+        return ConvertStatus(status);
+
+    if (m_modelRoots.empty())
+        return Status::NoGeometry;
+
+    for (auto childRootTile : m_modelRoots)
+        {
+        Json::Value childRoot;
+
+        rootRange.Extend(childRootTile->GetTileRange());
+        childRoot["refine"] = "replace";
+        childRoot[JSON_GeometricError] = childRootTile->GetTolerance();
+        TilePublisher::WriteBoundingVolume(childRoot, childRootTile->GetTileRange());
+
+        WString modelRootName;
+        BeFileName modelDataDir = GetDataDirForModel(childRootTile->GetModel(), &modelRootName);
+
+        BeFileName      childTilesetFileName (nullptr, nullptr, modelRootName.c_str(), s_metadataExtension);
+        childRoot[JSON_Content]["url"] = Utf8String (modelRootName + L"/" + childTilesetFileName.c_str()).c_str();
+
+        WriteTileset (BeFileName(nullptr, modelDataDir.c_str(), childTilesetFileName.c_str(), nullptr), *childRootTile, GetMaxTilesetDepth());
+
+        root[JSON_Children].append(childRoot);
+        }
+
+    m_modelRoots.clear();
+
+    TilePublisher::WriteBoundingVolume(root, rootRange);
+
+    BeFileName  metadataFileName (nullptr, GetDataDirectory().c_str(), m_rootName.c_str(), s_metadataExtension);
+
+    TileUtil::WriteJsonToFile (metadataFileName.c_str(), value);
+
+    return Status::Success;
+    }
+
+/*---------------------------------------------------------------------------------**//**
+* @bsimethod                                                    Ray.Bentley     09/2016
++---------------+---------------+---------------+---------------+---------------+------*/
+Json::Value PublisherContext::GetModelsJson (DgnModelIdSet const& modelIds)
+    {
+    Json::Value     modelJson (Json::objectValue);
+    
+    for (auto& modelId : modelIds)
+        {
+        auto const&  model = GetDgnDb().Models().GetModel (modelId);
+        if (model.IsValid())
+            modelJson[modelId.ToString()] = model->GetName();
+        }
+
+    return modelJson;
+    }
+
+/*---------------------------------------------------------------------------------**//**
+* @bsimethod                                                    Ray.Bentley     09/2016
++---------------+---------------+---------------+---------------+---------------+------*/
+Json::Value PublisherContext::GetCategoriesJson (DgnCategoryIdSet const& categoryIds)
+    {
+    Json::Value categoryJson (Json::objectValue); 
+    
+    for (auto& categoryId : categoryIds)
+        {
+        auto const& category = SpatialCategory::Get(GetDgnDb(), categoryId);
+
+        if (category.IsValid())
+            categoryJson[categoryId.ToString()] = category->GetCategoryName();
+        }
+
+    return categoryJson;
+    }
+
+/*---------------------------------------------------------------------------------**//**
+* @bsimethod                                                    Ray.Bentley     09/2016
++---------------+---------------+---------------+---------------+---------------+------*/
+void PublisherContext::GetViewJson (Json::Value& json, ViewDefinitionCR view, TransformCR transform)
+    {
+    auto spatialView = view.ToSpatialView();
+    auto drawingView = nullptr == spatialView ? view.ToDrawingView() : nullptr;
+    if (nullptr != spatialView)
+        {
+        auto selectorId = spatialView->GetModelSelectorId().ToString();
+        json["modelSelector"] = selectorId;
+        }
+    else if (nullptr != drawingView)
+        {
+        auto fakeModelSelectorId = drawingView->GetBaseModelId().ToString();
+        fakeModelSelectorId.append("_2d");
+        json["modelSelector"] = fakeModelSelectorId;
+        }
+    else
+        {
+        BeAssert(false && "Unexpected view type");
+        return; // ###TODO sheets - should not end up here
+        }
+
+    json["name"] = view.GetName();
+    json["categorySelector"] = view.GetCategorySelectorId().ToString();
+    json["displayStyle"] = view.GetDisplayStyleId().ToString();
+
+    DPoint3d viewOrigin = view.GetOrigin();
+    transform.Multiply(viewOrigin);
+    json["origin"] = PointToJson(viewOrigin);
+    
+    DVec3d viewExtents = view.GetExtents();
+    json["extents"] = PointToJson(viewExtents);
+
+    DVec3d xVec, yVec, zVec;
+    view.GetRotation().GetRows(xVec, yVec, zVec);
+    transform.MultiplyMatrixOnly(xVec);
+    transform.MultiplyMatrixOnly(yVec);
+    transform.MultiplyMatrixOnly(zVec);
+
+    RotMatrix columnMajorRotation = RotMatrix::FromColumnVectors(xVec, yVec, zVec);
+    auto& rotJson = (json["rotation"] = Json::arrayValue);
+    for (size_t i = 0; i < 3; i++)
+        for (size_t j = 0; j < 3; j++)
+            rotJson.append(columnMajorRotation.form3d[i][j]);
+
+    auto cameraView = nullptr != spatialView ? view.ToCameraView() : nullptr;
+    if (nullptr != cameraView)
+        {
+        json["type"] = "camera";
+
+        DPoint3d eyePoint = cameraView->GetEyePoint();
+        transform.Multiply(eyePoint);
+        json["eyePoint"] = PointToJson(eyePoint);
+
+        json["lensAngle"] = cameraView->GetLensAngle();
+        json["focusDistance"] = cameraView->GetFocusDistance();
+        }
+    else if (nullptr != spatialView)
+        {
+        json["type"] = "ortho";
+        }
+    else
+        {
+        json["type"] = "drawing";
+        }
+    }
+
+/*---------------------------------------------------------------------------------**//**
+* @bsimethod                                                    Paul.Connelly   10/16
++---------------+---------------+---------------+---------------+---------------+------*/
+PublisherContext::Status PublisherContext::GetViewsetJson(Json::Value& json, TransformCR transform, DPoint3dCR groundPoint)
+    {
+    Utf8String rootNameUtf8(m_rootName.c_str());
+    json["name"] = rootNameUtf8;
+
+    if (!m_tileToEcef.IsIdentity())
+        {
+        DPoint3d groundEcefPoint;
+        transform.Multiply(groundEcefPoint, groundPoint);
+        json["groundPoint"] = PointToJson(groundEcefPoint);
+        }
+
+    DgnViewId defaultViewId;
+    DgnElementIdSet allModelSelectors;
+    DgnElementIdSet allCategorySelectors;
+    DgnElementIdSet allDisplayStyles;
+    DgnModelIdSet all2dModelIds;
+
+    auto& viewsJson = (json["views"] = Json::objectValue);
+    for (auto& view : ViewDefinition::MakeIterator(GetDgnDb()))
+        {
+        auto viewDefinition = ViewDefinition::Get(GetDgnDb(), view.GetId());
+        if (!viewDefinition.IsValid())
+            continue;
+
+        auto spatialView = viewDefinition->ToSpatialView();
+        auto drawingView = nullptr == spatialView ? viewDefinition->ToDrawingView() : nullptr;
+        if (nullptr != spatialView)
+            allModelSelectors.insert(spatialView->GetModelSelectorId());
+        else if (nullptr != drawingView)
+            all2dModelIds.insert(drawingView->GetBaseModelId());
+        else
+            continue;   // ###TODO: Sheets
+
+        Json::Value entry(Json::objectValue);
+ 
+        allCategorySelectors.insert(viewDefinition->GetCategorySelectorId());
+        allDisplayStyles.insert(viewDefinition->GetDisplayStyleId());
+
+        GetViewJson(entry, *viewDefinition, transform);
+        viewsJson[view.GetId().ToString()] = entry;
+
+        // If for some reason the default view is not in the published set, we'll use the first view as the default
+        if (!defaultViewId.IsValid() || view.GetId() == GetViewController().GetViewId())
+            defaultViewId = view.GetId();
+        }
+
+    if (!defaultViewId.IsValid())
+        return Status::NoGeometry;
+
+    json["defaultView"] = defaultViewId.ToString();
+
+    WriteModelsJson(json, allModelSelectors, all2dModelIds);
+    WriteCategoriesJson(json, allCategorySelectors);
+    json["displayStyles"] = GetDisplayStylesJson(allDisplayStyles);
+
+    AxisAlignedBox3d projectExtents = GetDgnDb().Units().GetProjectExtents();
+    transform.Multiply(projectExtents, projectExtents);
+    json["projectExtents"]["low"] = PointToJson(projectExtents.low);
+    json["projectExtents"]["high"] = PointToJson(projectExtents.high);
+
+    return Status::Success;
+    }
+
+/*---------------------------------------------------------------------------------**//**
+* @bsimethod                                                    Paul.Connelly   10/16
++---------------+---------------+---------------+---------------+---------------+------*/
+void PublisherContext::WriteModelsJson(Json::Value& json, DgnElementIdSet const& allModelSelectors, DgnModelIdSet const& all2dModels)
+    {
+    DgnModelIdSet allModels = all2dModels;
+    Json::Value& selectorsJson = (json["modelSelectors"] = Json::objectValue);
+    for (auto const& selectorId : allModelSelectors)
+        {
+        auto selector = GetDgnDb().Elements().Get<ModelSelector>(selectorId);
+        if (selector.IsValid())
+            {
+            auto models = selector->GetModels();
+            selectorsJson[selectorId.ToString()] = IdSetToJson(models);
+            allModels.insert(models.begin(), models.end());
+            }
+        }
+
+    // create a fake model selector for each 2d model
+    for (auto const& modelId : all2dModels)
+        {
+        DgnModelIdSet modelIdSet;
+        modelIdSet.insert(modelId);
+        selectorsJson[modelId.ToString()+"_2d"] = IdSetToJson(modelIdSet);
+        }
+
+    json["models"] = GetModelsJson(allModels);
+    }
+
+/*---------------------------------------------------------------------------------**//**
+* @bsimethod                                                    Paul.Connelly   10/16
++---------------+---------------+---------------+---------------+---------------+------*/
+void PublisherContext::WriteCategoriesJson(Json::Value& json, DgnElementIdSet const& selectorIds)
+    {
+    DgnCategoryIdSet allCategories;
+    Json::Value& selectorsJson = (json["categorySelectors"] = Json::objectValue);
+    for (auto const& selectorId : selectorIds)
+        {
+        auto selector = GetDgnDb().Elements().Get<CategorySelector>(selectorId);
+        if (selector.IsValid())
+            {
+            auto cats = selector->GetCategories();
+            selectorsJson[selectorId.ToString()] = IdSetToJson(cats);
+            allCategories.insert(cats.begin(), cats.end());
+            }
+        }
+
+    json["categories"] = GetCategoriesJson(allCategories);
+    }
+
+/*---------------------------------------------------------------------------------**//**
+* @bsimethod                                                    Paul.Connelly   10/16
++---------------+---------------+---------------+---------------+---------------+------*/
+Json::Value PublisherContext::GetDisplayStylesJson(DgnElementIdSet const& styleIds)
+    {
+    Json::Value json(Json::objectValue);
+    for (auto const& styleId : styleIds)
+        {
+        auto style = GetDgnDb().Elements().Get<DisplayStyle>(styleId);
+        if (style.IsValid())
+            json[styleId.ToString()] = GetDisplayStyleJson(*style);
+        }
+
+    return json;
+    }
+
+/*---------------------------------------------------------------------------------**//**
+* @bsimethod                                                    Paul.Connelly   10/16
++---------------+---------------+---------------+---------------+---------------+------*/
+Json::Value PublisherContext::GetDisplayStyleJson(DisplayStyleCR style)
+    {
+    Json::Value json(Json::objectValue);
+
+    ColorDef bgColor = style.GetBackgroundColor();
+    auto& bgColorJson = (json["backgroundColor"] = Json::objectValue);
+    bgColorJson["red"] = bgColor.GetRed() / 255.0;
+    bgColorJson["green"] = bgColor.GetGreen() / 255.0;
+    bgColorJson["blue"] = bgColor.GetBlue() / 255.0;
+
+    // ###TODO: skybox, ground plane, view flags...
+
+    return json;
+    }
+
+