/*--------------------------------------------------------------------------------------+                  
|
|     $Source: TilePublisher/lib/CesiumPublisher.cpp $
|
|  $Copyright: (c) 2017 Bentley Systems, Incorporated. All rights reserved. $
|
+--------------------------------------------------------------------------------------*/
#include <TilePublisher/CesiumPublisher.h>
#include "Constants.h"
#include "CesiumConstants.h"

USING_NAMESPACE_BENTLEY_DGN
USING_NAMESPACE_BENTLEY_RENDER
USING_NAMESPACE_BENTLEY_TILEPUBLISHER
USING_NAMESPACE_BENTLEY_TILEPUBLISHER_CESIUM

/*---------------------------------------------------------------------------------**//**
* @bsimethod                                                    Paul.Connelly   08/16
+---------------+---------------+---------------+---------------+---------------+------*/
DgnViewId PublisherParams::GetDefaultViewId(DgnDbR db) const
    {
    if (!m_viewName.empty())
        return ViewDefinition::QueryViewId(db.GetDictionaryModel(), m_viewName);

    // Try default view
    DgnViewId viewId;
    if (BeSQLite::BE_SQLITE_ROW == db.QueryProperty(&viewId, sizeof(viewId), DgnViewProperty::DefaultView()) && viewId.IsValid())
        return viewId;

    // Try first spatial view
    for (auto const& entry : ViewDefinition::MakeIterator(db))
        {
        auto view = ViewDefinition::Get(db, entry.GetId());
        if (view.IsValid() && !view->IsPrivate() && (view->IsSpatialView() || view->IsDrawingView() || view->IsSheetView()))
            {
            viewId = view->GetViewId();
            break;
            }
        }

    return viewId;
    }

/*---------------------------------------------------------------------------------**//**
* @bsimethod                                                    Paul.Connelly   08/16
+---------------+---------------+---------------+---------------+---------------+------*/
DgnViewId PublisherParams::GetViewIds(DgnViewIdSet& viewIds, DgnDbR db) const
    {
    bool publishSingleView = !m_viewName.empty();

    DgnViewId defaultViewId = GetDefaultViewId(db);
    ViewDefinitionCPtr view = ViewDefinition::Get(db, defaultViewId);
    if (view.IsNull())
        {
        LOG.errorv("View not found\n");
        return DgnViewId();
        }

    viewIds.insert(defaultViewId);
    if (publishSingleView)
        return defaultViewId;

    m_viewName = view->GetName();

    for (auto const& entry : ViewDefinition::MakeIterator(db))
        {
        view = ViewDefinition::Get(db, entry.GetId());
        if (view.IsValid() &&!view->IsPrivate() && (view->IsSpatialView() || view->IsDrawingView() || view->IsSheetView()))
            viewIds.insert(entry.GetId());
        }

    return defaultViewId;
    }

/*---------------------------------------------------------------------------------**//**
* @bsimethod                                                    Ray.Bentley     09/2016
+---------------+---------------+---------------+---------------+---------------+------*/
Json::Value  PublisherParams::GetViewerOptions () const
    {
    Json::Value viewerOptions(Json::objectValue);

    if (!m_imageryProvider.empty())
        viewerOptions["imageryProvider"] = m_imageryProvider.c_str();

    if (!m_terrainProvider.empty())
        viewerOptions["terrainProvider"] = m_terrainProvider.c_str();

    return viewerOptions;
    }

/*---------------------------------------------------------------------------------**//**
* @bsimethod                                                    Paul.Connelly   08/16
+---------------+---------------+---------------+---------------+---------------+------*/
TileGeneratorStatus TilesetPublisher::_AcceptTile(TileNodeCR tile)
    {
    if (Status::Success != m_acceptTileStatus || tile.GetDepth() > m_publishedTileDepth)
        return TileGeneratorStatus::Aborted;

    TilePublisher publisher(tile, *this);
    auto publisherStatus = publisher.Publish();
    switch (publisherStatus)
        {
        case Status::Success:
        case Status::NoGeometry:   
            break;
        default:
            m_acceptTileStatus = publisherStatus;
            break;
        }

    return ConvertStatus(publisherStatus);
    }

/*---------------------------------------------------------------------------------**//**
* @bsimethod                                                    Paul.Connelly   08/17
+---------------+---------------+---------------+---------------+---------------+------*/
TileGeneratorStatus TilesetPublisher::_AcceptPublishedTilesetInfo(DgnModelCR model, IGetPublishedTilesetInfoR getUrl)
    {
    PublishedTilesetInfo info = getUrl._GetPublishedTilesetInfo();
    if (!info.IsValid())
        return TileGeneratorStatus::NoGeometry;

    BeMutexHolder lock(m_mutex);
    m_directUrls.Insert(model.GetModelId(), info.m_url);
    m_modelRanges.Insert(model.GetModelId(), ModelRange(info.m_ecefRange, true));

    return TileGeneratorStatus::Success;
    }


/*---------------------------------------------------------------------------------**//**
* @bsimethod                                                    Paul.Connelly   08/16
+---------------+---------------+---------------+---------------+---------------+------*/
PublisherContext::Status TilesetPublisher::WriteWebApp (DPoint3dCR groundPoint, PublisherParams const& params)
    {
    Json::Value json;
    Status      status;

    if (Status::Success != (status = GetViewsetJson (json, groundPoint, m_defaultViewId, params.GetGlobeMode())))
        return status;

    Json::Value viewerOptions = params.GetViewerOptions();

    // If we are displaying "in place" but don't have a real geographic location - default to natural earth.
    if (!IsGeolocated() && viewerOptions["imageryProvider"].isNull())
        viewerOptions["imageryProvider"] = "NaturalEarth";

    json["viewerOptions"] = viewerOptions;

    Json::Value     revisionsJson;
    if (TilesetPublisher::Status::Success == TilesetHistoryPublisher::PublishHistory(revisionsJson, params, *this))
        json["revisions"] = std::move(revisionsJson);

<<<<<<< HEAD
    if (Status::Success != (status = WriteAppJson (json)))
=======
    if (Status::Success != (status = WriteAppJson(json)))
>>>>>>> dda5839f
        return status;

    return WriteStandaloneHtmlFile(params);
    }

/*---------------------------------------------------------------------------------**//**
* @bsimethod                                                    Paul.Connelly   08/16
+---------------+---------------+---------------+---------------+---------------+------*/
PublisherContext::Status TilesetPublisher::WriteAppJson (Json::Value& json)
    {
    WString     jsonRootName = m_rootName + L"_AppData";
    BeFileName  jsonFileName (nullptr, m_dataDir.c_str(), jsonRootName.c_str(), L"json");

    Utf8String jsonFileNameUtf8(jsonFileName.c_str());
    jsonFileNameUtf8.ReplaceAll("\\", "//");

    std::FILE* jsonFile = std::fopen(jsonFileNameUtf8.c_str(), "w");
    if (NULL == jsonFile)
        return Status::CantWriteToBaseDirectory;

    Utf8String jsonStr = Json::FastWriter().write(json);
    std::fwrite(jsonStr.c_str(), 1, jsonStr.size(), jsonFile);
    std::fclose(jsonFile);

    return Status::Success;
    }

    
/*---------------------------------------------------------------------------------**//**
* @bsimethod                                                    Ray.Bentley     11/2017
+---------------+---------------+---------------+---------------+---------------+------*/
PublisherContext::Status    TilesetPublisher::WriteStandaloneHtmlFile(PublisherParams const& params)
    {
    if (params.GetBimiumDistDir().empty())       // If no Bimium distribution directory then assume standalone HTML not required.
        return Status::Success;  

    if (!BeFileName::DoesPathExist(params.GetBimiumDistDir()))
        return Status::CantFindBimiumScripts;

    BeFileName scriptsDstDir(m_outputDir);
    scriptsDstDir.AppendToPath(L"PublishedScripts");

    if (!BeFileName::DoesPathExist(scriptsDstDir.c_str()))
        {
        BeFileName::CreateNewDirectory(scriptsDstDir.c_str());

        scriptsDstDir.AppendToPath(L"Bimium");

        if (BeFileNameStatus::Success != BeFileName::CloneDirectory(params.GetBimiumDistDir().c_str(), scriptsDstDir.c_str()))
            return Status::CantCopyBimiumScripts;
        }

    // Produce the html file contents
    BeFileName  htmlFileName = m_outputDir;
    WString     jsonRootName = m_rootName + L"_AppData";

    htmlFileName.AppendString(m_rootName.c_str()).AppendExtension(L"html");
    std::FILE* htmlFile = std::fopen(Utf8String(htmlFileName.c_str()).c_str(), "w");
    if (NULL == htmlFile)
        return Status::CantWriteToBaseDirectory;

    Utf8String jsonFileUrl = "TileSets/"  + Utf8String (m_rootName) + "/" + Utf8String(jsonRootName.c_str());
    jsonFileUrl.append(".json");
    std::fwrite(s_viewerHtmlPrefix, 1, sizeof(s_viewerHtmlPrefix)-1, htmlFile);
    std::fwrite(jsonFileUrl.c_str(), 1, jsonFileUrl.size(), htmlFile);
    std::fwrite(s_viewerHtmlSuffix, 1, sizeof(s_viewerHtmlSuffix)-1, htmlFile);
    std::fclose(htmlFile);

    return Status::Success;
    }


/*---------------------------------------------------------------------------------**//**
* @bsimethod                                                    Paul.Connelly   08/16
+---------------+---------------+---------------+---------------+---------------+------*/
void TilesetPublisher::OutputStatistics(TileGenerator::Statistics const& stats) const
    {
    LOG.debugv("\nStatistics:\n"
           "Tile count: %u\n"
           "Tile generation time: %.4f seconds\n"
           "Average per-tile: %.4f seconds\n",
           static_cast<uint32_t>(stats.m_tileCount),
           stats.m_tileGenerationTime,
           0 != stats.m_tileCount ? stats.m_tileGenerationTime / stats.m_tileCount : 0.0);
    }

/*---------------------------------------------------------------------------------**//**
* @bsimethod                                                    Paul.Connelly   08/16
+---------------+---------------+---------------+---------------+---------------+------*/
void TilesetPublisher::ProgressMeter::_IndicateProgress(uint32_t completed, uint32_t total)
    {
    if (!m_publisher.WantProgressOutput())
        return;

    uint32_t    pctComplete = static_cast<double>(completed)/total * 100;

    if (m_lastPercentCompleted == pctComplete && 99 != m_lastPercentCompleted)
        {
        LOG.info("...");
        }
    else
        {
        if (m_publisher.WantVerboseStatistics())
            {
            auto stats = m_publisher.GetVerboseStatistics();
            LOG.infov("\n%u models in progress: %s", stats.m_numModels, stats.m_modelNames.c_str());
            }

        LOG.infov("\nGenerating Tiles: %3u%% (%u/%u models completed)%s", pctComplete, completed, total, completed == total ? "\n" : "");
        m_lastPercentCompleted = pctComplete;
        }
    }

/*---------------------------------------------------------------------------------**//**
* @bsimethod                                                    Paul.Connelly   08/16
+---------------+---------------+---------------+---------------+---------------+------*/
PublisherContext::Status TilesetPublisher::Publish(PublisherParams const& params)
    {
    if (HistoryMode::OnlyHistory == params.GetHistoryMode())
        {
        Json::Value     revisionsJson;

        return TilesetHistoryPublisher::PublishHistory(revisionsJson, params, *this);
        }

    auto status = InitializeDirectories(GetDataDirectory());
    if (Status::Success != status)
        return status;

    DRange3d            range;

    ProgressMeter progressMeter(*this);
    TileGenerator generator (GetDgnDb(), nullptr, &progressMeter);                                                                                                                     

    ExtractSchedules();     // Extract these now as they schedule entries may need to be added to batch tables.

    m_generator = &generator;
    status = PublishViewModels(generator, range, params.GetTolerance(), params.SurfacesOnly(), progressMeter);
    m_generator = nullptr;

    if (Status::Success != status)
        {
        CleanDirectories(GetDataDirectory());
        return Status::Success != m_acceptTileStatus ? m_acceptTileStatus : status;
        }

    OutputStatistics(generator.GetStatistics());
    return WriteWebApp(GetGroundPoint(range, params), params);
    }

/*---------------------------------------------------------------------------------**//**
* @bsimethod                                                    Ray.Bentley     04/2017
+---------------+---------------+---------------+---------------+---------------+------*/
DPoint3d   TilesetPublisher::GetGroundPoint (DRange3dCR range, PublisherParams const& params)
    {
    DPoint3d    groundPoint;

    if (GroundMode::FixedPoint == params.GetGroundMode())
        {
        groundPoint.SumOf (params.GetGroundPoint(), GetDgnDb().GeoLocation().GetGlobalOrigin());
        }
    else
        {
        if (range.IsNull())
            {
            groundPoint.x = groundPoint.y = 0.0;                                                    
            }
        else
            {
            Transform   tileToDb;

            tileToDb.InverseOf (m_dbToTile);
            
            groundPoint = DPoint3d::FromInterpolate (range.low, .5, range.high);
            tileToDb.Multiply (groundPoint);
            }

        groundPoint.z = params.GetGroundHeight();
        }
    return groundPoint;
    }

/*---------------------------------------------------------------------------------**//**
* @bsimethod                                                    Paul.Connelly   12/16
+---------------+---------------+---------------+---------------+---------------+------*/
TileGeneratorStatus TilesetPublisher::_BeginProcessModel(DgnModelCR model)
    {
    auto status = PublisherContext::_BeginProcessModel(model);
    if (TileGeneratorStatus::Success == status)
        {
        BeMutexHolder lock(m_mutex);
        m_modelsInProgress.insert(model.GetName());
        GenerateModelNameList();
        }

    return status;
    }

/*---------------------------------------------------------------------------------**//**
* @bsimethod                                                    Paul.Connelly   12/16
+---------------+---------------+---------------+---------------+---------------+------*/
TileGeneratorStatus TilesetPublisher::_EndProcessModel(DgnModelCR model, TileNodeP rootTile, TileGeneratorStatus status)
    {
        {
        BeMutexHolder lock(m_mutex);
        auto const& modelName = model.GetName();
        m_modelsInProgress.erase(modelName);
        LOG.debugv("\nCompleted model %s (%f seconds elapsed)\n", modelName.c_str(), m_timer.GetCurrentSeconds());
        GenerateModelNameList();
        }

    return PublisherContext::_EndProcessModel(model, rootTile, status);
    }

/*---------------------------------------------------------------------------------**//**
* @bsimethod                                                    Paul.Connelly   12/16
+---------------+---------------+---------------+---------------+---------------+------*/
void TilesetPublisher::GenerateModelNameList()
    {
    m_modelNameList = "[";
    for (auto const& modelName : m_modelsInProgress)
        {
        m_modelNameList.append(modelName);
        m_modelNameList.append(1, ',');
        }

    auto len = m_modelNameList.length();
    if (len > 1)
        m_modelNameList[len-1] = ']';
    else
        m_modelNameList.append(1, ']');
    }

/*---------------------------------------------------------------------------------**//**
* @bsimethod                                                    Ray.Bentley     04/2017
+---------------+---------------+---------------+---------------+---------------+------*/
WString TilesetPublisher::_GetTileUrl(TileNodeCR tile, WCharCP fileExtension, PublisherContext::ClassifierInfo const* classifier) const
    {
    WString     modelRootName = nullptr == classifier ? TileUtil::GetRootNameForModel(tile.GetModel().GetModelId(), false) : classifier->GetRootName();

    return tile.GetFileName(modelRootName.c_str(), fileExtension); 
    }


                                    
<|MERGE_RESOLUTION|>--- conflicted
+++ resolved
@@ -1,403 +1,399 @@
-/*--------------------------------------------------------------------------------------+                  
-|
-|     $Source: TilePublisher/lib/CesiumPublisher.cpp $
-|
-|  $Copyright: (c) 2017 Bentley Systems, Incorporated. All rights reserved. $
-|
-+--------------------------------------------------------------------------------------*/
-#include <TilePublisher/CesiumPublisher.h>
-#include "Constants.h"
-#include "CesiumConstants.h"
-
-USING_NAMESPACE_BENTLEY_DGN
-USING_NAMESPACE_BENTLEY_RENDER
-USING_NAMESPACE_BENTLEY_TILEPUBLISHER
-USING_NAMESPACE_BENTLEY_TILEPUBLISHER_CESIUM
-
-/*---------------------------------------------------------------------------------**//**
-* @bsimethod                                                    Paul.Connelly   08/16
-+---------------+---------------+---------------+---------------+---------------+------*/
-DgnViewId PublisherParams::GetDefaultViewId(DgnDbR db) const
-    {
-    if (!m_viewName.empty())
-        return ViewDefinition::QueryViewId(db.GetDictionaryModel(), m_viewName);
-
-    // Try default view
-    DgnViewId viewId;
-    if (BeSQLite::BE_SQLITE_ROW == db.QueryProperty(&viewId, sizeof(viewId), DgnViewProperty::DefaultView()) && viewId.IsValid())
-        return viewId;
-
-    // Try first spatial view
-    for (auto const& entry : ViewDefinition::MakeIterator(db))
-        {
-        auto view = ViewDefinition::Get(db, entry.GetId());
-        if (view.IsValid() && !view->IsPrivate() && (view->IsSpatialView() || view->IsDrawingView() || view->IsSheetView()))
-            {
-            viewId = view->GetViewId();
-            break;
-            }
-        }
-
-    return viewId;
-    }
-
-/*---------------------------------------------------------------------------------**//**
-* @bsimethod                                                    Paul.Connelly   08/16
-+---------------+---------------+---------------+---------------+---------------+------*/
-DgnViewId PublisherParams::GetViewIds(DgnViewIdSet& viewIds, DgnDbR db) const
-    {
-    bool publishSingleView = !m_viewName.empty();
-
-    DgnViewId defaultViewId = GetDefaultViewId(db);
-    ViewDefinitionCPtr view = ViewDefinition::Get(db, defaultViewId);
-    if (view.IsNull())
-        {
-        LOG.errorv("View not found\n");
-        return DgnViewId();
-        }
-
-    viewIds.insert(defaultViewId);
-    if (publishSingleView)
-        return defaultViewId;
-
-    m_viewName = view->GetName();
-
-    for (auto const& entry : ViewDefinition::MakeIterator(db))
-        {
-        view = ViewDefinition::Get(db, entry.GetId());
-        if (view.IsValid() &&!view->IsPrivate() && (view->IsSpatialView() || view->IsDrawingView() || view->IsSheetView()))
-            viewIds.insert(entry.GetId());
-        }
-
-    return defaultViewId;
-    }
-
-/*---------------------------------------------------------------------------------**//**
-* @bsimethod                                                    Ray.Bentley     09/2016
-+---------------+---------------+---------------+---------------+---------------+------*/
-Json::Value  PublisherParams::GetViewerOptions () const
-    {
-    Json::Value viewerOptions(Json::objectValue);
-
-    if (!m_imageryProvider.empty())
-        viewerOptions["imageryProvider"] = m_imageryProvider.c_str();
-
-    if (!m_terrainProvider.empty())
-        viewerOptions["terrainProvider"] = m_terrainProvider.c_str();
-
-    return viewerOptions;
-    }
-
-/*---------------------------------------------------------------------------------**//**
-* @bsimethod                                                    Paul.Connelly   08/16
-+---------------+---------------+---------------+---------------+---------------+------*/
-TileGeneratorStatus TilesetPublisher::_AcceptTile(TileNodeCR tile)
-    {
-    if (Status::Success != m_acceptTileStatus || tile.GetDepth() > m_publishedTileDepth)
-        return TileGeneratorStatus::Aborted;
-
-    TilePublisher publisher(tile, *this);
-    auto publisherStatus = publisher.Publish();
-    switch (publisherStatus)
-        {
-        case Status::Success:
-        case Status::NoGeometry:   
-            break;
-        default:
-            m_acceptTileStatus = publisherStatus;
-            break;
-        }
-
-    return ConvertStatus(publisherStatus);
-    }
-
-/*---------------------------------------------------------------------------------**//**
-* @bsimethod                                                    Paul.Connelly   08/17
-+---------------+---------------+---------------+---------------+---------------+------*/
-TileGeneratorStatus TilesetPublisher::_AcceptPublishedTilesetInfo(DgnModelCR model, IGetPublishedTilesetInfoR getUrl)
-    {
-    PublishedTilesetInfo info = getUrl._GetPublishedTilesetInfo();
-    if (!info.IsValid())
-        return TileGeneratorStatus::NoGeometry;
-
-    BeMutexHolder lock(m_mutex);
-    m_directUrls.Insert(model.GetModelId(), info.m_url);
-    m_modelRanges.Insert(model.GetModelId(), ModelRange(info.m_ecefRange, true));
-
-    return TileGeneratorStatus::Success;
-    }
-
-
-/*---------------------------------------------------------------------------------**//**
-* @bsimethod                                                    Paul.Connelly   08/16
-+---------------+---------------+---------------+---------------+---------------+------*/
-PublisherContext::Status TilesetPublisher::WriteWebApp (DPoint3dCR groundPoint, PublisherParams const& params)
-    {
-    Json::Value json;
-    Status      status;
-
-    if (Status::Success != (status = GetViewsetJson (json, groundPoint, m_defaultViewId, params.GetGlobeMode())))
-        return status;
-
-    Json::Value viewerOptions = params.GetViewerOptions();
-
-    // If we are displaying "in place" but don't have a real geographic location - default to natural earth.
-    if (!IsGeolocated() && viewerOptions["imageryProvider"].isNull())
-        viewerOptions["imageryProvider"] = "NaturalEarth";
-
-    json["viewerOptions"] = viewerOptions;
-
-    Json::Value     revisionsJson;
-    if (TilesetPublisher::Status::Success == TilesetHistoryPublisher::PublishHistory(revisionsJson, params, *this))
-        json["revisions"] = std::move(revisionsJson);
-
-<<<<<<< HEAD
-    if (Status::Success != (status = WriteAppJson (json)))
-=======
-    if (Status::Success != (status = WriteAppJson(json)))
->>>>>>> dda5839f
-        return status;
-
-    return WriteStandaloneHtmlFile(params);
-    }
-
-/*---------------------------------------------------------------------------------**//**
-* @bsimethod                                                    Paul.Connelly   08/16
-+---------------+---------------+---------------+---------------+---------------+------*/
-PublisherContext::Status TilesetPublisher::WriteAppJson (Json::Value& json)
-    {
-    WString     jsonRootName = m_rootName + L"_AppData";
-    BeFileName  jsonFileName (nullptr, m_dataDir.c_str(), jsonRootName.c_str(), L"json");
-
-    Utf8String jsonFileNameUtf8(jsonFileName.c_str());
-    jsonFileNameUtf8.ReplaceAll("\\", "//");
-
-    std::FILE* jsonFile = std::fopen(jsonFileNameUtf8.c_str(), "w");
-    if (NULL == jsonFile)
-        return Status::CantWriteToBaseDirectory;
-
-    Utf8String jsonStr = Json::FastWriter().write(json);
-    std::fwrite(jsonStr.c_str(), 1, jsonStr.size(), jsonFile);
-    std::fclose(jsonFile);
-
-    return Status::Success;
-    }
-
-    
-/*---------------------------------------------------------------------------------**//**
-* @bsimethod                                                    Ray.Bentley     11/2017
-+---------------+---------------+---------------+---------------+---------------+------*/
-PublisherContext::Status    TilesetPublisher::WriteStandaloneHtmlFile(PublisherParams const& params)
-    {
-    if (params.GetBimiumDistDir().empty())       // If no Bimium distribution directory then assume standalone HTML not required.
-        return Status::Success;  
-
-    if (!BeFileName::DoesPathExist(params.GetBimiumDistDir()))
-        return Status::CantFindBimiumScripts;
-
-    BeFileName scriptsDstDir(m_outputDir);
-    scriptsDstDir.AppendToPath(L"PublishedScripts");
-
-    if (!BeFileName::DoesPathExist(scriptsDstDir.c_str()))
-        {
-        BeFileName::CreateNewDirectory(scriptsDstDir.c_str());
-
-        scriptsDstDir.AppendToPath(L"Bimium");
-
-        if (BeFileNameStatus::Success != BeFileName::CloneDirectory(params.GetBimiumDistDir().c_str(), scriptsDstDir.c_str()))
-            return Status::CantCopyBimiumScripts;
-        }
-
-    // Produce the html file contents
-    BeFileName  htmlFileName = m_outputDir;
-    WString     jsonRootName = m_rootName + L"_AppData";
-
-    htmlFileName.AppendString(m_rootName.c_str()).AppendExtension(L"html");
-    std::FILE* htmlFile = std::fopen(Utf8String(htmlFileName.c_str()).c_str(), "w");
-    if (NULL == htmlFile)
-        return Status::CantWriteToBaseDirectory;
-
-    Utf8String jsonFileUrl = "TileSets/"  + Utf8String (m_rootName) + "/" + Utf8String(jsonRootName.c_str());
-    jsonFileUrl.append(".json");
-    std::fwrite(s_viewerHtmlPrefix, 1, sizeof(s_viewerHtmlPrefix)-1, htmlFile);
-    std::fwrite(jsonFileUrl.c_str(), 1, jsonFileUrl.size(), htmlFile);
-    std::fwrite(s_viewerHtmlSuffix, 1, sizeof(s_viewerHtmlSuffix)-1, htmlFile);
-    std::fclose(htmlFile);
-
-    return Status::Success;
-    }
-
-
-/*---------------------------------------------------------------------------------**//**
-* @bsimethod                                                    Paul.Connelly   08/16
-+---------------+---------------+---------------+---------------+---------------+------*/
-void TilesetPublisher::OutputStatistics(TileGenerator::Statistics const& stats) const
-    {
-    LOG.debugv("\nStatistics:\n"
-           "Tile count: %u\n"
-           "Tile generation time: %.4f seconds\n"
-           "Average per-tile: %.4f seconds\n",
-           static_cast<uint32_t>(stats.m_tileCount),
-           stats.m_tileGenerationTime,
-           0 != stats.m_tileCount ? stats.m_tileGenerationTime / stats.m_tileCount : 0.0);
-    }
-
-/*---------------------------------------------------------------------------------**//**
-* @bsimethod                                                    Paul.Connelly   08/16
-+---------------+---------------+---------------+---------------+---------------+------*/
-void TilesetPublisher::ProgressMeter::_IndicateProgress(uint32_t completed, uint32_t total)
-    {
-    if (!m_publisher.WantProgressOutput())
-        return;
-
-    uint32_t    pctComplete = static_cast<double>(completed)/total * 100;
-
-    if (m_lastPercentCompleted == pctComplete && 99 != m_lastPercentCompleted)
-        {
-        LOG.info("...");
-        }
-    else
-        {
-        if (m_publisher.WantVerboseStatistics())
-            {
-            auto stats = m_publisher.GetVerboseStatistics();
-            LOG.infov("\n%u models in progress: %s", stats.m_numModels, stats.m_modelNames.c_str());
-            }
-
-        LOG.infov("\nGenerating Tiles: %3u%% (%u/%u models completed)%s", pctComplete, completed, total, completed == total ? "\n" : "");
-        m_lastPercentCompleted = pctComplete;
-        }
-    }
-
-/*---------------------------------------------------------------------------------**//**
-* @bsimethod                                                    Paul.Connelly   08/16
-+---------------+---------------+---------------+---------------+---------------+------*/
-PublisherContext::Status TilesetPublisher::Publish(PublisherParams const& params)
-    {
-    if (HistoryMode::OnlyHistory == params.GetHistoryMode())
-        {
-        Json::Value     revisionsJson;
-
-        return TilesetHistoryPublisher::PublishHistory(revisionsJson, params, *this);
-        }
-
-    auto status = InitializeDirectories(GetDataDirectory());
-    if (Status::Success != status)
-        return status;
-
-    DRange3d            range;
-
-    ProgressMeter progressMeter(*this);
-    TileGenerator generator (GetDgnDb(), nullptr, &progressMeter);                                                                                                                     
-
-    ExtractSchedules();     // Extract these now as they schedule entries may need to be added to batch tables.
-
-    m_generator = &generator;
-    status = PublishViewModels(generator, range, params.GetTolerance(), params.SurfacesOnly(), progressMeter);
-    m_generator = nullptr;
-
-    if (Status::Success != status)
-        {
-        CleanDirectories(GetDataDirectory());
-        return Status::Success != m_acceptTileStatus ? m_acceptTileStatus : status;
-        }
-
-    OutputStatistics(generator.GetStatistics());
-    return WriteWebApp(GetGroundPoint(range, params), params);
-    }
-
-/*---------------------------------------------------------------------------------**//**
-* @bsimethod                                                    Ray.Bentley     04/2017
-+---------------+---------------+---------------+---------------+---------------+------*/
-DPoint3d   TilesetPublisher::GetGroundPoint (DRange3dCR range, PublisherParams const& params)
-    {
-    DPoint3d    groundPoint;
-
-    if (GroundMode::FixedPoint == params.GetGroundMode())
-        {
-        groundPoint.SumOf (params.GetGroundPoint(), GetDgnDb().GeoLocation().GetGlobalOrigin());
-        }
-    else
-        {
-        if (range.IsNull())
-            {
-            groundPoint.x = groundPoint.y = 0.0;                                                    
-            }
-        else
-            {
-            Transform   tileToDb;
-
-            tileToDb.InverseOf (m_dbToTile);
-            
-            groundPoint = DPoint3d::FromInterpolate (range.low, .5, range.high);
-            tileToDb.Multiply (groundPoint);
-            }
-
-        groundPoint.z = params.GetGroundHeight();
-        }
-    return groundPoint;
-    }
-
-/*---------------------------------------------------------------------------------**//**
-* @bsimethod                                                    Paul.Connelly   12/16
-+---------------+---------------+---------------+---------------+---------------+------*/
-TileGeneratorStatus TilesetPublisher::_BeginProcessModel(DgnModelCR model)
-    {
-    auto status = PublisherContext::_BeginProcessModel(model);
-    if (TileGeneratorStatus::Success == status)
-        {
-        BeMutexHolder lock(m_mutex);
-        m_modelsInProgress.insert(model.GetName());
-        GenerateModelNameList();
-        }
-
-    return status;
-    }
-
-/*---------------------------------------------------------------------------------**//**
-* @bsimethod                                                    Paul.Connelly   12/16
-+---------------+---------------+---------------+---------------+---------------+------*/
-TileGeneratorStatus TilesetPublisher::_EndProcessModel(DgnModelCR model, TileNodeP rootTile, TileGeneratorStatus status)
-    {
-        {
-        BeMutexHolder lock(m_mutex);
-        auto const& modelName = model.GetName();
-        m_modelsInProgress.erase(modelName);
-        LOG.debugv("\nCompleted model %s (%f seconds elapsed)\n", modelName.c_str(), m_timer.GetCurrentSeconds());
-        GenerateModelNameList();
-        }
-
-    return PublisherContext::_EndProcessModel(model, rootTile, status);
-    }
-
-/*---------------------------------------------------------------------------------**//**
-* @bsimethod                                                    Paul.Connelly   12/16
-+---------------+---------------+---------------+---------------+---------------+------*/
-void TilesetPublisher::GenerateModelNameList()
-    {
-    m_modelNameList = "[";
-    for (auto const& modelName : m_modelsInProgress)
-        {
-        m_modelNameList.append(modelName);
-        m_modelNameList.append(1, ',');
-        }
-
-    auto len = m_modelNameList.length();
-    if (len > 1)
-        m_modelNameList[len-1] = ']';
-    else
-        m_modelNameList.append(1, ']');
-    }
-
-/*---------------------------------------------------------------------------------**//**
-* @bsimethod                                                    Ray.Bentley     04/2017
-+---------------+---------------+---------------+---------------+---------------+------*/
-WString TilesetPublisher::_GetTileUrl(TileNodeCR tile, WCharCP fileExtension, PublisherContext::ClassifierInfo const* classifier) const
-    {
-    WString     modelRootName = nullptr == classifier ? TileUtil::GetRootNameForModel(tile.GetModel().GetModelId(), false) : classifier->GetRootName();
-
-    return tile.GetFileName(modelRootName.c_str(), fileExtension); 
-    }
-
-
-                                    
+/*--------------------------------------------------------------------------------------+                  
+|
+|     $Source: TilePublisher/lib/CesiumPublisher.cpp $
+|
+|  $Copyright: (c) 2017 Bentley Systems, Incorporated. All rights reserved. $
+|
++--------------------------------------------------------------------------------------*/
+#include <TilePublisher/CesiumPublisher.h>
+#include "Constants.h"
+#include "CesiumConstants.h"
+
+USING_NAMESPACE_BENTLEY_DGN
+USING_NAMESPACE_BENTLEY_RENDER
+USING_NAMESPACE_BENTLEY_TILEPUBLISHER
+USING_NAMESPACE_BENTLEY_TILEPUBLISHER_CESIUM
+
+/*---------------------------------------------------------------------------------**//**
+* @bsimethod                                                    Paul.Connelly   08/16
++---------------+---------------+---------------+---------------+---------------+------*/
+DgnViewId PublisherParams::GetDefaultViewId(DgnDbR db) const
+    {
+    if (!m_viewName.empty())
+        return ViewDefinition::QueryViewId(db.GetDictionaryModel(), m_viewName);
+
+    // Try default view
+    DgnViewId viewId;
+    if (BeSQLite::BE_SQLITE_ROW == db.QueryProperty(&viewId, sizeof(viewId), DgnViewProperty::DefaultView()) && viewId.IsValid())
+        return viewId;
+
+    // Try first spatial view
+    for (auto const& entry : ViewDefinition::MakeIterator(db))
+        {
+        auto view = ViewDefinition::Get(db, entry.GetId());
+        if (view.IsValid() && !view->IsPrivate() && (view->IsSpatialView() || view->IsDrawingView() || view->IsSheetView()))
+            {
+            viewId = view->GetViewId();
+            break;
+            }
+        }
+
+    return viewId;
+    }
+
+/*---------------------------------------------------------------------------------**//**
+* @bsimethod                                                    Paul.Connelly   08/16
++---------------+---------------+---------------+---------------+---------------+------*/
+DgnViewId PublisherParams::GetViewIds(DgnViewIdSet& viewIds, DgnDbR db) const
+    {
+    bool publishSingleView = !m_viewName.empty();
+
+    DgnViewId defaultViewId = GetDefaultViewId(db);
+    ViewDefinitionCPtr view = ViewDefinition::Get(db, defaultViewId);
+    if (view.IsNull())
+        {
+        LOG.errorv("View not found\n");
+        return DgnViewId();
+        }
+
+    viewIds.insert(defaultViewId);
+    if (publishSingleView)
+        return defaultViewId;
+
+    m_viewName = view->GetName();
+
+    for (auto const& entry : ViewDefinition::MakeIterator(db))
+        {
+        view = ViewDefinition::Get(db, entry.GetId());
+        if (view.IsValid() &&!view->IsPrivate() && (view->IsSpatialView() || view->IsDrawingView() || view->IsSheetView()))
+            viewIds.insert(entry.GetId());
+        }
+
+    return defaultViewId;
+    }
+
+/*---------------------------------------------------------------------------------**//**
+* @bsimethod                                                    Ray.Bentley     09/2016
++---------------+---------------+---------------+---------------+---------------+------*/
+Json::Value  PublisherParams::GetViewerOptions () const
+    {
+    Json::Value viewerOptions(Json::objectValue);
+
+    if (!m_imageryProvider.empty())
+        viewerOptions["imageryProvider"] = m_imageryProvider.c_str();
+
+    if (!m_terrainProvider.empty())
+        viewerOptions["terrainProvider"] = m_terrainProvider.c_str();
+
+    return viewerOptions;
+    }
+
+/*---------------------------------------------------------------------------------**//**
+* @bsimethod                                                    Paul.Connelly   08/16
++---------------+---------------+---------------+---------------+---------------+------*/
+TileGeneratorStatus TilesetPublisher::_AcceptTile(TileNodeCR tile)
+    {
+    if (Status::Success != m_acceptTileStatus || tile.GetDepth() > m_publishedTileDepth)
+        return TileGeneratorStatus::Aborted;
+
+    TilePublisher publisher(tile, *this);
+    auto publisherStatus = publisher.Publish();
+    switch (publisherStatus)
+        {
+        case Status::Success:
+        case Status::NoGeometry:   
+            break;
+        default:
+            m_acceptTileStatus = publisherStatus;
+            break;
+        }
+
+    return ConvertStatus(publisherStatus);
+    }
+
+/*---------------------------------------------------------------------------------**//**
+* @bsimethod                                                    Paul.Connelly   08/17
++---------------+---------------+---------------+---------------+---------------+------*/
+TileGeneratorStatus TilesetPublisher::_AcceptPublishedTilesetInfo(DgnModelCR model, IGetPublishedTilesetInfoR getUrl)
+    {
+    PublishedTilesetInfo info = getUrl._GetPublishedTilesetInfo();
+    if (!info.IsValid())
+        return TileGeneratorStatus::NoGeometry;
+
+    BeMutexHolder lock(m_mutex);
+    m_directUrls.Insert(model.GetModelId(), info.m_url);
+    m_modelRanges.Insert(model.GetModelId(), ModelRange(info.m_ecefRange, true));
+
+    return TileGeneratorStatus::Success;
+    }
+
+
+/*---------------------------------------------------------------------------------**//**
+* @bsimethod                                                    Paul.Connelly   08/16
++---------------+---------------+---------------+---------------+---------------+------*/
+PublisherContext::Status TilesetPublisher::WriteWebApp (DPoint3dCR groundPoint, PublisherParams const& params)
+    {
+    Json::Value json;
+    Status      status;
+
+    if (Status::Success != (status = GetViewsetJson (json, groundPoint, m_defaultViewId, params.GetGlobeMode())))
+        return status;
+
+    Json::Value viewerOptions = params.GetViewerOptions();
+
+    // If we are displaying "in place" but don't have a real geographic location - default to natural earth.
+    if (!IsGeolocated() && viewerOptions["imageryProvider"].isNull())
+        viewerOptions["imageryProvider"] = "NaturalEarth";
+
+    json["viewerOptions"] = viewerOptions;
+
+    Json::Value     revisionsJson;
+    if (TilesetPublisher::Status::Success == TilesetHistoryPublisher::PublishHistory(revisionsJson, params, *this))
+        json["revisions"] = std::move(revisionsJson);
+
+    if (Status::Success != (status = WriteAppJson(json)))
+        return status;
+
+    return WriteStandaloneHtmlFile(params);
+    }
+
+/*---------------------------------------------------------------------------------**//**
+* @bsimethod                                                    Paul.Connelly   08/16
++---------------+---------------+---------------+---------------+---------------+------*/
+PublisherContext::Status TilesetPublisher::WriteAppJson (Json::Value& json)
+    {
+    WString     jsonRootName = m_rootName + L"_AppData";
+    BeFileName  jsonFileName (nullptr, m_dataDir.c_str(), jsonRootName.c_str(), L"json");
+
+    Utf8String jsonFileNameUtf8(jsonFileName.c_str());
+    jsonFileNameUtf8.ReplaceAll("\\", "//");
+
+    std::FILE* jsonFile = std::fopen(jsonFileNameUtf8.c_str(), "w");
+    if (NULL == jsonFile)
+        return Status::CantWriteToBaseDirectory;
+
+    Utf8String jsonStr = Json::FastWriter().write(json);
+    std::fwrite(jsonStr.c_str(), 1, jsonStr.size(), jsonFile);
+    std::fclose(jsonFile);
+
+    return Status::Success;
+    }
+
+    
+/*---------------------------------------------------------------------------------**//**
+* @bsimethod                                                    Ray.Bentley     11/2017
++---------------+---------------+---------------+---------------+---------------+------*/
+PublisherContext::Status    TilesetPublisher::WriteStandaloneHtmlFile(PublisherParams const& params)
+    {
+    if (params.GetBimiumDistDir().empty())       // If no Bimium distribution directory then assume standalone HTML not required.
+        return Status::Success;  
+
+    if (!BeFileName::DoesPathExist(params.GetBimiumDistDir()))
+        return Status::CantFindBimiumScripts;
+
+    BeFileName scriptsDstDir(m_outputDir);
+    scriptsDstDir.AppendToPath(L"PublishedScripts");
+
+    if (!BeFileName::DoesPathExist(scriptsDstDir.c_str()))
+        {
+        BeFileName::CreateNewDirectory(scriptsDstDir.c_str());
+
+        scriptsDstDir.AppendToPath(L"Bimium");
+
+        if (BeFileNameStatus::Success != BeFileName::CloneDirectory(params.GetBimiumDistDir().c_str(), scriptsDstDir.c_str()))
+            return Status::CantCopyBimiumScripts;
+        }
+
+    // Produce the html file contents
+    BeFileName  htmlFileName = m_outputDir;
+    WString     jsonRootName = m_rootName + L"_AppData";
+
+    htmlFileName.AppendString(m_rootName.c_str()).AppendExtension(L"html");
+    std::FILE* htmlFile = std::fopen(Utf8String(htmlFileName.c_str()).c_str(), "w");
+    if (NULL == htmlFile)
+        return Status::CantWriteToBaseDirectory;
+
+    Utf8String jsonFileUrl = "TileSets/"  + Utf8String (m_rootName) + "/" + Utf8String(jsonRootName.c_str());
+    jsonFileUrl.append(".json");
+    std::fwrite(s_viewerHtmlPrefix, 1, sizeof(s_viewerHtmlPrefix)-1, htmlFile);
+    std::fwrite(jsonFileUrl.c_str(), 1, jsonFileUrl.size(), htmlFile);
+    std::fwrite(s_viewerHtmlSuffix, 1, sizeof(s_viewerHtmlSuffix)-1, htmlFile);
+    std::fclose(htmlFile);
+
+    return Status::Success;
+    }
+
+
+/*---------------------------------------------------------------------------------**//**
+* @bsimethod                                                    Paul.Connelly   08/16
++---------------+---------------+---------------+---------------+---------------+------*/
+void TilesetPublisher::OutputStatistics(TileGenerator::Statistics const& stats) const
+    {
+    LOG.debugv("\nStatistics:\n"
+           "Tile count: %u\n"
+           "Tile generation time: %.4f seconds\n"
+           "Average per-tile: %.4f seconds\n",
+           static_cast<uint32_t>(stats.m_tileCount),
+           stats.m_tileGenerationTime,
+           0 != stats.m_tileCount ? stats.m_tileGenerationTime / stats.m_tileCount : 0.0);
+    }
+
+/*---------------------------------------------------------------------------------**//**
+* @bsimethod                                                    Paul.Connelly   08/16
++---------------+---------------+---------------+---------------+---------------+------*/
+void TilesetPublisher::ProgressMeter::_IndicateProgress(uint32_t completed, uint32_t total)
+    {
+    if (!m_publisher.WantProgressOutput())
+        return;
+
+    uint32_t    pctComplete = static_cast<double>(completed)/total * 100;
+
+    if (m_lastPercentCompleted == pctComplete && 99 != m_lastPercentCompleted)
+        {
+        LOG.info("...");
+        }
+    else
+        {
+        if (m_publisher.WantVerboseStatistics())
+            {
+            auto stats = m_publisher.GetVerboseStatistics();
+            LOG.infov("\n%u models in progress: %s", stats.m_numModels, stats.m_modelNames.c_str());
+            }
+
+        LOG.infov("\nGenerating Tiles: %3u%% (%u/%u models completed)%s", pctComplete, completed, total, completed == total ? "\n" : "");
+        m_lastPercentCompleted = pctComplete;
+        }
+    }
+
+/*---------------------------------------------------------------------------------**//**
+* @bsimethod                                                    Paul.Connelly   08/16
++---------------+---------------+---------------+---------------+---------------+------*/
+PublisherContext::Status TilesetPublisher::Publish(PublisherParams const& params)
+    {
+    if (HistoryMode::OnlyHistory == params.GetHistoryMode())
+        {
+        Json::Value     revisionsJson;
+
+        return TilesetHistoryPublisher::PublishHistory(revisionsJson, params, *this);
+        }
+
+    auto status = InitializeDirectories(GetDataDirectory());
+    if (Status::Success != status)
+        return status;
+
+    DRange3d            range;
+
+    ProgressMeter progressMeter(*this);
+    TileGenerator generator (GetDgnDb(), nullptr, &progressMeter);                                                                                                                     
+
+    ExtractSchedules();     // Extract these now as they schedule entries may need to be added to batch tables.
+
+    m_generator = &generator;
+    status = PublishViewModels(generator, range, params.GetTolerance(), params.SurfacesOnly(), progressMeter);
+    m_generator = nullptr;
+
+    if (Status::Success != status)
+        {
+        CleanDirectories(GetDataDirectory());
+        return Status::Success != m_acceptTileStatus ? m_acceptTileStatus : status;
+        }
+
+    OutputStatistics(generator.GetStatistics());
+    return WriteWebApp(GetGroundPoint(range, params), params);
+    }
+
+/*---------------------------------------------------------------------------------**//**
+* @bsimethod                                                    Ray.Bentley     04/2017
++---------------+---------------+---------------+---------------+---------------+------*/
+DPoint3d   TilesetPublisher::GetGroundPoint (DRange3dCR range, PublisherParams const& params)
+    {
+    DPoint3d    groundPoint;
+
+    if (GroundMode::FixedPoint == params.GetGroundMode())
+        {
+        groundPoint.SumOf (params.GetGroundPoint(), GetDgnDb().GeoLocation().GetGlobalOrigin());
+        }
+    else
+        {
+        if (range.IsNull())
+            {
+            groundPoint.x = groundPoint.y = 0.0;                                                    
+            }
+        else
+            {
+            Transform   tileToDb;
+
+            tileToDb.InverseOf (m_dbToTile);
+            
+            groundPoint = DPoint3d::FromInterpolate (range.low, .5, range.high);
+            tileToDb.Multiply (groundPoint);
+            }
+
+        groundPoint.z = params.GetGroundHeight();
+        }
+    return groundPoint;
+    }
+
+/*---------------------------------------------------------------------------------**//**
+* @bsimethod                                                    Paul.Connelly   12/16
++---------------+---------------+---------------+---------------+---------------+------*/
+TileGeneratorStatus TilesetPublisher::_BeginProcessModel(DgnModelCR model)
+    {
+    auto status = PublisherContext::_BeginProcessModel(model);
+    if (TileGeneratorStatus::Success == status)
+        {
+        BeMutexHolder lock(m_mutex);
+        m_modelsInProgress.insert(model.GetName());
+        GenerateModelNameList();
+        }
+
+    return status;
+    }
+
+/*---------------------------------------------------------------------------------**//**
+* @bsimethod                                                    Paul.Connelly   12/16
++---------------+---------------+---------------+---------------+---------------+------*/
+TileGeneratorStatus TilesetPublisher::_EndProcessModel(DgnModelCR model, TileNodeP rootTile, TileGeneratorStatus status)
+    {
+        {
+        BeMutexHolder lock(m_mutex);
+        auto const& modelName = model.GetName();
+        m_modelsInProgress.erase(modelName);
+        LOG.debugv("\nCompleted model %s (%f seconds elapsed)\n", modelName.c_str(), m_timer.GetCurrentSeconds());
+        GenerateModelNameList();
+        }
+
+    return PublisherContext::_EndProcessModel(model, rootTile, status);
+    }
+
+/*---------------------------------------------------------------------------------**//**
+* @bsimethod                                                    Paul.Connelly   12/16
++---------------+---------------+---------------+---------------+---------------+------*/
+void TilesetPublisher::GenerateModelNameList()
+    {
+    m_modelNameList = "[";
+    for (auto const& modelName : m_modelsInProgress)
+        {
+        m_modelNameList.append(modelName);
+        m_modelNameList.append(1, ',');
+        }
+
+    auto len = m_modelNameList.length();
+    if (len > 1)
+        m_modelNameList[len-1] = ']';
+    else
+        m_modelNameList.append(1, ']');
+    }
+
+/*---------------------------------------------------------------------------------**//**
+* @bsimethod                                                    Ray.Bentley     04/2017
++---------------+---------------+---------------+---------------+---------------+------*/
+WString TilesetPublisher::_GetTileUrl(TileNodeCR tile, WCharCP fileExtension, PublisherContext::ClassifierInfo const* classifier) const
+    {
+    WString     modelRootName = nullptr == classifier ? TileUtil::GetRootNameForModel(tile.GetModel().GetModelId(), false) : classifier->GetRootName();
+
+    return tile.GetFileName(modelRootName.c_str(), fileExtension); 
+    }
+
+
+                                    