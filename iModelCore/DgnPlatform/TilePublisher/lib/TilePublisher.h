/*--------------------------------------------------------------------------------------+
|
|     $Source: TilePublisher/lib/TilePublisher.h $
|
|  $Copyright: (c) 2016 Bentley Systems, Incorporated. All rights reserved. $
|
+--------------------------------------------------------------------------------------*/
#pragma once
#include <DgnPlatform/DgnPlatformApi.h>
#include <DgnPlatform/DgnPlatformLib.h>
#include <DgnPlatform/DgnGeoCoord.h>
#include <DgnPlatform/AutoRestore.h>
#include <DgnPlatform/DgnMaterial.h>
#include <stdio.h>

#if defined(__TILEPUBLISHER_LIB_BUILD__)
    #define TILEPUBLISHER_EXPORT EXPORT_ATTRIBUTE
#else
    #define TILEPUBLISHER_EXPORT IMPORT_ATTRIBUTE
#endif

USING_NAMESPACE_BENTLEY

#define BEGIN_BENTLEY_DGN_TILE3D_NAMESPACE BEGIN_BENTLEY_RENDER_NAMESPACE namespace Tile3d {
#define END_BENTLEY_DGN_TILE3D_NAMESPACE } END_BENTLEY_RENDER_NAMESPACE

BEGIN_BENTLEY_DGN_TILE3D_NAMESPACE

//=======================================================================================
// Maps elements associated with vertices to indexes into a batch table in the b3dm.
// @bsistruct                                                   Paul.Connelly   07/16
//=======================================================================================
struct BatchIdMap
{
private:
    bmap<BeInt64Id, uint16_t>   m_map;
    bvector<BeInt64Id>          m_list;
    TileSource                  m_source;
public:
    BatchIdMap(TileSource source);

    uint16_t GetBatchId(BeInt64Id entityId);
    void ToJson(Json::Value& value, DgnDbR db, bool is2d) const;
    uint16_t Count() const { return static_cast<uint16_t>(m_list.size()); }
};



//=======================================================================================
//! Context in which tile publishing occurs.
// @bsistruct                                                   Paul.Connelly   08/16
//=======================================================================================
struct PublisherContext : TileGenerator::ITileCollector
{
    enum class Status
        {
        Success = SUCCESS,
        NoGeometry,
        Aborted,
        CantWriteToBaseDirectory,
        CantCreateSubDirectory,
        ErrorWritingScene,
        ErrorWritingNode,
        CantOpenOutputFile,
        };

protected:
    ViewControllerR                         m_viewController;
    BeFileName                              m_outputDir;
    BeFileName                              m_dataDir;
    WString                                 m_rootName;
    Transform                               m_dbToTile;
    Transform                               m_tileToEcef;
    size_t                                  m_maxTilesetDepth;
    bvector<TileNodePtr>                    m_modelRoots;
    BeMutex                                 m_mutex;
    bool                                    m_publishPolylines;
    bool                                    m_publishIncremental;

    TILEPUBLISHER_EXPORT PublisherContext(ViewControllerR viewController, BeFileNameCR outputDir, WStringCR tilesetName, GeoPointCP geoLocation = nullptr, bool publishPolylines = false, size_t maxTilesetDepth = 5, bool publishIncremental = true);

    virtual WString _GetTileUrl(TileNodeCR tile, WCharCP fileExtension) const = 0;
    virtual bool _AllTilesPublished() const { return false; }   // If all tiles are published then we can write only valid (non-empty) tree leaves and branches.

    TILEPUBLISHER_EXPORT Status InitializeDirectories(BeFileNameCR dataDir);
    TILEPUBLISHER_EXPORT void CleanDirectories(BeFileNameCR dataDir);
    TILEPUBLISHER_EXPORT Status PublishViewModels (TileGeneratorR generator, DRange3dR range, double toleranceInMeters, ITileGenerationProgressMonitorR progressMeter);

    TILEPUBLISHER_EXPORT void WriteMetadataTree (DRange3dR range, Json::Value& val, TileNodeCR tile, size_t depth);
    TILEPUBLISHER_EXPORT void WriteTileset (BeFileNameCR metadataFileName, TileNodeCR rootTile, size_t maxDepth);
    void WriteModelsJson(Json::Value&, DgnElementIdSet const& allModelSelectors, DgnModelIdSet const& all2dModels);
    void WriteCategoriesJson(Json::Value&, DgnElementIdSet const& allCategorySelectors);
    Json::Value GetDisplayStylesJson(DgnElementIdSet const& styleIds);
    Json::Value GetDisplayStyleJson(DisplayStyleCR style);

    void GenerateJsonAndWriteTileset (Json::Value& rootJson, DRange3dR rootRange, TileNodeCR rootTile, WStringCR name);

    TILEPUBLISHER_EXPORT virtual TileGeneratorStatus _BeginProcessModel(DgnModelCR model) override;
    TILEPUBLISHER_EXPORT virtual TileGeneratorStatus _EndProcessModel(DgnModelCR model, TileNodeP rootTile, TileGeneratorStatus status) override;
    TILEPUBLISHER_EXPORT virtual bool _DoIncrementalModelPublish (BeFileNameR dataDirectory, DgnModelCR model) override;



public:
    BeFileNameCR GetDataDirectory() const { return m_dataDir; }
    BeFileNameCR GetOutputDirectory() const { return m_outputDir; }
    WStringCR GetRootName() const { return m_rootName; }
    TransformCR  GetTileToEcef() const { return m_tileToEcef; }
    ViewControllerCR GetViewController() const { return m_viewController; }
    DgnDbR GetDgnDb() const { return m_viewController.GetDgnDb(); }
    size_t GetMaxTilesetDepth() const { return m_maxTilesetDepth; }
    bool WantPolylines() const { return m_publishPolylines; }
    bool GetPublishIncremental() const { return m_publishIncremental; }

    TILEPUBLISHER_EXPORT static Status ConvertStatus(TileGeneratorStatus input);
    TILEPUBLISHER_EXPORT static TileGeneratorStatus ConvertStatus(Status input);

    WString GetTileUrl(TileNodeCR tile, WCharCP fileExtension) const { return _GetTileUrl(tile, fileExtension); }
    TILEPUBLISHER_EXPORT BeFileName GetDataDirForModel(DgnModelCR model, WStringP rootName=nullptr) const;
    TILEPUBLISHER_EXPORT Status GetViewsetJson(Json::Value& json, TransformCR transform, DPoint3dCR groundPoint);
    TILEPUBLISHER_EXPORT void GetViewJson (Json::Value& json, ViewDefinitionCR view, TransformCR transform);
    TILEPUBLISHER_EXPORT Json::Value GetModelsJson (DgnModelIdSet const& modelIds);
    TILEPUBLISHER_EXPORT Json::Value GetCategoriesJson(DgnCategoryIdSet const& categoryIds);
    TILEPUBLISHER_EXPORT bool IsGeolocated () const;

    template<typename T> static Json::Value IdSetToJson(T const& ids)
        {
        Json::Value json(Json::arrayValue);
        for (auto const& id : ids)
            json.append(id.ToString());
        return json;

        }
    static Json::Value PointToJson(DPoint3dCR pt)
        {
        Json::Value json(Json::objectValue);
        json["x"] = pt.x;
        json["y"] = pt.y;
        json["z"] = pt.z;
        return json;
        }
};

//=======================================================================================
//! Publishes a single tile.
// @bsistruct                                                   Paul.Connelly   08/16
//=======================================================================================
struct TilePublisher
{
    typedef bmap<uint32_t, Utf8String> TextureIdToNameMap;
private:
    BatchIdMap              m_batchIds;
    DPoint3d                m_centroid;
    TileMeshList            m_meshes;
    TileNodeCR              m_tile;
    ByteStream              m_binaryData;
    PublisherContext&       m_context;
    bmap<TileTextureImageCP, Utf8String>    m_textureImages;

    static WString GetNodeNameSuffix(TileNodeCR tile);
    static DPoint3d GetCentroid(TileNodeCR tile);
    static void AppendPoint(Json::Value& val, DPoint3dCR pt) { val.append(pt.x); val.append(pt.y); val.append(pt.z); }
    static void AddTechniqueParameter(Json::Value&, Utf8CP name, int type, Utf8CP semantic);
    static void AppendProgramAttribute(Json::Value&, Utf8CP);
    static void AddShader(Json::Value&, Utf8CP name, int type, Utf8CP buffer);
    static Utf8String Concat(Utf8CP prefix, Utf8StringCR suffix) { Utf8String str(prefix); str.append(suffix); return str; }

    void ProcessMeshes(Json::Value& value);
    void AddExtensions(Json::Value& value);
    void AddTextures(Json::Value& value, TextureIdToNameMap& texNames);
<<<<<<< HEAD
    void AddMeshVertexAttribute  (Json::Value& rootNode, double const* values, Utf8StringCR bufferViewId, Utf8StringCR accesorId, size_t nComponents, size_t nAttributes, char const* accessorType, bool quantize, double const* min, double const* max);
=======
    Utf8String AddMeshVertexAttribute  (Json::Value& rootNode, double const* values, Utf8CP name, Utf8CP id, size_t nComponents, size_t nAttributes, char* accessorType, bool quantize, double const* min, double const* max);
>>>>>>> 7f4d4ac3
    void AddBinaryData (void const* data, size_t size);
    void AddMeshPointRange (Json::Value& positionValue, DRange3dCR pointRange);
    Utf8String AddMeshIndices(Json::Value& rootNode, Utf8CP name, bvector<uint32_t> const& indices, Utf8StringCR idStr);
    void AddMeshBatchIds (Json::Value& rootNode, Json::Value& primitive, bvector<DgnElementId> const& entityIds, Utf8StringCR idStr);

    BeFileName  GetBinaryDataFileName() const;

    Utf8String AddMeshShaderTechnique (Json::Value& rootNode, bool textured, bool transparent, bool ignoreLighting);
    Utf8String AddUnlitShaderTechnique (Json::Value& rootNode);

    void AddMesh(Json::Value& value, TileMeshR mesh, size_t index);
    void AddPolylines(Json::Value& value, TileMeshR mesh, size_t index);

    Utf8String AddMeshMaterial (Json::Value& rootNode, bool& isTextured, TileDisplayParamsCP displayParams, TileMeshCR mesh, Utf8CP suffix);
    Utf8String AddPolylineMaterial (Json::Value& rootNode, TileDisplayParamsCP displayParams, TileMeshCR mesh, Utf8CP suffix);
    Utf8String AddTextureImage (Json::Value& rootNode, TileTextureImageCR textureImage, TileMeshCR mesh, Utf8CP suffix);

    template<typename T> void AddBufferView(Json::Value& views, Utf8CP name, T const& bufferData);

    enum IncrementalStatus { UsePrevious, Regenerate, Success };
    IncrementalStatus IncrementalGenerate(TileModelDeltaCR modelDelta);

public:
    TILEPUBLISHER_EXPORT TilePublisher(TileNodeCR tile, PublisherContext& context);

    TILEPUBLISHER_EXPORT PublisherContext::Status Publish();

    BeFileNameCR GetDataDirectory() const { return m_context.GetDataDirectory(); }
    WStringCR GetPrefix() const { return m_context.GetRootName(); }
    TILEPUBLISHER_EXPORT static void WriteBoundingVolume(Json::Value&, DRange3dCR);
};

//=======================================================================================
//! Read a single tile.
// @bsistruct                                                   Ray.Bentley     11/2016
//=======================================================================================
struct TileReader
{
private:
    std::FILE*          m_file;
    Json::Value         m_scene;
    Json::Value         m_materialValues;
    Json::Value         m_accessors;      
    Json::Value         m_bufferViews;
    Json::Value         m_batchData;
    ByteStream          m_binaryData;



    TileMeshPtr             ReadMeshPrimitive(Json::Value const& primitiveValue);
    TileDisplayParamsPtr    ReadDisplayParams(Json::Value const& primitiveValue);

    BentleyStatus           GetAccessorAndBufferView(Json::Value& accessor, Json::Value& bufferView, Json::Value const& primitiveValue, const char* accessorName);
    BentleyStatus           ReadVertexAttributes(bvector<double>& values, Json::Value const& primitiveValue, size_t nComponents, char const* attributeName);
    BentleyStatus           ReadIndices(TileMeshR mesh, Json::Value const& primitiveValue);
    BentleyStatus           ReadVertexBatchIds (bvector<uint16_t>& batchIds, Json::Value const& primitiveValue);


    template <typename T> BentleyStatus  ReadVertexValues(bvector<T>& vertexValues, Json::Value const& primitiveValue, char const* attributeName)
        {
        bvector <double>    values;
        size_t              nComponents = sizeof(T)/sizeof(double);

        if(SUCCESS != ReadVertexAttributes(values, primitiveValue, nComponents, attributeName))
            return ERROR;

        size_t              nElements = values.size() / nComponents;

        vertexValues.resize(nElements);
        memcpy (vertexValues.data(), values.data(), nElements * nComponents * sizeof(double));

        return SUCCESS;
        }

public:
    enum class Status
        {
        Success = SUCCESS,
        UnableToOpenFile,
        InvalidHeader,
        ReadError,
        BatchTableParseError,
        SceneParseError,
        SceneDataError,
        };


    TileReader() : m_file(nullptr) { }
    ~TileReader();
    TILEPUBLISHER_EXPORT Status  ReadTile(TileMeshList& meshes, BeFileNameCR file);

};


END_BENTLEY_DGN_TILE3D_NAMESPACE

<|MERGE_RESOLUTION|>--- conflicted
+++ resolved
@@ -1,271 +1,267 @@
-/*--------------------------------------------------------------------------------------+
-|
-|     $Source: TilePublisher/lib/TilePublisher.h $
-|
-|  $Copyright: (c) 2016 Bentley Systems, Incorporated. All rights reserved. $
-|
-+--------------------------------------------------------------------------------------*/
-#pragma once
-#include <DgnPlatform/DgnPlatformApi.h>
-#include <DgnPlatform/DgnPlatformLib.h>
-#include <DgnPlatform/DgnGeoCoord.h>
-#include <DgnPlatform/AutoRestore.h>
-#include <DgnPlatform/DgnMaterial.h>
-#include <stdio.h>
-
-#if defined(__TILEPUBLISHER_LIB_BUILD__)
-    #define TILEPUBLISHER_EXPORT EXPORT_ATTRIBUTE
-#else
-    #define TILEPUBLISHER_EXPORT IMPORT_ATTRIBUTE
-#endif
-
-USING_NAMESPACE_BENTLEY
-
-#define BEGIN_BENTLEY_DGN_TILE3D_NAMESPACE BEGIN_BENTLEY_RENDER_NAMESPACE namespace Tile3d {
-#define END_BENTLEY_DGN_TILE3D_NAMESPACE } END_BENTLEY_RENDER_NAMESPACE
-
-BEGIN_BENTLEY_DGN_TILE3D_NAMESPACE
-
-//=======================================================================================
-// Maps elements associated with vertices to indexes into a batch table in the b3dm.
-// @bsistruct                                                   Paul.Connelly   07/16
-//=======================================================================================
-struct BatchIdMap
-{
-private:
-    bmap<BeInt64Id, uint16_t>   m_map;
-    bvector<BeInt64Id>          m_list;
-    TileSource                  m_source;
-public:
-    BatchIdMap(TileSource source);
-
-    uint16_t GetBatchId(BeInt64Id entityId);
-    void ToJson(Json::Value& value, DgnDbR db, bool is2d) const;
-    uint16_t Count() const { return static_cast<uint16_t>(m_list.size()); }
-};
-
-
-
-//=======================================================================================
-//! Context in which tile publishing occurs.
-// @bsistruct                                                   Paul.Connelly   08/16
-//=======================================================================================
-struct PublisherContext : TileGenerator::ITileCollector
-{
-    enum class Status
-        {
-        Success = SUCCESS,
-        NoGeometry,
-        Aborted,
-        CantWriteToBaseDirectory,
-        CantCreateSubDirectory,
-        ErrorWritingScene,
-        ErrorWritingNode,
-        CantOpenOutputFile,
-        };
-
-protected:
-    ViewControllerR                         m_viewController;
-    BeFileName                              m_outputDir;
-    BeFileName                              m_dataDir;
-    WString                                 m_rootName;
-    Transform                               m_dbToTile;
-    Transform                               m_tileToEcef;
-    size_t                                  m_maxTilesetDepth;
-    bvector<TileNodePtr>                    m_modelRoots;
-    BeMutex                                 m_mutex;
-    bool                                    m_publishPolylines;
-    bool                                    m_publishIncremental;
-
-    TILEPUBLISHER_EXPORT PublisherContext(ViewControllerR viewController, BeFileNameCR outputDir, WStringCR tilesetName, GeoPointCP geoLocation = nullptr, bool publishPolylines = false, size_t maxTilesetDepth = 5, bool publishIncremental = true);
-
-    virtual WString _GetTileUrl(TileNodeCR tile, WCharCP fileExtension) const = 0;
-    virtual bool _AllTilesPublished() const { return false; }   // If all tiles are published then we can write only valid (non-empty) tree leaves and branches.
-
-    TILEPUBLISHER_EXPORT Status InitializeDirectories(BeFileNameCR dataDir);
-    TILEPUBLISHER_EXPORT void CleanDirectories(BeFileNameCR dataDir);
-    TILEPUBLISHER_EXPORT Status PublishViewModels (TileGeneratorR generator, DRange3dR range, double toleranceInMeters, ITileGenerationProgressMonitorR progressMeter);
-
-    TILEPUBLISHER_EXPORT void WriteMetadataTree (DRange3dR range, Json::Value& val, TileNodeCR tile, size_t depth);
-    TILEPUBLISHER_EXPORT void WriteTileset (BeFileNameCR metadataFileName, TileNodeCR rootTile, size_t maxDepth);
-    void WriteModelsJson(Json::Value&, DgnElementIdSet const& allModelSelectors, DgnModelIdSet const& all2dModels);
-    void WriteCategoriesJson(Json::Value&, DgnElementIdSet const& allCategorySelectors);
-    Json::Value GetDisplayStylesJson(DgnElementIdSet const& styleIds);
-    Json::Value GetDisplayStyleJson(DisplayStyleCR style);
-
-    void GenerateJsonAndWriteTileset (Json::Value& rootJson, DRange3dR rootRange, TileNodeCR rootTile, WStringCR name);
-
-    TILEPUBLISHER_EXPORT virtual TileGeneratorStatus _BeginProcessModel(DgnModelCR model) override;
-    TILEPUBLISHER_EXPORT virtual TileGeneratorStatus _EndProcessModel(DgnModelCR model, TileNodeP rootTile, TileGeneratorStatus status) override;
-    TILEPUBLISHER_EXPORT virtual bool _DoIncrementalModelPublish (BeFileNameR dataDirectory, DgnModelCR model) override;
-
-
-
-public:
-    BeFileNameCR GetDataDirectory() const { return m_dataDir; }
-    BeFileNameCR GetOutputDirectory() const { return m_outputDir; }
-    WStringCR GetRootName() const { return m_rootName; }
-    TransformCR  GetTileToEcef() const { return m_tileToEcef; }
-    ViewControllerCR GetViewController() const { return m_viewController; }
-    DgnDbR GetDgnDb() const { return m_viewController.GetDgnDb(); }
-    size_t GetMaxTilesetDepth() const { return m_maxTilesetDepth; }
-    bool WantPolylines() const { return m_publishPolylines; }
-    bool GetPublishIncremental() const { return m_publishIncremental; }
-
-    TILEPUBLISHER_EXPORT static Status ConvertStatus(TileGeneratorStatus input);
-    TILEPUBLISHER_EXPORT static TileGeneratorStatus ConvertStatus(Status input);
-
-    WString GetTileUrl(TileNodeCR tile, WCharCP fileExtension) const { return _GetTileUrl(tile, fileExtension); }
-    TILEPUBLISHER_EXPORT BeFileName GetDataDirForModel(DgnModelCR model, WStringP rootName=nullptr) const;
-    TILEPUBLISHER_EXPORT Status GetViewsetJson(Json::Value& json, TransformCR transform, DPoint3dCR groundPoint);
-    TILEPUBLISHER_EXPORT void GetViewJson (Json::Value& json, ViewDefinitionCR view, TransformCR transform);
-    TILEPUBLISHER_EXPORT Json::Value GetModelsJson (DgnModelIdSet const& modelIds);
-    TILEPUBLISHER_EXPORT Json::Value GetCategoriesJson(DgnCategoryIdSet const& categoryIds);
-    TILEPUBLISHER_EXPORT bool IsGeolocated () const;
-
-    template<typename T> static Json::Value IdSetToJson(T const& ids)
-        {
-        Json::Value json(Json::arrayValue);
-        for (auto const& id : ids)
-            json.append(id.ToString());
-        return json;
-
-        }
-    static Json::Value PointToJson(DPoint3dCR pt)
-        {
-        Json::Value json(Json::objectValue);
-        json["x"] = pt.x;
-        json["y"] = pt.y;
-        json["z"] = pt.z;
-        return json;
-        }
-};
-
-//=======================================================================================
-//! Publishes a single tile.
-// @bsistruct                                                   Paul.Connelly   08/16
-//=======================================================================================
-struct TilePublisher
-{
-    typedef bmap<uint32_t, Utf8String> TextureIdToNameMap;
-private:
-    BatchIdMap              m_batchIds;
-    DPoint3d                m_centroid;
-    TileMeshList            m_meshes;
-    TileNodeCR              m_tile;
-    ByteStream              m_binaryData;
-    PublisherContext&       m_context;
-    bmap<TileTextureImageCP, Utf8String>    m_textureImages;
-
-    static WString GetNodeNameSuffix(TileNodeCR tile);
-    static DPoint3d GetCentroid(TileNodeCR tile);
-    static void AppendPoint(Json::Value& val, DPoint3dCR pt) { val.append(pt.x); val.append(pt.y); val.append(pt.z); }
-    static void AddTechniqueParameter(Json::Value&, Utf8CP name, int type, Utf8CP semantic);
-    static void AppendProgramAttribute(Json::Value&, Utf8CP);
-    static void AddShader(Json::Value&, Utf8CP name, int type, Utf8CP buffer);
-    static Utf8String Concat(Utf8CP prefix, Utf8StringCR suffix) { Utf8String str(prefix); str.append(suffix); return str; }
-
-    void ProcessMeshes(Json::Value& value);
-    void AddExtensions(Json::Value& value);
-    void AddTextures(Json::Value& value, TextureIdToNameMap& texNames);
-<<<<<<< HEAD
-    void AddMeshVertexAttribute  (Json::Value& rootNode, double const* values, Utf8StringCR bufferViewId, Utf8StringCR accesorId, size_t nComponents, size_t nAttributes, char const* accessorType, bool quantize, double const* min, double const* max);
-=======
-    Utf8String AddMeshVertexAttribute  (Json::Value& rootNode, double const* values, Utf8CP name, Utf8CP id, size_t nComponents, size_t nAttributes, char* accessorType, bool quantize, double const* min, double const* max);
->>>>>>> 7f4d4ac3
-    void AddBinaryData (void const* data, size_t size);
-    void AddMeshPointRange (Json::Value& positionValue, DRange3dCR pointRange);
-    Utf8String AddMeshIndices(Json::Value& rootNode, Utf8CP name, bvector<uint32_t> const& indices, Utf8StringCR idStr);
-    void AddMeshBatchIds (Json::Value& rootNode, Json::Value& primitive, bvector<DgnElementId> const& entityIds, Utf8StringCR idStr);
-
-    BeFileName  GetBinaryDataFileName() const;
-
-    Utf8String AddMeshShaderTechnique (Json::Value& rootNode, bool textured, bool transparent, bool ignoreLighting);
-    Utf8String AddUnlitShaderTechnique (Json::Value& rootNode);
-
-    void AddMesh(Json::Value& value, TileMeshR mesh, size_t index);
-    void AddPolylines(Json::Value& value, TileMeshR mesh, size_t index);
-
-    Utf8String AddMeshMaterial (Json::Value& rootNode, bool& isTextured, TileDisplayParamsCP displayParams, TileMeshCR mesh, Utf8CP suffix);
-    Utf8String AddPolylineMaterial (Json::Value& rootNode, TileDisplayParamsCP displayParams, TileMeshCR mesh, Utf8CP suffix);
-    Utf8String AddTextureImage (Json::Value& rootNode, TileTextureImageCR textureImage, TileMeshCR mesh, Utf8CP suffix);
-
-    template<typename T> void AddBufferView(Json::Value& views, Utf8CP name, T const& bufferData);
-
-    enum IncrementalStatus { UsePrevious, Regenerate, Success };
-    IncrementalStatus IncrementalGenerate(TileModelDeltaCR modelDelta);
-
-public:
-    TILEPUBLISHER_EXPORT TilePublisher(TileNodeCR tile, PublisherContext& context);
-
-    TILEPUBLISHER_EXPORT PublisherContext::Status Publish();
-
-    BeFileNameCR GetDataDirectory() const { return m_context.GetDataDirectory(); }
-    WStringCR GetPrefix() const { return m_context.GetRootName(); }
-    TILEPUBLISHER_EXPORT static void WriteBoundingVolume(Json::Value&, DRange3dCR);
-};
-
-//=======================================================================================
-//! Read a single tile.
-// @bsistruct                                                   Ray.Bentley     11/2016
-//=======================================================================================
-struct TileReader
-{
-private:
-    std::FILE*          m_file;
-    Json::Value         m_scene;
-    Json::Value         m_materialValues;
-    Json::Value         m_accessors;      
-    Json::Value         m_bufferViews;
-    Json::Value         m_batchData;
-    ByteStream          m_binaryData;
-
-
-
-    TileMeshPtr             ReadMeshPrimitive(Json::Value const& primitiveValue);
-    TileDisplayParamsPtr    ReadDisplayParams(Json::Value const& primitiveValue);
-
-    BentleyStatus           GetAccessorAndBufferView(Json::Value& accessor, Json::Value& bufferView, Json::Value const& primitiveValue, const char* accessorName);
-    BentleyStatus           ReadVertexAttributes(bvector<double>& values, Json::Value const& primitiveValue, size_t nComponents, char const* attributeName);
-    BentleyStatus           ReadIndices(TileMeshR mesh, Json::Value const& primitiveValue);
-    BentleyStatus           ReadVertexBatchIds (bvector<uint16_t>& batchIds, Json::Value const& primitiveValue);
-
-
-    template <typename T> BentleyStatus  ReadVertexValues(bvector<T>& vertexValues, Json::Value const& primitiveValue, char const* attributeName)
-        {
-        bvector <double>    values;
-        size_t              nComponents = sizeof(T)/sizeof(double);
-
-        if(SUCCESS != ReadVertexAttributes(values, primitiveValue, nComponents, attributeName))
-            return ERROR;
-
-        size_t              nElements = values.size() / nComponents;
-
-        vertexValues.resize(nElements);
-        memcpy (vertexValues.data(), values.data(), nElements * nComponents * sizeof(double));
-
-        return SUCCESS;
-        }
-
-public:
-    enum class Status
-        {
-        Success = SUCCESS,
-        UnableToOpenFile,
-        InvalidHeader,
-        ReadError,
-        BatchTableParseError,
-        SceneParseError,
-        SceneDataError,
-        };
-
-
-    TileReader() : m_file(nullptr) { }
-    ~TileReader();
-    TILEPUBLISHER_EXPORT Status  ReadTile(TileMeshList& meshes, BeFileNameCR file);
-
-};
-
-
-END_BENTLEY_DGN_TILE3D_NAMESPACE
-
+/*--------------------------------------------------------------------------------------+
+|
+|     $Source: TilePublisher/lib/TilePublisher.h $
+|
+|  $Copyright: (c) 2016 Bentley Systems, Incorporated. All rights reserved. $
+|
++--------------------------------------------------------------------------------------*/
+#pragma once
+#include <DgnPlatform/DgnPlatformApi.h>
+#include <DgnPlatform/DgnPlatformLib.h>
+#include <DgnPlatform/DgnGeoCoord.h>
+#include <DgnPlatform/AutoRestore.h>
+#include <DgnPlatform/DgnMaterial.h>
+#include <stdio.h>
+
+#if defined(__TILEPUBLISHER_LIB_BUILD__)
+    #define TILEPUBLISHER_EXPORT EXPORT_ATTRIBUTE
+#else
+    #define TILEPUBLISHER_EXPORT IMPORT_ATTRIBUTE
+#endif
+
+USING_NAMESPACE_BENTLEY
+
+#define BEGIN_BENTLEY_DGN_TILE3D_NAMESPACE BEGIN_BENTLEY_RENDER_NAMESPACE namespace Tile3d {
+#define END_BENTLEY_DGN_TILE3D_NAMESPACE } END_BENTLEY_RENDER_NAMESPACE
+
+BEGIN_BENTLEY_DGN_TILE3D_NAMESPACE
+
+//=======================================================================================
+// Maps elements associated with vertices to indexes into a batch table in the b3dm.
+// @bsistruct                                                   Paul.Connelly   07/16
+//=======================================================================================
+struct BatchIdMap
+{
+private:
+    bmap<BeInt64Id, uint16_t>   m_map;
+    bvector<BeInt64Id>          m_list;
+    TileSource                  m_source;
+public:
+    BatchIdMap(TileSource source);
+
+    uint16_t GetBatchId(BeInt64Id entityId);
+    void ToJson(Json::Value& value, DgnDbR db, bool is2d) const;
+    uint16_t Count() const { return static_cast<uint16_t>(m_list.size()); }
+};
+
+
+
+//=======================================================================================
+//! Context in which tile publishing occurs.
+// @bsistruct                                                   Paul.Connelly   08/16
+//=======================================================================================
+struct PublisherContext : TileGenerator::ITileCollector
+{
+    enum class Status
+        {
+        Success = SUCCESS,
+        NoGeometry,
+        Aborted,
+        CantWriteToBaseDirectory,
+        CantCreateSubDirectory,
+        ErrorWritingScene,
+        ErrorWritingNode,
+        CantOpenOutputFile,
+        };
+
+protected:
+    ViewControllerR                         m_viewController;
+    BeFileName                              m_outputDir;
+    BeFileName                              m_dataDir;
+    WString                                 m_rootName;
+    Transform                               m_dbToTile;
+    Transform                               m_tileToEcef;
+    size_t                                  m_maxTilesetDepth;
+    bvector<TileNodePtr>                    m_modelRoots;
+    BeMutex                                 m_mutex;
+    bool                                    m_publishPolylines;
+    bool                                    m_publishIncremental;
+
+    TILEPUBLISHER_EXPORT PublisherContext(ViewControllerR viewController, BeFileNameCR outputDir, WStringCR tilesetName, GeoPointCP geoLocation = nullptr, bool publishPolylines = false, size_t maxTilesetDepth = 5, bool publishIncremental = true);
+
+    virtual WString _GetTileUrl(TileNodeCR tile, WCharCP fileExtension) const = 0;
+    virtual bool _AllTilesPublished() const { return false; }   // If all tiles are published then we can write only valid (non-empty) tree leaves and branches.
+
+    TILEPUBLISHER_EXPORT Status InitializeDirectories(BeFileNameCR dataDir);
+    TILEPUBLISHER_EXPORT void CleanDirectories(BeFileNameCR dataDir);
+    TILEPUBLISHER_EXPORT Status PublishViewModels (TileGeneratorR generator, DRange3dR range, double toleranceInMeters, ITileGenerationProgressMonitorR progressMeter);
+
+    TILEPUBLISHER_EXPORT void WriteMetadataTree (DRange3dR range, Json::Value& val, TileNodeCR tile, size_t depth);
+    TILEPUBLISHER_EXPORT void WriteTileset (BeFileNameCR metadataFileName, TileNodeCR rootTile, size_t maxDepth);
+    void WriteModelsJson(Json::Value&, DgnElementIdSet const& allModelSelectors, DgnModelIdSet const& all2dModels);
+    void WriteCategoriesJson(Json::Value&, DgnElementIdSet const& allCategorySelectors);
+    Json::Value GetDisplayStylesJson(DgnElementIdSet const& styleIds);
+    Json::Value GetDisplayStyleJson(DisplayStyleCR style);
+
+    void GenerateJsonAndWriteTileset (Json::Value& rootJson, DRange3dR rootRange, TileNodeCR rootTile, WStringCR name);
+
+    TILEPUBLISHER_EXPORT virtual TileGeneratorStatus _BeginProcessModel(DgnModelCR model) override;
+    TILEPUBLISHER_EXPORT virtual TileGeneratorStatus _EndProcessModel(DgnModelCR model, TileNodeP rootTile, TileGeneratorStatus status) override;
+    TILEPUBLISHER_EXPORT virtual bool _DoIncrementalModelPublish (BeFileNameR dataDirectory, DgnModelCR model) override;
+
+
+
+public:
+    BeFileNameCR GetDataDirectory() const { return m_dataDir; }
+    BeFileNameCR GetOutputDirectory() const { return m_outputDir; }
+    WStringCR GetRootName() const { return m_rootName; }
+    TransformCR  GetTileToEcef() const { return m_tileToEcef; }
+    ViewControllerCR GetViewController() const { return m_viewController; }
+    DgnDbR GetDgnDb() const { return m_viewController.GetDgnDb(); }
+    size_t GetMaxTilesetDepth() const { return m_maxTilesetDepth; }
+    bool WantPolylines() const { return m_publishPolylines; }
+    bool GetPublishIncremental() const { return m_publishIncremental; }
+
+    TILEPUBLISHER_EXPORT static Status ConvertStatus(TileGeneratorStatus input);
+    TILEPUBLISHER_EXPORT static TileGeneratorStatus ConvertStatus(Status input);
+
+    WString GetTileUrl(TileNodeCR tile, WCharCP fileExtension) const { return _GetTileUrl(tile, fileExtension); }
+    TILEPUBLISHER_EXPORT BeFileName GetDataDirForModel(DgnModelCR model, WStringP rootName=nullptr) const;
+    TILEPUBLISHER_EXPORT Status GetViewsetJson(Json::Value& json, TransformCR transform, DPoint3dCR groundPoint);
+    TILEPUBLISHER_EXPORT void GetViewJson (Json::Value& json, ViewDefinitionCR view, TransformCR transform);
+    TILEPUBLISHER_EXPORT Json::Value GetModelsJson (DgnModelIdSet const& modelIds);
+    TILEPUBLISHER_EXPORT Json::Value GetCategoriesJson(DgnCategoryIdSet const& categoryIds);
+    TILEPUBLISHER_EXPORT bool IsGeolocated () const;
+
+    template<typename T> static Json::Value IdSetToJson(T const& ids)
+        {
+        Json::Value json(Json::arrayValue);
+        for (auto const& id : ids)
+            json.append(id.ToString());
+        return json;
+
+        }
+    static Json::Value PointToJson(DPoint3dCR pt)
+        {
+        Json::Value json(Json::objectValue);
+        json["x"] = pt.x;
+        json["y"] = pt.y;
+        json["z"] = pt.z;
+        return json;
+        }
+};
+
+//=======================================================================================
+//! Publishes a single tile.
+// @bsistruct                                                   Paul.Connelly   08/16
+//=======================================================================================
+struct TilePublisher
+{
+    typedef bmap<uint32_t, Utf8String> TextureIdToNameMap;
+private:
+    BatchIdMap              m_batchIds;
+    DPoint3d                m_centroid;
+    TileMeshList            m_meshes;
+    TileNodeCR              m_tile;
+    ByteStream              m_binaryData;
+    PublisherContext&       m_context;
+    bmap<TileTextureImageCP, Utf8String>    m_textureImages;
+
+    static WString GetNodeNameSuffix(TileNodeCR tile);
+    static DPoint3d GetCentroid(TileNodeCR tile);
+    static void AppendPoint(Json::Value& val, DPoint3dCR pt) { val.append(pt.x); val.append(pt.y); val.append(pt.z); }
+    static void AddTechniqueParameter(Json::Value&, Utf8CP name, int type, Utf8CP semantic);
+    static void AppendProgramAttribute(Json::Value&, Utf8CP);
+    static void AddShader(Json::Value&, Utf8CP name, int type, Utf8CP buffer);
+    static Utf8String Concat(Utf8CP prefix, Utf8StringCR suffix) { Utf8String str(prefix); str.append(suffix); return str; }
+
+    void ProcessMeshes(Json::Value& value);
+    void AddExtensions(Json::Value& value);
+    void AddTextures(Json::Value& value, TextureIdToNameMap& texNames);
+    Utf8String AddMeshVertexAttribute  (Json::Value& rootNode, double const* values, Utf8CP name, Utf8CP id, size_t nComponents, size_t nAttributes, char const* accessorType, bool quantize, double const* min, double const* max);
+    void AddBinaryData (void const* data, size_t size);
+    void AddMeshPointRange (Json::Value& positionValue, DRange3dCR pointRange);
+    Utf8String AddMeshIndices(Json::Value& rootNode, Utf8CP name, bvector<uint32_t> const& indices, Utf8StringCR idStr);
+    void AddMeshBatchIds (Json::Value& rootNode, Json::Value& primitive, bvector<DgnElementId> const& entityIds, Utf8StringCR idStr);
+
+    BeFileName  GetBinaryDataFileName() const;
+
+    Utf8String AddMeshShaderTechnique (Json::Value& rootNode, bool textured, bool transparent, bool ignoreLighting);
+    Utf8String AddUnlitShaderTechnique (Json::Value& rootNode);
+
+    void AddMesh(Json::Value& value, TileMeshR mesh, size_t index);
+    void AddPolylines(Json::Value& value, TileMeshR mesh, size_t index);
+
+    Utf8String AddMeshMaterial (Json::Value& rootNode, bool& isTextured, TileDisplayParamsCP displayParams, TileMeshCR mesh, Utf8CP suffix);
+    Utf8String AddPolylineMaterial (Json::Value& rootNode, TileDisplayParamsCP displayParams, TileMeshCR mesh, Utf8CP suffix);
+    Utf8String AddTextureImage (Json::Value& rootNode, TileTextureImageCR textureImage, TileMeshCR mesh, Utf8CP suffix);
+
+    template<typename T> void AddBufferView(Json::Value& views, Utf8CP name, T const& bufferData);
+
+    enum IncrementalStatus { UsePrevious, Regenerate, Success };
+    IncrementalStatus IncrementalGenerate(TileModelDeltaCR modelDelta);
+
+public:
+    TILEPUBLISHER_EXPORT TilePublisher(TileNodeCR tile, PublisherContext& context);
+
+    TILEPUBLISHER_EXPORT PublisherContext::Status Publish();
+
+    BeFileNameCR GetDataDirectory() const { return m_context.GetDataDirectory(); }
+    WStringCR GetPrefix() const { return m_context.GetRootName(); }
+    TILEPUBLISHER_EXPORT static void WriteBoundingVolume(Json::Value&, DRange3dCR);
+};
+
+//=======================================================================================
+//! Read a single tile.
+// @bsistruct                                                   Ray.Bentley     11/2016
+//=======================================================================================
+struct TileReader
+{
+private:
+    std::FILE*          m_file;
+    Json::Value         m_scene;
+    Json::Value         m_materialValues;
+    Json::Value         m_accessors;      
+    Json::Value         m_bufferViews;
+    Json::Value         m_batchData;
+    ByteStream          m_binaryData;
+
+
+
+    TileMeshPtr             ReadMeshPrimitive(Json::Value const& primitiveValue);
+    TileDisplayParamsPtr    ReadDisplayParams(Json::Value const& primitiveValue);
+
+    BentleyStatus           GetAccessorAndBufferView(Json::Value& accessor, Json::Value& bufferView, Json::Value const& primitiveValue, const char* accessorName);
+    BentleyStatus           ReadVertexAttributes(bvector<double>& values, Json::Value const& primitiveValue, size_t nComponents, char const* attributeName);
+    BentleyStatus           ReadIndices(TileMeshR mesh, Json::Value const& primitiveValue);
+    BentleyStatus           ReadVertexBatchIds (bvector<uint16_t>& batchIds, Json::Value const& primitiveValue);
+
+
+    template <typename T> BentleyStatus  ReadVertexValues(bvector<T>& vertexValues, Json::Value const& primitiveValue, char const* attributeName)
+        {
+        bvector <double>    values;
+        size_t              nComponents = sizeof(T)/sizeof(double);
+
+        if(SUCCESS != ReadVertexAttributes(values, primitiveValue, nComponents, attributeName))
+            return ERROR;
+
+        size_t              nElements = values.size() / nComponents;
+
+        vertexValues.resize(nElements);
+        memcpy (vertexValues.data(), values.data(), nElements * nComponents * sizeof(double));
+
+        return SUCCESS;
+        }
+
+public:
+    enum class Status
+        {
+        Success = SUCCESS,
+        UnableToOpenFile,
+        InvalidHeader,
+        ReadError,
+        BatchTableParseError,
+        SceneParseError,
+        SceneDataError,
+        };
+
+
+    TileReader() : m_file(nullptr) { }
+    ~TileReader();
+    TILEPUBLISHER_EXPORT Status  ReadTile(TileMeshList& meshes, BeFileNameCR file);
+
+};
+
+
+END_BENTLEY_DGN_TILE3D_NAMESPACE
+