--- conflicted
+++ resolved
@@ -1,1048 +1,995 @@
-/*--------------------------------------------------------------------------------------+
-|
-|     $Source: TilePublisher/TilePublisher.cpp $
-|
-|  $Copyright: (c) 2016 Bentley Systems, Incorporated. All rights reserved. $
-|
-+--------------------------------------------------------------------------------------*/
-#include "TilePublisher.h"
-#include "Constants.h"
-
-USING_NAMESPACE_BENTLEY_DGN
-USING_NAMESPACE_BENTLEY_RENDER
-using namespace BentleyApi::Dgn::Render::Tile3d;
-
-/*---------------------------------------------------------------------------------**//**
-* @bsimethod                                               Elenie.Godzaridis     07/2016
-+---------------+---------------+---------------+---------------+---------------+------*/
-void TextureCache::PrepareMeshTextures(TileMeshList& meshes, bvector<uint32_t>& texIds, TileGeometryCacheCR geometryCache)
-    {
-    BeMutexHolder lock (m_mutex);
-
-    for (auto& mesh : meshes)
-        {
-        auto matSymb = mesh->GetDisplayParams();
-        TextureKey key(matSymb);
-
-        uint32_t textureId = -1;
-        auto found = m_textureMap.find(key);
-        if (m_textureMap.end() != found)
-            {
-            textureId = found->second;
-            }
-        else
-            {
-            auto textureImage = nullptr != matSymb ? geometryCache.GetTextureImage(*matSymb) : nullptr;
-            if (nullptr != textureImage)
-                {
-                static const int s_jpegQuality = 50;
-                ImageSource jpeg(textureImage->GetImage(), ImageSource::Format::Jpeg, s_jpegQuality);
-                if (jpeg.IsValid())
-                    {
-                    textureId = static_cast<uint32_t>(m_textures.size());
-                    ByteStream& jpegBytes = jpeg.GetByteStreamR();
-                    m_textures.push_back(Texture(std::move(jpegBytes), textureImage->GetWidth(), textureImage->GetHeight()));
-                    }
-                }
-
-            m_textureMap[key] = textureId;
-            }
-
-        texIds.push_back(textureId);
-        }
-    }
-
-/*---------------------------------------------------------------------------------**//**
-* @bsimethod                                                    Paul.Connelly   07/16
-+---------------+---------------+---------------+---------------+---------------+------*/
-BatchIdMap::BatchIdMap()
-    {
-    // "no element" always maps to the first batch table index
-    GetBatchId(DgnElementId());
-    }
-
-/*---------------------------------------------------------------------------------**//**
-* @bsimethod                                                    Paul.Connelly   07/16
-+---------------+---------------+---------------+---------------+---------------+------*/
-uint16_t BatchIdMap::GetBatchId(DgnElementId elemId)
-    {
-    auto found = m_map.find(elemId);
-    if (m_map.end() == found)
-        {
-        auto batchId = static_cast<uint16_t>(m_list.size());
-        if (batchId == 0xffff)
-            return 0;   // ###TODO: avoid hitting this limit...
-
-        m_list.push_back(elemId);
-        found = m_map.insert(bmap<DgnElementId, uint16_t>::value_type(elemId, batchId)).first;
-        }
-
-    return found->second;
-    }
-
-/*---------------------------------------------------------------------------------**//**
-* @bsimethod                                                    Paul.Connelly   07/16
-+---------------+---------------+---------------+---------------+---------------+------*/
-void BatchIdMap::ToJson(Json::Value& value) const
-    {
-    Json::Value elementIds(Json::arrayValue);
-    for (auto elemIter = m_list.begin(); elemIter != m_list.end(); ++elemIter)
-        elementIds.append(elemIter->ToString());    // NB: Javascript doesn't support full range of 64-bit integers...must convert to strings...
-
-    value["element"] = elementIds;
-    }
-
-/*---------------------------------------------------------------------------------**//**
-* @bsimethod                                                    Paul.Connelly   08/16
-+---------------+---------------+---------------+---------------+---------------+------*/
-TilePublisher::TilePublisher(TileNodeCR tile, TilesetPublisher& context)
-    : m_centroid(GetCentroid(tile)), m_tile(tile), m_context(context)
-    {
-#define CESIUM_RTC_ZERO
-#ifdef CESIUM_RTC_ZERO
-    m_centroid = DPoint3d::FromXYZ(0,0,0);
-#endif
-
-    TileGeometryCacheR geomCache = GetGeometryCache();
-    m_meshes = m_tile.GenerateMeshes(geomCache, m_tile.GetTolerance(), TileGeometry::NormalMode::Always, true);
-    GetTextureCache().PrepareMeshTextures(m_meshes, m_textureIds, geomCache);
-    }
-
-/*---------------------------------------------------------------------------------**//**
-* @bsimethod                                                    Paul.Connelly   08/16
-+---------------+---------------+---------------+---------------+---------------+------*/
-DPoint3d TilePublisher::GetCentroid(TileNodeCR tile)
-    {
-    DRange3dCR range = tile.GetRange();
-    return DPoint3d::FromXYZ(range.low.x + range.XLength()*0.5,
-                             range.low.y + range.YLength()*0.5,
-                             range.low.z + range.ZLength()*0.5);
-    }
-
-/*---------------------------------------------------------------------------------**//**
-* @bsimethod                                                    Paul.Connelly   08/16
-+---------------+---------------+---------------+---------------+---------------+------*/
-void TilePublisher::AppendUInt32(uint32_t value)
-    {
-    m_outputFile.write(reinterpret_cast<const char*>(&value), sizeof(value));
-    }
-
-/*---------------------------------------------------------------------------------**//**
-* @bsimethod                                                    Paul.Connelly   08/16
-+---------------+---------------+---------------+---------------+---------------+------*/
-void TilePublisher::WriteBoundingVolume(Json::Value& val, TileNodeCR tile)
-    {
-    // Range identified by center point and axes
-    // Axes are relative to origin of box, not center
-    DPoint3d center = GetCentroid(tile);
-    DPoint3d hi = tile.GetRange().high;
-    hi.Subtract(tile.GetRange().low);
-
-    static double      s_minSize = .001;   // Meters...  Don't allow degenerate box.
-
-    auto& volume = val[JSON_BoundingVolume];
-    auto& box = volume[JSON_Box];
-
-    AppendPoint(box, center);
-    AppendPoint(box, DPoint3d::FromXYZ (std::max(s_minSize, hi.x), 0.0, 0.0));
-    AppendPoint(box, DPoint3d::FromXYZ (0.0, std::max(s_minSize, hi.y), 0.0));
-    AppendPoint(box, DPoint3d::FromXYZ (0.0, 0.0, std::max(s_minSize, hi.z)));
-    }
-
-/*---------------------------------------------------------------------------------**//**
-* @bsimethod                                               Elenie.Godzaridis     07/2016
-+---------------+---------------+---------------+---------------+---------------+------*/
-void TilePublisher::WriteMetadata(Json::Value& val, TileNodeCR tile, double tolerance, WStringCR b3dmPath)
-    {
-    val["asset"]["version"] = "0.0";
-    val[JSON_GeometricError] = tile.GetTolerance();
-
-    static double       s_toleranceRatio = 1.0;
-
-    auto& root = val[JSON_Root];
-    root["refine"] = "replace";
-    root[JSON_GeometricError] = tile.GetTolerance() * s_toleranceRatio;
-    WriteBoundingVolume(root, tile);
-
-    root[JSON_Content]["url"] = Utf8String(BeFileName::GetFileNameAndExtension(b3dmPath.c_str()).c_str()).c_str();
-    if (!tile.GetChildren().empty())
-        root[JSON_Children] = Json::arrayValue;
-
-    for (auto& childTile : tile.GetChildren())
-        {
-        Json::Value         child;
-        WString             path = GetTileMetadataName(childTile);
-
-        child[JSON_Content]["url"] = Utf8String(BeFileName::GetFileNameAndExtension(path.c_str()).c_str()).c_str();
-        child[JSON_GeometricError] = childTile.GetTolerance();
-        WriteBoundingVolume(child, childTile);
-
-        root[JSON_Children].append(child);
-        }
-    }
-
-/*---------------------------------------------------------------------------------**//**
-* @bsimethod                                                    Paul.Connelly   08/16
-+---------------+---------------+---------------+---------------+---------------+------*/
-void TilePublisher::AddTechniqueParameter(Json::Value& technique, Utf8CP name, int type, Utf8CP semantic)
-    {
-    auto& param = technique["parameters"][name];
-    param["type"] = type;
-    if (nullptr != semantic)
-        param["semantic"] = semantic;
-    }
-
-/*---------------------------------------------------------------------------------**//**
-* @bsimethod                                                    Paul.Connelly   08/16
-+---------------+---------------+---------------+---------------+---------------+------*/
-void TilePublisher::AppendProgramAttribute(Json::Value& program, Utf8CP attrName)
-    {
-    Json::Value obj;
-    obj[attrName] = Json::objectValue;
-    program["attributes"].append(obj);
-    }
-
-/*---------------------------------------------------------------------------------**//**
-* @bsimethod                                                    Paul.Connelly   08/16
-+---------------+---------------+---------------+---------------+---------------+------*/
-void TilePublisher::AddShader(Json::Value& shaders, Utf8CP name, int type, Utf8CP buffer)
-    {
-    auto& shader = (shaders[name] = Json::objectValue);
-    shader["type"] = type;
-    shader["extensions"]["KHR_binary_glTF"]["bufferView"] = buffer;
-    }
-
-/*---------------------------------------------------------------------------------**//**
-* @bsimethod                                                    Paul.Connelly   08/16
-+---------------+---------------+---------------+---------------+---------------+------*/
-template<typename T> void TilePublisher::AddBufferView(Json::Value& views, Utf8CP name, T const& bufferData)
-    {
-    auto bufferDataSize = bufferData.size() * sizeof(bufferData[0]);
-    auto& view = (views[name] = Json::objectValue);
-    view["buffer"] = "binary_glTF";
-    view["byteOffset"] = m_binaryData.size();
-    view["byteLength"] = bufferDataSize;
-
-    size_t binaryDataSize = m_binaryData.size();
-    m_binaryData.resize(binaryDataSize + bufferDataSize);
-    memcpy(m_binaryData.data() + binaryDataSize, bufferData.data(), bufferDataSize);
-    }
-
-/*---------------------------------------------------------------------------------**//**
-* @bsimethod                                                    Paul.Connelly   08/16
-+---------------+---------------+---------------+---------------+---------------+------*/
-TilesetPublisher::Status TilePublisher::Publish()
-    {
-    BeFileName  b3dmPath(nullptr, GetDataDirectory().c_str(), (GetPrefix() + GetNodeNameSuffix(m_tile)).c_str(), L"b3dm");
-    Json::Value val;
-
-    WriteMetadata(val, m_tile, m_tile.GetTolerance(), b3dmPath);
-
-    Utf8String metadataStr = Json::FastWriter().write(val);
-
-    WString metadataPath = GetTileMetadataName(m_tile);
-    m_outputFile.open(Utf8String(metadataPath.c_str()).c_str(), std::ios_base::trunc);
-    m_outputFile.write(metadataStr.data(), metadataStr.size());
-    m_outputFile.close();
-
-    // .b3dm file
-    Json::Value sceneJson(Json::objectValue);
-    ProcessMeshes(sceneJson);
-    Utf8String sceneStr = Json::FastWriter().write(sceneJson);
-
-#if USE_BATCH_TABLE
-    Json::Value batchTableJson(Json::objectValue);
-    m_batchIds.ToJson(batchTableJson);
-    Utf8String batchTableStr = Json::FastWriter().write(batchTableJson);
-    uint32_t batchTableStrLen = static_cast<uint32_t>(batchTableStr.size());
-#else
-    uint32_t batchTableStrLen = 0;
-#endif
-
-    m_outputFile.open(Utf8String(b3dmPath.c_str()).c_str(), std::ios_base::trunc | std::ios_base::binary);
-
-    // GLTF header = 5 32-bit values
-    static const size_t s_gltfHeaderSize = 20;
-    static const char s_gltfMagic[] = "glTF";
-    static const uint32_t s_gltfVersion = 1;
-    static const uint32_t s_gltfSceneFormat = 0;
-    uint32_t sceneStrLength = static_cast<uint32_t>(sceneStr.size());
-    uint32_t gltfLength = s_gltfHeaderSize + sceneStrLength + m_binaryData.GetSize();
-
-    // B3DM header = 5 32-bit values
-    // Header immediately followed by batch table json
-    static const size_t s_b3dmHeaderSize = 20;
-    static const char s_b3dmMagic[] = "b3dm";
-    static const uint32_t s_b3dmVersion = 1;
-    uint32_t b3dmNumBatches = m_batchIds.Count();
-    uint32_t b3dmLength = gltfLength + s_b3dmHeaderSize + batchTableStrLen;
-
-    m_outputFile.write(s_b3dmMagic, 4);
-    AppendUInt32(s_b3dmVersion);
-    AppendUInt32(b3dmLength);
-    AppendUInt32(b3dmNumBatches);
-    AppendUInt32(batchTableStrLen);
-
-#if USE_BATCH_TABLE
-    m_outputFile.write(batchTableStr.data(), batchTableStrLen);
-#endif
-
-    m_outputFile.write(s_gltfMagic, 4);
-    AppendUInt32(s_gltfVersion);
-    AppendUInt32(gltfLength);
-    AppendUInt32(sceneStrLength);
-    AppendUInt32(s_gltfSceneFormat);
-
-    m_outputFile.write(sceneStr.data(), sceneStrLength);
-    if (!m_binaryData.empty())
-        m_outputFile.write(reinterpret_cast<const char*>(m_binaryData.data()), m_binaryData.size());
-
-    m_outputFile.close();
-
-    return TilesetPublisher::Status::Success;
-    }
-
-/*---------------------------------------------------------------------------------**//**
-* @bsimethod                                                    Paul.Connelly   08/16
-+---------------+---------------+---------------+---------------+---------------+------*/
-void TilePublisher::ProcessMeshes(Json::Value& val)
-    {
-    if (m_meshes.empty())
-        {
-        val["scene"] = "defaultScene";
-        val["scenes"]["defaultScene"]["nodes"] = Json::arrayValue;
-        val["nodes"]["node_0"] = Json::objectValue;
-        val["nodes"]["node_0"]["name"] = "";
-
-        return;
-        }
-
-    AddExtensions(val);
-
-    TextureIdToNameMap texNames;
-    AddTextures(val, texNames);
-    AddShaders(val, !texNames.empty());
-
-    val["meshes"]["mesh_0"]["primitives"] = Json::arrayValue;
-    for (size_t i = 0; i < m_meshes.size(); i++)
-        AddMesh(val, *m_meshes[i], i, m_textureIds[i], texNames);
-    }
-
-/*---------------------------------------------------------------------------------**//**
-* @bsimethod                                                    Paul.Connelly   08/16
-+---------------+---------------+---------------+---------------+---------------+------*/
-void TilePublisher::AddExtensions(Json::Value& rootNode)
-    {
-    rootNode["extensionsUsed"] = Json::arrayValue;
-    rootNode["extensionsUsed"].append("KHR_binary_glTF");
-    rootNode["extensionsUsed"].append("CESIUM_RTC");
-
-    rootNode["glExtensionsUsed"] = Json::arrayValue;
-    rootNode["glExtensionsUsed"].append("OES_element_index_uint");
-
-    rootNode["extensions"]["CESIUM_RTC"]["center"] = Json::arrayValue;
-    rootNode["extensions"]["CESIUM_RTC"]["center"].append(m_centroid.x);
-    rootNode["extensions"]["CESIUM_RTC"]["center"].append(m_centroid.y);
-    rootNode["extensions"]["CESIUM_RTC"]["center"].append(m_centroid.z);
-
-    rootNode["scene"] = "defaultScene";
-    rootNode["scenes"]["defaultScene"]["nodes"] = Json::arrayValue;
-    rootNode["scenes"]["defaultScene"]["nodes"].append("node_0");
-    rootNode["nodes"]["node_0"]["meshes"] = Json::arrayValue;
-    rootNode["nodes"]["node_0"]["meshes"].append("mesh_0");
-    }
-
-/*---------------------------------------------------------------------------------**//**
-* @bsimethod                                                    Paul.Connelly   08/16
-+---------------+---------------+---------------+---------------+---------------+------*/
-void TilePublisher::AddTextures(Json::Value& rootNode, TextureIdToNameMap& texNames)
-    {
-    uint32_t material_id = 0;
-
-    // NB: Could move this inside the loop but the expense of repeatedly entering and leaving the critical section likely to outweight any
-    // potential contention...
-    BeMutexHolder lock(GetTextureCache().GetMutex());
-
-    for (auto& tex : m_textureIds)
-        {
-        if (tex != -1)
-            {
-            texNames[tex] = Utf8PrintfString("mat_%d", (int)material_id);
-
-            Utf8String textureId = (std::string("tex_") + std::to_string(material_id)).c_str();
-            Utf8String materialId = (std::string("mat_") + std::to_string(material_id)).c_str();
-            Utf8String imageId = (std::string("img_") + std::to_string(material_id)).c_str();
-            Utf8String bvImageId = (std::string("bv_img_") + std::to_string(material_id)).c_str();
-
-            rootNode["materials"][materialId] = Json::objectValue;
-            rootNode["materials"][materialId]["technique"] = "texturedTechnique";
-            rootNode["materials"][materialId]["values"]["tex"] = textureId.c_str();
-
-            rootNode["textures"][textureId] = Json::objectValue;
-            rootNode["textures"][textureId]["format"] = GLTF_RGB;
-            rootNode["textures"][textureId]["internalFormat"] = GLTF_RGB;
-            rootNode["textures"][textureId]["sampler"] = "sampler_0";
-            rootNode["textures"][textureId]["source"] = imageId;
-
-            rootNode["images"][imageId] = Json::objectValue;
-            rootNode["images"][imageId]["extensions"]["KHR_binary_glTF"] = Json::objectValue;
-            rootNode["images"][imageId]["extensions"]["KHR_binary_glTF"]["bufferView"] = bvImageId;
-            rootNode["images"][imageId]["extensions"]["KHR_binary_glTF"]["mimeType"] = "image/jpeg";
-
-            auto pTex = GetTextureCache().GetTextureJPEG(tex);
-            BeAssert(nullptr != pTex);
-
-            rootNode["images"][imageId]["extensions"]["KHR_binary_glTF"]["height"] = pTex->GetHeight();
-            rootNode["images"][imageId]["extensions"]["KHR_binary_glTF"]["width"] = pTex->GetWidth();
-
-            ByteStream const& texData = pTex->GetData();
-
-            rootNode["bufferViews"][bvImageId] = Json::objectValue;
-            rootNode["bufferViews"][bvImageId]["buffer"] = "binary_glTF";
-            rootNode["bufferViews"][bvImageId]["byteOffset"] = m_binaryData.size();
-            rootNode["bufferViews"][bvImageId]["byteLength"] = texData.size();
-
-            size_t current_buffer_size = m_binaryData.size();
-            m_binaryData.resize(m_binaryData.size() + texData.size());
-            memcpy(m_binaryData.data() + current_buffer_size, texData.data(), texData.size());
-            material_id++;
-            }
-        }
-    }
-
-/*---------------------------------------------------------------------------------**//**
-* @bsimethod                                                    Ray.Bentley     08/2016
-+---------------+---------------+---------------+---------------+---------------+------*/
-Json::Value     TilePublisher::AddShaderTechnique (Json::Value& rootNode, bool textured, bool transparent)
-    {
-    Json::Value     technique = Json::objectValue;
-
-    AddTechniqueParameter(technique, "mv", GLTF_FLOAT_MAT4, "CESIUM_RTC_MODELVIEW");
-    AddTechniqueParameter(technique, "proj", GLTF_FLOAT_MAT4, "PROJECTION");
-    AddTechniqueParameter(technique, "pos", GLTF_FLOAT_VEC3, "POSITION");
-    AddTechniqueParameter(technique, "n", GLTF_FLOAT_VEC3, "NORMAL");
-    AddTechniqueParameter(technique, "nmx", GLTF_FLOAT_MAT3, "MODELVIEWINVERSETRANSPOSE");
-    AddTechniqueParameter(technique, "batch", GLTF_FLOAT, "BATCHID");
-
-    std::string         prefix = textured ? "textured" : "untextured";
-
-    if (transparent)
-        prefix = prefix + "Transparent";
-
-    std::string         programName               = prefix + "Program";
-    std::string         vertexShader              = prefix + "VertexShader";
-    std::string         fragmentShader            = prefix + "FragmentShader";
-    std::string         vertexShaderBufferView    = vertexShader + "BufferView";
-    std::string         fragmentShaderBufferView  = fragmentShader + "BufferView";
-
-    technique["program"] = programName.c_str();
-
-    auto&   techniqueStates = technique["states"];
-    techniqueStates["enable"] = Json::arrayValue;
-    techniqueStates["enable"].append(GLTF_DEPTH_TEST);
-    techniqueStates["disable"].append(GLTF_CULL_FACE);
-
-    auto& techniqueAttributes = technique["attributes"];
-    techniqueAttributes["a_pos"] = "pos";
-    techniqueAttributes["a_n"] = "n";
-    techniqueAttributes["a_batchId"] = "batch";
-
-    auto& techniqueUniforms = technique["uniforms"];
-    techniqueUniforms["u_mv"] = "mv";
-    techniqueUniforms["u_proj"] = "proj";
-    techniqueUniforms["u_nmx"] = "nmx";
-
-    auto& rootProgramNode = (rootNode["programs"][programName.c_str()] = Json::objectValue);
-    rootProgramNode["attributes"] = Json::arrayValue;
-    AppendProgramAttribute(rootProgramNode, "a_pos");
-    AppendProgramAttribute(rootProgramNode, "a_n");
-    AppendProgramAttribute(rootProgramNode, "a_batchId");
-
-    rootProgramNode["vertexShader"]   = vertexShader.c_str();
-    rootProgramNode["fragmentShader"] = fragmentShader.c_str();
-
-    auto& shaders = rootNode["shaders"];
-    AddShader(shaders, vertexShader.c_str(), GLTF_VERTEX_SHADER, vertexShaderBufferView.c_str());
-    AddShader(shaders, fragmentShader.c_str(), GLTF_FRAGMENT_SHADER, fragmentShaderBufferView.c_str());
-
-    auto& bufferViews = rootNode["bufferViews"];
-
-
-    AddBufferView(bufferViews, vertexShaderBufferView.c_str(), textured ? s_texturedVertexShader : s_untexturedVertexShader);
-    AddBufferView(bufferViews, fragmentShaderBufferView.c_str(), textured ? s_texturedFragShader   : s_untexturedFragShader); 
-
-    // Diffuse...
-    if (textured)
-        {
-        AddTechniqueParameter(technique, "tex", GLTF_SAMPLER_2D, nullptr);
-        AddTechniqueParameter(technique, "texc", GLTF_FLOAT_VEC2, "TEXCOORD_0");
-
-        rootNode["samplers"]["sampler_0"] = Json::objectValue;
-        rootNode["samplers"]["sampler_0"]["minFilter"] = GLTF_LINEAR;
-
-        technique["uniforms"]["u_tex"] = "tex";
-        technique["attributes"]["a_texc"] = "texc";
-        AppendProgramAttribute(rootProgramNode, "a_texc");
-        }
-    else
-        {
-        AddTechniqueParameter(technique, "color", GLTF_FLOAT_VEC4, nullptr);
-        techniqueUniforms["u_color"] = "color";
-        }
-    // Specular...
-    AddTechniqueParameter(technique, "specularColor", GLTF_FLOAT_VEC3, nullptr);
-    techniqueUniforms["u_specularColor"] = "specularColor";
-
-    AddTechniqueParameter(technique, "specularExponent", GLTF_FLOAT, nullptr);
-    techniqueUniforms["u_specularExponent"] = "specularExponent";
-
-    // Transparency requires blending extensions...
-    if (transparent)
-        {
-        technique["states"]["enable"].append (3042);  // BLEND
-
-        auto&   techniqueFunctions =    technique["states"]["functions"] = Json::objectValue;
-
-        techniqueFunctions["blendEquationSeparate"] = Json::arrayValue;
-        techniqueFunctions["blendFuncSeparate"]     = Json::arrayValue;
-
-        techniqueFunctions["blendEquationSeparate"].append (32774);   // FUNC_ADD (rgb)
-        techniqueFunctions["blendEquationSeparate"].append (32774);   // FUNC_ADD (aphla)
-    
-        techniqueFunctions["blendFuncSeparate"].append(1);            // ONE (srcRGB)
-        techniqueFunctions["blendFuncSeparate"].append(771);          // ONE_MINUS_SRC_ALPHA (dstRGB)
-        techniqueFunctions["blendFuncSeparate"].append(1);            // ONE (srcAlpha)
-        techniqueFunctions["blendFuncSeparate"].append(771);          // ONE_MINUS_SRC_ALPHA (dstAlpha)
-        
-        techniqueFunctions["depthMask"] = "false";
-        }
-
-    return technique;
-    }
-
-/*---------------------------------------------------------------------------------**//**
-* @bsimethod                                                    Ray.Bentley     08/2016
-+---------------+---------------+---------------+---------------+---------------+------*/
-void TilePublisher::AddShaders(Json::Value& rootNode, bool isTextured)
-    {
-    rootNode["techniques"]["untexturedTechnique"] = AddShaderTechnique (rootNode, false, false);
-    rootNode["techniques"]["untexturedTechniqueTransparent"] = AddShaderTechnique (rootNode, false, true);
-
-    if (true)
-        {
-        rootNode["techniques"]["texturedTechnique"] = AddShaderTechnique (rootNode, true, false);
-        rootNode["techniques"]["texturedTechniqueTransparent"] = AddShaderTechnique (rootNode, true, true);
-        }
-    }
-
-
-/*---------------------------------------------------------------------------------**//**
-* @bsimethod                                               Elenie.Godzaridis     07/2016
-+---------------+---------------+---------------+---------------+---------------+------*/
-void TilePublisher::AddMesh(Json::Value& rootNode, TileMeshR mesh, size_t id, uint32_t texId, TextureIdToNameMap& texNames)
-    {
-    Utf8String idStr(std::to_string(id).c_str());
-    Utf8String bv_pos_id    = Concat("bv_pos_", idStr),
-               bv_ind_id    = Concat("bv_ind_", idStr),
-               bv_uv_id     = Concat("bv_uv_", idStr),
-               bv_n_id      = Concat("bv_n_", idStr),
-#if USE_BATCH_TABLE
-               bv_bat_id    = Concat("bv_bat_", idStr),
-#endif
-               acc_pos_id   = Concat("acc_pos_", idStr),
-               acc_ind_id   = Concat("acc_ind_", idStr),
-               acc_uv_id    = Concat("acc_uv_", idStr),
-               acc_n_id     = Concat("acc_n_", idStr)
-#if USE_BATCH_TABLE
-               ,acc_bat_id  = Concat("acc_bat_", idStr);
-#else
-               ;
-#endif
-
-    bvector<float> ptsVal;
-    ptsVal.reserve(mesh.Points().size() * 3);
-    for (auto const& pt : mesh.Points())
-        {
-        DPoint3d ptTrans = pt;
-        ptTrans.DifferenceOf(ptTrans, m_centroid);
-        ptsVal.push_back((float)ptTrans.x);
-        ptsVal.push_back((float)ptTrans.y);
-        ptsVal.push_back((float)ptTrans.z);
-        }
-
-    bvector<unsigned int> indices;
-    indices.reserve(mesh.Triangles().size() * 3);
-    for (auto const& tri : mesh.Triangles())
-        {
-        indices.push_back((unsigned int)tri.m_indices[0]);
-        indices.push_back((unsigned int)tri.m_indices[1]);
-        indices.push_back((unsigned int)tri.m_indices[2]);
-        }
-
-    bvector<float> uvs;
-    uvs.reserve(mesh.Params().size() * 2);
-    for (auto const& uv : mesh.Params())
-        {
-        uvs.push_back((float)uv.x);
-        uvs.push_back((float)(1.0 - uv.y));         // Ick... Either our images are flipped or are v- convention is mismatched.
-        }
-
-    bvector<float> normals;
-    normals.reserve(mesh.Normals().size() * 3);
-    for (auto const& norm : mesh.Normals())
-        {
-        normals.push_back((float)norm.x);
-        normals.push_back((float)norm.y);
-        normals.push_back((float)norm.z);
-        }
-
-#if USE_BATCH_TABLE
-    bvector<uint16_t> batchIds;
-    batchIds.reserve(mesh.ElementIds().size());
-    for (auto const& elemId : mesh.ElementIds())
-        batchIds.push_back(m_batchIds.GetBatchId(elemId));
-#endif
-
-    Json::Value attr = Json::objectValue;
-    attr["attributes"]["POSITION"] = acc_pos_id;
-    if (texId != -1)
-        attr["attributes"]["TEXCOORD_0"] = acc_uv_id;
-    else
-        attr["attributes"]["NORMAL"] = acc_n_id;
-
-#if USE_BATCH_TABLE
-    attr["attributes"]["BATCHID"] = acc_bat_id;
-#endif
-    attr["indices"] = acc_ind_id;
-
-    int baseMatId = static_cast<int>(GetTextureCache().Count()); //make sure untextured materials work when you also have texture
-    if (texId == -1)
-        {
-        Utf8String matName = Utf8String(WPrintfString(L"mat_%d", (int)id+baseMatId).c_str());
-
-        auto& material = rootNode["materials"][matName.c_str()] = Json::objectValue;
-        auto& materialColor = material["values"]["color"] = Json::arrayValue;
-        uint32_t rgb = (NULL == mesh.GetDisplayParams()) ? 0 : mesh.GetDisplayParams()->GetFillColor();
-        materialColor.append(((uint8_t*)&rgb)[0]/255.0);
-        materialColor.append(((uint8_t*)&rgb)[1]/255.0);
-        materialColor.append(((uint8_t*)&rgb)[2]/255.0);
-        double alpha = 1.0 - ((uint8_t*)&rgb)[3]/255.0;
-        materialColor.append(alpha);
-        material["technique"] = (1.0 == alpha) ? "untexturedTechnique" : "untexturedTechniqueTransparent";
-
-        double          specularExponent = s_qvFinish * s_qvExponentMultiplier;
-        RgbFactor       specularColor    = { 1.0, 1.0, 1.0 };
-
-#ifdef NEEDS_WORK_MATERIALS
-        if (NULL != mesh.GetDisplayParams() && 
-            NULL != mesh.GetDisplayParams()->GetMaterial())
-            {
-            MaterialSettingsCR  materialSettings = mesh.m_matSymb->GetMaterial()->GetSettings();
-            static double       s_finishScale = 15.0;
-
-            if (materialSettings.HasSpecularColor())
-                specularColor = materialSettings.GetSpecularColor();
-
-            if (materialSettings.HasFinishScale())
-                specularExponent = materialSettings.GetFinishScaleForStorage() * s_finishScale;
-            }
-#endif
-
-        material["values"]["specularExponent"] = specularExponent;
-        auto& materialSpecularColor = material["values"]["specularColor"] = Json::arrayValue;
-        materialSpecularColor.append (specularColor.red);
-        materialSpecularColor.append (specularColor.green);
-        materialSpecularColor.append (specularColor.blue);
-
-        attr["material"] = matName.c_str();
-        }
-    else
-        {
-        attr["material"] = texNames[texId];
-        }
-
-    attr["mode"] = GLTF_TRIANGLES;
-    rootNode["meshes"]["mesh_0"]["primitives"].append(attr);
-
-    rootNode["bufferViews"][bv_pos_id] = Json::objectValue;
-    rootNode["bufferViews"][bv_pos_id]["buffer"] = "binary_glTF";
-    rootNode["bufferViews"][bv_pos_id]["byteOffset"] = m_binaryData.size();
-    rootNode["bufferViews"][bv_pos_id]["byteLength"] = ptsVal.size() * sizeof(float);
-    rootNode["bufferViews"][bv_pos_id]["target"] = GLTF_ARRAY_BUFFER;
-
-    size_t current_buffer_size = m_binaryData.size();
-    m_binaryData.resize(m_binaryData.size() + ptsVal.size() *sizeof(float));
-    memcpy(m_binaryData.data() + current_buffer_size, ptsVal.data(), ptsVal.size() * sizeof(float));
-
-    rootNode["bufferViews"][bv_ind_id] = Json::objectValue;
-    rootNode["bufferViews"][bv_ind_id]["buffer"] = "binary_glTF";
-    rootNode["bufferViews"][bv_ind_id]["byteOffset"] = m_binaryData.size();
-    rootNode["bufferViews"][bv_ind_id]["byteLength"] = indices.size() * sizeof(unsigned int);
-    rootNode["bufferViews"][bv_ind_id]["target"] = GLTF_ELEMENT_ARRAY_BUFFER;
-
-    current_buffer_size = m_binaryData.size();
-    m_binaryData.resize(m_binaryData.size() + indices.size() *  sizeof(unsigned int));
-    memcpy(m_binaryData.data() + current_buffer_size, indices.data(), indices.size() *sizeof(unsigned int));
-
-    rootNode["accessors"][acc_pos_id] = Json::objectValue;
-    rootNode["accessors"][acc_pos_id]["bufferView"] = bv_pos_id;
-    rootNode["accessors"][acc_pos_id]["byteOffset"] = 0;
-    rootNode["accessors"][acc_pos_id]["componentType"] = GLTF_FLOAT;
-    rootNode["accessors"][acc_pos_id]["count"] = ptsVal.size();
-    rootNode["accessors"][acc_pos_id]["type"] = "VEC3";
-
-#if USE_BATCH_TABLE
-    auto nBatchIdBytes = batchIds.size() * sizeof(uint16_t);
-    rootNode["bufferViews"][bv_bat_id] = Json::objectValue;
-    rootNode["bufferViews"][bv_bat_id]["buffer"] = "binary_glTF";
-    rootNode["bufferViews"][bv_bat_id]["byteOffset"] = m_binaryData.size();
-    rootNode["bufferViews"][bv_bat_id]["byteLength"] = nBatchIdBytes;
-    rootNode["bufferViews"][bv_bat_id]["target"] = GLTF_ARRAY_BUFFER;
-
-    current_buffer_size = m_binaryData.size();
-    m_binaryData.resize(m_binaryData.size() + nBatchIdBytes);
-    memcpy(m_binaryData.data() + current_buffer_size, batchIds.data(), nBatchIdBytes);
-#endif
-
-    DRange3d range = DRange3d::From(mesh.Points().data(), (int)mesh.Points().size());
-
-    rootNode["accessors"][acc_pos_id]["min"] = Json::arrayValue;
-    rootNode["accessors"][acc_pos_id]["min"].append(range.low.x);
-    rootNode["accessors"][acc_pos_id]["min"].append(range.low.y);
-    rootNode["accessors"][acc_pos_id]["min"].append(range.low.z);
-    rootNode["accessors"][acc_pos_id]["max"] = Json::arrayValue;
-    rootNode["accessors"][acc_pos_id]["max"].append(range.high.x);
-    rootNode["accessors"][acc_pos_id]["max"].append(range.high.y);
-    rootNode["accessors"][acc_pos_id]["max"].append(range.high.z);
-
-    rootNode["accessors"][acc_ind_id] = Json::objectValue;
-    rootNode["accessors"][acc_ind_id]["bufferView"] = bv_ind_id;
-    rootNode["accessors"][acc_ind_id]["byteOffset"] = 0;
-    rootNode["accessors"][acc_ind_id]["componentType"] = GLTF_UINT32;
-    rootNode["accessors"][acc_ind_id]["count"] = indices.size();
-    rootNode["accessors"][acc_ind_id]["type"] = "SCALAR";
-
-#if USE_BATCH_TABLE
-    rootNode["accessors"][acc_bat_id] = Json::objectValue;
-    rootNode["accessors"][acc_bat_id]["bufferView"] = bv_bat_id;
-    rootNode["accessors"][acc_bat_id]["byteOffset"] = 0;
-    rootNode["accessors"][acc_bat_id]["componentType"] = GLTF_UNSIGNED_SHORT;
-    rootNode["accessors"][acc_bat_id]["count"] = batchIds.size();
-    rootNode["accessors"][acc_bat_id]["type"] = "SCALAR";
-#endif
-
-    if (texId != -1) //textured mesh
-        {
-        rootNode["bufferViews"][bv_uv_id] = Json::objectValue;
-        rootNode["bufferViews"][bv_uv_id]["buffer"] = "binary_glTF";
-        rootNode["bufferViews"][bv_uv_id]["byteOffset"] = m_binaryData.size();
-        rootNode["bufferViews"][bv_uv_id]["byteLength"] = uvs.size() * sizeof(float);
-        rootNode["bufferViews"][bv_uv_id]["target"] = GLTF_ARRAY_BUFFER;
-
-        current_buffer_size = m_binaryData.size();
-        m_binaryData.resize(m_binaryData.size() + uvs.size() * sizeof(float));
-        memcpy(m_binaryData.data() + current_buffer_size, uvs.data(), uvs.size() * sizeof(float));
-
-        rootNode["accessors"][acc_uv_id] = Json::objectValue;
-        rootNode["accessors"][acc_uv_id]["bufferView"] = bv_uv_id;
-        rootNode["accessors"][acc_uv_id]["byteOffset"] = 0;
-        rootNode["accessors"][acc_uv_id]["componentType"] = GLTF_FLOAT;
-        rootNode["accessors"][acc_uv_id]["count"] = uvs.size();
-        rootNode["accessors"][acc_uv_id]["type"] = "VEC2";
-        }
-    else
-        {
-        rootNode["bufferViews"][bv_n_id] = Json::objectValue;
-        rootNode["bufferViews"][bv_n_id]["buffer"] = "binary_glTF";
-        rootNode["bufferViews"][bv_n_id]["byteOffset"] = m_binaryData.size();
-        rootNode["bufferViews"][bv_n_id]["byteLength"] = normals.size() * sizeof(float);
-        rootNode["bufferViews"][bv_n_id]["target"] = GLTF_ARRAY_BUFFER;
-
-        current_buffer_size = m_binaryData.size();
-        m_binaryData.resize(m_binaryData.size() + normals.size() * sizeof(float));
-        memcpy(m_binaryData.data() + current_buffer_size, normals.data(), normals.size() *  sizeof(float));
-
-        rootNode["accessors"][acc_n_id] = Json::objectValue;
-        rootNode["accessors"][acc_n_id]["bufferView"] = bv_n_id;
-        rootNode["accessors"][acc_n_id]["byteOffset"] = 0;
-        rootNode["accessors"][acc_n_id]["componentType"] = GLTF_FLOAT;
-        rootNode["accessors"][acc_n_id]["count"] = normals.size();
-        rootNode["accessors"][acc_n_id]["type"] = "VEC3";
-        }
-    rootNode["buffers"]["binary_glTF"]["byteLength"] = m_binaryData.size();
-    }
-
-/*---------------------------------------------------------------------------------**//**
-* @bsimethod                                                    Ray.Bentley     06/2016
-+---------------+---------------+---------------+---------------+---------------+------*/
-WString TilePublisher::GetNodeNameSuffix(TileNodeCR node)
-    {
-    WString suffix;
-    if (nullptr != node.GetParent())
-        {
-        suffix = WPrintfString(L"%02d", static_cast<int>(node.GetSiblingIndex()));
-        for (auto parent = node.GetParent(); nullptr != parent->GetParent(); parent = parent->GetParent())
-            suffix = WPrintfString(L"%02d", static_cast<int>(parent->GetSiblingIndex())) + suffix;
-        }
-
-    return suffix;
-    }
-
-/*---------------------------------------------------------------------------------**//**
-* @bsimethod                                                    Paul.Connelly   08/16
-+---------------+---------------+---------------+---------------+---------------+------*/
-WString TilePublisher::GetTileMetadataName(TileNodeCR node) const
-    {
-    return BeFileName(nullptr, GetDataDirectory().c_str(), (GetPrefix() + GetNodeNameSuffix(node)).c_str(), L"json");
-    }
-
-/*---------------------------------------------------------------------------------**//**
-* @bsimethod                                                    Paul.Connelly   08/16
-+---------------+---------------+---------------+---------------+---------------+------*/
-TileGenerator::Status TilesetPublisher::_AcceptTile(TileNodeCR tile)
-    {
-    if (Status::Success != m_acceptTileStatus)
-        return TileGenerator::Status::Aborted;
-
-    TilePublisher publisher(tile, *this);
-    auto publisherStatus = publisher.Publish();
-    switch (publisherStatus)
-        {
-        case Status::Success:
-        case Status::NoGeometry:    // ok for tile to have no geometry
-            break;
-        default:
-            m_acceptTileStatus = publisherStatus;
-            break;
-        }
-
-    return ConvertStatus(publisherStatus);
-    }
-
-/*---------------------------------------------------------------------------------**//**
-* @bsimethod                                                    Paul.Connelly   08/16
-+---------------+---------------+---------------+---------------+---------------+------*/
-TilesetPublisher::TilesetPublisher(ViewControllerR view, BeFileNameCR outputDir, WStringCR tilesetName)
-    : m_viewController(view), m_outputDir(outputDir), m_rootName(tilesetName), m_dataDir(m_outputDir)
-    {
-    // m_outputDir holds the .html file + shared scripts
-    // m_dataDir = m_outputDir/m_rootName/ - holds the json + b3dm files
-    m_outputDir.AppendSeparator();
-    m_dataDir.AppendSeparator().AppendToPath(m_rootName.c_str()).AppendSeparator();
-    }
-
-/*---------------------------------------------------------------------------------**//**
-* @bsimethod                                                    Paul.Connelly   08/16
-+---------------+---------------+---------------+---------------+---------------+------*/
-TilesetPublisher::Status TilesetPublisher::Setup()
-    {
-    // Ensure directories exist and are writable
-    if (BeFileNameStatus::Success != BeFileName::CheckAccess(m_outputDir, BeFileNameAccess::Write))
-        return Status::CantWriteToBaseDirectory;
-
-    bool dataDirExists = BeFileName::DoesPathExist(m_dataDir);
-    if (dataDirExists && BeFileNameStatus::Success != BeFileName::EmptyDirectory(m_dataDir.c_str()))
-        return Status::CantCreateSubDirectory;
-    else if (!dataDirExists && BeFileNameStatus::Success != BeFileName::CreateNewDirectory(m_dataDir))
-        return Status::CantCreateSubDirectory;
-
-    if (BeFileNameStatus::Success != BeFileName::CheckAccess(m_dataDir, BeFileNameAccess::Write))
-        return Status::CantCreateSubDirectory;
-
-    // For now use view center... maybe should use the DgnDb range center.
-    DPoint3d        center = m_viewController.GetCenter();
-    
-    m_dbToTile      = Transform::From (-center.x, -center.y, -center.z);
-    m_tileToEcef    = Transform::FromIdentity ();       // Needs work - extract from GCS.
-
-    return Status::Success;
-    }
-
-/*---------------------------------------------------------------------------------**//**
-* @bsimethod                                                    Paul.Connelly   08/16
-+---------------+---------------+---------------+---------------+---------------+------*/
-TilesetPublisher::Status TilesetPublisher::ConvertStatus(TileGenerator::Status input)
-    {
-    switch (input)
-        {
-        case TileGenerator::Status::Success:    return Status::Success;
-        case TileGenerator::Status::NoGeometry: return Status::NoGeometry;
-        default: BeAssert(TileGenerator::Status::Aborted == input); return Status::Aborted;
-        }
-    }
-
-/*---------------------------------------------------------------------------------**//**
-* @bsimethod                                                    Paul.Connelly   08/16
-+---------------+---------------+---------------+---------------+---------------+------*/
-TileGenerator::Status TilesetPublisher::ConvertStatus(Status input)
-    {
-    switch (input)
-        {
-        case Status::Success:       return TileGenerator::Status::Success;
-        case Status::NoGeometry:    return TileGenerator::Status::NoGeometry;
-        default:                    return TileGenerator::Status::Aborted;
-        }
-    }
-
-/*---------------------------------------------------------------------------------**//**
-* @bsimethod                                                    Ray.Bentley     06/2016
-+---------------+---------------+---------------+---------------+---------------+------*/
-Utf8String TilesetPublisher:: GetViewString (ViewControllerR viewController) const
-    {
-    DVec3d              xVector, yVector, zVector;
-
-    viewController.GetRotation().GetRows (xVector, yVector, zVector);
-
-    DPoint3d                destination;
-    CameraViewControllerCP  cameraController;
-    
-    if (NULL != (cameraController = (viewController.ToCameraViewP())) && cameraController->IsCameraOn())
-        {
-        destination = cameraController->GetEyePoint();
-        }
-    else
-        {
-        DPoint3d        center = viewController.GetCenter();
-        static double   s_zRatio = 1.5;
-
-
-
-        // Approximate with camera positioned back from the center of the view...
-        destination = DPoint3d::FromSumOf (center, zVector, MAX (viewController.GetDelta().x, viewController.GetDelta().y)  * s_zRatio);
-        }
-
-    Transform       dbToEcf = Transform::FromProduct (m_tileToEcef, m_dbToTile);
-
-    dbToEcf.Multiply (destination);
-    dbToEcf.MultiplyMatrixOnly (yVector);
-    dbToEcf.MultiplyMatrixOnly (zVector);
-
-    yVector.Normalize();
-    zVector.Normalize();
-    zVector.Negate ();      // Towards target.
-
-    return Utf8PrintfString ("destination : new Cesium.Cartesian3(%f,%f,%f),\n"
-                             "orientation : {direction : new Cesium.Cartesian3(%f,%f,%f),\n"
-                             "up : new Cesium.Cartesian3(%f,%f,%f)}", destination.x, destination.y, destination.z,
-                                                                      zVector.x, zVector.y, zVector.z,
-                                                                      yVector.x, yVector.y, yVector.z);
-    }
-
-
-/*---------------------------------------------------------------------------------**//**
-* @bsimethod                                                    Paul.Connelly   08/16
-+---------------+---------------+---------------+---------------+---------------+------*/
-<<<<<<< HEAD
-TilesetPublisher::Status TilesetPublisher::WriteWebApp ()
-=======
-TilesetPublisher::Status TilesetPublisher::WriteWebApp(TransformCR transform)
->>>>>>> 6e2c27b3
-    {
-    // Set up initial view based on view controller settings
-    DVec3d xVec, yVec, zVec;
-    m_viewController.GetRotation().GetRows(xVec, yVec, zVec);
-
-    auto cameraView = m_viewController._ToCameraView();
-    bool useCamera = nullptr != cameraView && cameraView->IsCameraOn();
-    DPoint3d viewDest = useCamera ? cameraView->GetControllerCamera().GetEyePoint() : m_viewController.GetCenter();
-    if (!useCamera)
-        {
-        static const double s_zRatio = 1.5;
-        DVec3d viewDelta = m_viewController.GetDelta();
-        viewDest = DPoint3d::FromSumOf(viewDest, zVec, std::max(viewDelta.x, viewDelta.y) * s_zRatio);
-        }
-
-    transform.Multiply(viewDest);
-    transform.MultiplyMatrixOnly(yVec);
-    transform.MultiplyMatrixOnly(zVec);
-
-    yVec.Normalize();
-    zVec.Normalize();
-    zVec.Negate();      // Towards target.
-
-    // Produce the html file contents
-    Utf8PrintfString html(s_viewerHtml, m_rootName.c_str(), m_rootName.c_str(),
-            viewDest.x, viewDest.y, viewDest.z, zVec.x, zVec.y, zVec.z, yVec.x, yVec.y, yVec.z);
-
-    BeFileName htmlFileName = m_outputDir;
-    htmlFileName.AppendString(m_rootName.c_str()).AppendExtension(L"html");
-
-    html.ReplaceAll("$initialView", GetViewString (m_viewController).c_str());
-
-    std::ofstream htmlFile;
-    htmlFile.open(Utf8String(htmlFileName.c_str()).c_str(), std::ios_base::trunc);
-    htmlFile.write(html.data(), html.size());
-    htmlFile.close();
-
-    // ###TODO: Symlink Cesium scripts, if not present
-
-    return Status::Success;
-    }
-
-/*---------------------------------------------------------------------------------**//**
-* @bsimethod                                                    Paul.Connelly   08/16
-+---------------+---------------+---------------+---------------+---------------+------*/
-TilesetPublisher::Status TilesetPublisher::Publish()
-    {
-    auto status = Setup();
-    if (Status::Success != status)
-        return status;
-
-    ProgressMeter progressMeter(*this);
-    TileGenerator generator (m_dbToTile, &progressMeter);
-
-    static double s_toleranceInMeters = 0.01;
-    status = ConvertStatus(generator.LoadGeometry(m_viewController, s_toleranceInMeters));
-    if (Status::Success != status)
-        return status;
-
-    static const size_t s_maxPointsPerTile = 250000;
-    TileNode rootNode;
-    status = ConvertStatus(generator.GenerateTiles(rootNode, s_toleranceInMeters, s_maxPointsPerTile));
-    if (Status::Success != status)
-        return status;
-
-    m_generator = &generator;
-    status = ConvertStatus(generator.CollectTiles(rootNode, *this));
-    m_generator = nullptr;
-
-    if (Status::Success != status)
-        return Status::Success != m_acceptTileStatus ? m_acceptTileStatus : status;
-
-<<<<<<< HEAD
-    return WriteWebApp ();
-=======
-    return WriteWebApp(transformFromDgn);
-    }
-
-/*---------------------------------------------------------------------------------**//**
-* @bsimethod                                                    Paul.Connelly   08/16
-+---------------+---------------+---------------+---------------+---------------+------*/
-void TilesetPublisher::ProgressMeter::_IndicateProgress(uint32_t completed, uint32_t total)
-    {
-    if (m_lastNumCompleted == completed)
-        {
-        printf("...");
-        }
-    else
-        {
-        m_lastNumCompleted = completed;
-        uint32_t pctComplete = static_cast<double>(completed)/total * 100;
-        printf("\n%s: %u%% (%u/%u)%s", m_taskName.c_str(), pctComplete, completed, total, completed == total ? "\n" : "");
-        }
-    }
-
-/*---------------------------------------------------------------------------------**//**
-* @bsimethod                                                    Paul.Connelly   08/16
-+---------------+---------------+---------------+---------------+---------------+------*/
-void TilesetPublisher::ProgressMeter::_SetTaskName(TileGenerator::TaskName task)
-    {
-    Utf8String newTaskName = (TileGenerator::TaskName::CreatingTiles == task) ? "Creating Tiles" : "Collecting Geometry";
-    if (!m_taskName.Equals(newTaskName))
-        {
-        m_lastNumCompleted = 0xffffffff;
-        m_taskName = newTaskName;
-        }
->>>>>>> 6e2c27b3
-    }
-
+/*--------------------------------------------------------------------------------------+
+|
+|     $Source: TilePublisher/TilePublisher.cpp $
+|
+|  $Copyright: (c) 2016 Bentley Systems, Incorporated. All rights reserved. $
+|
++--------------------------------------------------------------------------------------*/
+#include "TilePublisher.h"
+#include "Constants.h"
+
+USING_NAMESPACE_BENTLEY_DGN
+USING_NAMESPACE_BENTLEY_RENDER
+using namespace BentleyApi::Dgn::Render::Tile3d;
+
+/*---------------------------------------------------------------------------------**//**
+* @bsimethod                                               Elenie.Godzaridis     07/2016
++---------------+---------------+---------------+---------------+---------------+------*/
+void TextureCache::PrepareMeshTextures(TileMeshList& meshes, bvector<uint32_t>& texIds, TileGeometryCacheCR geometryCache)
+    {
+    BeMutexHolder lock (m_mutex);
+
+    for (auto& mesh : meshes)
+        {
+        auto matSymb = mesh->GetDisplayParams();
+        TextureKey key(matSymb);
+
+        uint32_t textureId = -1;
+        auto found = m_textureMap.find(key);
+        if (m_textureMap.end() != found)
+            {
+            textureId = found->second;
+            }
+        else
+            {
+            auto textureImage = nullptr != matSymb ? geometryCache.GetTextureImage(*matSymb) : nullptr;
+            if (nullptr != textureImage)
+                {
+                static const int s_jpegQuality = 50;
+                ImageSource jpeg(textureImage->GetImage(), ImageSource::Format::Jpeg, s_jpegQuality);
+                if (jpeg.IsValid())
+                    {
+                    textureId = static_cast<uint32_t>(m_textures.size());
+                    ByteStream& jpegBytes = jpeg.GetByteStreamR();
+                    m_textures.push_back(Texture(std::move(jpegBytes), textureImage->GetWidth(), textureImage->GetHeight()));
+                    }
+                }
+
+            m_textureMap[key] = textureId;
+            }
+
+        texIds.push_back(textureId);
+        }
+    }
+
+/*---------------------------------------------------------------------------------**//**
+* @bsimethod                                                    Paul.Connelly   07/16
++---------------+---------------+---------------+---------------+---------------+------*/
+BatchIdMap::BatchIdMap()
+    {
+    // "no element" always maps to the first batch table index
+    GetBatchId(DgnElementId());
+    }
+
+/*---------------------------------------------------------------------------------**//**
+* @bsimethod                                                    Paul.Connelly   07/16
++---------------+---------------+---------------+---------------+---------------+------*/
+uint16_t BatchIdMap::GetBatchId(DgnElementId elemId)
+    {
+    auto found = m_map.find(elemId);
+    if (m_map.end() == found)
+        {
+        auto batchId = static_cast<uint16_t>(m_list.size());
+        if (batchId == 0xffff)
+            return 0;   // ###TODO: avoid hitting this limit...
+
+        m_list.push_back(elemId);
+        found = m_map.insert(bmap<DgnElementId, uint16_t>::value_type(elemId, batchId)).first;
+        }
+
+    return found->second;
+    }
+
+/*---------------------------------------------------------------------------------**//**
+* @bsimethod                                                    Paul.Connelly   07/16
++---------------+---------------+---------------+---------------+---------------+------*/
+void BatchIdMap::ToJson(Json::Value& value) const
+    {
+    Json::Value elementIds(Json::arrayValue);
+    for (auto elemIter = m_list.begin(); elemIter != m_list.end(); ++elemIter)
+        elementIds.append(elemIter->ToString());    // NB: Javascript doesn't support full range of 64-bit integers...must convert to strings...
+
+    value["element"] = elementIds;
+    }
+
+/*---------------------------------------------------------------------------------**//**
+* @bsimethod                                                    Paul.Connelly   08/16
++---------------+---------------+---------------+---------------+---------------+------*/
+TilePublisher::TilePublisher(TileNodeCR tile, TilesetPublisher& context)
+    : m_centroid(GetCentroid(tile)), m_tile(tile), m_context(context)
+    {
+#define CESIUM_RTC_ZERO
+#ifdef CESIUM_RTC_ZERO
+    m_centroid = DPoint3d::FromXYZ(0,0,0);
+#endif
+
+    TileGeometryCacheR geomCache = GetGeometryCache();
+    m_meshes = m_tile.GenerateMeshes(geomCache, m_tile.GetTolerance(), TileGeometry::NormalMode::Always, true);
+    GetTextureCache().PrepareMeshTextures(m_meshes, m_textureIds, geomCache);
+    }
+
+/*---------------------------------------------------------------------------------**//**
+* @bsimethod                                                    Paul.Connelly   08/16
++---------------+---------------+---------------+---------------+---------------+------*/
+DPoint3d TilePublisher::GetCentroid(TileNodeCR tile)
+    {
+    DRange3dCR range = tile.GetRange();
+    return DPoint3d::FromXYZ(range.low.x + range.XLength()*0.5,
+                             range.low.y + range.YLength()*0.5,
+                             range.low.z + range.ZLength()*0.5);
+    }
+
+/*---------------------------------------------------------------------------------**//**
+* @bsimethod                                                    Paul.Connelly   08/16
++---------------+---------------+---------------+---------------+---------------+------*/
+void TilePublisher::AppendUInt32(uint32_t value)
+    {
+    m_outputFile.write(reinterpret_cast<const char*>(&value), sizeof(value));
+    }
+
+/*---------------------------------------------------------------------------------**//**
+* @bsimethod                                                    Paul.Connelly   08/16
++---------------+---------------+---------------+---------------+---------------+------*/
+void TilePublisher::WriteBoundingVolume(Json::Value& val, TileNodeCR tile)
+    {
+    // Range identified by center point and axes
+    // Axes are relative to origin of box, not center
+    DPoint3d center = GetCentroid(tile);
+    DPoint3d hi = tile.GetRange().high;
+    hi.Subtract(tile.GetRange().low);
+
+    static double      s_minSize = .001;   // Meters...  Don't allow degenerate box.
+
+    auto& volume = val[JSON_BoundingVolume];
+    auto& box = volume[JSON_Box];
+
+    AppendPoint(box, center);
+    AppendPoint(box, DPoint3d::FromXYZ (std::max(s_minSize, hi.x), 0.0, 0.0));
+    AppendPoint(box, DPoint3d::FromXYZ (0.0, std::max(s_minSize, hi.y), 0.0));
+    AppendPoint(box, DPoint3d::FromXYZ (0.0, 0.0, std::max(s_minSize, hi.z)));
+    }
+
+/*---------------------------------------------------------------------------------**//**
+* @bsimethod                                               Elenie.Godzaridis     07/2016
++---------------+---------------+---------------+---------------+---------------+------*/
+void TilePublisher::WriteMetadata(Json::Value& val, TileNodeCR tile, double tolerance, WStringCR b3dmPath)
+    {
+    val["asset"]["version"] = "0.0";
+    val[JSON_GeometricError] = tile.GetTolerance();
+
+    static double       s_toleranceRatio = 1.0;
+
+    auto& root = val[JSON_Root];
+    root["refine"] = "replace";
+    root[JSON_GeometricError] = tile.GetTolerance() * s_toleranceRatio;
+    WriteBoundingVolume(root, tile);
+
+    root[JSON_Content]["url"] = Utf8String(BeFileName::GetFileNameAndExtension(b3dmPath.c_str()).c_str()).c_str();
+    if (!tile.GetChildren().empty())
+        root[JSON_Children] = Json::arrayValue;
+
+    for (auto& childTile : tile.GetChildren())
+        {
+        Json::Value         child;
+        WString             path = GetTileMetadataName(childTile);
+
+        child[JSON_Content]["url"] = Utf8String(BeFileName::GetFileNameAndExtension(path.c_str()).c_str()).c_str();
+        child[JSON_GeometricError] = childTile.GetTolerance();
+        WriteBoundingVolume(child, childTile);
+
+        root[JSON_Children].append(child);
+        }
+    }
+
+/*---------------------------------------------------------------------------------**//**
+* @bsimethod                                                    Paul.Connelly   08/16
++---------------+---------------+---------------+---------------+---------------+------*/
+void TilePublisher::AddTechniqueParameter(Json::Value& technique, Utf8CP name, int type, Utf8CP semantic)
+    {
+    auto& param = technique["parameters"][name];
+    param["type"] = type;
+    if (nullptr != semantic)
+        param["semantic"] = semantic;
+    }
+
+/*---------------------------------------------------------------------------------**//**
+* @bsimethod                                                    Paul.Connelly   08/16
++---------------+---------------+---------------+---------------+---------------+------*/
+void TilePublisher::AppendProgramAttribute(Json::Value& program, Utf8CP attrName)
+    {
+    Json::Value obj;
+    obj[attrName] = Json::objectValue;
+    program["attributes"].append(obj);
+    }
+
+/*---------------------------------------------------------------------------------**//**
+* @bsimethod                                                    Paul.Connelly   08/16
++---------------+---------------+---------------+---------------+---------------+------*/
+void TilePublisher::AddShader(Json::Value& shaders, Utf8CP name, int type, Utf8CP buffer)
+    {
+    auto& shader = (shaders[name] = Json::objectValue);
+    shader["type"] = type;
+    shader["extensions"]["KHR_binary_glTF"]["bufferView"] = buffer;
+    }
+
+/*---------------------------------------------------------------------------------**//**
+* @bsimethod                                                    Paul.Connelly   08/16
++---------------+---------------+---------------+---------------+---------------+------*/
+template<typename T> void TilePublisher::AddBufferView(Json::Value& views, Utf8CP name, T const& bufferData)
+    {
+    auto bufferDataSize = bufferData.size() * sizeof(bufferData[0]);
+    auto& view = (views[name] = Json::objectValue);
+    view["buffer"] = "binary_glTF";
+    view["byteOffset"] = m_binaryData.size();
+    view["byteLength"] = bufferDataSize;
+
+    size_t binaryDataSize = m_binaryData.size();
+    m_binaryData.resize(binaryDataSize + bufferDataSize);
+    memcpy(m_binaryData.data() + binaryDataSize, bufferData.data(), bufferDataSize);
+    }
+
+/*---------------------------------------------------------------------------------**//**
+* @bsimethod                                                    Paul.Connelly   08/16
++---------------+---------------+---------------+---------------+---------------+------*/
+TilesetPublisher::Status TilePublisher::Publish()
+    {
+    BeFileName  b3dmPath(nullptr, GetDataDirectory().c_str(), (GetPrefix() + GetNodeNameSuffix(m_tile)).c_str(), L"b3dm");
+    Json::Value val;
+
+    WriteMetadata(val, m_tile, m_tile.GetTolerance(), b3dmPath);
+
+    Utf8String metadataStr = Json::FastWriter().write(val);
+
+    WString metadataPath = GetTileMetadataName(m_tile);
+    m_outputFile.open(Utf8String(metadataPath.c_str()).c_str(), std::ios_base::trunc);
+    m_outputFile.write(metadataStr.data(), metadataStr.size());
+    m_outputFile.close();
+
+    // .b3dm file
+    Json::Value sceneJson(Json::objectValue);
+    ProcessMeshes(sceneJson);
+    Utf8String sceneStr = Json::FastWriter().write(sceneJson);
+
+#if USE_BATCH_TABLE
+    Json::Value batchTableJson(Json::objectValue);
+    m_batchIds.ToJson(batchTableJson);
+    Utf8String batchTableStr = Json::FastWriter().write(batchTableJson);
+    uint32_t batchTableStrLen = static_cast<uint32_t>(batchTableStr.size());
+#else
+    uint32_t batchTableStrLen = 0;
+#endif
+
+    m_outputFile.open(Utf8String(b3dmPath.c_str()).c_str(), std::ios_base::trunc | std::ios_base::binary);
+
+    // GLTF header = 5 32-bit values
+    static const size_t s_gltfHeaderSize = 20;
+    static const char s_gltfMagic[] = "glTF";
+    static const uint32_t s_gltfVersion = 1;
+    static const uint32_t s_gltfSceneFormat = 0;
+    uint32_t sceneStrLength = static_cast<uint32_t>(sceneStr.size());
+    uint32_t gltfLength = s_gltfHeaderSize + sceneStrLength + m_binaryData.GetSize();
+
+    // B3DM header = 5 32-bit values
+    // Header immediately followed by batch table json
+    static const size_t s_b3dmHeaderSize = 20;
+    static const char s_b3dmMagic[] = "b3dm";
+    static const uint32_t s_b3dmVersion = 1;
+    uint32_t b3dmNumBatches = m_batchIds.Count();
+    uint32_t b3dmLength = gltfLength + s_b3dmHeaderSize + batchTableStrLen;
+
+    m_outputFile.write(s_b3dmMagic, 4);
+    AppendUInt32(s_b3dmVersion);
+    AppendUInt32(b3dmLength);
+    AppendUInt32(b3dmNumBatches);
+    AppendUInt32(batchTableStrLen);
+
+#if USE_BATCH_TABLE
+    m_outputFile.write(batchTableStr.data(), batchTableStrLen);
+#endif
+
+    m_outputFile.write(s_gltfMagic, 4);
+    AppendUInt32(s_gltfVersion);
+    AppendUInt32(gltfLength);
+    AppendUInt32(sceneStrLength);
+    AppendUInt32(s_gltfSceneFormat);
+
+    m_outputFile.write(sceneStr.data(), sceneStrLength);
+    if (!m_binaryData.empty())
+        m_outputFile.write(reinterpret_cast<const char*>(m_binaryData.data()), m_binaryData.size());
+
+    m_outputFile.close();
+
+    return TilesetPublisher::Status::Success;
+    }
+
+/*---------------------------------------------------------------------------------**//**
+* @bsimethod                                                    Paul.Connelly   08/16
++---------------+---------------+---------------+---------------+---------------+------*/
+void TilePublisher::ProcessMeshes(Json::Value& val)
+    {
+    if (m_meshes.empty())
+        {
+        val["scene"] = "defaultScene";
+        val["scenes"]["defaultScene"]["nodes"] = Json::arrayValue;
+        val["nodes"]["node_0"] = Json::objectValue;
+        val["nodes"]["node_0"]["name"] = "";
+
+        return;
+        }
+
+    AddExtensions(val);
+
+    TextureIdToNameMap texNames;
+    AddTextures(val, texNames);
+    AddShaders(val, !texNames.empty());
+
+    val["meshes"]["mesh_0"]["primitives"] = Json::arrayValue;
+    for (size_t i = 0; i < m_meshes.size(); i++)
+        AddMesh(val, *m_meshes[i], i, m_textureIds[i], texNames);
+    }
+
+/*---------------------------------------------------------------------------------**//**
+* @bsimethod                                                    Paul.Connelly   08/16
++---------------+---------------+---------------+---------------+---------------+------*/
+void TilePublisher::AddExtensions(Json::Value& rootNode)
+    {
+    rootNode["extensionsUsed"] = Json::arrayValue;
+    rootNode["extensionsUsed"].append("KHR_binary_glTF");
+    rootNode["extensionsUsed"].append("CESIUM_RTC");
+
+    rootNode["glExtensionsUsed"] = Json::arrayValue;
+    rootNode["glExtensionsUsed"].append("OES_element_index_uint");
+
+    rootNode["extensions"]["CESIUM_RTC"]["center"] = Json::arrayValue;
+    rootNode["extensions"]["CESIUM_RTC"]["center"].append(m_centroid.x);
+    rootNode["extensions"]["CESIUM_RTC"]["center"].append(m_centroid.y);
+    rootNode["extensions"]["CESIUM_RTC"]["center"].append(m_centroid.z);
+
+    rootNode["scene"] = "defaultScene";
+    rootNode["scenes"]["defaultScene"]["nodes"] = Json::arrayValue;
+    rootNode["scenes"]["defaultScene"]["nodes"].append("node_0");
+    rootNode["nodes"]["node_0"]["meshes"] = Json::arrayValue;
+    rootNode["nodes"]["node_0"]["meshes"].append("mesh_0");
+    }
+
+/*---------------------------------------------------------------------------------**//**
+* @bsimethod                                                    Paul.Connelly   08/16
++---------------+---------------+---------------+---------------+---------------+------*/
+void TilePublisher::AddTextures(Json::Value& rootNode, TextureIdToNameMap& texNames)
+    {
+    uint32_t material_id = 0;
+
+    // NB: Could move this inside the loop but the expense of repeatedly entering and leaving the critical section likely to outweight any
+    // potential contention...
+    BeMutexHolder lock(GetTextureCache().GetMutex());
+
+    for (auto& tex : m_textureIds)
+        {
+        if (tex != -1)
+            {
+            texNames[tex] = Utf8PrintfString("mat_%d", (int)material_id);
+
+            Utf8String textureId = (std::string("tex_") + std::to_string(material_id)).c_str();
+            Utf8String materialId = (std::string("mat_") + std::to_string(material_id)).c_str();
+            Utf8String imageId = (std::string("img_") + std::to_string(material_id)).c_str();
+            Utf8String bvImageId = (std::string("bv_img_") + std::to_string(material_id)).c_str();
+
+            rootNode["materials"][materialId] = Json::objectValue;
+            rootNode["materials"][materialId]["technique"] = "texturedTechnique";
+            rootNode["materials"][materialId]["values"]["tex"] = textureId.c_str();
+
+            rootNode["textures"][textureId] = Json::objectValue;
+            rootNode["textures"][textureId]["format"] = GLTF_RGB;
+            rootNode["textures"][textureId]["internalFormat"] = GLTF_RGB;
+            rootNode["textures"][textureId]["sampler"] = "sampler_0";
+            rootNode["textures"][textureId]["source"] = imageId;
+
+            rootNode["images"][imageId] = Json::objectValue;
+            rootNode["images"][imageId]["extensions"]["KHR_binary_glTF"] = Json::objectValue;
+            rootNode["images"][imageId]["extensions"]["KHR_binary_glTF"]["bufferView"] = bvImageId;
+            rootNode["images"][imageId]["extensions"]["KHR_binary_glTF"]["mimeType"] = "image/jpeg";
+
+            auto pTex = GetTextureCache().GetTextureJPEG(tex);
+            BeAssert(nullptr != pTex);
+
+            rootNode["images"][imageId]["extensions"]["KHR_binary_glTF"]["height"] = pTex->GetHeight();
+            rootNode["images"][imageId]["extensions"]["KHR_binary_glTF"]["width"] = pTex->GetWidth();
+
+            ByteStream const& texData = pTex->GetData();
+
+            rootNode["bufferViews"][bvImageId] = Json::objectValue;
+            rootNode["bufferViews"][bvImageId]["buffer"] = "binary_glTF";
+            rootNode["bufferViews"][bvImageId]["byteOffset"] = m_binaryData.size();
+            rootNode["bufferViews"][bvImageId]["byteLength"] = texData.size();
+
+            size_t current_buffer_size = m_binaryData.size();
+            m_binaryData.resize(m_binaryData.size() + texData.size());
+            memcpy(m_binaryData.data() + current_buffer_size, texData.data(), texData.size());
+            material_id++;
+            }
+        }
+    }
+
+/*---------------------------------------------------------------------------------**//**
+* @bsimethod                                                    Ray.Bentley     08/2016
++---------------+---------------+---------------+---------------+---------------+------*/
+Json::Value     TilePublisher::AddShaderTechnique (Json::Value& rootNode, bool textured, bool transparent)
+    {
+    Json::Value     technique = Json::objectValue;
+
+    AddTechniqueParameter(technique, "mv", GLTF_FLOAT_MAT4, "CESIUM_RTC_MODELVIEW");
+    AddTechniqueParameter(technique, "proj", GLTF_FLOAT_MAT4, "PROJECTION");
+    AddTechniqueParameter(technique, "pos", GLTF_FLOAT_VEC3, "POSITION");
+    AddTechniqueParameter(technique, "n", GLTF_FLOAT_VEC3, "NORMAL");
+    AddTechniqueParameter(technique, "nmx", GLTF_FLOAT_MAT3, "MODELVIEWINVERSETRANSPOSE");
+    AddTechniqueParameter(technique, "batch", GLTF_FLOAT, "BATCHID");
+
+    std::string         prefix = textured ? "textured" : "untextured";
+
+    if (transparent)
+        prefix = prefix + "Transparent";
+
+    std::string         programName               = prefix + "Program";
+    std::string         vertexShader              = prefix + "VertexShader";
+    std::string         fragmentShader            = prefix + "FragmentShader";
+    std::string         vertexShaderBufferView    = vertexShader + "BufferView";
+    std::string         fragmentShaderBufferView  = fragmentShader + "BufferView";
+
+    technique["program"] = programName.c_str();
+
+    auto&   techniqueStates = technique["states"];
+    techniqueStates["enable"] = Json::arrayValue;
+    techniqueStates["enable"].append(GLTF_DEPTH_TEST);
+    techniqueStates["disable"].append(GLTF_CULL_FACE);
+
+    auto& techniqueAttributes = technique["attributes"];
+    techniqueAttributes["a_pos"] = "pos";
+    techniqueAttributes["a_n"] = "n";
+    techniqueAttributes["a_batchId"] = "batch";
+
+    auto& techniqueUniforms = technique["uniforms"];
+    techniqueUniforms["u_mv"] = "mv";
+    techniqueUniforms["u_proj"] = "proj";
+    techniqueUniforms["u_nmx"] = "nmx";
+
+    auto& rootProgramNode = (rootNode["programs"][programName.c_str()] = Json::objectValue);
+    rootProgramNode["attributes"] = Json::arrayValue;
+    AppendProgramAttribute(rootProgramNode, "a_pos");
+    AppendProgramAttribute(rootProgramNode, "a_n");
+    AppendProgramAttribute(rootProgramNode, "a_batchId");
+
+    rootProgramNode["vertexShader"]   = vertexShader.c_str();
+    rootProgramNode["fragmentShader"] = fragmentShader.c_str();
+
+    auto& shaders = rootNode["shaders"];
+    AddShader(shaders, vertexShader.c_str(), GLTF_VERTEX_SHADER, vertexShaderBufferView.c_str());
+    AddShader(shaders, fragmentShader.c_str(), GLTF_FRAGMENT_SHADER, fragmentShaderBufferView.c_str());
+
+    auto& bufferViews = rootNode["bufferViews"];
+
+
+    AddBufferView(bufferViews, vertexShaderBufferView.c_str(), textured ? s_texturedVertexShader : s_untexturedVertexShader);
+    AddBufferView(bufferViews, fragmentShaderBufferView.c_str(), textured ? s_texturedFragShader   : s_untexturedFragShader); 
+
+    // Diffuse...
+    if (textured)
+        {
+        AddTechniqueParameter(technique, "tex", GLTF_SAMPLER_2D, nullptr);
+        AddTechniqueParameter(technique, "texc", GLTF_FLOAT_VEC2, "TEXCOORD_0");
+
+        rootNode["samplers"]["sampler_0"] = Json::objectValue;
+        rootNode["samplers"]["sampler_0"]["minFilter"] = GLTF_LINEAR;
+
+        technique["uniforms"]["u_tex"] = "tex";
+        technique["attributes"]["a_texc"] = "texc";
+        AppendProgramAttribute(rootProgramNode, "a_texc");
+        }
+    else
+        {
+        AddTechniqueParameter(technique, "color", GLTF_FLOAT_VEC4, nullptr);
+        techniqueUniforms["u_color"] = "color";
+        }
+    // Specular...
+    AddTechniqueParameter(technique, "specularColor", GLTF_FLOAT_VEC3, nullptr);
+    techniqueUniforms["u_specularColor"] = "specularColor";
+
+    AddTechniqueParameter(technique, "specularExponent", GLTF_FLOAT, nullptr);
+    techniqueUniforms["u_specularExponent"] = "specularExponent";
+
+    // Transparency requires blending extensions...
+    if (transparent)
+        {
+        technique["states"]["enable"].append (3042);  // BLEND
+
+        auto&   techniqueFunctions =    technique["states"]["functions"] = Json::objectValue;
+
+        techniqueFunctions["blendEquationSeparate"] = Json::arrayValue;
+        techniqueFunctions["blendFuncSeparate"]     = Json::arrayValue;
+
+        techniqueFunctions["blendEquationSeparate"].append (32774);   // FUNC_ADD (rgb)
+        techniqueFunctions["blendEquationSeparate"].append (32774);   // FUNC_ADD (aphla)
+    
+        techniqueFunctions["blendFuncSeparate"].append(1);            // ONE (srcRGB)
+        techniqueFunctions["blendFuncSeparate"].append(771);          // ONE_MINUS_SRC_ALPHA (dstRGB)
+        techniqueFunctions["blendFuncSeparate"].append(1);            // ONE (srcAlpha)
+        techniqueFunctions["blendFuncSeparate"].append(771);          // ONE_MINUS_SRC_ALPHA (dstAlpha)
+        
+        techniqueFunctions["depthMask"] = "false";
+        }
+
+    return technique;
+    }
+
+/*---------------------------------------------------------------------------------**//**
+* @bsimethod                                                    Ray.Bentley     08/2016
++---------------+---------------+---------------+---------------+---------------+------*/
+void TilePublisher::AddShaders(Json::Value& rootNode, bool isTextured)
+    {
+    rootNode["techniques"]["untexturedTechnique"] = AddShaderTechnique (rootNode, false, false);
+    rootNode["techniques"]["untexturedTechniqueTransparent"] = AddShaderTechnique (rootNode, false, true);
+
+    if (true)
+        {
+        rootNode["techniques"]["texturedTechnique"] = AddShaderTechnique (rootNode, true, false);
+        rootNode["techniques"]["texturedTechniqueTransparent"] = AddShaderTechnique (rootNode, true, true);
+        }
+    }
+
+
+/*---------------------------------------------------------------------------------**//**
+* @bsimethod                                               Elenie.Godzaridis     07/2016
++---------------+---------------+---------------+---------------+---------------+------*/
+void TilePublisher::AddMesh(Json::Value& rootNode, TileMeshR mesh, size_t id, uint32_t texId, TextureIdToNameMap& texNames)
+    {
+    Utf8String idStr(std::to_string(id).c_str());
+    Utf8String bv_pos_id    = Concat("bv_pos_", idStr),
+               bv_ind_id    = Concat("bv_ind_", idStr),
+               bv_uv_id     = Concat("bv_uv_", idStr),
+               bv_n_id      = Concat("bv_n_", idStr),
+#if USE_BATCH_TABLE
+               bv_bat_id    = Concat("bv_bat_", idStr),
+#endif
+               acc_pos_id   = Concat("acc_pos_", idStr),
+               acc_ind_id   = Concat("acc_ind_", idStr),
+               acc_uv_id    = Concat("acc_uv_", idStr),
+               acc_n_id     = Concat("acc_n_", idStr)
+#if USE_BATCH_TABLE
+               ,acc_bat_id  = Concat("acc_bat_", idStr);
+#else
+               ;
+#endif
+
+    bvector<float> ptsVal;
+    ptsVal.reserve(mesh.Points().size() * 3);
+    for (auto const& pt : mesh.Points())
+        {
+        DPoint3d ptTrans = pt;
+        ptTrans.DifferenceOf(ptTrans, m_centroid);
+        ptsVal.push_back((float)ptTrans.x);
+        ptsVal.push_back((float)ptTrans.y);
+        ptsVal.push_back((float)ptTrans.z);
+        }
+
+    bvector<unsigned int> indices;
+    indices.reserve(mesh.Triangles().size() * 3);
+    for (auto const& tri : mesh.Triangles())
+        {
+        indices.push_back((unsigned int)tri.m_indices[0]);
+        indices.push_back((unsigned int)tri.m_indices[1]);
+        indices.push_back((unsigned int)tri.m_indices[2]);
+        }
+
+    bvector<float> uvs;
+    uvs.reserve(mesh.Params().size() * 2);
+    for (auto const& uv : mesh.Params())
+        {
+        uvs.push_back((float)uv.x);
+        uvs.push_back((float)(1.0 - uv.y));         // Ick... Either our images are flipped or are v- convention is mismatched.
+        }
+
+    bvector<float> normals;
+    normals.reserve(mesh.Normals().size() * 3);
+    for (auto const& norm : mesh.Normals())
+        {
+        normals.push_back((float)norm.x);
+        normals.push_back((float)norm.y);
+        normals.push_back((float)norm.z);
+        }
+
+#if USE_BATCH_TABLE
+    bvector<uint16_t> batchIds;
+    batchIds.reserve(mesh.ElementIds().size());
+    for (auto const& elemId : mesh.ElementIds())
+        batchIds.push_back(m_batchIds.GetBatchId(elemId));
+#endif
+
+    Json::Value attr = Json::objectValue;
+    attr["attributes"]["POSITION"] = acc_pos_id;
+    if (texId != -1)
+        attr["attributes"]["TEXCOORD_0"] = acc_uv_id;
+    else
+        attr["attributes"]["NORMAL"] = acc_n_id;
+
+#if USE_BATCH_TABLE
+    attr["attributes"]["BATCHID"] = acc_bat_id;
+#endif
+    attr["indices"] = acc_ind_id;
+
+    int baseMatId = static_cast<int>(GetTextureCache().Count()); //make sure untextured materials work when you also have texture
+    if (texId == -1)
+        {
+        Utf8String matName = Utf8String(WPrintfString(L"mat_%d", (int)id+baseMatId).c_str());
+
+        auto& material = rootNode["materials"][matName.c_str()] = Json::objectValue;
+        auto& materialColor = material["values"]["color"] = Json::arrayValue;
+        uint32_t rgb = (NULL == mesh.GetDisplayParams()) ? 0 : mesh.GetDisplayParams()->GetFillColor();
+        materialColor.append(((uint8_t*)&rgb)[0]/255.0);
+        materialColor.append(((uint8_t*)&rgb)[1]/255.0);
+        materialColor.append(((uint8_t*)&rgb)[2]/255.0);
+        double alpha = 1.0 - ((uint8_t*)&rgb)[3]/255.0;
+        materialColor.append(alpha);
+        material["technique"] = (1.0 == alpha) ? "untexturedTechnique" : "untexturedTechniqueTransparent";
+
+        double          specularExponent = s_qvFinish * s_qvExponentMultiplier;
+        RgbFactor       specularColor    = { 1.0, 1.0, 1.0 };
+
+#ifdef NEEDS_WORK_MATERIALS
+        if (NULL != mesh.GetDisplayParams() && 
+            NULL != mesh.GetDisplayParams()->GetMaterial())
+            {
+            MaterialSettingsCR  materialSettings = mesh.m_matSymb->GetMaterial()->GetSettings();
+            static double       s_finishScale = 15.0;
+
+            if (materialSettings.HasSpecularColor())
+                specularColor = materialSettings.GetSpecularColor();
+
+            if (materialSettings.HasFinishScale())
+                specularExponent = materialSettings.GetFinishScaleForStorage() * s_finishScale;
+            }
+#endif
+
+        material["values"]["specularExponent"] = specularExponent;
+        auto& materialSpecularColor = material["values"]["specularColor"] = Json::arrayValue;
+        materialSpecularColor.append (specularColor.red);
+        materialSpecularColor.append (specularColor.green);
+        materialSpecularColor.append (specularColor.blue);
+
+        attr["material"] = matName.c_str();
+        }
+    else
+        {
+        attr["material"] = texNames[texId];
+        }
+
+    attr["mode"] = GLTF_TRIANGLES;
+    rootNode["meshes"]["mesh_0"]["primitives"].append(attr);
+
+    rootNode["bufferViews"][bv_pos_id] = Json::objectValue;
+    rootNode["bufferViews"][bv_pos_id]["buffer"] = "binary_glTF";
+    rootNode["bufferViews"][bv_pos_id]["byteOffset"] = m_binaryData.size();
+    rootNode["bufferViews"][bv_pos_id]["byteLength"] = ptsVal.size() * sizeof(float);
+    rootNode["bufferViews"][bv_pos_id]["target"] = GLTF_ARRAY_BUFFER;
+
+    size_t current_buffer_size = m_binaryData.size();
+    m_binaryData.resize(m_binaryData.size() + ptsVal.size() *sizeof(float));
+    memcpy(m_binaryData.data() + current_buffer_size, ptsVal.data(), ptsVal.size() * sizeof(float));
+
+    rootNode["bufferViews"][bv_ind_id] = Json::objectValue;
+    rootNode["bufferViews"][bv_ind_id]["buffer"] = "binary_glTF";
+    rootNode["bufferViews"][bv_ind_id]["byteOffset"] = m_binaryData.size();
+    rootNode["bufferViews"][bv_ind_id]["byteLength"] = indices.size() * sizeof(unsigned int);
+    rootNode["bufferViews"][bv_ind_id]["target"] = GLTF_ELEMENT_ARRAY_BUFFER;
+
+    current_buffer_size = m_binaryData.size();
+    m_binaryData.resize(m_binaryData.size() + indices.size() *  sizeof(unsigned int));
+    memcpy(m_binaryData.data() + current_buffer_size, indices.data(), indices.size() *sizeof(unsigned int));
+
+    rootNode["accessors"][acc_pos_id] = Json::objectValue;
+    rootNode["accessors"][acc_pos_id]["bufferView"] = bv_pos_id;
+    rootNode["accessors"][acc_pos_id]["byteOffset"] = 0;
+    rootNode["accessors"][acc_pos_id]["componentType"] = GLTF_FLOAT;
+    rootNode["accessors"][acc_pos_id]["count"] = ptsVal.size();
+    rootNode["accessors"][acc_pos_id]["type"] = "VEC3";
+
+#if USE_BATCH_TABLE
+    auto nBatchIdBytes = batchIds.size() * sizeof(uint16_t);
+    rootNode["bufferViews"][bv_bat_id] = Json::objectValue;
+    rootNode["bufferViews"][bv_bat_id]["buffer"] = "binary_glTF";
+    rootNode["bufferViews"][bv_bat_id]["byteOffset"] = m_binaryData.size();
+    rootNode["bufferViews"][bv_bat_id]["byteLength"] = nBatchIdBytes;
+    rootNode["bufferViews"][bv_bat_id]["target"] = GLTF_ARRAY_BUFFER;
+
+    current_buffer_size = m_binaryData.size();
+    m_binaryData.resize(m_binaryData.size() + nBatchIdBytes);
+    memcpy(m_binaryData.data() + current_buffer_size, batchIds.data(), nBatchIdBytes);
+#endif
+
+    DRange3d range = DRange3d::From(mesh.Points().data(), (int)mesh.Points().size());
+
+    rootNode["accessors"][acc_pos_id]["min"] = Json::arrayValue;
+    rootNode["accessors"][acc_pos_id]["min"].append(range.low.x);
+    rootNode["accessors"][acc_pos_id]["min"].append(range.low.y);
+    rootNode["accessors"][acc_pos_id]["min"].append(range.low.z);
+    rootNode["accessors"][acc_pos_id]["max"] = Json::arrayValue;
+    rootNode["accessors"][acc_pos_id]["max"].append(range.high.x);
+    rootNode["accessors"][acc_pos_id]["max"].append(range.high.y);
+    rootNode["accessors"][acc_pos_id]["max"].append(range.high.z);
+
+    rootNode["accessors"][acc_ind_id] = Json::objectValue;
+    rootNode["accessors"][acc_ind_id]["bufferView"] = bv_ind_id;
+    rootNode["accessors"][acc_ind_id]["byteOffset"] = 0;
+    rootNode["accessors"][acc_ind_id]["componentType"] = GLTF_UINT32;
+    rootNode["accessors"][acc_ind_id]["count"] = indices.size();
+    rootNode["accessors"][acc_ind_id]["type"] = "SCALAR";
+
+#if USE_BATCH_TABLE
+    rootNode["accessors"][acc_bat_id] = Json::objectValue;
+    rootNode["accessors"][acc_bat_id]["bufferView"] = bv_bat_id;
+    rootNode["accessors"][acc_bat_id]["byteOffset"] = 0;
+    rootNode["accessors"][acc_bat_id]["componentType"] = GLTF_UNSIGNED_SHORT;
+    rootNode["accessors"][acc_bat_id]["count"] = batchIds.size();
+    rootNode["accessors"][acc_bat_id]["type"] = "SCALAR";
+#endif
+
+    if (texId != -1) //textured mesh
+        {
+        rootNode["bufferViews"][bv_uv_id] = Json::objectValue;
+        rootNode["bufferViews"][bv_uv_id]["buffer"] = "binary_glTF";
+        rootNode["bufferViews"][bv_uv_id]["byteOffset"] = m_binaryData.size();
+        rootNode["bufferViews"][bv_uv_id]["byteLength"] = uvs.size() * sizeof(float);
+        rootNode["bufferViews"][bv_uv_id]["target"] = GLTF_ARRAY_BUFFER;
+
+        current_buffer_size = m_binaryData.size();
+        m_binaryData.resize(m_binaryData.size() + uvs.size() * sizeof(float));
+        memcpy(m_binaryData.data() + current_buffer_size, uvs.data(), uvs.size() * sizeof(float));
+
+        rootNode["accessors"][acc_uv_id] = Json::objectValue;
+        rootNode["accessors"][acc_uv_id]["bufferView"] = bv_uv_id;
+        rootNode["accessors"][acc_uv_id]["byteOffset"] = 0;
+        rootNode["accessors"][acc_uv_id]["componentType"] = GLTF_FLOAT;
+        rootNode["accessors"][acc_uv_id]["count"] = uvs.size();
+        rootNode["accessors"][acc_uv_id]["type"] = "VEC2";
+        }
+    else
+        {
+        rootNode["bufferViews"][bv_n_id] = Json::objectValue;
+        rootNode["bufferViews"][bv_n_id]["buffer"] = "binary_glTF";
+        rootNode["bufferViews"][bv_n_id]["byteOffset"] = m_binaryData.size();
+        rootNode["bufferViews"][bv_n_id]["byteLength"] = normals.size() * sizeof(float);
+        rootNode["bufferViews"][bv_n_id]["target"] = GLTF_ARRAY_BUFFER;
+
+        current_buffer_size = m_binaryData.size();
+        m_binaryData.resize(m_binaryData.size() + normals.size() * sizeof(float));
+        memcpy(m_binaryData.data() + current_buffer_size, normals.data(), normals.size() *  sizeof(float));
+
+        rootNode["accessors"][acc_n_id] = Json::objectValue;
+        rootNode["accessors"][acc_n_id]["bufferView"] = bv_n_id;
+        rootNode["accessors"][acc_n_id]["byteOffset"] = 0;
+        rootNode["accessors"][acc_n_id]["componentType"] = GLTF_FLOAT;
+        rootNode["accessors"][acc_n_id]["count"] = normals.size();
+        rootNode["accessors"][acc_n_id]["type"] = "VEC3";
+        }
+    rootNode["buffers"]["binary_glTF"]["byteLength"] = m_binaryData.size();
+    }
+
+/*---------------------------------------------------------------------------------**//**
+* @bsimethod                                                    Ray.Bentley     06/2016
++---------------+---------------+---------------+---------------+---------------+------*/
+WString TilePublisher::GetNodeNameSuffix(TileNodeCR node)
+    {
+    WString suffix;
+    if (nullptr != node.GetParent())
+        {
+        suffix = WPrintfString(L"%02d", static_cast<int>(node.GetSiblingIndex()));
+        for (auto parent = node.GetParent(); nullptr != parent->GetParent(); parent = parent->GetParent())
+            suffix = WPrintfString(L"%02d", static_cast<int>(parent->GetSiblingIndex())) + suffix;
+        }
+
+    return suffix;
+    }
+
+/*---------------------------------------------------------------------------------**//**
+* @bsimethod                                                    Paul.Connelly   08/16
++---------------+---------------+---------------+---------------+---------------+------*/
+WString TilePublisher::GetTileMetadataName(TileNodeCR node) const
+    {
+    return BeFileName(nullptr, GetDataDirectory().c_str(), (GetPrefix() + GetNodeNameSuffix(node)).c_str(), L"json");
+    }
+
+/*---------------------------------------------------------------------------------**//**
+* @bsimethod                                                    Paul.Connelly   08/16
++---------------+---------------+---------------+---------------+---------------+------*/
+TileGenerator::Status TilesetPublisher::_AcceptTile(TileNodeCR tile)
+    {
+    if (Status::Success != m_acceptTileStatus)
+        return TileGenerator::Status::Aborted;
+
+    TilePublisher publisher(tile, *this);
+    auto publisherStatus = publisher.Publish();
+    switch (publisherStatus)
+        {
+        case Status::Success:
+        case Status::NoGeometry:    // ok for tile to have no geometry
+            break;
+        default:
+            m_acceptTileStatus = publisherStatus;
+            break;
+        }
+
+    return ConvertStatus(publisherStatus);
+    }
+
+/*---------------------------------------------------------------------------------**//**
+* @bsimethod                                                    Paul.Connelly   08/16
++---------------+---------------+---------------+---------------+---------------+------*/
+TilesetPublisher::TilesetPublisher(ViewControllerR view, BeFileNameCR outputDir, WStringCR tilesetName)
+    : m_viewController(view), m_outputDir(outputDir), m_rootName(tilesetName), m_dataDir(m_outputDir)
+    {
+    // m_outputDir holds the .html file + shared scripts
+    // m_dataDir = m_outputDir/m_rootName/ - holds the json + b3dm files
+    m_outputDir.AppendSeparator();
+    m_dataDir.AppendSeparator().AppendToPath(m_rootName.c_str()).AppendSeparator();
+    }
+
+/*---------------------------------------------------------------------------------**//**
+* @bsimethod                                                    Paul.Connelly   08/16
++---------------+---------------+---------------+---------------+---------------+------*/
+TilesetPublisher::Status TilesetPublisher::Setup()
+    {
+    // Ensure directories exist and are writable
+    if (BeFileNameStatus::Success != BeFileName::CheckAccess(m_outputDir, BeFileNameAccess::Write))
+        return Status::CantWriteToBaseDirectory;
+
+    bool dataDirExists = BeFileName::DoesPathExist(m_dataDir);
+    if (dataDirExists && BeFileNameStatus::Success != BeFileName::EmptyDirectory(m_dataDir.c_str()))
+        return Status::CantCreateSubDirectory;
+    else if (!dataDirExists && BeFileNameStatus::Success != BeFileName::CreateNewDirectory(m_dataDir))
+        return Status::CantCreateSubDirectory;
+
+    if (BeFileNameStatus::Success != BeFileName::CheckAccess(m_dataDir, BeFileNameAccess::Write))
+        return Status::CantCreateSubDirectory;
+
+    // For now use view center... maybe should use the DgnDb range center.
+    DPoint3d        center = m_viewController.GetCenter();
+    
+    m_dbToTile      = Transform::From (-center.x, -center.y, -center.z);
+    m_tileToEcef    = Transform::FromIdentity ();       // Needs work - extract from GCS.
+
+    return Status::Success;
+    }
+
+/*---------------------------------------------------------------------------------**//**
+* @bsimethod                                                    Paul.Connelly   08/16
++---------------+---------------+---------------+---------------+---------------+------*/
+TilesetPublisher::Status TilesetPublisher::ConvertStatus(TileGenerator::Status input)
+    {
+    switch (input)
+        {
+        case TileGenerator::Status::Success:    return Status::Success;
+        case TileGenerator::Status::NoGeometry: return Status::NoGeometry;
+        default: BeAssert(TileGenerator::Status::Aborted == input); return Status::Aborted;
+        }
+    }
+
+/*---------------------------------------------------------------------------------**//**
+* @bsimethod                                                    Paul.Connelly   08/16
++---------------+---------------+---------------+---------------+---------------+------*/
+TileGenerator::Status TilesetPublisher::ConvertStatus(Status input)
+    {
+    switch (input)
+        {
+        case Status::Success:       return TileGenerator::Status::Success;
+        case Status::NoGeometry:    return TileGenerator::Status::NoGeometry;
+        default:                    return TileGenerator::Status::Aborted;
+        }
+    }
+
+
+
+/*---------------------------------------------------------------------------------**//**
+* @bsimethod                                                    Paul.Connelly   08/16
++---------------+---------------+---------------+---------------+---------------+------*/
+TilesetPublisher::Status TilesetPublisher::WriteWebApp(TransformCR transform)
+    {
+    // Set up initial view based on view controller settings
+    DVec3d xVec, yVec, zVec;
+    m_viewController.GetRotation().GetRows(xVec, yVec, zVec);
+
+    auto cameraView = m_viewController._ToCameraView();
+    bool useCamera = nullptr != cameraView && cameraView->IsCameraOn();
+    DPoint3d viewDest = useCamera ? cameraView->GetControllerCamera().GetEyePoint() : m_viewController.GetCenter();
+    if (!useCamera)
+        {
+        static const double s_zRatio = 1.5;
+        DVec3d viewDelta = m_viewController.GetDelta();
+        viewDest = DPoint3d::FromSumOf(viewDest, zVec, std::max(viewDelta.x, viewDelta.y) * s_zRatio);
+        }
+
+    transform.Multiply(viewDest);
+    transform.MultiplyMatrixOnly(yVec);
+    transform.MultiplyMatrixOnly(zVec);
+
+    yVec.Normalize();
+    zVec.Normalize();
+    zVec.Negate();      // Towards target.
+
+    // Produce the html file contents
+    Utf8PrintfString html(s_viewerHtml, m_rootName.c_str(), m_rootName.c_str(),
+            viewDest.x, viewDest.y, viewDest.z, zVec.x, zVec.y, zVec.z, yVec.x, yVec.y, yVec.z);
+
+    BeFileName htmlFileName = m_outputDir;
+    htmlFileName.AppendString(m_rootName.c_str()).AppendExtension(L"html");
+
+    std::ofstream htmlFile;
+    htmlFile.open(Utf8String(htmlFileName.c_str()).c_str(), std::ios_base::trunc);
+    htmlFile.write(html.data(), html.size());
+    htmlFile.close();
+
+    // ###TODO: Symlink Cesium scripts, if not present
+
+    return Status::Success;
+    }
+
+/*---------------------------------------------------------------------------------**//**
+* @bsimethod                                                    Paul.Connelly   08/16
++---------------+---------------+---------------+---------------+---------------+------*/
+TilesetPublisher::Status TilesetPublisher::Publish()
+    {
+    auto status = Setup();
+    if (Status::Success != status)
+        return status;
+
+    ProgressMeter progressMeter(*this);
+    TileGenerator generator (m_dbToTile, &progressMeter);
+
+    static double s_toleranceInMeters = 0.01;
+    status = ConvertStatus(generator.LoadGeometry(m_viewController, s_toleranceInMeters));
+    if (Status::Success != status)
+        return status;
+
+    static const size_t s_maxPointsPerTile = 250000;
+    TileNode rootNode;
+    status = ConvertStatus(generator.GenerateTiles(rootNode, s_toleranceInMeters, s_maxPointsPerTile));
+    if (Status::Success != status)
+        return status;
+
+    m_generator = &generator;
+    status = ConvertStatus(generator.CollectTiles(rootNode, *this));
+    m_generator = nullptr;
+
+    if (Status::Success != status)
+        return Status::Success != m_acceptTileStatus ? m_acceptTileStatus : status;
+
+    return WriteWebApp (Transform::FromProduct (m_tileToEcef, m_dbToTile));
+    }
+
+/*---------------------------------------------------------------------------------**//**
+* @bsimethod                                                    Paul.Connelly   08/16
++---------------+---------------+---------------+---------------+---------------+------*/
+void TilesetPublisher::ProgressMeter::_IndicateProgress(uint32_t completed, uint32_t total)
+    {
+    if (m_lastNumCompleted == completed)
+        {
+        printf("...");
+        }
+    else
+        {
+        m_lastNumCompleted = completed;
+        uint32_t pctComplete = static_cast<double>(completed)/total * 100;
+        printf("\n%s: %u%% (%u/%u)%s", m_taskName.c_str(), pctComplete, completed, total, completed == total ? "\n" : "");
+        }
+    }
+
+/*---------------------------------------------------------------------------------**//**
+* @bsimethod                                                    Paul.Connelly   08/16
++---------------+---------------+---------------+---------------+---------------+------*/
+void TilesetPublisher::ProgressMeter::_SetTaskName(TileGenerator::TaskName task)
+    {
+    Utf8String newTaskName = (TileGenerator::TaskName::CreatingTiles == task) ? "Creating Tiles" : "Collecting Geometry";
+    if (!m_taskName.Equals(newTaskName))
+        {
+        m_lastNumCompleted = 0xffffffff;
+        m_taskName = newTaskName;
+        }
+    }
+