--- conflicted
+++ resolved
@@ -1,855 +1,833 @@
-<?xml version="1.0" encoding="utf-8"?>
-
-<BuildContext xmlns:xsi="http://www.w3.org/2001/XMLSchema-instance" xsi:noNamespaceSchemaLocation="../bsicommon/build/PartFile.xsd">
-
-    <Part Name="DgnPlatformLib">
-        <RequiredRepository>DgnPlatformExamples</RequiredRepository> <!-- Many developers of higher-level parts will want to see the examples. -->
-        <SubPart PartName="DgnPlatformDLL" />
-    </Part>
-
-    <Part Name="Readme" BentleyBuildMakeFile="ProcessReadme.mke">
-        <Bindings>
-            <Files ProductDirectoryName="DgnPlatform_PublishedAPI_Scope1_Doc">
-                Delivery/readme.htm
-            </Files>
-        </Bindings>
-    </Part>
-
-    <!-- Bind my own PublicAPI into BuildContext/PublicAPI. Note that this part does not cause any sub-part PublicAPIs to be bound. -->
-    <!-- Also re-deliver some ECSchemas -->
-    <Part Name="PublicAPI" BentleyBuildMakeFile="DgnPlatform.prewire.mke">
-        <SubPart PartName="StandardSchemasBim" PartFile="ECStandards"  Repository="ECStandards"/>
-        <Bindings>
-            <PublicAPI Domain="DgnPlatform" />
-            <Files ProductDirectoryName="Assets" ProductSubDirectory="ECSchemas/Dgn" SubPartDirectory="ECSchemas/Dgn">
-                ECSchemas/BisCore.ecschema.xml
-                ECSchemas/Generic.ecschema.xml
-                ECSchemas/Markup.ecschema.xml
-            </Files>
-            <Files ProductDirectoryName="Assets" ProductSubDirectory="ECSchemas/Domain" SubPartDirectory="ECSchemas/Domain">
-                ECSchemas/Functional.ecschema.xml
-                ECSchemas/PhysicalMaterial.ecschema.xml
-            </Files>
-            <Directory SourceName="Dox/Pages/DgnPlatform" SubPartDirectory="Dox/Pages/DgnPlatform"/>
-        </Bindings>
-    </Part>
-
-    <!-- We need this shim part to avoid pulling all psolid repos just to see their platform dependency. -->
-    <Part Name="PsolidShim">
-        <SubPart PartName="PsolidShimWindowsDesktop"/>
-        <SubPart PartName="PsolidShimIos"/>
-    </Part>
-    <Part Name="PsolidShimWindowsDesktop" OnlyPlatforms="x64">
-        <SubPart PartName="psolid" PartFile="psolid" Repository="Thirdparty-psolid_29_1_241"/>
-    </Part>
-    <Part Name="PsolidShimIos" OnlyPlatforms="iOSARM64,iOSx64" WipPartEnable="ParasolidIos">
-        <SubPart PartName="psolid" PartFile="psolid" Repository="Thirdparty-psolid_ios_alpha1"/>
-    </Part>
-
-    <!-- We need this shim part because there is no LKG for some platforms, and thus builds cannot get a partfile from the LKG to see that the part excludes said platforms. -->
-    <Part Name="FollyShim" ExcludePlatforms="Linux*">
-        <SubPart PartName="folly" PartFile="Facebook" Repository="Libsrc-facebook"/> 
-    </Part>
-
-    <!-- NOTE: DgnDb uses "G" as a library suffix to differentiate from DgnV8 libraries -->
-    <Part Name="DgnPlatformDLL" BentleyBuildMakeFile="DgnPlatform.mke" ApiNumber="B02">
-        <SubPart PartName="PublicAPI" />
-        <SubPart PartName="BeHttp"              PartFile="BeHttp"       Repository="BeHttp"/>
-        <SubPart PartName="BeCurl"              PartFile="BeCurl"       Repository="Libsrc-Curl"/>
-        <SubPart PartName="FollyShim"/> 
-        <SubPart PartName="ECDb"                PartFile="ECDb"         Repository="ECDb" />
-        <SubPart PartName="GeomDlls"            PartFile="geomlibs"     Repository="GeomLibs" />
-        <SubPart PartName="BeXml"            PartFile="BeLibxml2"    Repository="libsrc-libxml2" />
-        <SubPart PartName="ECObjectsNative"     PartFile="ECObjects"    Repository="ecobjects" />
-        <SubPart PartName="Freetype2Library"    PartFile="freetype2"    Repository="libsrc-freetype2" />
-        <SubPart PartName="BeJsonCpp"           PartFile="BeJsonCpp"    Repository="Libsrc-JsonCpp"/>
-        <SubPart PartName="png"                 PartFile="png"          Repository="Libsrc-png"/>
-        <SubPart PartName="BeLibJpegTurbo"      PartFile="BeLibJpegTurbo" Repository="Libsrc-libjpegturbo"/>
-        <SubPart PartName="Headers"             PartFile="flatbuffers"  Repository="libsrc-flatbuffers"/>
-        <SubPart PartName="GeoCoord"            PartFile="GeoCoord"     Repository="geocoord"/>
-        <SubPart PartName="PsolidShim"/>
-        <SubPart PartName="PublicApi"           PartFile="csmap"        Repository="libsrc-csmap"/>
-        <SubPart PartName="BeJavaScript"        PartFile="BePortableUi" Repository="BePortableUi"/>
-        <SubPart PartName="nodejs"            PartFile="nodejs"       Repository="Thirdparty-nodejs" />
-        <SubPart PartName="typescript"          PartFile="typescript"   Repository="Thirdparty-typescript" />
-
-        <!--
-            Barry: For full geocoordinate capabilities, the datum conversion files are required to allow you to convert from whatever datum the GCS uses to WGS84. If our publishing code (which will have access to the datum shift files) was always able to convert from a non-WGS84-based GCS to a WGS84-based GCS as it publishes DgnDb’s, we would not need those files. I do not know whether that is always possible, perhaps Alain Robert could comment.
-            JM: We end up with the full geocoord set on Windows and iOS due to other platform-specific parts including it. These are missing on Android, and it is suspected to cause problems. Based on the description above, I am unifying DgnPlatformDLL to use the full set, so at least we're consistent across platforms.
-        -->
-        <SubPart PartName="GeoCoordData" PartFile="csmap" Repository="libsrc-csmap"/>
-
-        <Bindings>
-            <Libs>Delivery/$(libprefix)DgnPlatform$(libext)</Libs>
-            <Assemblies>Delivery/$(shlibprefix)DgnPlatform$(ApiNumber)$(shlibext)</Assemblies>
-            <Files ProductDirectoryName="DgnPlatformXliffs" Required="false" SubPartDirectory="xliffs">Delivery/xliffs/DgnCoreMessages_en.xliff</Files>
-            <Files ProductDirectoryName="Assets">Delivery/lastresortfonts</Files>
-            <Files ProductDirectoryName="Assets" ProductSubDirectory="SkyBox" Feature="SkyBox" FeatureDefault="Yes">Delivery/SkyBox/SkyBox.jpg</Files>
-            <Directory SourceName="Delivery/icons" ProductDirectoryName="Assets" ProductSubDirectory="decorators/dgncore" />
-        </Bindings>
-    </Part>
-
-    <Part Name="DgnPlatformExtractions" BentleyBuildMakeFile="docs/DgnPlatformExtractions.mke">
-        <SubPart PartName="DgnPlatformDoc-Build-SampleCode" />
-        <Bindings>
-            <Directory SourceName="Dox/Extractions/DgnPlatform" SubPartDirectory="Dox/Extractions/DgnPlatform"/>
-        </Bindings>
-    </Part>
-
-    <!-- Check that code samples in docs/samplecode actually compile -->
-    <Part Name="DgnPlatformDoc-Build-SampleCode" DeferType="BuildDocs" BentleyBuildMakeFile="${SrcRoot}bsicommon/build/BuildSampleCode.mke" BMakeOptions="-dBUILD_SAMPLE_CODE_SUB_DIR=samplecode -dBUILD_SAMPLE_CODE_SOURCE_DIR=$(SrcRoot)DgnPlatform/docs/samplecode">
-        <SubPart PartName="PublishedApi"/>
-    </Part>
-
-    <Part Name="DimStyleSchemaPrewire" BentleyBuildMakeFile="DgnHandlers/Dimension/DimStyleSchemaGenerator/DimStyleSchemaGenerator.mke" >
-        <Bindings>
-            <Files ProductDirectoryName="Assets" ProductSubDirectory="ECSchemas/Dgn" SubPartDirectory="ECSchemas/Dgn">
-                GeneratedSchemas/DimensionStyleSchema.01.00.ecschema.xml
-            </Files>
-        </Bindings>
-    </Part>
-
-    <Part Name="PublishedApi" BentleyBuildMakeFile="${SrcRoot}bsicommon/sharedmki/PublishApi.mke" BMakeOptions="+dPUBLISHAPI_DELIVERY_DIR=Delivery/PublishedApi +dPUBLISHAPI_VENDORAPI2=rapidjson +dPUBLISHAPI_VENDORAPI3=folly">
-        <SubPart PartName="DgnPlatformDLL"/>
-        <Bindings>
-            <Directory SourceName="Delivery/PublishedApi" ProductDirectoryName="PublishedAPI" SubPartDirectory="PublishedApi/DgnProject" Required="false"/>
-        </Bindings>
-    </Part>
-
-    <!-- Allow dependent tests to #include <UnitTests/BackDoor/DgnPlatform/ScopedDgnHost.h> -->
-    <Part Name="DgnPlatformUnitTestHelpers" DeferType="BuildUnitTests" BentleyBuildMakeFile="Tests/DgnProject/prewire.mke">
-        <SubPart PartName="DgnPlatformDLL"      PartFile="DgnPlatform"  Repository="DgnPlatform" />
-        <Bindings>
-            <Files SubPartDirectory="UnitTests/include/UnitTests/BackDoor/DgnPlatform">Delivery/UnitTests/ScopedDgnHost.h</Files>
-            <Files SubPartDirectory="UnitTests/include/UnitTests/BackDoor/DgnPlatform">Delivery/UnitTests/DgnDbTestUtils.h</Files>
-            <Files SubPartDirectory="UnitTests/include/UnitTests/BackDoor/DgnPlatform">Delivery/UnitTests/DgnPlatformTestDomain.h</Files>
-        </Bindings>
-    </Part>
-
-    <Part Name="DgnPlatformSqlang" BentleyBuildMakeFile="${SrcRoot}bsicommon/sqlang/mki/XliffsToDb.mke" BentleyBuildMakeOptions="-dSQLANG_OutputDb=$(OutputRootDir)Build/DgnPlatform/DgnPlatform_en.sqlang.db3 -dSQLANG_XliffWildcard=$(BuildContext)SubParts/xliffs/*.xliff">
-        <SubPart PartName="DgnPlatformDLL" />
-        <Bindings>
-            <Files ProductDirectoryName="Assets" ProductSubDirectory="sqlang">Delivery/sqlang/DgnPlatform_en.sqlang.db3</Files>
-        </Bindings>
-    </Part>
-
-    <Part Name="RawDgnClientSdkUnitTestData" DeferType="BuildUnitTests" BentleyBuildMakeFile="Tests/DgnProject/DeliverDgnClientSdkUnitTestData.mke" BentleyBuildMakeOptions="-dUNIT_TESTS_DOCUMENTS_DIR=${SrcRoot}/DgnClientSdkUnitTestData/">
-        <RequiredRepository>DgnClientSdkUnitTestData</RequiredRepository>
-        <Bindings>
-            <Directory ProductDirectoryName="UnitTests-Documents-DgnDb" SourceName="Delivery/UnitTests/Documents"/>
-        </Bindings>
-    </Part>
-
-    <!-- ********************************************************************************************** -->
-    <!-- All DgnPlatform-related Unit tests -->
-    <!-- These tests are linked into various test products. -->
-    <!-- ********************************************************************************************** -->
-
-    <Part Name="PrewireForUnitTests" DeferType="BuildUnitTests" BentleyBuildMakeFile="Tests/DgnProject/prewire.mke">
-        <RequiredRepository>CompatibilityTestFiles-2-0-1-60</RequiredRepository>
-        <SubPart PartName="DgnPlatformDLL"/>
-        <SubPart PartName="DgnPlatformUnitTestHelpers"/>
-        <Bindings>
-            <Files     ProductDirectoryName="UnitTests-IgnoreList"   ProductSubDirectory="DgnPlatform" SubPartDirectory="UnitTests/DgnPlatform">Delivery/UnitTests/ignore_list.txt</Files>
-            <Files     ProductDirectoryName="UnitTests-Assets"       ProductSubDirectory="ECSchemas"> Delivery/UnitTests/ECSchemas/*.xml</Files>
-            <Directory ProductDirectoryName="UnitTests-Assets"       ProductSubDirectory="CompatibilityTestFiles" SourceName="Delivery/UnitTests/CompatibilityTestFiles" />
-        </Bindings>
-    </Part>
-
-    <Part Name="DgnDbTestUtils" DeferType="BuildUnitTests" BentleyBuildMakeFile="Tests/DgnProject/BuildTests.mke" BentleyBuildMakeOptions="-dTestDir=DgnDbTestUtils">
-        <SubPart PartName="PrewireForUnitTests" />
-        <Bindings>
-            <Directory ProductDirectoryName="UnitTests-Objects"    ProductSubDirectory="DgnPlatform/DgnDbTestUtils" SourceName="Delivery/UnitTests/Objects/DgnDbTestUtils"/>
-        </Bindings>
-    </Part>
-
-    <Part Name="BackdoorForUnitTests" DeferType="BuildUnitTests" BentleyBuildMakeFile="Tests/DgnProject/BuildTests.mke" BentleyBuildMakeOptions="-dTestDir=BackDoor">
-        <SubPart PartName="DgnDbTestUtils" />
-        <SubPart PartName="PrewireForUnitTests" />
-        <Bindings>
-            <Directory ProductDirectoryName="UnitTests-Objects"    ProductSubDirectory="DgnPlatform/BackDoor" SourceName="Delivery/UnitTests/Objects/BackDoor"/>
-        </Bindings>
-    </Part>
-
-    <Part Name="TestFixtureForUnitTests" DeferType="BuildUnitTests" BentleyBuildMakeFile="Tests/DgnProject/BuildTests.mke" BentleyBuildMakeOptions="-dTestDir=TestFixture">
-        <SubPart PartName="PrewireForUnitTests" />
-        <SubPart PartName="BackdoorForUnitTests"/> <!-- BuildTests.mke cannot be called in parallel because it always makes a static symlink; ensure it was run once in isolation -->
-        <Bindings>
-            <Directory ProductDirectoryName="UnitTests-Objects"    ProductSubDirectory="DgnPlatform/TestFixture" SourceName="Delivery/UnitTests/Objects/TestFixture"/>
-        </Bindings>
-    </Part>
-
-    <Part Name="UnitTests-NonPublished" DeferType="BuildUnitTests" BentleyBuildMakeFile="Tests/DgnProject/BuildTests.mke" BentleyBuildMakeOptions="-dTestDir=NonPublished">
-        <SubPart PartName="PrewireForUnitTests" />
-        <SubPart PartName="TestFixtureForUnitTests" />
-        <SubPart PartName="BackdoorForUnitTests"/> <!-- BuildTests.mke cannot be called in parallel because it always makes a static symlink; ensure it was run once in isolation -->
-        
-        <Bindings>
-            <Directory ProductDirectoryName="UnitTests-Objects"    ProductSubDirectory="DgnPlatform/NonPublished" SourceName="Delivery/UnitTests/Objects/NonPublished"/>
-        </Bindings>
-    </Part>
-
-    <Part Name="UnitTests-Performance" DeferType="BuildUnitTests" BentleyBuildMakeFile="Tests/DgnProject/BuildTests.mke" BentleyBuildMakeOptions="-dTestDir=Performance">
-        <SubPart PartName="PrewireForUnitTests" />
-        <SubPart PartName="TestFixtureForUnitTests" />
-        <!-- Performance tests use DgnDbTestDgnManager, which is implemented in BackDoor -->
-        <SubPart PartName="BackdoorForUnitTests"/> <!-- BuildTests.mke cannot be called in parallel because it always makes a static symlink; ensure it was run once in isolation -->
-        <Bindings>
-            <Directory ProductDirectoryName="UnitTests-Objects"    ProductSubDirectory="DgnPlatform/Performance" SourceName="Delivery/UnitTests/Objects/Performance"/>
-        </Bindings>
-    </Part>
-
-    <Part Name="UnitTests-Published" DeferType="BuildUnitTests" BentleyBuildMakeFile="Tests/DgnProject/BuildTests.mke" BentleyBuildMakeOptions="-dTestDir=Published -dUsePublishedApi">
-        <SubPart PartName="BackdoorForUnitTests"/> <!-- BuildTests.mke cannot be called in parallel because it always makes a static symlink; ensure it was run once in isolation -->
-        <SubPart PartName="PublishedApi" />
-        <Bindings>
-            <Directory ProductDirectoryName="UnitTests-Objects"    ProductSubDirectory="DgnPlatform/Published" SourceName="Delivery/UnitTests/Objects/Published"/>
-        </Bindings>
-    </Part>
-
-    <!-- //////////////////////////////////////////////////////////////////////////// -->
-    <!-- // L10N                                                                   // -->
-    <!-- //////////////////////////////////////////////////////////////////////////// -->
-
-    <!-- English Xliffs generated during the build are pushed (by PRG only) to Mercurial next to translations for L10N vendor convenience -->
-    <Part Name="L10N-DgnPlatformXliffs-en" OnlyPlatforms="x64"
-        BentleyBuildMakeFile="${SrcRoot}bsicommon/sqlang/mki/PushXliffsFromBuild.mke"
-        BentleyBuildMakeOptions="-dBUILD_XLIFF_DIRECTORY=$(OutputRootDir)BuildContexts/DgnPlatform/Delivery/xliffs/ -dL10N_XLIFF_DIRECTORY=$(SrcRoot)l10n/l10n-DgnPlatform/ -dL10N_XLIFF_LANG_DIRECTORY=en">
-        <SubPart PartName="DgnPlatformDll"/>
-    </Part>
-
-    <!-- Translated Xliffs are linked into the BuildContext here -->
-    <Part Name="L10N-DgnPlatformXliffs-cs" BentleyBuildMakeFile="l10n-DgnPlatform.mke" BentleyBuildMakeOptions="-dL10N_LANGUAGE_TAG=cs">
-        <RequiredRepository>l10n-DgnPlatform</RequiredRepository>
-        <Bindings>
-            <Files ProductDirectoryName="L10N-DgnPlatformXliffs" Required="false" ProductSubDirectory="cs" SubPartDirectory="l10n/cs">Delivery/l10n/cs/DgnCoreMessages_cs.xliff</Files>
-            <Files ProductDirectoryName="L10N-DgnPlatformXliffs" Required="false" ProductSubDirectory="cs" SubPartDirectory="l10n/cs">Delivery/l10n/cs/DgnHandlersMessages_cs.xliff</Files>
-            <Files ProductDirectoryName="L10N-DgnPlatformXliffs" Required="false" ProductSubDirectory="cs" SubPartDirectory="l10n/cs">Delivery/l10n/cs/ForeignFormat_cs.xliff</Files>
-        </Bindings>
-    </Part>
-
-    <!-- Translated Xliffs are linked into the BuildContext here -->
-    <Part Name="L10N-DgnPlatformXliffs-de" BentleyBuildMakeFile="l10n-DgnPlatform.mke" BentleyBuildMakeOptions="-dL10N_LANGUAGE_TAG=de">
-        <RequiredRepository>l10n-DgnPlatform</RequiredRepository>
-        <Bindings>
-            <Files ProductDirectoryName="L10N-DgnPlatformXliffs" Required="false" ProductSubDirectory="de" SubPartDirectory="l10n/de">Delivery/l10n/de/DgnCoreMessages_de.xliff</Files>
-            <Files ProductDirectoryName="L10N-DgnPlatformXliffs" Required="false" ProductSubDirectory="de" SubPartDirectory="l10n/de">Delivery/l10n/de/DgnHandlersMessages_de.xliff</Files>
-            <Files ProductDirectoryName="L10N-DgnPlatformXliffs" Required="false" ProductSubDirectory="de" SubPartDirectory="l10n/de">Delivery/l10n/de/ForeignFormat_de.xliff</Files>
-        </Bindings>
-    </Part>
-
-    <!-- Translated Xliffs are linked into the BuildContext here -->
-    <Part Name="L10N-DgnPlatformXliffs-es" BentleyBuildMakeFile="l10n-DgnPlatform.mke" BentleyBuildMakeOptions="-dL10N_LANGUAGE_TAG=es">
-        <RequiredRepository>l10n-DgnPlatform</RequiredRepository>
-        <Bindings>
-            <Files ProductDirectoryName="L10N-DgnPlatformXliffs" Required="false" ProductSubDirectory="es" SubPartDirectory="l10n/es">Delivery/l10n/es/DgnCoreMessages_es.xliff</Files>
-            <Files ProductDirectoryName="L10N-DgnPlatformXliffs" Required="false" ProductSubDirectory="es" SubPartDirectory="l10n/es">Delivery/l10n/es/DgnHandlersMessages_es.xliff</Files>
-            <Files ProductDirectoryName="L10N-DgnPlatformXliffs" Required="false" ProductSubDirectory="es" SubPartDirectory="l10n/es">Delivery/l10n/es/ForeignFormat_es.xliff</Files>
-        </Bindings>
-    </Part>
-
-    <!-- Translated Xliffs are linked into the BuildContext here -->
-    <Part Name="L10N-DgnPlatformXliffs-fi" BentleyBuildMakeFile="l10n-DgnPlatform.mke" BentleyBuildMakeOptions="-dL10N_LANGUAGE_TAG=fi">
-        <RequiredRepository>l10n-DgnPlatform</RequiredRepository>
-        <Bindings>
-            <Files ProductDirectoryName="L10N-DgnPlatformXliffs" Required="false" ProductSubDirectory="fi" SubPartDirectory="l10n/fi">Delivery/l10n/fi/DgnCoreMessages_fi.xliff</Files>
-            <Files ProductDirectoryName="L10N-DgnPlatformXliffs" Required="false" ProductSubDirectory="fi" SubPartDirectory="l10n/fi">Delivery/l10n/fi/DgnHandlersMessages_fi.xliff</Files>
-            <Files ProductDirectoryName="L10N-DgnPlatformXliffs" Required="false" ProductSubDirectory="fi" SubPartDirectory="l10n/fi">Delivery/l10n/fi/ForeignFormat_fi.xliff</Files>
-        </Bindings>
-    </Part>
-
-    <!-- Translated Xliffs are linked into the BuildContext here -->
-    <Part Name="L10N-DgnPlatformXliffs-fr" BentleyBuildMakeFile="l10n-DgnPlatform.mke" BentleyBuildMakeOptions="-dL10N_LANGUAGE_TAG=fr">
-        <RequiredRepository>l10n-DgnPlatform</RequiredRepository>
-        <Bindings>
-            <Files ProductDirectoryName="L10N-DgnPlatformXliffs" Required="false" ProductSubDirectory="fr" SubPartDirectory="l10n/fr">Delivery/l10n/fr/DgnCoreMessages_fr.xliff</Files>
-            <Files ProductDirectoryName="L10N-DgnPlatformXliffs" Required="false" ProductSubDirectory="fr" SubPartDirectory="l10n/fr">Delivery/l10n/fr/DgnHandlersMessages_fr.xliff</Files>
-            <Files ProductDirectoryName="L10N-DgnPlatformXliffs" Required="false" ProductSubDirectory="fr" SubPartDirectory="l10n/fr">Delivery/l10n/fr/ForeignFormat_fr.xliff</Files>
-        </Bindings>
-    </Part>
-
-    <!-- Translated Xliffs are linked into the BuildContext here -->
-    <Part Name="L10N-DgnPlatformXliffs-it" BentleyBuildMakeFile="l10n-DgnPlatform.mke" BentleyBuildMakeOptions="-dL10N_LANGUAGE_TAG=it">
-        <RequiredRepository>l10n-DgnPlatform</RequiredRepository>
-        <Bindings>
-            <Files ProductDirectoryName="L10N-DgnPlatformXliffs" Required="false" ProductSubDirectory="it" SubPartDirectory="l10n/it">Delivery/l10n/it/DgnCoreMessages_it.xliff</Files>
-            <Files ProductDirectoryName="L10N-DgnPlatformXliffs" Required="false" ProductSubDirectory="it" SubPartDirectory="l10n/it">Delivery/l10n/it/DgnHandlersMessages_it.xliff</Files>
-            <Files ProductDirectoryName="L10N-DgnPlatformXliffs" Required="false" ProductSubDirectory="it" SubPartDirectory="l10n/it">Delivery/l10n/it/ForeignFormat_it.xliff</Files>
-        </Bindings>
-    </Part>
-
-    <!-- Translated Xliffs are linked into the BuildContext here -->
-    <Part Name="L10N-DgnPlatformXliffs-ja" BentleyBuildMakeFile="l10n-DgnPlatform.mke" BentleyBuildMakeOptions="-dL10N_LANGUAGE_TAG=ja">
-        <RequiredRepository>l10n-DgnPlatform</RequiredRepository>
-        <Bindings>
-            <Files ProductDirectoryName="L10N-DgnPlatformXliffs" Required="false" ProductSubDirectory="ja" SubPartDirectory="l10n/ja">Delivery/l10n/ja/DgnCoreMessages_ja.xliff</Files>
-            <Files ProductDirectoryName="L10N-DgnPlatformXliffs" Required="false" ProductSubDirectory="ja" SubPartDirectory="l10n/ja">Delivery/l10n/ja/DgnHandlersMessages_ja.xliff</Files>
-            <Files ProductDirectoryName="L10N-DgnPlatformXliffs" Required="false" ProductSubDirectory="ja" SubPartDirectory="l10n/ja">Delivery/l10n/ja/ForeignFormat_ja.xliff</Files>
-        </Bindings>
-    </Part>
-
-    <!-- Translated Xliffs are linked into the BuildContext here -->
-    <Part Name="L10N-DgnPlatformXliffs-ko" BentleyBuildMakeFile="l10n-DgnPlatform.mke" BentleyBuildMakeOptions="-dL10N_LANGUAGE_TAG=ko">
-        <RequiredRepository>l10n-DgnPlatform</RequiredRepository>
-        <Bindings>
-            <Files ProductDirectoryName="L10N-DgnPlatformXliffs" Required="false" ProductSubDirectory="ko" SubPartDirectory="l10n/ko">Delivery/l10n/ko/DgnCoreMessages_ko.xliff</Files>
-            <Files ProductDirectoryName="L10N-DgnPlatformXliffs" Required="false" ProductSubDirectory="ko" SubPartDirectory="l10n/ko">Delivery/l10n/ko/DgnHandlersMessages_ko.xliff</Files>
-            <Files ProductDirectoryName="L10N-DgnPlatformXliffs" Required="false" ProductSubDirectory="ko" SubPartDirectory="l10n/ko">Delivery/l10n/ko/ForeignFormat_ko.xliff</Files>
-        </Bindings>
-    </Part>
-
-    <!-- Translated Xliffs are linked into the BuildContext here -->
-    <Part Name="L10N-DgnPlatformXliffs-nl" BentleyBuildMakeFile="l10n-DgnPlatform.mke" BentleyBuildMakeOptions="-dL10N_LANGUAGE_TAG=nl">
-        <RequiredRepository>l10n-DgnPlatform</RequiredRepository>
-        <Bindings>
-            <Files ProductDirectoryName="L10N-DgnPlatformXliffs" Required="false" ProductSubDirectory="nl" SubPartDirectory="l10n/nl">Delivery/l10n/nl/DgnCoreMessages_nl.xliff</Files>
-            <Files ProductDirectoryName="L10N-DgnPlatformXliffs" Required="false" ProductSubDirectory="nl" SubPartDirectory="l10n/nl">Delivery/l10n/nl/DgnHandlersMessages_nl.xliff</Files>
-            <Files ProductDirectoryName="L10N-DgnPlatformXliffs" Required="false" ProductSubDirectory="nl" SubPartDirectory="l10n/nl">Delivery/l10n/nl/ForeignFormat_nl.xliff</Files>
-        </Bindings>
-    </Part>
-
-    <!-- Translated Xliffs are linked into the BuildContext here -->
-    <Part Name="L10N-DgnPlatformXliffs-pl" BentleyBuildMakeFile="l10n-DgnPlatform.mke" BentleyBuildMakeOptions="-dL10N_LANGUAGE_TAG=pl">
-        <RequiredRepository>l10n-DgnPlatform</RequiredRepository>
-        <Bindings>
-            <Files ProductDirectoryName="L10N-DgnPlatformXliffs" Required="false" ProductSubDirectory="pl" SubPartDirectory="l10n/pl">Delivery/l10n/pl/DgnCoreMessages_pl.xliff</Files>
-            <Files ProductDirectoryName="L10N-DgnPlatformXliffs" Required="false" ProductSubDirectory="pl" SubPartDirectory="l10n/pl">Delivery/l10n/pl/DgnHandlersMessages_pl.xliff</Files>
-            <Files ProductDirectoryName="L10N-DgnPlatformXliffs" Required="false" ProductSubDirectory="pl" SubPartDirectory="l10n/pl">Delivery/l10n/pl/ForeignFormat_pl.xliff</Files>
-        </Bindings>
-    </Part>
-
-    <!-- Translated Xliffs are linked into the BuildContext here -->
-    <Part Name="L10N-DgnPlatformXliffs-pt" BentleyBuildMakeFile="l10n-DgnPlatform.mke" BentleyBuildMakeOptions="-dL10N_LANGUAGE_TAG=pt">
-        <RequiredRepository>l10n-DgnPlatform</RequiredRepository>
-        <Bindings>
-            <Files ProductDirectoryName="L10N-DgnPlatformXliffs" Required="false" ProductSubDirectory="pt" SubPartDirectory="l10n/pt">Delivery/l10n/pt/DgnCoreMessages_pt.xliff</Files>
-            <Files ProductDirectoryName="L10N-DgnPlatformXliffs" Required="false" ProductSubDirectory="pt" SubPartDirectory="l10n/pt">Delivery/l10n/pt/DgnHandlersMessages_pt.xliff</Files>
-            <Files ProductDirectoryName="L10N-DgnPlatformXliffs" Required="false" ProductSubDirectory="pt" SubPartDirectory="l10n/pt">Delivery/l10n/pt/ForeignFormat_pt.xliff</Files>
-        </Bindings>
-    </Part>
-
-    <!-- Translated Xliffs are linked into the BuildContext here -->
-    <Part Name="L10N-DgnPlatformXliffs-ru" BentleyBuildMakeFile="l10n-DgnPlatform.mke" BentleyBuildMakeOptions="-dL10N_LANGUAGE_TAG=ru">
-        <RequiredRepository>l10n-DgnPlatform</RequiredRepository>
-        <Bindings>
-            <Files ProductDirectoryName="L10N-DgnPlatformXliffs" Required="false" ProductSubDirectory="ru" SubPartDirectory="l10n/ru">Delivery/l10n/ru/DgnCoreMessages_ru.xliff</Files>
-            <Files ProductDirectoryName="L10N-DgnPlatformXliffs" Required="false" ProductSubDirectory="ru" SubPartDirectory="l10n/ru">Delivery/l10n/ru/DgnHandlersMessages_ru.xliff</Files>
-            <Files ProductDirectoryName="L10N-DgnPlatformXliffs" Required="false" ProductSubDirectory="ru" SubPartDirectory="l10n/ru">Delivery/l10n/ru/ForeignFormat_ru.xliff</Files>
-        </Bindings>
-    </Part>
-
-    <!-- Translated Xliffs are linked into the BuildContext here -->
-    <Part Name="L10N-DgnPlatformXliffs-sv" BentleyBuildMakeFile="l10n-DgnPlatform.mke" BentleyBuildMakeOptions="-dL10N_LANGUAGE_TAG=sv">
-        <RequiredRepository>l10n-DgnPlatform</RequiredRepository>
-        <Bindings>
-            <Files ProductDirectoryName="L10N-DgnPlatformXliffs" Required="false" ProductSubDirectory="sv" SubPartDirectory="l10n/sv">Delivery/l10n/sv/DgnCoreMessages_sv.xliff</Files>
-            <Files ProductDirectoryName="L10N-DgnPlatformXliffs" Required="false" ProductSubDirectory="sv" SubPartDirectory="l10n/sv">Delivery/l10n/sv/DgnHandlersMessages_sv.xliff</Files>
-            <Files ProductDirectoryName="L10N-DgnPlatformXliffs" Required="false" ProductSubDirectory="sv" SubPartDirectory="l10n/sv">Delivery/l10n/sv/ForeignFormat_sv.xliff</Files>
-        </Bindings>
-    </Part>
-
-    <!-- Translated Xliffs are linked into the BuildContext here -->
-    <Part Name="L10N-DgnPlatformXliffs-tr" BentleyBuildMakeFile="l10n-DgnPlatform.mke" BentleyBuildMakeOptions="-dL10N_LANGUAGE_TAG=tr">
-        <RequiredRepository>l10n-DgnPlatform</RequiredRepository>
-        <Bindings>
-            <Files ProductDirectoryName="L10N-DgnPlatformXliffs" Required="false" ProductSubDirectory="tr" SubPartDirectory="l10n/tr">Delivery/l10n/tr/DgnCoreMessages_tr.xliff</Files>
-            <Files ProductDirectoryName="L10N-DgnPlatformXliffs" Required="false" ProductSubDirectory="tr" SubPartDirectory="l10n/tr">Delivery/l10n/tr/DgnHandlersMessages_tr.xliff</Files>
-            <Files ProductDirectoryName="L10N-DgnPlatformXliffs" Required="false" ProductSubDirectory="tr" SubPartDirectory="l10n/tr">Delivery/l10n/tr/ForeignFormat_tr.xliff</Files>
-        </Bindings>
-    </Part>
-
-    <!-- Translated Xliffs are linked into the BuildContext here -->
-    <Part Name="L10N-DgnPlatformXliffs-zh-cn" BentleyBuildMakeFile="l10n-DgnPlatform.mke" BentleyBuildMakeOptions="-dL10N_LANGUAGE_TAG=zh-cn">
-        <RequiredRepository>l10n-DgnPlatform</RequiredRepository>
-        <Bindings>
-            <Files ProductDirectoryName="L10N-DgnPlatformXliffs" Required="false" ProductSubDirectory="zh-cn" SubPartDirectory="l10n/zh-cn">Delivery/l10n/zh-cn/DgnCoreMessages_zh-cn.xliff</Files>
-            <Files ProductDirectoryName="L10N-DgnPlatformXliffs" Required="false" ProductSubDirectory="zh-cn" SubPartDirectory="l10n/zh-cn">Delivery/l10n/zh-cn/DgnHandlersMessages_zh-cn.xliff</Files>
-            <Files ProductDirectoryName="L10N-DgnPlatformXliffs" Required="false" ProductSubDirectory="zh-cn" SubPartDirectory="l10n/zh-cn">Delivery/l10n/zh-cn/ForeignFormat_zh-cn.xliff</Files>
-        </Bindings>
-    </Part>
-
-    <!-- Translated Xliffs are linked into the BuildContext here -->
-    <Part Name="L10N-DgnPlatformXliffs-zh-tw" BentleyBuildMakeFile="l10n-DgnPlatform.mke" BentleyBuildMakeOptions="-dL10N_LANGUAGE_TAG=zh-tw">
-        <RequiredRepository>l10n-DgnPlatform</RequiredRepository>
-        <Bindings>
-            <Files ProductDirectoryName="L10N-DgnPlatformXliffs" Required="false" ProductSubDirectory="zh-tw" SubPartDirectory="l10n/zh-tw">Delivery/l10n/zh-tw/DgnCoreMessages_zh-tw.xliff</Files>
-            <Files ProductDirectoryName="L10N-DgnPlatformXliffs" Required="false" ProductSubDirectory="zh-tw" SubPartDirectory="l10n/zh-tw">Delivery/l10n/zh-tw/DgnHandlersMessages_zh-tw.xliff</Files>
-            <Files ProductDirectoryName="L10N-DgnPlatformXliffs" Required="false" ProductSubDirectory="zh-tw" SubPartDirectory="l10n/zh-tw">Delivery/l10n/zh-tw/ForeignFormat_zh-tw.xliff</Files>
-        </Bindings>
-    </Part>
- 
-    <Product Name="CompatibilityTestFiles" SaveProduct="true">
-        <SubPart PartName="SaveCompatibilityTestFiles"/>
-        <Directories DirectoryListName="CompatibilityTestFiles"/>
-    </Product>
-
-    <ProductDirectoryList ListName="CompatibilityTestFiles" >
-        <ProductDirectory Name="CompatibilityTestFiles" Path=""/>
-        <ProductDirectory Name="Assemblies" Deliver="false"/>
-        <ProductDirectory Name="VendorNotices" Deliver="false"/>
-        <ProductDirectory Name="Assets" LibType="Static" Deliver="false"/>
-    </ProductDirectoryList>
-
-    <Part Name="SaveCompatibilityTestFiles" DeferType="RunUnitTests" OnlyPlatforms="x64" BentleyBuildMakeFile="Tests/DgnProject/SaveCompatibilityTestFiles.mke">
-        <!-- Must run after the tests are complete -->
-        <SubPart PartName="RunGtest" />
-        <Bindings>
-            <Files ProductDirectoryName="CompatibilityTestFiles" SubPartDirectory="CompatibilityTestFiles">
-                CompatibilityTestFiles/CompatibilityTestSeed.bim
-            </Files>
-            <Files ProductDirectoryName="CompatibilityTestFiles" SubPartDirectory="CompatibilityTestFiles">
-                CompatibilityTestFiles/InstancesCompatibilitySeed.bim
-            </Files>
-        </Bindings>
-    </Part>
-  
-    <!-- Define a test collection part-->
-    <Part Name="Tests">
-        <SubPart PartName="UnitTests-NonPublished"/>
-        <SubPart PartName="UnitTests-Published"/>
-    </Part>
-
-    <Product Name="DgnPlatform-Tests">
-        <SubPart Repository="BeGTest" PartFile="BeGTest" PartName="Base" />
-        <SubPart PartName="Tests"/>
-        <SubPart PartName="DgnPlatformSqlang" />
-        <!-- DgnPlatform unit tests use some files that are stored in DgnClientSdkUnitTestData. They do NOT use bims that are published from those files. -->
-        <SubPart PartName="RawDgnClientSdkUnitTestData"/>
-      <Directories DirectoryListName="CollectionProduct" Repository="BeGTest"  PartFile="BeGTest"/>
-    </Product>
-
-  <!-- ********************** -->
-  <!-- **** Gtest **** -->
-  <!-- ********************** -->
-  <Part Name="Gtest" DeferType="BuildUnitTests" BentleyBuildMakeFile="${SrcRoot}BeGTest/gtest/buildGtest.mke" BentleyBuildMakeOptions="-dTEST_NAME=DgnPlatformTest -dTEST_COLLECTION_PRODUCT=DgnPlatform-Tests -dTEST_FRAMEWORK_SQLANG=DgnPlatform_en.sqlang.db3" OnlyPlatforms="x86,x64,Linux*,MacOS*">
-        <SubProduct ProductName="DgnPlatform-Tests"/>
-        <SubPart PartName="Gtest-Tools" Repository="BeGTest" PartFile="BeGTest"/>
-        <Bindings>
-            <Files ProductDirectoryName="Gtest-NativeAssemblies">Delivery/Gtest/DgnPlatformTest/Assemblies/*</Files>
-            <Directory ProductDirectoryName="Gtest-Assets" SourceName="Delivery/Gtest/DgnPlatformTest/Assets" />
-        </Bindings>
-    </Part>
-
-    <Product Name="DgnPlatform-Gtest" SaveProduct="true">
-        <SubPart PartName="Gtest"/>
-        <Directories DirectoryListName="GtestProduct" Repository="BeGTest" PartFile="BeGTest"/>
-    </Product>
-
-    <Part Name="RunGtest" DeferType="RunUnitTests" BentleyBuildMakeFile="${SrcRoot}BeGTest/gtest/RunGtest.mke" BentleyBuildMakeOptions="-dGTEST_PRODUCT=DgnPlatform-Gtest -dGTEST_NAME=DgnPlatformTest" OnlyPlatforms="x86,x64,MacOs*,Linux*">
-        <SubProduct ProductName="DgnPlatform-Gtest" />
-        <SubPart PartName="Gtest-Tools" Repository="BeGTest" PartFile="BeGTest"/>
-        <Bindings>
-            <Files Required="false" SubPartDirectory="Gtest/Logs">Delivery/Gtest/Logs/DgnPlatformTest.log</Files>
-        </Bindings>
-    </Part>
-
-    <!-- Memory leak testing of DgnPlatform tests. Only called on demand -->
-    <Part Name="MemLeakTests" BentleyBuildMakeFile="${SrcRoot}DgnDbTestingScripts/MemoryLeak/RunMemLeakDetection.mke" BMakeOptions="-dGTEST_PRODUCT=DgnPlatform-Gtest -dGTEST_NAME=DgnPlatformTest" OnlyPlatforms="x64">
-        <SubPart PartFile="DgnDbTestingScripts" Repository="DgnDbTestingScripts" PartName="MemLeakTests" />
-        <SubProduct ProductName="DgnPlatform-Gtest" />
-    </Part>
-    
-    <!-- ********************** -->
-    <!-- **** AndroidJUnit **** -->
-    <!-- ********************** -->
-    <Part Name="AndroidJUnit" DeferType="BuildUnitTests" BentleyBuildMakeFile="${SrcRoot}BeGTest/Android/MakeJUnitTestProject.mke" BentleyBuildMakeOptions="-dTEST_COLLECTION_PRODUCT=DgnPlatform-Tests -dTEST_DELIVERY_SUBDIR=ANJUP -dTEST_FRAMEWORK_SQLANG=DgnPlatform_en.sqlang.db3 -dUSE_STATIC_LIBRARIES=1 -dTEST_ANDROID_MIN_SDK_VERSION=19" OnlyPlatforms="Android*">
-        <SubProduct ProductName="DgnPlatform-Tests"/>
-        <SubPart PartName="AndroidJUnitTest-Tools" Repository="BeGTest" PartFile="BeGTest"/>
-        <Bindings>
-            <Directory ProductDirectoryName="AndroidJUnit-Project" SourceName="Delivery/ANJUP" />
-        </Bindings>
-    </Part>
-
-    <Product Name="DgnPlatform-AndroidJUnit" >
-        <SubPart PartName="AndroidJUnit" LibType="Static"/>
-        <Directories DirectoryListName="AndroidJUnitProduct" Repository="BeGTest" PartFile="BeGTest"/>
-    </Product>
-
-    <Part Name="RunAndroidJUnitTest" DeferType="RunUnitTests" BentleyBuildMakeFile="${SrcRoot}BeGTest/Android/RunAndroidJUnitTest.mke" BentleyBuildMakeOptions="-dANDROIDJUNIT_PRODUCT=DgnPlatform-AndroidJUnit" OnlyPlatforms="Android*">
-        <SubProduct ProductName="DgnPlatform-AndroidJUnit"/>
-        <Bindings>
-          <Files Required="false" SubPartDirectory="ANJU/Logs">Delivery/ANJU/Logs/DgnPlatform-AndroidJUnit.log</Files>
-        </Bindings>
-    </Part>
-
-    <!-- ********************** -->
-    <!-- **** iOSXCTest **** -->
-    <!-- ********************** -->
-    <Part Name="iOSXCTest" DeferType="BuildUnitTests" BentleyBuildMakeFile="${SrcRoot}BeGTest/iOS/MakeXCTestProject.mke" BentleyBuildMakeOptions="-dTEST_NAME=DgnPlatform -dTEST_COLLECTION_PRODUCT=DgnPlatform-Tests -dTEST_FRAMEWORK_SQLANG=DgnPlatform_en.sqlang.db3 -dUSE_STATIC_LIBRARIES=1" OnlyPlatforms="iOS*">
-        <SubProduct ProductName="DgnPlatform-Tests"/>
-        <SubPart PartName="iOSXCTest-Tools" Repository="BeGTest" PartFile="BeGTest"/>
-        <Bindings>
-            <Directory ProductDirectoryName="iOSXCTestProject" SourceName="Delivery/iOSXCTest/DgnPlatform/Project" />
-        </Bindings>
-    </Part>
-
-    <Product Name="DgnPlatform-iOSXCTest" >
-        <SubPart PartName="iOSXCTest" LibType="Static"/>
-        <Directories DirectoryListName="iOSXCTestProduct" Repository="BeGTest" PartFile="BeGTest"/>
-    </Product>
-
-    <Part Name="RuniOSXCTest" DeferType="RunUnitTests" BentleyBuildMakeFile="${SrcRoot}BeGTest/iOS/RunXCTestProject.mke" BentleyBuildMakeOptions="-dXCTEST_PRODUCT=DgnPlatform-iOSXCTest" OnlyPlatforms="iOS*">
-        <SubProduct ProductName="DgnPlatform-iOSXCTest"/>
-        <Bindings>
-            <Files Required="false" SubPartDirectory="XCTest/Logs">Delivery/XCTest/Logs/DgnPlatform-iOSXCTest.log</Files>
-        </Bindings>
-    </Part>
-
-    <!-- *********************************************************** -->
-    <!-- **** UWP Microsoft::VisualStudio::CppUnitTestFramework **** -->
-    <!-- *********************************************************** -->
-    <!-- N.B. ApiNumber is important here because we must manually reference some DLLs, and thus need an accruate suffix to find them. -->
-    <Part
-        Name="UwpTest" DeferType="BuildUnitTests"
-        BentleyBuildMakeFile="${SrcRoot}BeGTest/uwp/MakeUwpTestProject.mke"
-        BentleyBuildMakeOptions="-dTEST_NAME=DgnPlatform -dTEST_COLLECTION_PRODUCT=DgnPlatform-Tests"
-        OnlyPlatforms="WinRT*"
-        ApiNumber="B02"
-        >
-        <SubProduct ProductName="DgnPlatform-Tests"/>
-        <SubPart PartName="UwpTest-Tools" Repository="BeGTest" PartFile="BeGTest"/>
-        <Bindings>
-            <Directory ProductDirectoryName="UwpTestProject" SourceName="Delivery/DgnPlatformUwpTest"/>
-        </Bindings>
-    </Part>
-
-    <Product Name="DgnPlatform-UwpTest">
-        <SubPart PartName="UwpTest"/>
-        <Directories DirectoryListName="UwpTestProduct" Repository="BeGTest" PartFile="BeGTest"/>
-    </Product>
-
-    <Part
-        Name="RunUwpTest"
-        BentleyBuildMakeFile="${SrcRoot}BeGTest/uwp/RunUwpTestProject.mke"
-        BentleyBuildMakeOptions="-dUWPTEST_PRODUCT=DgnPlatform-UwpTest"
-        OnlyPlatforms="WinRT*"
-        >
-        <SubProduct ProductName="DgnPlatform-UwpTest"/>
-        <Bindings>
-            <Files Required="false" SubPartDirectory="UwpTest/Logs">Delivery/UwpTest/Logs/DgnPlatform-UwpTest.log</Files>
-        </Bindings>
-    </Part>
-
-    <!-- ******************************************************************************************* -->
-    <!-- ******************* "NoView" Tests - all tests up through DgnPlatform ********************* -->
-    <!-- ******************************************************************************************* -->
-
-    <Part Name="DgnPlatformNoViewTested">
-      <SubProduct ProductName="iModelBridgeFwk" PartFile="iModelBridge" Repository="DgnDbSync"/>
-      <SubProduct ProductName="ToyTileBridge" PartFile="DgnPlatformExamples" Repository="DgnPlatformExamples" />
-      <SubProduct ProductName="ToyTileCreator" PartFile="DgnPlatformExamples" Repository="DgnPlatformExamples" />
-      <SubProduct ProductName="Briefcase" PartFile="DgnPlatformExamples" Repository="DgnPlatformExamples" />
-      <SubProduct ProductName="BimConsole" PartFile="DgnPlatform" Repository="DgnPlatform" />
-      <SubProduct ProductName="iModelJsNodeAddon" PartFile="DgnPlatform" Repository="DgnPlatform" />
-      <!-- Won't build on Linux because of capitalization problems in ImagePP.PartFile.xml:
-      <SubProduct ProductName="TilePublisher" PartFile="DgnPlatform" Repository="DgnPlatform"/>
-        -->
-      <SubPart PartName="NoView-Gtest-RunAggregator-Unix" LibType="Static" />
-      <SubPart PartName="NoView-Gtest-RunAggregator-Windows" LibType="Dynamic" />
-      <SubPart PartName="RunToyTileCreator-Unix" PartFile="DgnPlatformExamples" Repository="DgnPlatformExamples" LibType="Static"/>
-      <SubPart PartName="RunToyTileCreator-Windows" PartFile="DgnPlatformExamples" Repository="DgnPlatformExamples" LibType="Dynamic"/>
-    </Part>
-
-    <Part Name="NoView-Gtest-RunAggregator-Unix" OnlyPlatforms="Linux*" ExcludeLibType="Dynamic" >
-      <SubPart PartName="NoView-Gtest-RunAggregator"/>
-    </Part>
-  
-    <Part Name="NoView-Gtest-RunAggregator-Windows" OnlyPlatforms="x64" ExcludeLibType="Static" >
-      <SubPart PartName="NoView-Gtest-RunAggregator"/>
-    </Part>
-  
-    <Part Name="NoView-Gtest-RunAggregator" BentleyBuildMakeFile="${SrcRoot}BeGTest/gtest/CheckLogfilesForFailures.mke" BentleyBuildMakeOptions="-dLogFilesDir=$(BuildContext)SubParts/Gtest/Logs">
-        <SubPart Repository="GeomLibs"              PartFile="geomlibs"         PartName="RunGtest" />
-        <SubPart Repository="ECDb"                  PartFile="ECDb"             PartName="RunGtest" />
-        <SubPart Repository="ECObjects"             PartFile="ECObjects"        PartName="RunGtest" />
-        <SubPart Repository="Units"                 PartFile="Units"            PartName="RunGtest" />
-        <!-- <SubPart Repository="DgnClientFx"           PartFile="DgnClientFx"      PartName="RunGtest" /> -->
-        <!-- <SubPart Repository="WSClient"              PartFile="WSClient"         PartName="RunGtest" /> -->
-        <SubPart Repository="DgnPlatform"           PartFile="DgnPlatform"      PartName="RunGtest" />
-        <SubPart Repository="DgnDbSync"             PartFile="iModelBridge"     PartName="RunGtest" />
-        <!-- <SubPart Repository="DgnDisplay"            PartFile="DgnDisplay"       PartName="RunGtest" /> -->
-        <SubPart Repository="BeSQLite"              PartFile="BeSQLite"         PartName="RunGtest" />
-        <SubPart Repository="Bentley"               PartFile="Bentley"          PartName="RunGtest" />
-        <SubPart Repository="BeHttp"                PartFile="BeHttp"           PartName="RunGtest" />
-        <SubPart Repository="BeSecurity"            PartFile="BeSecurity"       PartName="RunGtest" />
-        <SubPart Repository="DgnDomains-Planning"   PartFile="Planning"         PartName="RunGtest" />
-        <SubPart Repository="DgnDomains-RealityModeling" PartFile="RealityModeling" PartName="RunGtest" />
-        <SubPart Repository="ConstructionSchema"  PartFile="ConstructionSchema" PartName="RunGtest" />
-        <!-- <SubPart Repository="DgnDbSync"             PartFile="DgnDbSync"        PartName="RunDgnV8ConverterTests" /> -->
-        <!-- Test that are too time-consuming to run every time:
-        <SubPart Repository="GeoCoord"              PartFile="GeoCoord"         PartName="RunGtest"/>
-      -->
-    </Part>
-
-    <!-- //////////////////////////////////////////////////////////////////////////// -->
-    <!-- // BimConsole                                                           // -->
-    <!-- //////////////////////////////////////////////////////////////////////////// -->
-
-    <Product Name="BimConsole">
-        <SubPart PartName="BimConsoleExe-Windows" LibType="Dynamic" />
-        <SubPart PartName="BimConsoleExe-Unix" LibType="Static" />
-        <Directories DirectoryListName="BimConsoleDirList" />
-    </Product>
-
-    <Part Name="BimConsoleExe-Windows" OnlyPlatforms="x64,MacOS*" ExcludeLibType="Static">
-        <SubPart PartName="BimConsoleExe" />
-    </Part>
-    
-    <Part Name="BimConsoleExe-Unix" OnlyPlatforms="Linux*" ExcludeLibType="Dynamic" >
-        <SubPart PartName="BimConsoleExe" />
-    </Part>
-
-    <Part Name="BimConsoleExe" DeferType="BuildSamples" BentleyBuildMakeFile="BimConsole/BimConsole.mke" >
-        <SubPart PartName="DgnPlatformLib"/>
-        <SubPart PartName="DgnPlatformSqlang"/>
-        <Bindings>
-            <Files ProductDirectoryName="ApplicationRoot">
-                Delivery/BimConsole$(exeext)
-                Delivery/logging.config.xml
-            </Files>
-        </Bindings>
-    </Part>
-
-    <ProductDirectoryList ListName="BimConsoleDirList" >
-        <ProductDirectory Name="ApplicationRoot"                Path=""/>
-        <ProductDirectory Name="ApplicationRoot"                Path="" LibType="Static" />
-        <ProductDirectory Name="Assemblies"                     RelativeTo="ApplicationRoot"/>
-        <ProductDirectory Name="Assemblies"                     RelativeTo="ApplicationRoot" LibType="Static"/>
-        <ProductDirectory Name="Assets"  Path="Assets" RelativeTo="ApplicationRoot"/>
-        <ProductDirectory Name="Assets"  Path="Assets" RelativeTo="ApplicationRoot" LibType="Static" />
-       <ProductDirectory Name="VendorNotices"                  RelativeTo="ApplicationRoot" Path="notices"/>
-       <ProductDirectory Name="VendorNotices"                  RelativeTo="ApplicationRoot" Path="notices" LibType="Static"/>
-    </ProductDirectoryList>
-    
-    <!-- //////////////////////////////////////////////////////////////////////////// -->
-    <!-- // TilePublisher                                                           // -->
-    <!-- //////////////////////////////////////////////////////////////////////////// -->
-
-    <Part Name="TilePublisherPublicAPI" BentleyBuildMakeFile="TilePublisher/lib/TilePublisher.prewire.mke">
-        <Bindings>
-            <PublicAPI Domain="TilePublisher" />
-        </Bindings>
-    </Part>
-
-    <Part Name="CesiumJs" DeferType="BuildSamples" BentleyBuildMakeFile="TilePublisher/lib/CesiumJs.mke">
-        <Bindings>
-            <Directory SourceName="Delivery/TilePublisher/scripts" ProductDirectoryName="Assets" ProductSubDirectory="scripts" />
-        </Bindings>
-    </Part>
-
-    <Part Name="TilePublisherLib" DeferType="BuildSamples" BentleyBuildMakeFile="TilePublisher/lib/TilePublisherLib.mke">
-        <SubPart PartName="CesiumJs" />
-        <SubPart PartName="TilePublisherPublicAPI" />
-        <SubPart PartName="GeoCoord"            PartFile="GeoCoord"             Repository="geocoord"/>
-        <SubPart PartName="GeoCoordData"        PartFile="csmap"                Repository="libsrc-csmap"/>
-        <SubPart PartName="ThreeMx"             PartFile="RealityModeling"      Repository="DgnDomains-RealityModeling" />
-        <SubPart PartName="PointCloud"          PartFile="RealityModeling"      Repository="DgnDomains-RealityModeling" />
-        <SubPart PartName="Raster"              PartFile="RealityModeling"      Repository="DgnDomains-RealityModeling" />
-        <SubPart PartName="ScalableMeshSchema"  PartFile="RealityModeling"      Repository="DgnDomains-RealityModeling" />
-<<<<<<< HEAD
-=======
-        <SubPart PartName="ConnectClientWrapperNative.VC120" PartFile="BentleyDesktopClient" Repository="BentleyDesktopClient"/>
-        <SubPart PartName="RealityPlatform"                  PartFile="RealityModFramework"  Repository="RealityModFramework"/>
->>>>>>> 6e87b093
-        <SubPart PartName="Crunch"              PartFile="Crunch"               Repository="libsrc-crunch"/>
-
-        <Bindings>
-            <Libs>Delivery/$(libprefix)TilePublisher$(libext)</Libs>
-            <Assemblies>Delivery/$(shlibprefix)TilePublisher$(shlibext)</Assemblies>
-        </Bindings>
-    </Part>
-    
-    <Part Name="TilePublisherLibNuGetPackage" DeferType="BuildSamples" BentleyBuildMakeFile="TilePublisher/lib/TilePublisher.NuGetPackage.mke" OnlyPlatforms="x64">
-        <RequiredRepository>bsitools-nuget</RequiredRepository>
-        <SubProduct ProductName="TilePublisher" />
-        <Bindings>
-            <Files ProductDirectoryName="NuGetPackages">Install\TilePublisher.*.nupkg</Files>
-        </Bindings>
-    </Part>
-
-    <Part Name="TilePublisherExe-Windows" OnlyPlatforms="x64" ExcludeLibType="Static">
-        <SubPart PartName="TilePublisherExe" />
-    </Part>
-  
-    <Part Name="TilePublisherExe-Unix" OnlyPlatforms="Linux*" ExcludeLibType="Dynamic">
-        <SubPart PartName="TilePublisherExe" />
-    </Part>
-
-    <Part Name="TilePublisherExe" DeferType="BuildSamples" BentleyBuildMakeFile="TilePublisher/exe/TilePublisherExe.mke" >
-        <SubPart PartName="TilePublisherLib" />
-        <SubPart PartName="DgnPlatformSqlang" />
-        <Bindings>
-            <Assemblies>Delivery/TilePublisher$(exeext)</Assemblies>
-        </Bindings>
-    </Part>
-
-    <Product Name="TilePublisher">
-        <SubPart PartName="TilePublisherExe-Windows" LibType="Dynamic" />
-        <SubPart PartName="TilePublisherExe-Unix" LibType="Static"/>
-        <Directories DirectoryListName="TilePublisherDirs" />
-    </Product>
-
-    <Part Name="DgnPlatformNET" BentleyBuildMakeFile="DgnPlatformNET/DgnPlatformNET.mke" OnlyPlatforms="x64" ExcludeLibType="Static">
-        <SubPart PartName="BentleyGeometryNetAssembly"  PartFile="BentleyGeometryNet"   Repository="BentleyGeometryNet" />
-        <SubPart PartName="DgnPlatformDLL" />
-        <Bindings>
-            <Assemblies>Delivery/Bentley.DgnPlatformNET.dll</Assemblies>
-        </Bindings>
-    </Part>
-
-    <ProductDirectoryList ListName="TilePublisherDirs" >
-        <ProductDirectory Name="ApplicationRoot" Path=""/>
-        <ProductDirectory Name="Assemblies" RelativeTo="ApplicationRoot"/>
-        <ProductDirectory Name="Assemblies" RelativeTo="ApplicationRoot" LibType="Static"/>
-        <ProductDirectory Name="Assets"  Path="Assets" RelativeTo="ApplicationRoot"/>
-        <ProductDirectory Name="Assets"  Path="Assets" RelativeTo="ApplicationRoot" LibType="static" />
-        <ProductDirectory Name="VendorNotices"  RelativeTo="ApplicationRoot" Path="Notices"/>
-        <ProductDirectory Name="VendorNotices"  RelativeTo="ApplicationRoot" Path="Notices" LibType="Static"/>
-<<<<<<< HEAD
-=======
-        <ProductDirectory Name="BentleyClientSharedAssemblies" Path="" />
-        <ProductDirectory Name="BentleyDesktopClientApi" Path="" />
-        <ProductDirectory Name="BentleyDesktopClientApi_Native" Path="" />
->>>>>>> 6e87b093
-    </ProductDirectoryList>
-
-    <!-- *********************************************************** -->
-    <!-- **** NuGet package creation                            **** -->
-    <!-- *********************************************************** -->
-    <Part Name="NuGetPackage" BentleyBuildMakeFile="DgnPlatform.NuGetPackage.mke" OnlyPlatforms="x64">
-        <RequiredRepository>bsitools-nuget</RequiredRepository>
-        <SubProduct ProductName="__DgnPlatform-NuGet"/>
-        <SubPart PartName="DgnPlatformDLL" />
-        <SubPart PartName="PublishedAPI"/>
-        <SubPart PartName="DgnPlatformSqlang" />
-        <Bindings>
-            <Files ProductDirectoryName="NuGetPackages">Install\DgnPlatform.*.nupkg</Files>
-        </Bindings>
-    </Part>
-
-    <Product Name="__DgnPlatform-NuGet" >
-        <SubPart PartName="DgnPlatformDLL" />
-        <SubPart PartName="PublishedAPI"/>
-        <SubPart PartName="DgnPlatformSqlang" />
-        <Directories DirectoryListName="DgnPlatformDirList"/>
-    </Product>
-    
-    <ProductDirectoryList ListName="DgnPlatformDirList" >
-        <ProductDirectory Name="ApplicationRoot"            Path=""/>
-        <ProductDirectory Name="Assemblies"                                 RelativeTo="ApplicationRoot"/>
-        <ProductDirectory Name="Assets"                     Path="Assets"   RelativeTo="ApplicationRoot"/>
-        <ProductDirectory Name="Assets"                     Path="Assets"   RelativeTo="ApplicationRoot" LibType="static" />
-        <ProductDirectory Name="Libs"                       Path="libs"/>
-        <ProductDirectory Name="VendorNotices"              Path="Notices"  RelativeTo="ApplicationRoot"/>
-        <ProductDirectory Name="PublishedApi"               Path="PublishedApi"/>
-    </ProductDirectoryList>
-
-  <!-- //////////////////////////////////////////////////////////////////////////// -->
-  <!-- // iModelJsNode_node_module - the node-specific wrapper around imodeljs   // -->
-  <!-- //////////////////////////////////////////////////////////////////////////// -->
-
-  <Product Name="iModelJsNodeAddon">
-    <SubProduct ProductName="iModelJsNodeAddon-Windows" />
-    <SubProduct ProductName="iModelJsNodeAddon-Linux" />
-  </Product>
-
-  <Product Name="iModelJsNodeAddon-Windows">
-    <SubPart PartName="iModelJsNodeAddonLib-Windows" LibType="Dynamic" />
-    <SubPart PartName="iModelJsNodeAddonLibElectron-Windows" LibType="Dynamic" />
-    <Directories DirectoryListName="iModelJsNodeAddonDeliveryList" />
-  </Product>
-
-  <Product Name="iModelJsNodeAddon-Linux">
-    <SubPart PartName="iModelJsNodeAddonLib-Linux" LibType="Static" />
-    <Directories DirectoryListName="iModelJsNodeAddonDeliveryList" />
-  </Product>
-    
-  <ProductDirectoryList ListName="iModelJsNodeAddonDeliveryList">
-    <ProductDirectory Name="AddonRoot" Path="Addon" />
-    <ProductDirectory Name="iModelJsNode_node_module" RelativeTo="AddonRoot"/>
-    <ProductDirectory Name="iModelJsNode_node_module" RelativeTo="AddonRoot" LibType="Static" />
-    <ProductDirectory Name="SupportingFilesRoot" Path="Support" />
-    <ProductDirectory Name="Assemblies" Path="" RelativeTo="SupportingFilesRoot"/>
-    <ProductDirectory Name="Assemblies" Deliver="false" LibType="Static"/>
-    <ProductDirectory Name="Assets" Path="Assets" RelativeTo="SupportingFilesRoot"/>
-    <ProductDirectory Name="Assets" Path="Assets" RelativeTo="SupportingFilesRoot" LibType="Static"/>
-
-    <ProductDirectory Name="PresentationRules" Path="PresentationRules" RelativeTo="SupportingFilesRoot"/>
-    <ProductDirectory Name="PresentationRules" Path="PresentationRules" RelativeTo="SupportingFilesRoot" LibType="Static"/>
-<<<<<<< HEAD
-	
-=======
-
->>>>>>> 6e87b093
-    <ProductDirectory Name="VendorNotices"  RelativeTo="SupportingFilesRoot" Path="Notices"/>
-    <ProductDirectory Name="VendorNotices"  RelativeTo="SupportingFilesRoot" Path="Notices" LibType="static"/>
-  </ProductDirectoryList>
-
-  <!-- Note - In the addon-creation parts below, the ProductSubDirectory name determines the name of the imodeljs-dgnplatform/addon subdirectory that the npm installer creates. 
-      See copyNodeAddon.js. The runtime loadNodeAddon function then tries to match this subdirectory name against the version of node that is actually running. 
-      So, you can use any naming schemes you want for the ingredients of the build, but you must use a name for the ProductSubDirectory that matches the expectations of copyNodeAddon.js.
-      -->
-
-  <Part Name="iModelJsNodeAddonLib-Windows" OnlyPlatforms="x64" ExcludeLibType="Static" BentleyBuildMakeFile="imodeljs/nodejs/addon.mke" BentleyBuildMakeOptions="-dNODE_GYP_VER=N_8_2_1" >
-    <SubPart PartName="node-gyp-standalone_8_2_1" PartFile="nodejs" Repository="Thirdparty-nodejs"/>
-    <SubPart PartName="iModelJsNodeAddonLibCommon"/>
-    <Bindings>
-      <Files ProductDirectoryName="iModelJsNode_node_module" ProductSubDirectory="N_8_2">
-        Delivery/iModelJsNodeAddon/N_8_2_1/imodeljs.node
-      </Files>
-<<<<<<< HEAD
-	  <Files ProductDirectoryName="Assets" ProductSubDirectory="PresentationRules">
-=======
-      <Files ProductDirectoryName="Assets" ProductSubDirectory="PresentationRules">
->>>>>>> 6e87b093
-        Delivery/PresentationRules/*.xml
-      </Files>
-    </Bindings>
-  </Part>
-
-  <!-- NB: Keep this version number consistent with nodejs:node-gyp-electron -->
-  <Part Name="iModelJsNodeAddonLibElectron-Windows" OnlyPlatforms="x64" ExcludeLibType="Static" BentleyBuildMakeFile="imodeljs/nodejs/addon.mke" BentleyBuildMakeOptions="-dNODE_GYP_VER=E_1_6_11" >
-    <SubPart PartName="node-gyp-electron_1_6_11" PartFile="nodejs" Repository="Thirdparty-nodejs"/>
-    <SubPart PartName="iModelJsNodeAddonLibCommon"/>
-    <Bindings>
-      <!-- The ProductSubDirectory name determines the name of the imodeljs-dgnplatform/addon subdirectory, and that must match the version of electron node that is running. -->
-      <Files ProductDirectoryName="iModelJsNode_node_module" ProductSubDirectory="E_1_6_11">
-        Delivery/iModelJsNodeAddon/E_1_6_11/imodeljs.node
-      </Files>
-<<<<<<< HEAD
-	  <Files ProductDirectoryName="Assets" ProductSubDirectory="PresentationRules">
-=======
-      <Files ProductDirectoryName="Assets" ProductSubDirectory="PresentationRules">
->>>>>>> 6e87b093
-        Delivery/PresentationRules/*.xml
-      </Files>
-    </Bindings>  </Part>
-
-  <Part Name="iModelJsNodeAddonLib-Linux" OnlyPlatforms="Linux*" ExcludeLibType="Dynamic" BentleyBuildMakeFile="imodeljs/nodejs/addon.mke" BentleyBuildMakeOptions="-dNODE_GYP_VER=N_7_10_0">
-    <SubPart PartName="node-gyp-standalone_7_10_0" PartFile="nodejs" Repository="Thirdparty-nodejs"/>
-    <SubPart PartName="iModelJsNodeAddonLibCommon"/>
-    <Bindings>
-      <Files ProductDirectoryName="iModelJsNode_node_module" ProductSubDirectory="N_7_10">
-        Delivery/iModelJsNodeAddon/N_7_10_0/imodeljs.node
-      </Files>
-      <Files ProductDirectoryName="Assets" ProductSubDirectory="PresentationRules">
-        Delivery/PresentationRules/*.xml
-      </Files>	  
-    </Bindings>
-  </Part>
-
-
-  <!-- This part builds our node native code addon -->
-  <Part Name="iModelJsNodeAddonLibCommon">
-    <SubPart PartName="DgnPlatformDLL" PartFile="DgnPlatform" Repository="DgnPlatform"/>
-    <SubPart PartName="DgnPlatformSqlang" Repository="DgnPlatform" PartFile="DgnPlatform"/>
-<<<<<<< HEAD
-	<SubPart PartName="ECPresentation" PartFile="ECPresentation" Repository="ECPresentation"/>
-=======
-    <SubPart PartName="ECPresentation" PartFile="ECPresentation" Repository="ECPresentation"/>
->>>>>>> 6e87b093
-    <SubPart PartName="ECObjectsNative"     PartFile="ECObjects"    Repository="ecobjects" />
-    <SubPart PartName="rapidjson"           PartFile="rapidjson"    Repository="Libsrc-RapidJson"/>
-  </Part>
-
-</BuildContext>
+<?xml version="1.0" encoding="utf-8"?>
+
+<BuildContext xmlns:xsi="http://www.w3.org/2001/XMLSchema-instance" xsi:noNamespaceSchemaLocation="../bsicommon/build/PartFile.xsd">
+
+    <Part Name="DgnPlatformLib">
+        <RequiredRepository>DgnPlatformExamples</RequiredRepository> <!-- Many developers of higher-level parts will want to see the examples. -->
+        <SubPart PartName="DgnPlatformDLL" />
+    </Part>
+
+    <Part Name="Readme" BentleyBuildMakeFile="ProcessReadme.mke">
+        <Bindings>
+            <Files ProductDirectoryName="DgnPlatform_PublishedAPI_Scope1_Doc">
+                Delivery/readme.htm
+            </Files>
+        </Bindings>
+    </Part>
+
+    <!-- Bind my own PublicAPI into BuildContext/PublicAPI. Note that this part does not cause any sub-part PublicAPIs to be bound. -->
+    <!-- Also re-deliver some ECSchemas -->
+    <Part Name="PublicAPI" BentleyBuildMakeFile="DgnPlatform.prewire.mke">
+        <SubPart PartName="StandardSchemasBim" PartFile="ECStandards"  Repository="ECStandards"/>
+        <Bindings>
+            <PublicAPI Domain="DgnPlatform" />
+            <Files ProductDirectoryName="Assets" ProductSubDirectory="ECSchemas/Dgn" SubPartDirectory="ECSchemas/Dgn">
+                ECSchemas/BisCore.ecschema.xml
+                ECSchemas/Generic.ecschema.xml
+                ECSchemas/Markup.ecschema.xml
+            </Files>
+            <Files ProductDirectoryName="Assets" ProductSubDirectory="ECSchemas/Domain" SubPartDirectory="ECSchemas/Domain">
+                ECSchemas/Functional.ecschema.xml
+                ECSchemas/PhysicalMaterial.ecschema.xml
+            </Files>
+            <Directory SourceName="Dox/Pages/DgnPlatform" SubPartDirectory="Dox/Pages/DgnPlatform"/>
+        </Bindings>
+    </Part>
+
+    <!-- We need this shim part to avoid pulling all psolid repos just to see their platform dependency. -->
+    <Part Name="PsolidShim">
+        <SubPart PartName="PsolidShimWindowsDesktop"/>
+        <SubPart PartName="PsolidShimIos"/>
+    </Part>
+    <Part Name="PsolidShimWindowsDesktop" OnlyPlatforms="x64">
+        <SubPart PartName="psolid" PartFile="psolid" Repository="Thirdparty-psolid_29_1_241"/>
+    </Part>
+    <Part Name="PsolidShimIos" OnlyPlatforms="iOSARM64,iOSx64" WipPartEnable="ParasolidIos">
+        <SubPart PartName="psolid" PartFile="psolid" Repository="Thirdparty-psolid_ios_alpha1"/>
+    </Part>
+
+    <!-- We need this shim part because there is no LKG for some platforms, and thus builds cannot get a partfile from the LKG to see that the part excludes said platforms. -->
+    <Part Name="FollyShim" ExcludePlatforms="Linux*">
+        <SubPart PartName="folly" PartFile="Facebook" Repository="Libsrc-facebook"/> 
+    </Part>
+
+    <!-- NOTE: DgnDb uses "G" as a library suffix to differentiate from DgnV8 libraries -->
+    <Part Name="DgnPlatformDLL" BentleyBuildMakeFile="DgnPlatform.mke" ApiNumber="B02">
+        <SubPart PartName="PublicAPI" />
+        <SubPart PartName="BeHttp"              PartFile="BeHttp"       Repository="BeHttp"/>
+        <SubPart PartName="BeCurl"              PartFile="BeCurl"       Repository="Libsrc-Curl"/>
+        <SubPart PartName="FollyShim"/> 
+        <SubPart PartName="ECDb"                PartFile="ECDb"         Repository="ECDb" />
+        <SubPart PartName="GeomDlls"            PartFile="geomlibs"     Repository="GeomLibs" />
+        <SubPart PartName="BeXml"            PartFile="BeLibxml2"    Repository="libsrc-libxml2" />
+        <SubPart PartName="ECObjectsNative"     PartFile="ECObjects"    Repository="ecobjects" />
+        <SubPart PartName="Freetype2Library"    PartFile="freetype2"    Repository="libsrc-freetype2" />
+        <SubPart PartName="BeJsonCpp"           PartFile="BeJsonCpp"    Repository="Libsrc-JsonCpp"/>
+        <SubPart PartName="png"                 PartFile="png"          Repository="Libsrc-png"/>
+        <SubPart PartName="BeLibJpegTurbo"      PartFile="BeLibJpegTurbo" Repository="Libsrc-libjpegturbo"/>
+        <SubPart PartName="Headers"             PartFile="flatbuffers"  Repository="libsrc-flatbuffers"/>
+        <SubPart PartName="GeoCoord"            PartFile="GeoCoord"     Repository="geocoord"/>
+        <SubPart PartName="PsolidShim"/>
+        <SubPart PartName="PublicApi"           PartFile="csmap"        Repository="libsrc-csmap"/>
+        <SubPart PartName="BeJavaScript"        PartFile="BePortableUi" Repository="BePortableUi"/>
+        <SubPart PartName="nodejs"            PartFile="nodejs"       Repository="Thirdparty-nodejs" />
+        <SubPart PartName="typescript"          PartFile="typescript"   Repository="Thirdparty-typescript" />
+
+        <!--
+            Barry: For full geocoordinate capabilities, the datum conversion files are required to allow you to convert from whatever datum the GCS uses to WGS84. If our publishing code (which will have access to the datum shift files) was always able to convert from a non-WGS84-based GCS to a WGS84-based GCS as it publishes DgnDb’s, we would not need those files. I do not know whether that is always possible, perhaps Alain Robert could comment.
+            JM: We end up with the full geocoord set on Windows and iOS due to other platform-specific parts including it. These are missing on Android, and it is suspected to cause problems. Based on the description above, I am unifying DgnPlatformDLL to use the full set, so at least we're consistent across platforms.
+        -->
+        <SubPart PartName="GeoCoordData" PartFile="csmap" Repository="libsrc-csmap"/>
+
+        <Bindings>
+            <Libs>Delivery/$(libprefix)DgnPlatform$(libext)</Libs>
+            <Assemblies>Delivery/$(shlibprefix)DgnPlatform$(ApiNumber)$(shlibext)</Assemblies>
+            <Files ProductDirectoryName="DgnPlatformXliffs" Required="false" SubPartDirectory="xliffs">Delivery/xliffs/DgnCoreMessages_en.xliff</Files>
+            <Files ProductDirectoryName="Assets">Delivery/lastresortfonts</Files>
+            <Files ProductDirectoryName="Assets" ProductSubDirectory="SkyBox" Feature="SkyBox" FeatureDefault="Yes">Delivery/SkyBox/SkyBox.jpg</Files>
+            <Directory SourceName="Delivery/icons" ProductDirectoryName="Assets" ProductSubDirectory="decorators/dgncore" />
+        </Bindings>
+    </Part>
+
+    <Part Name="DgnPlatformExtractions" BentleyBuildMakeFile="docs/DgnPlatformExtractions.mke">
+        <SubPart PartName="DgnPlatformDoc-Build-SampleCode" />
+        <Bindings>
+            <Directory SourceName="Dox/Extractions/DgnPlatform" SubPartDirectory="Dox/Extractions/DgnPlatform"/>
+        </Bindings>
+    </Part>
+
+    <!-- Check that code samples in docs/samplecode actually compile -->
+    <Part Name="DgnPlatformDoc-Build-SampleCode" DeferType="BuildDocs" BentleyBuildMakeFile="${SrcRoot}bsicommon/build/BuildSampleCode.mke" BMakeOptions="-dBUILD_SAMPLE_CODE_SUB_DIR=samplecode -dBUILD_SAMPLE_CODE_SOURCE_DIR=$(SrcRoot)DgnPlatform/docs/samplecode">
+        <SubPart PartName="PublishedApi"/>
+    </Part>
+
+    <Part Name="DimStyleSchemaPrewire" BentleyBuildMakeFile="DgnHandlers/Dimension/DimStyleSchemaGenerator/DimStyleSchemaGenerator.mke" >
+        <Bindings>
+            <Files ProductDirectoryName="Assets" ProductSubDirectory="ECSchemas/Dgn" SubPartDirectory="ECSchemas/Dgn">
+                GeneratedSchemas/DimensionStyleSchema.01.00.ecschema.xml
+            </Files>
+        </Bindings>
+    </Part>
+
+    <Part Name="PublishedApi" BentleyBuildMakeFile="${SrcRoot}bsicommon/sharedmki/PublishApi.mke" BMakeOptions="+dPUBLISHAPI_DELIVERY_DIR=Delivery/PublishedApi +dPUBLISHAPI_VENDORAPI2=rapidjson +dPUBLISHAPI_VENDORAPI3=folly">
+        <SubPart PartName="DgnPlatformDLL"/>
+        <Bindings>
+            <Directory SourceName="Delivery/PublishedApi" ProductDirectoryName="PublishedAPI" SubPartDirectory="PublishedApi/DgnProject" Required="false"/>
+        </Bindings>
+    </Part>
+
+    <!-- Allow dependent tests to #include <UnitTests/BackDoor/DgnPlatform/ScopedDgnHost.h> -->
+    <Part Name="DgnPlatformUnitTestHelpers" DeferType="BuildUnitTests" BentleyBuildMakeFile="Tests/DgnProject/prewire.mke">
+        <SubPart PartName="DgnPlatformDLL"      PartFile="DgnPlatform"  Repository="DgnPlatform" />
+        <Bindings>
+            <Files SubPartDirectory="UnitTests/include/UnitTests/BackDoor/DgnPlatform">Delivery/UnitTests/ScopedDgnHost.h</Files>
+            <Files SubPartDirectory="UnitTests/include/UnitTests/BackDoor/DgnPlatform">Delivery/UnitTests/DgnDbTestUtils.h</Files>
+            <Files SubPartDirectory="UnitTests/include/UnitTests/BackDoor/DgnPlatform">Delivery/UnitTests/DgnPlatformTestDomain.h</Files>
+        </Bindings>
+    </Part>
+
+    <Part Name="DgnPlatformSqlang" BentleyBuildMakeFile="${SrcRoot}bsicommon/sqlang/mki/XliffsToDb.mke" BentleyBuildMakeOptions="-dSQLANG_OutputDb=$(OutputRootDir)Build/DgnPlatform/DgnPlatform_en.sqlang.db3 -dSQLANG_XliffWildcard=$(BuildContext)SubParts/xliffs/*.xliff">
+        <SubPart PartName="DgnPlatformDLL" />
+        <Bindings>
+            <Files ProductDirectoryName="Assets" ProductSubDirectory="sqlang">Delivery/sqlang/DgnPlatform_en.sqlang.db3</Files>
+        </Bindings>
+    </Part>
+
+    <Part Name="RawDgnClientSdkUnitTestData" DeferType="BuildUnitTests" BentleyBuildMakeFile="Tests/DgnProject/DeliverDgnClientSdkUnitTestData.mke" BentleyBuildMakeOptions="-dUNIT_TESTS_DOCUMENTS_DIR=${SrcRoot}/DgnClientSdkUnitTestData/">
+        <RequiredRepository>DgnClientSdkUnitTestData</RequiredRepository>
+        <Bindings>
+            <Directory ProductDirectoryName="UnitTests-Documents-DgnDb" SourceName="Delivery/UnitTests/Documents"/>
+        </Bindings>
+    </Part>
+
+    <!-- ********************************************************************************************** -->
+    <!-- All DgnPlatform-related Unit tests -->
+    <!-- These tests are linked into various test products. -->
+    <!-- ********************************************************************************************** -->
+
+    <Part Name="PrewireForUnitTests" DeferType="BuildUnitTests" BentleyBuildMakeFile="Tests/DgnProject/prewire.mke">
+        <RequiredRepository>CompatibilityTestFiles-2-0-1-60</RequiredRepository>
+        <SubPart PartName="DgnPlatformDLL"/>
+        <SubPart PartName="DgnPlatformUnitTestHelpers"/>
+        <Bindings>
+            <Files     ProductDirectoryName="UnitTests-IgnoreList"   ProductSubDirectory="DgnPlatform" SubPartDirectory="UnitTests/DgnPlatform">Delivery/UnitTests/ignore_list.txt</Files>
+            <Files     ProductDirectoryName="UnitTests-Assets"       ProductSubDirectory="ECSchemas"> Delivery/UnitTests/ECSchemas/*.xml</Files>
+            <Directory ProductDirectoryName="UnitTests-Assets"       ProductSubDirectory="CompatibilityTestFiles" SourceName="Delivery/UnitTests/CompatibilityTestFiles" />
+        </Bindings>
+    </Part>
+
+    <Part Name="DgnDbTestUtils" DeferType="BuildUnitTests" BentleyBuildMakeFile="Tests/DgnProject/BuildTests.mke" BentleyBuildMakeOptions="-dTestDir=DgnDbTestUtils">
+        <SubPart PartName="PrewireForUnitTests" />
+        <Bindings>
+            <Directory ProductDirectoryName="UnitTests-Objects"    ProductSubDirectory="DgnPlatform/DgnDbTestUtils" SourceName="Delivery/UnitTests/Objects/DgnDbTestUtils"/>
+        </Bindings>
+    </Part>
+
+    <Part Name="BackdoorForUnitTests" DeferType="BuildUnitTests" BentleyBuildMakeFile="Tests/DgnProject/BuildTests.mke" BentleyBuildMakeOptions="-dTestDir=BackDoor">
+        <SubPart PartName="DgnDbTestUtils" />
+        <SubPart PartName="PrewireForUnitTests" />
+        <Bindings>
+            <Directory ProductDirectoryName="UnitTests-Objects"    ProductSubDirectory="DgnPlatform/BackDoor" SourceName="Delivery/UnitTests/Objects/BackDoor"/>
+        </Bindings>
+    </Part>
+
+    <Part Name="TestFixtureForUnitTests" DeferType="BuildUnitTests" BentleyBuildMakeFile="Tests/DgnProject/BuildTests.mke" BentleyBuildMakeOptions="-dTestDir=TestFixture">
+        <SubPart PartName="PrewireForUnitTests" />
+        <SubPart PartName="BackdoorForUnitTests"/> <!-- BuildTests.mke cannot be called in parallel because it always makes a static symlink; ensure it was run once in isolation -->
+        <Bindings>
+            <Directory ProductDirectoryName="UnitTests-Objects"    ProductSubDirectory="DgnPlatform/TestFixture" SourceName="Delivery/UnitTests/Objects/TestFixture"/>
+        </Bindings>
+    </Part>
+
+    <Part Name="UnitTests-NonPublished" DeferType="BuildUnitTests" BentleyBuildMakeFile="Tests/DgnProject/BuildTests.mke" BentleyBuildMakeOptions="-dTestDir=NonPublished">
+        <SubPart PartName="PrewireForUnitTests" />
+        <SubPart PartName="TestFixtureForUnitTests" />
+        <SubPart PartName="BackdoorForUnitTests"/> <!-- BuildTests.mke cannot be called in parallel because it always makes a static symlink; ensure it was run once in isolation -->
+        
+        <Bindings>
+            <Directory ProductDirectoryName="UnitTests-Objects"    ProductSubDirectory="DgnPlatform/NonPublished" SourceName="Delivery/UnitTests/Objects/NonPublished"/>
+        </Bindings>
+    </Part>
+
+    <Part Name="UnitTests-Performance" DeferType="BuildUnitTests" BentleyBuildMakeFile="Tests/DgnProject/BuildTests.mke" BentleyBuildMakeOptions="-dTestDir=Performance">
+        <SubPart PartName="PrewireForUnitTests" />
+        <SubPart PartName="TestFixtureForUnitTests" />
+        <!-- Performance tests use DgnDbTestDgnManager, which is implemented in BackDoor -->
+        <SubPart PartName="BackdoorForUnitTests"/> <!-- BuildTests.mke cannot be called in parallel because it always makes a static symlink; ensure it was run once in isolation -->
+        <Bindings>
+            <Directory ProductDirectoryName="UnitTests-Objects"    ProductSubDirectory="DgnPlatform/Performance" SourceName="Delivery/UnitTests/Objects/Performance"/>
+        </Bindings>
+    </Part>
+
+    <Part Name="UnitTests-Published" DeferType="BuildUnitTests" BentleyBuildMakeFile="Tests/DgnProject/BuildTests.mke" BentleyBuildMakeOptions="-dTestDir=Published -dUsePublishedApi">
+        <SubPart PartName="BackdoorForUnitTests"/> <!-- BuildTests.mke cannot be called in parallel because it always makes a static symlink; ensure it was run once in isolation -->
+        <SubPart PartName="PublishedApi" />
+        <Bindings>
+            <Directory ProductDirectoryName="UnitTests-Objects"    ProductSubDirectory="DgnPlatform/Published" SourceName="Delivery/UnitTests/Objects/Published"/>
+        </Bindings>
+    </Part>
+
+    <!-- //////////////////////////////////////////////////////////////////////////// -->
+    <!-- // L10N                                                                   // -->
+    <!-- //////////////////////////////////////////////////////////////////////////// -->
+
+    <!-- English Xliffs generated during the build are pushed (by PRG only) to Mercurial next to translations for L10N vendor convenience -->
+    <Part Name="L10N-DgnPlatformXliffs-en" OnlyPlatforms="x64"
+        BentleyBuildMakeFile="${SrcRoot}bsicommon/sqlang/mki/PushXliffsFromBuild.mke"
+        BentleyBuildMakeOptions="-dBUILD_XLIFF_DIRECTORY=$(OutputRootDir)BuildContexts/DgnPlatform/Delivery/xliffs/ -dL10N_XLIFF_DIRECTORY=$(SrcRoot)l10n/l10n-DgnPlatform/ -dL10N_XLIFF_LANG_DIRECTORY=en">
+        <SubPart PartName="DgnPlatformDll"/>
+    </Part>
+
+    <!-- Translated Xliffs are linked into the BuildContext here -->
+    <Part Name="L10N-DgnPlatformXliffs-cs" BentleyBuildMakeFile="l10n-DgnPlatform.mke" BentleyBuildMakeOptions="-dL10N_LANGUAGE_TAG=cs">
+        <RequiredRepository>l10n-DgnPlatform</RequiredRepository>
+        <Bindings>
+            <Files ProductDirectoryName="L10N-DgnPlatformXliffs" Required="false" ProductSubDirectory="cs" SubPartDirectory="l10n/cs">Delivery/l10n/cs/DgnCoreMessages_cs.xliff</Files>
+            <Files ProductDirectoryName="L10N-DgnPlatformXliffs" Required="false" ProductSubDirectory="cs" SubPartDirectory="l10n/cs">Delivery/l10n/cs/DgnHandlersMessages_cs.xliff</Files>
+            <Files ProductDirectoryName="L10N-DgnPlatformXliffs" Required="false" ProductSubDirectory="cs" SubPartDirectory="l10n/cs">Delivery/l10n/cs/ForeignFormat_cs.xliff</Files>
+        </Bindings>
+    </Part>
+
+    <!-- Translated Xliffs are linked into the BuildContext here -->
+    <Part Name="L10N-DgnPlatformXliffs-de" BentleyBuildMakeFile="l10n-DgnPlatform.mke" BentleyBuildMakeOptions="-dL10N_LANGUAGE_TAG=de">
+        <RequiredRepository>l10n-DgnPlatform</RequiredRepository>
+        <Bindings>
+            <Files ProductDirectoryName="L10N-DgnPlatformXliffs" Required="false" ProductSubDirectory="de" SubPartDirectory="l10n/de">Delivery/l10n/de/DgnCoreMessages_de.xliff</Files>
+            <Files ProductDirectoryName="L10N-DgnPlatformXliffs" Required="false" ProductSubDirectory="de" SubPartDirectory="l10n/de">Delivery/l10n/de/DgnHandlersMessages_de.xliff</Files>
+            <Files ProductDirectoryName="L10N-DgnPlatformXliffs" Required="false" ProductSubDirectory="de" SubPartDirectory="l10n/de">Delivery/l10n/de/ForeignFormat_de.xliff</Files>
+        </Bindings>
+    </Part>
+
+    <!-- Translated Xliffs are linked into the BuildContext here -->
+    <Part Name="L10N-DgnPlatformXliffs-es" BentleyBuildMakeFile="l10n-DgnPlatform.mke" BentleyBuildMakeOptions="-dL10N_LANGUAGE_TAG=es">
+        <RequiredRepository>l10n-DgnPlatform</RequiredRepository>
+        <Bindings>
+            <Files ProductDirectoryName="L10N-DgnPlatformXliffs" Required="false" ProductSubDirectory="es" SubPartDirectory="l10n/es">Delivery/l10n/es/DgnCoreMessages_es.xliff</Files>
+            <Files ProductDirectoryName="L10N-DgnPlatformXliffs" Required="false" ProductSubDirectory="es" SubPartDirectory="l10n/es">Delivery/l10n/es/DgnHandlersMessages_es.xliff</Files>
+            <Files ProductDirectoryName="L10N-DgnPlatformXliffs" Required="false" ProductSubDirectory="es" SubPartDirectory="l10n/es">Delivery/l10n/es/ForeignFormat_es.xliff</Files>
+        </Bindings>
+    </Part>
+
+    <!-- Translated Xliffs are linked into the BuildContext here -->
+    <Part Name="L10N-DgnPlatformXliffs-fi" BentleyBuildMakeFile="l10n-DgnPlatform.mke" BentleyBuildMakeOptions="-dL10N_LANGUAGE_TAG=fi">
+        <RequiredRepository>l10n-DgnPlatform</RequiredRepository>
+        <Bindings>
+            <Files ProductDirectoryName="L10N-DgnPlatformXliffs" Required="false" ProductSubDirectory="fi" SubPartDirectory="l10n/fi">Delivery/l10n/fi/DgnCoreMessages_fi.xliff</Files>
+            <Files ProductDirectoryName="L10N-DgnPlatformXliffs" Required="false" ProductSubDirectory="fi" SubPartDirectory="l10n/fi">Delivery/l10n/fi/DgnHandlersMessages_fi.xliff</Files>
+            <Files ProductDirectoryName="L10N-DgnPlatformXliffs" Required="false" ProductSubDirectory="fi" SubPartDirectory="l10n/fi">Delivery/l10n/fi/ForeignFormat_fi.xliff</Files>
+        </Bindings>
+    </Part>
+
+    <!-- Translated Xliffs are linked into the BuildContext here -->
+    <Part Name="L10N-DgnPlatformXliffs-fr" BentleyBuildMakeFile="l10n-DgnPlatform.mke" BentleyBuildMakeOptions="-dL10N_LANGUAGE_TAG=fr">
+        <RequiredRepository>l10n-DgnPlatform</RequiredRepository>
+        <Bindings>
+            <Files ProductDirectoryName="L10N-DgnPlatformXliffs" Required="false" ProductSubDirectory="fr" SubPartDirectory="l10n/fr">Delivery/l10n/fr/DgnCoreMessages_fr.xliff</Files>
+            <Files ProductDirectoryName="L10N-DgnPlatformXliffs" Required="false" ProductSubDirectory="fr" SubPartDirectory="l10n/fr">Delivery/l10n/fr/DgnHandlersMessages_fr.xliff</Files>
+            <Files ProductDirectoryName="L10N-DgnPlatformXliffs" Required="false" ProductSubDirectory="fr" SubPartDirectory="l10n/fr">Delivery/l10n/fr/ForeignFormat_fr.xliff</Files>
+        </Bindings>
+    </Part>
+
+    <!-- Translated Xliffs are linked into the BuildContext here -->
+    <Part Name="L10N-DgnPlatformXliffs-it" BentleyBuildMakeFile="l10n-DgnPlatform.mke" BentleyBuildMakeOptions="-dL10N_LANGUAGE_TAG=it">
+        <RequiredRepository>l10n-DgnPlatform</RequiredRepository>
+        <Bindings>
+            <Files ProductDirectoryName="L10N-DgnPlatformXliffs" Required="false" ProductSubDirectory="it" SubPartDirectory="l10n/it">Delivery/l10n/it/DgnCoreMessages_it.xliff</Files>
+            <Files ProductDirectoryName="L10N-DgnPlatformXliffs" Required="false" ProductSubDirectory="it" SubPartDirectory="l10n/it">Delivery/l10n/it/DgnHandlersMessages_it.xliff</Files>
+            <Files ProductDirectoryName="L10N-DgnPlatformXliffs" Required="false" ProductSubDirectory="it" SubPartDirectory="l10n/it">Delivery/l10n/it/ForeignFormat_it.xliff</Files>
+        </Bindings>
+    </Part>
+
+    <!-- Translated Xliffs are linked into the BuildContext here -->
+    <Part Name="L10N-DgnPlatformXliffs-ja" BentleyBuildMakeFile="l10n-DgnPlatform.mke" BentleyBuildMakeOptions="-dL10N_LANGUAGE_TAG=ja">
+        <RequiredRepository>l10n-DgnPlatform</RequiredRepository>
+        <Bindings>
+            <Files ProductDirectoryName="L10N-DgnPlatformXliffs" Required="false" ProductSubDirectory="ja" SubPartDirectory="l10n/ja">Delivery/l10n/ja/DgnCoreMessages_ja.xliff</Files>
+            <Files ProductDirectoryName="L10N-DgnPlatformXliffs" Required="false" ProductSubDirectory="ja" SubPartDirectory="l10n/ja">Delivery/l10n/ja/DgnHandlersMessages_ja.xliff</Files>
+            <Files ProductDirectoryName="L10N-DgnPlatformXliffs" Required="false" ProductSubDirectory="ja" SubPartDirectory="l10n/ja">Delivery/l10n/ja/ForeignFormat_ja.xliff</Files>
+        </Bindings>
+    </Part>
+
+    <!-- Translated Xliffs are linked into the BuildContext here -->
+    <Part Name="L10N-DgnPlatformXliffs-ko" BentleyBuildMakeFile="l10n-DgnPlatform.mke" BentleyBuildMakeOptions="-dL10N_LANGUAGE_TAG=ko">
+        <RequiredRepository>l10n-DgnPlatform</RequiredRepository>
+        <Bindings>
+            <Files ProductDirectoryName="L10N-DgnPlatformXliffs" Required="false" ProductSubDirectory="ko" SubPartDirectory="l10n/ko">Delivery/l10n/ko/DgnCoreMessages_ko.xliff</Files>
+            <Files ProductDirectoryName="L10N-DgnPlatformXliffs" Required="false" ProductSubDirectory="ko" SubPartDirectory="l10n/ko">Delivery/l10n/ko/DgnHandlersMessages_ko.xliff</Files>
+            <Files ProductDirectoryName="L10N-DgnPlatformXliffs" Required="false" ProductSubDirectory="ko" SubPartDirectory="l10n/ko">Delivery/l10n/ko/ForeignFormat_ko.xliff</Files>
+        </Bindings>
+    </Part>
+
+    <!-- Translated Xliffs are linked into the BuildContext here -->
+    <Part Name="L10N-DgnPlatformXliffs-nl" BentleyBuildMakeFile="l10n-DgnPlatform.mke" BentleyBuildMakeOptions="-dL10N_LANGUAGE_TAG=nl">
+        <RequiredRepository>l10n-DgnPlatform</RequiredRepository>
+        <Bindings>
+            <Files ProductDirectoryName="L10N-DgnPlatformXliffs" Required="false" ProductSubDirectory="nl" SubPartDirectory="l10n/nl">Delivery/l10n/nl/DgnCoreMessages_nl.xliff</Files>
+            <Files ProductDirectoryName="L10N-DgnPlatformXliffs" Required="false" ProductSubDirectory="nl" SubPartDirectory="l10n/nl">Delivery/l10n/nl/DgnHandlersMessages_nl.xliff</Files>
+            <Files ProductDirectoryName="L10N-DgnPlatformXliffs" Required="false" ProductSubDirectory="nl" SubPartDirectory="l10n/nl">Delivery/l10n/nl/ForeignFormat_nl.xliff</Files>
+        </Bindings>
+    </Part>
+
+    <!-- Translated Xliffs are linked into the BuildContext here -->
+    <Part Name="L10N-DgnPlatformXliffs-pl" BentleyBuildMakeFile="l10n-DgnPlatform.mke" BentleyBuildMakeOptions="-dL10N_LANGUAGE_TAG=pl">
+        <RequiredRepository>l10n-DgnPlatform</RequiredRepository>
+        <Bindings>
+            <Files ProductDirectoryName="L10N-DgnPlatformXliffs" Required="false" ProductSubDirectory="pl" SubPartDirectory="l10n/pl">Delivery/l10n/pl/DgnCoreMessages_pl.xliff</Files>
+            <Files ProductDirectoryName="L10N-DgnPlatformXliffs" Required="false" ProductSubDirectory="pl" SubPartDirectory="l10n/pl">Delivery/l10n/pl/DgnHandlersMessages_pl.xliff</Files>
+            <Files ProductDirectoryName="L10N-DgnPlatformXliffs" Required="false" ProductSubDirectory="pl" SubPartDirectory="l10n/pl">Delivery/l10n/pl/ForeignFormat_pl.xliff</Files>
+        </Bindings>
+    </Part>
+
+    <!-- Translated Xliffs are linked into the BuildContext here -->
+    <Part Name="L10N-DgnPlatformXliffs-pt" BentleyBuildMakeFile="l10n-DgnPlatform.mke" BentleyBuildMakeOptions="-dL10N_LANGUAGE_TAG=pt">
+        <RequiredRepository>l10n-DgnPlatform</RequiredRepository>
+        <Bindings>
+            <Files ProductDirectoryName="L10N-DgnPlatformXliffs" Required="false" ProductSubDirectory="pt" SubPartDirectory="l10n/pt">Delivery/l10n/pt/DgnCoreMessages_pt.xliff</Files>
+            <Files ProductDirectoryName="L10N-DgnPlatformXliffs" Required="false" ProductSubDirectory="pt" SubPartDirectory="l10n/pt">Delivery/l10n/pt/DgnHandlersMessages_pt.xliff</Files>
+            <Files ProductDirectoryName="L10N-DgnPlatformXliffs" Required="false" ProductSubDirectory="pt" SubPartDirectory="l10n/pt">Delivery/l10n/pt/ForeignFormat_pt.xliff</Files>
+        </Bindings>
+    </Part>
+
+    <!-- Translated Xliffs are linked into the BuildContext here -->
+    <Part Name="L10N-DgnPlatformXliffs-ru" BentleyBuildMakeFile="l10n-DgnPlatform.mke" BentleyBuildMakeOptions="-dL10N_LANGUAGE_TAG=ru">
+        <RequiredRepository>l10n-DgnPlatform</RequiredRepository>
+        <Bindings>
+            <Files ProductDirectoryName="L10N-DgnPlatformXliffs" Required="false" ProductSubDirectory="ru" SubPartDirectory="l10n/ru">Delivery/l10n/ru/DgnCoreMessages_ru.xliff</Files>
+            <Files ProductDirectoryName="L10N-DgnPlatformXliffs" Required="false" ProductSubDirectory="ru" SubPartDirectory="l10n/ru">Delivery/l10n/ru/DgnHandlersMessages_ru.xliff</Files>
+            <Files ProductDirectoryName="L10N-DgnPlatformXliffs" Required="false" ProductSubDirectory="ru" SubPartDirectory="l10n/ru">Delivery/l10n/ru/ForeignFormat_ru.xliff</Files>
+        </Bindings>
+    </Part>
+
+    <!-- Translated Xliffs are linked into the BuildContext here -->
+    <Part Name="L10N-DgnPlatformXliffs-sv" BentleyBuildMakeFile="l10n-DgnPlatform.mke" BentleyBuildMakeOptions="-dL10N_LANGUAGE_TAG=sv">
+        <RequiredRepository>l10n-DgnPlatform</RequiredRepository>
+        <Bindings>
+            <Files ProductDirectoryName="L10N-DgnPlatformXliffs" Required="false" ProductSubDirectory="sv" SubPartDirectory="l10n/sv">Delivery/l10n/sv/DgnCoreMessages_sv.xliff</Files>
+            <Files ProductDirectoryName="L10N-DgnPlatformXliffs" Required="false" ProductSubDirectory="sv" SubPartDirectory="l10n/sv">Delivery/l10n/sv/DgnHandlersMessages_sv.xliff</Files>
+            <Files ProductDirectoryName="L10N-DgnPlatformXliffs" Required="false" ProductSubDirectory="sv" SubPartDirectory="l10n/sv">Delivery/l10n/sv/ForeignFormat_sv.xliff</Files>
+        </Bindings>
+    </Part>
+
+    <!-- Translated Xliffs are linked into the BuildContext here -->
+    <Part Name="L10N-DgnPlatformXliffs-tr" BentleyBuildMakeFile="l10n-DgnPlatform.mke" BentleyBuildMakeOptions="-dL10N_LANGUAGE_TAG=tr">
+        <RequiredRepository>l10n-DgnPlatform</RequiredRepository>
+        <Bindings>
+            <Files ProductDirectoryName="L10N-DgnPlatformXliffs" Required="false" ProductSubDirectory="tr" SubPartDirectory="l10n/tr">Delivery/l10n/tr/DgnCoreMessages_tr.xliff</Files>
+            <Files ProductDirectoryName="L10N-DgnPlatformXliffs" Required="false" ProductSubDirectory="tr" SubPartDirectory="l10n/tr">Delivery/l10n/tr/DgnHandlersMessages_tr.xliff</Files>
+            <Files ProductDirectoryName="L10N-DgnPlatformXliffs" Required="false" ProductSubDirectory="tr" SubPartDirectory="l10n/tr">Delivery/l10n/tr/ForeignFormat_tr.xliff</Files>
+        </Bindings>
+    </Part>
+
+    <!-- Translated Xliffs are linked into the BuildContext here -->
+    <Part Name="L10N-DgnPlatformXliffs-zh-cn" BentleyBuildMakeFile="l10n-DgnPlatform.mke" BentleyBuildMakeOptions="-dL10N_LANGUAGE_TAG=zh-cn">
+        <RequiredRepository>l10n-DgnPlatform</RequiredRepository>
+        <Bindings>
+            <Files ProductDirectoryName="L10N-DgnPlatformXliffs" Required="false" ProductSubDirectory="zh-cn" SubPartDirectory="l10n/zh-cn">Delivery/l10n/zh-cn/DgnCoreMessages_zh-cn.xliff</Files>
+            <Files ProductDirectoryName="L10N-DgnPlatformXliffs" Required="false" ProductSubDirectory="zh-cn" SubPartDirectory="l10n/zh-cn">Delivery/l10n/zh-cn/DgnHandlersMessages_zh-cn.xliff</Files>
+            <Files ProductDirectoryName="L10N-DgnPlatformXliffs" Required="false" ProductSubDirectory="zh-cn" SubPartDirectory="l10n/zh-cn">Delivery/l10n/zh-cn/ForeignFormat_zh-cn.xliff</Files>
+        </Bindings>
+    </Part>
+
+    <!-- Translated Xliffs are linked into the BuildContext here -->
+    <Part Name="L10N-DgnPlatformXliffs-zh-tw" BentleyBuildMakeFile="l10n-DgnPlatform.mke" BentleyBuildMakeOptions="-dL10N_LANGUAGE_TAG=zh-tw">
+        <RequiredRepository>l10n-DgnPlatform</RequiredRepository>
+        <Bindings>
+            <Files ProductDirectoryName="L10N-DgnPlatformXliffs" Required="false" ProductSubDirectory="zh-tw" SubPartDirectory="l10n/zh-tw">Delivery/l10n/zh-tw/DgnCoreMessages_zh-tw.xliff</Files>
+            <Files ProductDirectoryName="L10N-DgnPlatformXliffs" Required="false" ProductSubDirectory="zh-tw" SubPartDirectory="l10n/zh-tw">Delivery/l10n/zh-tw/DgnHandlersMessages_zh-tw.xliff</Files>
+            <Files ProductDirectoryName="L10N-DgnPlatformXliffs" Required="false" ProductSubDirectory="zh-tw" SubPartDirectory="l10n/zh-tw">Delivery/l10n/zh-tw/ForeignFormat_zh-tw.xliff</Files>
+        </Bindings>
+    </Part>
+ 
+    <Product Name="CompatibilityTestFiles" SaveProduct="true">
+        <SubPart PartName="SaveCompatibilityTestFiles"/>
+        <Directories DirectoryListName="CompatibilityTestFiles"/>
+    </Product>
+
+    <ProductDirectoryList ListName="CompatibilityTestFiles" >
+        <ProductDirectory Name="CompatibilityTestFiles" Path=""/>
+        <ProductDirectory Name="Assemblies" Deliver="false"/>
+        <ProductDirectory Name="VendorNotices" Deliver="false"/>
+        <ProductDirectory Name="Assets" LibType="Static" Deliver="false"/>
+    </ProductDirectoryList>
+
+    <Part Name="SaveCompatibilityTestFiles" DeferType="RunUnitTests" OnlyPlatforms="x64" BentleyBuildMakeFile="Tests/DgnProject/SaveCompatibilityTestFiles.mke">
+        <!-- Must run after the tests are complete -->
+        <SubPart PartName="RunGtest" />
+        <Bindings>
+            <Files ProductDirectoryName="CompatibilityTestFiles" SubPartDirectory="CompatibilityTestFiles">
+                CompatibilityTestFiles/CompatibilityTestSeed.bim
+            </Files>
+            <Files ProductDirectoryName="CompatibilityTestFiles" SubPartDirectory="CompatibilityTestFiles">
+                CompatibilityTestFiles/InstancesCompatibilitySeed.bim
+            </Files>
+        </Bindings>
+    </Part>
+  
+    <!-- Define a test collection part-->
+    <Part Name="Tests">
+        <SubPart PartName="UnitTests-NonPublished"/>
+        <SubPart PartName="UnitTests-Published"/>
+    </Part>
+
+    <Product Name="DgnPlatform-Tests">
+        <SubPart Repository="BeGTest" PartFile="BeGTest" PartName="Base" />
+        <SubPart PartName="Tests"/>
+        <SubPart PartName="DgnPlatformSqlang" />
+        <!-- DgnPlatform unit tests use some files that are stored in DgnClientSdkUnitTestData. They do NOT use bims that are published from those files. -->
+        <SubPart PartName="RawDgnClientSdkUnitTestData"/>
+      <Directories DirectoryListName="CollectionProduct" Repository="BeGTest"  PartFile="BeGTest"/>
+    </Product>
+
+  <!-- ********************** -->
+  <!-- **** Gtest **** -->
+  <!-- ********************** -->
+  <Part Name="Gtest" DeferType="BuildUnitTests" BentleyBuildMakeFile="${SrcRoot}BeGTest/gtest/buildGtest.mke" BentleyBuildMakeOptions="-dTEST_NAME=DgnPlatformTest -dTEST_COLLECTION_PRODUCT=DgnPlatform-Tests -dTEST_FRAMEWORK_SQLANG=DgnPlatform_en.sqlang.db3" OnlyPlatforms="x86,x64,Linux*,MacOS*">
+        <SubProduct ProductName="DgnPlatform-Tests"/>
+        <SubPart PartName="Gtest-Tools" Repository="BeGTest" PartFile="BeGTest"/>
+        <Bindings>
+            <Files ProductDirectoryName="Gtest-NativeAssemblies">Delivery/Gtest/DgnPlatformTest/Assemblies/*</Files>
+            <Directory ProductDirectoryName="Gtest-Assets" SourceName="Delivery/Gtest/DgnPlatformTest/Assets" />
+        </Bindings>
+    </Part>
+
+    <Product Name="DgnPlatform-Gtest" SaveProduct="true">
+        <SubPart PartName="Gtest"/>
+        <Directories DirectoryListName="GtestProduct" Repository="BeGTest" PartFile="BeGTest"/>
+    </Product>
+
+    <Part Name="RunGtest" DeferType="RunUnitTests" BentleyBuildMakeFile="${SrcRoot}BeGTest/gtest/RunGtest.mke" BentleyBuildMakeOptions="-dGTEST_PRODUCT=DgnPlatform-Gtest -dGTEST_NAME=DgnPlatformTest" OnlyPlatforms="x86,x64,MacOs*,Linux*">
+        <SubProduct ProductName="DgnPlatform-Gtest" />
+        <SubPart PartName="Gtest-Tools" Repository="BeGTest" PartFile="BeGTest"/>
+        <Bindings>
+            <Files Required="false" SubPartDirectory="Gtest/Logs">Delivery/Gtest/Logs/DgnPlatformTest.log</Files>
+        </Bindings>
+    </Part>
+
+    <!-- Memory leak testing of DgnPlatform tests. Only called on demand -->
+    <Part Name="MemLeakTests" BentleyBuildMakeFile="${SrcRoot}DgnDbTestingScripts/MemoryLeak/RunMemLeakDetection.mke" BMakeOptions="-dGTEST_PRODUCT=DgnPlatform-Gtest -dGTEST_NAME=DgnPlatformTest" OnlyPlatforms="x64">
+        <SubPart PartFile="DgnDbTestingScripts" Repository="DgnDbTestingScripts" PartName="MemLeakTests" />
+        <SubProduct ProductName="DgnPlatform-Gtest" />
+    </Part>
+    
+    <!-- ********************** -->
+    <!-- **** AndroidJUnit **** -->
+    <!-- ********************** -->
+    <Part Name="AndroidJUnit" DeferType="BuildUnitTests" BentleyBuildMakeFile="${SrcRoot}BeGTest/Android/MakeJUnitTestProject.mke" BentleyBuildMakeOptions="-dTEST_COLLECTION_PRODUCT=DgnPlatform-Tests -dTEST_DELIVERY_SUBDIR=ANJUP -dTEST_FRAMEWORK_SQLANG=DgnPlatform_en.sqlang.db3 -dUSE_STATIC_LIBRARIES=1 -dTEST_ANDROID_MIN_SDK_VERSION=19" OnlyPlatforms="Android*">
+        <SubProduct ProductName="DgnPlatform-Tests"/>
+        <SubPart PartName="AndroidJUnitTest-Tools" Repository="BeGTest" PartFile="BeGTest"/>
+        <Bindings>
+            <Directory ProductDirectoryName="AndroidJUnit-Project" SourceName="Delivery/ANJUP" />
+        </Bindings>
+    </Part>
+
+    <Product Name="DgnPlatform-AndroidJUnit" >
+        <SubPart PartName="AndroidJUnit" LibType="Static"/>
+        <Directories DirectoryListName="AndroidJUnitProduct" Repository="BeGTest" PartFile="BeGTest"/>
+    </Product>
+
+    <Part Name="RunAndroidJUnitTest" DeferType="RunUnitTests" BentleyBuildMakeFile="${SrcRoot}BeGTest/Android/RunAndroidJUnitTest.mke" BentleyBuildMakeOptions="-dANDROIDJUNIT_PRODUCT=DgnPlatform-AndroidJUnit" OnlyPlatforms="Android*">
+        <SubProduct ProductName="DgnPlatform-AndroidJUnit"/>
+        <Bindings>
+          <Files Required="false" SubPartDirectory="ANJU/Logs">Delivery/ANJU/Logs/DgnPlatform-AndroidJUnit.log</Files>
+        </Bindings>
+    </Part>
+
+    <!-- ********************** -->
+    <!-- **** iOSXCTest **** -->
+    <!-- ********************** -->
+    <Part Name="iOSXCTest" DeferType="BuildUnitTests" BentleyBuildMakeFile="${SrcRoot}BeGTest/iOS/MakeXCTestProject.mke" BentleyBuildMakeOptions="-dTEST_NAME=DgnPlatform -dTEST_COLLECTION_PRODUCT=DgnPlatform-Tests -dTEST_FRAMEWORK_SQLANG=DgnPlatform_en.sqlang.db3 -dUSE_STATIC_LIBRARIES=1" OnlyPlatforms="iOS*">
+        <SubProduct ProductName="DgnPlatform-Tests"/>
+        <SubPart PartName="iOSXCTest-Tools" Repository="BeGTest" PartFile="BeGTest"/>
+        <Bindings>
+            <Directory ProductDirectoryName="iOSXCTestProject" SourceName="Delivery/iOSXCTest/DgnPlatform/Project" />
+        </Bindings>
+    </Part>
+
+    <Product Name="DgnPlatform-iOSXCTest" >
+        <SubPart PartName="iOSXCTest" LibType="Static"/>
+        <Directories DirectoryListName="iOSXCTestProduct" Repository="BeGTest" PartFile="BeGTest"/>
+    </Product>
+
+    <Part Name="RuniOSXCTest" DeferType="RunUnitTests" BentleyBuildMakeFile="${SrcRoot}BeGTest/iOS/RunXCTestProject.mke" BentleyBuildMakeOptions="-dXCTEST_PRODUCT=DgnPlatform-iOSXCTest" OnlyPlatforms="iOS*">
+        <SubProduct ProductName="DgnPlatform-iOSXCTest"/>
+        <Bindings>
+            <Files Required="false" SubPartDirectory="XCTest/Logs">Delivery/XCTest/Logs/DgnPlatform-iOSXCTest.log</Files>
+        </Bindings>
+    </Part>
+
+    <!-- *********************************************************** -->
+    <!-- **** UWP Microsoft::VisualStudio::CppUnitTestFramework **** -->
+    <!-- *********************************************************** -->
+    <!-- N.B. ApiNumber is important here because we must manually reference some DLLs, and thus need an accruate suffix to find them. -->
+    <Part
+        Name="UwpTest" DeferType="BuildUnitTests"
+        BentleyBuildMakeFile="${SrcRoot}BeGTest/uwp/MakeUwpTestProject.mke"
+        BentleyBuildMakeOptions="-dTEST_NAME=DgnPlatform -dTEST_COLLECTION_PRODUCT=DgnPlatform-Tests"
+        OnlyPlatforms="WinRT*"
+        ApiNumber="B02"
+        >
+        <SubProduct ProductName="DgnPlatform-Tests"/>
+        <SubPart PartName="UwpTest-Tools" Repository="BeGTest" PartFile="BeGTest"/>
+        <Bindings>
+            <Directory ProductDirectoryName="UwpTestProject" SourceName="Delivery/DgnPlatformUwpTest"/>
+        </Bindings>
+    </Part>
+
+    <Product Name="DgnPlatform-UwpTest">
+        <SubPart PartName="UwpTest"/>
+        <Directories DirectoryListName="UwpTestProduct" Repository="BeGTest" PartFile="BeGTest"/>
+    </Product>
+
+    <Part
+        Name="RunUwpTest"
+        BentleyBuildMakeFile="${SrcRoot}BeGTest/uwp/RunUwpTestProject.mke"
+        BentleyBuildMakeOptions="-dUWPTEST_PRODUCT=DgnPlatform-UwpTest"
+        OnlyPlatforms="WinRT*"
+        >
+        <SubProduct ProductName="DgnPlatform-UwpTest"/>
+        <Bindings>
+            <Files Required="false" SubPartDirectory="UwpTest/Logs">Delivery/UwpTest/Logs/DgnPlatform-UwpTest.log</Files>
+        </Bindings>
+    </Part>
+
+    <!-- ******************************************************************************************* -->
+    <!-- ******************* "NoView" Tests - all tests up through DgnPlatform ********************* -->
+    <!-- ******************************************************************************************* -->
+
+    <Part Name="DgnPlatformNoViewTested">
+      <SubProduct ProductName="iModelBridgeFwk" PartFile="iModelBridge" Repository="DgnDbSync"/>
+      <SubProduct ProductName="ToyTileBridge" PartFile="DgnPlatformExamples" Repository="DgnPlatformExamples" />
+      <SubProduct ProductName="ToyTileCreator" PartFile="DgnPlatformExamples" Repository="DgnPlatformExamples" />
+      <SubProduct ProductName="Briefcase" PartFile="DgnPlatformExamples" Repository="DgnPlatformExamples" />
+      <SubProduct ProductName="BimConsole" PartFile="DgnPlatform" Repository="DgnPlatform" />
+      <SubProduct ProductName="iModelJsNodeAddon" PartFile="DgnPlatform" Repository="DgnPlatform" />
+      <!-- Won't build on Linux because of capitalization problems in ImagePP.PartFile.xml:
+      <SubProduct ProductName="TilePublisher" PartFile="DgnPlatform" Repository="DgnPlatform"/>
+        -->
+      <SubPart PartName="NoView-Gtest-RunAggregator-Unix" LibType="Static" />
+      <SubPart PartName="NoView-Gtest-RunAggregator-Windows" LibType="Dynamic" />
+      <SubPart PartName="RunToyTileCreator-Unix" PartFile="DgnPlatformExamples" Repository="DgnPlatformExamples" LibType="Static"/>
+      <SubPart PartName="RunToyTileCreator-Windows" PartFile="DgnPlatformExamples" Repository="DgnPlatformExamples" LibType="Dynamic"/>
+    </Part>
+
+    <Part Name="NoView-Gtest-RunAggregator-Unix" OnlyPlatforms="Linux*" ExcludeLibType="Dynamic" >
+      <SubPart PartName="NoView-Gtest-RunAggregator"/>
+    </Part>
+  
+    <Part Name="NoView-Gtest-RunAggregator-Windows" OnlyPlatforms="x64" ExcludeLibType="Static" >
+      <SubPart PartName="NoView-Gtest-RunAggregator"/>
+    </Part>
+  
+    <Part Name="NoView-Gtest-RunAggregator" BentleyBuildMakeFile="${SrcRoot}BeGTest/gtest/CheckLogfilesForFailures.mke" BentleyBuildMakeOptions="-dLogFilesDir=$(BuildContext)SubParts/Gtest/Logs">
+        <SubPart Repository="GeomLibs"              PartFile="geomlibs"         PartName="RunGtest" />
+        <SubPart Repository="ECDb"                  PartFile="ECDb"             PartName="RunGtest" />
+        <SubPart Repository="ECObjects"             PartFile="ECObjects"        PartName="RunGtest" />
+        <SubPart Repository="Units"                 PartFile="Units"            PartName="RunGtest" />
+        <!-- <SubPart Repository="DgnClientFx"           PartFile="DgnClientFx"      PartName="RunGtest" /> -->
+        <!-- <SubPart Repository="WSClient"              PartFile="WSClient"         PartName="RunGtest" /> -->
+        <SubPart Repository="DgnPlatform"           PartFile="DgnPlatform"      PartName="RunGtest" />
+        <SubPart Repository="DgnDbSync"             PartFile="iModelBridge"     PartName="RunGtest" />
+        <!-- <SubPart Repository="DgnDisplay"            PartFile="DgnDisplay"       PartName="RunGtest" /> -->
+        <SubPart Repository="BeSQLite"              PartFile="BeSQLite"         PartName="RunGtest" />
+        <SubPart Repository="Bentley"               PartFile="Bentley"          PartName="RunGtest" />
+        <SubPart Repository="BeHttp"                PartFile="BeHttp"           PartName="RunGtest" />
+        <SubPart Repository="BeSecurity"            PartFile="BeSecurity"       PartName="RunGtest" />
+        <SubPart Repository="DgnDomains-Planning"   PartFile="Planning"         PartName="RunGtest" />
+        <SubPart Repository="DgnDomains-RealityModeling" PartFile="RealityModeling" PartName="RunGtest" />
+        <SubPart Repository="ConstructionSchema"  PartFile="ConstructionSchema" PartName="RunGtest" />
+        <!-- <SubPart Repository="DgnDbSync"             PartFile="DgnDbSync"        PartName="RunDgnV8ConverterTests" /> -->
+        <!-- Test that are too time-consuming to run every time:
+        <SubPart Repository="GeoCoord"              PartFile="GeoCoord"         PartName="RunGtest"/>
+      -->
+    </Part>
+
+    <!-- //////////////////////////////////////////////////////////////////////////// -->
+    <!-- // BimConsole                                                           // -->
+    <!-- //////////////////////////////////////////////////////////////////////////// -->
+
+    <Product Name="BimConsole">
+        <SubPart PartName="BimConsoleExe-Windows" LibType="Dynamic" />
+        <SubPart PartName="BimConsoleExe-Unix" LibType="Static" />
+        <Directories DirectoryListName="BimConsoleDirList" />
+    </Product>
+
+    <Part Name="BimConsoleExe-Windows" OnlyPlatforms="x64,MacOS*" ExcludeLibType="Static">
+        <SubPart PartName="BimConsoleExe" />
+    </Part>
+    
+    <Part Name="BimConsoleExe-Unix" OnlyPlatforms="Linux*" ExcludeLibType="Dynamic" >
+        <SubPart PartName="BimConsoleExe" />
+    </Part>
+
+    <Part Name="BimConsoleExe" DeferType="BuildSamples" BentleyBuildMakeFile="BimConsole/BimConsole.mke" >
+        <SubPart PartName="DgnPlatformLib"/>
+        <SubPart PartName="DgnPlatformSqlang"/>
+        <Bindings>
+            <Files ProductDirectoryName="ApplicationRoot">
+                Delivery/BimConsole$(exeext)
+                Delivery/logging.config.xml
+            </Files>
+        </Bindings>
+    </Part>
+
+    <ProductDirectoryList ListName="BimConsoleDirList" >
+        <ProductDirectory Name="ApplicationRoot"                Path=""/>
+        <ProductDirectory Name="ApplicationRoot"                Path="" LibType="Static" />
+        <ProductDirectory Name="Assemblies"                     RelativeTo="ApplicationRoot"/>
+        <ProductDirectory Name="Assemblies"                     RelativeTo="ApplicationRoot" LibType="Static"/>
+        <ProductDirectory Name="Assets"  Path="Assets" RelativeTo="ApplicationRoot"/>
+        <ProductDirectory Name="Assets"  Path="Assets" RelativeTo="ApplicationRoot" LibType="Static" />
+       <ProductDirectory Name="VendorNotices"                  RelativeTo="ApplicationRoot" Path="notices"/>
+       <ProductDirectory Name="VendorNotices"                  RelativeTo="ApplicationRoot" Path="notices" LibType="Static"/>
+    </ProductDirectoryList>
+    
+    <!-- //////////////////////////////////////////////////////////////////////////// -->
+    <!-- // TilePublisher                                                           // -->
+    <!-- //////////////////////////////////////////////////////////////////////////// -->
+
+    <Part Name="TilePublisherPublicAPI" BentleyBuildMakeFile="TilePublisher/lib/TilePublisher.prewire.mke">
+        <Bindings>
+            <PublicAPI Domain="TilePublisher" />
+        </Bindings>
+    </Part>
+
+    <Part Name="CesiumJs" DeferType="BuildSamples" BentleyBuildMakeFile="TilePublisher/lib/CesiumJs.mke">
+        <Bindings>
+            <Directory SourceName="Delivery/TilePublisher/scripts" ProductDirectoryName="Assets" ProductSubDirectory="scripts" />
+        </Bindings>
+    </Part>
+
+    <Part Name="TilePublisherLib" DeferType="BuildSamples" BentleyBuildMakeFile="TilePublisher/lib/TilePublisherLib.mke">
+        <SubPart PartName="CesiumJs" />
+        <SubPart PartName="TilePublisherPublicAPI" />
+        <SubPart PartName="GeoCoord"            PartFile="GeoCoord"             Repository="geocoord"/>
+        <SubPart PartName="GeoCoordData"        PartFile="csmap"                Repository="libsrc-csmap"/>
+        <SubPart PartName="ThreeMx"             PartFile="RealityModeling"      Repository="DgnDomains-RealityModeling" />
+        <SubPart PartName="PointCloud"          PartFile="RealityModeling"      Repository="DgnDomains-RealityModeling" />
+        <SubPart PartName="Raster"              PartFile="RealityModeling"      Repository="DgnDomains-RealityModeling" />
+        <SubPart PartName="ScalableMeshSchema"  PartFile="RealityModeling"      Repository="DgnDomains-RealityModeling" />
+        <SubPart PartName="ConnectClientWrapperNative.VC120" PartFile="BentleyDesktopClient" Repository="BentleyDesktopClient"/>
+        <SubPart PartName="RealityPlatform"                  PartFile="RealityModFramework"  Repository="RealityModFramework"/>
+        <SubPart PartName="Crunch"              PartFile="Crunch"               Repository="libsrc-crunch"/>
+
+        <Bindings>
+            <Libs>Delivery/$(libprefix)TilePublisher$(libext)</Libs>
+            <Assemblies>Delivery/$(shlibprefix)TilePublisher$(shlibext)</Assemblies>
+        </Bindings>
+    </Part>
+    
+    <Part Name="TilePublisherLibNuGetPackage" DeferType="BuildSamples" BentleyBuildMakeFile="TilePublisher/lib/TilePublisher.NuGetPackage.mke" OnlyPlatforms="x64">
+        <RequiredRepository>bsitools-nuget</RequiredRepository>
+        <SubProduct ProductName="TilePublisher" />
+        <Bindings>
+            <Files ProductDirectoryName="NuGetPackages">Install\TilePublisher.*.nupkg</Files>
+        </Bindings>
+    </Part>
+
+    <Part Name="TilePublisherExe-Windows" OnlyPlatforms="x64" ExcludeLibType="Static">
+        <SubPart PartName="TilePublisherExe" />
+    </Part>
+  
+    <Part Name="TilePublisherExe-Unix" OnlyPlatforms="Linux*" ExcludeLibType="Dynamic">
+        <SubPart PartName="TilePublisherExe" />
+    </Part>
+
+    <Part Name="TilePublisherExe" DeferType="BuildSamples" BentleyBuildMakeFile="TilePublisher/exe/TilePublisherExe.mke" >
+        <SubPart PartName="TilePublisherLib" />
+        <SubPart PartName="DgnPlatformSqlang" />
+        <Bindings>
+            <Assemblies>Delivery/TilePublisher$(exeext)</Assemblies>
+        </Bindings>
+    </Part>
+
+    <Product Name="TilePublisher">
+        <SubPart PartName="TilePublisherExe-Windows" LibType="Dynamic" />
+        <SubPart PartName="TilePublisherExe-Unix" LibType="Static"/>
+        <Directories DirectoryListName="TilePublisherDirs" />
+    </Product>
+
+    <Part Name="DgnPlatformNET" BentleyBuildMakeFile="DgnPlatformNET/DgnPlatformNET.mke" OnlyPlatforms="x64" ExcludeLibType="Static">
+        <SubPart PartName="BentleyGeometryNetAssembly"  PartFile="BentleyGeometryNet"   Repository="BentleyGeometryNet" />
+        <SubPart PartName="DgnPlatformDLL" />
+        <Bindings>
+            <Assemblies>Delivery/Bentley.DgnPlatformNET.dll</Assemblies>
+        </Bindings>
+    </Part>
+
+    <ProductDirectoryList ListName="TilePublisherDirs" >
+        <ProductDirectory Name="ApplicationRoot" Path=""/>
+        <ProductDirectory Name="Assemblies" RelativeTo="ApplicationRoot"/>
+        <ProductDirectory Name="Assemblies" RelativeTo="ApplicationRoot" LibType="Static"/>
+        <ProductDirectory Name="Assets"  Path="Assets" RelativeTo="ApplicationRoot"/>
+        <ProductDirectory Name="Assets"  Path="Assets" RelativeTo="ApplicationRoot" LibType="static" />
+        <ProductDirectory Name="VendorNotices"  RelativeTo="ApplicationRoot" Path="Notices"/>
+        <ProductDirectory Name="VendorNotices"  RelativeTo="ApplicationRoot" Path="Notices" LibType="Static"/>
+        <ProductDirectory Name="BentleyClientSharedAssemblies" Path="" />
+        <ProductDirectory Name="BentleyDesktopClientApi" Path="" />
+        <ProductDirectory Name="BentleyDesktopClientApi_Native" Path="" />
+    </ProductDirectoryList>
+
+    <!-- *********************************************************** -->
+    <!-- **** NuGet package creation                            **** -->
+    <!-- *********************************************************** -->
+    <Part Name="NuGetPackage" BentleyBuildMakeFile="DgnPlatform.NuGetPackage.mke" OnlyPlatforms="x64">
+        <RequiredRepository>bsitools-nuget</RequiredRepository>
+        <SubProduct ProductName="__DgnPlatform-NuGet"/>
+        <SubPart PartName="DgnPlatformDLL" />
+        <SubPart PartName="PublishedAPI"/>
+        <SubPart PartName="DgnPlatformSqlang" />
+        <Bindings>
+            <Files ProductDirectoryName="NuGetPackages">Install\DgnPlatform.*.nupkg</Files>
+        </Bindings>
+    </Part>
+
+    <Product Name="__DgnPlatform-NuGet" >
+        <SubPart PartName="DgnPlatformDLL" />
+        <SubPart PartName="PublishedAPI"/>
+        <SubPart PartName="DgnPlatformSqlang" />
+        <Directories DirectoryListName="DgnPlatformDirList"/>
+    </Product>
+    
+    <ProductDirectoryList ListName="DgnPlatformDirList" >
+        <ProductDirectory Name="ApplicationRoot"            Path=""/>
+        <ProductDirectory Name="Assemblies"                                 RelativeTo="ApplicationRoot"/>
+        <ProductDirectory Name="Assets"                     Path="Assets"   RelativeTo="ApplicationRoot"/>
+        <ProductDirectory Name="Assets"                     Path="Assets"   RelativeTo="ApplicationRoot" LibType="static" />
+        <ProductDirectory Name="Libs"                       Path="libs"/>
+        <ProductDirectory Name="VendorNotices"              Path="Notices"  RelativeTo="ApplicationRoot"/>
+        <ProductDirectory Name="PublishedApi"               Path="PublishedApi"/>
+    </ProductDirectoryList>
+
+  <!-- //////////////////////////////////////////////////////////////////////////// -->
+  <!-- // iModelJsNode_node_module - the node-specific wrapper around imodeljs   // -->
+  <!-- //////////////////////////////////////////////////////////////////////////// -->
+
+  <Product Name="iModelJsNodeAddon">
+    <SubProduct ProductName="iModelJsNodeAddon-Windows" />
+    <SubProduct ProductName="iModelJsNodeAddon-Linux" />
+  </Product>
+
+  <Product Name="iModelJsNodeAddon-Windows">
+    <SubPart PartName="iModelJsNodeAddonLib-Windows" LibType="Dynamic" />
+    <SubPart PartName="iModelJsNodeAddonLibElectron-Windows" LibType="Dynamic" />
+    <Directories DirectoryListName="iModelJsNodeAddonDeliveryList" />
+  </Product>
+
+  <Product Name="iModelJsNodeAddon-Linux">
+    <SubPart PartName="iModelJsNodeAddonLib-Linux" LibType="Static" />
+    <Directories DirectoryListName="iModelJsNodeAddonDeliveryList" />
+  </Product>
+    
+  <ProductDirectoryList ListName="iModelJsNodeAddonDeliveryList">
+    <ProductDirectory Name="AddonRoot" Path="Addon" />
+    <ProductDirectory Name="iModelJsNode_node_module" RelativeTo="AddonRoot"/>
+    <ProductDirectory Name="iModelJsNode_node_module" RelativeTo="AddonRoot" LibType="Static" />
+    <ProductDirectory Name="SupportingFilesRoot" Path="Support" />
+    <ProductDirectory Name="Assemblies" Path="" RelativeTo="SupportingFilesRoot"/>
+    <ProductDirectory Name="Assemblies" Deliver="false" LibType="Static"/>
+    <ProductDirectory Name="Assets" Path="Assets" RelativeTo="SupportingFilesRoot"/>
+    <ProductDirectory Name="Assets" Path="Assets" RelativeTo="SupportingFilesRoot" LibType="Static"/>
+
+    <ProductDirectory Name="PresentationRules" Path="PresentationRules" RelativeTo="SupportingFilesRoot"/>
+    <ProductDirectory Name="PresentationRules" Path="PresentationRules" RelativeTo="SupportingFilesRoot" LibType="Static"/>
+
+    <ProductDirectory Name="VendorNotices"  RelativeTo="SupportingFilesRoot" Path="Notices"/>
+    <ProductDirectory Name="VendorNotices"  RelativeTo="SupportingFilesRoot" Path="Notices" LibType="static"/>
+  </ProductDirectoryList>
+
+  <!-- Note - In the addon-creation parts below, the ProductSubDirectory name determines the name of the imodeljs-dgnplatform/addon subdirectory that the npm installer creates. 
+      See copyNodeAddon.js. The runtime loadNodeAddon function then tries to match this subdirectory name against the version of node that is actually running. 
+      So, you can use any naming schemes you want for the ingredients of the build, but you must use a name for the ProductSubDirectory that matches the expectations of copyNodeAddon.js.
+      -->
+
+  <Part Name="iModelJsNodeAddonLib-Windows" OnlyPlatforms="x64" ExcludeLibType="Static" BentleyBuildMakeFile="imodeljs/nodejs/addon.mke" BentleyBuildMakeOptions="-dNODE_GYP_VER=N_8_2_1" >
+    <SubPart PartName="node-gyp-standalone_8_2_1" PartFile="nodejs" Repository="Thirdparty-nodejs"/>
+    <SubPart PartName="iModelJsNodeAddonLibCommon"/>
+    <Bindings>
+      <Files ProductDirectoryName="iModelJsNode_node_module" ProductSubDirectory="N_8_2">
+        Delivery/iModelJsNodeAddon/N_8_2_1/imodeljs.node
+      </Files>
+      <Files ProductDirectoryName="Assets" ProductSubDirectory="PresentationRules">
+        Delivery/PresentationRules/*.xml
+      </Files>
+    </Bindings>
+  </Part>
+
+  <!-- NB: Keep this version number consistent with nodejs:node-gyp-electron -->
+  <Part Name="iModelJsNodeAddonLibElectron-Windows" OnlyPlatforms="x64" ExcludeLibType="Static" BentleyBuildMakeFile="imodeljs/nodejs/addon.mke" BentleyBuildMakeOptions="-dNODE_GYP_VER=E_1_6_11" >
+    <SubPart PartName="node-gyp-electron_1_6_11" PartFile="nodejs" Repository="Thirdparty-nodejs"/>
+    <SubPart PartName="iModelJsNodeAddonLibCommon"/>
+    <Bindings>
+      <!-- The ProductSubDirectory name determines the name of the imodeljs-dgnplatform/addon subdirectory, and that must match the version of electron node that is running. -->
+      <Files ProductDirectoryName="iModelJsNode_node_module" ProductSubDirectory="E_1_6_11">
+        Delivery/iModelJsNodeAddon/E_1_6_11/imodeljs.node
+      </Files>
+      <Files ProductDirectoryName="Assets" ProductSubDirectory="PresentationRules">
+        Delivery/PresentationRules/*.xml
+      </Files>
+    </Bindings>  </Part>
+
+  <Part Name="iModelJsNodeAddonLib-Linux" OnlyPlatforms="Linux*" ExcludeLibType="Dynamic" BentleyBuildMakeFile="imodeljs/nodejs/addon.mke" BentleyBuildMakeOptions="-dNODE_GYP_VER=N_7_10_0">
+    <SubPart PartName="node-gyp-standalone_7_10_0" PartFile="nodejs" Repository="Thirdparty-nodejs"/>
+    <SubPart PartName="iModelJsNodeAddonLibCommon"/>
+    <Bindings>
+      <Files ProductDirectoryName="iModelJsNode_node_module" ProductSubDirectory="N_7_10">
+        Delivery/iModelJsNodeAddon/N_7_10_0/imodeljs.node
+      </Files>
+      <Files ProductDirectoryName="Assets" ProductSubDirectory="PresentationRules">
+        Delivery/PresentationRules/*.xml
+      </Files>	  
+    </Bindings>
+  </Part>
+
+
+  <!-- This part builds our node native code addon -->
+  <Part Name="iModelJsNodeAddonLibCommon">
+    <SubPart PartName="DgnPlatformDLL" PartFile="DgnPlatform" Repository="DgnPlatform"/>
+    <SubPart PartName="DgnPlatformSqlang" Repository="DgnPlatform" PartFile="DgnPlatform"/>
+    <SubPart PartName="ECPresentation" PartFile="ECPresentation" Repository="ECPresentation"/>
+    <SubPart PartName="ECObjectsNative"     PartFile="ECObjects"    Repository="ecobjects" />
+    <SubPart PartName="rapidjson"           PartFile="rapidjson"    Repository="Libsrc-RapidJson"/>
+  </Part>
+
+</BuildContext>