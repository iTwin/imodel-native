--- conflicted
+++ resolved
@@ -1,720 +1,717 @@
-#----------------------------------------------------------------------
-#
-#     $Source: DgnPlatform.mke $
-#
-#  $Copyright: (c) 2016 Bentley Systems, Incorporated. All rights reserved. $
-#
-#----------------------------------------------------------------------
-
-#----------------------------------------------------------
-# Set up all the standard stuff.
-#----------------------------------------------------------
-%include  mdl.mki
-
-# Need to ignore this because it's in Vancouver's header files.
-%if defined(MSVC_VERSION)
-%if MSVC_VERSION >= 1900
-    # C4312: 'type cast': conversion from '...' to '...' of greater size
-    CCompOpts + -wd4312
-
-    # C4091: '... ': ignored on left of '...' when no variable is declared
-    CCompOpts + -wd4091
-%endif
-%endif
-
-%if defined (BENTLEYCONFIG_OPENCASCADE)
-dirToSearch = $(BuildContext)VendorAPI/opencascade/
-%include cincapnd.mki
-%endif
-
-#-----------------------------------------------------------
-# Root DgnPlatform directory
-#-----------------------------------------------------------
-SrcDgnPlatform                  = $(SrcRoot)DgnPlatform/
-
-#------------------------------------------------------
-# Header file locations in source tree
-#------------------------------------------------------
-DgnPlatformPublicAPISrc         = $(SrcDgnPlatform)PublicAPI/
-DgnPlatformAPISrc               = $(DgnPlatformPublicAPISrc)DgnPlatform/
-DgnPlatformToolsPublicAPISrc    = $(DgnPlatformAPISrc)Tools/
-DgnDesktopToolsAPISrc           = $(DgnPlatformAPISrc)DesktopTools/
-
-#-----------------------------------------------------------
-# Source directories
-#-----------------------------------------------------------
-DgnCoreDir                      = $(SrcDgnPlatform)DgnCore/
-DgnFileIODir                    = $(SrcDgnPlatform)DgnFileIO/
-DgnHandlersDir                  = $(SrcDgnPlatform)DgnHandlers/
-PrivateApiSrc                   = $(SrcDgnPlatform)PrivateApi/
-privmki                         = $(SrcDgnPlatform)privmki/
-DgnGeoCoordDir                  = $(SrcDgnPlatform)DgnGeoCoord/
-ToolsDir                        = $(SrcDgnPlatform)Tools/ToolSubs/
-ConfigToolsDir                  = $(SrcDgnPlatform)Tools/ToolSubs/macro/
-
-DgnPlatformInternalDir          = $(PrivateApiSrc)DgnPlatformInternal/
-lineStyleDir                    = $(DgnCoreDir)linestyle/
-dimensionDir                    = $(DgnHandlersDir)Dimension/
-
-dgnScriptDir                    = $(SrcDgnPlatform)DgnScript/
-dgnJsApiDir                     = $(dgnScriptDir)DgnJsApi/
-geomJsApiDir                    = $(dgnScriptDir)GeomJsApi/
-
-AnnotationsSrc                  = $(DgnCoreDir)Annotations/
-AnnotationsPrivateApi           = $(DgnPlatformInternalDir)DgnCore/Annotations/
-AnnotationsApi                  = $(DgnPlatformAPISrc)Annotations/
-
-BaseGeoCoordAPISrc              = $(BuildContext)PublicAPI/GeoCoord/
-
-DgnBRepSrc                      = $(SrcDgnPlatform)DgnBRep/
-DgnBRepApi                      = $(DgnPlatformAPISrc)DgnBRep/
-
-#-----------------------------------------------------------
-# BuildContext
-#-----------------------------------------------------------
-BuildContext                    = $(OutBuildContexts)DgnPlatform/
-
-
-# Define these to handle multi-platform.
-ToolsubsLib                     = $(libprefix)Toolsubs$(libext)
-BentleyGeomLib                  = $(libprefix)BentleyGeom$(libext)
-ECNativeObjectsLib              = $(libprefix)ECObjects$(libext)
-UnitsLib                        = $(libprefix)Units$(libext)
-
-
-#----------------------------------------------------------
-# Set and then include the CompileOptionsMki file.
-# It is needed and also %included by PreCompileHeader.mki
-#----------------------------------------------------------
-CompileOptionsMki               = $(baseDir)DgnPlatform.mki
-%include $(CompileOptionsMki)
-
-
-DLM_OBJECT_DEST                 = $(DgnPlatformObj)
-ASSEMBLY_STRONGNAME             = 1
-
-contextDepends                  = $(DgnPlatformAPISrc)ViewContext.h $(DgnPlatformAPISrc)Render.h $(DgnPlatformAPISrc)DgnViewport.h
-
-ViewControllerDepends           = $(DgnPlatformAPISrc)ViewController.h $(DgnPlatformAPISrc)ViewContext.h
-
-HandlerDepends                  = $(DgnPlatformAPISrc)ElementHandler.h $(contextDepends)
-
-RealityDataHandlerDepends       = $(DgnPlatformAPISrc)DgnViewport.h $(DgnPlatformAPISrc)RealityDataCache.h
-
-WebMercatorDepends              = $(DgnPlatformAPISrc)WebMercator.h $(DgnPlatformAPISrc)DgnDbTables.h
-
-toolsHeaders                    = $(DgnPlatformToolsPublicAPISrc)KeyTree.h
-
-LsLocalDepends                  = $(DgnPlatformAPISrc)LsLocal.h $(DgnPlatformAPISrc)LineStyle.h $(contextDepends)
-
-#---------------------------------------------------------
-#  Set up for signing
-#---------------------------------------------------------
-RIGHTSCOMPLIANT = true
-%include $(SrcDgnPlatform)privmki/DgnPlatformSignatureDefaults.mki
-
-#----------------------------------------------------------------------
-#       Location for objects
-#----------------------------------------------------------------------
-CoreObjs                        =% $(OutDgnPlatformBuild)DgnCore/
-HandlerObjs                     =% $(OutDgnPlatformBuild)DgnHandlers/
-o                               =% $(DgnPlatformObj)
-
-always:
-    !~@mkdir $(OutDgnPlatformBuild)
-     ~@mkdir $(o)
-     ~@mkdir $(CoreObjs)
-     ~@mkdir $(HandlerObjs)
-     ~@mkdir $(HandlerObjs)GeneratedSource/
-
-#----------------------------------------------------------------------
-#       Inform user of compile options
-#----------------------------------------------------------------------
-always:
-        |  Compiler options: $(cDefs)$(cDefsPost) $(copt)
-        |  -------- --------
-
-%if $(TARGET_PLATFORM) != "Windows" && $(TARGET_PLATFORM) != "WinRT"
-
-    # It is important to compile this outside of the scope of the PCH on LLVM because of the trick it plays. Should also be fine on GCC.
-    $(CoreObjs)LinuxGlobals$(oext) : $(DgnCoreDir)LinuxGlobals.cpp
-
-    coreObjects + $(CoreObjs)LinuxGlobals$(oext)
-
-%endif
-
-# Need to change o around because that's what multicompile uses
-o = $(CoreObjs)
-
-#----------------------------------------------------------------------
-# Generate the TypeScript portion of the DgnScript.
-# This also generates $(dgnScriptGen)DgnJsApiBootstrap.cpp, which we compile below.
-#----------------------------------------------------------------------
-%include $(geomJsApiDir)GenerateTypeScript.mki
-
-%include $(dgnJsApiDir)GenerateTypeScript.mki
-
-%ifdef dgnScriptGen
-cIncs + -I$(dgnScriptGen)
-%endif
-
-
-#----------------------------------------------------------------------
-#   Make sure that DgnPlatformInternal.pch is up-to-date.
-#----------------------------------------------------------------------
-PchCompiland        = $(baseDir)DgnPlatformInternal.cpp
-PchOutputDir        = $(DgnPlatformObj)
-PchExtraOptions     = -Zm170
-
-%if defined (winNT) && $(BUILD_TOOLSET) == "LINUX_GCC"
-    # Compiling using DgnHandlerInternal.h.gch causes internal compiler error in GCC using windows ndk toolchain
-    GCC_NO_PRE_COMPILED_HEADER = 1
-%endif
-
-%include $(SharedMki)PreCompileHeader.mki
-
-CCPchOpts           = $(UsePrecompiledHeaderOptions)
-CPchOpts            = $(UsePrecompiledHeaderOptions)
-
-MultiCompileDepends =$(_MakeFileSpec)
-%include MultiCppCompileRule.mki
-
-$(CoreObjs)GraphiteResourceURI$(oext) :             $(DgnCoreDir)GraphiteResourceURI.cpp ${MultiCompileDepends} 
-
-$(CoreObjs)DgnElement$(oext) :                      $(DgnCoreDir)DgnElement.cpp ${MultiCompileDepends} $(DgnFileIOPubH)  $(toolsHeaders)
-
-$(CoreObjs)DgnModel$(oext) :                        $(DgnCoreDir)DgnModel.cpp ${MultiCompileDepends} $(DgnFileIOPubH) $(DgnPlatformAPISrc)ScanCriteria.h
-
-$(CoreObjs)ComponentModel$(oext) :                  $(DgnCoreDir)ComponentModel.cpp ${MultiCompileDepends} $(DgnFileIOPubH) $(DgnPlatformAPISrc)ScanCriteria.h
-
-$(CoreObjs)UnitDefinition$(oext) :                  $(DgnCoreDir)UnitDefinition.cpp ${MultiCompileDepends} $(DgnFileIOPubH)
-
-$(CoreObjs)TxnManager$(oext) :                      $(DgnCoreDir)TxnManager.cpp $(DgnPlatformAPISrc)TxnManager.h ${MultiCompileDepends}
-
-$(coreObjs)RevisionManager$(oext) :                 $(DgnCoreDir)RevisionManager.cpp $(DgnPlatformAPISrc)RevisionManager.h ${MultiCompileDepends}
-
-$(CoreObjs)MemoryManager$(oext) :                   $(DgnCoreDir)MemoryManager.cpp $(DgnPlatformAPISrc)MemoryManager.h ${MultiCompileDepends}
-
-$(CoreObjs)ElementDependencyGraph$(oext) :          $(DgnCoreDir)ElementDependencyGraph.cpp $(DgnPlatformAPISrc)TxnManager.h ${MultiCompileDepends}
-
-$(coreObjs)LocksManager$(oext):                     $(DgnCoreDir)LocksManager.cpp $(DgnPlatformAPISrc)LocksManager.h ${MultiCompileDepends}
-
-$(coreObjs)RepositoryManager$(oext):                $(DgnCoreDir)RepositoryManager.cpp $(DgnPlatformAPISrc)RepositoryManager.h $(DgnPlatformAPISrc)DgnCodesManager.h ${MultiCompileDepends}
-
-$(CoreObjs)LsName$(oext) :                          $(lineStyleDir)LsName.cpp $(LsLocalDepends) ${MultiCompileDepends}
-
-$(CoreObjs)LsLocation$(oext) :                      $(lineStyleDir)LsLocation.cpp $(LsLocalDepends) ${MultiCompileDepends}
-
-$(CoreObjs)LsSymbology$(oext) :                     $(lineStyleDir)LsSymbology.cpp $(LsLocalDepends)  ${MultiCompileDepends}
-
-$(CoreObjs)LsCache$(oext) :                         $(lineStyleDir)LsCache.cpp $(LsLocalDepends) ${MultiCompileDepends}
-
-$(CoreObjs)DgnLineStyles$(oext) :                   $(lineStyleDir)DgnLineStyles.cpp $(LsLocalDepends) $(txnManagerDepends) ${MultiCompileDepends}
-
-$(CoreObjs)LineStyleApi$(oext) :                    $(lineStyleDir)LineStyleApi.cpp $(LsLocalDepends)  ${MultiCompileDepends}
-
-$(CoreObjs)LsDb$(oext) :                            $(lineStyleDir)LsDb.cpp $(LsLocalDepends) $(txnManagerDepends)  ${MultiCompileDepends}
-
-$(CoreObjs)StrokeSymbol$(oext) :                    $(lineStyleDir)StrokeSymbol.cpp $(LsLocalDepends) $(HandlerDepends) ${MultiCompileDepends}
-
-$(CoreObjs)LsPointComponent$(oext) :                $(lineStyleDir)LsPointComponent.cpp $(LsLocalDepends) $(HandlerDepends) ${MultiCompileDepends}
-
-$(CoreObjs)StrokePattern$(oext) :                   $(lineStyleDir)StrokePattern.cpp $(LsLocalDepends) ${MultiCompileDepends}
-
-$(CoreObjs)RasterLineStyle$(oext) :                 $(lineStyleDir)RasterLineStyle.cpp $(LsLocalDepends) ${MultiCompileDepends}
-
-$(CoreObjs)DgnScan$(oext) :                         $(DgnCoreDir)DgnScan.cpp $(DgnPlatformAPISrc)ScanCriteria.h $(DgnFileIOPubH) $(HandlerDepends) ${MultiCompileDepends}
-
-$(CoreObjs)DgnRangeTree$(oext) :                    $(DgnCoreDir)DgnRangeTree.cpp $(DgnPlatformAPISrc)DgnRangeTree.h ${MultiCompileDepends}
-
-$(CoreObjs)VecMathDGNTolerances$(oext) :            $(DgnCoreDir)VecMathDGNTolerances.cpp $(DgnPlatformAPISrc)VecMath.h ${MultiCompileDepends}
-
-$(coreObjs)DgnColors$(oext) :                       $(DgnCoreDir)DgnColors.cpp $(DgnPlatformAPISrc)ColorUtil.h $(DgnPlatformAPISrc)DgnTrueColor.h ${MultiCompileDepends}
-
-$(CoreObjs)ViewController$(oext) :                  $(DgnCoreDir)ViewController.cpp $(ViewControllerDepends) ${MultiCompileDepends} $(contextDepends)
-
-%ifdef WIP_VIEW_DEFINITION
-$(CoreObjs)HypermodelingViewController$(oext) :     $(DgnCoreDir)HypermodelingViewController.cpp $(ViewControllerDepends) ${MultiCompileDepends} $(contextDepends)
-
-$(CoreObjs)SectioningPhysicalViewController$(oext): $(DgnCoreDir)SectioningPhysicalViewController.cpp $(ViewControllerDepends) ${MultiCompileDepends} $(contextDepends)
-%endif
-
-$(CoreObjs)DgnElements$(oext) :                     $(DgnCoreDir)DgnElements.cpp $(DgnPlatformAPISrc)DgnDb.h ${MultiCompileDepends}
-
-$(CoreObjs)DgnViewport$(oext) :                     $(DgnCoreDir)DgnViewport.cpp $(contextDepends) ${MultiCompileDepends}
-
-$(CoreObjs)Render$(oext) :                          $(DgnCoreDir)Render.cpp $(DgnPlatformAPISrc)Render.h ${MultiCompileDepends}
-
-$(CoreObjs)MeshTile$(oext) :                        $(DgnCoreDir)MeshTile.cpp $(DgnPlatformAPISrc)MeshTile.h ${MultiCompileDepends}
-
-$(CoreObjs)FacetCount$(oext) :                      $(DgnCoreDir)FacetCount.cpp $(DgnPlatformAPISrc)MeshTile.h ${MultiCompileDepends}
-
-$(CoreObjs)RealityDataCache$(oext) :                $(DgnCoreDir)RealityDataCache.cpp $(RealityDataHandlerDepends) ${MultiCompileDepends}
-
-$(CoreObjs)WebMercator$(oext) :                     $(DgnCoreDir)WebMercator.cpp $(contextDepends) $(WebMercatorDepends) $(RealityDataHandlerDepends) ${MultiCompileDepends}
-
-$(CoreObjs)TextString$(oext) :                      $(DgnCoreDir)TextString.cpp $(contextDepends) $(DgnPlatformAPISrc)TextString.h $(DgnPlatformAPISrc)DgnFont.h $(HandlerDepends) ${MultiCompileDepends}
-
-$(CoreObjs)TextStyleInterop$(oext) :                $(DgnCoreDir)TextStyleInterop.cpp $(DgnPlatformAPISrc)TextString.h $(DgnPlatformAPISrc)Annotations/AnnotationTextStyle.h ${MultiCompileDepends}
-
-$(CoreObjs)DgnPropertyJson$(oext) :                 $(DgnCoreDir)DgnPropertyJson.cpp ${MultiCompileDepends}
-
-$(CoreObjs)ElementGeometry$(oext) :                 $(DgnCoreDir)ElementGeometry.cpp $(DgnPlatformAPISrc)LineStyle.h ${MultiCompileDepends}
-
-$(CoreObjs)ElementGraphics$(oext) :                 $(DgnCoreDir)ElementGraphics.cpp $(DgnPlatformAPISrc)ElementGraphics.h ${MultiCompileDepends}
-
-$(CoreObjs)MeasureGeom$(oext) :                     $(DgnCoreDir)MeasureGeom.cpp $(DgnPlatformAPISrc)MeasureGeom.h ${MultiCompileDepends}
-
-$(CoreObjs)DgnCore$(oext) :                         $(DgnCoreDir)DgnCore.cpp $(DgnCoreDir)DgnCoreDLLInlines.h $(DgnPlatformPublicAPISrc)DgnPlatform/DgnPlatformLib.h  ${MultiCompileDepends}
-
-$(CoreObjs)HandlerTypeInfo$(oext) :                 $(DgnCoreDir)HandlerTypeInfo.cpp $(contextDepends) $(HandlerDepends) ${MultiCompileDepends}
-
-$(CoreObjs)ViewContext$(oext) :                     $(DgnCoreDir)ViewContext.cpp $(contextDepends) $(HandlerDepends) $(DgnPlatformAPISrc)DgnModel.h $(DgnPlatformAPISrc)ScanCriteria.h ${MultiCompileDepends}
-
-$(CoreObjs)FitContext$(oext) :                      $(DgnCoreDir)FitContext.cpp $(DgnPlatformAPISrc)NullContext.h $(DgnPlatformAPISrc)SimplifyGraphic.h $(HandlerDepends) ${MultiCompileDepends}
-
-$(CoreObjs)SnapContext$(oext) :                     $(DgnCoreDir)SnapContext.cpp $(HandlerDepends) ${MultiCompileDepends}
-
-$(CoreObjs)SimplifyGraphic$(oext) :                 $(DgnCoreDir)SimplifyGraphic.cpp $(contextDepends) $(DgnPlatformAPISrc)SimplifyGraphic.h ${MultiCompileDepends}
-
-$(CoreObjs)DrawAreaPattern$(oext) :                 $(DgnCoreDir)DrawAreaPattern.cpp   $(contextDepends) $(HandlerDepends) $(DgnPlatformAPISrc)SimplifyGraphic.h ${MultiCompileDepends}
-
-$(CoreObjs)ClipUtil$(oext) :                        $(DgnCoreDir)ClipUtil.cpp $(DgnPlatformAPISrc)ClipUtil.h ${MultiCompileDepends}
-
-$(CoreObjs)ClipPrimitive$(oext) :                   $(DgnCoreDir)ClipPrimitive.cpp $(DgnPlatformAPISrc)ClipPrimitive.h ${MultiCompileDepends}
-
-$(CoreObjs)ClipVector$(oext) :                      $(DgnCoreDir)ClipVector.cpp $(DgnPlatformAPISrc)ClipPrimitive.h $(DgnPlatformAPISrc)ClipVector.h ${MultiCompileDepends}
-
-$(CoreObjs)SectionClip$(oext) :                     $(DgnCoreDir)SectionClip.cpp $(DgnPlatformAPISrc)SectionClip.h ${MultiCompileDepends}
-
-$(CoreObjs)TransformClipStack$(oext) :              $(DgnCoreDir)TransformClipStack.cpp $(DgnPlatformAPISrc)TransformClipStack.h ${MultiCompileDepends}
-
-$(CoreObjs)DgnCorePolyfaceClip$(oext) :             $(DgnCoreDir)DgnCorePolyfaceClip.cpp $(DgnPlatformAPISrc)ClipUtil.h ${MultiCompileDepends}
-
-$(CoreObjs)FenceParams$(oext) :                     $(DgnCoreDir)FenceParams.cpp $(DgnPlatformAPISrc)FenceParams.h $(contextDepends) ${MultiCompileDepends}
-
-$(CoreObjs)GParray$(oext) :                         $(DgnCoreDir)GParray.cpp $(DgnPlatformAPISrc)GPArray.h ${MultiCompileDepends}
-
-$(CoreObjs)GradientSettings$(oext) :                $(DgnCoreDir)GradientSettings.cpp ${MultiCompileDepends}
-
-$(CoreObjs)UnitManager$(oext) :                     $(DgnCoreDir)UnitManager.cpp $(DgnPlatformAPISrc)UnitDefinition.h ${MultiCompileDepends}
-
-$(CoreObjs)DgnCoreValueFormat$(oext) :              $(DgnCoreDir)DgnCoreValueFormat.cpp $(DgnPlatformAPISrc)ValueFormat.h ${MultiCompileDepends}
-
-$(CoreObjs)ValueParse$(oext) :                      $(DgnCoreDir)ValueParse.cpp $(DgnPlatformAPISrc)ValueParse.h ${MultiCompileDepends}
-
-$(CoreObjs)ACSManager$(oext) :                      $(DgnCoreDir)ACSManager.cpp $(DgnPlatformAPISrc)IAuxCoordSys.h ${MultiCompileDepends}
-
-$(CoreObjs)DgnFont$(oext) :                         $(DgnCoreDir)DgnFont.cpp $(DgnPlatformAPISrc)DgnFont.h $(contextDepends) ${MultiCompileDepends}
-
-$(CoreObjs)DgnRscFont$(oext) :                      $(DgnCoreDir)DgnRscFont.cpp $(DgnPlatformAPISrc)DgnFont.h ${MultiCompileDepends}
-
-$(CoreObjs)DgnRscFontData$(oext) :                  $(DgnCoreDir)DgnRscFontData.cpp $(DgnPlatformAPISrc)DgnFont.h ${MultiCompileDepends}
-
-$(CoreObjs)DgnShxFont$(oext) :                      $(DgnCoreDir)DgnShxFont.cpp $(DgnPlatformAPISrc)DgnFont.h ${MultiCompileDepends}
-
-$(CoreObjs)DgnShxFontData$(oext) :                  $(DgnCoreDir)DgnShxFontData.cpp $(DgnPlatformAPISrc)DgnFont.h ${MultiCompileDepends}
-
-$(CoreObjs)Sprites$(oext) :                         $(DgnCoreDir)Sprites.cpp ${MultiCompileDepends}
-
-$(CoreObjs)ImageSource$(oext) :                     $(DgnCoreDir)ImageSource.cpp ${MultiCompileDepends}
-
-$(CoreObjs)GeomPart$(oext) :                        $(DgnCoreDir)GeomPart.cpp $(DgnPlatformAPISrc)GeomPart.h ${MultiCompileDepends}
-
-$(CoreObjs)stringop$(oext) :                        $(ToolsDir)charutil/stringop.cpp ${MultiCompileDepends}
-
-$(CoreObjs)DgnDb$(oext) :                           $(DgnCoreDir)DgnDb.cpp $(DgnPlatformAPISrc)DgnDb.h $(DgnPlatformAPISrc)DgnDbTables.h ${MultiCompileDepends}
-
-$(CoreObjs)DgnDbSchema$(oext) :                     $(DgnCoreDir)DgnDbSchema.cpp $(DgnPlatformAPISrc)DgnDb.h $(DgnPlatformAPISrc)DgnDbTables.h ${MultiCompileDepends}
-
-$(CoreObjs)DgnSqlFuncs$(oext) :                     $(DgnCoreDir)DgnSqlFuncs.cpp ${MultiCompileDepends}
-
-$(CoreObjs)DgnIModel$(oext) :                       $(DgnCoreDir)DgnIModel.cpp $(DgnPlatformAPISrc)DgnDb.h $(DgnPlatformAPISrc)DgnDbTables.h ${MultiCompileDepends}
-
-$(CoreObjs)DgnUnits$(oext) :                        $(DgnCoreDir)DgnUnits.cpp $(DgnPlatformAPISrc)DgnDb.h $(DgnPlatformAPISrc)DgnDbTables.h ${MultiCompileDepends}
-
-$(CoreObjs)DgnCategory$(oext) :                     $(DgnCoreDir)DgnCategory.cpp $(DgnPlatformAPISrc)DgnDb.h $(DgnPlatformAPISrc)DgnCategory.h ${MultiCompileDepends}
-
-$(CoreObjs)DgnMaterial$(oext) :                     $(DgnCoreDir)DgnMaterial.cpp $(DgnPlatformAPISrc)DgnDbTables.h $(DgnPlatformAPISrc)DgnMaterial.h ${MultiCompileDepends}
-
-$(CoreObjs)DgnLight$(oext) :                        $(DgnCoreDir)DgnLight.cpp $(DgnPlatformAPISrc)DgnDbTables.h $(DgnPlatformAPISrc)DgnLight.h ${MultiCompileDepends}
-
-$(CoreObjs)DgnView$(oext) :                         $(DgnCoreDir)DgnView.cpp $(DgnPlatformAPISrc)DgnDb.h $(DgnPlatformAPISrc)DgnView.h ${MultiCompileDepends}
-
-$(CoreObjs)ViewAttachment$(oext) :                  $(DgnCoreDir)ViewAttachment.cpp $(DgnPlatformAPISrc)ViewAttachment.h ${MultiCompileDepends}
-
-$(CoreObjs)DgnTexture$(oext) :                      $(DgnCoreDir)DgnTexture.cpp $(DgnPlatformAPISrc)DgnDbTables.h ${MultiCompileDepends}
-
-$(CoreObjs)DgnAuthority$(oext) :                    $(DgnCoreDir)DgnAuthority.cpp $(DgnPlatformAPISrc)DgnDbTables.h ${MultiCompileDepends}
-
-$(coreObjs)SearchableText$(oext) :                  $(DgnCoreDir)SearchableText.cpp $(DgnPlatformAPISrc)DgnDbTables.h ${MultiCompileDepends}
-
-$(CoreObjs)DgnMarkupProject$(oext) :                $(DgnCoreDir)DgnMarkupProject.cpp $(DgnPlatformAPISrc)DgnMarkupProject.h $(DgnPlatformAPISrc)DgnDbTables.h ${MultiCompileDepends}
-
-$(CoreObjs)DgnDomain$(oext) :                       $(DgnCoreDir)DgnDomain.cpp $(DgnPlatformAPISrc)DgnDomain.h ${MultiCompileDepends}
-
-$(CoreObjs)BisCoreDomain$(oext) :                   $(DgnCoreDir)BisCoreDomain.cpp ${MultiCompileDepends}
-
-$(CoreObjs)GenericDomain$(oext) :                   $(DgnCoreDir)GenericDomain.cpp $(DgnPlatformAPISrc)GenericDomain.h ${MultiCompileDepends}
-
-$(CoreObjs)DocumentationDomain$(oext) :             $(DgnCoreDir)DocumentationDomain.cpp $(DgnPlatformAPISrc)DocumentationDomain.h ${MultiCompileDepends}
-
-$(CoreObjs)FunctionalDomain$(oext) :                $(DgnCoreDir)FunctionalDomain.cpp $(DgnPlatformAPISrc)FunctionalDomain.h ${MultiCompileDepends}
-
-$(CoreObjs)QueryView$(oext) :                       $(DgnCoreDir)QueryView.cpp $(DgnPlatformAPISrc)QueryView.h $(ViewControllerDepends) ${MultiCompileDepends}
-
-$(CoreObjs)SkyBox$(oext) :                          $(DgnCoreDir)SkyBox.cpp $(ViewControllerDepends) ${MultiCompileDepends}
-#$(CoreObjs)TileSet$(oext) :                         $(DgnCoreDir)TileSet.cpp $(DgnPlatformAPISrc)TileSet.h ${MultiCompileDepends}
-
-<<<<<<< HEAD
-=======
-
->>>>>>> 30e85e58
-$(CoreObjs)LinkElement$(oext) :                     $(DgnCoreDir)LinkElement.cpp $(DgnPlatformAPISrc)LinkElement.h ${MultiCompileDepends}
-
-$(CoreObjs)VolumeElement$(oext) :                   $(DgnCoreDir)VolumeElement.cpp $(DgnPlatformAPISrc)VolumeElement.h ${MultiCompileDepends}
-
-$(CoreObjs)ECSqlClassParams$(oext) :                $(DgnCoreDir)ECSqlClassParams.cpp  $(DgnPlatformAPISrc)ECSqlClassParams.h ${MultiCompileDepends}
-
-$(CoreObjs)DgnHandlers$(oext) :                     $(DgnHandlersDir)DgnHandlers.cpp $(DgnPlatformPublicAPISrc)DgnPlatform/DgnPlatformLib.h ${MultiCompileDepends}
-
-$(CoreObjs)HitDetail$(oext) :                       $(DgnHandlersDir)HitDetail.cpp $(HandlerDepends) ${MultiCompileDepends}
-
-$(CoreObjs)RegionUtil$(oext) :                      $(DgnHandlersDir)RegionUtil.cpp $(contextDepends) ${MultiCompileDepends}
-
-$(CoreObjs)ScopedDgnHost$(oext) :                   $(DgnHandlersDir)ScopedDgnHost.cpp  ${MultiCompileDepends}
-
-$(CoreObjs)AnnotationTable$(oext) :                 $(DgnCoreDir)AnnotationTable.cpp $(DgnPlatformAPISrc)AnnotationTable.h ${MultiCompileDepends}
-
-$(CoreObjs)AnnotationTableStroker$(oext) :          $(DgnCoreDir)AnnotationTableStroker.cpp $(DgnPlatformAPISrc)AnnotationTable.h ${MultiCompileDepends}
-
-# NEEDSWORK: disabling this until we can settle schema issues
-#
-#$(CoreObjs)DimensionStyle$(oext) :                  $(DgnCoreDir)Dimension/DimensionStyle.cpp $(DgnPlatformAPISrc)Dimension/Dimension.h ${MultiCompileDepends}
-#
-#$(CoreObjs)LinearDimension$(oext) :                 $(DgnCoreDir)Dimension/LinearDimension.cpp $(DgnPlatformAPISrc)Dimension/Dimension.h ${MultiCompileDepends}
-#
-#$(CoreObjs)LinearDimensionStroker$(oext) :          $(DgnCoreDir)Dimension/LinearDimensionStroker.cpp $(DgnPlatformAPISrc)Dimension/Dimension.h ${MultiCompileDepends}
-
-$(o)ECUtils$(oext) :                                $(DgnCoreDir)ECUtils.cpp $(DgnPlatformAPISrc)ECUtils.h ${MultiCompileDepends}
-
-$(o)RenderMaterial$(oext) :                         $(DgnCoreDir)RenderMaterial.cpp $(DgnPlatformAPISrc)RenderMaterial.h ${MultiCompileDepends}
-
-$(o)DgnChangeIterator$(oext) :                      $(DgnCoreDir)DgnChangeIterator.cpp $(DgnCoreDir)DgnChangeIterator.h ${MultiCompileDepends}
-
-
-#----------------------------------------------------------------------
-#   DgnBRep
-#----------------------------------------------------------------------
-
-$(CoreObjs)SolidKernelUtil$(oext) :                 $(DgnBRepSrc)SolidKernelUtil.cpp $(DgnPlatformAPISrc)SolidKernel.h ${MultiCompileDepends}
-
-%if defined (BENTLEYCONFIG_OPENCASCADE)
-
-$(CoreObjs)OCBRepCreate$(oext) :                    $(DgnBRepSrc)OCBRepCreate.cpp $(DgnBRepApi)OCBRep.h ${MultiCompileDepends}
-
-$(CoreObjs)OCBRepMesh$(oext) :                      $(DgnBRepSrc)OCBRepMesh.cpp $(DgnBRepApi)OCBRep.h ${MultiCompileDepends}
-
-$(CoreObjs)OCBRepUtil$(oext) :                      $(DgnBRepSrc)OCBRepUtil.cpp $(DgnBRepApi)OCBRep.h ${MultiCompileDepends}
-
-$(CoreObjs)PrimitivePicker$(oext) :                 $(DgnBRepSrc)PrimitivePicker.cxx $(DgnBRepApi)OCBRep.h ${MultiCompileDepends}
-
-$(CoreObjs)GeometryCache$(oext) :                   $(DgnBRepSrc)GeometryCache.cxx $(DgnBRepApi)OCBRep.h ${MultiCompileDepends}
-
-%endif
-
-#----------------------------------------------------------------------
-#   DgnGeoCoord
-#----------------------------------------------------------------------
-
-$(o)DgnGeoCoord$(oext) :                            $(DgnGeoCoordDir)DgnGeoCoord.cpp $(DgnPlatformAPISrc)DgnGeoCoord.h $(BaseGeoCoordAPISrc)BaseGeoCoord.h ${MultiCompileDepends}
-
-$(o)GeoCoordServices$(oext) :                       $(DgnGeoCoordDir)GeoCoordServices.cpp $(DgnPlatformAPISrc)DgnGeoCoord.h $(BaseGeoCoordAPISrc)BaseGeoCoord.h ${MultiCompileDepends}
-
-
-#----------------------------------------------------------------------
-#   Configuration
-#----------------------------------------------------------------------
-
-$(o)findfile$(oext) :                               $(ToolsDir)fileutil/findfile.cpp ${MultiCompileDepends}
-
-$(o)CsvFile$(oext) :                                $(ToolsDir)fileutil/CsvFile.cpp $(DgnDesktopToolsAPISrc)CsvFile.h ${MultiCompileDepends}
-
-$(o)ConfigurationManager$(oext) :                   $(ConfigToolsDir)ConfigurationManager.cpp ${MultiCompileDepends}
-
-$(o)MacroConfigurationAdmin$(oext) :                $(ConfigToolsDir)MacroConfigurationAdmin.cpp ${MultiCompileDepends}
-
-$(o)MacroFileProcessor$(oext) :                     $(ConfigToolsDir)MacroFileProcessor.cpp ${MultiCompileDepends}
-
-$(o)expandMacro$(oext) :                            $(ConfigToolsDir)expandMacro.cpp ${MultiCompileDepends}
-
-$(o)envvutil$(oext) :                               $(ConfigToolsDir)envvutil.cpp ${MultiCompileDepends}
-
-$(o)evalcnst$(oext) :                               $(ConfigToolsDir)evalcnst.cpp ${MultiCompileDepends}
-
-
-#----------------------------------------------------------------------
-#   DgnScript
-#----------------------------------------------------------------------
-
-%if !defined (BENTLEYCONFIG_NO_JAVASCRIPT)
-
-$(o)DgnScript$(oext) :                              $(dgnScriptDir)DgnScript.cpp $(DgnPlatformAPISrc)DgnScript.h ${MultiCompileDepends}
-
-#   Core Dgn JS Api
-$(o)DgnJsApi$(oext) :                               $(dgnJsApiDir)DgnJsApi.cpp $(DgnPlatformAPISrc)DgnJsApi.h ${MultiCompileDepends}
-
-$(o)DgnJsApiBootstrap$(oext) :                      $(dgnScriptGen)DgnJsApiBootstrap.cpp ${MultiCompileDepends}
-
-$(o)DgnJsApiCallbacks$(oext) :                      $(dgnScriptGen)DgnJsApiCallbacks.cpp $(dgnScriptGen)DgnPlatform/DgnJsApiProjection.h ${MultiCompileDepends}
-
-#   Geom JS Api
-$(o)GeomJsApi$(oext) :                              $(geomJsApiDir)GeomJsApi.cpp $(DgnPlatformAPISrc)GeomJsApi.h ${MultiCompileDepends}
-
-$(o)GeomJsApiBootstrap$(oext) :                     $(dgnScriptGen)GeomJsApiBootstrap.cpp ${MultiCompileDepends}
-
-$(o)GeomJsApiCallbacks$(oext) :                     $(dgnScriptGen)GeomJsApiCallbacks.cpp $(dgnScriptGen)DgnPlatform/GeomJsApiProjection.h ${MultiCompileDepends}
-
-%else
-
-$(o)DgnScriptStubbedOut$(oext) :                    $(dgnScriptDir)DgnScriptStubbedOut.cpp $(DgnPlatformAPISrc)DgnScript.h ${MultiCompileDepends}
-
-%endif
-
-%if $(TARGET_PLATFORM) == "Windows"
-
-$(o)w32tools$(oext) :                               $(ToolsDir)nonport/winnt/w32tools.cpp  ${MultiCompileDepends}
-
-%endif
-
-#----------------------------------------------------------------------
-#   DgnEC
-#----------------------------------------------------------------------
-DgnECDepends = \
-    $(DgnPlatformAPISrc)DgnChangeSummary.h \
-    $(DgnPlatformAPISrc)DgnECSymbolProvider.h \
-    $(DgnPlatformAPISrc)DgnECTypes.h \
-    $(DgnPlatformAPISrc)DgnECPersistence.h \
-    $(DgnHandlersDir)DgnECTypeAdapters.h \
-    $(DgnHandlersDir)DgnECInteropStringFormatter.h \
-
- 
-$(CoreObjs)DgnChangeSummary$(oext) : $(DgnHandlersDir)DgnChangeSummary.cpp $(DgnECDepends) ${MultiCompileDepends}
-
-$(CoreObjs)DgnECSymbolProvider$(oext) : $(DgnHandlersDir)DgnECSymbolProvider.cpp $(DgnECDepends) ${MultiCompileDepends}
-
-$(CoreObjs)DgnECTypes$(oext) : $(DgnHandlersDir)DgnECTypes.cpp $(DgnECDepends) ${MultiCompileDepends}
-
-$(CoreObjs)DgnECTypeAdapters$(oext) : $(DgnHandlersDir)DgnECTypeAdapters.cpp $(DgnECDepends) ${MultiCompileDepends}
-
-$(CoreObjs)DgnECInteropStringFormatter$(oext) : $(DgnHandlersDir)DgnECInteropStringFormatter.cpp $(DgnECDepends) ${MultiCompileDepends}
-
-$(CoreObjs)DgnECPersistence$(oext) : $(DgnHandlersDir)DgnECPersistence.cpp $(DgnECDepends) ${MultiCompileDepends}
-
-
-#----------------------------------------------------------------------
-#   Annotations
-#----------------------------------------------------------------------
-AnnotationsHeaders = \
-    $(AnnotationsApi)AnnotationFrame.h \
-    $(AnnotationsApi)AnnotationFrameDraw.h \
-    $(AnnotationsApi)AnnotationFrameLayout.h \
-    $(AnnotationsApi)AnnotationFrameStyle.h \
-    $(AnnotationsApi)AnnotationLeader.h \
-    $(AnnotationsApi)AnnotationLeaderDraw.h \
-    $(AnnotationsApi)AnnotationLeaderStyle.h \
-    $(AnnotationsApi)AnnotationPropertyBag.h \
-    $(AnnotationsApi)Annotations.h \
-    $(AnnotationsApi)AnnotationTextBlock.h \
-    $(AnnotationsApi)AnnotationTextBlockDraw.h \
-    $(AnnotationsApi)AnnotationTextBlockLayout.h \
-    $(AnnotationsApi)AnnotationTextStyle.h \
-    $(AnnotationsApi)TextAnnotation.h \
-    $(AnnotationsApi)TextAnnotationDraw.h \
-    $(AnnotationsApi)TextAnnotationSeed.h \
-    $(AnnotationsPrivateApi)AnnotationFramePersistence.h \
-    $(AnnotationsPrivateApi)AnnotationFrameStylePersistence.h \
-    $(AnnotationsPrivateApi)Annotations.fb.h \
-    $(AnnotationsPrivateApi)AnnotationTextBlockPersistence.h \
-    $(AnnotationsPrivateApi)AnnotationTextStylePersistence.h \
-    $(AnnotationsPrivateApi)TextAnnotationPersistence.h \
-    $(AnnotationsPrivateApi)TextAnnotationSeedPersistence.h
-
-$(CoreObjs)AnnotationFrame$(oext) :                 $(AnnotationsSrc)AnnotationFrame.cpp $(AnnotationsHeaders) ${MultiCompileDepends}
-
-$(CoreObjs)AnnotationFrameDraw$(oext) :             $(AnnotationsSrc)AnnotationFrameDraw.cpp $(AnnotationsHeaders) ${MultiCompileDepends}
-
-$(CoreObjs)AnnotationFrameLayout$(oext) :           $(AnnotationsSrc)AnnotationFrameLayout.cpp $(AnnotationsHeaders) ${MultiCompileDepends}
-
-$(CoreObjs)AnnotationFrameStyle$(oext) :            $(AnnotationsSrc)AnnotationFrameStyle.cpp $(AnnotationsHeaders) ${MultiCompileDepends}
-
-$(CoreObjs)AnnotationLeader$(oext) :                $(AnnotationsSrc)AnnotationLeader.cpp $(AnnotationsHeaders) ${MultiCompileDepends}
-
-$(CoreObjs)AnnotationLeaderDraw$(oext) :            $(AnnotationsSrc)AnnotationLeaderDraw.cpp $(AnnotationsHeaders) ${MultiCompileDepends}
-
-$(CoreObjs)AnnotationLeaderLayout$(oext) :          $(AnnotationsSrc)AnnotationLeaderLayout.cpp $(AnnotationsHeaders) ${MultiCompileDepends}
-
-$(CoreObjs)AnnotationLeaderStyle$(oext) :           $(AnnotationsSrc)AnnotationLeaderStyle.cpp $(AnnotationsHeaders) ${MultiCompileDepends}
-
-$(CoreObjs)AnnotationParagraph$(oext) :             $(AnnotationsSrc)AnnotationParagraph.cpp $(AnnotationsHeaders) ${MultiCompileDepends}
-
-$(CoreObjs)AnnotationPropertyBag$(oext) :           $(AnnotationsSrc)AnnotationPropertyBag.cpp $(AnnotationsHeaders) ${MultiCompileDepends}
-
-$(CoreObjs)AnnotationRuns$(oext) :                  $(AnnotationsSrc)AnnotationRuns.cpp $(AnnotationsHeaders) ${MultiCompileDepends}
-
-$(CoreObjs)AnnotationTextBlock$(oext) :             $(AnnotationsSrc)AnnotationTextBlock.cpp $(AnnotationsHeaders) ${MultiCompileDepends}
-
-$(CoreObjs)AnnotationTextBlockDraw$(oext) :         $(AnnotationsSrc)AnnotationTextBlockDraw.cpp $(AnnotationsHeaders) ${MultiCompileDepends}
-
-$(CoreObjs)AnnotationTextBlockLayout$(oext) :       $(AnnotationsSrc)AnnotationTextBlockLayout.cpp $(AnnotationsHeaders) ${MultiCompileDepends}
-
-$(CoreObjs)AnnotationTextStyle$(oext) :             $(AnnotationsSrc)AnnotationTextStyle.cpp $(AnnotationsHeaders) ${MultiCompileDepends}
-
-$(CoreObjs)TextAnnotation$(oext) :                  $(AnnotationsSrc)TextAnnotation.cpp $(AnnotationsHeaders) ${MultiCompileDepends}
-
-$(CoreObjs)TextAnnotationDraw$(oext) :              $(AnnotationsSrc)TextAnnotationDraw.cpp $(AnnotationsHeaders) ${MultiCompileDepends}
-
-$(CoreObjs)TextAnnotationElement$(oext) :           $(AnnotationsSrc)TextAnnotationElement.cpp $(AnnotationsHeaders) $(AnnotationsApi)TextAnnotationElement.h ${MultiCompileDepends}
-
-$(CoreObjs)TextAnnotationSeed$(oext) :              $(AnnotationsSrc)TextAnnotationSeed.cpp $(AnnotationsHeaders) ${MultiCompileDepends}
-
-%include MultiCppCompileGo.mki
-
-coreObjects =% $(MultiCompileObjectList)
-
-#----------------------------------------------------------------------
-# Generate word break data structures
-#----------------------------------------------------------------------
-always:
-    !~@mkdir $(HandlerObjs)GeneratedSource/GeneratedHeaders
-
-$(HandlerObjs)GeneratedSource/GeneratedHeaders/WordBreakData.h : $(DgnHandlersDir)WordBreakProperty.txt $(DgnHandlersDir)WordBreakDataGenerator.py
-    |[== Building "$@", ($=) ==]
-    $(DgnHandlersDir)WordBreakDataGenerator.py -i$< -o$@
-
-dirToSearch = $(HandlerObjs)GeneratedSource/
-%include cincapnd.mki
-
-# -----------------------------------------------------------------------------------------------
-#   Non-port section
-# -----------------------------------------------------------------------------------------------
-FileTypeControl     =
-CCPchOpts           =
-CPchOpts            =
-MultiCompileDepends = $(_MakeFileSpec)
-o                   = $(CoreObjs)
-
-%include MultiCppCompileRule.mki
-
-$(CoreObjs)DgnTrueTypeFont$(oext) :                 $(DgnCoreDir)DgnTrueTypeFont.cpp $(DgnPlatformAPISrc)DgnFont.h ${MultiCompileDepends}
-
-$(CoreObjs)DgnTrueTypeFontData$(oext) :             $(DgnCoreDir)DgnTrueTypeFontData.cpp $(DgnPlatformAPISrc)DgnFont.h $(DgnPlatformAPISrc)DgnFontData.h ${MultiCompileDepends}
-
-%include MultiCppCompileGo.mki
-
-dgnCore_nonPortableObjects  =% $(MultiCompileObjectList)
-coreObjects                 + $(dgnCore_nonPortableObjects)
-
-# -----------------------------------------------------------------------------------------------
-#   cppObjects = Combine dgncore and dgnhandler obj lists
-# -----------------------------------------------------------------------------------------------
-cppObjects                  = $(coreObjects)
-
-# -----------------------------------------------------------------------------------------------
-#   Portable inline handling (make sure that there is a non-inlined implementation when required)
-# -----------------------------------------------------------------------------------------------
-
-$(HandlerObjs)DgnPlatformDLLInlines$(oext) :        $(baseDir)DgnPlatformDLLInlines.cpp $(baseDir)DgnCore/DgnCoreDLLInlines.h ${MultiCompileDepends}
-
-cppObjects                  +% $(HandlerObjs)DgnPlatformDLLInlines$(oext)
-
-#----------------------------------------------------------------------
-#   dependencies of the subsystem.
-#----------------------------------------------------------------------
-o                       = $(DgnPlatformObj)
-
-DLM_DEST                = $(o)
-DLM_OBJECT_FILES        = $(cppObjects)
-DLM_OBJECT_PCH          = $(DgnPlatformObj)DgnPlatformInternal$(oext)
-DLM_EXPORT_OBJS         = $(cppObjects)
-DLM_EXPORT_DEST         = $(o)
-DLM_NOINITFUNC          = 1
-DLM_NOENTRY             = 1
-LINKER_LIBRARIES        =   $(ContextSubpartsLibs)$(libprefix)BeSQLiteEC$(libext) \
-                            $(ContextSubpartsLibs)$(libprefix)BeSQLite$(libext) \
-                            $(ContextSubpartsLibs)$(libprefix)BeZlib$(stlibext) \
-                            $(ContextSubpartsLibs)$(libprefix)BePng$(stlibext) \
-                            $(ContextSubpartsLibs)$(libprefix)BeLibJpegTurbo$(stlibext) \
-                            $(ContextSubpartsLibs)$(libprefix)BeJsonCpp$(stlibext) \
-                            $(ContextSubpartsLibs)$(libprefix)BeHttp$(libext) \
-                            $(ContextSubpartsLibs)$(ECNativeObjectsLib) \
-                            $(ContextSubpartsLibs)$(UnitsLib) \
-                            $(ContextSubpartsLibs)$(BentleyGeomLib) \
-                            $(ContextSubpartsLibs)$(libprefix)BentleyGeomSerialization$(libext) \
-                            $(ContextSubpartsLibs)$(libprefix)BaseGeoCoord$(libext)\
-                            $(ContextSubpartsLibs)$(libprefix)BeXml$(libext) \
-                            $(ContextSubpartsLibs)$(libprefix)freetype2$(libext) \
-                            $(ContextSubpartsLibs)$(libprefix)BeIcu4c$(libext)
-
-%if defined (BENTLEYCONFIG_FOLLY)
-    LINKER_LIBRARIES + $(ContextSubpartsLibs)$(libprefix)BeFolly$(libext)
-%endif
-
-%if defined (BENTLEYCONFIG_OPENCASCADE)
-# FoundationClasses
-LINKER_LIBRARIES_DELAYLOADED = \
-    $(ContextSubPartsLibs)TKernel.lib \
-    $(ContextSubPartsLibs)TKMath.lib
-
-# ModelingData
-LINKER_LIBRARIES_DELAYLOADED + \
-    $(ContextSubPartsLibs)TKG2d.lib \
-    $(ContextSubPartsLibs)TKG3d.lib \
-    $(ContextSubPartsLibs)TKBrep.lib \
-    $(ContextSubPartsLibs)TKGeomBase.lib
-
-# ModelingAlgorithms (also TKHLR TKFillet TKFeat TKXMesh TKShHealing)
-LINKER_LIBRARIES_DELAYLOADED + \
-    $(ContextSubPartsLibs)TKBool.lib \
-    $(ContextSubPartsLibs)TKBO.lib \
-    $(ContextSubPartsLibs)TKOffset.lib \
-    $(ContextSubPartsLibs)TKPrim.lib \
-    $(ContextSubPartsLibs)TKMesh.lib \
-    $(ContextSubPartsLibs)TKGeomAlgo.lib \
-    $(ContextSubPartsLibs)TKShHealing.lib \
-    $(ContextSubPartsLibs)TKTopAlgo.lib
-%endif
-
-%ifndef CREATE_STATIC_LIBRARIES
-    %if $(TARGET_PLATFORM)=="Windows"  # *** WIP_NONPORT
-
-        #For CoCreateInstance, RegOpenKey, SHGetPathFromIDListA - used (in Windows build) for TrueType font support and by IntegrationManager.obj
-        LINKER_LIBRARIES + $(oleLibs) $(guiLibs) kernel32.lib
-        LINKER_LIBRARIES + wininet.lib
-
-        # Add this to use the VTune API. It is a static library that finds the DLL's if they are on the system.
-        # LINKER_LIBRARIES       + "C:\Program Files (x86)\Intel\VTune Amplifier XE\lib64\libittnotify.lib"
-    %endif
-%endif
-
-# Link in JavaScript support
-%include $(SrcRoot)bsicommon/sharedmki/AppendJavaScriptLinkerLibraries.mki
-
-%include $(sharedMki)linkLibrary.mki
-
-SQLANG_CHeader      = $(DgnPlatformInternalDir)DgnCore/DgnCoreL10N.h
-SQLANG_Xliff        = $(o)xliffs/DgnCoreMessages_en.xliff
-
-%include $(sharedMki)CHeaderToXliff.mki
-
-$(BuildContext)Delivery/icons : $(DgnCoreDir)/icons
-    $(LinkFirstDepToFirstTargetAsDirectory)
-
-#----------------------------------------------------------------------
-# Last resort fonts that are required to be available to DgnPlatform.
-#----------------------------------------------------------------------
-$(BuildContext)Delivery/lastresortfonts : $(baseDir)LastResortFonts/lastresortfonts
-    $(LinkFirstDepToFirstTarget)
-
-$(BuildContext)Delivery/SkyBox/SkyBox.jpg : $(baseDir)Assets/SkyBox.jpg
-    $(LinkFirstDepToFirstTarget)
+#----------------------------------------------------------------------
+#
+#     $Source: DgnPlatform.mke $
+#
+#  $Copyright: (c) 2016 Bentley Systems, Incorporated. All rights reserved. $
+#
+#----------------------------------------------------------------------
+
+#----------------------------------------------------------
+# Set up all the standard stuff.
+#----------------------------------------------------------
+%include  mdl.mki
+
+# Need to ignore this because it's in Vancouver's header files.
+%if defined(MSVC_VERSION)
+%if MSVC_VERSION >= 1900
+    # C4312: 'type cast': conversion from '...' to '...' of greater size
+    CCompOpts + -wd4312
+
+    # C4091: '... ': ignored on left of '...' when no variable is declared
+    CCompOpts + -wd4091
+%endif
+%endif
+
+%if defined (BENTLEYCONFIG_OPENCASCADE)
+dirToSearch = $(BuildContext)VendorAPI/opencascade/
+%include cincapnd.mki
+%endif
+
+#-----------------------------------------------------------
+# Root DgnPlatform directory
+#-----------------------------------------------------------
+SrcDgnPlatform                  = $(SrcRoot)DgnPlatform/
+
+#------------------------------------------------------
+# Header file locations in source tree
+#------------------------------------------------------
+DgnPlatformPublicAPISrc         = $(SrcDgnPlatform)PublicAPI/
+DgnPlatformAPISrc               = $(DgnPlatformPublicAPISrc)DgnPlatform/
+DgnPlatformToolsPublicAPISrc    = $(DgnPlatformAPISrc)Tools/
+DgnDesktopToolsAPISrc           = $(DgnPlatformAPISrc)DesktopTools/
+
+#-----------------------------------------------------------
+# Source directories
+#-----------------------------------------------------------
+DgnCoreDir                      = $(SrcDgnPlatform)DgnCore/
+DgnFileIODir                    = $(SrcDgnPlatform)DgnFileIO/
+DgnHandlersDir                  = $(SrcDgnPlatform)DgnHandlers/
+PrivateApiSrc                   = $(SrcDgnPlatform)PrivateApi/
+privmki                         = $(SrcDgnPlatform)privmki/
+DgnGeoCoordDir                  = $(SrcDgnPlatform)DgnGeoCoord/
+ToolsDir                        = $(SrcDgnPlatform)Tools/ToolSubs/
+ConfigToolsDir                  = $(SrcDgnPlatform)Tools/ToolSubs/macro/
+
+DgnPlatformInternalDir          = $(PrivateApiSrc)DgnPlatformInternal/
+lineStyleDir                    = $(DgnCoreDir)linestyle/
+dimensionDir                    = $(DgnHandlersDir)Dimension/
+
+dgnScriptDir                    = $(SrcDgnPlatform)DgnScript/
+dgnJsApiDir                     = $(dgnScriptDir)DgnJsApi/
+geomJsApiDir                    = $(dgnScriptDir)GeomJsApi/
+
+AnnotationsSrc                  = $(DgnCoreDir)Annotations/
+AnnotationsPrivateApi           = $(DgnPlatformInternalDir)DgnCore/Annotations/
+AnnotationsApi                  = $(DgnPlatformAPISrc)Annotations/
+
+BaseGeoCoordAPISrc              = $(BuildContext)PublicAPI/GeoCoord/
+
+DgnBRepSrc                      = $(SrcDgnPlatform)DgnBRep/
+DgnBRepApi                      = $(DgnPlatformAPISrc)DgnBRep/
+
+#-----------------------------------------------------------
+# BuildContext
+#-----------------------------------------------------------
+BuildContext                    = $(OutBuildContexts)DgnPlatform/
+
+
+# Define these to handle multi-platform.
+ToolsubsLib                     = $(libprefix)Toolsubs$(libext)
+BentleyGeomLib                  = $(libprefix)BentleyGeom$(libext)
+ECNativeObjectsLib              = $(libprefix)ECObjects$(libext)
+UnitsLib                        = $(libprefix)Units$(libext)
+
+
+#----------------------------------------------------------
+# Set and then include the CompileOptionsMki file.
+# It is needed and also %included by PreCompileHeader.mki
+#----------------------------------------------------------
+CompileOptionsMki               = $(baseDir)DgnPlatform.mki
+%include $(CompileOptionsMki)
+
+
+DLM_OBJECT_DEST                 = $(DgnPlatformObj)
+ASSEMBLY_STRONGNAME             = 1
+
+contextDepends                  = $(DgnPlatformAPISrc)ViewContext.h $(DgnPlatformAPISrc)Render.h $(DgnPlatformAPISrc)DgnViewport.h
+
+ViewControllerDepends           = $(DgnPlatformAPISrc)ViewController.h $(DgnPlatformAPISrc)ViewContext.h
+
+HandlerDepends                  = $(DgnPlatformAPISrc)ElementHandler.h $(contextDepends)
+
+RealityDataHandlerDepends       = $(DgnPlatformAPISrc)DgnViewport.h $(DgnPlatformAPISrc)RealityDataCache.h
+
+WebMercatorDepends              = $(DgnPlatformAPISrc)WebMercator.h $(DgnPlatformAPISrc)DgnDbTables.h
+
+toolsHeaders                    = $(DgnPlatformToolsPublicAPISrc)KeyTree.h
+
+LsLocalDepends                  = $(DgnPlatformAPISrc)LsLocal.h $(DgnPlatformAPISrc)LineStyle.h $(contextDepends)
+
+#---------------------------------------------------------
+#  Set up for signing
+#---------------------------------------------------------
+RIGHTSCOMPLIANT = true
+%include $(SrcDgnPlatform)privmki/DgnPlatformSignatureDefaults.mki
+
+#----------------------------------------------------------------------
+#       Location for objects
+#----------------------------------------------------------------------
+CoreObjs                        =% $(OutDgnPlatformBuild)DgnCore/
+HandlerObjs                     =% $(OutDgnPlatformBuild)DgnHandlers/
+o                               =% $(DgnPlatformObj)
+
+always:
+    !~@mkdir $(OutDgnPlatformBuild)
+     ~@mkdir $(o)
+     ~@mkdir $(CoreObjs)
+     ~@mkdir $(HandlerObjs)
+     ~@mkdir $(HandlerObjs)GeneratedSource/
+
+#----------------------------------------------------------------------
+#       Inform user of compile options
+#----------------------------------------------------------------------
+always:
+        |  Compiler options: $(cDefs)$(cDefsPost) $(copt)
+        |  -------- --------
+
+%if $(TARGET_PLATFORM) != "Windows" && $(TARGET_PLATFORM) != "WinRT"
+
+    # It is important to compile this outside of the scope of the PCH on LLVM because of the trick it plays. Should also be fine on GCC.
+    $(CoreObjs)LinuxGlobals$(oext) : $(DgnCoreDir)LinuxGlobals.cpp
+
+    coreObjects + $(CoreObjs)LinuxGlobals$(oext)
+
+%endif
+
+# Need to change o around because that's what multicompile uses
+o = $(CoreObjs)
+
+#----------------------------------------------------------------------
+# Generate the TypeScript portion of the DgnScript.
+# This also generates $(dgnScriptGen)DgnJsApiBootstrap.cpp, which we compile below.
+#----------------------------------------------------------------------
+%include $(geomJsApiDir)GenerateTypeScript.mki
+
+%include $(dgnJsApiDir)GenerateTypeScript.mki
+
+%ifdef dgnScriptGen
+cIncs + -I$(dgnScriptGen)
+%endif
+
+
+#----------------------------------------------------------------------
+#   Make sure that DgnPlatformInternal.pch is up-to-date.
+#----------------------------------------------------------------------
+PchCompiland        = $(baseDir)DgnPlatformInternal.cpp
+PchOutputDir        = $(DgnPlatformObj)
+PchExtraOptions     = -Zm170
+
+%if defined (winNT) && $(BUILD_TOOLSET) == "LINUX_GCC"
+    # Compiling using DgnHandlerInternal.h.gch causes internal compiler error in GCC using windows ndk toolchain
+    GCC_NO_PRE_COMPILED_HEADER = 1
+%endif
+
+%include $(SharedMki)PreCompileHeader.mki
+
+CCPchOpts           = $(UsePrecompiledHeaderOptions)
+CPchOpts            = $(UsePrecompiledHeaderOptions)
+
+MultiCompileDepends =$(_MakeFileSpec)
+%include MultiCppCompileRule.mki
+
+$(CoreObjs)GraphiteResourceURI$(oext) :             $(DgnCoreDir)GraphiteResourceURI.cpp ${MultiCompileDepends} 
+
+$(CoreObjs)DgnElement$(oext) :                      $(DgnCoreDir)DgnElement.cpp ${MultiCompileDepends} $(DgnFileIOPubH)  $(toolsHeaders)
+
+$(CoreObjs)DgnModel$(oext) :                        $(DgnCoreDir)DgnModel.cpp ${MultiCompileDepends} $(DgnFileIOPubH) $(DgnPlatformAPISrc)ScanCriteria.h
+
+$(CoreObjs)ComponentModel$(oext) :                  $(DgnCoreDir)ComponentModel.cpp ${MultiCompileDepends} $(DgnFileIOPubH) $(DgnPlatformAPISrc)ScanCriteria.h
+
+$(CoreObjs)UnitDefinition$(oext) :                  $(DgnCoreDir)UnitDefinition.cpp ${MultiCompileDepends} $(DgnFileIOPubH)
+
+$(CoreObjs)TxnManager$(oext) :                      $(DgnCoreDir)TxnManager.cpp $(DgnPlatformAPISrc)TxnManager.h ${MultiCompileDepends}
+
+$(coreObjs)RevisionManager$(oext) :                 $(DgnCoreDir)RevisionManager.cpp $(DgnPlatformAPISrc)RevisionManager.h ${MultiCompileDepends}
+
+$(CoreObjs)MemoryManager$(oext) :                   $(DgnCoreDir)MemoryManager.cpp $(DgnPlatformAPISrc)MemoryManager.h ${MultiCompileDepends}
+
+$(CoreObjs)ElementDependencyGraph$(oext) :          $(DgnCoreDir)ElementDependencyGraph.cpp $(DgnPlatformAPISrc)TxnManager.h ${MultiCompileDepends}
+
+$(coreObjs)LocksManager$(oext):                     $(DgnCoreDir)LocksManager.cpp $(DgnPlatformAPISrc)LocksManager.h ${MultiCompileDepends}
+
+$(coreObjs)RepositoryManager$(oext):                $(DgnCoreDir)RepositoryManager.cpp $(DgnPlatformAPISrc)RepositoryManager.h $(DgnPlatformAPISrc)DgnCodesManager.h ${MultiCompileDepends}
+
+$(CoreObjs)LsName$(oext) :                          $(lineStyleDir)LsName.cpp $(LsLocalDepends) ${MultiCompileDepends}
+
+$(CoreObjs)LsLocation$(oext) :                      $(lineStyleDir)LsLocation.cpp $(LsLocalDepends) ${MultiCompileDepends}
+
+$(CoreObjs)LsSymbology$(oext) :                     $(lineStyleDir)LsSymbology.cpp $(LsLocalDepends)  ${MultiCompileDepends}
+
+$(CoreObjs)LsCache$(oext) :                         $(lineStyleDir)LsCache.cpp $(LsLocalDepends) ${MultiCompileDepends}
+
+$(CoreObjs)DgnLineStyles$(oext) :                   $(lineStyleDir)DgnLineStyles.cpp $(LsLocalDepends) $(txnManagerDepends) ${MultiCompileDepends}
+
+$(CoreObjs)LineStyleApi$(oext) :                    $(lineStyleDir)LineStyleApi.cpp $(LsLocalDepends)  ${MultiCompileDepends}
+
+$(CoreObjs)LsDb$(oext) :                            $(lineStyleDir)LsDb.cpp $(LsLocalDepends) $(txnManagerDepends)  ${MultiCompileDepends}
+
+$(CoreObjs)StrokeSymbol$(oext) :                    $(lineStyleDir)StrokeSymbol.cpp $(LsLocalDepends) $(HandlerDepends) ${MultiCompileDepends}
+
+$(CoreObjs)LsPointComponent$(oext) :                $(lineStyleDir)LsPointComponent.cpp $(LsLocalDepends) $(HandlerDepends) ${MultiCompileDepends}
+
+$(CoreObjs)StrokePattern$(oext) :                   $(lineStyleDir)StrokePattern.cpp $(LsLocalDepends) ${MultiCompileDepends}
+
+$(CoreObjs)RasterLineStyle$(oext) :                 $(lineStyleDir)RasterLineStyle.cpp $(LsLocalDepends) ${MultiCompileDepends}
+
+$(CoreObjs)DgnScan$(oext) :                         $(DgnCoreDir)DgnScan.cpp $(DgnPlatformAPISrc)ScanCriteria.h $(DgnFileIOPubH) $(HandlerDepends) ${MultiCompileDepends}
+
+$(CoreObjs)DgnRangeTree$(oext) :                    $(DgnCoreDir)DgnRangeTree.cpp $(DgnPlatformAPISrc)DgnRangeTree.h ${MultiCompileDepends}
+
+$(CoreObjs)VecMathDGNTolerances$(oext) :            $(DgnCoreDir)VecMathDGNTolerances.cpp $(DgnPlatformAPISrc)VecMath.h ${MultiCompileDepends}
+
+$(coreObjs)DgnColors$(oext) :                       $(DgnCoreDir)DgnColors.cpp $(DgnPlatformAPISrc)ColorUtil.h $(DgnPlatformAPISrc)DgnTrueColor.h ${MultiCompileDepends}
+
+$(CoreObjs)ViewController$(oext) :                  $(DgnCoreDir)ViewController.cpp $(ViewControllerDepends) ${MultiCompileDepends} $(contextDepends)
+
+%ifdef WIP_VIEW_DEFINITION
+$(CoreObjs)HypermodelingViewController$(oext) :     $(DgnCoreDir)HypermodelingViewController.cpp $(ViewControllerDepends) ${MultiCompileDepends} $(contextDepends)
+
+$(CoreObjs)SectioningPhysicalViewController$(oext): $(DgnCoreDir)SectioningPhysicalViewController.cpp $(ViewControllerDepends) ${MultiCompileDepends} $(contextDepends)
+%endif
+
+$(CoreObjs)DgnElements$(oext) :                     $(DgnCoreDir)DgnElements.cpp $(DgnPlatformAPISrc)DgnDb.h ${MultiCompileDepends}
+
+$(CoreObjs)DgnViewport$(oext) :                     $(DgnCoreDir)DgnViewport.cpp $(contextDepends) ${MultiCompileDepends}
+
+$(CoreObjs)Render$(oext) :                          $(DgnCoreDir)Render.cpp $(DgnPlatformAPISrc)Render.h ${MultiCompileDepends}
+
+$(CoreObjs)MeshTile$(oext) :                        $(DgnCoreDir)MeshTile.cpp $(DgnPlatformAPISrc)MeshTile.h ${MultiCompileDepends}
+
+$(CoreObjs)FacetCount$(oext) :                      $(DgnCoreDir)FacetCount.cpp $(DgnPlatformAPISrc)MeshTile.h ${MultiCompileDepends}
+
+$(CoreObjs)RealityDataCache$(oext) :                $(DgnCoreDir)RealityDataCache.cpp $(RealityDataHandlerDepends) ${MultiCompileDepends}
+
+$(CoreObjs)WebMercator$(oext) :                     $(DgnCoreDir)WebMercator.cpp $(contextDepends) $(WebMercatorDepends) $(RealityDataHandlerDepends) ${MultiCompileDepends}
+
+$(CoreObjs)TextString$(oext) :                      $(DgnCoreDir)TextString.cpp $(contextDepends) $(DgnPlatformAPISrc)TextString.h $(DgnPlatformAPISrc)DgnFont.h $(HandlerDepends) ${MultiCompileDepends}
+
+$(CoreObjs)TextStyleInterop$(oext) :                $(DgnCoreDir)TextStyleInterop.cpp $(DgnPlatformAPISrc)TextString.h $(DgnPlatformAPISrc)Annotations/AnnotationTextStyle.h ${MultiCompileDepends}
+
+$(CoreObjs)DgnPropertyJson$(oext) :                 $(DgnCoreDir)DgnPropertyJson.cpp ${MultiCompileDepends}
+
+$(CoreObjs)ElementGeometry$(oext) :                 $(DgnCoreDir)ElementGeometry.cpp $(DgnPlatformAPISrc)LineStyle.h ${MultiCompileDepends}
+
+$(CoreObjs)ElementGraphics$(oext) :                 $(DgnCoreDir)ElementGraphics.cpp $(DgnPlatformAPISrc)ElementGraphics.h ${MultiCompileDepends}
+
+$(CoreObjs)MeasureGeom$(oext) :                     $(DgnCoreDir)MeasureGeom.cpp $(DgnPlatformAPISrc)MeasureGeom.h ${MultiCompileDepends}
+
+$(CoreObjs)DgnCore$(oext) :                         $(DgnCoreDir)DgnCore.cpp $(DgnCoreDir)DgnCoreDLLInlines.h $(DgnPlatformPublicAPISrc)DgnPlatform/DgnPlatformLib.h  ${MultiCompileDepends}
+
+$(CoreObjs)HandlerTypeInfo$(oext) :                 $(DgnCoreDir)HandlerTypeInfo.cpp $(contextDepends) $(HandlerDepends) ${MultiCompileDepends}
+
+$(CoreObjs)ViewContext$(oext) :                     $(DgnCoreDir)ViewContext.cpp $(contextDepends) $(HandlerDepends) $(DgnPlatformAPISrc)DgnModel.h $(DgnPlatformAPISrc)ScanCriteria.h ${MultiCompileDepends}
+
+$(CoreObjs)FitContext$(oext) :                      $(DgnCoreDir)FitContext.cpp $(DgnPlatformAPISrc)NullContext.h $(DgnPlatformAPISrc)SimplifyGraphic.h $(HandlerDepends) ${MultiCompileDepends}
+
+$(CoreObjs)SnapContext$(oext) :                     $(DgnCoreDir)SnapContext.cpp $(HandlerDepends) ${MultiCompileDepends}
+
+$(CoreObjs)SimplifyGraphic$(oext) :                 $(DgnCoreDir)SimplifyGraphic.cpp $(contextDepends) $(DgnPlatformAPISrc)SimplifyGraphic.h ${MultiCompileDepends}
+
+$(CoreObjs)DrawAreaPattern$(oext) :                 $(DgnCoreDir)DrawAreaPattern.cpp   $(contextDepends) $(HandlerDepends) $(DgnPlatformAPISrc)SimplifyGraphic.h ${MultiCompileDepends}
+
+$(CoreObjs)ClipUtil$(oext) :                        $(DgnCoreDir)ClipUtil.cpp $(DgnPlatformAPISrc)ClipUtil.h ${MultiCompileDepends}
+
+$(CoreObjs)ClipPrimitive$(oext) :                   $(DgnCoreDir)ClipPrimitive.cpp $(DgnPlatformAPISrc)ClipPrimitive.h ${MultiCompileDepends}
+
+$(CoreObjs)ClipVector$(oext) :                      $(DgnCoreDir)ClipVector.cpp $(DgnPlatformAPISrc)ClipPrimitive.h $(DgnPlatformAPISrc)ClipVector.h ${MultiCompileDepends}
+
+$(CoreObjs)SectionClip$(oext) :                     $(DgnCoreDir)SectionClip.cpp $(DgnPlatformAPISrc)SectionClip.h ${MultiCompileDepends}
+
+$(CoreObjs)TransformClipStack$(oext) :              $(DgnCoreDir)TransformClipStack.cpp $(DgnPlatformAPISrc)TransformClipStack.h ${MultiCompileDepends}
+
+$(CoreObjs)DgnCorePolyfaceClip$(oext) :             $(DgnCoreDir)DgnCorePolyfaceClip.cpp $(DgnPlatformAPISrc)ClipUtil.h ${MultiCompileDepends}
+
+$(CoreObjs)FenceParams$(oext) :                     $(DgnCoreDir)FenceParams.cpp $(DgnPlatformAPISrc)FenceParams.h $(contextDepends) ${MultiCompileDepends}
+
+$(CoreObjs)GParray$(oext) :                         $(DgnCoreDir)GParray.cpp $(DgnPlatformAPISrc)GPArray.h ${MultiCompileDepends}
+
+$(CoreObjs)GradientSettings$(oext) :                $(DgnCoreDir)GradientSettings.cpp ${MultiCompileDepends}
+
+$(CoreObjs)UnitManager$(oext) :                     $(DgnCoreDir)UnitManager.cpp $(DgnPlatformAPISrc)UnitDefinition.h ${MultiCompileDepends}
+
+$(CoreObjs)DgnCoreValueFormat$(oext) :              $(DgnCoreDir)DgnCoreValueFormat.cpp $(DgnPlatformAPISrc)ValueFormat.h ${MultiCompileDepends}
+
+$(CoreObjs)ValueParse$(oext) :                      $(DgnCoreDir)ValueParse.cpp $(DgnPlatformAPISrc)ValueParse.h ${MultiCompileDepends}
+
+$(CoreObjs)ACSManager$(oext) :                      $(DgnCoreDir)ACSManager.cpp $(DgnPlatformAPISrc)IAuxCoordSys.h ${MultiCompileDepends}
+
+$(CoreObjs)DgnFont$(oext) :                         $(DgnCoreDir)DgnFont.cpp $(DgnPlatformAPISrc)DgnFont.h $(contextDepends) ${MultiCompileDepends}
+
+$(CoreObjs)DgnRscFont$(oext) :                      $(DgnCoreDir)DgnRscFont.cpp $(DgnPlatformAPISrc)DgnFont.h ${MultiCompileDepends}
+
+$(CoreObjs)DgnRscFontData$(oext) :                  $(DgnCoreDir)DgnRscFontData.cpp $(DgnPlatformAPISrc)DgnFont.h ${MultiCompileDepends}
+
+$(CoreObjs)DgnShxFont$(oext) :                      $(DgnCoreDir)DgnShxFont.cpp $(DgnPlatformAPISrc)DgnFont.h ${MultiCompileDepends}
+
+$(CoreObjs)DgnShxFontData$(oext) :                  $(DgnCoreDir)DgnShxFontData.cpp $(DgnPlatformAPISrc)DgnFont.h ${MultiCompileDepends}
+
+$(CoreObjs)Sprites$(oext) :                         $(DgnCoreDir)Sprites.cpp ${MultiCompileDepends}
+
+$(CoreObjs)ImageSource$(oext) :                     $(DgnCoreDir)ImageSource.cpp ${MultiCompileDepends}
+
+$(CoreObjs)GeomPart$(oext) :                        $(DgnCoreDir)GeomPart.cpp $(DgnPlatformAPISrc)GeomPart.h ${MultiCompileDepends}
+
+$(CoreObjs)stringop$(oext) :                        $(ToolsDir)charutil/stringop.cpp ${MultiCompileDepends}
+
+$(CoreObjs)DgnDb$(oext) :                           $(DgnCoreDir)DgnDb.cpp $(DgnPlatformAPISrc)DgnDb.h $(DgnPlatformAPISrc)DgnDbTables.h ${MultiCompileDepends}
+
+$(CoreObjs)DgnDbSchema$(oext) :                     $(DgnCoreDir)DgnDbSchema.cpp $(DgnPlatformAPISrc)DgnDb.h $(DgnPlatformAPISrc)DgnDbTables.h ${MultiCompileDepends}
+
+$(CoreObjs)DgnSqlFuncs$(oext) :                     $(DgnCoreDir)DgnSqlFuncs.cpp ${MultiCompileDepends}
+
+$(CoreObjs)DgnIModel$(oext) :                       $(DgnCoreDir)DgnIModel.cpp $(DgnPlatformAPISrc)DgnDb.h $(DgnPlatformAPISrc)DgnDbTables.h ${MultiCompileDepends}
+
+$(CoreObjs)DgnUnits$(oext) :                        $(DgnCoreDir)DgnUnits.cpp $(DgnPlatformAPISrc)DgnDb.h $(DgnPlatformAPISrc)DgnDbTables.h ${MultiCompileDepends}
+
+$(CoreObjs)DgnCategory$(oext) :                     $(DgnCoreDir)DgnCategory.cpp $(DgnPlatformAPISrc)DgnDb.h $(DgnPlatformAPISrc)DgnCategory.h ${MultiCompileDepends}
+
+$(CoreObjs)DgnMaterial$(oext) :                     $(DgnCoreDir)DgnMaterial.cpp $(DgnPlatformAPISrc)DgnDbTables.h $(DgnPlatformAPISrc)DgnMaterial.h ${MultiCompileDepends}
+
+$(CoreObjs)DgnLight$(oext) :                        $(DgnCoreDir)DgnLight.cpp $(DgnPlatformAPISrc)DgnDbTables.h $(DgnPlatformAPISrc)DgnLight.h ${MultiCompileDepends}
+
+$(CoreObjs)DgnView$(oext) :                         $(DgnCoreDir)DgnView.cpp $(DgnPlatformAPISrc)DgnDb.h $(DgnPlatformAPISrc)DgnView.h ${MultiCompileDepends}
+
+$(CoreObjs)ViewAttachment$(oext) :                  $(DgnCoreDir)ViewAttachment.cpp $(DgnPlatformAPISrc)ViewAttachment.h ${MultiCompileDepends}
+
+$(CoreObjs)DgnTexture$(oext) :                      $(DgnCoreDir)DgnTexture.cpp $(DgnPlatformAPISrc)DgnDbTables.h ${MultiCompileDepends}
+
+$(CoreObjs)DgnAuthority$(oext) :                    $(DgnCoreDir)DgnAuthority.cpp $(DgnPlatformAPISrc)DgnDbTables.h ${MultiCompileDepends}
+
+$(coreObjs)SearchableText$(oext) :                  $(DgnCoreDir)SearchableText.cpp $(DgnPlatformAPISrc)DgnDbTables.h ${MultiCompileDepends}
+
+$(CoreObjs)DgnMarkupProject$(oext) :                $(DgnCoreDir)DgnMarkupProject.cpp $(DgnPlatformAPISrc)DgnMarkupProject.h $(DgnPlatformAPISrc)DgnDbTables.h ${MultiCompileDepends}
+
+$(CoreObjs)DgnDomain$(oext) :                       $(DgnCoreDir)DgnDomain.cpp $(DgnPlatformAPISrc)DgnDomain.h ${MultiCompileDepends}
+
+$(CoreObjs)BisCoreDomain$(oext) :                   $(DgnCoreDir)BisCoreDomain.cpp ${MultiCompileDepends}
+
+$(CoreObjs)GenericDomain$(oext) :                   $(DgnCoreDir)GenericDomain.cpp $(DgnPlatformAPISrc)GenericDomain.h ${MultiCompileDepends}
+
+$(CoreObjs)DocumentationDomain$(oext) :             $(DgnCoreDir)DocumentationDomain.cpp $(DgnPlatformAPISrc)DocumentationDomain.h ${MultiCompileDepends}
+
+$(CoreObjs)FunctionalDomain$(oext) :                $(DgnCoreDir)FunctionalDomain.cpp $(DgnPlatformAPISrc)FunctionalDomain.h ${MultiCompileDepends}
+
+$(CoreObjs)QueryView$(oext) :                       $(DgnCoreDir)QueryView.cpp $(DgnPlatformAPISrc)QueryView.h $(ViewControllerDepends) ${MultiCompileDepends}
+
+$(CoreObjs)SkyBox$(oext) :                          $(DgnCoreDir)SkyBox.cpp $(ViewControllerDepends) ${MultiCompileDepends}
+#$(CoreObjs)TileSet$(oext) :                         $(DgnCoreDir)TileSet.cpp $(DgnPlatformAPISrc)TileSet.h ${MultiCompileDepends}
+
+
+$(CoreObjs)LinkElement$(oext) :                     $(DgnCoreDir)LinkElement.cpp $(DgnPlatformAPISrc)LinkElement.h ${MultiCompileDepends}
+
+$(CoreObjs)VolumeElement$(oext) :                   $(DgnCoreDir)VolumeElement.cpp $(DgnPlatformAPISrc)VolumeElement.h ${MultiCompileDepends}
+
+$(CoreObjs)ECSqlClassParams$(oext) :                $(DgnCoreDir)ECSqlClassParams.cpp  $(DgnPlatformAPISrc)ECSqlClassParams.h ${MultiCompileDepends}
+
+$(CoreObjs)DgnHandlers$(oext) :                     $(DgnHandlersDir)DgnHandlers.cpp $(DgnPlatformPublicAPISrc)DgnPlatform/DgnPlatformLib.h ${MultiCompileDepends}
+
+$(CoreObjs)HitDetail$(oext) :                       $(DgnHandlersDir)HitDetail.cpp $(HandlerDepends) ${MultiCompileDepends}
+
+$(CoreObjs)RegionUtil$(oext) :                      $(DgnHandlersDir)RegionUtil.cpp $(contextDepends) ${MultiCompileDepends}
+
+$(CoreObjs)ScopedDgnHost$(oext) :                   $(DgnHandlersDir)ScopedDgnHost.cpp  ${MultiCompileDepends}
+
+$(CoreObjs)AnnotationTable$(oext) :                 $(DgnCoreDir)AnnotationTable.cpp $(DgnPlatformAPISrc)AnnotationTable.h ${MultiCompileDepends}
+
+$(CoreObjs)AnnotationTableStroker$(oext) :          $(DgnCoreDir)AnnotationTableStroker.cpp $(DgnPlatformAPISrc)AnnotationTable.h ${MultiCompileDepends}
+
+# NEEDSWORK: disabling this until we can settle schema issues
+#
+#$(CoreObjs)DimensionStyle$(oext) :                  $(DgnCoreDir)Dimension/DimensionStyle.cpp $(DgnPlatformAPISrc)Dimension/Dimension.h ${MultiCompileDepends}
+#
+#$(CoreObjs)LinearDimension$(oext) :                 $(DgnCoreDir)Dimension/LinearDimension.cpp $(DgnPlatformAPISrc)Dimension/Dimension.h ${MultiCompileDepends}
+#
+#$(CoreObjs)LinearDimensionStroker$(oext) :          $(DgnCoreDir)Dimension/LinearDimensionStroker.cpp $(DgnPlatformAPISrc)Dimension/Dimension.h ${MultiCompileDepends}
+
+$(o)ECUtils$(oext) :                                $(DgnCoreDir)ECUtils.cpp $(DgnPlatformAPISrc)ECUtils.h ${MultiCompileDepends}
+
+$(o)RenderMaterial$(oext) :                         $(DgnCoreDir)RenderMaterial.cpp $(DgnPlatformAPISrc)RenderMaterial.h ${MultiCompileDepends}
+
+$(o)DgnChangeIterator$(oext) :                      $(DgnCoreDir)DgnChangeIterator.cpp $(DgnCoreDir)DgnChangeIterator.h ${MultiCompileDepends}
+
+
+#----------------------------------------------------------------------
+#   DgnBRep
+#----------------------------------------------------------------------
+
+$(CoreObjs)SolidKernelUtil$(oext) :                 $(DgnBRepSrc)SolidKernelUtil.cpp $(DgnPlatformAPISrc)SolidKernel.h ${MultiCompileDepends}
+
+%if defined (BENTLEYCONFIG_OPENCASCADE)
+
+$(CoreObjs)OCBRepCreate$(oext) :                    $(DgnBRepSrc)OCBRepCreate.cpp $(DgnBRepApi)OCBRep.h ${MultiCompileDepends}
+
+$(CoreObjs)OCBRepMesh$(oext) :                      $(DgnBRepSrc)OCBRepMesh.cpp $(DgnBRepApi)OCBRep.h ${MultiCompileDepends}
+
+$(CoreObjs)OCBRepUtil$(oext) :                      $(DgnBRepSrc)OCBRepUtil.cpp $(DgnBRepApi)OCBRep.h ${MultiCompileDepends}
+
+$(CoreObjs)PrimitivePicker$(oext) :                 $(DgnBRepSrc)PrimitivePicker.cxx $(DgnBRepApi)OCBRep.h ${MultiCompileDepends}
+
+$(CoreObjs)GeometryCache$(oext) :                   $(DgnBRepSrc)GeometryCache.cxx $(DgnBRepApi)OCBRep.h ${MultiCompileDepends}
+
+%endif
+
+#----------------------------------------------------------------------
+#   DgnGeoCoord
+#----------------------------------------------------------------------
+
+$(o)DgnGeoCoord$(oext) :                            $(DgnGeoCoordDir)DgnGeoCoord.cpp $(DgnPlatformAPISrc)DgnGeoCoord.h $(BaseGeoCoordAPISrc)BaseGeoCoord.h ${MultiCompileDepends}
+
+$(o)GeoCoordServices$(oext) :                       $(DgnGeoCoordDir)GeoCoordServices.cpp $(DgnPlatformAPISrc)DgnGeoCoord.h $(BaseGeoCoordAPISrc)BaseGeoCoord.h ${MultiCompileDepends}
+
+
+#----------------------------------------------------------------------
+#   Configuration
+#----------------------------------------------------------------------
+
+$(o)findfile$(oext) :                               $(ToolsDir)fileutil/findfile.cpp ${MultiCompileDepends}
+
+$(o)CsvFile$(oext) :                                $(ToolsDir)fileutil/CsvFile.cpp $(DgnDesktopToolsAPISrc)CsvFile.h ${MultiCompileDepends}
+
+$(o)ConfigurationManager$(oext) :                   $(ConfigToolsDir)ConfigurationManager.cpp ${MultiCompileDepends}
+
+$(o)MacroConfigurationAdmin$(oext) :                $(ConfigToolsDir)MacroConfigurationAdmin.cpp ${MultiCompileDepends}
+
+$(o)MacroFileProcessor$(oext) :                     $(ConfigToolsDir)MacroFileProcessor.cpp ${MultiCompileDepends}
+
+$(o)expandMacro$(oext) :                            $(ConfigToolsDir)expandMacro.cpp ${MultiCompileDepends}
+
+$(o)envvutil$(oext) :                               $(ConfigToolsDir)envvutil.cpp ${MultiCompileDepends}
+
+$(o)evalcnst$(oext) :                               $(ConfigToolsDir)evalcnst.cpp ${MultiCompileDepends}
+
+
+#----------------------------------------------------------------------
+#   DgnScript
+#----------------------------------------------------------------------
+
+%if !defined (BENTLEYCONFIG_NO_JAVASCRIPT)
+
+$(o)DgnScript$(oext) :                              $(dgnScriptDir)DgnScript.cpp $(DgnPlatformAPISrc)DgnScript.h ${MultiCompileDepends}
+
+#   Core Dgn JS Api
+$(o)DgnJsApi$(oext) :                               $(dgnJsApiDir)DgnJsApi.cpp $(DgnPlatformAPISrc)DgnJsApi.h ${MultiCompileDepends}
+
+$(o)DgnJsApiBootstrap$(oext) :                      $(dgnScriptGen)DgnJsApiBootstrap.cpp ${MultiCompileDepends}
+
+$(o)DgnJsApiCallbacks$(oext) :                      $(dgnScriptGen)DgnJsApiCallbacks.cpp $(dgnScriptGen)DgnPlatform/DgnJsApiProjection.h ${MultiCompileDepends}
+
+#   Geom JS Api
+$(o)GeomJsApi$(oext) :                              $(geomJsApiDir)GeomJsApi.cpp $(DgnPlatformAPISrc)GeomJsApi.h ${MultiCompileDepends}
+
+$(o)GeomJsApiBootstrap$(oext) :                     $(dgnScriptGen)GeomJsApiBootstrap.cpp ${MultiCompileDepends}
+
+$(o)GeomJsApiCallbacks$(oext) :                     $(dgnScriptGen)GeomJsApiCallbacks.cpp $(dgnScriptGen)DgnPlatform/GeomJsApiProjection.h ${MultiCompileDepends}
+
+%else
+
+$(o)DgnScriptStubbedOut$(oext) :                    $(dgnScriptDir)DgnScriptStubbedOut.cpp $(DgnPlatformAPISrc)DgnScript.h ${MultiCompileDepends}
+
+%endif
+
+%if $(TARGET_PLATFORM) == "Windows"
+
+$(o)w32tools$(oext) :                               $(ToolsDir)nonport/winnt/w32tools.cpp  ${MultiCompileDepends}
+
+%endif
+
+#----------------------------------------------------------------------
+#   DgnEC
+#----------------------------------------------------------------------
+DgnECDepends = \
+    $(DgnPlatformAPISrc)DgnChangeSummary.h \
+    $(DgnPlatformAPISrc)DgnECSymbolProvider.h \
+    $(DgnPlatformAPISrc)DgnECTypes.h \
+    $(DgnPlatformAPISrc)DgnECPersistence.h \
+    $(DgnHandlersDir)DgnECTypeAdapters.h \
+    $(DgnHandlersDir)DgnECInteropStringFormatter.h \
+
+ 
+$(CoreObjs)DgnChangeSummary$(oext) : $(DgnHandlersDir)DgnChangeSummary.cpp $(DgnECDepends) ${MultiCompileDepends}
+
+$(CoreObjs)DgnECSymbolProvider$(oext) : $(DgnHandlersDir)DgnECSymbolProvider.cpp $(DgnECDepends) ${MultiCompileDepends}
+
+$(CoreObjs)DgnECTypes$(oext) : $(DgnHandlersDir)DgnECTypes.cpp $(DgnECDepends) ${MultiCompileDepends}
+
+$(CoreObjs)DgnECTypeAdapters$(oext) : $(DgnHandlersDir)DgnECTypeAdapters.cpp $(DgnECDepends) ${MultiCompileDepends}
+
+$(CoreObjs)DgnECInteropStringFormatter$(oext) : $(DgnHandlersDir)DgnECInteropStringFormatter.cpp $(DgnECDepends) ${MultiCompileDepends}
+
+$(CoreObjs)DgnECPersistence$(oext) : $(DgnHandlersDir)DgnECPersistence.cpp $(DgnECDepends) ${MultiCompileDepends}
+
+
+#----------------------------------------------------------------------
+#   Annotations
+#----------------------------------------------------------------------
+AnnotationsHeaders = \
+    $(AnnotationsApi)AnnotationFrame.h \
+    $(AnnotationsApi)AnnotationFrameDraw.h \
+    $(AnnotationsApi)AnnotationFrameLayout.h \
+    $(AnnotationsApi)AnnotationFrameStyle.h \
+    $(AnnotationsApi)AnnotationLeader.h \
+    $(AnnotationsApi)AnnotationLeaderDraw.h \
+    $(AnnotationsApi)AnnotationLeaderStyle.h \
+    $(AnnotationsApi)AnnotationPropertyBag.h \
+    $(AnnotationsApi)Annotations.h \
+    $(AnnotationsApi)AnnotationTextBlock.h \
+    $(AnnotationsApi)AnnotationTextBlockDraw.h \
+    $(AnnotationsApi)AnnotationTextBlockLayout.h \
+    $(AnnotationsApi)AnnotationTextStyle.h \
+    $(AnnotationsApi)TextAnnotation.h \
+    $(AnnotationsApi)TextAnnotationDraw.h \
+    $(AnnotationsApi)TextAnnotationSeed.h \
+    $(AnnotationsPrivateApi)AnnotationFramePersistence.h \
+    $(AnnotationsPrivateApi)AnnotationFrameStylePersistence.h \
+    $(AnnotationsPrivateApi)Annotations.fb.h \
+    $(AnnotationsPrivateApi)AnnotationTextBlockPersistence.h \
+    $(AnnotationsPrivateApi)AnnotationTextStylePersistence.h \
+    $(AnnotationsPrivateApi)TextAnnotationPersistence.h \
+    $(AnnotationsPrivateApi)TextAnnotationSeedPersistence.h
+
+$(CoreObjs)AnnotationFrame$(oext) :                 $(AnnotationsSrc)AnnotationFrame.cpp $(AnnotationsHeaders) ${MultiCompileDepends}
+
+$(CoreObjs)AnnotationFrameDraw$(oext) :             $(AnnotationsSrc)AnnotationFrameDraw.cpp $(AnnotationsHeaders) ${MultiCompileDepends}
+
+$(CoreObjs)AnnotationFrameLayout$(oext) :           $(AnnotationsSrc)AnnotationFrameLayout.cpp $(AnnotationsHeaders) ${MultiCompileDepends}
+
+$(CoreObjs)AnnotationFrameStyle$(oext) :            $(AnnotationsSrc)AnnotationFrameStyle.cpp $(AnnotationsHeaders) ${MultiCompileDepends}
+
+$(CoreObjs)AnnotationLeader$(oext) :                $(AnnotationsSrc)AnnotationLeader.cpp $(AnnotationsHeaders) ${MultiCompileDepends}
+
+$(CoreObjs)AnnotationLeaderDraw$(oext) :            $(AnnotationsSrc)AnnotationLeaderDraw.cpp $(AnnotationsHeaders) ${MultiCompileDepends}
+
+$(CoreObjs)AnnotationLeaderLayout$(oext) :          $(AnnotationsSrc)AnnotationLeaderLayout.cpp $(AnnotationsHeaders) ${MultiCompileDepends}
+
+$(CoreObjs)AnnotationLeaderStyle$(oext) :           $(AnnotationsSrc)AnnotationLeaderStyle.cpp $(AnnotationsHeaders) ${MultiCompileDepends}
+
+$(CoreObjs)AnnotationParagraph$(oext) :             $(AnnotationsSrc)AnnotationParagraph.cpp $(AnnotationsHeaders) ${MultiCompileDepends}
+
+$(CoreObjs)AnnotationPropertyBag$(oext) :           $(AnnotationsSrc)AnnotationPropertyBag.cpp $(AnnotationsHeaders) ${MultiCompileDepends}
+
+$(CoreObjs)AnnotationRuns$(oext) :                  $(AnnotationsSrc)AnnotationRuns.cpp $(AnnotationsHeaders) ${MultiCompileDepends}
+
+$(CoreObjs)AnnotationTextBlock$(oext) :             $(AnnotationsSrc)AnnotationTextBlock.cpp $(AnnotationsHeaders) ${MultiCompileDepends}
+
+$(CoreObjs)AnnotationTextBlockDraw$(oext) :         $(AnnotationsSrc)AnnotationTextBlockDraw.cpp $(AnnotationsHeaders) ${MultiCompileDepends}
+
+$(CoreObjs)AnnotationTextBlockLayout$(oext) :       $(AnnotationsSrc)AnnotationTextBlockLayout.cpp $(AnnotationsHeaders) ${MultiCompileDepends}
+
+$(CoreObjs)AnnotationTextStyle$(oext) :             $(AnnotationsSrc)AnnotationTextStyle.cpp $(AnnotationsHeaders) ${MultiCompileDepends}
+
+$(CoreObjs)TextAnnotation$(oext) :                  $(AnnotationsSrc)TextAnnotation.cpp $(AnnotationsHeaders) ${MultiCompileDepends}
+
+$(CoreObjs)TextAnnotationDraw$(oext) :              $(AnnotationsSrc)TextAnnotationDraw.cpp $(AnnotationsHeaders) ${MultiCompileDepends}
+
+$(CoreObjs)TextAnnotationElement$(oext) :           $(AnnotationsSrc)TextAnnotationElement.cpp $(AnnotationsHeaders) $(AnnotationsApi)TextAnnotationElement.h ${MultiCompileDepends}
+
+$(CoreObjs)TextAnnotationSeed$(oext) :              $(AnnotationsSrc)TextAnnotationSeed.cpp $(AnnotationsHeaders) ${MultiCompileDepends}
+
+%include MultiCppCompileGo.mki
+
+coreObjects =% $(MultiCompileObjectList)
+
+#----------------------------------------------------------------------
+# Generate word break data structures
+#----------------------------------------------------------------------
+always:
+    !~@mkdir $(HandlerObjs)GeneratedSource/GeneratedHeaders
+
+$(HandlerObjs)GeneratedSource/GeneratedHeaders/WordBreakData.h : $(DgnHandlersDir)WordBreakProperty.txt $(DgnHandlersDir)WordBreakDataGenerator.py
+    |[== Building "$@", ($=) ==]
+    $(DgnHandlersDir)WordBreakDataGenerator.py -i$< -o$@
+
+dirToSearch = $(HandlerObjs)GeneratedSource/
+%include cincapnd.mki
+
+# -----------------------------------------------------------------------------------------------
+#   Non-port section
+# -----------------------------------------------------------------------------------------------
+FileTypeControl     =
+CCPchOpts           =
+CPchOpts            =
+MultiCompileDepends = $(_MakeFileSpec)
+o                   = $(CoreObjs)
+
+%include MultiCppCompileRule.mki
+
+$(CoreObjs)DgnTrueTypeFont$(oext) :                 $(DgnCoreDir)DgnTrueTypeFont.cpp $(DgnPlatformAPISrc)DgnFont.h ${MultiCompileDepends}
+
+$(CoreObjs)DgnTrueTypeFontData$(oext) :             $(DgnCoreDir)DgnTrueTypeFontData.cpp $(DgnPlatformAPISrc)DgnFont.h $(DgnPlatformAPISrc)DgnFontData.h ${MultiCompileDepends}
+
+%include MultiCppCompileGo.mki
+
+dgnCore_nonPortableObjects  =% $(MultiCompileObjectList)
+coreObjects                 + $(dgnCore_nonPortableObjects)
+
+# -----------------------------------------------------------------------------------------------
+#   cppObjects = Combine dgncore and dgnhandler obj lists
+# -----------------------------------------------------------------------------------------------
+cppObjects                  = $(coreObjects)
+
+# -----------------------------------------------------------------------------------------------
+#   Portable inline handling (make sure that there is a non-inlined implementation when required)
+# -----------------------------------------------------------------------------------------------
+
+$(HandlerObjs)DgnPlatformDLLInlines$(oext) :        $(baseDir)DgnPlatformDLLInlines.cpp $(baseDir)DgnCore/DgnCoreDLLInlines.h ${MultiCompileDepends}
+
+cppObjects                  +% $(HandlerObjs)DgnPlatformDLLInlines$(oext)
+
+#----------------------------------------------------------------------
+#   dependencies of the subsystem.
+#----------------------------------------------------------------------
+o                       = $(DgnPlatformObj)
+
+DLM_DEST                = $(o)
+DLM_OBJECT_FILES        = $(cppObjects)
+DLM_OBJECT_PCH          = $(DgnPlatformObj)DgnPlatformInternal$(oext)
+DLM_EXPORT_OBJS         = $(cppObjects)
+DLM_EXPORT_DEST         = $(o)
+DLM_NOINITFUNC          = 1
+DLM_NOENTRY             = 1
+LINKER_LIBRARIES        =   $(ContextSubpartsLibs)$(libprefix)BeSQLiteEC$(libext) \
+                            $(ContextSubpartsLibs)$(libprefix)BeSQLite$(libext) \
+                            $(ContextSubpartsLibs)$(libprefix)BeZlib$(stlibext) \
+                            $(ContextSubpartsLibs)$(libprefix)BePng$(stlibext) \
+                            $(ContextSubpartsLibs)$(libprefix)BeLibJpegTurbo$(stlibext) \
+                            $(ContextSubpartsLibs)$(libprefix)BeJsonCpp$(stlibext) \
+                            $(ContextSubpartsLibs)$(libprefix)BeHttp$(libext) \
+                            $(ContextSubpartsLibs)$(ECNativeObjectsLib) \
+                            $(ContextSubpartsLibs)$(UnitsLib) \
+                            $(ContextSubpartsLibs)$(BentleyGeomLib) \
+                            $(ContextSubpartsLibs)$(libprefix)BentleyGeomSerialization$(libext) \
+                            $(ContextSubpartsLibs)$(libprefix)BaseGeoCoord$(libext)\
+                            $(ContextSubpartsLibs)$(libprefix)BeXml$(libext) \
+                            $(ContextSubpartsLibs)$(libprefix)freetype2$(libext) \
+                            $(ContextSubpartsLibs)$(libprefix)BeIcu4c$(libext)
+
+%if defined (BENTLEYCONFIG_FOLLY)
+    LINKER_LIBRARIES + $(ContextSubpartsLibs)$(libprefix)BeFolly$(libext)
+%endif
+
+%if defined (BENTLEYCONFIG_OPENCASCADE)
+# FoundationClasses
+LINKER_LIBRARIES_DELAYLOADED = \
+    $(ContextSubPartsLibs)TKernel.lib \
+    $(ContextSubPartsLibs)TKMath.lib
+
+# ModelingData
+LINKER_LIBRARIES_DELAYLOADED + \
+    $(ContextSubPartsLibs)TKG2d.lib \
+    $(ContextSubPartsLibs)TKG3d.lib \
+    $(ContextSubPartsLibs)TKBrep.lib \
+    $(ContextSubPartsLibs)TKGeomBase.lib
+
+# ModelingAlgorithms (also TKHLR TKFillet TKFeat TKXMesh TKShHealing)
+LINKER_LIBRARIES_DELAYLOADED + \
+    $(ContextSubPartsLibs)TKBool.lib \
+    $(ContextSubPartsLibs)TKBO.lib \
+    $(ContextSubPartsLibs)TKOffset.lib \
+    $(ContextSubPartsLibs)TKPrim.lib \
+    $(ContextSubPartsLibs)TKMesh.lib \
+    $(ContextSubPartsLibs)TKGeomAlgo.lib \
+    $(ContextSubPartsLibs)TKShHealing.lib \
+    $(ContextSubPartsLibs)TKTopAlgo.lib
+%endif
+
+%ifndef CREATE_STATIC_LIBRARIES
+    %if $(TARGET_PLATFORM)=="Windows"  # *** WIP_NONPORT
+
+        #For CoCreateInstance, RegOpenKey, SHGetPathFromIDListA - used (in Windows build) for TrueType font support and by IntegrationManager.obj
+        LINKER_LIBRARIES + $(oleLibs) $(guiLibs) kernel32.lib
+        LINKER_LIBRARIES + wininet.lib
+
+        # Add this to use the VTune API. It is a static library that finds the DLL's if they are on the system.
+        # LINKER_LIBRARIES       + "C:\Program Files (x86)\Intel\VTune Amplifier XE\lib64\libittnotify.lib"
+    %endif
+%endif
+
+# Link in JavaScript support
+%include $(SrcRoot)bsicommon/sharedmki/AppendJavaScriptLinkerLibraries.mki
+
+%include $(sharedMki)linkLibrary.mki
+
+SQLANG_CHeader      = $(DgnPlatformInternalDir)DgnCore/DgnCoreL10N.h
+SQLANG_Xliff        = $(o)xliffs/DgnCoreMessages_en.xliff
+
+%include $(sharedMki)CHeaderToXliff.mki
+
+$(BuildContext)Delivery/icons : $(DgnCoreDir)/icons
+    $(LinkFirstDepToFirstTargetAsDirectory)
+
+#----------------------------------------------------------------------
+# Last resort fonts that are required to be available to DgnPlatform.
+#----------------------------------------------------------------------
+$(BuildContext)Delivery/lastresortfonts : $(baseDir)LastResortFonts/lastresortfonts
+    $(LinkFirstDepToFirstTarget)
+
+$(BuildContext)Delivery/SkyBox/SkyBox.jpg : $(baseDir)Assets/SkyBox.jpg
+    $(LinkFirstDepToFirstTarget)