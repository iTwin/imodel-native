--- conflicted
+++ resolved
@@ -1,649 +1,632 @@
-#----------------------------------------------------------------------
-#
-#     $Source: DgnPlatform.mke $
-#
-#  $Copyright: (c) 2015 Bentley Systems, Incorporated. All rights reserved. $
-#
-#----------------------------------------------------------------------
-
-#----------------------------------------------------------
-# Set up all the standard stuff.
-#----------------------------------------------------------
-%include  mdl.mki
-
-
-#-----------------------------------------------------------
-# Root DgnPlatform directory
-#-----------------------------------------------------------
-SrcDgnPlatform                  = $(SrcRoot)DgnPlatform/
-
-#------------------------------------------------------
-# Header file locations in source tree
-#------------------------------------------------------
-DgnPlatformPublicAPISrc         = $(SrcDgnPlatform)PublicAPI/
-DgnPlatformAPISrc               = $(DgnPlatformPublicAPISrc)DgnPlatform/
-DgnPlatformSrc                  = $(DgnPlatformPublicAPISrc)DgnPlatform/
-DgnPlatformToolsPublicApiSrc    = $(DgnPlatformSrc)Tools/
-DgnDesktopToolsAPISrc           = $(DgnPlatformSrc)DesktopTools/
-DgnCoreAPISrc                   = $(DgnPlatformSrc)DgnCore/
-DgnHandlersAPISrc               = $(DgnPlatformSrc)DgnHandlers/
-DgnHandlersTextBlockSrc         = $(DgnHandlersAPISrc)TextBlock/
-DistributedDgnAPISrc            = $(DgnPlatformSrc)DistributedDgn/
-
-#-----------------------------------------------------------
-# Source directories
-#-----------------------------------------------------------
-DgnCoreDir                      = $(SrcDgnPlatform)DgnCore/
-DgnFileIODir                    = $(SrcDgnPlatform)DgnFileIO/
-DgnHandlersDir                  = $(SrcDgnPlatform)DgnHandlers/
-DgnViewDir                      = $(SrcDgnPlatform)DgnView/
-PlatformToolsDir                = $(SrcDgnPlatform)PlatformTools/
-PrivateApiSrc                   = $(SrcDgnPlatform)PrivateApi/
-privmki                         = $(SrcDgnPlatform)privmki/
-DgnGeoCoordDir                  = $(SrcDgnPlatform)DgnGeoCoord/
-ToolsDir                        = $(SrcDgnPlatform)Tools/ToolSubs/
-ConfigToolsDir                  = $(SrcDgnPlatform)Tools/ToolSubs/macro/
-
-DgnPlatformInternalDir          = $(PrivateApiSrc)DgnPlatformInternal/
-lineStyleDir                    = $(DgnCoreDir)linestyle/
-dimensionDir                    = $(DgnHandlersDir)Dimension/
-
-dgnScriptDir                    = $(SrcDgnPlatform)DgnScript/
-dgnJsApiDir                     = $(dgnScriptDir)DgnJsApi/
-geomJsApiDir                    = $(dgnScriptDir)GeomJsApi/
-
-AnnotationsSrc                  = $(DgnCoreDir)Annotations/
-AnnotationsPrivateApi           = $(DgnPlatformInternalDir)DgnCore/Annotations/
-AnnotationsApi                  = $(DgnPlatformAPISrc)DgnCore/Annotations/
-
-BaseGeoCoordAPISrc              = $(BuildContext)PublicAPI/GeoCoord/
-
-#-----------------------------------------------------------
-# BuildContext
-#-----------------------------------------------------------
-BuildContext                    = $(OutBuildContexts)DgnPlatform/
-
-
-# Define these to handle multi-platform.
-ToolsubsLib                     = $(libprefix)Toolsubs$(libext)
-BentleyGeomLib                  = $(libprefix)BentleyGeom$(libext)
-ECNativeObjectsLib              = $(libprefix)ECObjects$(libext)
-
-
-#----------------------------------------------------------
-# Set and then include the CompileOptionsMki file.
-# It is needed and also %included by PreCompileHeader.mki
-#----------------------------------------------------------
-CompileOptionsMki               = $(baseDir)DgnPlatform.mki
-%include $(CompileOptionsMki)
-
-
-DLM_OBJECT_DEST                 = $(DgnPlatformObj)
-ASSEMBLY_STRONGNAME             = 1
-
-contextDepends                  = $(DgnCoreAPISrc)ViewContext.h $(DgnCoreAPISrc)IViewOutput.h $(DgnCoreAPISrc)IViewDraw.h $(DgnCoreAPISrc)DgnViewport.h
-
-VewControllerDepends            = $(DgnCoreAPISrc)ViewController.h $(DgnCoreAPISrc)ViewContext.h
-
-HandlerDepends                  = $(DgnCoreAPISrc)ElementHandler.h $(contextDepends)
-
-<<<<<<< HEAD
-RealityDataHandlerDepends       = $(DgnCoreAPISrc)DgnViewport.h $(DgnCoreAPISrc)HttpHandler.h $(DgnCoreAPISrc)RealityDataCache.h
-
-WebMercatorDepends              = $(DgnCoreAPISrc)WebMercator.h $(DgnCoreAPISrc)DgnDbTables.h
-
-PointCloudBaseModelDepends      = $(DgnCoreAPISrc)PointCloudBaseModel.h $(DgnCoreAPISrc)DgnDbTables.h
-
-RasterBaseModelDepends          = $(DgnCoreAPISrc)RasterBaseModel.h $(DgnCoreAPISrc)DgnDbTables.h
-
-toolsHeaders                    = $(DgnPlatformToolsPublicApiSrc)KeyTree.h
-
-LsLocalDepends                  = $(DgnCoreAPISrc)LsLocal.h $(DgnCoreAPISrc)LineStyle.h $(contextDepends)
-=======
-toolsHeaders   = $(DgnPlatformToolsPublicApiSrc)KeyTree.h
-LsLocalDepends = $(DgnCoreAPISrc)LsLocal.h $(DgnCoreAPISrc)LineStyle.h $(contextDepends)
->>>>>>> 841448cf
-
-#---------------------------------------------------------
-#  Set up for signing
-#---------------------------------------------------------
-RIGHTSCOMPLIANT = true
-%include $(SrcDgnPlatform)privmki/DgnPlatformSignatureDefaults.mki
-
-#----------------------------------------------------------------------
-#       Location for objects
-#----------------------------------------------------------------------
-CoreObjs                        =% $(OutDgnPlatformBuild)DgnCore/
-HandlerObjs                     =% $(OutDgnPlatformBuild)DgnHandlers/
-o                               =% $(DgnPlatformObj)
-
-always:
-    !~@mkdir $(OutDgnPlatformBuild)
-     ~@mkdir $(o)
-     ~@mkdir $(CoreObjs)
-     ~@mkdir $(HandlerObjs)
-     ~@mkdir $(HandlerObjs)GeneratedSource/
-
-#----------------------------------------------------------------------
-#       Inform user of compile options
-#----------------------------------------------------------------------
-always:
-        |  Compiler options: $(cDefs)$(cDefsPost) $(copt)
-        |  -------- --------
-
-%if $(TARGET_PLATFORM) != "Windows" && $(TARGET_PLATFORM) != "WinRT"
-
-    # It is important to compile this outside of the scope of the PCH on LLVM because of the trick it plays. Should also be fine on GCC.
-    $(CoreObjs)LinuxGlobals$(oext) : $(DgnCoreDir)LinuxGlobals.cpp
-
-    coreObjects + $(CoreObjs)LinuxGlobals$(oext)
-
-%endif
-
-# Need to change o around because that's what multicompile uses
-o = $(CoreObjs)
-
-#----------------------------------------------------------------------
-# Generate the TypeScript portion of the DgnScript.
-# This also generates $(dgnScriptGen)DgnJsApiBootstrap.cpp, which we compile below.
-#----------------------------------------------------------------------
-%include $(geomJsApiDir)GenerateTypeScript.mki
-
-%include $(dgnJsApiDir)GenerateTypeScript.mki
-
-%ifdef dgnScriptGen
-cIncs + -I$(dgnScriptGen)
-%endif
-
-
-#----------------------------------------------------------------------
-#   Make sure that DgnPlatformInternal.pch is up-to-date.
-#----------------------------------------------------------------------
-PchCompiland        = $(baseDir)DgnPlatformInternal.cpp
-PchOutputDir        = $(DgnPlatformObj)
-PchExtraOptions     = -Zm170
-
-%if defined (winNT) && $(BUILD_TOOLSET) == "GCC"
-    # Compiling using DgnHandlerInternal.h.gch causes internal compiler error in GCC using windows ndk toolchain
-    GCC_NO_PRE_COMPILED_HEADER = 1
-%endif
-
-%include $(SharedMki)PreCompileHeader.mki
-
-CCPchOpts           = $(UsePrecompiledHeaderOptions)
-CPchOpts            = $(UsePrecompiledHeaderOptions)
-
-MultiCompileDepends =$(_MakeFileSpec)
-%include MultiCppCompileRule.mki
-
-$(CoreObjs)DgnElement$(oext) :                      $(DgnCoreDir)DgnElement.cpp ${MultiCompileDepends} $(DgnFileIOPubH)  $(toolsHeaders)
-
-$(CoreObjs)DgnModel$(oext) :                        $(DgnCoreDir)DgnModel.cpp ${MultiCompileDepends} $(DgnFileIOPubH) $(DgnCoreAPISrc)ScanCriteria.h
-
-$(CoreObjs)UnitDefinition$(oext) :                  $(DgnCoreDir)UnitDefinition.cpp ${MultiCompileDepends} $(DgnFileIOPubH)
-
-$(CoreObjs)TxnManager$(oext) :                      $(DgnCoreDir)TxnManager.cpp $(DgnCoreAPISrc)TxnManager.h ${MultiCompileDepends}
-
-$(coreObjs)RevisionManager$(oext) :                 $(DgnCoreDir)RevisionManager.cpp $(DgnCoreAPISrc)RevisionManager.h ${MultiCompileDepends}
-
-$(CoreObjs)MemoryManager$(oext) :                   $(DgnCoreDir)MemoryManager.cpp $(DgnCoreAPISrc)MemoryManager.h ${MultiCompileDepends}
-
-$(CoreObjs)ElementDependencyGraph$(oext) :          $(DgnCoreDir)ElementDependencyGraph.cpp $(DgnCoreAPISrc)TxnManager.h ${MultiCompileDepends}
-
-$(CoreObjs)LsName$(oext) :                          $(lineStyleDir)LsName.cpp $(LsLocalDepends) ${MultiCompileDepends}
-
-$(CoreObjs)LsLocation$(oext) :                      $(lineStyleDir)LsLocation.cpp $(LsLocalDepends) ${MultiCompileDepends}
-
-$(CoreObjs)LsSymbology$(oext) :                     $(lineStyleDir)LsSymbology.cpp $(LsLocalDepends)  ${MultiCompileDepends}
-
-$(CoreObjs)LsCache$(oext) :                         $(lineStyleDir)LsCache.cpp $(LsLocalDepends) ${MultiCompileDepends}
-
-$(CoreObjs)DgnLineStyles$(oext) :                   $(lineStyleDir)DgnLineStyles.cpp $(LsLocalDepends) $(txnManagerDepends) ${MultiCompileDepends}
-
-$(CoreObjs)LineStyleApi$(oext) :                    $(lineStyleDir)LineStyleApi.cpp $(LsLocalDepends)  ${MultiCompileDepends}
-
-$(CoreObjs)LsDb$(oext) :                            $(lineStyleDir)LsDb.cpp $(LsLocalDepends) $(txnManagerDepends)  ${MultiCompileDepends}
-
-$(CoreObjs)StrokeSymbol$(oext) :                    $(lineStyleDir)StrokeSymbol.cpp $(LsLocalDepends) $(HandlerDepends) ${MultiCompileDepends}
-
-$(CoreObjs)LsPointComponent$(oext) :                $(lineStyleDir)LsPointComponent.cpp $(LsLocalDepends) $(HandlerDepends) ${MultiCompileDepends}
-
-$(CoreObjs)StrokePattern$(oext) :                   $(lineStyleDir)StrokePattern.cpp $(LsLocalDepends) ${MultiCompileDepends}
-
-$(CoreObjs)RasterLineStyle$(oext) :                 $(lineStyleDir)RasterLineStyle.cpp $(LsLocalDepends) ${MultiCompileDepends}
-
-$(CoreObjs)DgnScan$(oext) :                         $(DgnCoreDir)DgnScan.cpp $(DgnCoreAPISrc)ScanCriteria.h $(DgnFileIOPubH) $(HandlerDepends) ${MultiCompileDepends}
-
-$(CoreObjs)DgnRangeTree$(oext) :                    $(DgnCoreDir)DgnRangeTree.cpp $(DgnCoreAPISrc)DgnRangeTree.h ${MultiCompileDepends}
-
-$(CoreObjs)VecMathDGNTolerances$(oext) :            $(DgnCoreDir)VecMathDGNTolerances.cpp $(DgnPlatformAPISrc)VecMath.h ${MultiCompileDepends}
-
-$(coreObjs)DgnColors$(oext) :                       $(DgnCoreDir)DgnColors.cpp $(DgnCoreAPISrc)ColorUtil.h $(DgnCoreAPISrc)DgnTrueColor.h ${MultiCompileDepends}
-
-$(CoreObjs)ViewController$(oext) :                  $(DgnCoreDir)ViewController.cpp $(ViewControllerDepends) ${MultiCompileDepends} $(contextDepends)
-
-$(CoreObjs)HypermodelingViewController$(oext) :     $(DgnCoreDir)HypermodelingViewController.cpp $(ViewControllerDepends) ${MultiCompileDepends} $(contextDepends)
-
-$(CoreObjs)SectioningPhysicalViewController$(oext): $(DgnCoreDir)SectioningPhysicalViewController.cpp $(ViewControllerDepends) ${MultiCompileDepends} $(contextDepends)
-
-$(CoreObjs)DgnElements$(oext) :                     $(DgnCoreDir)DgnElements.cpp $(DgnCoreAPISrc)DgnDb.h ${MultiCompileDepends}
-
-$(CoreObjs)DgnViewport$(oext) :                     $(DgnCoreDir)DgnViewport.cpp $(contextDepends) ${MultiCompileDepends}
-
-$(CoreObjs)HttpHandler$(oext) :                     $(DgnCoreDir)HttpHandler.cpp $(DgnCoreAPISrc)HttpHandler.h ${MultiCompileDepends}
-
-$(CoreObjs)RealityDataCache$(oext) :                $(DgnCoreDir)RealityDataCache.cpp $(RealityDataHandlerDepends) ${MultiCompileDepends}
-
-<<<<<<< HEAD
-$(CoreObjs)WebMercator$(oext) :                     $(DgnCoreDir)WebMercator.cpp $(contextDepends) $(WebMercatorDepends) $(RealityDataHandlerDepends) ${MultiCompileDepends}
-
-$(CoreObjs)PointCloudBaseModel$(oext) :             $(DgnCoreDir)PointCloudBaseModel.cpp $(contextDepends) $(PointCloudBaseModelDepends) $(RealityDataHandlerDepends) ${MultiCompileDepends}
-
-$(CoreObjs)RasterBaseModel$(oext) :                 $(DgnCoreDir)RasterBaseModel.cpp $(contextDepends) $(RasterBaseModelDepends) $(RealityDataHandlerDepends) ${MultiCompileDepends}
-=======
-$(coreObjs)TextString$(oext):    $(DgnCoreDir)TextString.cpp $(contextDepends) $(DgnCoreAPISrc)TextString.h $(DgnCoreAPISrc)DgnFont.h $(HandlerDepends) ${MultiCompileDepends}
->>>>>>> 841448cf
-
-$(CoreObjs)TextString$(oext) :                      $(DgnCoreDir)TextString.cpp $(contextDepends) $(DgnCoreAPISrc)TextString.h $(DgnCoreAPISrc)DgnFont.h $(HandlerDepends) ${MultiCompileDepends}
-
-$(CoreObjs)TextStyleInterop$(oext) :                $(DgnCoreDir)TextStyleInterop.cpp $(DgnCoreAPISrc)TextString.h $(DgnCoreAPISrc)Annotations/AnnotationTextStyle.h ${MultiCompileDepends}
-
-$(CoreObjs)DgnPropertyJson$(oext) :                 $(DgnCoreDir)DgnPropertyJson.cpp ${MultiCompileDepends}
-
-$(CoreObjs)ElementGeometry$(oext) :                 $(DgnCoreDir)ElementGeometry.cpp $(DgnCoreAPISrc)LineStyle.h ${MultiCompileDepends}
-
-$(CoreObjs)ElementGraphics$(oext) :                 $(DgnCoreDir)ElementGraphics.cpp $(DgnCoreAPISrc)ElementGraphics.h ${MultiCompileDepends}
-
-$(CoreObjs)MeasureGeom$(oext) :                     $(DgnCoreDir)MeasureGeom.cpp $(DgnCoreAPISrc)MeasureGeom.h ${MultiCompileDepends}
-
-$(CoreObjs)DgnCore$(oext) :                         $(DgnCoreDir)DgnCore.cpp $(DgnCoreDir)DgnCoreDLLInlines.h $(DgnPlatformPublicAPISrc)DgnPlatform/DgnPlatformLib.h  ${MultiCompileDepends}
-
-$(CoreObjs)HandlerTypeInfo$(oext) :                 $(DgnCoreDir)HandlerTypeInfo.cpp $(contextDepends) $(HandlerDepends) ${MultiCompileDepends}
-
-$(CoreObjs)ViewContext$(oext) :                     $(DgnCoreDir)ViewContext.cpp $(contextDepends) $(HandlerDepends) $(DgnCoreAPISrc)DgnModel.h $(DgnCoreAPISrc)ScanCriteria.h $(DgnCoreDir)UpdateLogging.h ${MultiCompileDepends}
-
-$(CoreObjs)SymbolContext$(oext) :                   $(DgnCoreDir)SymbolContext.cpp   $(contextDepends) $(HandlerDepends) $(DgnCoreAPISrc)DgnModel.h  $(LevelApiDepends) ${MultiCompileDepends}
-
-$(CoreObjs)NullContext$(oext) :                     $(DgnCoreDir)NullContext.cpp   $(contextDepends) $(DgnCoreAPISrc)NullContext.h ${MultiCompileDepends}
-
-$(CoreObjs)RangeContext$(oext) :                    $(DgnCoreDir)RangeContext.cpp $(DgnCoreAPISrc)NullContext.h $(DgnCoreAPISrc)SimplifyViewDrawGeom.h $(HandlerDepends) ${MultiCompileDepends}
-
-$(CoreObjs)SnapContext$(oext) :                     $(DgnCoreDir)SnapContext.cpp $(HandlerDepends) ${MultiCompileDepends}
-
-$(CoreObjs)SimplifyViewDrawGeom$(oext) :            $(DgnCoreDir)SimplifyViewDrawGeom.cpp $(contextDepends) $(DgnCoreAPISrc)SimplifyViewDrawGeom.h ${MultiCompileDepends}
-
-$(CoreObjs)IFacetTopologyTable$(oext) :             $(DgnCoreDir)IFacetTopologyTable.cpp $(contextDepends) ${MultiCompileDepends}
-
-$(CoreObjs)DrawAreaPattern$(oext) :                 $(DgnCoreDir)DrawAreaPattern.cpp   $(contextDepends) $(HandlerDepends) $(DgnCoreAPISrc)SimplifyViewDrawGeom.h ${MultiCompileDepends}
-
-$(CoreObjs)ClipUtil$(oext) :                        $(DgnCoreDir)ClipUtil.cpp $(DgnCoreAPISrc)ClipUtil.h ${MultiCompileDepends}
-
-$(CoreObjs)ClipPrimitive$(oext) :                   $(DgnCoreDir)ClipPrimitive.cpp $(DgnCoreAPISrc)ClipPrimitive.h ${MultiCompileDepends}
-
-$(CoreObjs)ClipVector$(oext) :                      $(DgnCoreDir)ClipVector.cpp $(DgnCoreAPISrc)ClipPrimitive.h $(DgnCoreAPISrc)ClipVector.h ${MultiCompileDepends}
-
-$(CoreObjs)SectionClip$(oext) :                     $(DgnCoreDir)SectionClip.cpp $(DgnCoreAPISrc)SectionClip.h ${MultiCompileDepends}
-
-$(CoreObjs)TransformClipStack$(oext) :              $(DgnCoreDir)TransformClipStack.cpp $(DgnCoreAPISrc)TransformClipStack.h ${MultiCompileDepends}
-
-$(CoreObjs)DgnCorePolyfaceClip$(oext) :             $(DgnCoreDir)DgnCorePolyfaceClip.cpp $(DgnCoreAPISrc)ClipUtil.h ${MultiCompileDepends}
-
-$(CoreObjs)FenceParams$(oext) :                     $(DgnCoreDir)FenceParams.cpp $(DgnCoreAPISrc)FenceParams.h $(contextDepends) ${MultiCompileDepends}
-
-$(CoreObjs)GParray$(oext) :                         $(DgnCoreDir)GParray.cpp $(DgnCoreAPISrc)GPArray.h ${MultiCompileDepends}
-
-$(CoreObjs)IAuxSystem$(oext) :                      $(DgnCoreDir)IAuxSystem.cpp $(contextDepends) ${MultiCompileDepends}
-
-$(CoreObjs)GradientSettings$(oext) :                $(DgnCoreDir)GradientSettings.cpp $(DgnCoreAPISrc)GradientSettings.h ${MultiCompileDepends}
-
-$(CoreObjs)UnitManager$(oext) :                     $(DgnCoreDir)UnitManager.cpp $(DgnCoreAPISrc)UnitDefinition.h ${MultiCompileDepends}
-
-$(CoreObjs)DgnCoreValueFormat$(oext) :              $(DgnCoreDir)DgnCoreValueFormat.cpp $(DgnCoreAPISrc)ValueFormat.h ${MultiCompileDepends}
-
-$(CoreObjs)ValueParse$(oext) :                      $(DgnCoreDir)ValueParse.cpp $(DgnCoreAPISrc)ValueParse.h ${MultiCompileDepends}
-
-$(CoreObjs)ACSManager$(oext) :                      $(DgnCoreDir)ACSManager.cpp $(DgnCoreAPISrc)IAuxCoordSys.h ${MultiCompileDepends}
-
-$(CoreObjs)DgnFont$(oext) :                         $(DgnCoreDir)DgnFont.cpp $(DgnCoreAPISrc)DgnFont.h $(contextDepends) ${MultiCompileDepends}
-
-$(CoreObjs)DgnRscFont$(oext) :                      $(DgnCoreDir)DgnRscFont.cpp $(DgnCoreAPISrc)DgnFont.h ${MultiCompileDepends}
-
-$(CoreObjs)DgnRscFontData$(oext) :                  $(DgnCoreDir)DgnRscFontData.cpp $(DgnCoreAPISrc)DgnFont.h ${MultiCompileDepends}
-
-$(CoreObjs)DgnShxFont$(oext) :                      $(DgnCoreDir)DgnShxFont.cpp $(DgnCoreAPISrc)DgnFont.h ${MultiCompileDepends}
-
-$(CoreObjs)DgnShxFontData$(oext) :                  $(DgnCoreDir)DgnShxFontData.cpp $(DgnCoreAPISrc)DgnFont.h ${MultiCompileDepends}
-
-$(CoreObjs)Sprites$(oext) :                         $(DgnCoreDir)Sprites.cpp ${MultiCompileDepends}
-
-$(CoreObjs)ImageUtilities$(oext) :                  $(DgnCoreDir)ImageUtilities.cpp $(DgnCoreAPISrc)ImageUtilities.h ${MultiCompileDepends}
-
-$(CoreObjs)GeomPart$(oext) :                        $(DgnCoreDir)GeomPart.cpp $(DgnCoreAPISrc)GeomPart.h ${MultiCompileDepends}
-
-$(CoreObjs)stringop$(oext) :                        $(ToolsDir)charutil/stringop.cpp ${MultiCompileDepends}
-
-$(CoreObjs)DgnDb$(oext) :                           $(DgnCoreDir)DgnDb.cpp $(DgnCoreAPISrc)DgnDb.h $(DgnCoreAPISrc)DgnDbTables.h ${MultiCompileDepends}
-
-$(CoreObjs)DgnDbSchema$(oext) :                     $(DgnCoreDir)DgnDbSchema.cpp $(DgnCoreAPISrc)DgnDb.h $(DgnCoreAPISrc)DgnDbTables.h ${MultiCompileDepends}
-
-$(CoreObjs)DgnSqlFuncs$(oext) :                     $(DgnCoreDir)DgnSqlFuncs.cpp ${MultiCompileDepends}
-
-$(CoreObjs)DgnIModel$(oext) :                       $(DgnCoreDir)DgnIModel.cpp $(DgnCoreAPISrc)DgnDb.h $(DgnCoreAPISrc)DgnDbTables.h ${MultiCompileDepends}
-
-$(CoreObjs)DgnUnits$(oext) :                        $(DgnCoreDir)DgnUnits.cpp $(DgnCoreAPISrc)DgnDb.h $(DgnCoreAPISrc)DgnDbTables.h ${MultiCompileDepends}
-
-$(CoreObjs)DgnCategory$(oext) :                     $(DgnCoreDir)DgnCategory.cpp $(DgnCoreAPISrc)DgnDb.h $(DgnCoreAPISrc)DgnCategory.h ${MultiCompileDepends}
-
-$(CoreObjs)DgnMaterial$(oext) :                     $(DgnCoreDir)DgnMaterial.cpp $(DgnCoreAPISrc)DgnDbTables.h $(DgnCoreAPISrc)DgnMaterial.h ${MultiCompileDepends}
-
-$(CoreObjs)DgnLight$(oext) :                        $(DgnCoreDir)DgnLight.cpp $(DgnCoreAPISrc)DgnDbTables.h $(DgnCoreAPISrc)DgnLight.h ${MultiCompileDepends}
-
-$(CoreObjs)DgnTexture$(oext) :                      $(DgnCoreDir)DgnTexture.cpp $(DgnCoreAPISrc)DgnDbTables.h ${MultiCompileDepends}
-
-$(CoreObjs)DgnAuthority$(oext) :                    $(DgnCoreDir)DgnAuthority.cpp $(DgnCoreAPISrc)DgnDbTables.h ${MultiCompileDepends}
-
-$(coreObjs)SearchableText$(oext) :                  $(DgnCoreDir)SearchableText.cpp $(DgnCoreAPISrc)DgnDbTables.h ${MultiCompileDepends}
-
-$(CoreObjs)SatelliteChangeSets$(oext) :             $(DgnCoreDir)SatelliteChangeSets.cpp $(DgnCoreAPISrc)SatelliteChangeSets.h ${MultiCompileDepends}
-
-$(CoreObjs)DgnMarkupProject$(oext) :                $(DgnCoreDir)DgnMarkupProject.cpp $(DgnCoreAPISrc)DgnMarkupProject.h $(DgnCoreAPISrc)DgnDbTables.h ${MultiCompileDepends}
-
-$(CoreObjs)DgnDomain$(oext) :                       $(DgnCoreDir)DgnDomain.cpp $(DgnCoreAPISrc)DgnDomain.h ${MultiCompileDepends} ${MultiCompileDepends}
-
-$(CoreObjs)QueryModel$(oext) :                      $(DgnCoreDir)QueryModel.cpp $(DgnCoreAPISrc)QueryModel.h $(DgnCoreAPISrc)DgnRangeTree.h  $(DgnCoreDir)UpdateLogging.h ${MultiCompileDepends}
-
-$(CoreObjs)QueryView$(oext) :                       $(DgnCoreDir)QueryView.cpp $(DgnCoreAPISrc)QueryModel.h $(DgnCoreAPISrc)QueryView.h $(ViewControllerDepends) $(DgnCoreDir)UpdateLogging.h ${MultiCompileDepends}
-
-$(CoreObjs)UpdateLogging$(oext) :                   $(DgnCoreDir)UpdateLogging.cpp $(DgnCoreDir)UpdateLogging.h ${MultiCompileDepends}
-
-$(CoreObjs)DgnViewDb$(oext) :                       $(DgnCoreDir)DgnViewDb.cpp $(DgnCoreAPISrc)DgnDbTables.h ${MultiCompileDepends}
-
-$(CoreObjs)DgnLink$(oext) :                         $(DgnCoreDir)DgnLink.cpp $(DgnCoreAPISrc)DgnDbTables.h $(DgnCoreAPISrc)DgnLink.h ${MultiCompileDepends}
-
-$(CoreObjs)DgnBaseDomain$(oext) :                   $(DgnCoreDir)DgnBaseDomain.cpp ${MultiCompileDepends}
-
-$(CoreObjs)DgnHandlers$(oext) :                     $(DgnHandlersDir)DgnHandlers.cpp $(DgnPlatformPublicAPISrc)DgnPlatform/DgnPlatformLib.h ${MultiCompileDepends}
-
-$(CoreObjs)HitDetail$(oext) :                       $(DgnHandlersDir)HitDetail.cpp $(HandlerDepends) ${MultiCompileDepends}
-
-$(CoreObjs)PickContext$(oext) :                     $(DgnHandlersDir)PickContext.cpp $(DgnCoreAPISrc)HitDetail.h $(contextDepends) $(DgnCoreAPISrc)SimplifyViewDrawGeom.h ${MultiCompileDepends}
-
-$(CoreObjs)RegionUtil$(oext) :                      $(DgnHandlersDir)RegionUtil.cpp $(contextDepends) ${MultiCompileDepends}
-
-$(CoreObjs)ScopedDgnHost$(oext) :                   $(DgnHandlersDir)ScopedDgnHost.cpp  ${MultiCompileDepends}
-
-$(CoreObjs)NamedVolume$(oext) :                     $(DgnHandlersDir)NamedVolume.cpp $(DgnHandlersAPISrc)NamedVolume.h ${MultiCompileDepends}
-
-$(CoreObjs)DgnChangeSummary$(oext) :                $(DgnHandlersDir)DgnChangeSummary.cpp $(DgnHandlersAPISrc)DgnChangeSummary.h ${MultiCompileDepends}
-
-$(CoreObjs)DgnECSymbolProvider$(oext) :             $(DgnHandlersDir)DgnECSymbolProvider.cpp $(DgnHandlersAPISrc)DgnECSymbolProvider.h ${MultiCompileDepends}
-
-$(coreObjs)AnnotationTable$(oext) :                 $(DgnCoreDir)AnnotationTable.cpp $(DgnCoreAPISrc)AnnotationTable.h ${MultiCompileDepends}
-
-
-$(o)ECUtils$(oext) :                                $(DgnCoreDir)ECUtils.cpp $(DgnPlatformAPISrc)ECUtils.h ${MultiCompileDepends}
-
-$(o)ModelSolverDef$(oext) :                         $(DgnCoreDir)ModelSolverDef.cpp $(DgnCoreAPISrc)ModelSolverDef.h ${MultiCompileDepends}
-
-$(o)RenderMaterial$(oext) :                         $(DgnCoreDir)RenderMaterial.cpp $(DgnCoreAPISrc)RenderMaterial.h ${MultiCompileDepends}
-
-#$(o)SolarUtility$(oext) :                          $(DgnCoreDir)SolarUtility.cpp $(DgnCoreAPISrc)SolarUtility.h ${MultiCompileDepends}
-
-
-#----------------------------------------------------------------------
-#   DgnGeoCoord
-#----------------------------------------------------------------------
-
-$(o)DgnGeoCoord$(oext) :                            $(DgnGeoCoordDir)DgnGeoCoord.cpp $(DgnPlatformAPISrc)DgnGeoCoord.h $(BaseGeoCoordAPISrc)BaseGeoCoord.h ${MultiCompileDepends}
-
-#$(o)ReprojectCache$(oext) :                        $(DgnGeoCoordDir)ReprojectCache.cpp $(DgnPlatformAPISrc)DgnGeoCoord.h $(BaseGeoCoordAPISrc)BaseGeoCoord.h ${MultiCompileDepends}
-
-$(o)GeoCoordServices$(oext) :                       $(DgnGeoCoordDir)GeoCoordServices.cpp $(DgnPlatformAPISrc)DgnGeoCoord.h $(BaseGeoCoordAPISrc)BaseGeoCoord.h ${MultiCompileDepends}
-
-#$(o)AuxCoordSysProcessor$(oext) :                  $(DgnGeoCoordDir)AuxCoordSysProcessor.cpp $(DgnPlatformAPISrc)DgnGeoCoord.h $(BaseGeoCoordAPISrc)BaseGeoCoord.h ${MultiCompileDepends}
-
-#----------------------------------------------------------------------
-#   Configuration
-#----------------------------------------------------------------------
-
-$(o)findfile$(oext) :                               $(ToolsDir)fileutil/findfile.cpp ${MultiCompileDepends}
-
-$(o)ConfigurationManager$(oext) :                   $(ConfigToolsDir)ConfigurationManager.cpp ${MultiCompileDepends}
-
-$(o)MacroConfigurationAdmin$(oext) :                $(ConfigToolsDir)MacroConfigurationAdmin.cpp ${MultiCompileDepends}
-
-$(o)MacroFileProcessor$(oext) :                     $(ConfigToolsDir)MacroFileProcessor.cpp ${MultiCompileDepends}
-
-$(o)expandMacro$(oext) :                            $(ConfigToolsDir)expandMacro.cpp ${MultiCompileDepends}
-
-$(o)envvutil$(oext) :                               $(ConfigToolsDir)envvutil.cpp ${MultiCompileDepends}
-
-$(o)evalcnst$(oext) :                               $(ConfigToolsDir)evalcnst.cpp ${MultiCompileDepends}
-
-
-#----------------------------------------------------------------------
-#   DgnScript
-#----------------------------------------------------------------------
-
-%if !defined (BENTLEYCONFIG_NO_JAVASCRIPT)
-
-$(o)DgnScript$(oext) :                              $(dgnScriptDir)DgnScript.cpp $(DgnCoreAPISrc)DgnScript.h ${MultiCompileDepends}
-
-#   Core Dgn JS Api
-$(o)DgnJsApi$(oext) :                               $(dgnJsApiDir)DgnJsApi.cpp $(DgnPlatformAPISrc)DgnJsApi.h ${MultiCompileDepends}
-
-$(o)DgnJsApiBootstrap$(oext) :                      $(dgnScriptGen)DgnJsApiBootstrap.cpp ${MultiCompileDepends}
-
-$(o)DgnJsApiCallbacks$(oext) :                      $(dgnScriptGen)DgnJsApiCallbacks.cpp $(dgnScriptGen)DgnPlatform/DgnJsApiProjection.h ${MultiCompileDepends}
-
-#   Geom JS Api
-$(o)GeomJsApi$(oext) :                              $(geomJsApiDir)GeomJsApi.cpp $(DgnPlatformAPISrc)GeomJsApi.h ${MultiCompileDepends}
-
-$(o)GeomJsApiBootstrap$(oext) :                     $(dgnScriptGen)GeomJsApiBootstrap.cpp ${MultiCompileDepends}
-
-$(o)GeomJsApiCallbacks$(oext) :                     $(dgnScriptGen)GeomJsApiCallbacks.cpp $(dgnScriptGen)DgnPlatform/GeomJsApiProjection.h ${MultiCompileDepends}
-
-%else
-
-$(o)DgnScriptStubbedOut$(oext) :                    $(dgnScriptDir)DgnScriptStubbedOut.cpp $(DgnCoreAPISrc)DgnScript.h ${MultiCompileDepends}
-
-%endif
-
-#----------------------------------------------------------------------
-#   Annotations
-#----------------------------------------------------------------------
-AnnotationsHeaders = \
-    $(AnnotationsApi)AnnotationFrame.h \
-    $(AnnotationsApi)AnnotationFrameDraw.h \
-    $(AnnotationsApi)AnnotationFrameLayout.h \
-    $(AnnotationsApi)AnnotationFrameStyle.h \
-    $(AnnotationsApi)AnnotationLeader.h \
-    $(AnnotationsApi)AnnotationLeaderDraw.h \
-    $(AnnotationsApi)AnnotationLeaderStyle.h \
-    $(AnnotationsApi)AnnotationPropertyBag.h \
-    $(AnnotationsApi)Annotations.h \
-    $(AnnotationsApi)AnnotationTextBlock.h \
-    $(AnnotationsApi)AnnotationTextBlockDraw.h \
-    $(AnnotationsApi)AnnotationTextBlockLayout.h \
-    $(AnnotationsApi)AnnotationTextStyle.h \
-    $(AnnotationsApi)TextAnnotation.h \
-    $(AnnotationsApi)TextAnnotationDraw.h \
-    $(AnnotationsApi)TextAnnotationSeed.h \
-    $(AnnotationsPrivateApi)AnnotationFramePersistence.h \
-    $(AnnotationsPrivateApi)AnnotationFrameStylePersistence.h \
-    $(AnnotationsPrivateApi)Annotations.fb.h \
-    $(AnnotationsPrivateApi)AnnotationTextBlockPersistence.h \
-    $(AnnotationsPrivateApi)AnnotationTextStylePersistence.h \
-    $(AnnotationsPrivateApi)TextAnnotationPersistence.h \
-    $(AnnotationsPrivateApi)TextAnnotationSeedPersistence.h
-
-$(CoreObjs)AnnotationFrame$(oext) :                 $(AnnotationsSrc)AnnotationFrame.cpp $(AnnotationsHeaders) ${MultiCompileDepends}
-
-$(CoreObjs)AnnotationFrameDraw$(oext) :             $(AnnotationsSrc)AnnotationFrameDraw.cpp $(AnnotationsHeaders) ${MultiCompileDepends}
-
-$(CoreObjs)AnnotationFrameLayout$(oext) :           $(AnnotationsSrc)AnnotationFrameLayout.cpp $(AnnotationsHeaders) ${MultiCompileDepends}
-
-$(CoreObjs)AnnotationFrameStyle$(oext) :            $(AnnotationsSrc)AnnotationFrameStyle.cpp $(AnnotationsHeaders) ${MultiCompileDepends}
-
-$(CoreObjs)AnnotationLeader$(oext) :                $(AnnotationsSrc)AnnotationLeader.cpp $(AnnotationsHeaders) ${MultiCompileDepends}
-
-$(CoreObjs)AnnotationLeaderDraw$(oext) :            $(AnnotationsSrc)AnnotationLeaderDraw.cpp $(AnnotationsHeaders) ${MultiCompileDepends}
-
-$(CoreObjs)AnnotationLeaderLayout$(oext) :          $(AnnotationsSrc)AnnotationLeaderLayout.cpp $(AnnotationsHeaders) ${MultiCompileDepends}
-
-$(CoreObjs)AnnotationLeaderStyle$(oext) :           $(AnnotationsSrc)AnnotationLeaderStyle.cpp $(AnnotationsHeaders) ${MultiCompileDepends}
-
-$(CoreObjs)AnnotationParagraph$(oext) :             $(AnnotationsSrc)AnnotationParagraph.cpp $(AnnotationsHeaders) ${MultiCompileDepends}
-
-$(CoreObjs)AnnotationPropertyBag$(oext) :           $(AnnotationsSrc)AnnotationPropertyBag.cpp $(AnnotationsHeaders) ${MultiCompileDepends}
-
-$(CoreObjs)AnnotationRuns$(oext) :                  $(AnnotationsSrc)AnnotationRuns.cpp $(AnnotationsHeaders) ${MultiCompileDepends}
-
-$(CoreObjs)AnnotationTextBlock$(oext) :             $(AnnotationsSrc)AnnotationTextBlock.cpp $(AnnotationsHeaders) ${MultiCompileDepends}
-
-$(CoreObjs)AnnotationTextBlockDraw$(oext) :         $(AnnotationsSrc)AnnotationTextBlockDraw.cpp $(AnnotationsHeaders) ${MultiCompileDepends}
-
-$(CoreObjs)AnnotationTextBlockLayout$(oext) :       $(AnnotationsSrc)AnnotationTextBlockLayout.cpp $(AnnotationsHeaders) ${MultiCompileDepends}
-
-$(CoreObjs)AnnotationTextStyle$(oext) :             $(AnnotationsSrc)AnnotationTextStyle.cpp $(AnnotationsHeaders) ${MultiCompileDepends}
-
-$(CoreObjs)TextAnnotation$(oext) :                  $(AnnotationsSrc)TextAnnotation.cpp $(AnnotationsHeaders) ${MultiCompileDepends}
-
-$(CoreObjs)TextAnnotationDraw$(oext) :              $(AnnotationsSrc)TextAnnotationDraw.cpp $(AnnotationsHeaders) ${MultiCompileDepends}
-
-$(CoreObjs)TextAnnotationElement$(oext) :           $(AnnotationsSrc)TextAnnotationElement.cpp $(AnnotationsHeaders) $(AnnotationsApi)TextAnnotationElement.h ${MultiCompileDepends}
-
-$(CoreObjs)TextAnnotationSeed$(oext) :              $(AnnotationsSrc)TextAnnotationSeed.cpp $(AnnotationsHeaders) ${MultiCompileDepends}
-
-%include MultiCppCompileGo.mki
-
-coreObjects =% $(MultiCompileObjectList)
-
-#----------------------------------------------------------------------
-# Generate word break data structures
-#----------------------------------------------------------------------
-always:
-    !~@mkdir $(HandlerObjs)GeneratedSource/GeneratedHeaders
-
-$(HandlerObjs)GeneratedSource/GeneratedHeaders/WordBreakData.h : $(DgnHandlersDir)WordBreakProperty.txt $(DgnHandlersDir)WordBreakDataGenerator.py
-    |[== Building "$@", ($=) ==]
-    $(DgnHandlersDir)WordBreakDataGenerator.py -i$< -o$@
-
-dirToSearch = $(HandlerObjs)GeneratedSource/
-%include cincapnd.mki
-
-# -----------------------------------------------------------------------------------------------
-#   Non-port section
-# -----------------------------------------------------------------------------------------------
-FileTypeControl     =
-CCPchOpts           =
-CPchOpts            =
-MultiCompileDepends = $(_MakeFileSpec)
-o                   = $(CoreObjs)
-
-%include MultiCppCompileRule.mki
-
-$(CoreObjs)DgnTrueTypeFont$(oext) :                 $(DgnCoreDir)DgnTrueTypeFont.cpp $(DgnCoreAPISrc)DgnFont.h ${MultiCompileDepends}
-
-$(CoreObjs)DgnTrueTypeFontData$(oext) :             $(DgnCoreDir)DgnTrueTypeFontData.cpp $(DgnCoreAPISrc)DgnFont.h $(DgnCoreAPISrc)DgnFontData.h ${MultiCompileDepends}
-
-%include MultiCppCompileGo.mki
-
-dgnCore_nonPortableObjects  =% $(MultiCompileObjectList)
-coreObjects                 + $(dgnCore_nonPortableObjects)
-
-# -----------------------------------------------------------------------------------------------
-#   cppObjects = Combine dgncore and dgnhandler obj lists
-# -----------------------------------------------------------------------------------------------
-cppObjects                  = $(coreObjects)
-
-# -----------------------------------------------------------------------------------------------
-#   Portable inline handling (make sure that there is a non-inlined implementation when required)
-# -----------------------------------------------------------------------------------------------
-
-$(HandlerObjs)DgnPlatformDLLInlines$(oext) :        $(baseDir)DgnPlatformDLLInlines.cpp $(baseDir)DgnCore/DgnCoreDLLInlines.h ${MultiCompileDepends}
-
-cppObjects                  +% $(HandlerObjs)DgnPlatformDLLInlines$(oext)
-
-#----------------------------------------------------------------------
-#   dependencies of the subsystem.
-#----------------------------------------------------------------------
-o                       = $(DgnPlatformObj)
-
-DLM_DEST                = $(o)
-DLM_OBJECT_FILES        = $(cppObjects)
-DLM_OBJECT_PCH          = $(DgnPlatformObj)DgnPlatformInternal$(oext)
-DLM_EXPORT_OBJS         = $(cppObjects)
-DLM_EXPORT_DEST         = $(o)
-DLM_NOINITFUNC          = 1
-DLM_NOMSBUILTINS        = 1
-DLM_NO_DEF              = 1
-DLM_NO_DLS              = 1
-DLM_NOENTRY             = 1
-LINKER_LIBRARIES        =   $(ContextSubpartsLibs)$(libprefix)BeSQLiteEC$(libext) \
-                            $(ContextSubpartsLibs)$(libprefix)BeSQLite$(libext) \
-                            $(ContextSubpartsLibs)$(libprefix)BeZlib$(stlibext) \
-                            $(ContextSubpartsLibs)$(libprefix)BePng$(stlibext) \
-                            $(ContextSubpartsLibs)$(libprefix)BeLibJpegTurbo$(stlibext) \
-                            $(ContextSubpartsLibs)$(libprefix)BeJsonCpp$(stlibext) \
-                            $(ContextSubpartsLibs)$(ECNativeObjectsLib) \
-                            $(ContextSubpartsLibs)$(BentleyGeomLib) \
-                            $(ContextSubpartsLibs)$(libprefix)BentleyGeomSerialization$(libext) \
-                            $(ContextSubpartsLibs)$(libprefix)BaseGeoCoord$(libext)\
-                            $(ContextSubpartsLibs)$(libprefix)BeXml$(libext) \
-                            $(ContextSubpartsLibs)$(libprefix)freetype2$(libext) \
-                            $(ContextSubpartsLibs)$(libprefix)BeIcu4c$(libext)
-
-%if $(TARGET_PLATFORM)!="WinRT"
-    # The "Casablanca" library is used on WinRT instead
-    LINKER_LIBRARIES + $(ContextSubpartsLibs)$(libprefix)BeCurl$(libext)
-%endif
-
-%ifndef CREATE_STATIC_LIBRARIES
-    %if $(TARGET_PLATFORM)=="Windows"  # *** WIP_NONPORT
-
-        #For CoCreateInstance, RegOpenKey, SHGetPathFromIDListA - used (in Windows build) for TrueType font support and by IntegrationManager.obj
-        LINKER_LIBRARIES + $(oleLibs) $(guiLibs) kernel32.lib
-        LINKER_LIBRARIES + wininet.lib
-
-        # Add this to use the VTune API. It is a static library that finds the DLL's if they are on the system.
-        # LINKER_LIBRARIES       + "C:\Program Files (x86)\Intel\VTune Amplifier XE\lib64\libittnotify.lib"
-    %endif
-%endif
-
-# JavaScript Support
-%ifndef BENTLEYCONFIG_NO_JAVASCRIPT
-    LINKER_LIBRARIES +    $(ContextSubpartsLibs)$(libprefix)BeJavaScript$(stlibext)
-    %if $(TARGET_PLATFORM) == "Windows"
-        %ifndef NDEBUG
-            LINKER_LIBRARIES + jsrt.lib
-        %else
-            LINKER_LIBRARIES + $(ContextSubpartsLibs)libv8.lib
-        %endif
-    %elif $(TARGET_PLATFORM) == "WinRT"
-        %if $(MSVC_VERSION) >= 1900
-            LINKER_LIBRARIES + chakrart.lib
-        %else
-            LINKER_LIBRARIES + jsrt.lib
-        %endif
-    %elif $(TARGET_PLATFORM) == "Android"
-        LINKER_LIBRARIES + $(ContextLibPrefix)v8_base.arm.a
-        LINKER_LIBRARIES + $(ContextLibPrefix)v8_snapshot.a
-    %endif
-%endif
-
-%include $(sharedMki)linkLibrary.mki
-
-SQLANG_CHeader      = $(DgnPlatformInternalDir)DgnCore/DgnCoreL10N.h
-SQLANG_Xliff        = $(o)xliffs/DgnCoreMessages_en.xliff
-
-%include $(sharedMki)CHeaderToXliff.mki
-
-$(BuildContext)Delivery/icons : $(DgnCoreDir)/icons
-    $(LinkFirstDepToFirstTargetAsDirectory)
-
-#----------------------------------------------------------------------
-# Last resort fonts that are required to be available to DgnPlatform.
-#----------------------------------------------------------------------
-$(BuildContext)Delivery/lastresortfonts : $(baseDir)LastResortFonts/lastresortfonts
-    $(LinkFirstDepToFirstTarget)
+#----------------------------------------------------------------------
+#
+#     $Source: DgnPlatform.mke $
+#
+#  $Copyright: (c) 2015 Bentley Systems, Incorporated. All rights reserved. $
+#
+#----------------------------------------------------------------------
+
+#----------------------------------------------------------
+# Set up all the standard stuff.
+#----------------------------------------------------------
+%include  mdl.mki
+
+
+#-----------------------------------------------------------
+# Root DgnPlatform directory
+#-----------------------------------------------------------
+SrcDgnPlatform                  = $(SrcRoot)DgnPlatform/
+
+#------------------------------------------------------
+# Header file locations in source tree
+#------------------------------------------------------
+DgnPlatformPublicAPISrc         = $(SrcDgnPlatform)PublicAPI/
+DgnPlatformAPISrc               = $(DgnPlatformPublicAPISrc)DgnPlatform/
+DgnPlatformSrc                  = $(DgnPlatformPublicAPISrc)DgnPlatform/
+DgnPlatformToolsPublicApiSrc    = $(DgnPlatformSrc)Tools/
+DgnDesktopToolsAPISrc           = $(DgnPlatformSrc)DesktopTools/
+DgnCoreAPISrc                   = $(DgnPlatformSrc)DgnCore/
+DgnHandlersAPISrc               = $(DgnPlatformSrc)DgnHandlers/
+DgnHandlersTextBlockSrc         = $(DgnHandlersAPISrc)TextBlock/
+DistributedDgnAPISrc            = $(DgnPlatformSrc)DistributedDgn/
+
+#-----------------------------------------------------------
+# Source directories
+#-----------------------------------------------------------
+DgnCoreDir                      = $(SrcDgnPlatform)DgnCore/
+DgnFileIODir                    = $(SrcDgnPlatform)DgnFileIO/
+DgnHandlersDir                  = $(SrcDgnPlatform)DgnHandlers/
+DgnViewDir                      = $(SrcDgnPlatform)DgnView/
+PlatformToolsDir                = $(SrcDgnPlatform)PlatformTools/
+PrivateApiSrc                   = $(SrcDgnPlatform)PrivateApi/
+privmki                         = $(SrcDgnPlatform)privmki/
+DgnGeoCoordDir                  = $(SrcDgnPlatform)DgnGeoCoord/
+ToolsDir                        = $(SrcDgnPlatform)Tools/ToolSubs/
+ConfigToolsDir                  = $(SrcDgnPlatform)Tools/ToolSubs/macro/
+
+DgnPlatformInternalDir          = $(PrivateApiSrc)DgnPlatformInternal/
+lineStyleDir                    = $(DgnCoreDir)linestyle/
+dimensionDir                    = $(DgnHandlersDir)Dimension/
+
+dgnScriptDir                    = $(SrcDgnPlatform)DgnScript/
+dgnJsApiDir                     = $(dgnScriptDir)DgnJsApi/
+geomJsApiDir                    = $(dgnScriptDir)GeomJsApi/
+
+AnnotationsSrc                  = $(DgnCoreDir)Annotations/
+AnnotationsPrivateApi           = $(DgnPlatformInternalDir)DgnCore/Annotations/
+AnnotationsApi                  = $(DgnPlatformAPISrc)DgnCore/Annotations/
+
+BaseGeoCoordAPISrc              = $(BuildContext)PublicAPI/GeoCoord/
+
+#-----------------------------------------------------------
+# BuildContext
+#-----------------------------------------------------------
+BuildContext                    = $(OutBuildContexts)DgnPlatform/
+
+
+# Define these to handle multi-platform.
+ToolsubsLib                     = $(libprefix)Toolsubs$(libext)
+BentleyGeomLib                  = $(libprefix)BentleyGeom$(libext)
+ECNativeObjectsLib              = $(libprefix)ECObjects$(libext)
+
+
+#----------------------------------------------------------
+# Set and then include the CompileOptionsMki file.
+# It is needed and also %included by PreCompileHeader.mki
+#----------------------------------------------------------
+CompileOptionsMki               = $(baseDir)DgnPlatform.mki
+%include $(CompileOptionsMki)
+
+
+DLM_OBJECT_DEST                 = $(DgnPlatformObj)
+ASSEMBLY_STRONGNAME             = 1
+
+contextDepends                  = $(DgnCoreAPISrc)ViewContext.h $(DgnCoreAPISrc)IViewOutput.h $(DgnCoreAPISrc)IViewDraw.h $(DgnCoreAPISrc)DgnViewport.h
+
+VewControllerDepends            = $(DgnCoreAPISrc)ViewController.h $(DgnCoreAPISrc)ViewContext.h
+
+HandlerDepends                  = $(DgnCoreAPISrc)ElementHandler.h $(contextDepends)
+
+RealityDataHandlerDepends       = $(DgnCoreAPISrc)DgnViewport.h $(DgnCoreAPISrc)HttpHandler.h $(DgnCoreAPISrc)RealityDataCache.h
+
+WebMercatorDepends              = $(DgnCoreAPISrc)WebMercator.h $(DgnCoreAPISrc)DgnDbTables.h
+
+toolsHeaders                    = $(DgnPlatformToolsPublicApiSrc)KeyTree.h
+
+LsLocalDepends                  = $(DgnCoreAPISrc)LsLocal.h $(DgnCoreAPISrc)LineStyle.h $(contextDepends)
+
+#---------------------------------------------------------
+#  Set up for signing
+#---------------------------------------------------------
+RIGHTSCOMPLIANT = true
+%include $(SrcDgnPlatform)privmki/DgnPlatformSignatureDefaults.mki
+
+#----------------------------------------------------------------------
+#       Location for objects
+#----------------------------------------------------------------------
+CoreObjs                        =% $(OutDgnPlatformBuild)DgnCore/
+HandlerObjs                     =% $(OutDgnPlatformBuild)DgnHandlers/
+o                               =% $(DgnPlatformObj)
+
+always:
+    !~@mkdir $(OutDgnPlatformBuild)
+     ~@mkdir $(o)
+     ~@mkdir $(CoreObjs)
+     ~@mkdir $(HandlerObjs)
+     ~@mkdir $(HandlerObjs)GeneratedSource/
+
+#----------------------------------------------------------------------
+#       Inform user of compile options
+#----------------------------------------------------------------------
+always:
+        |  Compiler options: $(cDefs)$(cDefsPost) $(copt)
+        |  -------- --------
+
+%if $(TARGET_PLATFORM) != "Windows" && $(TARGET_PLATFORM) != "WinRT"
+
+    # It is important to compile this outside of the scope of the PCH on LLVM because of the trick it plays. Should also be fine on GCC.
+    $(CoreObjs)LinuxGlobals$(oext) : $(DgnCoreDir)LinuxGlobals.cpp
+
+    coreObjects + $(CoreObjs)LinuxGlobals$(oext)
+
+%endif
+
+# Need to change o around because that's what multicompile uses
+o = $(CoreObjs)
+
+#----------------------------------------------------------------------
+# Generate the TypeScript portion of the DgnScript.
+# This also generates $(dgnScriptGen)DgnJsApiBootstrap.cpp, which we compile below.
+#----------------------------------------------------------------------
+%include $(geomJsApiDir)GenerateTypeScript.mki
+
+%include $(dgnJsApiDir)GenerateTypeScript.mki
+
+%ifdef dgnScriptGen
+cIncs + -I$(dgnScriptGen)
+%endif
+
+
+#----------------------------------------------------------------------
+#   Make sure that DgnPlatformInternal.pch is up-to-date.
+#----------------------------------------------------------------------
+PchCompiland        = $(baseDir)DgnPlatformInternal.cpp
+PchOutputDir        = $(DgnPlatformObj)
+PchExtraOptions     = -Zm170
+
+%if defined (winNT) && $(BUILD_TOOLSET) == "GCC"
+    # Compiling using DgnHandlerInternal.h.gch causes internal compiler error in GCC using windows ndk toolchain
+    GCC_NO_PRE_COMPILED_HEADER = 1
+%endif
+
+%include $(SharedMki)PreCompileHeader.mki
+
+CCPchOpts           = $(UsePrecompiledHeaderOptions)
+CPchOpts            = $(UsePrecompiledHeaderOptions)
+
+MultiCompileDepends =$(_MakeFileSpec)
+%include MultiCppCompileRule.mki
+
+$(CoreObjs)DgnElement$(oext) :                      $(DgnCoreDir)DgnElement.cpp ${MultiCompileDepends} $(DgnFileIOPubH)  $(toolsHeaders)
+
+$(CoreObjs)DgnModel$(oext) :                        $(DgnCoreDir)DgnModel.cpp ${MultiCompileDepends} $(DgnFileIOPubH) $(DgnCoreAPISrc)ScanCriteria.h
+
+$(CoreObjs)UnitDefinition$(oext) :                  $(DgnCoreDir)UnitDefinition.cpp ${MultiCompileDepends} $(DgnFileIOPubH)
+
+$(CoreObjs)TxnManager$(oext) :                      $(DgnCoreDir)TxnManager.cpp $(DgnCoreAPISrc)TxnManager.h ${MultiCompileDepends}
+
+$(coreObjs)RevisionManager$(oext) :                 $(DgnCoreDir)RevisionManager.cpp $(DgnCoreAPISrc)RevisionManager.h ${MultiCompileDepends}
+
+$(CoreObjs)MemoryManager$(oext) :                   $(DgnCoreDir)MemoryManager.cpp $(DgnCoreAPISrc)MemoryManager.h ${MultiCompileDepends}
+
+$(CoreObjs)ElementDependencyGraph$(oext) :          $(DgnCoreDir)ElementDependencyGraph.cpp $(DgnCoreAPISrc)TxnManager.h ${MultiCompileDepends}
+
+$(CoreObjs)LsName$(oext) :                          $(lineStyleDir)LsName.cpp $(LsLocalDepends) ${MultiCompileDepends}
+
+$(CoreObjs)LsLocation$(oext) :                      $(lineStyleDir)LsLocation.cpp $(LsLocalDepends) ${MultiCompileDepends}
+
+$(CoreObjs)LsSymbology$(oext) :                     $(lineStyleDir)LsSymbology.cpp $(LsLocalDepends)  ${MultiCompileDepends}
+
+$(CoreObjs)LsCache$(oext) :                         $(lineStyleDir)LsCache.cpp $(LsLocalDepends) ${MultiCompileDepends}
+
+$(CoreObjs)DgnLineStyles$(oext) :                   $(lineStyleDir)DgnLineStyles.cpp $(LsLocalDepends) $(txnManagerDepends) ${MultiCompileDepends}
+
+$(CoreObjs)LineStyleApi$(oext) :                    $(lineStyleDir)LineStyleApi.cpp $(LsLocalDepends)  ${MultiCompileDepends}
+
+$(CoreObjs)LsDb$(oext) :                            $(lineStyleDir)LsDb.cpp $(LsLocalDepends) $(txnManagerDepends)  ${MultiCompileDepends}
+
+$(CoreObjs)StrokeSymbol$(oext) :                    $(lineStyleDir)StrokeSymbol.cpp $(LsLocalDepends) $(HandlerDepends) ${MultiCompileDepends}
+
+$(CoreObjs)LsPointComponent$(oext) :                $(lineStyleDir)LsPointComponent.cpp $(LsLocalDepends) $(HandlerDepends) ${MultiCompileDepends}
+
+$(CoreObjs)StrokePattern$(oext) :                   $(lineStyleDir)StrokePattern.cpp $(LsLocalDepends) ${MultiCompileDepends}
+
+$(CoreObjs)RasterLineStyle$(oext) :                 $(lineStyleDir)RasterLineStyle.cpp $(LsLocalDepends) ${MultiCompileDepends}
+
+$(CoreObjs)DgnScan$(oext) :                         $(DgnCoreDir)DgnScan.cpp $(DgnCoreAPISrc)ScanCriteria.h $(DgnFileIOPubH) $(HandlerDepends) ${MultiCompileDepends}
+
+$(CoreObjs)DgnRangeTree$(oext) :                    $(DgnCoreDir)DgnRangeTree.cpp $(DgnCoreAPISrc)DgnRangeTree.h ${MultiCompileDepends}
+
+$(CoreObjs)VecMathDGNTolerances$(oext) :            $(DgnCoreDir)VecMathDGNTolerances.cpp $(DgnPlatformAPISrc)VecMath.h ${MultiCompileDepends}
+
+$(coreObjs)DgnColors$(oext) :                       $(DgnCoreDir)DgnColors.cpp $(DgnCoreAPISrc)ColorUtil.h $(DgnCoreAPISrc)DgnTrueColor.h ${MultiCompileDepends}
+
+$(CoreObjs)ViewController$(oext) :                  $(DgnCoreDir)ViewController.cpp $(ViewControllerDepends) ${MultiCompileDepends} $(contextDepends)
+
+$(CoreObjs)HypermodelingViewController$(oext) :     $(DgnCoreDir)HypermodelingViewController.cpp $(ViewControllerDepends) ${MultiCompileDepends} $(contextDepends)
+
+$(CoreObjs)SectioningPhysicalViewController$(oext): $(DgnCoreDir)SectioningPhysicalViewController.cpp $(ViewControllerDepends) ${MultiCompileDepends} $(contextDepends)
+
+$(CoreObjs)DgnElements$(oext) :                     $(DgnCoreDir)DgnElements.cpp $(DgnCoreAPISrc)DgnDb.h ${MultiCompileDepends}
+
+$(CoreObjs)DgnViewport$(oext) :                     $(DgnCoreDir)DgnViewport.cpp $(contextDepends) ${MultiCompileDepends}
+
+$(CoreObjs)HttpHandler$(oext) :                     $(DgnCoreDir)HttpHandler.cpp $(DgnCoreAPISrc)HttpHandler.h ${MultiCompileDepends}
+
+$(CoreObjs)RealityDataCache$(oext) :                $(DgnCoreDir)RealityDataCache.cpp $(RealityDataHandlerDepends) ${MultiCompileDepends}
+
+$(CoreObjs)WebMercator$(oext) :                     $(DgnCoreDir)WebMercator.cpp $(contextDepends) $(WebMercatorDepends) $(RealityDataHandlerDepends) ${MultiCompileDepends}
+
+$(CoreObjs)TextString$(oext) :                      $(DgnCoreDir)TextString.cpp $(contextDepends) $(DgnCoreAPISrc)TextString.h $(DgnCoreAPISrc)DgnFont.h $(HandlerDepends) ${MultiCompileDepends}
+
+$(CoreObjs)TextStyleInterop$(oext) :                $(DgnCoreDir)TextStyleInterop.cpp $(DgnCoreAPISrc)TextString.h $(DgnCoreAPISrc)Annotations/AnnotationTextStyle.h ${MultiCompileDepends}
+
+$(CoreObjs)DgnPropertyJson$(oext) :                 $(DgnCoreDir)DgnPropertyJson.cpp ${MultiCompileDepends}
+
+$(CoreObjs)ElementGeometry$(oext) :                 $(DgnCoreDir)ElementGeometry.cpp $(DgnCoreAPISrc)LineStyle.h ${MultiCompileDepends}
+
+$(CoreObjs)ElementGraphics$(oext) :                 $(DgnCoreDir)ElementGraphics.cpp $(DgnCoreAPISrc)ElementGraphics.h ${MultiCompileDepends}
+
+$(CoreObjs)MeasureGeom$(oext) :                     $(DgnCoreDir)MeasureGeom.cpp $(DgnCoreAPISrc)MeasureGeom.h ${MultiCompileDepends}
+
+$(CoreObjs)DgnCore$(oext) :                         $(DgnCoreDir)DgnCore.cpp $(DgnCoreDir)DgnCoreDLLInlines.h $(DgnPlatformPublicAPISrc)DgnPlatform/DgnPlatformLib.h  ${MultiCompileDepends}
+
+$(CoreObjs)HandlerTypeInfo$(oext) :                 $(DgnCoreDir)HandlerTypeInfo.cpp $(contextDepends) $(HandlerDepends) ${MultiCompileDepends}
+
+$(CoreObjs)ViewContext$(oext) :                     $(DgnCoreDir)ViewContext.cpp $(contextDepends) $(HandlerDepends) $(DgnCoreAPISrc)DgnModel.h $(DgnCoreAPISrc)ScanCriteria.h $(DgnCoreDir)UpdateLogging.h ${MultiCompileDepends}
+
+$(CoreObjs)SymbolContext$(oext) :                   $(DgnCoreDir)SymbolContext.cpp   $(contextDepends) $(HandlerDepends) $(DgnCoreAPISrc)DgnModel.h  $(LevelApiDepends) ${MultiCompileDepends}
+
+$(CoreObjs)NullContext$(oext) :                     $(DgnCoreDir)NullContext.cpp   $(contextDepends) $(DgnCoreAPISrc)NullContext.h ${MultiCompileDepends}
+
+$(CoreObjs)RangeContext$(oext) :                    $(DgnCoreDir)RangeContext.cpp $(DgnCoreAPISrc)NullContext.h $(DgnCoreAPISrc)SimplifyViewDrawGeom.h $(HandlerDepends) ${MultiCompileDepends}
+
+$(CoreObjs)SnapContext$(oext) :                     $(DgnCoreDir)SnapContext.cpp $(HandlerDepends) ${MultiCompileDepends}
+
+$(CoreObjs)SimplifyViewDrawGeom$(oext) :            $(DgnCoreDir)SimplifyViewDrawGeom.cpp $(contextDepends) $(DgnCoreAPISrc)SimplifyViewDrawGeom.h ${MultiCompileDepends}
+
+$(CoreObjs)IFacetTopologyTable$(oext) :             $(DgnCoreDir)IFacetTopologyTable.cpp $(contextDepends) ${MultiCompileDepends}
+
+$(CoreObjs)DrawAreaPattern$(oext) :                 $(DgnCoreDir)DrawAreaPattern.cpp   $(contextDepends) $(HandlerDepends) $(DgnCoreAPISrc)SimplifyViewDrawGeom.h ${MultiCompileDepends}
+
+$(CoreObjs)ClipUtil$(oext) :                        $(DgnCoreDir)ClipUtil.cpp $(DgnCoreAPISrc)ClipUtil.h ${MultiCompileDepends}
+
+$(CoreObjs)ClipPrimitive$(oext) :                   $(DgnCoreDir)ClipPrimitive.cpp $(DgnCoreAPISrc)ClipPrimitive.h ${MultiCompileDepends}
+
+$(CoreObjs)ClipVector$(oext) :                      $(DgnCoreDir)ClipVector.cpp $(DgnCoreAPISrc)ClipPrimitive.h $(DgnCoreAPISrc)ClipVector.h ${MultiCompileDepends}
+
+$(CoreObjs)SectionClip$(oext) :                     $(DgnCoreDir)SectionClip.cpp $(DgnCoreAPISrc)SectionClip.h ${MultiCompileDepends}
+
+$(CoreObjs)TransformClipStack$(oext) :              $(DgnCoreDir)TransformClipStack.cpp $(DgnCoreAPISrc)TransformClipStack.h ${MultiCompileDepends}
+
+$(CoreObjs)DgnCorePolyfaceClip$(oext) :             $(DgnCoreDir)DgnCorePolyfaceClip.cpp $(DgnCoreAPISrc)ClipUtil.h ${MultiCompileDepends}
+
+$(CoreObjs)FenceParams$(oext) :                     $(DgnCoreDir)FenceParams.cpp $(DgnCoreAPISrc)FenceParams.h $(contextDepends) ${MultiCompileDepends}
+
+$(CoreObjs)GParray$(oext) :                         $(DgnCoreDir)GParray.cpp $(DgnCoreAPISrc)GPArray.h ${MultiCompileDepends}
+
+$(CoreObjs)IAuxSystem$(oext) :                      $(DgnCoreDir)IAuxSystem.cpp $(contextDepends) ${MultiCompileDepends}
+
+$(CoreObjs)GradientSettings$(oext) :                $(DgnCoreDir)GradientSettings.cpp $(DgnCoreAPISrc)GradientSettings.h ${MultiCompileDepends}
+
+$(CoreObjs)UnitManager$(oext) :                     $(DgnCoreDir)UnitManager.cpp $(DgnCoreAPISrc)UnitDefinition.h ${MultiCompileDepends}
+
+$(CoreObjs)DgnCoreValueFormat$(oext) :              $(DgnCoreDir)DgnCoreValueFormat.cpp $(DgnCoreAPISrc)ValueFormat.h ${MultiCompileDepends}
+
+$(CoreObjs)ValueParse$(oext) :                      $(DgnCoreDir)ValueParse.cpp $(DgnCoreAPISrc)ValueParse.h ${MultiCompileDepends}
+
+$(CoreObjs)ACSManager$(oext) :                      $(DgnCoreDir)ACSManager.cpp $(DgnCoreAPISrc)IAuxCoordSys.h ${MultiCompileDepends}
+
+$(CoreObjs)DgnFont$(oext) :                         $(DgnCoreDir)DgnFont.cpp $(DgnCoreAPISrc)DgnFont.h $(contextDepends) ${MultiCompileDepends}
+
+$(CoreObjs)DgnRscFont$(oext) :                      $(DgnCoreDir)DgnRscFont.cpp $(DgnCoreAPISrc)DgnFont.h ${MultiCompileDepends}
+
+$(CoreObjs)DgnRscFontData$(oext) :                  $(DgnCoreDir)DgnRscFontData.cpp $(DgnCoreAPISrc)DgnFont.h ${MultiCompileDepends}
+
+$(CoreObjs)DgnShxFont$(oext) :                      $(DgnCoreDir)DgnShxFont.cpp $(DgnCoreAPISrc)DgnFont.h ${MultiCompileDepends}
+
+$(CoreObjs)DgnShxFontData$(oext) :                  $(DgnCoreDir)DgnShxFontData.cpp $(DgnCoreAPISrc)DgnFont.h ${MultiCompileDepends}
+
+$(CoreObjs)Sprites$(oext) :                         $(DgnCoreDir)Sprites.cpp ${MultiCompileDepends}
+
+$(CoreObjs)ImageUtilities$(oext) :                  $(DgnCoreDir)ImageUtilities.cpp $(DgnCoreAPISrc)ImageUtilities.h ${MultiCompileDepends}
+
+$(CoreObjs)GeomPart$(oext) :                        $(DgnCoreDir)GeomPart.cpp $(DgnCoreAPISrc)GeomPart.h ${MultiCompileDepends}
+
+$(CoreObjs)stringop$(oext) :                        $(ToolsDir)charutil/stringop.cpp ${MultiCompileDepends}
+
+$(CoreObjs)DgnDb$(oext) :                           $(DgnCoreDir)DgnDb.cpp $(DgnCoreAPISrc)DgnDb.h $(DgnCoreAPISrc)DgnDbTables.h ${MultiCompileDepends}
+
+$(CoreObjs)DgnDbSchema$(oext) :                     $(DgnCoreDir)DgnDbSchema.cpp $(DgnCoreAPISrc)DgnDb.h $(DgnCoreAPISrc)DgnDbTables.h ${MultiCompileDepends}
+
+$(CoreObjs)DgnSqlFuncs$(oext) :                     $(DgnCoreDir)DgnSqlFuncs.cpp ${MultiCompileDepends}
+
+$(CoreObjs)DgnIModel$(oext) :                       $(DgnCoreDir)DgnIModel.cpp $(DgnCoreAPISrc)DgnDb.h $(DgnCoreAPISrc)DgnDbTables.h ${MultiCompileDepends}
+
+$(CoreObjs)DgnUnits$(oext) :                        $(DgnCoreDir)DgnUnits.cpp $(DgnCoreAPISrc)DgnDb.h $(DgnCoreAPISrc)DgnDbTables.h ${MultiCompileDepends}
+
+$(CoreObjs)DgnCategory$(oext) :                     $(DgnCoreDir)DgnCategory.cpp $(DgnCoreAPISrc)DgnDb.h $(DgnCoreAPISrc)DgnCategory.h ${MultiCompileDepends}
+
+$(CoreObjs)DgnMaterial$(oext) :                     $(DgnCoreDir)DgnMaterial.cpp $(DgnCoreAPISrc)DgnDbTables.h $(DgnCoreAPISrc)DgnMaterial.h ${MultiCompileDepends}
+
+$(CoreObjs)DgnLight$(oext) :                        $(DgnCoreDir)DgnLight.cpp $(DgnCoreAPISrc)DgnDbTables.h $(DgnCoreAPISrc)DgnLight.h ${MultiCompileDepends}
+
+$(CoreObjs)DgnTexture$(oext) :                      $(DgnCoreDir)DgnTexture.cpp $(DgnCoreAPISrc)DgnDbTables.h ${MultiCompileDepends}
+
+$(CoreObjs)DgnAuthority$(oext) :                    $(DgnCoreDir)DgnAuthority.cpp $(DgnCoreAPISrc)DgnDbTables.h ${MultiCompileDepends}
+
+$(coreObjs)SearchableText$(oext) :                  $(DgnCoreDir)SearchableText.cpp $(DgnCoreAPISrc)DgnDbTables.h ${MultiCompileDepends}
+
+$(CoreObjs)SatelliteChangeSets$(oext) :             $(DgnCoreDir)SatelliteChangeSets.cpp $(DgnCoreAPISrc)SatelliteChangeSets.h ${MultiCompileDepends}
+
+$(CoreObjs)DgnMarkupProject$(oext) :                $(DgnCoreDir)DgnMarkupProject.cpp $(DgnCoreAPISrc)DgnMarkupProject.h $(DgnCoreAPISrc)DgnDbTables.h ${MultiCompileDepends}
+
+$(CoreObjs)DgnDomain$(oext) :                       $(DgnCoreDir)DgnDomain.cpp $(DgnCoreAPISrc)DgnDomain.h ${MultiCompileDepends} ${MultiCompileDepends}
+
+$(CoreObjs)QueryModel$(oext) :                      $(DgnCoreDir)QueryModel.cpp $(DgnCoreAPISrc)QueryModel.h $(DgnCoreAPISrc)DgnRangeTree.h  $(DgnCoreDir)UpdateLogging.h ${MultiCompileDepends}
+
+$(CoreObjs)QueryView$(oext) :                       $(DgnCoreDir)QueryView.cpp $(DgnCoreAPISrc)QueryModel.h $(DgnCoreAPISrc)QueryView.h $(ViewControllerDepends) $(DgnCoreDir)UpdateLogging.h ${MultiCompileDepends}
+
+$(CoreObjs)UpdateLogging$(oext) :                   $(DgnCoreDir)UpdateLogging.cpp $(DgnCoreDir)UpdateLogging.h ${MultiCompileDepends}
+
+$(CoreObjs)DgnViewDb$(oext) :                       $(DgnCoreDir)DgnViewDb.cpp $(DgnCoreAPISrc)DgnDbTables.h ${MultiCompileDepends}
+
+$(CoreObjs)DgnLink$(oext) :                         $(DgnCoreDir)DgnLink.cpp $(DgnCoreAPISrc)DgnDbTables.h $(DgnCoreAPISrc)DgnLink.h ${MultiCompileDepends}
+
+$(CoreObjs)DgnBaseDomain$(oext) :                   $(DgnCoreDir)DgnBaseDomain.cpp ${MultiCompileDepends}
+
+$(CoreObjs)DgnHandlers$(oext) :                     $(DgnHandlersDir)DgnHandlers.cpp $(DgnPlatformPublicAPISrc)DgnPlatform/DgnPlatformLib.h ${MultiCompileDepends}
+
+$(CoreObjs)HitDetail$(oext) :                       $(DgnHandlersDir)HitDetail.cpp $(HandlerDepends) ${MultiCompileDepends}
+
+$(CoreObjs)PickContext$(oext) :                     $(DgnHandlersDir)PickContext.cpp $(DgnCoreAPISrc)HitDetail.h $(contextDepends) $(DgnCoreAPISrc)SimplifyViewDrawGeom.h ${MultiCompileDepends}
+
+$(CoreObjs)RegionUtil$(oext) :                      $(DgnHandlersDir)RegionUtil.cpp $(contextDepends) ${MultiCompileDepends}
+
+$(CoreObjs)ScopedDgnHost$(oext) :                   $(DgnHandlersDir)ScopedDgnHost.cpp  ${MultiCompileDepends}
+
+$(CoreObjs)NamedVolume$(oext) :                     $(DgnHandlersDir)NamedVolume.cpp $(DgnHandlersAPISrc)NamedVolume.h ${MultiCompileDepends}
+
+$(CoreObjs)DgnChangeSummary$(oext) :                $(DgnHandlersDir)DgnChangeSummary.cpp $(DgnHandlersAPISrc)DgnChangeSummary.h ${MultiCompileDepends}
+
+$(CoreObjs)DgnECSymbolProvider$(oext) :             $(DgnHandlersDir)DgnECSymbolProvider.cpp $(DgnHandlersAPISrc)DgnECSymbolProvider.h ${MultiCompileDepends}
+
+$(coreObjs)AnnotationTable$(oext) :                 $(DgnCoreDir)AnnotationTable.cpp $(DgnCoreAPISrc)AnnotationTable.h ${MultiCompileDepends}
+
+
+$(o)ECUtils$(oext) :                                $(DgnCoreDir)ECUtils.cpp $(DgnPlatformAPISrc)ECUtils.h ${MultiCompileDepends}
+
+$(o)ModelSolverDef$(oext) :                         $(DgnCoreDir)ModelSolverDef.cpp $(DgnCoreAPISrc)ModelSolverDef.h ${MultiCompileDepends}
+
+$(o)RenderMaterial$(oext) :                         $(DgnCoreDir)RenderMaterial.cpp $(DgnCoreAPISrc)RenderMaterial.h ${MultiCompileDepends}
+
+#$(o)SolarUtility$(oext) :                          $(DgnCoreDir)SolarUtility.cpp $(DgnCoreAPISrc)SolarUtility.h ${MultiCompileDepends}
+
+
+#----------------------------------------------------------------------
+#   DgnGeoCoord
+#----------------------------------------------------------------------
+
+$(o)DgnGeoCoord$(oext) :                            $(DgnGeoCoordDir)DgnGeoCoord.cpp $(DgnPlatformAPISrc)DgnGeoCoord.h $(BaseGeoCoordAPISrc)BaseGeoCoord.h ${MultiCompileDepends}
+
+#$(o)ReprojectCache$(oext) :                        $(DgnGeoCoordDir)ReprojectCache.cpp $(DgnPlatformAPISrc)DgnGeoCoord.h $(BaseGeoCoordAPISrc)BaseGeoCoord.h ${MultiCompileDepends}
+
+$(o)GeoCoordServices$(oext) :                       $(DgnGeoCoordDir)GeoCoordServices.cpp $(DgnPlatformAPISrc)DgnGeoCoord.h $(BaseGeoCoordAPISrc)BaseGeoCoord.h ${MultiCompileDepends}
+
+#$(o)AuxCoordSysProcessor$(oext) :                  $(DgnGeoCoordDir)AuxCoordSysProcessor.cpp $(DgnPlatformAPISrc)DgnGeoCoord.h $(BaseGeoCoordAPISrc)BaseGeoCoord.h ${MultiCompileDepends}
+
+#----------------------------------------------------------------------
+#   Configuration
+#----------------------------------------------------------------------
+
+$(o)findfile$(oext) :                               $(ToolsDir)fileutil/findfile.cpp ${MultiCompileDepends}
+
+$(o)ConfigurationManager$(oext) :                   $(ConfigToolsDir)ConfigurationManager.cpp ${MultiCompileDepends}
+
+$(o)MacroConfigurationAdmin$(oext) :                $(ConfigToolsDir)MacroConfigurationAdmin.cpp ${MultiCompileDepends}
+
+$(o)MacroFileProcessor$(oext) :                     $(ConfigToolsDir)MacroFileProcessor.cpp ${MultiCompileDepends}
+
+$(o)expandMacro$(oext) :                            $(ConfigToolsDir)expandMacro.cpp ${MultiCompileDepends}
+
+$(o)envvutil$(oext) :                               $(ConfigToolsDir)envvutil.cpp ${MultiCompileDepends}
+
+$(o)evalcnst$(oext) :                               $(ConfigToolsDir)evalcnst.cpp ${MultiCompileDepends}
+
+
+#----------------------------------------------------------------------
+#   DgnScript
+#----------------------------------------------------------------------
+
+%if !defined (BENTLEYCONFIG_NO_JAVASCRIPT)
+
+$(o)DgnScript$(oext) :                              $(dgnScriptDir)DgnScript.cpp $(DgnCoreAPISrc)DgnScript.h ${MultiCompileDepends}
+
+#   Core Dgn JS Api
+$(o)DgnJsApi$(oext) :                               $(dgnJsApiDir)DgnJsApi.cpp $(DgnPlatformAPISrc)DgnJsApi.h ${MultiCompileDepends}
+
+$(o)DgnJsApiBootstrap$(oext) :                      $(dgnScriptGen)DgnJsApiBootstrap.cpp ${MultiCompileDepends}
+
+$(o)DgnJsApiCallbacks$(oext) :                      $(dgnScriptGen)DgnJsApiCallbacks.cpp $(dgnScriptGen)DgnPlatform/DgnJsApiProjection.h ${MultiCompileDepends}
+
+#   Geom JS Api
+$(o)GeomJsApi$(oext) :                              $(geomJsApiDir)GeomJsApi.cpp $(DgnPlatformAPISrc)GeomJsApi.h ${MultiCompileDepends}
+
+$(o)GeomJsApiBootstrap$(oext) :                     $(dgnScriptGen)GeomJsApiBootstrap.cpp ${MultiCompileDepends}
+
+$(o)GeomJsApiCallbacks$(oext) :                     $(dgnScriptGen)GeomJsApiCallbacks.cpp $(dgnScriptGen)DgnPlatform/GeomJsApiProjection.h ${MultiCompileDepends}
+
+%else
+
+$(o)DgnScriptStubbedOut$(oext) :                    $(dgnScriptDir)DgnScriptStubbedOut.cpp $(DgnCoreAPISrc)DgnScript.h ${MultiCompileDepends}
+
+%endif
+
+#----------------------------------------------------------------------
+#   Annotations
+#----------------------------------------------------------------------
+AnnotationsHeaders = \
+    $(AnnotationsApi)AnnotationFrame.h \
+    $(AnnotationsApi)AnnotationFrameDraw.h \
+    $(AnnotationsApi)AnnotationFrameLayout.h \
+    $(AnnotationsApi)AnnotationFrameStyle.h \
+    $(AnnotationsApi)AnnotationLeader.h \
+    $(AnnotationsApi)AnnotationLeaderDraw.h \
+    $(AnnotationsApi)AnnotationLeaderStyle.h \
+    $(AnnotationsApi)AnnotationPropertyBag.h \
+    $(AnnotationsApi)Annotations.h \
+    $(AnnotationsApi)AnnotationTextBlock.h \
+    $(AnnotationsApi)AnnotationTextBlockDraw.h \
+    $(AnnotationsApi)AnnotationTextBlockLayout.h \
+    $(AnnotationsApi)AnnotationTextStyle.h \
+    $(AnnotationsApi)TextAnnotation.h \
+    $(AnnotationsApi)TextAnnotationDraw.h \
+    $(AnnotationsApi)TextAnnotationSeed.h \
+    $(AnnotationsPrivateApi)AnnotationFramePersistence.h \
+    $(AnnotationsPrivateApi)AnnotationFrameStylePersistence.h \
+    $(AnnotationsPrivateApi)Annotations.fb.h \
+    $(AnnotationsPrivateApi)AnnotationTextBlockPersistence.h \
+    $(AnnotationsPrivateApi)AnnotationTextStylePersistence.h \
+    $(AnnotationsPrivateApi)TextAnnotationPersistence.h \
+    $(AnnotationsPrivateApi)TextAnnotationSeedPersistence.h
+
+$(CoreObjs)AnnotationFrame$(oext) :                 $(AnnotationsSrc)AnnotationFrame.cpp $(AnnotationsHeaders) ${MultiCompileDepends}
+
+$(CoreObjs)AnnotationFrameDraw$(oext) :             $(AnnotationsSrc)AnnotationFrameDraw.cpp $(AnnotationsHeaders) ${MultiCompileDepends}
+
+$(CoreObjs)AnnotationFrameLayout$(oext) :           $(AnnotationsSrc)AnnotationFrameLayout.cpp $(AnnotationsHeaders) ${MultiCompileDepends}
+
+$(CoreObjs)AnnotationFrameStyle$(oext) :            $(AnnotationsSrc)AnnotationFrameStyle.cpp $(AnnotationsHeaders) ${MultiCompileDepends}
+
+$(CoreObjs)AnnotationLeader$(oext) :                $(AnnotationsSrc)AnnotationLeader.cpp $(AnnotationsHeaders) ${MultiCompileDepends}
+
+$(CoreObjs)AnnotationLeaderDraw$(oext) :            $(AnnotationsSrc)AnnotationLeaderDraw.cpp $(AnnotationsHeaders) ${MultiCompileDepends}
+
+$(CoreObjs)AnnotationLeaderLayout$(oext) :          $(AnnotationsSrc)AnnotationLeaderLayout.cpp $(AnnotationsHeaders) ${MultiCompileDepends}
+
+$(CoreObjs)AnnotationLeaderStyle$(oext) :           $(AnnotationsSrc)AnnotationLeaderStyle.cpp $(AnnotationsHeaders) ${MultiCompileDepends}
+
+$(CoreObjs)AnnotationParagraph$(oext) :             $(AnnotationsSrc)AnnotationParagraph.cpp $(AnnotationsHeaders) ${MultiCompileDepends}
+
+$(CoreObjs)AnnotationPropertyBag$(oext) :           $(AnnotationsSrc)AnnotationPropertyBag.cpp $(AnnotationsHeaders) ${MultiCompileDepends}
+
+$(CoreObjs)AnnotationRuns$(oext) :                  $(AnnotationsSrc)AnnotationRuns.cpp $(AnnotationsHeaders) ${MultiCompileDepends}
+
+$(CoreObjs)AnnotationTextBlock$(oext) :             $(AnnotationsSrc)AnnotationTextBlock.cpp $(AnnotationsHeaders) ${MultiCompileDepends}
+
+$(CoreObjs)AnnotationTextBlockDraw$(oext) :         $(AnnotationsSrc)AnnotationTextBlockDraw.cpp $(AnnotationsHeaders) ${MultiCompileDepends}
+
+$(CoreObjs)AnnotationTextBlockLayout$(oext) :       $(AnnotationsSrc)AnnotationTextBlockLayout.cpp $(AnnotationsHeaders) ${MultiCompileDepends}
+
+$(CoreObjs)AnnotationTextStyle$(oext) :             $(AnnotationsSrc)AnnotationTextStyle.cpp $(AnnotationsHeaders) ${MultiCompileDepends}
+
+$(CoreObjs)TextAnnotation$(oext) :                  $(AnnotationsSrc)TextAnnotation.cpp $(AnnotationsHeaders) ${MultiCompileDepends}
+
+$(CoreObjs)TextAnnotationDraw$(oext) :              $(AnnotationsSrc)TextAnnotationDraw.cpp $(AnnotationsHeaders) ${MultiCompileDepends}
+
+$(CoreObjs)TextAnnotationElement$(oext) :           $(AnnotationsSrc)TextAnnotationElement.cpp $(AnnotationsHeaders) $(AnnotationsApi)TextAnnotationElement.h ${MultiCompileDepends}
+
+$(CoreObjs)TextAnnotationSeed$(oext) :              $(AnnotationsSrc)TextAnnotationSeed.cpp $(AnnotationsHeaders) ${MultiCompileDepends}
+
+%include MultiCppCompileGo.mki
+
+coreObjects =% $(MultiCompileObjectList)
+
+#----------------------------------------------------------------------
+# Generate word break data structures
+#----------------------------------------------------------------------
+always:
+    !~@mkdir $(HandlerObjs)GeneratedSource/GeneratedHeaders
+
+$(HandlerObjs)GeneratedSource/GeneratedHeaders/WordBreakData.h : $(DgnHandlersDir)WordBreakProperty.txt $(DgnHandlersDir)WordBreakDataGenerator.py
+    |[== Building "$@", ($=) ==]
+    $(DgnHandlersDir)WordBreakDataGenerator.py -i$< -o$@
+
+dirToSearch = $(HandlerObjs)GeneratedSource/
+%include cincapnd.mki
+
+# -----------------------------------------------------------------------------------------------
+#   Non-port section
+# -----------------------------------------------------------------------------------------------
+FileTypeControl     =
+CCPchOpts           =
+CPchOpts            =
+MultiCompileDepends = $(_MakeFileSpec)
+o                   = $(CoreObjs)
+
+%include MultiCppCompileRule.mki
+
+$(CoreObjs)DgnTrueTypeFont$(oext) :                 $(DgnCoreDir)DgnTrueTypeFont.cpp $(DgnCoreAPISrc)DgnFont.h ${MultiCompileDepends}
+
+$(CoreObjs)DgnTrueTypeFontData$(oext) :             $(DgnCoreDir)DgnTrueTypeFontData.cpp $(DgnCoreAPISrc)DgnFont.h $(DgnCoreAPISrc)DgnFontData.h ${MultiCompileDepends}
+
+%include MultiCppCompileGo.mki
+
+dgnCore_nonPortableObjects  =% $(MultiCompileObjectList)
+coreObjects                 + $(dgnCore_nonPortableObjects)
+
+# -----------------------------------------------------------------------------------------------
+#   cppObjects = Combine dgncore and dgnhandler obj lists
+# -----------------------------------------------------------------------------------------------
+cppObjects                  = $(coreObjects)
+
+# -----------------------------------------------------------------------------------------------
+#   Portable inline handling (make sure that there is a non-inlined implementation when required)
+# -----------------------------------------------------------------------------------------------
+
+$(HandlerObjs)DgnPlatformDLLInlines$(oext) :        $(baseDir)DgnPlatformDLLInlines.cpp $(baseDir)DgnCore/DgnCoreDLLInlines.h ${MultiCompileDepends}
+
+cppObjects                  +% $(HandlerObjs)DgnPlatformDLLInlines$(oext)
+
+#----------------------------------------------------------------------
+#   dependencies of the subsystem.
+#----------------------------------------------------------------------
+o                       = $(DgnPlatformObj)
+
+DLM_DEST                = $(o)
+DLM_OBJECT_FILES        = $(cppObjects)
+DLM_OBJECT_PCH          = $(DgnPlatformObj)DgnPlatformInternal$(oext)
+DLM_EXPORT_OBJS         = $(cppObjects)
+DLM_EXPORT_DEST         = $(o)
+DLM_NOINITFUNC          = 1
+DLM_NOMSBUILTINS        = 1
+DLM_NO_DEF              = 1
+DLM_NO_DLS              = 1
+DLM_NOENTRY             = 1
+LINKER_LIBRARIES        =   $(ContextSubpartsLibs)$(libprefix)BeSQLiteEC$(libext) \
+                            $(ContextSubpartsLibs)$(libprefix)BeSQLite$(libext) \
+                            $(ContextSubpartsLibs)$(libprefix)BeZlib$(stlibext) \
+                            $(ContextSubpartsLibs)$(libprefix)BePng$(stlibext) \
+                            $(ContextSubpartsLibs)$(libprefix)BeLibJpegTurbo$(stlibext) \
+                            $(ContextSubpartsLibs)$(libprefix)BeJsonCpp$(stlibext) \
+                            $(ContextSubpartsLibs)$(ECNativeObjectsLib) \
+                            $(ContextSubpartsLibs)$(BentleyGeomLib) \
+                            $(ContextSubpartsLibs)$(libprefix)BentleyGeomSerialization$(libext) \
+                            $(ContextSubpartsLibs)$(libprefix)BaseGeoCoord$(libext)\
+                            $(ContextSubpartsLibs)$(libprefix)BeXml$(libext) \
+                            $(ContextSubpartsLibs)$(libprefix)freetype2$(libext) \
+                            $(ContextSubpartsLibs)$(libprefix)BeIcu4c$(libext)
+
+%if $(TARGET_PLATFORM)!="WinRT"
+    # The "Casablanca" library is used on WinRT instead
+    LINKER_LIBRARIES + $(ContextSubpartsLibs)$(libprefix)BeCurl$(libext)
+%endif
+
+%ifndef CREATE_STATIC_LIBRARIES
+    %if $(TARGET_PLATFORM)=="Windows"  # *** WIP_NONPORT
+
+        #For CoCreateInstance, RegOpenKey, SHGetPathFromIDListA - used (in Windows build) for TrueType font support and by IntegrationManager.obj
+        LINKER_LIBRARIES + $(oleLibs) $(guiLibs) kernel32.lib
+        LINKER_LIBRARIES + wininet.lib
+
+        # Add this to use the VTune API. It is a static library that finds the DLL's if they are on the system.
+        # LINKER_LIBRARIES       + "C:\Program Files (x86)\Intel\VTune Amplifier XE\lib64\libittnotify.lib"
+    %endif
+%endif
+
+# JavaScript Support
+%ifndef BENTLEYCONFIG_NO_JAVASCRIPT
+    LINKER_LIBRARIES +    $(ContextSubpartsLibs)$(libprefix)BeJavaScript$(stlibext)
+    %if $(TARGET_PLATFORM) == "Windows"
+        %ifndef NDEBUG
+            LINKER_LIBRARIES + jsrt.lib
+        %else
+            LINKER_LIBRARIES + $(ContextSubpartsLibs)libv8.lib
+        %endif
+    %elif $(TARGET_PLATFORM) == "WinRT"
+        %if $(MSVC_VERSION) >= 1900
+            LINKER_LIBRARIES + chakrart.lib
+        %else
+            LINKER_LIBRARIES + jsrt.lib
+        %endif
+    %elif $(TARGET_PLATFORM) == "Android"
+        LINKER_LIBRARIES + $(ContextLibPrefix)v8_base.arm.a
+        LINKER_LIBRARIES + $(ContextLibPrefix)v8_snapshot.a
+    %endif
+%endif
+
+%include $(sharedMki)linkLibrary.mki
+
+SQLANG_CHeader      = $(DgnPlatformInternalDir)DgnCore/DgnCoreL10N.h
+SQLANG_Xliff        = $(o)xliffs/DgnCoreMessages_en.xliff
+
+%include $(sharedMki)CHeaderToXliff.mki
+
+$(BuildContext)Delivery/icons : $(DgnCoreDir)/icons
+    $(LinkFirstDepToFirstTargetAsDirectory)
+
+#----------------------------------------------------------------------
+# Last resort fonts that are required to be available to DgnPlatform.
+#----------------------------------------------------------------------
+$(BuildContext)Delivery/lastresortfonts : $(baseDir)LastResortFonts/lastresortfonts
+    $(LinkFirstDepToFirstTarget)