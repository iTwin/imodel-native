--- conflicted
+++ resolved
@@ -1,438 +1,432 @@
-/*--------------------------------------------------------------------------------------+                  
-|
-|     $Source: PublicAPI/TilePublisher/TilePublisher.h $
-|
-|  $Copyright: (c) 2017 Bentley Systems, Incorporated. All rights reserved. $
-|
-+--------------------------------------------------------------------------------------*/
-#pragma once
-//__PUBLISH_SECTION_START__
-
-#include <DgnPlatform/DgnPlatformApi.h>
-#include <DgnPlatform/DgnPlatformLib.h>
-#include <DgnPlatform/DgnGeoCoord.h>
-#include <DgnPlatform/AutoRestore.h>
-#include <DgnPlatform/DgnMaterial.h>
-#include <DgnPlatform/ModelSpatialClassifier.h>
-#include <stdio.h>
-
-#if defined(__TILEPUBLISHER_LIB_BUILD__)
-    #define TILEPUBLISHER_EXPORT EXPORT_ATTRIBUTE
-#else
-    #define TILEPUBLISHER_EXPORT IMPORT_ATTRIBUTE
-#endif
-
-USING_NAMESPACE_BENTLEY
-USING_NAMESPACE_BENTLEY_RENDER
-
-#define BEGIN_BENTLEY_TILEPUBLISHER_NAMESPACE BEGIN_BENTLEY_DGN_NAMESPACE namespace TilePublish {
-#define END_BENTLEY_TILEPUBLISHER_NAMESPACE } END_BENTLEY_DGN_NAMESPACE
-#define USING_NAMESPACE_BENTLEY_TILEPUBLISHER using namespace BentleyApi::Dgn::TilePublish;
-
-BEGIN_BENTLEY_TILEPUBLISHER_NAMESPACE
-
-typedef BeSQLite::IdSet<DgnViewId> DgnViewIdSet;
-
-struct MeshMaterial;
-struct PolylineMaterial;
-struct TileMaterial;
-
-//=======================================================================================
-// @bsistruct                                                   Paul.Connelly   02/17
-//=======================================================================================
-struct ColorIndex
-{
-    enum class Dimension : uint8_t
-    {
-        Zero = 0,   // uniform color
-        One,        // only one row
-        Two,        // more than one row
-        Background, // use background color.
-        None,       // empty
-    };
-private:
-    ByteStream      m_texture;
-    uint16_t        m_width = 0;
-    uint16_t        m_height = 0;
-
-    void ComputeDimensions(uint16_t nColors);
-    void Build(TileMeshCR mesh, TileMaterial const& mat);
-public:
-    ColorIndex(TileMeshCR mesh, TileMaterial const& mat)
-        {
-        Build(mesh, mat);
-        }
-
-    static constexpr uint16_t GetMaxWidth() { return 256; }
-
-    ByteStream const& GetTexture() const { return m_texture; }
-    Image ExtractImage() { return Image(GetWidth(), GetHeight(), std::move(m_texture), Image::Format::Rgba); }
-
-    uint16_t GetWidth() const { return m_width; }
-    uint16_t GetHeight() const { return m_height; }
-    bool empty() const { return m_texture.empty(); }
-
-    Dimension GetDimension() const
-        {
-        if (empty())
-            return Dimension::None;
-        else if (GetHeight() > 1)
-            return Dimension::Two;
-        else
-            return GetWidth() > 1 ? Dimension::One : Dimension::Zero;
-        }
-
-    static Dimension CalcDimension(uint16_t nColors)
-        {
-        switch (nColors)
-            {
-            case 0:     return Dimension::None;
-            case 1:     return Dimension::Zero;
-            default:    return nColors <= GetMaxWidth() ? Dimension::One : Dimension::Zero;
-            }
-        }
-};
-
-//=======================================================================================
-// @bsistruct                                                   Ray.Bentley     12/2016
-//=======================================================================================
-struct  PublishTileData
-{
-    Json::Value         m_json;
-    ByteStream          m_binaryData;
-
-    size_t BinaryDataSize() const { return m_binaryData.size(); }
-    void const* BinaryData() const { return m_binaryData.data(); }
-    void AddBinaryData(void const* data, size_t size);
-    void PadBinaryDataToBoundary(size_t boundarySize);
-    template<typename T> void AddBufferView(Utf8CP name, T const& bufferData);
-    Utf8String GetJsonString() const { return Json::FastWriter().write(m_json); }
-
-};
-
-//=======================================================================================
-// @bsistruct                                                   Paul.Connelly   02/17
-//=======================================================================================
-struct TileMaterial
-{
-protected:
-    Utf8String              m_name;
-    ColorIndex::Dimension   m_colorDimension;
-    bool                    m_hasAlpha = false;
-    TileTextureImageCPtr    m_texture;
-    bool                    m_overridesAlpha = false;
-    bool                    m_overridesRgb = false;
-    RgbFactor               m_rgbOverride;
-    double                  m_alphaOverride;
-    bool                    m_adjustColorForBackground = false;
-
-    TileMaterial(Utf8StringCR name) : m_name(name) { }
-
-    void AddColorIndexTechniqueParameters(Json::Value& technique, Json::Value& program, PublishTileData& data) const;
-    void AddTextureTechniqueParameters(Json::Value& technique, Json::Value& program, PublishTileData& data) const;
-
-    virtual std::string _GetVertexShaderString() const = 0;
-
-public:
-    Utf8StringCR GetName() const { return m_name; }
-    ColorIndex::Dimension GetColorIndexDimension() const { return m_colorDimension; }
-    bool HasTransparency() const { return m_hasAlpha; }
-    bool IsTextured() const { return m_texture.IsValid(); }
-    TileTextureImageCPtr GetTexture() const { return m_texture.get(); }
-
-    bool OverridesAlpha() const { return m_overridesAlpha; }
-    bool OverridesRgb() const { return m_overridesRgb; }
-    double GetAlphaOverride() const { return m_alphaOverride; }
-    RgbFactor const& GetRgbOverride() const { return m_rgbOverride; }
-    std::string GetVertexShaderString() const;
-};
-
-//=======================================================================================
-// @bsistruct                                                   Paul.Connelly   02/17
-//=======================================================================================
-enum class PolylineType : uint8_t
-{
-    Simple,
-    Tesselated,
-};
-
-//=======================================================================================
-// @bsistruct                                                   Paul.Connelly   02/17
-//=======================================================================================
-struct PolylineMaterial : TileMaterial
-{
-private:
-    PolylineType            m_type;
-    double                  m_width;
-    double                  m_textureLength;       // If positive, meters, if negative, pixels (Cosmetic).
-protected:
-    virtual std::string _GetVertexShaderString() const override;
-public:
-    PolylineMaterial(TileMeshCR mesh, bool is3d, Utf8CP suffix);
-
-    PolylineType GetType() const { return m_type; }
-
-    std::string const& GetFragmentShaderString() const;
-    bool IsSimple() const { return PolylineType::Simple == GetType(); }
-    bool IsTesselated() const { return PolylineType::Tesselated == GetType(); }
-    Utf8String GetTechniqueNamePrefix();
-    void AddTechniqueParameters(Json::Value& technique, Json::Value& programRoot, PublishTileData& tileData) const;
-    Utf8String GetTechniqueNamePrefix() const;
-    double GetWidth() const { return m_width; }
-    double GetTextureLength() const { return m_textureLength; }
-
-};
-
-//=======================================================================================
-// @bsistruct                                                   Paul.Connelly   02/17
-//=======================================================================================
-struct MeshMaterial : TileMaterial
-{
-    static constexpr double GetSpecularFinish() { return 0.9; }
-    static constexpr double GetSpecularExponentMult() { return 48.0; }
-private:
-    RenderMaterialCPtr      m_material;
-    RgbFactor               m_specularColor = { 1.0, 1.0, 1.0 };
-    double                  m_specularExponent = GetSpecularFinish() * GetSpecularExponentMult();
-    bool                    m_ignoreLighting;
-protected:
-    virtual std::string _GetVertexShaderString() const override;
-public:
-    MeshMaterial(TileMeshCR mesh, bool is3d, Utf8CP suffix, DgnDbR db);
-
-    bool HasTransparency() const { return m_hasAlpha; }
-    bool IgnoresLighting() const { return m_ignoreLighting; }
-    ColorIndex::Dimension GetColorIndexDimension() const { return m_colorDimension; }
-    RenderMaterialCP GetDgnMaterial() const { return m_material.get(); }
-    double GetSpecularExponent() const { return m_specularExponent; }
-    RgbFactor const& GetSpecularColor() const { return m_specularColor; }
-
-    std::string const& GetFragmentShaderString() const;
-    Utf8String GetTechniqueNamePrefix() const;
-
-    void AddTechniqueParameters(Json::Value& technique, Json::Value& programRoot, PublishTileData& tileData) const;
-};
-
-//=======================================================================================
-//! Context in which tile publishing occurs.
-// @bsistruct                                                   Paul.Connelly   08/16
-//=======================================================================================
-struct PublisherContext : TileGenerator::ITileCollector
-{
-    enum TextureMode
-        {
-        Embedded = 0,
-        External,
-        Compressed,         
-        };
-
-    enum class Status
-        {
-        Success = SUCCESS,
-        NoGeometry,
-        Aborted,
-        CantWriteToBaseDirectory,
-        CantCreateSubDirectory,
-        ErrorWritingScene,
-        ErrorWritingNode,
-        CantOpenOutputFile,
-        };
-
-    struct  Statistics
-        {
-        TILEPUBLISHER_EXPORT ~Statistics();
-
-        BeMutex     m_mutex;
-        double      m_textureCompressionSeconds = 0.0;
-        double      m_textureCompressionMegaPixels = 0.0;
-        size_t      m_pointCloudCount = 0;
-        size_t      m_pointCloudTotalPoints = 0;
-        size_t      m_pointCloudMaxPoints = 0;
-        size_t      m_pointCloudMinPoints = 0;
-        size_t      m_pointCloudTiles = 0;
-
-        void RecordPointCloud (size_t nPoints);
-        };
-    Statistics                                  m_statistics;
-
-protected:
-    DgnDbR                                      m_db;
-    DgnViewIdSet                                m_viewIds;
-    BeFileName                                  m_outputDir;
-    BeFileName                                  m_dataDir;
-    WString                                     m_rootName;
-    Transform                                   m_dbToTile;
-    Transform                                   m_spatialToEcef;
-    size_t                                      m_maxTilesetDepth;
-    bmap<DgnModelId, DRange3d>                  m_modelRanges;
-    BeMutex                                     m_mutex;
-    bool                                        m_publishSurfacesOnly;
-    TextureMode                                 m_textureMode;
-    bool                                        m_publishAsClassifier;
-    bmap<DgnModelId, ModelSpatialClassifiers>   m_classifierMap;
-
-    TILEPUBLISHER_EXPORT PublisherContext(DgnDbR db, DgnViewIdSet const& viewIds, BeFileNameCR outputDir, WStringCR tilesetName, GeoPointCP geoLocation = nullptr, bool publishSurfacesOnly = false, size_t maxTilesetDepth = 5, TextureMode textureMode = TextureMode::Embedded);
-
-    virtual WString _GetTileUrl(TileNodeCR tile, WCharCP fileExtension, bool asClassifier) const = 0;
-    virtual bool _AllTilesPublished() const { return false; }   // If all tiles are published then we can write only valid (non-empty) tree leaves and branches.
-
-    TILEPUBLISHER_EXPORT Status InitializeDirectories(BeFileNameCR dataDir);
-    TILEPUBLISHER_EXPORT void CleanDirectories(BeFileNameCR dataDir);
-    TILEPUBLISHER_EXPORT Status PublishViewModels (TileGeneratorR generator, DRange3dR range, double toleranceInMeters, bool surfacesOnly, ITileGenerationProgressMonitorR progressMeter);
-
-    TILEPUBLISHER_EXPORT void WriteModelMetadataTree (DRange3dR range, Json::Value& val, TileNodeCR tile, size_t depth);
-    TILEPUBLISHER_EXPORT void WriteTileset (BeFileNameCR metadataFileName, TileNodeCR rootTile, size_t maxDepth);
-    Json::Value GetViewAttachmentsJson(Sheet::ModelCR sheet);
-
-    void WriteModelsJson(Json::Value&, DgnElementIdSet const& allModelSelectors, DgnModelIdSet const& all2dModels);
-    void WriteCategoriesJson(Json::Value&, DgnElementIdSet const& allCategorySelectors);
-    Json::Value GetDisplayStylesJson(DgnElementIdSet const& styleIds);
-    Json::Value GetDisplayStyleJson(DisplayStyleCR style);
-    Json::Value GetClassifiersJson(ModelSpatialClassifiersCR classifiers);
-    Json::Value GetAllClassifiersJson();
-
-    void GenerateJsonAndWriteTileset (Json::Value& rootJson, DRange3dR rootRange, TileNodeCR rootTile, WStringCR name);
-
-    TILEPUBLISHER_EXPORT TileGeneratorStatus _BeginProcessModel(DgnModelCR model) override;
-    TILEPUBLISHER_EXPORT TileGeneratorStatus _EndProcessModel(DgnModelCR model, TileNodeP rootTile, TileGeneratorStatus status) override;
-
-<<<<<<< HEAD
-    BeFileName GetTilesetFileName(DgnModelId modelId);
-
-    Utf8String GetTilesetName(DgnModelId modelId, bool asClassifier);
-=======
-    BeFileName GetModelTilesetName(DgnModelCR model);
-
->>>>>>> dbf2c824
-    void WriteModelTileset(TileNodeCR tile);
-    void AddViewedModel(DgnModelIdSet& viewedModels, DgnModelId modelId);
-    void GetViewedModelsFromView (DgnModelIdSet& viewedModels, DgnViewId viewId);
-public:
-    BeFileNameCR GetDataDirectory() const { return m_dataDir; }
-    BeFileNameCR GetOutputDirectory() const { return m_outputDir; }
-    WStringCR GetRootName() const { return m_rootName; }
-    TransformCR GetSpatialToEcef() const { return m_spatialToEcef; }
-    DgnDbR GetDgnDb() const { return m_db; }
-    size_t GetMaxTilesetDepth() const { return m_maxTilesetDepth; }
-    bool WantSurfacesOnly() const { return m_publishSurfacesOnly; }
-    TextureMode GetTextureMode() const { return m_textureMode; }
-    bool DoPublishAsClassifier() const { return m_publishAsClassifier; }
-    WString GetTileExtension (TileNodeCR til);
-
-    TILEPUBLISHER_EXPORT static Status ConvertStatus(TileGeneratorStatus input);
-    TILEPUBLISHER_EXPORT static TileGeneratorStatus ConvertStatus(Status input);
-
-    WString GetTileUrl(TileNodeCR tile, WCharCP fileExtension, bool asClassifier) const { return _GetTileUrl(tile, fileExtension, asClassifier); }
-    TILEPUBLISHER_EXPORT BeFileName GetDataDirForModel(DgnModelCR model, WStringP rootName=nullptr) const;
-    TILEPUBLISHER_EXPORT Status GetViewsetJson(Json::Value& json, DPoint3dCR groundPoint, DgnViewId defaultViewId);
-    TILEPUBLISHER_EXPORT void GetViewJson (Json::Value& json, ViewDefinitionCR view, TransformCR transform);
-    TILEPUBLISHER_EXPORT Json::Value GetModelsJson (DgnModelIdSet const& modelIds);
-    TILEPUBLISHER_EXPORT Json::Value GetCategoriesJson(DgnCategoryIdSet const& categoryIds);
-    TILEPUBLISHER_EXPORT bool IsGeolocated () const;
-
-    template<typename T> static Json::Value IdSetToJson(T const& ids)
-        {
-        Json::Value json(Json::arrayValue);
-        for (auto const& id : ids)
-            json.append(id.ToString());
-        return json;
-
-        }
-    static Json::Value PointToJson(DPoint3dCR pt)
-        {
-        Json::Value json(Json::objectValue);
-        json["x"] = pt.x;
-        json["y"] = pt.y;
-        json["z"] = pt.z;
-        return json;
-        }
-
-    static Json::Value TransformToJson(TransformCR);
-    static Json::Value RangeToJson(DRange3dCR range)
-        {
-        Json::Value json(Json::objectValue);
-        json["low"] = PointToJson(range.low);
-        json["high"] = PointToJson(range.high);
-        return json;
-        }
-};
-
-//=======================================================================================
-//! Publishes a single tile.
-// @bsistruct                                                   Paul.Connelly   08/16
-//=======================================================================================
-struct TilePublisher
-{
-    struct CompareImageP { bool operator() (const TileTextureImageCPtr& p0, const TileTextureImageCPtr& p1) const { return p0.get() < p1.get(); } };
-
-    typedef bmap<TileTextureImageCPtr, Utf8String, CompareImageP>  TextureImageMap;
-
-private:
-    DPoint3d                m_centroid;
-    TileNodeCR              m_tile;
-    PublisherContext&       m_context;
-    TextureImageMap         m_textureImages;
-
-    enum class VertexEncoding
-        {
-        StandardQuantization,
-        UnquantizedDoubles,
-        OctEncodedNormals
-        };
-
-    static WString GetNodeNameSuffix(TileNodeCR tile);
-    static DPoint3d GetCentroid(TileNodeCR tile);
-    static void AppendPoint(Json::Value& val, DPoint3dCR pt) { val.append(pt.x); val.append(pt.y); val.append(pt.z); }
-    static void AddShader(Json::Value&, Utf8CP name, int type, Utf8CP buffer);
-    static Utf8String Concat(Utf8CP prefix, Utf8StringCR suffix) { Utf8String str(prefix); str.append(suffix); return str; }
-
-    void WritePointCloud (std::FILE* outputFile, TileMeshPointCloudR pointCloud);
-    void WriteTileMeshes (std::FILE* outputFile, PublishableTileGeometryR geometry);
-    void WriteBatched3dModel (std::FILE* outputFile, TileMeshList const&  meshes);
-    void WritePartInstances(std::FILE* outputFile, DRange3dR publishedRange, TileMeshPartPtr& part);
-    void WriteGltf(std::FILE* outputFile, PublishTileData const& tileData);
-    void WriteVector(std::FILE* outputFile, PublishableTileGeometryR geometry);
-
-    void AddMeshes(PublishTileData& tileData, TileMeshList const&  geometry);
-    void AddDefaultScene (PublishTileData& tileData);
-    void AddExtensions(PublishTileData& tileData);
-    Utf8String AddMeshVertexAttributes  (PublishTileData& tileData, double const* values, Utf8CP name, Utf8CP id, size_t nComponents, size_t nAttributes, char const* accessorType, VertexEncoding encoding, double const* min, double const* max);
-    void AddMeshPointRange (Json::Value& positionValue, DRange3dCR pointRange);
-    Utf8String AddMeshIndices(PublishTileData& tileData, Utf8CP name, bvector<uint32_t> const& indices, Utf8StringCR idStr);
-
-    void AddMeshUInt16Attributes(PublishTileData& tileData, Json::Value& primitive, bvector<uint16_t> const& attributes, Utf8StringCR idStr, Utf8CP name, Utf8CP semantic);
-    void AddMeshBatchIds (PublishTileData& tileData, Json::Value& primitive, bvector<uint16_t> const& attributes, Utf8StringCR idStr);
-    void AddMeshColors(PublishTileData& tileData, Json::Value& primitive, bvector<uint16_t> const& colors, Utf8StringCR idStr);
-
-    Json::Value CreateMesh (TileMeshList const& tileMeshes, PublishTileData& tileData, size_t& primitiveIndex);
-    BeFileName  GetBinaryDataFileName() const;
-    Utf8String AddMeshShaderTechnique(PublishTileData& tileData, MeshMaterial const& material, bool doBatchIds);
-    void AddMeshPrimitive(Json::Value& primitivesNode, PublishTileData& tileData, TileMeshR mesh, size_t index, bool doBatchIds);
-    void AddPolylinePrimitive(Json::Value& primitivesNode, PublishTileData& tileData, TileMeshR mesh, size_t index, bool doBatchIds);
-    void AddSimplePolylinePrimitive(Json::Value& primitivesNode, PublishTileData& tileData, TileMeshR mesh, size_t index, bool doBatchIds);
-    void AddTesselatedPolylinePrimitive(Json::Value& primitivesNode, PublishTileData& tileData, TileMeshR mesh, size_t index, bool doBatchIds);
-    void TesselatePolylineSegment(bvector<DPoint3d>& origins, bvector<DVec3d>& directions, bvector<DPoint2d>& params, bvector<uint16_t>& colors, bvector<uint16_t>& attributes, bvector<uint32_t>& indices, DPoint3dCR p0, DPoint3dCR p1, DPoint3dCR p2, double& currLength, TileMeshR mesh, size_t meshIndex, bool doBatchIds);
-    MeshMaterial AddMeshMaterial(PublishTileData& tileData, TileMeshCR mesh, Utf8CP suffix, bool doBatchids);
-    void  AddMaterialColor(Json::Value& matJson, TileMaterial& mat, PublishTileData& tileData, TileMeshCR mesh, Utf8CP suffix);
-    PolylineMaterial AddSimplePolylineMaterial(PublishTileData& tileData, TileMeshCR mesh, Utf8CP suffix, bool doBatchIds);
-    PolylineMaterial AddTesselatedPolylineMaterial(PublishTileData& tileData, TileMeshCR mesh, Utf8CP suffix, bool doBatchIds);
-    PolylineMaterial AddPolylineMaterial(PublishTileData& tileData, TileMeshCR mesh, Utf8CP suffix, bool doBatchIds);
-    Utf8String AddPolylineTechnique(PublishTileData& tileData, PolylineMaterial const& mat, bool doBatchIds);
-
-    Utf8String AddTextureImage (PublishTileData& tileData, TileTextureImageCPtr& textureImage, TileMeshCR mesh, Utf8CP suffix);
-    Utf8String AddColorIndex(PublishTileData& tileData, ColorIndex& colorIndex, TileMeshCR mesh, Utf8CP suffix);
-public:
-    TILEPUBLISHER_EXPORT TilePublisher(TileNodeCR tile, PublisherContext& context);
-    TILEPUBLISHER_EXPORT PublisherContext::Status Publish();                                         
-
-    BeFileNameCR GetDataDirectory() const { return m_context.GetDataDirectory(); }
-    WStringCR GetPrefix() const { return m_context.GetRootName(); }
-    TILEPUBLISHER_EXPORT static void WriteBoundingVolume(Json::Value&, DRange3dCR);
-    static WCharCP GetBinaryDataFileExtension(bool containsParts) { return containsParts ? L"cmpt" : L"b3dm"; }
-
-    static void AddTechniqueParameter(Json::Value&, Utf8CP name, int type, Utf8CP semantic);
-    static void AppendProgramAttribute(Json::Value&, Utf8CP);
-};
-
-END_BENTLEY_TILEPUBLISHER_NAMESPACE
-
+/*--------------------------------------------------------------------------------------+                  
+|
+|     $Source: PublicAPI/TilePublisher/TilePublisher.h $
+|
+|  $Copyright: (c) 2017 Bentley Systems, Incorporated. All rights reserved. $
+|
++--------------------------------------------------------------------------------------*/
+#pragma once
+//__PUBLISH_SECTION_START__
+
+#include <DgnPlatform/DgnPlatformApi.h>
+#include <DgnPlatform/DgnPlatformLib.h>
+#include <DgnPlatform/DgnGeoCoord.h>
+#include <DgnPlatform/AutoRestore.h>
+#include <DgnPlatform/DgnMaterial.h>
+#include <DgnPlatform/ModelSpatialClassifier.h>
+#include <stdio.h>
+
+#if defined(__TILEPUBLISHER_LIB_BUILD__)
+    #define TILEPUBLISHER_EXPORT EXPORT_ATTRIBUTE
+#else
+    #define TILEPUBLISHER_EXPORT IMPORT_ATTRIBUTE
+#endif
+
+USING_NAMESPACE_BENTLEY
+USING_NAMESPACE_BENTLEY_RENDER
+
+#define BEGIN_BENTLEY_TILEPUBLISHER_NAMESPACE BEGIN_BENTLEY_DGN_NAMESPACE namespace TilePublish {
+#define END_BENTLEY_TILEPUBLISHER_NAMESPACE } END_BENTLEY_DGN_NAMESPACE
+#define USING_NAMESPACE_BENTLEY_TILEPUBLISHER using namespace BentleyApi::Dgn::TilePublish;
+
+BEGIN_BENTLEY_TILEPUBLISHER_NAMESPACE
+
+typedef BeSQLite::IdSet<DgnViewId> DgnViewIdSet;
+
+struct MeshMaterial;
+struct PolylineMaterial;
+struct TileMaterial;
+
+//=======================================================================================
+// @bsistruct                                                   Paul.Connelly   02/17
+//=======================================================================================
+struct ColorIndex
+{
+    enum class Dimension : uint8_t
+    {
+        Zero = 0,   // uniform color
+        One,        // only one row
+        Two,        // more than one row
+        Background, // use background color.
+        None,       // empty
+    };
+private:
+    ByteStream      m_texture;
+    uint16_t        m_width = 0;
+    uint16_t        m_height = 0;
+
+    void ComputeDimensions(uint16_t nColors);
+    void Build(TileMeshCR mesh, TileMaterial const& mat);
+public:
+    ColorIndex(TileMeshCR mesh, TileMaterial const& mat)
+        {
+        Build(mesh, mat);
+        }
+
+    static constexpr uint16_t GetMaxWidth() { return 256; }
+
+    ByteStream const& GetTexture() const { return m_texture; }
+    Image ExtractImage() { return Image(GetWidth(), GetHeight(), std::move(m_texture), Image::Format::Rgba); }
+
+    uint16_t GetWidth() const { return m_width; }
+    uint16_t GetHeight() const { return m_height; }
+    bool empty() const { return m_texture.empty(); }
+
+    Dimension GetDimension() const
+        {
+        if (empty())
+            return Dimension::None;
+        else if (GetHeight() > 1)
+            return Dimension::Two;
+        else
+            return GetWidth() > 1 ? Dimension::One : Dimension::Zero;
+        }
+
+    static Dimension CalcDimension(uint16_t nColors)
+        {
+        switch (nColors)
+            {
+            case 0:     return Dimension::None;
+            case 1:     return Dimension::Zero;
+            default:    return nColors <= GetMaxWidth() ? Dimension::One : Dimension::Zero;
+            }
+        }
+};
+
+//=======================================================================================
+// @bsistruct                                                   Ray.Bentley     12/2016
+//=======================================================================================
+struct  PublishTileData
+{
+    Json::Value         m_json;
+    ByteStream          m_binaryData;
+
+    size_t BinaryDataSize() const { return m_binaryData.size(); }
+    void const* BinaryData() const { return m_binaryData.data(); }
+    void AddBinaryData(void const* data, size_t size);
+    void PadBinaryDataToBoundary(size_t boundarySize);
+    template<typename T> void AddBufferView(Utf8CP name, T const& bufferData);
+    Utf8String GetJsonString() const { return Json::FastWriter().write(m_json); }
+
+};
+
+//=======================================================================================
+// @bsistruct                                                   Paul.Connelly   02/17
+//=======================================================================================
+struct TileMaterial
+{
+protected:
+    Utf8String              m_name;
+    ColorIndex::Dimension   m_colorDimension;
+    bool                    m_hasAlpha = false;
+    TileTextureImageCPtr    m_texture;
+    bool                    m_overridesAlpha = false;
+    bool                    m_overridesRgb = false;
+    RgbFactor               m_rgbOverride;
+    double                  m_alphaOverride;
+    bool                    m_adjustColorForBackground = false;
+
+    TileMaterial(Utf8StringCR name) : m_name(name) { }
+
+    void AddColorIndexTechniqueParameters(Json::Value& technique, Json::Value& program, PublishTileData& data) const;
+    void AddTextureTechniqueParameters(Json::Value& technique, Json::Value& program, PublishTileData& data) const;
+
+    virtual std::string _GetVertexShaderString() const = 0;
+
+public:
+    Utf8StringCR GetName() const { return m_name; }
+    ColorIndex::Dimension GetColorIndexDimension() const { return m_colorDimension; }
+    bool HasTransparency() const { return m_hasAlpha; }
+    bool IsTextured() const { return m_texture.IsValid(); }
+    TileTextureImageCPtr GetTexture() const { return m_texture.get(); }
+
+    bool OverridesAlpha() const { return m_overridesAlpha; }
+    bool OverridesRgb() const { return m_overridesRgb; }
+    double GetAlphaOverride() const { return m_alphaOverride; }
+    RgbFactor const& GetRgbOverride() const { return m_rgbOverride; }
+    std::string GetVertexShaderString() const;
+};
+
+//=======================================================================================
+// @bsistruct                                                   Paul.Connelly   02/17
+//=======================================================================================
+enum class PolylineType : uint8_t
+{
+    Simple,
+    Tesselated,
+};
+
+//=======================================================================================
+// @bsistruct                                                   Paul.Connelly   02/17
+//=======================================================================================
+struct PolylineMaterial : TileMaterial
+{
+private:
+    PolylineType            m_type;
+    double                  m_width;
+    double                  m_textureLength;       // If positive, meters, if negative, pixels (Cosmetic).
+protected:
+    virtual std::string _GetVertexShaderString() const override;
+public:
+    PolylineMaterial(TileMeshCR mesh, bool is3d, Utf8CP suffix);
+
+    PolylineType GetType() const { return m_type; }
+
+    std::string const& GetFragmentShaderString() const;
+    bool IsSimple() const { return PolylineType::Simple == GetType(); }
+    bool IsTesselated() const { return PolylineType::Tesselated == GetType(); }
+    Utf8String GetTechniqueNamePrefix();
+    void AddTechniqueParameters(Json::Value& technique, Json::Value& programRoot, PublishTileData& tileData) const;
+    Utf8String GetTechniqueNamePrefix() const;
+    double GetWidth() const { return m_width; }
+    double GetTextureLength() const { return m_textureLength; }
+
+};
+
+//=======================================================================================
+// @bsistruct                                                   Paul.Connelly   02/17
+//=======================================================================================
+struct MeshMaterial : TileMaterial
+{
+    static constexpr double GetSpecularFinish() { return 0.9; }
+    static constexpr double GetSpecularExponentMult() { return 48.0; }
+private:
+    RenderMaterialCPtr      m_material;
+    RgbFactor               m_specularColor = { 1.0, 1.0, 1.0 };
+    double                  m_specularExponent = GetSpecularFinish() * GetSpecularExponentMult();
+    bool                    m_ignoreLighting;
+protected:
+    virtual std::string _GetVertexShaderString() const override;
+public:
+    MeshMaterial(TileMeshCR mesh, bool is3d, Utf8CP suffix, DgnDbR db);
+
+    bool HasTransparency() const { return m_hasAlpha; }
+    bool IgnoresLighting() const { return m_ignoreLighting; }
+    ColorIndex::Dimension GetColorIndexDimension() const { return m_colorDimension; }
+    RenderMaterialCP GetDgnMaterial() const { return m_material.get(); }
+    double GetSpecularExponent() const { return m_specularExponent; }
+    RgbFactor const& GetSpecularColor() const { return m_specularColor; }
+
+    std::string const& GetFragmentShaderString() const;
+    Utf8String GetTechniqueNamePrefix() const;
+
+    void AddTechniqueParameters(Json::Value& technique, Json::Value& programRoot, PublishTileData& tileData) const;
+};
+
+//=======================================================================================
+//! Context in which tile publishing occurs.
+// @bsistruct                                                   Paul.Connelly   08/16
+//=======================================================================================
+struct PublisherContext : TileGenerator::ITileCollector
+{
+    enum TextureMode
+        {
+        Embedded = 0,
+        External,
+        Compressed,         
+        };
+
+    enum class Status
+        {
+        Success = SUCCESS,
+        NoGeometry,
+        Aborted,
+        CantWriteToBaseDirectory,
+        CantCreateSubDirectory,
+        ErrorWritingScene,
+        ErrorWritingNode,
+        CantOpenOutputFile,
+        };
+
+    struct  Statistics
+        {
+        TILEPUBLISHER_EXPORT ~Statistics();
+
+        BeMutex     m_mutex;
+        double      m_textureCompressionSeconds = 0.0;
+        double      m_textureCompressionMegaPixels = 0.0;
+        size_t      m_pointCloudCount = 0;
+        size_t      m_pointCloudTotalPoints = 0;
+        size_t      m_pointCloudMaxPoints = 0;
+        size_t      m_pointCloudMinPoints = 0;
+        size_t      m_pointCloudTiles = 0;
+
+        void RecordPointCloud (size_t nPoints);
+        };
+    Statistics                                  m_statistics;
+
+protected:
+    DgnDbR                                      m_db;
+    DgnViewIdSet                                m_viewIds;
+    BeFileName                                  m_outputDir;
+    BeFileName                                  m_dataDir;
+    WString                                     m_rootName;
+    Transform                                   m_dbToTile;
+    Transform                                   m_spatialToEcef;
+    size_t                                      m_maxTilesetDepth;
+    bmap<DgnModelId, DRange3d>                  m_modelRanges;
+    BeMutex                                     m_mutex;
+    bool                                        m_publishSurfacesOnly;
+    TextureMode                                 m_textureMode;
+    bool                                        m_publishAsClassifier;
+    bmap<DgnModelId, ModelSpatialClassifiers>   m_classifierMap;
+
+    TILEPUBLISHER_EXPORT PublisherContext(DgnDbR db, DgnViewIdSet const& viewIds, BeFileNameCR outputDir, WStringCR tilesetName, GeoPointCP geoLocation = nullptr, bool publishSurfacesOnly = false, size_t maxTilesetDepth = 5, TextureMode textureMode = TextureMode::Embedded);
+
+    virtual WString _GetTileUrl(TileNodeCR tile, WCharCP fileExtension, bool asClassifier) const = 0;
+    virtual bool _AllTilesPublished() const { return false; }   // If all tiles are published then we can write only valid (non-empty) tree leaves and branches.
+
+    TILEPUBLISHER_EXPORT Status InitializeDirectories(BeFileNameCR dataDir);
+    TILEPUBLISHER_EXPORT void CleanDirectories(BeFileNameCR dataDir);
+    TILEPUBLISHER_EXPORT Status PublishViewModels (TileGeneratorR generator, DRange3dR range, double toleranceInMeters, bool surfacesOnly, ITileGenerationProgressMonitorR progressMeter);
+
+    TILEPUBLISHER_EXPORT void WriteModelMetadataTree (DRange3dR range, Json::Value& val, TileNodeCR tile, size_t depth);
+    TILEPUBLISHER_EXPORT void WriteTileset (BeFileNameCR metadataFileName, TileNodeCR rootTile, size_t maxDepth);
+    Json::Value GetViewAttachmentsJson(Sheet::ModelCR sheet);
+
+    void WriteModelsJson(Json::Value&, DgnElementIdSet const& allModelSelectors, DgnModelIdSet const& all2dModels);
+    void WriteCategoriesJson(Json::Value&, DgnElementIdSet const& allCategorySelectors);
+    Json::Value GetDisplayStylesJson(DgnElementIdSet const& styleIds);
+    Json::Value GetDisplayStyleJson(DisplayStyleCR style);
+    Json::Value GetClassifiersJson(ModelSpatialClassifiersCR classifiers);
+    Json::Value GetAllClassifiersJson();
+
+    void GenerateJsonAndWriteTileset (Json::Value& rootJson, DRange3dR rootRange, TileNodeCR rootTile, WStringCR name);
+
+    TILEPUBLISHER_EXPORT TileGeneratorStatus _BeginProcessModel(DgnModelCR model) override;
+    TILEPUBLISHER_EXPORT TileGeneratorStatus _EndProcessModel(DgnModelCR model, TileNodeP rootTile, TileGeneratorStatus status) override;
+
+    BeFileName GetTilesetFileName(DgnModelId modelId);
+    Utf8String GetTilesetName(DgnModelId modelId, bool asClassifier);
+    void WriteModelTileset(TileNodeCR tile);
+    void AddViewedModel(DgnModelIdSet& viewedModels, DgnModelId modelId);
+    void GetViewedModelsFromView (DgnModelIdSet& viewedModels, DgnViewId viewId);
+public:
+    BeFileNameCR GetDataDirectory() const { return m_dataDir; }
+    BeFileNameCR GetOutputDirectory() const { return m_outputDir; }
+    WStringCR GetRootName() const { return m_rootName; }
+    TransformCR GetSpatialToEcef() const { return m_spatialToEcef; }
+    DgnDbR GetDgnDb() const { return m_db; }
+    size_t GetMaxTilesetDepth() const { return m_maxTilesetDepth; }
+    bool WantSurfacesOnly() const { return m_publishSurfacesOnly; }
+    TextureMode GetTextureMode() const { return m_textureMode; }
+    bool DoPublishAsClassifier() const { return m_publishAsClassifier; }
+    WString GetTileExtension (TileNodeCR til);
+
+    TILEPUBLISHER_EXPORT static Status ConvertStatus(TileGeneratorStatus input);
+    TILEPUBLISHER_EXPORT static TileGeneratorStatus ConvertStatus(Status input);
+
+    WString GetTileUrl(TileNodeCR tile, WCharCP fileExtension, bool asClassifier) const { return _GetTileUrl(tile, fileExtension, asClassifier); }
+    TILEPUBLISHER_EXPORT BeFileName GetDataDirForModel(DgnModelCR model, WStringP rootName=nullptr) const;
+    TILEPUBLISHER_EXPORT Status GetViewsetJson(Json::Value& json, DPoint3dCR groundPoint, DgnViewId defaultViewId);
+    TILEPUBLISHER_EXPORT void GetViewJson (Json::Value& json, ViewDefinitionCR view, TransformCR transform);
+    TILEPUBLISHER_EXPORT Json::Value GetModelsJson (DgnModelIdSet const& modelIds);
+    TILEPUBLISHER_EXPORT Json::Value GetCategoriesJson(DgnCategoryIdSet const& categoryIds);
+    TILEPUBLISHER_EXPORT bool IsGeolocated () const;
+
+    template<typename T> static Json::Value IdSetToJson(T const& ids)
+        {
+        Json::Value json(Json::arrayValue);
+        for (auto const& id : ids)
+            json.append(id.ToString());
+        return json;
+
+        }
+    static Json::Value PointToJson(DPoint3dCR pt)
+        {
+        Json::Value json(Json::objectValue);
+        json["x"] = pt.x;
+        json["y"] = pt.y;
+        json["z"] = pt.z;
+        return json;
+        }
+
+    static Json::Value TransformToJson(TransformCR);
+    static Json::Value RangeToJson(DRange3dCR range)
+        {
+        Json::Value json(Json::objectValue);
+        json["low"] = PointToJson(range.low);
+        json["high"] = PointToJson(range.high);
+        return json;
+        }
+};
+
+//=======================================================================================
+//! Publishes a single tile.
+// @bsistruct                                                   Paul.Connelly   08/16
+//=======================================================================================
+struct TilePublisher
+{
+    struct CompareImageP { bool operator() (const TileTextureImageCPtr& p0, const TileTextureImageCPtr& p1) const { return p0.get() < p1.get(); } };
+
+    typedef bmap<TileTextureImageCPtr, Utf8String, CompareImageP>  TextureImageMap;
+
+private:
+    DPoint3d                m_centroid;
+    TileNodeCR              m_tile;
+    PublisherContext&       m_context;
+    TextureImageMap         m_textureImages;
+
+    enum class VertexEncoding
+        {
+        StandardQuantization,
+        UnquantizedDoubles,
+        OctEncodedNormals
+        };
+
+    static WString GetNodeNameSuffix(TileNodeCR tile);
+    static DPoint3d GetCentroid(TileNodeCR tile);
+    static void AppendPoint(Json::Value& val, DPoint3dCR pt) { val.append(pt.x); val.append(pt.y); val.append(pt.z); }
+    static void AddShader(Json::Value&, Utf8CP name, int type, Utf8CP buffer);
+    static Utf8String Concat(Utf8CP prefix, Utf8StringCR suffix) { Utf8String str(prefix); str.append(suffix); return str; }
+
+    void WritePointCloud (std::FILE* outputFile, TileMeshPointCloudR pointCloud);
+    void WriteTileMeshes (std::FILE* outputFile, PublishableTileGeometryR geometry);
+    void WriteBatched3dModel (std::FILE* outputFile, TileMeshList const&  meshes);
+    void WritePartInstances(std::FILE* outputFile, DRange3dR publishedRange, TileMeshPartPtr& part);
+    void WriteGltf(std::FILE* outputFile, PublishTileData const& tileData);
+    void WriteVector(std::FILE* outputFile, PublishableTileGeometryR geometry);
+
+    void AddMeshes(PublishTileData& tileData, TileMeshList const&  geometry);
+    void AddDefaultScene (PublishTileData& tileData);
+    void AddExtensions(PublishTileData& tileData);
+    Utf8String AddMeshVertexAttributes  (PublishTileData& tileData, double const* values, Utf8CP name, Utf8CP id, size_t nComponents, size_t nAttributes, char const* accessorType, VertexEncoding encoding, double const* min, double const* max);
+    void AddMeshPointRange (Json::Value& positionValue, DRange3dCR pointRange);
+    Utf8String AddMeshIndices(PublishTileData& tileData, Utf8CP name, bvector<uint32_t> const& indices, Utf8StringCR idStr);
+
+    void AddMeshUInt16Attributes(PublishTileData& tileData, Json::Value& primitive, bvector<uint16_t> const& attributes, Utf8StringCR idStr, Utf8CP name, Utf8CP semantic);
+    void AddMeshBatchIds (PublishTileData& tileData, Json::Value& primitive, bvector<uint16_t> const& attributes, Utf8StringCR idStr);
+    void AddMeshColors(PublishTileData& tileData, Json::Value& primitive, bvector<uint16_t> const& colors, Utf8StringCR idStr);
+
+    Json::Value CreateMesh (TileMeshList const& tileMeshes, PublishTileData& tileData, size_t& primitiveIndex);
+    BeFileName  GetBinaryDataFileName() const;
+    Utf8String AddMeshShaderTechnique(PublishTileData& tileData, MeshMaterial const& material, bool doBatchIds);
+    void AddMeshPrimitive(Json::Value& primitivesNode, PublishTileData& tileData, TileMeshR mesh, size_t index, bool doBatchIds);
+    void AddPolylinePrimitive(Json::Value& primitivesNode, PublishTileData& tileData, TileMeshR mesh, size_t index, bool doBatchIds);
+    void AddSimplePolylinePrimitive(Json::Value& primitivesNode, PublishTileData& tileData, TileMeshR mesh, size_t index, bool doBatchIds);
+    void AddTesselatedPolylinePrimitive(Json::Value& primitivesNode, PublishTileData& tileData, TileMeshR mesh, size_t index, bool doBatchIds);
+    void TesselatePolylineSegment(bvector<DPoint3d>& origins, bvector<DVec3d>& directions, bvector<DPoint2d>& params, bvector<uint16_t>& colors, bvector<uint16_t>& attributes, bvector<uint32_t>& indices, DPoint3dCR p0, DPoint3dCR p1, DPoint3dCR p2, double& currLength, TileMeshR mesh, size_t meshIndex, bool doBatchIds);
+    MeshMaterial AddMeshMaterial(PublishTileData& tileData, TileMeshCR mesh, Utf8CP suffix, bool doBatchids);
+    void  AddMaterialColor(Json::Value& matJson, TileMaterial& mat, PublishTileData& tileData, TileMeshCR mesh, Utf8CP suffix);
+    PolylineMaterial AddSimplePolylineMaterial(PublishTileData& tileData, TileMeshCR mesh, Utf8CP suffix, bool doBatchIds);
+    PolylineMaterial AddTesselatedPolylineMaterial(PublishTileData& tileData, TileMeshCR mesh, Utf8CP suffix, bool doBatchIds);
+    PolylineMaterial AddPolylineMaterial(PublishTileData& tileData, TileMeshCR mesh, Utf8CP suffix, bool doBatchIds);
+    Utf8String AddPolylineTechnique(PublishTileData& tileData, PolylineMaterial const& mat, bool doBatchIds);
+
+    Utf8String AddTextureImage (PublishTileData& tileData, TileTextureImageCPtr& textureImage, TileMeshCR mesh, Utf8CP suffix);
+    Utf8String AddColorIndex(PublishTileData& tileData, ColorIndex& colorIndex, TileMeshCR mesh, Utf8CP suffix);
+public:
+    TILEPUBLISHER_EXPORT TilePublisher(TileNodeCR tile, PublisherContext& context);
+    TILEPUBLISHER_EXPORT PublisherContext::Status Publish();                                         
+
+    BeFileNameCR GetDataDirectory() const { return m_context.GetDataDirectory(); }
+    WStringCR GetPrefix() const { return m_context.GetRootName(); }
+    TILEPUBLISHER_EXPORT static void WriteBoundingVolume(Json::Value&, DRange3dCR);
+    static WCharCP GetBinaryDataFileExtension(bool containsParts) { return containsParts ? L"cmpt" : L"b3dm"; }
+
+    static void AddTechniqueParameter(Json::Value&, Utf8CP name, int type, Utf8CP semantic);
+    static void AppendProgramAttribute(Json::Value&, Utf8CP);
+};
+
+END_BENTLEY_TILEPUBLISHER_NAMESPACE
+