/*--------------------------------------------------------------------------------------+
|
|     $Source: PublicAPI/TilePublisher/CesiumPublisher.h $
|
|  $Copyright: (c) 2017 Bentley Systems, Incorporated. All rights reserved. $
|
+--------------------------------------------------------------------------------------*/
#pragma once
//__PUBLISH_SECTION_START__

#include <TilePublisher/TilePublisher.h>

#define USING_NAMESPACE_BENTLEY_TILEPUBLISHER_CESIUM using namespace BentleyApi::Dgn::TilePublish::Cesium;

BEGIN_BENTLEY_TILEPUBLISHER_NAMESPACE

namespace Cesium
{
DEFINE_POINTER_SUFFIX_TYPEDEFS(PublisherParams);

//=======================================================================================
// @bsistruct                                                   Paul.Connelly   08/16
//=======================================================================================
enum class GroundMode
{
    Absolute,
    FixedHeight,        // Point at center of range and fixed (zero default) height is located at ground level.
    FixedPoint,         // Specified point is located at ground level.
};

enum class HistoryMode
{
    OmitHistory,
    AddHistory,
    OnlyHistory,
};

//=======================================================================================
// @bsistruct                                                   Paul.Connelly   08/16
//=======================================================================================
struct PublisherParams
{
protected:
    BeFileName                      m_inputFileName;    //!< Path to the .bim
    mutable Utf8String              m_viewName;         //!< Name of the view definition from which to publish
    BeFileName                      m_outputDir;        //!< Directory in which to place the output
    WString                         m_tilesetName;      //!< Root name of the output tileset files
    double                          m_groundHeight = 0.0; //!< Height of ground plane.
    DPoint3d                        m_groundPoint = DPoint3d::FromZero(); //!< Ground point. (if m_groundMode == GroundMode::FixedOrigin
    GroundMode                      m_groundMode = GroundMode::FixedHeight;
    double                          m_tolerance = 0.001;
    uint32_t                        m_depth = 0xffffffff;
    Utf8String                      m_imageryProvider;
    Utf8String                      m_terrainProvider;
    GeoPoint                        m_geoLocation = {-75.686844444444444444444444444444, 40.065702777777777777777777777778, 0.0 };   // Bentley Exton flagpole...
    PublisherContext::TextureMode   m_textureMode = PublisherContext::TextureMode::Embedded;
    bool                            m_geoLocated = false;
    bool                            m_surfacesOnly = false;
    bool                            m_verbose = false;
    bool                            m_overwriteExisting = true;
    bool                            m_wantProgressOutput = true;
    PublisherContext::GlobeMode     m_globeMode = PublisherContext::GlobeMode::FromDisplayStyle;

    // History (WIP) requires IModel Hub connection.
    HistoryMode                     m_historyMode = HistoryMode::OmitHistory;
    Utf8String                      m_userName;
    Utf8String                      m_password;
    Utf8String                      m_environment;
    Utf8String                      m_project = "iModelHubTest";
    Utf8String                      m_repository;
    bool                            m_copyScripts = true;

    TILEPUBLISHER_EXPORT DgnViewId GetDefaultViewId(DgnDbR db) const;
public:
    PublisherParams () { }
    PublisherParams(BeFileNameCR inputFileName, BeFileNameCR outputDir, WStringCR tilesetName, bool copyScripts=true)
        : m_inputFileName(inputFileName), m_outputDir(outputDir), m_tilesetName(tilesetName), m_copyScripts(copyScripts) { }

    BeFileNameCR GetInputFileName() const { return m_inputFileName; }
    BeFileNameCR GetOutputDirectory() const { return m_outputDir; }
    WStringCR GetTilesetName() const { return m_tilesetName; }
    Utf8StringCR GetViewName() const { return m_viewName; }
    double  GetGroundHeight() const { return m_groundHeight; }
    GroundMode GetGroundMode() const { return m_groundMode; }
    DPoint3dCR GetGroundPoint() const { return  m_groundPoint; }
    double GetTolerance() const { return m_tolerance; }
    uint32_t GetDepth() const { return m_depth; }
    bool SurfacesOnly() const { return m_surfacesOnly; }
    bool WantVerboseStatistics() const { return m_verbose; }
    bool WantProgressOutput() const { return m_wantProgressOutput; }
    GeoPointCP GetGeoLocation() const { return m_geoLocated ? &m_geoLocation : nullptr; }
    bool GetOverwriteExistingOutputFile() const { return m_overwriteExisting; }
    PublisherContext::TextureMode GetTextureMode() const { return m_textureMode; }
    Utf8StringCR GetImageryProvider() const { return m_imageryProvider; }
    Utf8StringCR GetTerrainProvider() const { return m_terrainProvider; }
    PublisherContext::GlobeMode GetGlobeMode() const { return m_globeMode; }
<<<<<<< HEAD
    HistoryMode GetHistoryMode() const { return m_historyMode; }
=======
    bool WantCopyScripts() const { return m_copyScripts; }
>>>>>>> d5eb17e8

    TILEPUBLISHER_EXPORT DgnViewId GetViewIds(DgnViewIdSet& viewIds, DgnDbR db) const;
    TILEPUBLISHER_EXPORT Json::Value GetViewerOptions () const;

    // For History publishing...
    Utf8StringCR GetUser() const { return m_userName; }
    Utf8StringCR GetPassword() const { return m_password; }
    Utf8StringCR GetEnvironment() const { return m_environment; }
    Utf8StringCR GetProject() const { return m_project; }
    Utf8StringCR GetRepository() const { return m_repository; }

};

//=======================================================================================
//! Publishes the contents of a DgnDb view as a Cesium tileset.
// @bsistruct                                                   Paul.Connelly   08/16
//=======================================================================================
struct TilesetPublisher : PublisherContext
{
protected:
    TileGeneratorP              m_generator = nullptr;
    uint32_t                    m_publishedTileDepth;
    BeMutex                     m_mutex;
    DgnViewId                   m_defaultViewId;
    bset<Utf8String>            m_modelsInProgress;
    Utf8String                  m_modelNameList;
    StopWatch                   m_timer;
    Status                      m_acceptTileStatus = Status::Success;
    bool                        m_verbose;
    bool                        m_wantProgressOutput;
    bool                        m_copyScripts;

    TILEPUBLISHER_EXPORT TileGeneratorStatus _AcceptTile(TileNodeCR tile) override;
    TILEPUBLISHER_EXPORT TileGeneratorStatus _AcceptPublishedTilesetInfo(DgnModelCR, IGetPublishedTilesetInfoR) override;
    TILEPUBLISHER_EXPORT WString _GetTileUrl(TileNodeCR tile, WCharCP fileExtension, PublisherContext::ClassifierInfo const* classifier) const override;
    bool _AllTilesPublished() const override { return true; }

    TILEPUBLISHER_EXPORT TileGeneratorStatus _BeginProcessModel(DgnModelCR) override;
    TILEPUBLISHER_EXPORT TileGeneratorStatus _EndProcessModel(DgnModelCR, TileNodeP, TileGeneratorStatus) override;

    template<typename T> Json::Value GetIdsJson(Utf8CP tableName, T const& ids);

    Status WriteWebApp(DPoint3dCR groundPoint, PublisherParams const& params);
    Status WriteAppJson (Json::Value& json);
    Status WriteHtmlFile();
    Status WriteScripts();

    DPoint3d GetGroundPoint(DRange3dCR range, PublisherParams const& params); 

    void OutputStatistics(TileGenerator::Statistics const& stats) const;
    void GenerateModelNameList();

    //=======================================================================================
    // @bsistruct                                                   Paul.Connelly   08/16
    //=======================================================================================
    struct ProgressMeter : ITileGenerationProgressMonitor
    {
    private:
        TilesetPublisher&   m_publisher;
        uint32_t            m_lastPercentCompleted = 0xffffffff;
        
        bool _WasAborted() override { return PublisherContext::Status::Success != m_publisher.GetTileStatus(); }
    public:
        explicit ProgressMeter(TilesetPublisher& publisher) : m_publisher(publisher) { }
        void _IndicateProgress(uint32_t completed, uint32_t total) override;
    };
public:
    TilesetPublisher(DgnDbR db, DgnViewIdSet const& viewIds, DgnViewId defaultViewId, AxisAlignedBox3dCR projectExtents, BeFileNameCR outputDir, WStringCR tilesetName,
        GeoPointCP geoLocation, size_t maxTilesetDepth,  uint32_t publishDepth, bool publishNonSurfaces, bool verbose, TextureMode textureMode, bool wantProgressOutput,
        GlobeMode globeMode, bool copyScripts=true)
        : PublisherContext(db, viewIds, outputDir, tilesetName, projectExtents, geoLocation, publishNonSurfaces, maxTilesetDepth, textureMode, globeMode),
          m_publishedTileDepth(publishDepth), m_defaultViewId(defaultViewId), m_verbose(verbose), m_timer(true), m_wantProgressOutput(wantProgressOutput), m_copyScripts(copyScripts)
        {
        // Put the scripts dir + html files in outputDir. Put the tiles in a subdirectory thereof.
        m_dataDir.AppendSeparator().AppendToPath(L"TileSets").AppendSeparator().AppendToPath(m_rootName.c_str()).AppendSeparator();
        }

    TilesetPublisher(DgnDbR db, AxisAlignedBox3dCR projectExtents, PublisherParamsR params, DgnViewIdSet const& viewsToPublish, DgnViewId defaultView, size_t maxTilesetDepth=5)
        : TilesetPublisher(db, viewsToPublish, defaultView, projectExtents, params.GetOutputDirectory(), params.GetTilesetName(), params.GetGeoLocation(), maxTilesetDepth,
            params.GetDepth(), params.SurfacesOnly(), params.WantVerboseStatistics(), params.GetTextureMode(), params.WantProgressOutput(), params.GetGlobeMode(), params.WantCopyScripts()) { }

    TILEPUBLISHER_EXPORT Status Publish(PublisherParams const& params);

    Status GetTileStatus() const { return m_acceptTileStatus; }

    bool WantVerboseStatistics() const { return m_verbose; }
    bool WantProgressOutput() const { return m_wantProgressOutput; }


    struct VerboseStatistics
        {
        Utf8String      m_modelNames;
        uint32_t        m_numModels;
        };

    VerboseStatistics GetVerboseStatistics()
        {
        BeMutexHolder lock(m_mutex);
        VerboseStatistics stats;
        stats.m_modelNames = m_modelNameList;
        stats.m_numModels = static_cast<uint32_t>(m_modelsInProgress.size());
        return stats;
        }
};

//=======================================================================================
// @bsistruct                                                   Ray.Bentley     09/2017
//=======================================================================================
struct TilesetHistoryPublisher : TilesetPublisher
{
    TILEPUBLISHER_EXPORT static Status PublishHistory(Json::Value& revisionsJson, PublisherParamsCR params, TilesetPublisher& tilesetPublisher);
};  // TilesetHistoryPublisher

} // namespace Cesium

END_BENTLEY_TILEPUBLISHER_NAMESPACE








                                                                                        <|MERGE_RESOLUTION|>--- conflicted
+++ resolved
@@ -1,226 +1,223 @@
-/*--------------------------------------------------------------------------------------+
-|
-|     $Source: PublicAPI/TilePublisher/CesiumPublisher.h $
-|
-|  $Copyright: (c) 2017 Bentley Systems, Incorporated. All rights reserved. $
-|
-+--------------------------------------------------------------------------------------*/
-#pragma once
-//__PUBLISH_SECTION_START__
-
-#include <TilePublisher/TilePublisher.h>
-
-#define USING_NAMESPACE_BENTLEY_TILEPUBLISHER_CESIUM using namespace BentleyApi::Dgn::TilePublish::Cesium;
-
-BEGIN_BENTLEY_TILEPUBLISHER_NAMESPACE
-
-namespace Cesium
-{
-DEFINE_POINTER_SUFFIX_TYPEDEFS(PublisherParams);
-
-//=======================================================================================
-// @bsistruct                                                   Paul.Connelly   08/16
-//=======================================================================================
-enum class GroundMode
-{
-    Absolute,
-    FixedHeight,        // Point at center of range and fixed (zero default) height is located at ground level.
-    FixedPoint,         // Specified point is located at ground level.
-};
-
-enum class HistoryMode
-{
-    OmitHistory,
-    AddHistory,
-    OnlyHistory,
-};
-
-//=======================================================================================
-// @bsistruct                                                   Paul.Connelly   08/16
-//=======================================================================================
-struct PublisherParams
-{
-protected:
-    BeFileName                      m_inputFileName;    //!< Path to the .bim
-    mutable Utf8String              m_viewName;         //!< Name of the view definition from which to publish
-    BeFileName                      m_outputDir;        //!< Directory in which to place the output
-    WString                         m_tilesetName;      //!< Root name of the output tileset files
-    double                          m_groundHeight = 0.0; //!< Height of ground plane.
-    DPoint3d                        m_groundPoint = DPoint3d::FromZero(); //!< Ground point. (if m_groundMode == GroundMode::FixedOrigin
-    GroundMode                      m_groundMode = GroundMode::FixedHeight;
-    double                          m_tolerance = 0.001;
-    uint32_t                        m_depth = 0xffffffff;
-    Utf8String                      m_imageryProvider;
-    Utf8String                      m_terrainProvider;
-    GeoPoint                        m_geoLocation = {-75.686844444444444444444444444444, 40.065702777777777777777777777778, 0.0 };   // Bentley Exton flagpole...
-    PublisherContext::TextureMode   m_textureMode = PublisherContext::TextureMode::Embedded;
-    bool                            m_geoLocated = false;
-    bool                            m_surfacesOnly = false;
-    bool                            m_verbose = false;
-    bool                            m_overwriteExisting = true;
-    bool                            m_wantProgressOutput = true;
-    PublisherContext::GlobeMode     m_globeMode = PublisherContext::GlobeMode::FromDisplayStyle;
-
-    // History (WIP) requires IModel Hub connection.
-    HistoryMode                     m_historyMode = HistoryMode::OmitHistory;
-    Utf8String                      m_userName;
-    Utf8String                      m_password;
-    Utf8String                      m_environment;
-    Utf8String                      m_project = "iModelHubTest";
-    Utf8String                      m_repository;
-    bool                            m_copyScripts = true;
-
-    TILEPUBLISHER_EXPORT DgnViewId GetDefaultViewId(DgnDbR db) const;
-public:
-    PublisherParams () { }
-    PublisherParams(BeFileNameCR inputFileName, BeFileNameCR outputDir, WStringCR tilesetName, bool copyScripts=true)
-        : m_inputFileName(inputFileName), m_outputDir(outputDir), m_tilesetName(tilesetName), m_copyScripts(copyScripts) { }
-
-    BeFileNameCR GetInputFileName() const { return m_inputFileName; }
-    BeFileNameCR GetOutputDirectory() const { return m_outputDir; }
-    WStringCR GetTilesetName() const { return m_tilesetName; }
-    Utf8StringCR GetViewName() const { return m_viewName; }
-    double  GetGroundHeight() const { return m_groundHeight; }
-    GroundMode GetGroundMode() const { return m_groundMode; }
-    DPoint3dCR GetGroundPoint() const { return  m_groundPoint; }
-    double GetTolerance() const { return m_tolerance; }
-    uint32_t GetDepth() const { return m_depth; }
-    bool SurfacesOnly() const { return m_surfacesOnly; }
-    bool WantVerboseStatistics() const { return m_verbose; }
-    bool WantProgressOutput() const { return m_wantProgressOutput; }
-    GeoPointCP GetGeoLocation() const { return m_geoLocated ? &m_geoLocation : nullptr; }
-    bool GetOverwriteExistingOutputFile() const { return m_overwriteExisting; }
-    PublisherContext::TextureMode GetTextureMode() const { return m_textureMode; }
-    Utf8StringCR GetImageryProvider() const { return m_imageryProvider; }
-    Utf8StringCR GetTerrainProvider() const { return m_terrainProvider; }
-    PublisherContext::GlobeMode GetGlobeMode() const { return m_globeMode; }
-<<<<<<< HEAD
-    HistoryMode GetHistoryMode() const { return m_historyMode; }
-=======
-    bool WantCopyScripts() const { return m_copyScripts; }
->>>>>>> d5eb17e8
-
-    TILEPUBLISHER_EXPORT DgnViewId GetViewIds(DgnViewIdSet& viewIds, DgnDbR db) const;
-    TILEPUBLISHER_EXPORT Json::Value GetViewerOptions () const;
-
-    // For History publishing...
-    Utf8StringCR GetUser() const { return m_userName; }
-    Utf8StringCR GetPassword() const { return m_password; }
-    Utf8StringCR GetEnvironment() const { return m_environment; }
-    Utf8StringCR GetProject() const { return m_project; }
-    Utf8StringCR GetRepository() const { return m_repository; }
-
-};
-
-//=======================================================================================
-//! Publishes the contents of a DgnDb view as a Cesium tileset.
-// @bsistruct                                                   Paul.Connelly   08/16
-//=======================================================================================
-struct TilesetPublisher : PublisherContext
-{
-protected:
-    TileGeneratorP              m_generator = nullptr;
-    uint32_t                    m_publishedTileDepth;
-    BeMutex                     m_mutex;
-    DgnViewId                   m_defaultViewId;
-    bset<Utf8String>            m_modelsInProgress;
-    Utf8String                  m_modelNameList;
-    StopWatch                   m_timer;
-    Status                      m_acceptTileStatus = Status::Success;
-    bool                        m_verbose;
-    bool                        m_wantProgressOutput;
-    bool                        m_copyScripts;
-
-    TILEPUBLISHER_EXPORT TileGeneratorStatus _AcceptTile(TileNodeCR tile) override;
-    TILEPUBLISHER_EXPORT TileGeneratorStatus _AcceptPublishedTilesetInfo(DgnModelCR, IGetPublishedTilesetInfoR) override;
-    TILEPUBLISHER_EXPORT WString _GetTileUrl(TileNodeCR tile, WCharCP fileExtension, PublisherContext::ClassifierInfo const* classifier) const override;
-    bool _AllTilesPublished() const override { return true; }
-
-    TILEPUBLISHER_EXPORT TileGeneratorStatus _BeginProcessModel(DgnModelCR) override;
-    TILEPUBLISHER_EXPORT TileGeneratorStatus _EndProcessModel(DgnModelCR, TileNodeP, TileGeneratorStatus) override;
-
-    template<typename T> Json::Value GetIdsJson(Utf8CP tableName, T const& ids);
-
-    Status WriteWebApp(DPoint3dCR groundPoint, PublisherParams const& params);
-    Status WriteAppJson (Json::Value& json);
-    Status WriteHtmlFile();
-    Status WriteScripts();
-
-    DPoint3d GetGroundPoint(DRange3dCR range, PublisherParams const& params); 
-
-    void OutputStatistics(TileGenerator::Statistics const& stats) const;
-    void GenerateModelNameList();
-
-    //=======================================================================================
-    // @bsistruct                                                   Paul.Connelly   08/16
-    //=======================================================================================
-    struct ProgressMeter : ITileGenerationProgressMonitor
-    {
-    private:
-        TilesetPublisher&   m_publisher;
-        uint32_t            m_lastPercentCompleted = 0xffffffff;
-        
-        bool _WasAborted() override { return PublisherContext::Status::Success != m_publisher.GetTileStatus(); }
-    public:
-        explicit ProgressMeter(TilesetPublisher& publisher) : m_publisher(publisher) { }
-        void _IndicateProgress(uint32_t completed, uint32_t total) override;
-    };
-public:
-    TilesetPublisher(DgnDbR db, DgnViewIdSet const& viewIds, DgnViewId defaultViewId, AxisAlignedBox3dCR projectExtents, BeFileNameCR outputDir, WStringCR tilesetName,
-        GeoPointCP geoLocation, size_t maxTilesetDepth,  uint32_t publishDepth, bool publishNonSurfaces, bool verbose, TextureMode textureMode, bool wantProgressOutput,
-        GlobeMode globeMode, bool copyScripts=true)
-        : PublisherContext(db, viewIds, outputDir, tilesetName, projectExtents, geoLocation, publishNonSurfaces, maxTilesetDepth, textureMode, globeMode),
-          m_publishedTileDepth(publishDepth), m_defaultViewId(defaultViewId), m_verbose(verbose), m_timer(true), m_wantProgressOutput(wantProgressOutput), m_copyScripts(copyScripts)
-        {
-        // Put the scripts dir + html files in outputDir. Put the tiles in a subdirectory thereof.
-        m_dataDir.AppendSeparator().AppendToPath(L"TileSets").AppendSeparator().AppendToPath(m_rootName.c_str()).AppendSeparator();
-        }
-
-    TilesetPublisher(DgnDbR db, AxisAlignedBox3dCR projectExtents, PublisherParamsR params, DgnViewIdSet const& viewsToPublish, DgnViewId defaultView, size_t maxTilesetDepth=5)
-        : TilesetPublisher(db, viewsToPublish, defaultView, projectExtents, params.GetOutputDirectory(), params.GetTilesetName(), params.GetGeoLocation(), maxTilesetDepth,
-            params.GetDepth(), params.SurfacesOnly(), params.WantVerboseStatistics(), params.GetTextureMode(), params.WantProgressOutput(), params.GetGlobeMode(), params.WantCopyScripts()) { }
-
-    TILEPUBLISHER_EXPORT Status Publish(PublisherParams const& params);
-
-    Status GetTileStatus() const { return m_acceptTileStatus; }
-
-    bool WantVerboseStatistics() const { return m_verbose; }
-    bool WantProgressOutput() const { return m_wantProgressOutput; }
-
-
-    struct VerboseStatistics
-        {
-        Utf8String      m_modelNames;
-        uint32_t        m_numModels;
-        };
-
-    VerboseStatistics GetVerboseStatistics()
-        {
-        BeMutexHolder lock(m_mutex);
-        VerboseStatistics stats;
-        stats.m_modelNames = m_modelNameList;
-        stats.m_numModels = static_cast<uint32_t>(m_modelsInProgress.size());
-        return stats;
-        }
-};
-
-//=======================================================================================
-// @bsistruct                                                   Ray.Bentley     09/2017
-//=======================================================================================
-struct TilesetHistoryPublisher : TilesetPublisher
-{
-    TILEPUBLISHER_EXPORT static Status PublishHistory(Json::Value& revisionsJson, PublisherParamsCR params, TilesetPublisher& tilesetPublisher);
-};  // TilesetHistoryPublisher
-
-} // namespace Cesium
-
-END_BENTLEY_TILEPUBLISHER_NAMESPACE
-
-
-
-
-
-
-
-
+/*--------------------------------------------------------------------------------------+
+|
+|     $Source: PublicAPI/TilePublisher/CesiumPublisher.h $
+|
+|  $Copyright: (c) 2017 Bentley Systems, Incorporated. All rights reserved. $
+|
++--------------------------------------------------------------------------------------*/
+#pragma once
+//__PUBLISH_SECTION_START__
+
+#include <TilePublisher/TilePublisher.h>
+
+#define USING_NAMESPACE_BENTLEY_TILEPUBLISHER_CESIUM using namespace BentleyApi::Dgn::TilePublish::Cesium;
+
+BEGIN_BENTLEY_TILEPUBLISHER_NAMESPACE
+
+namespace Cesium
+{
+DEFINE_POINTER_SUFFIX_TYPEDEFS(PublisherParams);
+
+//=======================================================================================
+// @bsistruct                                                   Paul.Connelly   08/16
+//=======================================================================================
+enum class GroundMode
+{
+    Absolute,
+    FixedHeight,        // Point at center of range and fixed (zero default) height is located at ground level.
+    FixedPoint,         // Specified point is located at ground level.
+};
+
+enum class HistoryMode
+{
+    OmitHistory,
+    AddHistory,
+    OnlyHistory,
+};
+
+//=======================================================================================
+// @bsistruct                                                   Paul.Connelly   08/16
+//=======================================================================================
+struct PublisherParams
+{
+protected:
+    BeFileName                      m_inputFileName;    //!< Path to the .bim
+    mutable Utf8String              m_viewName;         //!< Name of the view definition from which to publish
+    BeFileName                      m_outputDir;        //!< Directory in which to place the output
+    WString                         m_tilesetName;      //!< Root name of the output tileset files
+    double                          m_groundHeight = 0.0; //!< Height of ground plane.
+    DPoint3d                        m_groundPoint = DPoint3d::FromZero(); //!< Ground point. (if m_groundMode == GroundMode::FixedOrigin
+    GroundMode                      m_groundMode = GroundMode::FixedHeight;
+    double                          m_tolerance = 0.001;
+    uint32_t                        m_depth = 0xffffffff;
+    Utf8String                      m_imageryProvider;
+    Utf8String                      m_terrainProvider;
+    GeoPoint                        m_geoLocation = {-75.686844444444444444444444444444, 40.065702777777777777777777777778, 0.0 };   // Bentley Exton flagpole...
+    PublisherContext::TextureMode   m_textureMode = PublisherContext::TextureMode::Embedded;
+    bool                            m_geoLocated = false;
+    bool                            m_surfacesOnly = false;
+    bool                            m_verbose = false;
+    bool                            m_overwriteExisting = true;
+    bool                            m_wantProgressOutput = true;
+    PublisherContext::GlobeMode     m_globeMode = PublisherContext::GlobeMode::FromDisplayStyle;
+
+    // History (WIP) requires IModel Hub connection.
+    HistoryMode                     m_historyMode = HistoryMode::OmitHistory;
+    Utf8String                      m_userName;
+    Utf8String                      m_password;
+    Utf8String                      m_environment;
+    Utf8String                      m_project = "iModelHubTest";
+    Utf8String                      m_repository;
+    bool                            m_copyScripts = true;
+
+    TILEPUBLISHER_EXPORT DgnViewId GetDefaultViewId(DgnDbR db) const;
+public:
+    PublisherParams () { }
+    PublisherParams(BeFileNameCR inputFileName, BeFileNameCR outputDir, WStringCR tilesetName, bool copyScripts=true)
+        : m_inputFileName(inputFileName), m_outputDir(outputDir), m_tilesetName(tilesetName), m_copyScripts(copyScripts) { }
+
+    BeFileNameCR GetInputFileName() const { return m_inputFileName; }
+    BeFileNameCR GetOutputDirectory() const { return m_outputDir; }
+    WStringCR GetTilesetName() const { return m_tilesetName; }
+    Utf8StringCR GetViewName() const { return m_viewName; }
+    double  GetGroundHeight() const { return m_groundHeight; }
+    GroundMode GetGroundMode() const { return m_groundMode; }
+    DPoint3dCR GetGroundPoint() const { return  m_groundPoint; }
+    double GetTolerance() const { return m_tolerance; }
+    uint32_t GetDepth() const { return m_depth; }
+    bool SurfacesOnly() const { return m_surfacesOnly; }
+    bool WantVerboseStatistics() const { return m_verbose; }
+    bool WantProgressOutput() const { return m_wantProgressOutput; }
+    GeoPointCP GetGeoLocation() const { return m_geoLocated ? &m_geoLocation : nullptr; }
+    bool GetOverwriteExistingOutputFile() const { return m_overwriteExisting; }
+    PublisherContext::TextureMode GetTextureMode() const { return m_textureMode; }
+    Utf8StringCR GetImageryProvider() const { return m_imageryProvider; }
+    Utf8StringCR GetTerrainProvider() const { return m_terrainProvider; }
+    PublisherContext::GlobeMode GetGlobeMode() const { return m_globeMode; }
+    HistoryMode GetHistoryMode() const { return m_historyMode; }
+	bool WantCopyScripts() const { return m_copyScripts; }
+
+    TILEPUBLISHER_EXPORT DgnViewId GetViewIds(DgnViewIdSet& viewIds, DgnDbR db) const;
+    TILEPUBLISHER_EXPORT Json::Value GetViewerOptions () const;
+
+    // For History publishing...
+    Utf8StringCR GetUser() const { return m_userName; }
+    Utf8StringCR GetPassword() const { return m_password; }
+    Utf8StringCR GetEnvironment() const { return m_environment; }
+    Utf8StringCR GetProject() const { return m_project; }
+    Utf8StringCR GetRepository() const { return m_repository; }
+
+};
+
+//=======================================================================================
+//! Publishes the contents of a DgnDb view as a Cesium tileset.
+// @bsistruct                                                   Paul.Connelly   08/16
+//=======================================================================================
+struct TilesetPublisher : PublisherContext
+{
+protected:
+    TileGeneratorP              m_generator = nullptr;
+    uint32_t                    m_publishedTileDepth;
+    BeMutex                     m_mutex;
+    DgnViewId                   m_defaultViewId;
+    bset<Utf8String>            m_modelsInProgress;
+    Utf8String                  m_modelNameList;
+    StopWatch                   m_timer;
+    Status                      m_acceptTileStatus = Status::Success;
+    bool                        m_verbose;
+    bool                        m_wantProgressOutput;
+    bool                        m_copyScripts;
+
+    TILEPUBLISHER_EXPORT TileGeneratorStatus _AcceptTile(TileNodeCR tile) override;
+    TILEPUBLISHER_EXPORT TileGeneratorStatus _AcceptPublishedTilesetInfo(DgnModelCR, IGetPublishedTilesetInfoR) override;
+    TILEPUBLISHER_EXPORT WString _GetTileUrl(TileNodeCR tile, WCharCP fileExtension, PublisherContext::ClassifierInfo const* classifier) const override;
+    bool _AllTilesPublished() const override { return true; }
+
+    TILEPUBLISHER_EXPORT TileGeneratorStatus _BeginProcessModel(DgnModelCR) override;
+    TILEPUBLISHER_EXPORT TileGeneratorStatus _EndProcessModel(DgnModelCR, TileNodeP, TileGeneratorStatus) override;
+
+    template<typename T> Json::Value GetIdsJson(Utf8CP tableName, T const& ids);
+
+    Status WriteWebApp(DPoint3dCR groundPoint, PublisherParams const& params);
+    Status WriteAppJson (Json::Value& json);
+    Status WriteHtmlFile();
+    Status WriteScripts();
+
+    DPoint3d GetGroundPoint(DRange3dCR range, PublisherParams const& params); 
+
+    void OutputStatistics(TileGenerator::Statistics const& stats) const;
+    void GenerateModelNameList();
+
+    //=======================================================================================
+    // @bsistruct                                                   Paul.Connelly   08/16
+    //=======================================================================================
+    struct ProgressMeter : ITileGenerationProgressMonitor
+    {
+    private:
+        TilesetPublisher&   m_publisher;
+        uint32_t            m_lastPercentCompleted = 0xffffffff;
+        
+        bool _WasAborted() override { return PublisherContext::Status::Success != m_publisher.GetTileStatus(); }
+    public:
+        explicit ProgressMeter(TilesetPublisher& publisher) : m_publisher(publisher) { }
+        void _IndicateProgress(uint32_t completed, uint32_t total) override;
+    };
+public:
+    TilesetPublisher(DgnDbR db, DgnViewIdSet const& viewIds, DgnViewId defaultViewId, AxisAlignedBox3dCR projectExtents, BeFileNameCR outputDir, WStringCR tilesetName,
+        GeoPointCP geoLocation, size_t maxTilesetDepth,  uint32_t publishDepth, bool publishNonSurfaces, bool verbose, TextureMode textureMode, bool wantProgressOutput,
+        GlobeMode globeMode, bool copyScripts=true)
+        : PublisherContext(db, viewIds, outputDir, tilesetName, projectExtents, geoLocation, publishNonSurfaces, maxTilesetDepth, textureMode, globeMode),
+          m_publishedTileDepth(publishDepth), m_defaultViewId(defaultViewId), m_verbose(verbose), m_timer(true), m_wantProgressOutput(wantProgressOutput), m_copyScripts(copyScripts)
+        {
+        // Put the scripts dir + html files in outputDir. Put the tiles in a subdirectory thereof.
+        m_dataDir.AppendSeparator().AppendToPath(L"TileSets").AppendSeparator().AppendToPath(m_rootName.c_str()).AppendSeparator();
+        }
+
+    TilesetPublisher(DgnDbR db, AxisAlignedBox3dCR projectExtents, PublisherParamsR params, DgnViewIdSet const& viewsToPublish, DgnViewId defaultView, size_t maxTilesetDepth=5)
+        : TilesetPublisher(db, viewsToPublish, defaultView, projectExtents, params.GetOutputDirectory(), params.GetTilesetName(), params.GetGeoLocation(), maxTilesetDepth,
+            params.GetDepth(), params.SurfacesOnly(), params.WantVerboseStatistics(), params.GetTextureMode(), params.WantProgressOutput(), params.GetGlobeMode(), params.WantCopyScripts()) { }
+
+    TILEPUBLISHER_EXPORT Status Publish(PublisherParams const& params);
+
+    Status GetTileStatus() const { return m_acceptTileStatus; }
+
+    bool WantVerboseStatistics() const { return m_verbose; }
+    bool WantProgressOutput() const { return m_wantProgressOutput; }
+
+
+    struct VerboseStatistics
+        {
+        Utf8String      m_modelNames;
+        uint32_t        m_numModels;
+        };
+
+    VerboseStatistics GetVerboseStatistics()
+        {
+        BeMutexHolder lock(m_mutex);
+        VerboseStatistics stats;
+        stats.m_modelNames = m_modelNameList;
+        stats.m_numModels = static_cast<uint32_t>(m_modelsInProgress.size());
+        return stats;
+        }
+};
+
+//=======================================================================================
+// @bsistruct                                                   Ray.Bentley     09/2017
+//=======================================================================================
+struct TilesetHistoryPublisher : TilesetPublisher
+{
+    TILEPUBLISHER_EXPORT static Status PublishHistory(Json::Value& revisionsJson, PublisherParamsCR params, TilesetPublisher& tilesetPublisher);
+};  // TilesetHistoryPublisher
+
+} // namespace Cesium
+
+END_BENTLEY_TILEPUBLISHER_NAMESPACE
+
+
+
+
+
+
+
+
                                                                                         