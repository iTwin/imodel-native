--- conflicted
+++ resolved
@@ -1,361 +1,356 @@
-/*--------------------------------------------------------------------------------------+
-|
-|     $Source: PublicAPI/DgnPlatform/Sheet.h $
-|
-|  $Copyright: (c) 2017 Bentley Systems, Incorporated. All rights reserved. $
-|
-+--------------------------------------------------------------------------------------*/
-#pragma once
-//__PUBLISH_SECTION_START__
-
-#include <DgnPlatform/ViewDefinition.h>
-#include <DgnPlatform/PickContext.h>
-#include <DgnPlatform/TileTree.h>
-
-#define USING_NAMESPACE_SHEET using namespace BentleyApi::Dgn::Sheet;
-#define BIS_CLASS_ViewAttachment "ViewAttachment"
-
-BEGIN_SHEET_NAMESPACE
-
-//=======================================================================================
-//! A Sheet::Model is a GraphicalModel2d that has the following characteristics:
-//!     - Has finite  extents, specified in meters.
-//!     - Can contain @b views of other models, like pictures pasted on a photo album.
-//! @ingroup GROUP_DgnModel
-// @bsiclass                                                    Keith.Bentley   10/11
-//=======================================================================================
-struct EXPORT_VTABLE_ATTRIBUTE Model : GraphicalModel2d
-{
-    DGNMODEL_DECLARE_MEMBERS(BIS_CLASS_SheetModel, GraphicalModel2d);
-
-protected:
-    ModelCP _ToSheetModel() const override final {return this;}
-
-    DGNPLATFORM_EXPORT DgnDbStatus _OnInsert() override;
-
-public:
-    //! construct a new SheetModel
-    explicit Model(CreateParams const& params) : T_Super(params) {}
-
-    //! Construct a SheetModel
-    //! @param[in] params The CreateParams for the new SheetModel
-    static ModelPtr Create(CreateParams const& params) {return new Model(params);}
-
-    //! Create a SheetModel that breaks down the specified Sheet element
-    DGNPLATFORM_EXPORT static ModelPtr Create(ElementCR sheet);
-
-    //! Find the first SheetViewDefinition that displays the specified sheet model.
-    DGNPLATFORM_EXPORT static DgnElementId FindFirstViewOfSheet(DgnDbR db, DgnModelId sheetModelId);
-
-    //! Draw border graphics (static, called during update)
-    DGNPLATFORM_EXPORT static void DrawBorder(ViewContextR viewContext, DPoint2dCR size);
-
-    //! Get the sheet size.
-    DPoint2d GetSheetSize() const;
-
-    //! Get the sheet extents.
-    AxisAlignedBox3d GetSheetExtents() const;
-
-    //! Get the sheet attachment IDs.
-    DGNPLATFORM_EXPORT bvector<DgnElementId> GetSheetAttachmentIds() const;
-
-    //! Get the sheet attachment views.
-    DGNPLATFORM_EXPORT bvector<ViewDefinitionCPtr> GetSheetAttachmentViews(DgnDbR db) const;
-
-
-    //! @private
-    DGNPLATFORM_EXPORT void DumpAttachments(int indent = 0);
-};
-
-//=======================================================================================
-//! Sheet::Element
-//! @ingroup GROUP_DgnElement
-//=======================================================================================
-struct EXPORT_VTABLE_ATTRIBUTE Element : Document
-{
-    DGNELEMENT_DECLARE_MEMBERS(BIS_CLASS_Sheet, Document)
-
-public:
-    BE_PROP_NAME(Scale)
-    BE_PROP_NAME(Height)
-    BE_PROP_NAME(Number)
-    BE_PROP_NAME(Width)
-    BE_PROP_NAME(Template)
-    BE_PROP_NAME(Border)
-
-    explicit Element(CreateParams const& params) : T_Super(params) {}
-
-    //! Create a DgnCode for a Sheet in the specified DocumentListModel
-    DGNPLATFORM_EXPORT static DgnCode CreateCode(DocumentListModelCR model, Utf8StringCR name);
-
-    //! Create a unique DgnCode for a Sheet within the specified DocumentListModel
-    //! @param[in] model The uniqueness scope for the DgnCode
-    //! @param[in] baseName The base name for the CodeValue. A suffix will be appended (if necessary) to make it unique within the specified scope.
-    //! @private
-    DGNPLATFORM_EXPORT static DgnCode CreateUniqueCode(DocumentListModelCR model, Utf8CP baseName);
-
-    //! Creates a new Sheet in the specified InformationModel
-    //! @param[in] model The model where the Sheet element will be inserted by the caller.
-    //! @param[in] scale The sheet's drawing scale
-    //! @param[in] size The sheet size (meters)
-    //! @param[in] name This name will be used to form the Sheet element's DgnCode
-    //! @return a new, non-persistent Sheet element. @note It is the caller's responsibility to call Insert on the returned element in order to make it persistent.
-    DGNPLATFORM_EXPORT static ElementPtr Create(DocumentListModelCR model, double scale, DPoint2dCR size, Utf8StringCR name);
-
-    //! Creates a new Sheet in the specified InformationModel
-    //! @param[in] model The model where the Sheet element will be inserted by the caller.
-    //! @param[in] scale The sheet's drawing scale
-    //! @param[in] sheetTemplate The sheet template. Maybe in valid if there is no template.
-    //! @param[in] name This name will be used to form the Sheet element's DgnCode
-    //! @return a new, non-persistent Sheet element. @note It is the caller's responsibility to call Insert on the returned element in order to make it persistent.
-    DGNPLATFORM_EXPORT static ElementPtr Create(DocumentListModelCR model, double scale, DgnElementId sheetTemplate, Utf8StringCR name);
-
-    //! Get the drawing scale of the sheet
-    double GetScale() const {return GetPropertyValueDouble(prop_Scale());}
-
-    //! Set the drawing scale of the sheet.
-    //! @return DgnDbStatus::ReadOnly if the drawing scale is invalid.
-    DgnDbStatus SetScale(double v) {return SetPropertyValue(prop_Scale(), v);}
-
-    //! Get the height of the sheet
-    double GetHeight() const {return GetPropertyValueDouble(prop_Height());}
-
-    //! Set the height of the sheet.
-    //! @return DgnDbStatus::ReadOnly if the height is controlled by a template
-    DgnDbStatus SetHeight(double v) {return SetPropertyValue(prop_Height(), v);}
-
-    //! Get the width of the sheet
-    double GetWidth() const {return GetPropertyValueDouble(prop_Width());}
-
-    //! Set the width of the sheet.
-    //! @return DgnDbStatus::ReadOnly if the Width is controlled by a template
-    DgnDbStatus SetWidth(double v) {return SetPropertyValue(prop_Width(), v);}
-
-    //! Get the sheet template, if any.
-    //! @return an invalid ID if the sheet has no template.
-    DgnElementId GetTemplate() const {return GetPropertyValueId<DgnElementId>(prop_Template());}
-
-    //! Set the sheet template.
-    DgnDbStatus SetTemplate(DgnElementId v) {return SetPropertyValue(prop_Template(), v, ECN::ECClassId());}
-
-    //! Get the sheet border, if any.
-    //! @return an invalid ID if the sheet has no border.
-    DgnElementId GetBorder() const {return GetPropertyValueId<DgnElementId>(prop_Border());}
-
-        //! Set the sheet border.
-    //! @return DgnDbStatus::ReadOnly if the Border is controlled by a template
-    DgnDbStatus SetBorder(DgnElementId v) {return SetPropertyValue(prop_Border(), v, ECN::ECClassId());}
-};
-
-//=======================================================================================
-//! A Sheet::ViewAttachment is a reference to a View, placed on a sheet.
-//! The attachment specifies the Id of the View and the position on the sheet.
-// @bsiclass                                                      Paul.Connelly   10/15
-//=======================================================================================
-struct EXPORT_VTABLE_ATTRIBUTE ViewAttachment : GraphicalElement2d
-{
-    DGNELEMENT_DECLARE_MEMBERS(BIS_CLASS_ViewAttachment, GraphicalElement2d);
-
-protected:
-    DGNPLATFORM_EXPORT DgnDbStatus CheckValid() const;
-    DgnDbStatus _OnInsert() override {auto status = CheckValid(); return DgnDbStatus::Success == status ? T_Super::_OnInsert() : status;}
-    DgnDbStatus _OnUpdate(DgnElementCR original) override {auto status = CheckValid(); return DgnDbStatus::Success == status ? T_Super::_OnUpdate(original) : status;}
-    DgnDbStatus _SetParentId(DgnElementId, DgnClassId) override {return DgnDbStatus::InvalidParent;}
-    DgnDbStatus _OnChildInsert(DgnElementCR) const override {return DgnDbStatus::InvalidParent;}
-    DgnDbStatus _OnChildUpdate(DgnElementCR original, DgnElementCR updated) const override {return DgnDbStatus::InvalidParent;}
-    
-    static DgnClassId QueryClassId(DgnDbR db) {return DgnClassId(db.Schemas().GetClassId(BIS_ECSCHEMA_NAME, BIS_CLASS_ViewAttachment));}
-    static Placement2d ComputePlacement(DgnDbR db, DgnViewId viewId, DPoint2dCR origin, double scale);
-    static double ComputeScale(DgnDbR db, DgnViewId viewId, ElementAlignedBox2dCR);
-
-public:
-    BE_PROP_NAME(View)
-    BE_PROP_NAME(DisplayPriority)
-    BE_PROP_NAME(Scale)
-    BE_PROP_NAME(Clip)
-
-    explicit ViewAttachment(CreateParams const& params) : T_Super(params) {}
-
-    //! Construct an attachment in the case where you know the size of the attachment. The view scale will be computed.
-    //! @param db   The DgnDb that will contain the attachment
-    //! @param model The model in the DgnDb that will contain the attachment
-    //! @param viewId   The view that is being attached
-    //! @param cat      The attachment's category
-    //! @param placement The attachment's origin and size on the sheet.
-    DGNPLATFORM_EXPORT ViewAttachment(DgnDbR db, DgnModelId model, DgnViewId viewId, DgnCategoryId cat, Placement2dCR placement);
-
-    //! Construct an attachment in the case where you know the view scale. The placement's size will be computed.
-    //! @param db   The DgnDb that will contain the attachment
-    //! @param model The model in the DgnDb that will contain the attachment
-    //! @param viewId   The view that is being attached
-    //! @param cat      The attachment's category
-    //! @param origin   The attachment's origin on the sheet
-    //! @param scale    The view scale
-    DGNPLATFORM_EXPORT ViewAttachment(DgnDbR db, DgnModelId model, DgnViewId viewId, DgnCategoryId cat, DPoint2dCR origin, double scale);
-
-    DgnViewId GetAttachedViewId() const {return GetPropertyValueId<DgnViewId>(prop_View());} //!< Get the Id of the view definition to be drawn by this attachment
-    DgnDbStatus SetAttachedViewId(DgnViewId viewId) {return SetPropertyValue(prop_View(), viewId, ECN::ECClassId());} //!< Set the view definition to be drawn
-    int32_t GetDisplayPriority() const {return GetPropertyValueInt32(prop_DisplayPriority());}
-    DgnDbStatus SetDisplayPriority(int32_t priority) {return SetPropertyValue(prop_DisplayPriority(), priority);}
-    double GetScale() const {return GetPropertyValueDouble(prop_Scale());}
-    DgnDbStatus SetScale(double scale) {return SetPropertyValue(prop_Scale(), scale);}
-
-    //! Get the clip to be applied to this attachment, if any. 
-    //! @return a clip vector or an invalid ptr if the attachment is not clipped.
-    //! @see SetClip
-    DGNPLATFORM_EXPORT ClipVectorPtr GetClip() const;
-
-    //! Set the clip to be applied to this attachment.
-    //! @return non-zero error status if the clip is invalid
-    //! @see ClearClip
-    DGNPLATFORM_EXPORT DgnDbStatus SetClip(ClipVectorCR);
-
-    //! Clear the clip for this attachment.
-    //! @see SetClip
-    void ClearClip() {SetPropertyValue(prop_Clip(), ECN::ECValue());}
-};
-
-//=======================================================================================
-// @bsiclass                                                    Keith.Bentley   11/16
-//=======================================================================================
-namespace Attachment
-{
-    //=======================================================================================
-    // @bsiclass                                                    Keith.Bentley   11/16
-    //=======================================================================================
-    struct Viewport : OffscreenViewport
-    {
-        Transform m_toParent = Transform::FromIdentity(); // attachment NPC to sheet world
-        double m_biasDistance = 0.0; // distance in z to position tile in parent viewport's z-buffer (should be obtained by calling DepthFromDisplayPriority)
-        Render::GraphicListPtr m_terrain;
-        ClipVectorCPtr m_clips;
-
-        virtual void _QueueScene(UpdatePlan const& updatePlan);
-        virtual folly::Future<BentleyStatus> _CreateTile(TileTree::TileLoadStatePtr, Render::TexturePtr&, TileTree::QuadTree::Tile&, Point2dCR tileSize);
-        void _AdjustAspectRatio(DPoint3dR, DVec3dR) override {}
-
-        //! Get the transfrom from attachment view coordinates to sheet view coordinates
-        DGNPLATFORM_EXPORT Transform GetTransformToSheet(DgnViewportCR sheetVp);
-
-        //! Get the transfrom from sheet view coordinates to attachment view coordinates
-        Transform GetTransformFromSheet(DgnViewportCR sheetVp) {Transform trans=GetTransformToSheet(sheetVp); trans.InverseOf(trans); return trans;}
-
-        DGNVIEW_EXPORT Viewport();
-        ClipVectorCP GetAttachClips() const {return m_clips.get();}
-    };
-
-    //=======================================================================================
-    //! TileTree for displaying raster tiles generated from a sheet's view attachment
-    // @bsiclass                                                    Keith.Bentley   11/16
-    //=======================================================================================
-    struct Tree : TileTree::QuadTree::Root
-    {
-        DEFINE_T_SUPER(TileTree::QuadTree::Root)
-        DgnElementId m_attachmentId;
-        RefCountedPtr<Viewport> m_viewport;
-        DPoint2d m_scale; // scale factors to make square tiles
-        uint32_t m_pixels;
-        bool m_sceneQueued = false;
-
-        bool Pick(PickContext&);
-        void Draw(RenderListContext&);
-        void Load(Render::SystemP);
-        Utf8CP _GetName() const override {return "SheetTile";}
-        Tree(DgnDbR db, Sheet::ViewController& sheetController, DgnElementId attachmentId, uint32_t tileSize);
-        ~Tree(){ClearAllTiles();}
-        DgnElementId GetAttachmentId() const {return m_attachmentId;}
-    };
-
-    struct Tile2dModel : TileTree::QuadTree::Tile
-    {
-        DEFINE_T_SUPER(TileTree::QuadTree::Tile)
-        using T_Super::Tile;
-
-        bool _HasChildren() const override {return false;}
-        ChildTiles const* _GetChildren(bool create) const override {return nullptr;}
-<<<<<<< HEAD
-        TileTree::TileLoaderPtr _CreateTileLoader(TileTree::TileLoadStatePtr loads) override {return nullptr;}
-        void _DrawGraphics(TileTree::DrawArgsR args) const override;
-=======
-        TileTree::TileLoaderPtr _CreateTileLoader(TileTree::TileLoadStatePtr loadss, Dgn::Render::SystemP renderSys) override {return nullptr;}
-        void _DrawGraphics(TileTree::DrawArgsR args, int depth) const override;
-        void _GetGraphics(TileTree::DrawGraphicsR drawGraphics, int depth) const override;
-
->>>>>>> aefa7c4c
-        TileTree::TilePtr _CreateChild(TileTree::QuadTree::TileId id) const override {return nullptr;}
-        Tree& GetTree() const {return (Tree&) m_root;}
-    };
-
-    struct Tile : TileTree::QuadTree::Tile
-    {
-        DEFINE_T_SUPER(TileTree::QuadTree::Tile)
-
-        struct Loader : TileTree::TileLoader
-        {
-            Render::TexturePtr m_texture;
-
-            Loader(Utf8StringCR url, Tile& tile, TileTree::TileLoadStatePtr loads, Dgn::Render::SystemP renderSys) : TileTree::TileLoader(url, tile, loads, tile._GetTileCacheKey(), renderSys) {}
-            BentleyStatus _LoadTile() override;
-            folly::Future<BentleyStatus> _SaveToDb() override;
-            folly::Future<BentleyStatus> _ReadFromDb() override;
-            folly::Future<BentleyStatus> _GetFromSource() override;
-        };
-
-        Tile(Tree&, TileTree::QuadTree::TileId id, Tile const* parent);
-        TileTree::TilePtr _CreateChild(TileTree::QuadTree::TileId id) const override {return new Tile(GetTree(), id, this);}
-        Tree& GetTree() const {return (Tree&) m_root;}
-        TileTree::TileLoaderPtr _CreateTileLoader(TileTree::TileLoadStatePtr loads, Dgn::Render::SystemP renderSys) override {return new Loader(GetTree()._ConstructTileResource(*this), *this, loads, renderSys);}
-    };
-
-    DEFINE_REF_COUNTED_PTR(Tree)
-};
-
-//=======================================================================================
-//! A Sheet::ViewController is used to control views of Sheet::Models
-// @bsiclass                                                    Keith.Bentley   03/12
-//=======================================================================================
-struct ViewController : Dgn::ViewController2d
-{
-    DEFINE_T_SUPER(ViewController2d);
-    friend SheetViewDefinition;
-
-protected:
-    DPoint2d m_size;
-    bvector<Attachment::TreePtr> m_attachments;
-
-    ViewControllerCP _ToSheetView() const override {return this;}
-    void _DrawView(ViewContextR) override;
-    void _LoadState() override;
-    BentleyStatus _CreateScene(RenderContextR) override;
-    FitComplete _ComputeFitRange(FitContextR context) override;
-
-    void DrawBorder(ViewContextR context) const;
-    Attachment::TreePtr FindAttachment(DgnElementId attachId) const;
-    ViewController(SheetViewDefinitionCR def) : ViewController2d(def) {}  //!< Construct a new SheetViewController.
-};
-
-//=======================================================================================
-// Sheet::Handlers
-//=======================================================================================
-namespace Handlers
-{
-    //! The ElementHandler for Sheet::Elements
-    struct EXPORT_VTABLE_ATTRIBUTE Element : dgn_ElementHandler::Document
-    {
-        ELEMENTHANDLER_DECLARE_MEMBERS(BIS_CLASS_Sheet, Sheet::Element, Element, Document, DGNPLATFORM_EXPORT)
-    };
-
-    //! The handler for Sheet::ViewAttachment elements
-    struct AttachmentElement : dgn_ElementHandler::Geometric2d
-    {
-        ELEMENTHANDLER_DECLARE_MEMBERS(BIS_CLASS_ViewAttachment, Sheet::ViewAttachment, AttachmentElement, Geometric2d, DGNPLATFORM_EXPORT);
-    };
-
-    //! The ModelHandler for Sheet::Model
-    struct EXPORT_VTABLE_ATTRIBUTE Model :  dgn_ModelHandler::Model
-    {
-        MODELHANDLER_DECLARE_MEMBERS(BIS_CLASS_SheetModel, Sheet::Model, Model, dgn_ModelHandler::Model, DGNPLATFORM_EXPORT)
-    };
-};
-
-END_SHEET_NAMESPACE
+/*--------------------------------------------------------------------------------------+
+|
+|     $Source: PublicAPI/DgnPlatform/Sheet.h $
+|
+|  $Copyright: (c) 2017 Bentley Systems, Incorporated. All rights reserved. $
+|
++--------------------------------------------------------------------------------------*/
+#pragma once
+//__PUBLISH_SECTION_START__
+
+#include <DgnPlatform/ViewDefinition.h>
+#include <DgnPlatform/PickContext.h>
+#include <DgnPlatform/TileTree.h>
+
+#define USING_NAMESPACE_SHEET using namespace BentleyApi::Dgn::Sheet;
+#define BIS_CLASS_ViewAttachment "ViewAttachment"
+
+BEGIN_SHEET_NAMESPACE
+
+//=======================================================================================
+//! A Sheet::Model is a GraphicalModel2d that has the following characteristics:
+//!     - Has finite  extents, specified in meters.
+//!     - Can contain @b views of other models, like pictures pasted on a photo album.
+//! @ingroup GROUP_DgnModel
+// @bsiclass                                                    Keith.Bentley   10/11
+//=======================================================================================
+struct EXPORT_VTABLE_ATTRIBUTE Model : GraphicalModel2d
+{
+    DGNMODEL_DECLARE_MEMBERS(BIS_CLASS_SheetModel, GraphicalModel2d);
+
+protected:
+    ModelCP _ToSheetModel() const override final {return this;}
+
+    DGNPLATFORM_EXPORT DgnDbStatus _OnInsert() override;
+
+public:
+    //! construct a new SheetModel
+    explicit Model(CreateParams const& params) : T_Super(params) {}
+
+    //! Construct a SheetModel
+    //! @param[in] params The CreateParams for the new SheetModel
+    static ModelPtr Create(CreateParams const& params) {return new Model(params);}
+
+    //! Create a SheetModel that breaks down the specified Sheet element
+    DGNPLATFORM_EXPORT static ModelPtr Create(ElementCR sheet);
+
+    //! Find the first SheetViewDefinition that displays the specified sheet model.
+    DGNPLATFORM_EXPORT static DgnElementId FindFirstViewOfSheet(DgnDbR db, DgnModelId sheetModelId);
+
+    //! Draw border graphics (static, called during update)
+    DGNPLATFORM_EXPORT static void DrawBorder(ViewContextR viewContext, DPoint2dCR size);
+
+    //! Get the sheet size.
+    DPoint2d GetSheetSize() const;
+
+    //! Get the sheet extents.
+    AxisAlignedBox3d GetSheetExtents() const;
+
+    //! Get the sheet attachment IDs.
+    DGNPLATFORM_EXPORT bvector<DgnElementId> GetSheetAttachmentIds() const;
+
+    //! Get the sheet attachment views.
+    DGNPLATFORM_EXPORT bvector<ViewDefinitionCPtr> GetSheetAttachmentViews(DgnDbR db) const;
+
+
+    //! @private
+    DGNPLATFORM_EXPORT void DumpAttachments(int indent = 0);
+};
+
+//=======================================================================================
+//! Sheet::Element
+//! @ingroup GROUP_DgnElement
+//=======================================================================================
+struct EXPORT_VTABLE_ATTRIBUTE Element : Document
+{
+    DGNELEMENT_DECLARE_MEMBERS(BIS_CLASS_Sheet, Document)
+
+public:
+    BE_PROP_NAME(Scale)
+    BE_PROP_NAME(Height)
+    BE_PROP_NAME(Number)
+    BE_PROP_NAME(Width)
+    BE_PROP_NAME(Template)
+    BE_PROP_NAME(Border)
+
+    explicit Element(CreateParams const& params) : T_Super(params) {}
+
+    //! Create a DgnCode for a Sheet in the specified DocumentListModel
+    DGNPLATFORM_EXPORT static DgnCode CreateCode(DocumentListModelCR model, Utf8StringCR name);
+
+    //! Create a unique DgnCode for a Sheet within the specified DocumentListModel
+    //! @param[in] model The uniqueness scope for the DgnCode
+    //! @param[in] baseName The base name for the CodeValue. A suffix will be appended (if necessary) to make it unique within the specified scope.
+    //! @private
+    DGNPLATFORM_EXPORT static DgnCode CreateUniqueCode(DocumentListModelCR model, Utf8CP baseName);
+
+    //! Creates a new Sheet in the specified InformationModel
+    //! @param[in] model The model where the Sheet element will be inserted by the caller.
+    //! @param[in] scale The sheet's drawing scale
+    //! @param[in] size The sheet size (meters)
+    //! @param[in] name This name will be used to form the Sheet element's DgnCode
+    //! @return a new, non-persistent Sheet element. @note It is the caller's responsibility to call Insert on the returned element in order to make it persistent.
+    DGNPLATFORM_EXPORT static ElementPtr Create(DocumentListModelCR model, double scale, DPoint2dCR size, Utf8StringCR name);
+
+    //! Creates a new Sheet in the specified InformationModel
+    //! @param[in] model The model where the Sheet element will be inserted by the caller.
+    //! @param[in] scale The sheet's drawing scale
+    //! @param[in] sheetTemplate The sheet template. Maybe in valid if there is no template.
+    //! @param[in] name This name will be used to form the Sheet element's DgnCode
+    //! @return a new, non-persistent Sheet element. @note It is the caller's responsibility to call Insert on the returned element in order to make it persistent.
+    DGNPLATFORM_EXPORT static ElementPtr Create(DocumentListModelCR model, double scale, DgnElementId sheetTemplate, Utf8StringCR name);
+
+    //! Get the drawing scale of the sheet
+    double GetScale() const {return GetPropertyValueDouble(prop_Scale());}
+
+    //! Set the drawing scale of the sheet.
+    //! @return DgnDbStatus::ReadOnly if the drawing scale is invalid.
+    DgnDbStatus SetScale(double v) {return SetPropertyValue(prop_Scale(), v);}
+
+    //! Get the height of the sheet
+    double GetHeight() const {return GetPropertyValueDouble(prop_Height());}
+
+    //! Set the height of the sheet.
+    //! @return DgnDbStatus::ReadOnly if the height is controlled by a template
+    DgnDbStatus SetHeight(double v) {return SetPropertyValue(prop_Height(), v);}
+
+    //! Get the width of the sheet
+    double GetWidth() const {return GetPropertyValueDouble(prop_Width());}
+
+    //! Set the width of the sheet.
+    //! @return DgnDbStatus::ReadOnly if the Width is controlled by a template
+    DgnDbStatus SetWidth(double v) {return SetPropertyValue(prop_Width(), v);}
+
+    //! Get the sheet template, if any.
+    //! @return an invalid ID if the sheet has no template.
+    DgnElementId GetTemplate() const {return GetPropertyValueId<DgnElementId>(prop_Template());}
+
+    //! Set the sheet template.
+    DgnDbStatus SetTemplate(DgnElementId v) {return SetPropertyValue(prop_Template(), v, ECN::ECClassId());}
+
+    //! Get the sheet border, if any.
+    //! @return an invalid ID if the sheet has no border.
+    DgnElementId GetBorder() const {return GetPropertyValueId<DgnElementId>(prop_Border());}
+
+        //! Set the sheet border.
+    //! @return DgnDbStatus::ReadOnly if the Border is controlled by a template
+    DgnDbStatus SetBorder(DgnElementId v) {return SetPropertyValue(prop_Border(), v, ECN::ECClassId());}
+};
+
+//=======================================================================================
+//! A Sheet::ViewAttachment is a reference to a View, placed on a sheet.
+//! The attachment specifies the Id of the View and the position on the sheet.
+// @bsiclass                                                      Paul.Connelly   10/15
+//=======================================================================================
+struct EXPORT_VTABLE_ATTRIBUTE ViewAttachment : GraphicalElement2d
+{
+    DGNELEMENT_DECLARE_MEMBERS(BIS_CLASS_ViewAttachment, GraphicalElement2d);
+
+protected:
+    DGNPLATFORM_EXPORT DgnDbStatus CheckValid() const;
+    DgnDbStatus _OnInsert() override {auto status = CheckValid(); return DgnDbStatus::Success == status ? T_Super::_OnInsert() : status;}
+    DgnDbStatus _OnUpdate(DgnElementCR original) override {auto status = CheckValid(); return DgnDbStatus::Success == status ? T_Super::_OnUpdate(original) : status;}
+    DgnDbStatus _SetParentId(DgnElementId, DgnClassId) override {return DgnDbStatus::InvalidParent;}
+    DgnDbStatus _OnChildInsert(DgnElementCR) const override {return DgnDbStatus::InvalidParent;}
+    DgnDbStatus _OnChildUpdate(DgnElementCR original, DgnElementCR updated) const override {return DgnDbStatus::InvalidParent;}
+    
+    static DgnClassId QueryClassId(DgnDbR db) {return DgnClassId(db.Schemas().GetClassId(BIS_ECSCHEMA_NAME, BIS_CLASS_ViewAttachment));}
+    static Placement2d ComputePlacement(DgnDbR db, DgnViewId viewId, DPoint2dCR origin, double scale);
+    static double ComputeScale(DgnDbR db, DgnViewId viewId, ElementAlignedBox2dCR);
+
+public:
+    BE_PROP_NAME(View)
+    BE_PROP_NAME(DisplayPriority)
+    BE_PROP_NAME(Scale)
+    BE_PROP_NAME(Clip)
+
+    explicit ViewAttachment(CreateParams const& params) : T_Super(params) {}
+
+    //! Construct an attachment in the case where you know the size of the attachment. The view scale will be computed.
+    //! @param db   The DgnDb that will contain the attachment
+    //! @param model The model in the DgnDb that will contain the attachment
+    //! @param viewId   The view that is being attached
+    //! @param cat      The attachment's category
+    //! @param placement The attachment's origin and size on the sheet.
+    DGNPLATFORM_EXPORT ViewAttachment(DgnDbR db, DgnModelId model, DgnViewId viewId, DgnCategoryId cat, Placement2dCR placement);
+
+    //! Construct an attachment in the case where you know the view scale. The placement's size will be computed.
+    //! @param db   The DgnDb that will contain the attachment
+    //! @param model The model in the DgnDb that will contain the attachment
+    //! @param viewId   The view that is being attached
+    //! @param cat      The attachment's category
+    //! @param origin   The attachment's origin on the sheet
+    //! @param scale    The view scale
+    DGNPLATFORM_EXPORT ViewAttachment(DgnDbR db, DgnModelId model, DgnViewId viewId, DgnCategoryId cat, DPoint2dCR origin, double scale);
+
+    DgnViewId GetAttachedViewId() const {return GetPropertyValueId<DgnViewId>(prop_View());} //!< Get the Id of the view definition to be drawn by this attachment
+    DgnDbStatus SetAttachedViewId(DgnViewId viewId) {return SetPropertyValue(prop_View(), viewId, ECN::ECClassId());} //!< Set the view definition to be drawn
+    int32_t GetDisplayPriority() const {return GetPropertyValueInt32(prop_DisplayPriority());}
+    DgnDbStatus SetDisplayPriority(int32_t priority) {return SetPropertyValue(prop_DisplayPriority(), priority);}
+    double GetScale() const {return GetPropertyValueDouble(prop_Scale());}
+    DgnDbStatus SetScale(double scale) {return SetPropertyValue(prop_Scale(), scale);}
+
+    //! Get the clip to be applied to this attachment, if any. 
+    //! @return a clip vector or an invalid ptr if the attachment is not clipped.
+    //! @see SetClip
+    DGNPLATFORM_EXPORT ClipVectorPtr GetClip() const;
+
+    //! Set the clip to be applied to this attachment.
+    //! @return non-zero error status if the clip is invalid
+    //! @see ClearClip
+    DGNPLATFORM_EXPORT DgnDbStatus SetClip(ClipVectorCR);
+
+    //! Clear the clip for this attachment.
+    //! @see SetClip
+    void ClearClip() {SetPropertyValue(prop_Clip(), ECN::ECValue());}
+};
+
+//=======================================================================================
+// @bsiclass                                                    Keith.Bentley   11/16
+//=======================================================================================
+namespace Attachment
+{
+    //=======================================================================================
+    // @bsiclass                                                    Keith.Bentley   11/16
+    //=======================================================================================
+    struct Viewport : OffscreenViewport
+    {
+        Transform m_toParent = Transform::FromIdentity(); // attachment NPC to sheet world
+        double m_biasDistance = 0.0; // distance in z to position tile in parent viewport's z-buffer (should be obtained by calling DepthFromDisplayPriority)
+        Render::GraphicListPtr m_terrain;
+        ClipVectorCPtr m_clips;
+
+        virtual void _QueueScene(UpdatePlan const& updatePlan);
+        virtual folly::Future<BentleyStatus> _CreateTile(TileTree::TileLoadStatePtr, Render::TexturePtr&, TileTree::QuadTree::Tile&, Point2dCR tileSize);
+        void _AdjustAspectRatio(DPoint3dR, DVec3dR) override {}
+
+        //! Get the transfrom from attachment view coordinates to sheet view coordinates
+        DGNPLATFORM_EXPORT Transform GetTransformToSheet(DgnViewportCR sheetVp);
+
+        //! Get the transfrom from sheet view coordinates to attachment view coordinates
+        Transform GetTransformFromSheet(DgnViewportCR sheetVp) {Transform trans=GetTransformToSheet(sheetVp); trans.InverseOf(trans); return trans;}
+
+        DGNVIEW_EXPORT Viewport();
+        ClipVectorCP GetAttachClips() const {return m_clips.get();}
+    };
+
+    //=======================================================================================
+    //! TileTree for displaying raster tiles generated from a sheet's view attachment
+    // @bsiclass                                                    Keith.Bentley   11/16
+    //=======================================================================================
+    struct Tree : TileTree::QuadTree::Root
+    {
+        DEFINE_T_SUPER(TileTree::QuadTree::Root)
+        DgnElementId m_attachmentId;
+        RefCountedPtr<Viewport> m_viewport;
+        DPoint2d m_scale; // scale factors to make square tiles
+        uint32_t m_pixels;
+        bool m_sceneQueued = false;
+
+        bool Pick(PickContext&);
+        void Draw(RenderListContext&);
+        void Load(Render::SystemP);
+        Utf8CP _GetName() const override {return "SheetTile";}
+        Tree(DgnDbR db, Sheet::ViewController& sheetController, DgnElementId attachmentId, uint32_t tileSize);
+        ~Tree(){ClearAllTiles();}
+        DgnElementId GetAttachmentId() const {return m_attachmentId;}
+    };
+
+    struct Tile2dModel : TileTree::QuadTree::Tile
+    {
+        DEFINE_T_SUPER(TileTree::QuadTree::Tile)
+        using T_Super::Tile;
+
+        bool _HasChildren() const override {return false;}
+        ChildTiles const* _GetChildren(bool create) const override {return nullptr;}
+        TileTree::TileLoaderPtr _CreateTileLoader(TileTree::TileLoadStatePtr loadss, Dgn::Render::SystemP renderSys) override {return nullptr;}
+        void _DrawGraphics(TileTree::DrawArgsR args) const override;
+        void _GetGraphics(TileTree::DrawGraphicsR drawGraphics, int depth) const override;
+
+        TileTree::TilePtr _CreateChild(TileTree::QuadTree::TileId id) const override {return nullptr;}
+        Tree& GetTree() const {return (Tree&) m_root;}
+    };
+
+    struct Tile : TileTree::QuadTree::Tile
+    {
+        DEFINE_T_SUPER(TileTree::QuadTree::Tile)
+
+        struct Loader : TileTree::TileLoader
+        {
+            Render::TexturePtr m_texture;
+
+            Loader(Utf8StringCR url, Tile& tile, TileTree::TileLoadStatePtr loads, Dgn::Render::SystemP renderSys) : TileTree::TileLoader(url, tile, loads, tile._GetTileCacheKey(), renderSys) {}
+            BentleyStatus _LoadTile() override;
+            folly::Future<BentleyStatus> _SaveToDb() override;
+            folly::Future<BentleyStatus> _ReadFromDb() override;
+            folly::Future<BentleyStatus> _GetFromSource() override;
+        };
+
+        Tile(Tree&, TileTree::QuadTree::TileId id, Tile const* parent);
+        TileTree::TilePtr _CreateChild(TileTree::QuadTree::TileId id) const override {return new Tile(GetTree(), id, this);}
+        Tree& GetTree() const {return (Tree&) m_root;}
+        TileTree::TileLoaderPtr _CreateTileLoader(TileTree::TileLoadStatePtr loads, Dgn::Render::SystemP renderSys) override {return new Loader(GetTree()._ConstructTileResource(*this), *this, loads, renderSys);}
+    };
+
+    DEFINE_REF_COUNTED_PTR(Tree)
+};
+
+//=======================================================================================
+//! A Sheet::ViewController is used to control views of Sheet::Models
+// @bsiclass                                                    Keith.Bentley   03/12
+//=======================================================================================
+struct ViewController : Dgn::ViewController2d
+{
+    DEFINE_T_SUPER(ViewController2d);
+    friend SheetViewDefinition;
+
+protected:
+    DPoint2d m_size;
+    bvector<Attachment::TreePtr> m_attachments;
+
+    ViewControllerCP _ToSheetView() const override {return this;}
+    void _DrawView(ViewContextR) override;
+    void _LoadState() override;
+    BentleyStatus _CreateScene(RenderContextR) override;
+    FitComplete _ComputeFitRange(FitContextR context) override;
+
+    void DrawBorder(ViewContextR context) const;
+    Attachment::TreePtr FindAttachment(DgnElementId attachId) const;
+    ViewController(SheetViewDefinitionCR def) : ViewController2d(def) {}  //!< Construct a new SheetViewController.
+};
+
+//=======================================================================================
+// Sheet::Handlers
+//=======================================================================================
+namespace Handlers
+{
+    //! The ElementHandler for Sheet::Elements
+    struct EXPORT_VTABLE_ATTRIBUTE Element : dgn_ElementHandler::Document
+    {
+        ELEMENTHANDLER_DECLARE_MEMBERS(BIS_CLASS_Sheet, Sheet::Element, Element, Document, DGNPLATFORM_EXPORT)
+    };
+
+    //! The handler for Sheet::ViewAttachment elements
+    struct AttachmentElement : dgn_ElementHandler::Geometric2d
+    {
+        ELEMENTHANDLER_DECLARE_MEMBERS(BIS_CLASS_ViewAttachment, Sheet::ViewAttachment, AttachmentElement, Geometric2d, DGNPLATFORM_EXPORT);
+    };
+
+    //! The ModelHandler for Sheet::Model
+    struct EXPORT_VTABLE_ATTRIBUTE Model :  dgn_ModelHandler::Model
+    {
+        MODELHANDLER_DECLARE_MEMBERS(BIS_CLASS_SheetModel, Sheet::Model, Model, dgn_ModelHandler::Model, DGNPLATFORM_EXPORT)
+    };
+};
+
+END_SHEET_NAMESPACE