--- conflicted
+++ resolved
@@ -1,471 +1,467 @@
-/*--------------------------------------------------------------------------------------+
-|
-|     $Source: PublicAPI/DgnPlatform/DgnCategory.h $
-|
-|  $Copyright: (c) 2017 Bentley Systems, Incorporated. All rights reserved. $
-|
-+--------------------------------------------------------------------------------------*/
-#pragma once
-//__PUBLISH_SECTION_START__
-
-#include "DgnDb.h"
-#include "DgnElement.h"
-#include "ElementHandler.h"
-
-DGNPLATFORM_TYPEDEFS(DgnCategory);
-DGNPLATFORM_TYPEDEFS(DgnSubCategory);
-DGNPLATFORM_TYPEDEFS(DrawingCategory);
-DGNPLATFORM_TYPEDEFS(SpatialCategory);
-DGNPLATFORM_REF_COUNTED_PTR(DgnCategory);
-DGNPLATFORM_REF_COUNTED_PTR(DgnSubCategory);
-DGNPLATFORM_REF_COUNTED_PTR(DrawingCategory);
-DGNPLATFORM_REF_COUNTED_PTR(SpatialCategory);
-
-BEGIN_BENTLEY_DGN_NAMESPACE
-
-namespace dgn_ElementHandler {struct Category; struct DrawingCategory; struct SpatialCategory; struct SubCategory;}
-
-typedef bvector<DgnCategoryId> DgnCategoryIdList;
-
-/**
-* @addtogroup GROUP_Appearance Appearance Module
-* Types related to determining how graphics appear when drawn
-*/
-
-//! A sub-category of a category.
-//! @ingroup GROUP_DgnCategory
-//=======================================================================================
-// @bsiclass                                                    Keith.Bentley   02/17
-//=======================================================================================
-struct EXPORT_VTABLE_ATTRIBUTE DgnSubCategory : DefinitionElement
-{
-    DGNELEMENT_DECLARE_MEMBERS(BIS_CLASS_SubCategory, DefinitionElement);
-public:
-    BE_PROP_NAME(Properties)
-    BE_PROP_NAME(Description)
-
-    //! The parameters that can determine how graphics on a SubCategory appear when drawn.
-    //! @ingroup GROUP_DgnCategory
-    //! @ingroup GROUP_Appearance
-    struct Appearance
-    {
-    private:
-        bool m_invisible;    //!< Graphics on this SubCategory should not be visible
-        bool m_dontPlot;     //!< Graphics on this SubCategory should not be plotted
-        bool m_dontSnap;     //!< Graphics on this SubCategory should not be snappable
-        bool m_dontLocate;   //!< Graphics on this SubCategory should not be locatable
-        ColorDef m_color;
-        uint32_t m_weight;
-        DgnStyleId m_style;
-        int32_t m_displayPriority; // only valid for SubCategories in 2D models
-        DgnMaterialId m_material;
-        double m_transparency;
-
-    public:
-        void Init() {memset(this, 0, sizeof(*this)); m_material.Invalidate(); m_color = ColorDef::White();} // white on white reversal makes this a better default color than black.
-        Appearance() {Init();}
-        explicit Appearance(Utf8StringCR val) {FromJson(val);}
-
-        void SetInvisible(bool val) {m_invisible=val;}
-        bool GetDontPlot() const {return m_dontPlot;}
-        void SetDontPlot(bool val) {m_dontPlot=val;}
-        bool GetDontSnap() const {return m_dontSnap;}
-        void SetDontSnap(bool val) {m_dontSnap=val;}
-        bool GetDontLocate() const {return m_dontLocate;}
-        void SetDontLocate(bool val) {m_dontLocate=val;}
-        void SetColor(ColorDef val) {m_color=val;}
-        void SetWeight(uint32_t val) {m_weight=val;}
-        void SetStyle(DgnStyleId val) {m_style=val;}
-        void SetDisplayPriority(int32_t val) {m_displayPriority=val;}
-        void SetMaterial(DgnMaterialId val) {m_material=val;}
-        void SetTransparency(double val) {m_transparency=val;}
-        bool IsInvisible() const {return m_invisible;}
-        bool IsVisible() const {return !m_invisible;}
-        ColorDef GetColor() const {return m_color;}
-        uint32_t GetWeight() const {return m_weight;}
-        DgnStyleId GetStyle() const {return m_style;}
-        int32_t GetDisplayPriority() const {return m_displayPriority;}
-        DgnMaterialId GetMaterial() const {return m_material;}
-        double GetTransparency() const {return m_transparency;}
-        DGNPLATFORM_EXPORT bool operator== (Appearance const& other) const;
-        bool IsEqual(Appearance const& other) const {return *this==other;}
-        DGNPLATFORM_EXPORT void FromJson(Utf8StringCR); //!< initialize this appearance from a previously saved json string
-        DGNPLATFORM_EXPORT Utf8String ToJson() const;   //!< convert this appearance to a json string
-        void RelocateToDestinationDb(DgnImportContext&);
-    };
-
-    //! View-specific overrides of the appearance of a SubCategory
-    //! @ingroup GROUP_DgnCategory
-    struct Override
-    {
-    private:
-        union
-        {
-            uint32_t m_int32;
-            struct
-            {
-                uint32_t m_invisible:1;
-                uint32_t m_color:1;
-                uint32_t m_weight:1;
-                uint32_t m_style:1;
-                uint32_t m_material:1;
-                uint32_t m_priority:1;
-                uint32_t m_transparency:1;
-            };
-        } m_flags;
-
-        Appearance m_value;
-
-    public:
-        Override() {Init();}
-        explicit Override(JsonValueCR val) {Init(); FromJson(val);}
-        void Init() {m_flags.m_int32 = 0; m_value.Init();}
-
-        void SetInvisible(bool val) {m_flags.m_invisible=true; m_value.SetInvisible(val);}
-        void SetColor(ColorDef val) {m_flags.m_color=true; m_value.SetColor(val);}
-        void SetWeight(uint32_t val) {m_flags.m_weight=true; m_value.SetWeight(val);}
-        void SetStyle(DgnStyleId val) {m_flags.m_style=true; m_value.SetStyle(val);}
-        void SetDisplayPriority(int32_t val) {m_flags.m_priority=true; m_value.SetDisplayPriority(val);}
-        void SetMaterial(DgnMaterialId val) {m_flags.m_material=true; m_value.SetMaterial(val);}
-        void SetTransparency(double val) {m_flags.m_transparency=true; m_value.SetTransparency(val);}
-
-        void ToJson(JsonValueR outValue) const;
-        void FromJson(JsonValueCR inValue);
-        void ApplyTo(Appearance&) const;
-<<<<<<< HEAD
-
-        bool GetInvisible(bool& val) const { if (m_flags.m_invisible) val = m_value.IsInvisible(); return m_flags.m_invisible; }
-        bool GetColor(ColorDef& val) const { if (m_flags.m_color) val = m_value.GetColor(); return m_flags.m_color; }
-        bool GetWeight(uint32_t& val) const { if (m_flags.m_weight) val = m_value.GetWeight(); return m_flags.m_weight; }
-        bool GetStyle(DgnStyleId& val) const { if (m_flags.m_style) val = m_value.GetStyle(); return m_flags.m_style; }
-        bool GetDisplayPriority(int32_t& val) const { if (m_flags.m_priority) val = m_value.GetDisplayPriority(); return m_flags.m_priority; }
-        bool GetMaterial(DgnMaterialId& val) const { if (m_flags.m_material) val = m_value.GetMaterial(); return m_flags.m_material; }
-        bool GetTransparency(double& val) const { if (m_flags.m_transparency) val = m_value.GetTransparency(); return m_flags.m_transparency; }
-
-        bool IsAnyOverridden() const { return 0 != m_flags.m_int32; }
-    }; // Override
-=======
-    };
->>>>>>> aefa7c4c
-
-    //! Holds the data which describes a sub-category
-    struct Data
-    {
-        Utf8String m_descr;
-        Appearance m_appearance;
-
-        Data(Appearance const& appearance=Appearance(), Utf8StringCR descr="") {Init(appearance, descr);}
-        void Init(Appearance const& appearance, Utf8StringCR descr="") {m_appearance=appearance; m_descr=descr;}
-        uint32_t GetMemSize() const {return static_cast<uint32_t>(sizeof(*this) + m_descr.length());}
-    };
-
-    //! Parameters used to create a sub-category
-    struct CreateParams : T_Super::CreateParams
-    {
-        DEFINE_T_SUPER(DgnSubCategory::T_Super::CreateParams);
-
-        Data m_data;
-
-        //! Construction from base class. Chiefly for internal use.
-        explicit CreateParams(DgnElement::CreateParams const& params, Appearance const& appearance=Appearance(), Utf8StringCR descr="")
-            : T_Super(params), m_data(appearance, descr) {}
-
-        //! Construct parameters for a sub-category
-        //! @param[in] db The DgnDb in which the sub-category will reside
-        //! @param[in] categoryId The Id of the category to which the sub-category belongs
-        //! @param[in] name The name of the sub-category. Must be unique within the containing category.
-        //! @param[in] appearance Describes how the sub-category affects the symbology of elements.
-        //! @param[in] descr Optional description
-        DGNPLATFORM_EXPORT CreateParams(DgnDbR db, DgnCategoryId categoryId, Utf8StringCR name, Appearance const& appearance, Utf8StringCR descr="");
-    };
-
-private:
-    friend struct DgnCategory;
-    friend struct dgn_ElementHandler::SubCategory;
-
-    Data m_data;
-
-protected:
-    DGNPLATFORM_EXPORT DgnDbStatus _ReadSelectParams(BeSQLite::EC::ECSqlStatement& statement, ECSqlClassParams const& selectParams) override;
-    DGNPLATFORM_EXPORT void _BindWriteParams(BeSQLite::EC::ECSqlStatement&, ForInsert) override;
-    DGNPLATFORM_EXPORT void _CopyFrom(DgnElementCR source) override;
-    DGNPLATFORM_EXPORT DgnDbStatus _SetParentId(DgnElementId parentId, DgnClassId parentRelClassId) override;
-    DGNPLATFORM_EXPORT DgnCode _GenerateDefaultCode() const override;
-    bool _SupportsCodeSpec(CodeSpecCR codeSpec) const override {return !codeSpec.IsNullCodeSpec();}
-    DGNPLATFORM_EXPORT DgnDbStatus _OnInsert() override;
-    DGNPLATFORM_EXPORT DgnDbStatus _OnUpdate(DgnElementCR) override;
-    DGNPLATFORM_EXPORT void _RemapIds(DgnImportContext&) override;
-    
-    uint32_t _GetMemSize() const override {return T_Super::_GetMemSize() + m_data.GetMemSize();}
-    static CreateParams CreateParamsFromECInstance(DgnDbR db, ECN::IECInstanceCR properties, DgnDbStatus*);
-
-public:
-    static DgnSubCategoryId ImportSubCategory(DgnSubCategoryId source, DgnCategoryId destCategoryId, DgnImportContext& importer);
-
-    //! Constructs a new DgnSubCategory with the specified parameters.
-    explicit DgnSubCategory(CreateParams const& params) : T_Super(params), m_data(params.m_data) {}
-
-    DgnSubCategoryId GetSubCategoryId() const {return DgnSubCategoryId(GetElementId().GetValue());} //!< The ID of this sub-category
-    Utf8String GetSubCategoryName() const {return GetCode().GetValue();} //!< The name of this sub-category.
-    DgnCategoryId GetCategoryId() const {return DgnCategoryId(GetParentId().GetValue());} //!< The ID of the category to which this sub-category belongs
-    DGNPLATFORM_EXPORT bool IsDefaultSubCategory() const; //!< Returns true if this is the default sub-category for its category
-
-    DgnSubCategoryCPtr Insert(DgnDbStatus* status = nullptr) {return GetDgnDb().Elements().Insert<DgnSubCategory>(*this, status);} //!< Inserts this sub-category into the DgnDb and returns the persistent sub-category.
-    DgnSubCategoryCPtr Update(DgnDbStatus* status = nullptr) {return GetDgnDb().Elements().Update<DgnSubCategory>(*this, status);} //!< Updates this sub-category in the DgnDb and returns the updated persistent sub-category
-
-    Utf8CP GetDescription() const {return m_data.m_descr.empty() ? nullptr : m_data.m_descr.c_str();} //!< The sub-category description, or nullptr if not defined
-    Appearance const& GetAppearance() const {return m_data.m_appearance;} //!< This sub-category's appearance
-    Appearance& GetAppearanceR() {return m_data.m_appearance;} //!< A writable reference to this sub-category's appearance
-    void SetDescription(Utf8StringCR descr) {m_data.m_descr = descr;} //!< Set the description
-
-    //! Create a DgnCode for the name of a sub-category of the specified category
-    DGNPLATFORM_EXPORT static DgnCode CreateCode(DgnDbR db, DgnCategoryId categoryId, Utf8StringCR subCategoryName);
-
-    //! Create a DgnCode for the name of a sub-category of the specified category
-    DGNPLATFORM_EXPORT static DgnCode CreateCode(DgnCategoryCR category, Utf8StringCR subCategoryName);
-
-    //! Looks up a sub-category ID by code.
-    DGNPLATFORM_EXPORT static DgnSubCategoryId QuerySubCategoryId(DgnDbR db, DgnCodeCR code);
-
-    //! Looks up a sub-category by ID.
-    static DgnSubCategoryCPtr Get(DgnDbR db, DgnSubCategoryId subCategoryId) {return db.Elements().Get<DgnSubCategory>(subCategoryId);}
-
-    //! Looks up the ID of the category containing the specified sub-category
-    DGNPLATFORM_EXPORT static DgnCategoryId QueryCategoryId(DgnDbR db, DgnSubCategoryId subCategoryId);
-
-    //! Make an iterator over sub-categories of the specified category in the specified DgnDb
-    //! @param[in] db The DgnDb
-    //! @param[in] categoryId Iterate sub-categories of this category
-    //! @param[in] whereClause The optional where clause starting with WHERE
-    //! @param[in] orderByClause The optional order by clause starting with ORDER BY
-    DGNPLATFORM_EXPORT static ElementIterator MakeIterator(DgnDbR db, DgnCategoryId categoryId, Utf8CP whereClause=nullptr, Utf8CP orderByClause=nullptr);
-
-    //! Returns the number of sub-categories of a specific category, or the total number of sub-categories of all categories in the DgnDb.
-    //! @param[in]  db The DgnDb in which to query
-    //! @param[in]  categoryId If valid, the count includes only sub-categories of the specified category.
-    //! @return The number of sub-categories.
-    DGNPLATFORM_EXPORT static size_t QueryCount(DgnDbR db, DgnCategoryId categoryId=DgnCategoryId());
-
-    static ECN::ECClassId QueryECClassId(DgnDbR db) {return db.Schemas().GetClassId(BIS_ECSCHEMA_NAME, BIS_CLASS_SubCategory);} //!< Returns the class ID used for sub-categories.
-    static DgnClassId QueryDgnClassId(DgnDbR db) {return DgnClassId(QueryECClassId(db));} //!< Returns the class ID used for sub-categories
-};
-
-/**
-* @addtogroup GROUP_DgnCategory DgnCategory and DgnSubCategory Module
-* Types related to working with categories and subcategories
-* @see @ref PAGE_CategoryOverview
-*/
-
-//=======================================================================================
-//! Categorizes a geometric element. Each category has one default sub-category and any number
-//! of additional sub-categories.
-//! @ingroup GROUP_DgnCategory
-//=======================================================================================
-struct EXPORT_VTABLE_ATTRIBUTE DgnCategory : DefinitionElement
-{
-    DGNELEMENT_DECLARE_MEMBERS(BIS_CLASS_Category, DefinitionElement);
-    friend struct dgn_ElementHandler::Category;
-
-public:
-    //! The Rank of a category indicates how it was created and where it can be used.
-    //! @ingroup GROUP_DgnCategory
-    enum class Rank
-    {
-        System      = 0, //!< This category is predefined by the system
-        Domain      = 1, //!< This category is defined by a domain. Elements in this category may be unknown to system functionality.
-        Application = 2, //!< This category is defined by an application. Elements in this category may be unknown to system and domain functionality.
-        User        = 3, //!< This category is defined by a user. Elements in this category may be unknown to system, domain, and application functionality.
-    };
-
-protected:
-    Utf8String m_descr;
-    Rank m_rank;
-
-protected:
-    DGNPLATFORM_EXPORT DgnDbStatus _ReadSelectParams(BeSQLite::EC::ECSqlStatement& statement, ECSqlClassParams const& selectParams) override;
-    DGNPLATFORM_EXPORT void _BindWriteParams(BeSQLite::EC::ECSqlStatement&, ForInsert) override;
-    DGNPLATFORM_EXPORT void _CopyFrom(DgnElementCR source) override;
-    DGNPLATFORM_EXPORT void _RemapIds(DgnImportContext&) override;
-    DGNPLATFORM_EXPORT DgnCode _GenerateDefaultCode() const override;
-    DGNPLATFORM_EXPORT DgnDbStatus _OnChildDelete(DgnElementCR child) const override;
-    DGNPLATFORM_EXPORT DgnDbStatus _OnDelete() const override;
-    DGNPLATFORM_EXPORT DgnDbStatus _OnInsert() override;
-    DGNPLATFORM_EXPORT DgnDbStatus _OnUpdate(DgnElementCR) override;
-    DGNPLATFORM_EXPORT void _OnInserted(DgnElementP copiedFrom) const override;
-    DGNPLATFORM_EXPORT void _OnImported(DgnElementCR original, DgnImportContext& importer) const override;
-    
-    DgnDbStatus _SetParentId(DgnElementId, DgnClassId) override {return DgnDbStatus::InvalidParent;}
-    uint32_t _GetMemSize() const override {return T_Super::_GetMemSize() + static_cast<uint32_t>(sizeof(m_rank) + m_descr.length());}
-
-    //! Construct a new DgnCategory with the specified parameters
-    explicit DgnCategory(CreateParams const& params) : T_Super(params), m_rank(Rank::User), m_descr("") {}
-
-public:
-    BE_PROP_NAME(Description)
-    BE_PROP_NAME(Rank)
-
-    static DgnCategoryId ImportCategory(DgnCategoryId source, DgnImportContext& importer);
-
-    DgnCategoryId GetCategoryId() const {return DgnCategoryId(GetElementId().GetValue());} //!< Returns the ID of this category.
-    DgnSubCategoryId GetDefaultSubCategoryId() const {return GetDefaultSubCategoryId(GetCategoryId());} //!< Returns the ID of this category's default sub-category
-    Utf8String GetCategoryName() const {return GetCode().GetValue();} //!< The name of this category
-
-    Utf8CP GetDescription() const {return m_descr.empty() ? nullptr : m_descr.c_str();} //!< The category description, or null if not defined.
-    Rank GetRank() const {return m_rank;} //!< The category's rank.
-
-    bool IsSystemCategory() const {return GetRank()==Rank::System;}
-    bool IsUserCategory() const {return GetRank()==Rank::User;}
-
-    void SetDescription(Utf8StringCR descr) {m_descr = descr;} //!< Set the category description.
-    void SetRank(Rank rank) {m_rank = rank;} //!< Set the category's rank.
-
-    //! Looks up the DgnCategoryId of a category by code.
-    DGNPLATFORM_EXPORT static DgnCategoryId QueryCategoryId(DgnDbR db, DgnCodeCR code);
-    //! Gets a DgnCategory by ID. 
-    //! @note It is better to use DrawingCategory::Get or SpatialCategory::Get if the type of category is known
-    static DgnCategoryCPtr Get(DgnDbR db, DgnCategoryId categoryId) {return db.Elements().Get<DgnCategory>(categoryId);}
-
-    //! Returns the ID of the default sub-category of the specified category
-    DGNPLATFORM_EXPORT static DgnSubCategoryId GetDefaultSubCategoryId(DgnCategoryId categoryId);
-
-    //! Sets the appearance of the default SubCategory
-    DGNPLATFORM_EXPORT void SetDefaultAppearance(DgnSubCategory::Appearance const&) const;
-
-    //! Returns an iterator over all sub-categories of this category
-    //! @param[in] whereClause The optional where clause starting with WHERE
-    //! @param[in] orderByClause The optional order by clause starting with ORDER BY
-    ElementIterator MakeSubCategoryIterator(Utf8CP whereClause=nullptr, Utf8CP orderByClause=nullptr) const {return DgnSubCategory::MakeIterator(GetDgnDb(), GetCategoryId(), whereClause, orderByClause);}
-
-    size_t QuerySubCategoryCount() const {return DgnSubCategory::QueryCount(GetDgnDb(), GetCategoryId());} //! Returns the number of sub-categories belonging to this category
-
-    //! Get a string containing the list of characters that may NOT appear in category codes.
-    static Utf8CP GetIllegalCharacters() {return "<>\\/.\"?*|,='&\n\t";}
-    
-    //! Determine whether the supplied name is a valid category or sub-category name
-    DGNPLATFORM_EXPORT static bool IsValidName(Utf8StringCR name);
-};
-
-//=======================================================================================
-//! Categorizes 2d graphical elements.
-//! @ingroup GROUP_DgnCategory
-//=======================================================================================
-struct EXPORT_VTABLE_ATTRIBUTE DrawingCategory : DgnCategory
-{
-    DGNELEMENT_DECLARE_MEMBERS(BIS_CLASS_DrawingCategory, DgnCategory);
-    friend struct dgn_ElementHandler::DrawingCategory;
-
-protected:
-    bool _SupportsCodeSpec(CodeSpecCR codeSpec) const override {return !codeSpec.IsNullCodeSpec();}
-    explicit DrawingCategory(CreateParams const& params) : T_Super(params) {}
-
-public:
-    //! Create a DgnCode for a DrawingCategory given a name that is meant to be unique within the scope of the specified DefinitionModel
-    static DgnCode CreateCode(DefinitionModelCR scope, Utf8StringCR name) {return CodeSpec::CreateCode(BIS_CODESPEC_DrawingCategory, scope, name);}
-
-    //! Construct a new DrawingCategory
-    DrawingCategory(DefinitionModelR model, Utf8StringCR name, Rank rank=Rank::User, Utf8StringCR descr="") : T_Super(CreateParams(model.GetDgnDb(), model.GetModelId(), QueryClassId(model.GetDgnDb()), CreateCode(model, name)))
-        {
-        m_rank = rank;
-        m_descr = descr;
-        }
-
-    //! Inserts this DrawingCategory into the DgnDb and initializes its default sub-category with the specified appearance.
-    //! @param[in] appearance The appearance associated with the default sub-category
-    //! @param[in] status Optional return status
-    //! @return The persistent DrawingCategory, or nullptr if insert failed.
-    DGNPLATFORM_EXPORT DrawingCategoryCPtr Insert(DgnSubCategory::Appearance const& appearance, DgnDbStatus* status=nullptr);
-    //! Updates this DrawingCategory in the DgnDb and returns the updated persistent DrawingCategory
-    DrawingCategoryCPtr Update(DgnDbStatus* status = nullptr) {return GetDgnDb().Elements().Update<DrawingCategory>(*this, status);} 
-
-    //! Make an iterator over all DrawingCategory elements in the specified DgnDb
-    //! @param[in] db Iterate DrawingCategory elements in this DgnDb
-    //! @param[in] whereClause The optional where clause starting with WHERE
-    //! @param[in] orderByClause The optional order by clause starting with ORDER BY
-    DGNPLATFORM_EXPORT static ElementIterator MakeIterator(DgnDbR db, Utf8CP whereClause=nullptr, Utf8CP orderByClause=nullptr);
-
-    //! Gets a DrawingCategory by ID.
-    static DrawingCategoryCPtr Get(DgnDbR db, DgnCategoryId categoryId) {return db.Elements().Get<DrawingCategory>(categoryId);}
-
-    //! Returns the class ID of DrawingCategory in the specified DgnDb
-    static DgnClassId QueryClassId(DgnDbR db) {return DgnClassId(db.Schemas().GetClassId(BIS_ECSCHEMA_NAME, BIS_CLASS_DrawingCategory));}
-};
-
-//=======================================================================================
-//! Categorizes a SpatialElement.
-//! @ingroup GROUP_DgnCategory
-//=======================================================================================
-struct EXPORT_VTABLE_ATTRIBUTE SpatialCategory : DgnCategory
-{
-    DGNELEMENT_DECLARE_MEMBERS(BIS_CLASS_SpatialCategory, DgnCategory);
-    friend struct dgn_ElementHandler::SpatialCategory;
-
-protected:
-    bool _SupportsCodeSpec(CodeSpecCR codeSpec) const override {return !codeSpec.IsNullCodeSpec();}
-    explicit SpatialCategory(CreateParams const& params) : T_Super(params) {}
-
-public:
-    //! Creates a Code given a SpatialCategory name.
-    DGNPLATFORM_EXPORT static DgnCode CreateCode(DgnDbR db, Utf8StringCR categoryName, Utf8StringCR nameSpace="");
-
-    //! Construct a new SpatialCategory
-    DGNPLATFORM_EXPORT SpatialCategory(DgnDbR db, Utf8StringCR name, Rank rank=Rank::User, Utf8StringCR descr="");
-    //! Construct a new SpatialCategory
-    DGNPLATFORM_EXPORT SpatialCategory(DgnDbR db, DgnCodeCR code, Rank rank=Rank::User, Utf8StringCR descr="");
-
-    //! Inserts this SpatialCategory into the DgnDb and initializes its default sub-category with the specified appearance.
-    //! @param[in] appearance The appearance associated with the default sub-category
-    //! @param[in] status Optional return status
-    //! @return The persistent SpatialCategory, or nullptr if insert failed.
-    DGNPLATFORM_EXPORT SpatialCategoryCPtr Insert(DgnSubCategory::Appearance const& appearance, DgnDbStatus* status=nullptr);
-    //! Updates this SpatialCategory in the DgnDb and returns the updated persistent SpatialCategory
-    SpatialCategoryCPtr Update(DgnDbStatus* status = nullptr) {return GetDgnDb().Elements().Update<SpatialCategory>(*this, status);} 
-
-    //! Make an iterator over all SpatialCategory elements in the specified DgnDb
-    //! @param[in] db Iterate SpatialCategory elements in this DgnDb
-    //! @param[in] whereClause The optional where clause starting with WHERE
-    //! @param[in] orderByClause The optional order by clause starting with ORDER BY
-    DGNPLATFORM_EXPORT static ElementIterator MakeIterator(DgnDbR db, Utf8CP whereClause=nullptr, Utf8CP orderByClause=nullptr);
-
-    //! Gets a SpatialCategory by ID.
-    static SpatialCategoryCPtr Get(DgnDbR db, DgnCategoryId categoryId) {return db.Elements().Get<SpatialCategory>(categoryId);}
-
-    //! Returns the class ID of SpatialCategory in the specified DgnDb
-    static DgnClassId QueryClassId(DgnDbR db) {return DgnClassId(db.Schemas().GetClassId(BIS_ECSCHEMA_NAME, BIS_CLASS_SpatialCategory));}
-};
-
-//=======================================================================================
-//! Namespace containing handlers for category-related elements
-//! @private
-//=======================================================================================
-namespace dgn_ElementHandler
-{
-    //! The handler for Category elements.
-    struct Category : Definition
-    {
-        ELEMENTHANDLER_DECLARE_MEMBERS(BIS_CLASS_Category, DgnCategory, Category, Definition, DGNPLATFORM_EXPORT);
-        DGNPLATFORM_EXPORT void _RegisterPropertyAccessors(ECSqlClassInfo&, ECN::ClassLayoutCR) override;
-    };
-
-    //! The handler for DrawingCategory elements.
-    struct DrawingCategory : Category
-    {
-        ELEMENTHANDLER_DECLARE_MEMBERS(BIS_CLASS_DrawingCategory, Dgn::DrawingCategory, DrawingCategory, Category, DGNPLATFORM_EXPORT);
-    };
-
-    //! The handler for SpatialCategory elements.
-    struct SpatialCategory : Category
-    {
-        ELEMENTHANDLER_DECLARE_MEMBERS(BIS_CLASS_SpatialCategory, Dgn::SpatialCategory, SpatialCategory, Category, DGNPLATFORM_EXPORT);
-    };
-
-    //! The handler for SubCategory elements.
-    struct SubCategory : Definition
-    {
-        ELEMENTHANDLER_DECLARE_MEMBERS(BIS_CLASS_SubCategory, DgnSubCategory, SubCategory, Definition, DGNPLATFORM_EXPORT);
-    protected:
-        DgnElementPtr _CreateNewElement(DgnDbR db, ECN::IECInstanceCR, DgnDbStatus* stat) override;
-        void _RegisterPropertyAccessors(ECSqlClassInfo&, ECN::ClassLayoutCR) override;
-    };
-}
-
-END_BENTLEY_DGN_NAMESPACE
+/*--------------------------------------------------------------------------------------+
+|
+|     $Source: PublicAPI/DgnPlatform/DgnCategory.h $
+|
+|  $Copyright: (c) 2017 Bentley Systems, Incorporated. All rights reserved. $
+|
++--------------------------------------------------------------------------------------*/
+#pragma once
+//__PUBLISH_SECTION_START__
+
+#include "DgnDb.h"
+#include "DgnElement.h"
+#include "ElementHandler.h"
+
+DGNPLATFORM_TYPEDEFS(DgnCategory);
+DGNPLATFORM_TYPEDEFS(DgnSubCategory);
+DGNPLATFORM_TYPEDEFS(DrawingCategory);
+DGNPLATFORM_TYPEDEFS(SpatialCategory);
+DGNPLATFORM_REF_COUNTED_PTR(DgnCategory);
+DGNPLATFORM_REF_COUNTED_PTR(DgnSubCategory);
+DGNPLATFORM_REF_COUNTED_PTR(DrawingCategory);
+DGNPLATFORM_REF_COUNTED_PTR(SpatialCategory);
+
+BEGIN_BENTLEY_DGN_NAMESPACE
+
+namespace dgn_ElementHandler {struct Category; struct DrawingCategory; struct SpatialCategory; struct SubCategory;}
+
+typedef bvector<DgnCategoryId> DgnCategoryIdList;
+
+/**
+* @addtogroup GROUP_Appearance Appearance Module
+* Types related to determining how graphics appear when drawn
+*/
+
+//! A sub-category of a category.
+//! @ingroup GROUP_DgnCategory
+//=======================================================================================
+// @bsiclass                                                    Keith.Bentley   02/17
+//=======================================================================================
+struct EXPORT_VTABLE_ATTRIBUTE DgnSubCategory : DefinitionElement
+{
+    DGNELEMENT_DECLARE_MEMBERS(BIS_CLASS_SubCategory, DefinitionElement);
+public:
+    BE_PROP_NAME(Properties)
+    BE_PROP_NAME(Description)
+
+    //! The parameters that can determine how graphics on a SubCategory appear when drawn.
+    //! @ingroup GROUP_DgnCategory
+    //! @ingroup GROUP_Appearance
+    struct Appearance
+    {
+    private:
+        bool m_invisible;    //!< Graphics on this SubCategory should not be visible
+        bool m_dontPlot;     //!< Graphics on this SubCategory should not be plotted
+        bool m_dontSnap;     //!< Graphics on this SubCategory should not be snappable
+        bool m_dontLocate;   //!< Graphics on this SubCategory should not be locatable
+        ColorDef m_color;
+        uint32_t m_weight;
+        DgnStyleId m_style;
+        int32_t m_displayPriority; // only valid for SubCategories in 2D models
+        DgnMaterialId m_material;
+        double m_transparency;
+
+    public:
+        void Init() {memset(this, 0, sizeof(*this)); m_material.Invalidate(); m_color = ColorDef::White();} // white on white reversal makes this a better default color than black.
+        Appearance() {Init();}
+        explicit Appearance(Utf8StringCR val) {FromJson(val);}
+
+        void SetInvisible(bool val) {m_invisible=val;}
+        bool GetDontPlot() const {return m_dontPlot;}
+        void SetDontPlot(bool val) {m_dontPlot=val;}
+        bool GetDontSnap() const {return m_dontSnap;}
+        void SetDontSnap(bool val) {m_dontSnap=val;}
+        bool GetDontLocate() const {return m_dontLocate;}
+        void SetDontLocate(bool val) {m_dontLocate=val;}
+        void SetColor(ColorDef val) {m_color=val;}
+        void SetWeight(uint32_t val) {m_weight=val;}
+        void SetStyle(DgnStyleId val) {m_style=val;}
+        void SetDisplayPriority(int32_t val) {m_displayPriority=val;}
+        void SetMaterial(DgnMaterialId val) {m_material=val;}
+        void SetTransparency(double val) {m_transparency=val;}
+        bool IsInvisible() const {return m_invisible;}
+        bool IsVisible() const {return !m_invisible;}
+        ColorDef GetColor() const {return m_color;}
+        uint32_t GetWeight() const {return m_weight;}
+        DgnStyleId GetStyle() const {return m_style;}
+        int32_t GetDisplayPriority() const {return m_displayPriority;}
+        DgnMaterialId GetMaterial() const {return m_material;}
+        double GetTransparency() const {return m_transparency;}
+        DGNPLATFORM_EXPORT bool operator== (Appearance const& other) const;
+        bool IsEqual(Appearance const& other) const {return *this==other;}
+        DGNPLATFORM_EXPORT void FromJson(Utf8StringCR); //!< initialize this appearance from a previously saved json string
+        DGNPLATFORM_EXPORT Utf8String ToJson() const;   //!< convert this appearance to a json string
+        void RelocateToDestinationDb(DgnImportContext&);
+    };
+
+    //! View-specific overrides of the appearance of a SubCategory
+    //! @ingroup GROUP_DgnCategory
+    struct Override
+    {
+    private:
+        union
+        {
+            uint32_t m_int32;
+            struct
+            {
+                uint32_t m_invisible:1;
+                uint32_t m_color:1;
+                uint32_t m_weight:1;
+                uint32_t m_style:1;
+                uint32_t m_material:1;
+                uint32_t m_priority:1;
+                uint32_t m_transparency:1;
+            };
+        } m_flags;
+
+        Appearance m_value;
+
+    public:
+        Override() {Init();}
+        explicit Override(JsonValueCR val) {Init(); FromJson(val);}
+        void Init() {m_flags.m_int32 = 0; m_value.Init();}
+
+        void SetInvisible(bool val) {m_flags.m_invisible=true; m_value.SetInvisible(val);}
+        void SetColor(ColorDef val) {m_flags.m_color=true; m_value.SetColor(val);}
+        void SetWeight(uint32_t val) {m_flags.m_weight=true; m_value.SetWeight(val);}
+        void SetStyle(DgnStyleId val) {m_flags.m_style=true; m_value.SetStyle(val);}
+        void SetDisplayPriority(int32_t val) {m_flags.m_priority=true; m_value.SetDisplayPriority(val);}
+        void SetMaterial(DgnMaterialId val) {m_flags.m_material=true; m_value.SetMaterial(val);}
+        void SetTransparency(double val) {m_flags.m_transparency=true; m_value.SetTransparency(val);}
+
+        void ToJson(JsonValueR outValue) const;
+        void FromJson(JsonValueCR inValue);
+        void ApplyTo(Appearance&) const;
+
+        bool GetInvisible(bool& val) const { if (m_flags.m_invisible) val = m_value.IsInvisible(); return m_flags.m_invisible; }
+        bool GetColor(ColorDef& val) const { if (m_flags.m_color) val = m_value.GetColor(); return m_flags.m_color; }
+        bool GetWeight(uint32_t& val) const { if (m_flags.m_weight) val = m_value.GetWeight(); return m_flags.m_weight; }
+        bool GetStyle(DgnStyleId& val) const { if (m_flags.m_style) val = m_value.GetStyle(); return m_flags.m_style; }
+        bool GetDisplayPriority(int32_t& val) const { if (m_flags.m_priority) val = m_value.GetDisplayPriority(); return m_flags.m_priority; }
+        bool GetMaterial(DgnMaterialId& val) const { if (m_flags.m_material) val = m_value.GetMaterial(); return m_flags.m_material; }
+        bool GetTransparency(double& val) const { if (m_flags.m_transparency) val = m_value.GetTransparency(); return m_flags.m_transparency; }
+
+        bool IsAnyOverridden() const { return 0 != m_flags.m_int32; }
+    }; // Override
+
+    //! Holds the data which describes a sub-category
+    struct Data
+    {
+        Utf8String m_descr;
+        Appearance m_appearance;
+
+        Data(Appearance const& appearance=Appearance(), Utf8StringCR descr="") {Init(appearance, descr);}
+        void Init(Appearance const& appearance, Utf8StringCR descr="") {m_appearance=appearance; m_descr=descr;}
+        uint32_t GetMemSize() const {return static_cast<uint32_t>(sizeof(*this) + m_descr.length());}
+    };
+
+    //! Parameters used to create a sub-category
+    struct CreateParams : T_Super::CreateParams
+    {
+        DEFINE_T_SUPER(DgnSubCategory::T_Super::CreateParams);
+
+        Data m_data;
+
+        //! Construction from base class. Chiefly for internal use.
+        explicit CreateParams(DgnElement::CreateParams const& params, Appearance const& appearance=Appearance(), Utf8StringCR descr="")
+            : T_Super(params), m_data(appearance, descr) {}
+
+        //! Construct parameters for a sub-category
+        //! @param[in] db The DgnDb in which the sub-category will reside
+        //! @param[in] categoryId The Id of the category to which the sub-category belongs
+        //! @param[in] name The name of the sub-category. Must be unique within the containing category.
+        //! @param[in] appearance Describes how the sub-category affects the symbology of elements.
+        //! @param[in] descr Optional description
+        DGNPLATFORM_EXPORT CreateParams(DgnDbR db, DgnCategoryId categoryId, Utf8StringCR name, Appearance const& appearance, Utf8StringCR descr="");
+    };
+
+private:
+    friend struct DgnCategory;
+    friend struct dgn_ElementHandler::SubCategory;
+
+    Data m_data;
+
+protected:
+    DGNPLATFORM_EXPORT DgnDbStatus _ReadSelectParams(BeSQLite::EC::ECSqlStatement& statement, ECSqlClassParams const& selectParams) override;
+    DGNPLATFORM_EXPORT void _BindWriteParams(BeSQLite::EC::ECSqlStatement&, ForInsert) override;
+    DGNPLATFORM_EXPORT void _CopyFrom(DgnElementCR source) override;
+    DGNPLATFORM_EXPORT DgnDbStatus _SetParentId(DgnElementId parentId, DgnClassId parentRelClassId) override;
+    DGNPLATFORM_EXPORT DgnCode _GenerateDefaultCode() const override;
+    bool _SupportsCodeSpec(CodeSpecCR codeSpec) const override {return !codeSpec.IsNullCodeSpec();}
+    DGNPLATFORM_EXPORT DgnDbStatus _OnInsert() override;
+    DGNPLATFORM_EXPORT DgnDbStatus _OnUpdate(DgnElementCR) override;
+    DGNPLATFORM_EXPORT void _RemapIds(DgnImportContext&) override;
+    
+    uint32_t _GetMemSize() const override {return T_Super::_GetMemSize() + m_data.GetMemSize();}
+    static CreateParams CreateParamsFromECInstance(DgnDbR db, ECN::IECInstanceCR properties, DgnDbStatus*);
+
+public:
+    static DgnSubCategoryId ImportSubCategory(DgnSubCategoryId source, DgnCategoryId destCategoryId, DgnImportContext& importer);
+
+    //! Constructs a new DgnSubCategory with the specified parameters.
+    explicit DgnSubCategory(CreateParams const& params) : T_Super(params), m_data(params.m_data) {}
+
+    DgnSubCategoryId GetSubCategoryId() const {return DgnSubCategoryId(GetElementId().GetValue());} //!< The ID of this sub-category
+    Utf8String GetSubCategoryName() const {return GetCode().GetValue();} //!< The name of this sub-category.
+    DgnCategoryId GetCategoryId() const {return DgnCategoryId(GetParentId().GetValue());} //!< The ID of the category to which this sub-category belongs
+    DGNPLATFORM_EXPORT bool IsDefaultSubCategory() const; //!< Returns true if this is the default sub-category for its category
+
+    DgnSubCategoryCPtr Insert(DgnDbStatus* status = nullptr) {return GetDgnDb().Elements().Insert<DgnSubCategory>(*this, status);} //!< Inserts this sub-category into the DgnDb and returns the persistent sub-category.
+    DgnSubCategoryCPtr Update(DgnDbStatus* status = nullptr) {return GetDgnDb().Elements().Update<DgnSubCategory>(*this, status);} //!< Updates this sub-category in the DgnDb and returns the updated persistent sub-category
+
+    Utf8CP GetDescription() const {return m_data.m_descr.empty() ? nullptr : m_data.m_descr.c_str();} //!< The sub-category description, or nullptr if not defined
+    Appearance const& GetAppearance() const {return m_data.m_appearance;} //!< This sub-category's appearance
+    Appearance& GetAppearanceR() {return m_data.m_appearance;} //!< A writable reference to this sub-category's appearance
+    void SetDescription(Utf8StringCR descr) {m_data.m_descr = descr;} //!< Set the description
+
+    //! Create a DgnCode for the name of a sub-category of the specified category
+    DGNPLATFORM_EXPORT static DgnCode CreateCode(DgnDbR db, DgnCategoryId categoryId, Utf8StringCR subCategoryName);
+
+    //! Create a DgnCode for the name of a sub-category of the specified category
+    DGNPLATFORM_EXPORT static DgnCode CreateCode(DgnCategoryCR category, Utf8StringCR subCategoryName);
+
+    //! Looks up a sub-category ID by code.
+    DGNPLATFORM_EXPORT static DgnSubCategoryId QuerySubCategoryId(DgnDbR db, DgnCodeCR code);
+
+    //! Looks up a sub-category by ID.
+    static DgnSubCategoryCPtr Get(DgnDbR db, DgnSubCategoryId subCategoryId) {return db.Elements().Get<DgnSubCategory>(subCategoryId);}
+
+    //! Looks up the ID of the category containing the specified sub-category
+    DGNPLATFORM_EXPORT static DgnCategoryId QueryCategoryId(DgnDbR db, DgnSubCategoryId subCategoryId);
+
+    //! Make an iterator over sub-categories of the specified category in the specified DgnDb
+    //! @param[in] db The DgnDb
+    //! @param[in] categoryId Iterate sub-categories of this category
+    //! @param[in] whereClause The optional where clause starting with WHERE
+    //! @param[in] orderByClause The optional order by clause starting with ORDER BY
+    DGNPLATFORM_EXPORT static ElementIterator MakeIterator(DgnDbR db, DgnCategoryId categoryId, Utf8CP whereClause=nullptr, Utf8CP orderByClause=nullptr);
+
+    //! Returns the number of sub-categories of a specific category, or the total number of sub-categories of all categories in the DgnDb.
+    //! @param[in]  db The DgnDb in which to query
+    //! @param[in]  categoryId If valid, the count includes only sub-categories of the specified category.
+    //! @return The number of sub-categories.
+    DGNPLATFORM_EXPORT static size_t QueryCount(DgnDbR db, DgnCategoryId categoryId=DgnCategoryId());
+
+    static ECN::ECClassId QueryECClassId(DgnDbR db) {return db.Schemas().GetClassId(BIS_ECSCHEMA_NAME, BIS_CLASS_SubCategory);} //!< Returns the class ID used for sub-categories.
+    static DgnClassId QueryDgnClassId(DgnDbR db) {return DgnClassId(QueryECClassId(db));} //!< Returns the class ID used for sub-categories
+};
+
+/**
+* @addtogroup GROUP_DgnCategory DgnCategory and DgnSubCategory Module
+* Types related to working with categories and subcategories
+* @see @ref PAGE_CategoryOverview
+*/
+
+//=======================================================================================
+//! Categorizes a geometric element. Each category has one default sub-category and any number
+//! of additional sub-categories.
+//! @ingroup GROUP_DgnCategory
+//=======================================================================================
+struct EXPORT_VTABLE_ATTRIBUTE DgnCategory : DefinitionElement
+{
+    DGNELEMENT_DECLARE_MEMBERS(BIS_CLASS_Category, DefinitionElement);
+    friend struct dgn_ElementHandler::Category;
+
+public:
+    //! The Rank of a category indicates how it was created and where it can be used.
+    //! @ingroup GROUP_DgnCategory
+    enum class Rank
+    {
+        System      = 0, //!< This category is predefined by the system
+        Domain      = 1, //!< This category is defined by a domain. Elements in this category may be unknown to system functionality.
+        Application = 2, //!< This category is defined by an application. Elements in this category may be unknown to system and domain functionality.
+        User        = 3, //!< This category is defined by a user. Elements in this category may be unknown to system, domain, and application functionality.
+    };
+
+protected:
+    Utf8String m_descr;
+    Rank m_rank;
+
+protected:
+    DGNPLATFORM_EXPORT DgnDbStatus _ReadSelectParams(BeSQLite::EC::ECSqlStatement& statement, ECSqlClassParams const& selectParams) override;
+    DGNPLATFORM_EXPORT void _BindWriteParams(BeSQLite::EC::ECSqlStatement&, ForInsert) override;
+    DGNPLATFORM_EXPORT void _CopyFrom(DgnElementCR source) override;
+    DGNPLATFORM_EXPORT void _RemapIds(DgnImportContext&) override;
+    DGNPLATFORM_EXPORT DgnCode _GenerateDefaultCode() const override;
+    DGNPLATFORM_EXPORT DgnDbStatus _OnChildDelete(DgnElementCR child) const override;
+    DGNPLATFORM_EXPORT DgnDbStatus _OnDelete() const override;
+    DGNPLATFORM_EXPORT DgnDbStatus _OnInsert() override;
+    DGNPLATFORM_EXPORT DgnDbStatus _OnUpdate(DgnElementCR) override;
+    DGNPLATFORM_EXPORT void _OnInserted(DgnElementP copiedFrom) const override;
+    DGNPLATFORM_EXPORT void _OnImported(DgnElementCR original, DgnImportContext& importer) const override;
+    
+    DgnDbStatus _SetParentId(DgnElementId, DgnClassId) override {return DgnDbStatus::InvalidParent;}
+    uint32_t _GetMemSize() const override {return T_Super::_GetMemSize() + static_cast<uint32_t>(sizeof(m_rank) + m_descr.length());}
+
+    //! Construct a new DgnCategory with the specified parameters
+    explicit DgnCategory(CreateParams const& params) : T_Super(params), m_rank(Rank::User), m_descr("") {}
+
+public:
+    BE_PROP_NAME(Description)
+    BE_PROP_NAME(Rank)
+
+    static DgnCategoryId ImportCategory(DgnCategoryId source, DgnImportContext& importer);
+
+    DgnCategoryId GetCategoryId() const {return DgnCategoryId(GetElementId().GetValue());} //!< Returns the ID of this category.
+    DgnSubCategoryId GetDefaultSubCategoryId() const {return GetDefaultSubCategoryId(GetCategoryId());} //!< Returns the ID of this category's default sub-category
+    Utf8String GetCategoryName() const {return GetCode().GetValue();} //!< The name of this category
+
+    Utf8CP GetDescription() const {return m_descr.empty() ? nullptr : m_descr.c_str();} //!< The category description, or null if not defined.
+    Rank GetRank() const {return m_rank;} //!< The category's rank.
+
+    bool IsSystemCategory() const {return GetRank()==Rank::System;}
+    bool IsUserCategory() const {return GetRank()==Rank::User;}
+
+    void SetDescription(Utf8StringCR descr) {m_descr = descr;} //!< Set the category description.
+    void SetRank(Rank rank) {m_rank = rank;} //!< Set the category's rank.
+
+    //! Looks up the DgnCategoryId of a category by code.
+    DGNPLATFORM_EXPORT static DgnCategoryId QueryCategoryId(DgnDbR db, DgnCodeCR code);
+    //! Gets a DgnCategory by ID. 
+    //! @note It is better to use DrawingCategory::Get or SpatialCategory::Get if the type of category is known
+    static DgnCategoryCPtr Get(DgnDbR db, DgnCategoryId categoryId) {return db.Elements().Get<DgnCategory>(categoryId);}
+
+    //! Returns the ID of the default sub-category of the specified category
+    DGNPLATFORM_EXPORT static DgnSubCategoryId GetDefaultSubCategoryId(DgnCategoryId categoryId);
+
+    //! Sets the appearance of the default SubCategory
+    DGNPLATFORM_EXPORT void SetDefaultAppearance(DgnSubCategory::Appearance const&) const;
+
+    //! Returns an iterator over all sub-categories of this category
+    //! @param[in] whereClause The optional where clause starting with WHERE
+    //! @param[in] orderByClause The optional order by clause starting with ORDER BY
+    ElementIterator MakeSubCategoryIterator(Utf8CP whereClause=nullptr, Utf8CP orderByClause=nullptr) const {return DgnSubCategory::MakeIterator(GetDgnDb(), GetCategoryId(), whereClause, orderByClause);}
+
+    size_t QuerySubCategoryCount() const {return DgnSubCategory::QueryCount(GetDgnDb(), GetCategoryId());} //! Returns the number of sub-categories belonging to this category
+
+    //! Get a string containing the list of characters that may NOT appear in category codes.
+    static Utf8CP GetIllegalCharacters() {return "<>\\/.\"?*|,='&\n\t";}
+    
+    //! Determine whether the supplied name is a valid category or sub-category name
+    DGNPLATFORM_EXPORT static bool IsValidName(Utf8StringCR name);
+};
+
+//=======================================================================================
+//! Categorizes 2d graphical elements.
+//! @ingroup GROUP_DgnCategory
+//=======================================================================================
+struct EXPORT_VTABLE_ATTRIBUTE DrawingCategory : DgnCategory
+{
+    DGNELEMENT_DECLARE_MEMBERS(BIS_CLASS_DrawingCategory, DgnCategory);
+    friend struct dgn_ElementHandler::DrawingCategory;
+
+protected:
+    bool _SupportsCodeSpec(CodeSpecCR codeSpec) const override {return !codeSpec.IsNullCodeSpec();}
+    explicit DrawingCategory(CreateParams const& params) : T_Super(params) {}
+
+public:
+    //! Create a DgnCode for a DrawingCategory given a name that is meant to be unique within the scope of the specified DefinitionModel
+    static DgnCode CreateCode(DefinitionModelCR scope, Utf8StringCR name) {return CodeSpec::CreateCode(BIS_CODESPEC_DrawingCategory, scope, name);}
+
+    //! Construct a new DrawingCategory
+    DrawingCategory(DefinitionModelR model, Utf8StringCR name, Rank rank=Rank::User, Utf8StringCR descr="") : T_Super(CreateParams(model.GetDgnDb(), model.GetModelId(), QueryClassId(model.GetDgnDb()), CreateCode(model, name)))
+        {
+        m_rank = rank;
+        m_descr = descr;
+        }
+
+    //! Inserts this DrawingCategory into the DgnDb and initializes its default sub-category with the specified appearance.
+    //! @param[in] appearance The appearance associated with the default sub-category
+    //! @param[in] status Optional return status
+    //! @return The persistent DrawingCategory, or nullptr if insert failed.
+    DGNPLATFORM_EXPORT DrawingCategoryCPtr Insert(DgnSubCategory::Appearance const& appearance, DgnDbStatus* status=nullptr);
+    //! Updates this DrawingCategory in the DgnDb and returns the updated persistent DrawingCategory
+    DrawingCategoryCPtr Update(DgnDbStatus* status = nullptr) {return GetDgnDb().Elements().Update<DrawingCategory>(*this, status);} 
+
+    //! Make an iterator over all DrawingCategory elements in the specified DgnDb
+    //! @param[in] db Iterate DrawingCategory elements in this DgnDb
+    //! @param[in] whereClause The optional where clause starting with WHERE
+    //! @param[in] orderByClause The optional order by clause starting with ORDER BY
+    DGNPLATFORM_EXPORT static ElementIterator MakeIterator(DgnDbR db, Utf8CP whereClause=nullptr, Utf8CP orderByClause=nullptr);
+
+    //! Gets a DrawingCategory by ID.
+    static DrawingCategoryCPtr Get(DgnDbR db, DgnCategoryId categoryId) {return db.Elements().Get<DrawingCategory>(categoryId);}
+
+    //! Returns the class ID of DrawingCategory in the specified DgnDb
+    static DgnClassId QueryClassId(DgnDbR db) {return DgnClassId(db.Schemas().GetClassId(BIS_ECSCHEMA_NAME, BIS_CLASS_DrawingCategory));}
+};
+
+//=======================================================================================
+//! Categorizes a SpatialElement.
+//! @ingroup GROUP_DgnCategory
+//=======================================================================================
+struct EXPORT_VTABLE_ATTRIBUTE SpatialCategory : DgnCategory
+{
+    DGNELEMENT_DECLARE_MEMBERS(BIS_CLASS_SpatialCategory, DgnCategory);
+    friend struct dgn_ElementHandler::SpatialCategory;
+
+protected:
+    bool _SupportsCodeSpec(CodeSpecCR codeSpec) const override {return !codeSpec.IsNullCodeSpec();}
+    explicit SpatialCategory(CreateParams const& params) : T_Super(params) {}
+
+public:
+    //! Creates a Code given a SpatialCategory name.
+    DGNPLATFORM_EXPORT static DgnCode CreateCode(DgnDbR db, Utf8StringCR categoryName, Utf8StringCR nameSpace="");
+
+    //! Construct a new SpatialCategory
+    DGNPLATFORM_EXPORT SpatialCategory(DgnDbR db, Utf8StringCR name, Rank rank=Rank::User, Utf8StringCR descr="");
+    //! Construct a new SpatialCategory
+    DGNPLATFORM_EXPORT SpatialCategory(DgnDbR db, DgnCodeCR code, Rank rank=Rank::User, Utf8StringCR descr="");
+
+    //! Inserts this SpatialCategory into the DgnDb and initializes its default sub-category with the specified appearance.
+    //! @param[in] appearance The appearance associated with the default sub-category
+    //! @param[in] status Optional return status
+    //! @return The persistent SpatialCategory, or nullptr if insert failed.
+    DGNPLATFORM_EXPORT SpatialCategoryCPtr Insert(DgnSubCategory::Appearance const& appearance, DgnDbStatus* status=nullptr);
+    //! Updates this SpatialCategory in the DgnDb and returns the updated persistent SpatialCategory
+    SpatialCategoryCPtr Update(DgnDbStatus* status = nullptr) {return GetDgnDb().Elements().Update<SpatialCategory>(*this, status);} 
+
+    //! Make an iterator over all SpatialCategory elements in the specified DgnDb
+    //! @param[in] db Iterate SpatialCategory elements in this DgnDb
+    //! @param[in] whereClause The optional where clause starting with WHERE
+    //! @param[in] orderByClause The optional order by clause starting with ORDER BY
+    DGNPLATFORM_EXPORT static ElementIterator MakeIterator(DgnDbR db, Utf8CP whereClause=nullptr, Utf8CP orderByClause=nullptr);
+
+    //! Gets a SpatialCategory by ID.
+    static SpatialCategoryCPtr Get(DgnDbR db, DgnCategoryId categoryId) {return db.Elements().Get<SpatialCategory>(categoryId);}
+
+    //! Returns the class ID of SpatialCategory in the specified DgnDb
+    static DgnClassId QueryClassId(DgnDbR db) {return DgnClassId(db.Schemas().GetClassId(BIS_ECSCHEMA_NAME, BIS_CLASS_SpatialCategory));}
+};
+
+//=======================================================================================
+//! Namespace containing handlers for category-related elements
+//! @private
+//=======================================================================================
+namespace dgn_ElementHandler
+{
+    //! The handler for Category elements.
+    struct Category : Definition
+    {
+        ELEMENTHANDLER_DECLARE_MEMBERS(BIS_CLASS_Category, DgnCategory, Category, Definition, DGNPLATFORM_EXPORT);
+        DGNPLATFORM_EXPORT void _RegisterPropertyAccessors(ECSqlClassInfo&, ECN::ClassLayoutCR) override;
+    };
+
+    //! The handler for DrawingCategory elements.
+    struct DrawingCategory : Category
+    {
+        ELEMENTHANDLER_DECLARE_MEMBERS(BIS_CLASS_DrawingCategory, Dgn::DrawingCategory, DrawingCategory, Category, DGNPLATFORM_EXPORT);
+    };
+
+    //! The handler for SpatialCategory elements.
+    struct SpatialCategory : Category
+    {
+        ELEMENTHANDLER_DECLARE_MEMBERS(BIS_CLASS_SpatialCategory, Dgn::SpatialCategory, SpatialCategory, Category, DGNPLATFORM_EXPORT);
+    };
+
+    //! The handler for SubCategory elements.
+    struct SubCategory : Definition
+    {
+        ELEMENTHANDLER_DECLARE_MEMBERS(BIS_CLASS_SubCategory, DgnSubCategory, SubCategory, Definition, DGNPLATFORM_EXPORT);
+    protected:
+        DgnElementPtr _CreateNewElement(DgnDbR db, ECN::IECInstanceCR, DgnDbStatus* stat) override;
+        void _RegisterPropertyAccessors(ECSqlClassInfo&, ECN::ClassLayoutCR) override;
+    };
+}
+
+END_BENTLEY_DGN_NAMESPACE