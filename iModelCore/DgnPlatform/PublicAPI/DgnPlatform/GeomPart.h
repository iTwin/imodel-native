--- conflicted
+++ resolved
@@ -1,82 +1,72 @@
-/*--------------------------------------------------------------------------------------+
-|
-|     $Source: PublicAPI/DgnPlatform/GeomPart.h $
-|
-|  $Copyright: (c) 2016 Bentley Systems, Incorporated. All rights reserved. $
-|
-+--------------------------------------------------------------------------------------*/
-#pragma once
-
-//__PUBLISH_SECTION_START__
-#include <DgnPlatform/DgnPlatform.h>
-#include <DgnPlatform/ElementGeometry.h>
-#include <DgnPlatform/DgnAuthority.h>
-
-BEGIN_BENTLEY_DGN_NAMESPACE
-
-//=======================================================================================
-//! A DgnGeomPart stores geometry that can be shared between multiple elements.
-//! Use the GeometryBuilder to create the shared geometry.
-//! @see DgnGeomParts
-//! @ingroup GeometricPrimitiveGroup
-// @bsiclass                                                BentleySystems
-//=======================================================================================
-struct DgnGeomPart : RefCountedBase, ICodedObject
-{
-//__PUBLISH_SECTION_END__
-    friend struct DgnGeomParts;
-    friend struct DgnImportContext;
-    friend struct GeometryBuilder;
-
-//__PUBLISH_SECTION_START__
-private:
-    DgnDbR              m_db;
-    DgnGeomPartId       m_id;       //!< Id of this geometry part.  Invalid until DgnGeomParts::InsertGeomPart is called or part is read from the DgnDb.
-<<<<<<< HEAD
-    Utf8String          m_code;     //!< Code of this geometry part for "named" look-ups. Code is optional.
-    GeometryStream  m_geometry; //!< Geometry of part
-=======
-    GeomStream          m_geometry; //!< Geometry of part
->>>>>>> 5cc145f7
-    ElementAlignedBox3d m_bbox;     //!< Bounding box of part geometry
-    DgnCode             m_code;     //!< Uniquely identifies this part
-
-    DgnGeomPart(DgnDbR db, DgnCodeCR code) : m_db(db), m_code(code) { }
-
-    void SetId(DgnGeomPartId id) {m_id = id;}
-
-<<<<<<< HEAD
-    //! Only GeometryBuilder should have write access to the GeometryStream...
-    GeometryStreamR GetGeometryStreamR() {return m_geometry;}
-=======
-    virtual DgnDbR _GetDgnDb() const override final { return m_db; }
-    virtual bool _SupportsCodeAuthority(DgnAuthorityCR auth) const override final { return GeomPartAuthority::GetGeomPartAuthorityId() == auth.GetAuthorityId(); }
-    virtual DgnCode _GenerateDefaultCode() const override final { return GeomPartAuthority::CreateEmptyCode(); }
-    virtual DgnCode const& _GetCode() const override final { return m_code; }
-    virtual DgnDbStatus _SetCode(DgnCode const& code) override final { m_code = code; return DgnDbStatus::Success; }
-    virtual DgnGeomPartCP _ToGeomPart() const override final { return this; }
-protected:
-    //! Only ElementGeometryBuilder should have write access to the GeomStream...
-    GeomStreamR GetGeomStreamR() {return m_geometry;}
->>>>>>> 5cc145f7
-    void SetBoundingBox(ElementAlignedBox3dCR box) {m_bbox = box;}
-public:
-    //! Create a DgnGeomPart
-    //! @see DgnGeomParts::InsertGeomPart
-    DGNPLATFORM_EXPORT static DgnGeomPartPtr Create(DgnDbR db, DgnCode code=GeomPartAuthority::CreateEmptyCode());
-
-    //! Get the persistent Id of this DgnGeomPart.
-    //! @note Id will be invalid if not yet persisted.
-    DgnGeomPartId GetId() const {return m_id;}
-
-    //! Get the geometry for this part (part local coordinates)
-    GeometryStreamCR GetGeometryStream() const {return m_geometry;}
-
-    //! Get the bounding box for this part (part local coordinates)
-    ElementAlignedBox3dCR GetBoundingBox() const {return m_bbox;}
-
-    //! Create a DgnCode suitable for assigning to a DgnGeomPart
-    static DgnCode CreateCode(Utf8StringCR nameSpace, Utf8StringCR name) { return GeomPartAuthority::CreateGeomPartCode(nameSpace, name); }
-};
-
-END_BENTLEY_DGN_NAMESPACE
+/*--------------------------------------------------------------------------------------+
+|
+|     $Source: PublicAPI/DgnPlatform/GeomPart.h $
+|
+|  $Copyright: (c) 2016 Bentley Systems, Incorporated. All rights reserved. $
+|
++--------------------------------------------------------------------------------------*/
+#pragma once
+
+//__PUBLISH_SECTION_START__
+#include <DgnPlatform/DgnPlatform.h>
+#include <DgnPlatform/ElementGeometry.h>
+#include <DgnPlatform/DgnAuthority.h>
+
+BEGIN_BENTLEY_DGN_NAMESPACE
+
+//=======================================================================================
+//! A DgnGeomPart stores geometry that can be shared between multiple elements.
+//! Use the GeometryBuilder to create the shared geometry.
+//! @see DgnGeomParts
+//! @ingroup GeometricPrimitiveGroup
+// @bsiclass                                                BentleySystems
+//=======================================================================================
+struct DgnGeomPart : RefCountedBase, ICodedObject
+{
+//__PUBLISH_SECTION_END__
+    friend struct DgnGeomParts;
+    friend struct DgnImportContext;
+    friend struct GeometryBuilder;
+
+//__PUBLISH_SECTION_START__
+private:
+    DgnDbR              m_db;
+    DgnGeomPartId       m_id;       //!< Id of this geometry part.  Invalid until DgnGeomParts::InsertGeomPart is called or part is read from the DgnDb.
+    GeometryStream  m_geometry; //!< Geometry of part
+    ElementAlignedBox3d m_bbox;     //!< Bounding box of part geometry
+    DgnCode             m_code;     //!< Uniquely identifies this part
+
+    DgnGeomPart(DgnDbR db, DgnCodeCR code) : m_db(db), m_code(code) { }
+
+    void SetId(DgnGeomPartId id) {m_id = id;}
+
+    virtual DgnDbR _GetDgnDb() const override final { return m_db; }
+    virtual bool _SupportsCodeAuthority(DgnAuthorityCR auth) const override final { return GeomPartAuthority::GetGeomPartAuthorityId() == auth.GetAuthorityId(); }
+    virtual DgnCode _GenerateDefaultCode() const override final { return GeomPartAuthority::CreateEmptyCode(); }
+    virtual DgnCode const& _GetCode() const override final { return m_code; }
+    virtual DgnDbStatus _SetCode(DgnCode const& code) override final { m_code = code; return DgnDbStatus::Success; }
+    virtual DgnGeomPartCP _ToGeomPart() const override final { return this; }
+protected:
+    //! Only GeometryBuilder should have write access to the GeometryStream...
+    GeometryStreamR GetGeometryStreamR() {return m_geometry;}
+    void SetBoundingBox(ElementAlignedBox3dCR box) {m_bbox = box;}
+public:
+    //! Create a DgnGeomPart
+    //! @see DgnGeomParts::InsertGeomPart
+    DGNPLATFORM_EXPORT static DgnGeomPartPtr Create(DgnDbR db, DgnCode code=GeomPartAuthority::CreateEmptyCode());
+
+    //! Get the persistent Id of this DgnGeomPart.
+    //! @note Id will be invalid if not yet persisted.
+    DgnGeomPartId GetId() const {return m_id;}
+
+    //! Get the geometry for this part (part local coordinates)
+    GeometryStreamCR GetGeometryStream() const {return m_geometry;}
+
+    //! Get the bounding box for this part (part local coordinates)
+    ElementAlignedBox3dCR GetBoundingBox() const {return m_bbox;}
+
+    //! Create a DgnCode suitable for assigning to a DgnGeomPart
+    static DgnCode CreateCode(Utf8StringCR nameSpace, Utf8StringCR name) { return GeomPartAuthority::CreateGeomPartCode(nameSpace, name); }
+};
+
+END_BENTLEY_DGN_NAMESPACE