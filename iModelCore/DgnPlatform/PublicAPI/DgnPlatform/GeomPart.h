/*--------------------------------------------------------------------------------------+
|
|     $Source: PublicAPI/DgnPlatform/GeomPart.h $
|
|  $Copyright: (c) 2015 Bentley Systems, Incorporated. All rights reserved. $
|
+--------------------------------------------------------------------------------------*/
#pragma once

//__PUBLISH_SECTION_START__
#include <DgnPlatform/DgnPlatform.h>
#include <DgnPlatform/ElementGeometry.h>

BEGIN_BENTLEY_DGN_NAMESPACE

//=======================================================================================
//! A DgnGeomPart stores geometry that can be shared between multiple elements.
//! Use the GeometryBuilder to create the shared geometry.
//! @see DgnGeomParts
//! @ingroup GeometricPrimitiveGroup
// @bsiclass                                                BentleySystems
//=======================================================================================
struct DgnGeomPart : RefCountedBase
{
//__PUBLISH_SECTION_END__
    friend struct DgnGeomParts;
    friend struct DgnImportContext;
    friend struct GeometryBuilder;

//__PUBLISH_SECTION_START__
private:
<<<<<<< HEAD
    DgnGeomPartId   m_id;       //!< Id of this geometry part.  Invalid until DgnGeomParts::InsertGeomPart is called or part is read from the DgnDb.
    Utf8String      m_code;     //!< Code of this geometry part for "named" look-ups. Code is optional.
    GeometryStream  m_geometry; //!< Geometry of part
=======
    DgnGeomPartId       m_id;       //!< Id of this geometry part.  Invalid until DgnGeomParts::InsertGeomPart is called or part is read from the DgnDb.
    Utf8String          m_code;     //!< Code of this geometry part for "named" look-ups. Code is optional.
    GeomStream          m_geometry; //!< Geometry of part
    ElementAlignedBox3d m_bbox;     //!< Bounding box of part geometry
>>>>>>> 2f1ef1ec

    explicit DgnGeomPart(Utf8CP code) {SetCode(code);}

    void SetId(DgnGeomPartId id) {m_id = id;}
    void SetCode(Utf8CP code) {m_code.AssignOrClear(code);}
    
protected:

<<<<<<< HEAD
    //! Only GeometryBuilder should have write access to the GeometryStream...
    GeometryStreamR GetGeometryStreamR() {return m_geometry;}

=======
    //! Only ElementGeometryBuilder should have write access to the GeomStream...
    GeomStreamR GetGeomStreamR() {return m_geometry;}
    void SetBoundingBox(ElementAlignedBox3dCR box) {m_bbox = box;}
>>>>>>> 2f1ef1ec
public:
    //! Create a DgnGeomPart
    //! @see DgnGeomParts::InsertGeomPart
    DGNPLATFORM_EXPORT static DgnGeomPartPtr Create(Utf8CP code=NULL);

    //! Get the persistent Id of this DgnGeomPart.
    //! @note Id will be invalid if not yet persisted.
    DgnGeomPartId GetId() const {return m_id;}

    //! Get the "code" (typically programmatically-generated) for this DgnGeomPart.
    //! @note Code can be NULL in the case of "anonymous" parts that can only be looked up by Id.
    Utf8CP GetCode() const {return m_code.c_str();}

    //! Get the geometry for this part (part local coordinates)
<<<<<<< HEAD
    GeometryStreamCR GetGeometryStream() const {return m_geometry;}
=======
    GeomStreamCR GetGeomStream() const {return m_geometry;}

    //! Get the bounding box for this part (part local coordinates)
    ElementAlignedBox3dCR GetBoundingBox() const {return m_bbox;}
>>>>>>> 2f1ef1ec
};

END_BENTLEY_DGN_NAMESPACE
<|MERGE_RESOLUTION|>--- conflicted
+++ resolved
@@ -1,83 +1,67 @@
-/*--------------------------------------------------------------------------------------+
-|
-|     $Source: PublicAPI/DgnPlatform/GeomPart.h $
-|
-|  $Copyright: (c) 2015 Bentley Systems, Incorporated. All rights reserved. $
-|
-+--------------------------------------------------------------------------------------*/
-#pragma once
-
-//__PUBLISH_SECTION_START__
-#include <DgnPlatform/DgnPlatform.h>
-#include <DgnPlatform/ElementGeometry.h>
-
-BEGIN_BENTLEY_DGN_NAMESPACE
-
-//=======================================================================================
-//! A DgnGeomPart stores geometry that can be shared between multiple elements.
-//! Use the GeometryBuilder to create the shared geometry.
-//! @see DgnGeomParts
-//! @ingroup GeometricPrimitiveGroup
-// @bsiclass                                                BentleySystems
-//=======================================================================================
-struct DgnGeomPart : RefCountedBase
-{
-//__PUBLISH_SECTION_END__
-    friend struct DgnGeomParts;
-    friend struct DgnImportContext;
-    friend struct GeometryBuilder;
-
-//__PUBLISH_SECTION_START__
-private:
-<<<<<<< HEAD
-    DgnGeomPartId   m_id;       //!< Id of this geometry part.  Invalid until DgnGeomParts::InsertGeomPart is called or part is read from the DgnDb.
-    Utf8String      m_code;     //!< Code of this geometry part for "named" look-ups. Code is optional.
-    GeometryStream  m_geometry; //!< Geometry of part
-=======
-    DgnGeomPartId       m_id;       //!< Id of this geometry part.  Invalid until DgnGeomParts::InsertGeomPart is called or part is read from the DgnDb.
-    Utf8String          m_code;     //!< Code of this geometry part for "named" look-ups. Code is optional.
-    GeomStream          m_geometry; //!< Geometry of part
-    ElementAlignedBox3d m_bbox;     //!< Bounding box of part geometry
->>>>>>> 2f1ef1ec
-
-    explicit DgnGeomPart(Utf8CP code) {SetCode(code);}
-
-    void SetId(DgnGeomPartId id) {m_id = id;}
-    void SetCode(Utf8CP code) {m_code.AssignOrClear(code);}
-    
-protected:
-
-<<<<<<< HEAD
-    //! Only GeometryBuilder should have write access to the GeometryStream...
-    GeometryStreamR GetGeometryStreamR() {return m_geometry;}
-
-=======
-    //! Only ElementGeometryBuilder should have write access to the GeomStream...
-    GeomStreamR GetGeomStreamR() {return m_geometry;}
-    void SetBoundingBox(ElementAlignedBox3dCR box) {m_bbox = box;}
->>>>>>> 2f1ef1ec
-public:
-    //! Create a DgnGeomPart
-    //! @see DgnGeomParts::InsertGeomPart
-    DGNPLATFORM_EXPORT static DgnGeomPartPtr Create(Utf8CP code=NULL);
-
-    //! Get the persistent Id of this DgnGeomPart.
-    //! @note Id will be invalid if not yet persisted.
-    DgnGeomPartId GetId() const {return m_id;}
-
-    //! Get the "code" (typically programmatically-generated) for this DgnGeomPart.
-    //! @note Code can be NULL in the case of "anonymous" parts that can only be looked up by Id.
-    Utf8CP GetCode() const {return m_code.c_str();}
-
-    //! Get the geometry for this part (part local coordinates)
-<<<<<<< HEAD
-    GeometryStreamCR GetGeometryStream() const {return m_geometry;}
-=======
-    GeomStreamCR GetGeomStream() const {return m_geometry;}
-
-    //! Get the bounding box for this part (part local coordinates)
-    ElementAlignedBox3dCR GetBoundingBox() const {return m_bbox;}
->>>>>>> 2f1ef1ec
-};
-
-END_BENTLEY_DGN_NAMESPACE
+/*--------------------------------------------------------------------------------------+
+|
+|     $Source: PublicAPI/DgnPlatform/GeomPart.h $
+|
+|  $Copyright: (c) 2015 Bentley Systems, Incorporated. All rights reserved. $
+|
++--------------------------------------------------------------------------------------*/
+#pragma once
+
+//__PUBLISH_SECTION_START__
+#include <DgnPlatform/DgnPlatform.h>
+#include <DgnPlatform/ElementGeometry.h>
+
+BEGIN_BENTLEY_DGN_NAMESPACE
+
+//=======================================================================================
+//! A DgnGeomPart stores geometry that can be shared between multiple elements.
+//! Use the GeometryBuilder to create the shared geometry.
+//! @see DgnGeomParts
+//! @ingroup GeometricPrimitiveGroup
+// @bsiclass                                                BentleySystems
+//=======================================================================================
+struct DgnGeomPart : RefCountedBase
+{
+//__PUBLISH_SECTION_END__
+    friend struct DgnGeomParts;
+    friend struct DgnImportContext;
+    friend struct GeometryBuilder;
+
+//__PUBLISH_SECTION_START__
+private:
+    DgnGeomPartId       m_id;       //!< Id of this geometry part.  Invalid until DgnGeomParts::InsertGeomPart is called or part is read from the DgnDb.
+    Utf8String          m_code;     //!< Code of this geometry part for "named" look-ups. Code is optional.
+    GeometryStream  m_geometry; //!< Geometry of part
+    ElementAlignedBox3d m_bbox;     //!< Bounding box of part geometry
+
+    explicit DgnGeomPart(Utf8CP code) {SetCode(code);}
+
+    void SetId(DgnGeomPartId id) {m_id = id;}
+    void SetCode(Utf8CP code) {m_code.AssignOrClear(code);}
+    
+protected:
+
+    //! Only GeometryBuilder should have write access to the GeometryStream...
+    GeometryStreamR GetGeometryStreamR() {return m_geometry;}
+    void SetBoundingBox(ElementAlignedBox3dCR box) {m_bbox = box;}
+public:
+    //! Create a DgnGeomPart
+    //! @see DgnGeomParts::InsertGeomPart
+    DGNPLATFORM_EXPORT static DgnGeomPartPtr Create(Utf8CP code=NULL);
+
+    //! Get the persistent Id of this DgnGeomPart.
+    //! @note Id will be invalid if not yet persisted.
+    DgnGeomPartId GetId() const {return m_id;}
+
+    //! Get the "code" (typically programmatically-generated) for this DgnGeomPart.
+    //! @note Code can be NULL in the case of "anonymous" parts that can only be looked up by Id.
+    Utf8CP GetCode() const {return m_code.c_str();}
+
+    //! Get the geometry for this part (part local coordinates)
+    GeometryStreamCR GetGeometryStream() const {return m_geometry;}
+
+    //! Get the bounding box for this part (part local coordinates)
+    ElementAlignedBox3dCR GetBoundingBox() const {return m_bbox;}
+};
+
+END_BENTLEY_DGN_NAMESPACE