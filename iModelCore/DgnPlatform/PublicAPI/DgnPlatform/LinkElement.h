/*--------------------------------------------------------------------------------------+
|
|     $Source: PublicAPI/DgnPlatform/LinkElement.h $
|
|  $Copyright: (c) 2017 Bentley Systems, Incorporated. All rights reserved. $
|
+--------------------------------------------------------------------------------------*/
#pragma once

//__PUBLISH_SECTION_START__

#include <Bentley/BeAssert.h>
#include <DgnPlatform/DgnDb.h>
#include <DgnPlatform/DgnElement.h>
#include <DgnPlatform/DgnModel.h>
#include <DgnPlatform/ElementHandler.h>

#define BIS_CLASS_LinkElement           "LinkElement"
#define BIS_CLASS_LinkModel             "LinkModel"
#define BIS_CLASS_LinkPartition         "LinkPartition"
#define BIS_CLASS_UrlLink               "UrlLink"
#define BIS_CLASS_EmbeddedFileLink      "EmbeddedFileLink"
#define BIS_CLASS_RepositoryLink        "RepositoryLink"
#define BIS_REL_ElementHasLinks         "ElementHasLinks"

#define LINK_ECSQL_PREFIX "link"
#define SOURCE_ECSQL_PREFIX "source"

BEGIN_BENTLEY_DGN_NAMESPACE

namespace dgn_ElementHandler { struct UrlLinkHandler; struct RepositoryLinkHandler; struct EmbeddedFileLinkHandler; struct LinkPartitionHandler; }

//=======================================================================================
//! A LinkPartition provides a starting point for a LinkModel hierarchy
//! @note LinkPartition elements only reside in the RepositoryModel
// @bsiclass                                                    Shaun.Sewall    10/16
//=======================================================================================
struct EXPORT_VTABLE_ATTRIBUTE LinkPartition : InformationPartitionElement
{
    DGNELEMENT_DECLARE_MEMBERS(BIS_CLASS_LinkPartition, InformationPartitionElement);
    friend struct dgn_ElementHandler::LinkPartitionHandler;

protected:
    DGNPLATFORM_EXPORT DgnDbStatus _OnSubModelInsert(DgnModelCR model) const override;
    explicit LinkPartition(CreateParams const& params) : T_Super(params) {}

public:
    //! Create a new LinkPartition
    //! @param[in] parentSubject The new LinkPartition will be a child element of this Subject
    //! @param[in] name The name of the new partition which will be used as the CodeValue
    //! @param[in] description Optional description for this LinkPartition
    //! @see DgnElements::GetRootSubject
    DGNPLATFORM_EXPORT static LinkPartitionPtr Create(SubjectCR parentSubject, Utf8StringCR name, Utf8CP description=nullptr);
    //! Create and insert a new LinkPartition
    //! @param[in] parentSubject The new LinkPartition will be a child element of this Subject
    //! @param[in] name The name of the new partition which will be used as the CodeValue
    //! @param[in] description Optional description for this LinkPartition
    //! @see DgnElements::GetRootSubject
    DGNPLATFORM_EXPORT static LinkPartitionCPtr CreateAndInsert(SubjectCR parentSubject, Utf8StringCR name, Utf8CP description=nullptr);
};

//=======================================================================================
//! A model which contains only links - LinkElement-s and classes derived from it.
//! @ingroup GROUP_DgnModel
// @bsiclass                                                  Ramanujam.Raman   05/16
//=======================================================================================
struct EXPORT_VTABLE_ATTRIBUTE LinkModel : InformationModel
{
    DGNMODEL_DECLARE_MEMBERS(BIS_CLASS_LinkModel, InformationModel);

public:
    struct CreateParams : Dgn::InformationModel::CreateParams
    {
    DEFINE_T_SUPER(Dgn::InformationModel::CreateParams);

    protected:
        CreateParams(Dgn::DgnDbR dgndb, Dgn::DgnClassId classId, DgnElementId modeledElementId, bool isPrivate = false)
            : T_Super(dgndb, classId, modeledElementId, isPrivate)
            {}

    public:
        //! @private
        //! This constructor is used only by the model handler to create a new instance, prior to calling ReadProperties on the model object
        CreateParams(Dgn::DgnModel::CreateParams const& params) : T_Super(params) {}

        //! Parameters to create a new instance of a LinkModel.
        //! @param[in] dgndb The DgnDb for the new DgnModel
        //! @param[in] modeledElementId The DgnElementId of the element this this DgnModel is describing/modeling
        //! @param[in] isPrivate Optional parameter specifying that this model should @em not appear in lists shown to the user
        CreateParams(Dgn::DgnDbR dgndb, DgnElementId modeledElementId, bool isPrivate = false) :
            T_Super(dgndb, LinkModel::QueryClassId(dgndb), modeledElementId, isPrivate)
            {}
    };

protected:
    DGNPLATFORM_EXPORT DgnDbStatus _OnInsertElement(DgnElementR element) override;
public:
    explicit LinkModel(CreateParams const& params) : T_Super(params) {}

    static LinkModelPtr Create(CreateParams const& params) { return new LinkModel(params); }

    //! Gets the LinkModel by Id. If the model is not loaded, it loads it, but does not fill it with contained elements. 
    static LinkModelPtr Get(Dgn::DgnDbCR dgndb, DgnModelId id) { return dgndb.Models().Get<LinkModel>(id); }

    //! Query the DgnClassId of the dgn.LinkModel ECClass in the specified DgnDb.
    //! @note This is a static method that always returns the DgnClassId of the dgn.LinkModel class - it does @em not return the class of a specific instance.
    static Dgn::DgnClassId QueryClassId(Dgn::DgnDbCR dgndb) { return Dgn::DgnClassId(dgndb.Schemas().GetClassId(BIS_ECSCHEMA_NAME, BIS_CLASS_LinkModel)); }
};

//=======================================================================================
//! LinkElement
//=======================================================================================
struct EXPORT_VTABLE_ATTRIBUTE LinkElement : InformationReferenceElement
{
    DEFINE_T_SUPER(InformationReferenceElement)

protected:
    //! Constructor
    explicit LinkElement(CreateParams const& params) : T_Super(params) {}

    //! Called when an element is about to be inserted into the DgnDb.
    DGNPLATFORM_EXPORT DgnDbStatus _OnInsert() override;

public:
    //! Add the link to a source element
    //! @param[in] sourceElementId Id of the host element. 
    //! @remarks The source may contain one or more links. It's also possible that there may be links that aren't in any source element at all
    DGNPLATFORM_EXPORT BentleyStatus AddToSource(DgnElementId sourceElementId) const;

    //! Add the link to a source element
    //! @param[in] dgndb DgnDb
    //! @param[in] linkId DgnElementId of the link
    //! @param[in] sourceElementId DgnElementId of the source element. 
    //! @remarks The source may contain one or more links. It's also possible that there may be links that aren't in any source element at all
    DGNPLATFORM_EXPORT static BentleyStatus AddToSource(DgnDbR dgndb, DgnElementId linkId, DgnElementId sourceElementId);

    //! Returns true if the supplied element is one of the sources of this link
    //! @param[in] sourceElementId Id of the host element. 
    DGNPLATFORM_EXPORT bool IsFromSource(DgnElementId sourceElementId) const;

    //! Returns true if the supplied element is one of the sources of the supplied link 
    //! @param[in] dgndb DgnDb
    //! @param[in] linkId DgnElementId of the link
    //! @param[in] sourceElementId DgnElementId of the source element. 
    DGNPLATFORM_EXPORT static bool IsFromSource(DgnDbR dgndb, DgnElementId linkId, DgnElementId sourceElementId);

    //! Removes this link from a source element
    //! @param[in] sourceElementId Id of the source element. If invalid id is passed in, removes the specified link from all hosts.
    //! @remarks The removed links are NOT deleted. Use @ref DgnElement::Delete to delete the link. 
    DGNPLATFORM_EXPORT BentleyStatus RemoveFromSource(DgnElementId sourceElementId) const;

    //! Removes this link from a source element
    //! @param[in] dgndb DgnDb
    //! @param[in] linkId DgnElementId of the link
    //! @param[in] sourceElementId Id of the source element. If invalid id is passed in, removes the specified link from all hosts.
    //! @remarks The removed links are NOT deleted. Use @ref DgnElement::Delete to delete the link. 
    DGNPLATFORM_EXPORT static BentleyStatus RemoveFromSource(DgnDbR dgndb, DgnElementId linkId, DgnElementId sourceElementId);

    //! Query all the source elements that contain this link
    DGNPLATFORM_EXPORT DgnElementIdSet QuerySources();

    DGNPLATFORM_EXPORT static BentleyStatus DoRemoveAllFromSource(DgnDbR dgndb, DgnElementId sourceElementId, Utf8CP schemaName, Utf8CP className, DgnElementIdSet const& targetElements);
    DGNPLATFORM_EXPORT static BentleyStatus DoPurgeOrphaned(DgnDbCR dgndb, Utf8CP schemaName, Utf8CP className, DgnElementIdSet const& unusedIds);
    };

//=======================================================================================
//! LinkElementBase
//=======================================================================================
template<class LINK_SUBTYPE>
struct ILinkElementBase
{
private:
    static BeSQLite::EC::CachedECSqlStatementPtr GetQueryBySourceStatement(DgnDbR dgndb, DgnElementId sourceElementId)
        {
        BeAssert(sourceElementId.IsValid());

        Utf8CP ecSqlFmt = "SELECT " LINK_ECSQL_PREFIX ".ECInstanceId FROM ONLY %s.%s " LINK_ECSQL_PREFIX " " \
            "JOIN " BIS_SCHEMA(BIS_CLASS_Element) " " SOURCE_ECSQL_PREFIX " USING " BIS_SCHEMA(BIS_REL_ElementHasLinks) " " \
            "WHERE " SOURCE_ECSQL_PREFIX ".ECInstanceId=?";

        Utf8PrintfString ecSql(ecSqlFmt, LINK_SUBTYPE::MyECSchemaName(), LINK_SUBTYPE::MyHandlerECClassName());

        BeSQLite::EC::CachedECSqlStatementPtr stmt = dgndb.GetPreparedECSqlStatement(ecSql.c_str());
        BeAssert(stmt.IsValid());

        stmt->BindId(1, sourceElementId);
        return stmt;
        }

protected:
    static DgnElementIdSet CollectElementIds(BeSQLite::EC::ECSqlStatement& stmt)
        {
        DgnElementIdSet idSet;
        BeSQLite::DbResult result;
        while ((result = stmt.Step()) == BeSQLite::DbResult::BE_SQLITE_ROW)
            idSet.insert(stmt.GetValueId<DgnElementId>(0));
        return idSet;
        }

public:
    //! Get a read only copy of the LinkElement from the DgnDb
    //! @return Invalid if the UrlLink does not exist
    static RefCountedCPtr<LINK_SUBTYPE> Get(Dgn::DgnDbCR dgndb, Dgn::DgnElementId linkElementId) { return dgndb.Elements().Get<LINK_SUBTYPE>(linkElementId); }

    //! Get an editable copy of the LinkElement from the DgnDb
    //! @return Invalid if the UrlLink does not exist, or if it cannot be edited.
    static RefCountedPtr<LINK_SUBTYPE> GetForEdit(Dgn::DgnDbR dgndb, Dgn::DgnElementId linkElementId) { return dgndb.Elements().GetForEdit<LINK_SUBTYPE>(linkElementId); }

    //! Query all the links in the specified source element
    static DgnElementIdSet QueryBySource(DgnDbR dgndb, DgnElementId sourceElementId)
        {
        BeSQLite::EC::CachedECSqlStatementPtr stmt = GetQueryBySourceStatement(dgndb, sourceElementId);
        return CollectElementIds(*stmt);
        }

    //! Returns true if the supplied element is the source of any links
    static bool ElementHasLinks(DgnDbR dgndb, DgnElementId elementId)
        {
        BeSQLite::EC::CachedECSqlStatementPtr stmt = GetQueryBySourceStatement(dgndb, elementId);
        return (BeSQLite::DbResult::BE_SQLITE_ROW == stmt->Step());
        }

    //! Query links by where clause
    //! @param dgndb DgnDb
    //! @param whereClause Optional where clause. e.g., LINK_ECSQL_PREFIX ".Label LIKE 'MyLabel%'"
    static DgnElementIdSet QueryByWhere(DgnDbR dgndb, Utf8CP whereClause)
        {
        Utf8PrintfString ecSql("SELECT " LINK_ECSQL_PREFIX ".ECInstanceId FROM ONLY %s.%s " LINK_ECSQL_PREFIX, LINK_SUBTYPE::MyECSchemaName(), LINK_SUBTYPE::MyHandlerECClassName());

        if (whereClause)
            {
            ecSql.append(" WHERE ");
            ecSql.append(whereClause);
            }
            
        BeSQLite::EC::CachedECSqlStatementPtr stmt = dgndb.GetPreparedECSqlStatement(ecSql.c_str());
        BeAssert(stmt.IsValid());

        return CollectElementIds(*stmt);
        }

    //! Query all the links in the specified link model
    static DgnElementIdSet QueryByModel(DgnDbR dgndb, DgnModelId linkModelId)
        {
        BeAssert(linkModelId.IsValid());

        Utf8PrintfString ecSql("SELECT " LINK_ECSQL_PREFIX ".ECInstanceId FROM ONLY %s.%s " LINK_ECSQL_PREFIX, LINK_SUBTYPE::MyECSchemaName(), LINK_SUBTYPE::MyHandlerECClassName());

        ecSql.append(" WHERE " LINK_ECSQL_PREFIX ".Model.Id=?");

        BeSQLite::EC::CachedECSqlStatementPtr stmt = dgndb.GetPreparedECSqlStatement(ecSql.c_str());
        BeAssert(stmt.IsValid());

        stmt->BindId(1, linkModelId);

        return CollectElementIds(*stmt);
        }

    //! Removes all links from the specified source
    //! @remarks The removed links are NOT deleted. Use @ref DgnElement::Delete to delete the link. 
    static BentleyStatus RemoveAllFromSource(DgnDbR dgndb, DgnElementId sourceElementId)
        {
        return LinkElement::DoRemoveAllFromSource(dgndb, sourceElementId, LINK_SUBTYPE::MyECSchemaName(), LINK_SUBTYPE::MyHandlerECClassName(),
                                                QueryBySource(dgndb, sourceElementId));
        }

    //! Finds all links that do not have a source specified
    static DgnElementIdSet FindOrphaned(DgnDbCR dgndb)
        {
        Utf8CP ecSqlFmt = "SELECT link.ECInstanceId FROM ONLY %s.%s link WHERE link.ECInstanceId NOT IN (SELECT TargetECInstanceId FROM " BIS_SCHEMA(BIS_REL_ElementHasLinks) ")";
        Utf8PrintfString ecSql(ecSqlFmt, LINK_SUBTYPE::MyECSchemaName(), LINK_SUBTYPE::MyHandlerECClassName());

        BeSQLite::EC::CachedECSqlStatementPtr stmt = dgndb.GetPreparedECSqlStatement(ecSql.c_str());
        BeAssert(stmt.IsValid());

        return CollectElementIds(*stmt);
        }

    //! Deletes all links that do not have a source specified
    static BentleyStatus PurgeOrphaned(DgnDbCR dgndb)
        {
        return LinkElement::DoPurgeOrphaned(dgndb, LINK_SUBTYPE::MyECSchemaName(), LINK_SUBTYPE::MyHandlerECClassName(), FindOrphaned(dgndb));
        }

    //! Query the DgnClassId of the LinkElement ECClass in the specified DgnDb.
    //! @note This is a static method that always returns the DgnClassId of the LinkElement class - it does @em not return the class of a specific instance.
    static Dgn::DgnClassId QueryClassId(Dgn::DgnDbCR dgndb)
        {
        return dgndb.Schemas().GetClassId(LINK_SUBTYPE::MyECSchemaName(), LINK_SUBTYPE::MyHandlerECClassName());
        }
    };

//=======================================================================================
//! An element containing an URL link
//! @ingroup GROUP_DgnElement
//=======================================================================================
struct EXPORT_VTABLE_ATTRIBUTE UrlLink : LinkElement, ILinkElementBase<UrlLink>
{
    DGNELEMENT_DECLARE_MEMBERS(BIS_CLASS_UrlLink, LinkElement)
    friend struct dgn_ElementHandler::UrlLinkHandler;

private:
    Utf8String m_url;
    Utf8String m_description;

protected:
    DGNPLATFORM_EXPORT void _CopyFrom(Dgn::DgnElementCR source) override;
    DGNPLATFORM_EXPORT void _BindWriteParams(BeSQLite::EC::ECSqlStatement&, ForInsert) override;
    DGNPLATFORM_EXPORT Dgn::DgnDbStatus _ReadSelectParams(BeSQLite::EC::ECSqlStatement& statement, Dgn::ECSqlClassParams const& selectParams) override;
    DGNPLATFORM_EXPORT void _ToJson(JsonValueR out, JsonValueCR opts) const override;
<<<<<<< HEAD
=======
    DGNPLATFORM_EXPORT void _FromJson(JsonValueR props) override;
>>>>>>> 6e87b093

public:
    //! Parameters used to construct a UrlLink
    struct CreateParams : T_Super::CreateParams
    {
    DEFINE_T_SUPER(UrlLink::T_Super::CreateParams);

    Utf8String m_url;
    Utf8String m_description;

    explicit CreateParams(Dgn::DgnElement::CreateParams const& params, Utf8CP url = nullptr, Utf8CP description = nullptr) : T_Super(params)
        {
        m_url.AssignOrClear(url);
        m_description.AssignOrClear(description);
        }

    //! Constructor
    //! @param[in] linkModel Model that should contain the link
    //! @param[in] url URL that the link points to
    //! @param[in] label Display label of the link
    //! @param[in] description Description of the link
    DGNPLATFORM_EXPORT explicit CreateParams(LinkModelR linkModel, Utf8CP url = nullptr, Utf8CP label = nullptr, Utf8CP description = nullptr);
    };

    BE_JSON_NAME(url);
    BE_JSON_NAME(description);

    //! Constructor
    explicit UrlLink(CreateParams const& params) : T_Super(params), m_url(params.m_url), m_description(params.m_description) {}

    //! Create an UrlLink
    static UrlLinkPtr Create(CreateParams const& params) { return new UrlLink(params); }

    //! Insert the UrlLink in the DgnDb
    DGNPLATFORM_EXPORT UrlLinkCPtr Insert();

    //! Update the persistent state of the UrlLink in the DgnDb from this modified copy of it. 
    DGNPLATFORM_EXPORT UrlLinkCPtr Update();

    //! Query the UrlLink-s by it's properties
    //! @param[in] dgndb DgnDb
    //! @param[in] url URL that the link points to (optional)
    //! @param[in] label Label of the link (optional)
    //! @param[in] description Description of the link (optional)
    //! @param[in] limitCount Limits the count of the returned set (optional - if <=0, no limit is set)
    //! @remarks If any of the parameters are nullptr-s, they are omitted from the query. If they are empty strings, the query is made for empty/null values
    DGNPLATFORM_EXPORT static DgnElementIdSet Query(DgnDbCR dgndb, Utf8CP url = nullptr, Utf8CP label = nullptr, Utf8CP description = nullptr, int limitCount = -1);

    //! Set the url the link points to
    void SetUrl(Utf8CP url) { m_url.AssignOrClear(url); }

    //! Get the url the link points to
    Utf8CP GetUrl() const { return m_url.c_str(); }

    //! Set the description the link points to
    void SetDescription(Utf8CP description) { m_description.AssignOrClear(description); }

    //! Get the description the link points to
    Utf8CP GetDescription() const { return m_description.c_str(); }

    //! Get the schema name for the UrlLink class
    //! @note This is a static method that always returns the schema name of the dgn.UrlLink class - it does @em not return the schema of a specific instance.
    static Utf8CP MyECSchemaName() { return BIS_ECSCHEMA_NAME; }
};

//=======================================================================================
//! @ingroup GROUP_DgnElement
//=======================================================================================
struct EXPORT_VTABLE_ATTRIBUTE RepositoryLink : UrlLink
{
    DGNELEMENT_DECLARE_MEMBERS(BIS_CLASS_RepositoryLink, UrlLink)
    friend struct dgn_ElementHandler::RepositoryLinkHandler;

protected:
    explicit RepositoryLink(CreateParams const& params) : T_Super(params) {}

public:
    //! Create a DgnCode using the specified model (uniqueness scope) and name
    DGNPLATFORM_EXPORT static DgnCode CreateCode(LinkModelCR model, Utf8StringCR name);
    //! Create a unique DgnCode for an InformationPartitionElement with the specified Subject as its parent
    //! @param[in] model The uniqueness scope for the DgnCode
    //! @param[in] baseName The base name for the CodeValue. A suffix will be appended (if necessary) to make it unique within the specified scope.
    //! @private
    DGNPLATFORM_EXPORT static DgnCode CreateUniqueCode(LinkModelCR model, Utf8CP baseName);

    //! Create a RepositoryLink in memory
    //! @param[in] model Create the RepositoryLink in this DgnModel
    //! @param[in] url The URL of the RepositoryLink
    //! @param[in] name The name of the RepositoryLink that will be used to form its DgnCode
    //! @param[in] description The optional description of the RepositoryLink
    DGNPLATFORM_EXPORT static RepositoryLinkPtr Create(LinkModelR model, Utf8CP url, Utf8CP name, Utf8CP description = nullptr);
};

//=======================================================================================
//! An element containing a link to an file embedded in the Db.
//! @ingroup GROUP_DgnElement
//=======================================================================================
struct EXPORT_VTABLE_ATTRIBUTE EmbeddedFileLink : LinkElement, ILinkElementBase<EmbeddedFileLink>
{
    DGNELEMENT_DECLARE_MEMBERS(BIS_CLASS_EmbeddedFileLink, LinkElement)
    friend struct dgn_ElementHandler::EmbeddedFileLinkHandler;

public:
    //! Parameters used to construct a EmbeddedFileLink
    struct CreateParams : T_Super::CreateParams
    {
    DEFINE_T_SUPER(EmbeddedFileLink::T_Super::CreateParams);

    Utf8String m_name;
    Utf8String m_description;

    explicit CreateParams(Dgn::DgnElement::CreateParams const& params, Utf8CP name = nullptr, Utf8CP description = nullptr) : T_Super(params)
        {
        m_name.AssignOrClear(name); 
        m_description.AssignOrClear(description);
        }

    //! Constructor
    //! @param[in] linkModel Model that should contain the link
    //! @param[in] name Name used to create the embedded file. 
    //! @param[in] label Label to identify the link. 
    //! @param[in] description Description of the link
    //! @see DbEmbeddedFileTable for details on embedding file in a DgnDb
    DGNPLATFORM_EXPORT CreateParams(LinkModelR linkModel, Utf8CP name, Utf8CP label = nullptr, Utf8CP description = nullptr);
    };

private:
    Utf8String m_name;
    Utf8String m_description;

protected:
    DGNPLATFORM_EXPORT void _CopyFrom(Dgn::DgnElementCR source) override;
    DGNPLATFORM_EXPORT void _BindWriteParams(BeSQLite::EC::ECSqlStatement&, ForInsert) override;
    DGNPLATFORM_EXPORT Dgn::DgnDbStatus _ReadSelectParams(BeSQLite::EC::ECSqlStatement& statement, Dgn::ECSqlClassParams const& selectParams) override;
    DGNPLATFORM_EXPORT void _ToJson(JsonValueR out, JsonValueCR opts) const override;
<<<<<<< HEAD
=======
    DGNPLATFORM_EXPORT void _FromJson(JsonValueR props) override;
>>>>>>> 6e87b093

public:
    BE_JSON_NAME(name);
    BE_JSON_NAME(description);

    //! Constructor
    explicit EmbeddedFileLink(CreateParams const& params) : T_Super(params), m_name(params.m_name), m_description(params.m_description) {}

    //! Create a UrlLink
    static EmbeddedFileLinkPtr Create(CreateParams const& params) { return new EmbeddedFileLink(params); }

    //! Insert the EmbeddedFileLink in the DgnDb
    DGNPLATFORM_EXPORT EmbeddedFileLinkCPtr Insert();

    //! Update the persistent state of the EmbeddedFileLink in the DgnDb from this modified copy of it. 
    DGNPLATFORM_EXPORT EmbeddedFileLinkCPtr Update();

    //! Query the EmbeddedFileLink-s by it's properties
    //! @param[in] dgndb DgnDb
    //! @param[in] name Name used to embed the file (optional)
    //! @param[in] label Label of the link (optional)
    //! @param[in] description Description of the link (optional)
    //! @param[in] limitCount Limits the count of the returned set (optional - if <=0, no limit is set)
    //! @remarks If any of the parameters are nullptr-s, they are omitted from the query. If they are empty strings, the query is made for empty/null values
    DGNPLATFORM_EXPORT static DgnElementIdSet Query(DgnDbCR dgndb, Utf8CP name = nullptr, Utf8CP label = nullptr, Utf8CP description = nullptr, int limitCount = -1);

    //! Set the name used to embed the file
    //! @see DbEmbeddedFileTable for details on embedding file in a DgnDb
    void SetName(Utf8CP name) { m_name.AssignOrClear(name); }

    //! Get the name used to embed the file
    //! @see DbEmbeddedFileTable for details on embedding file in a DgnDb
    Utf8CP GetName() const { return m_name.c_str(); }

    //! Set the description the link points to
    void SetDescription(Utf8CP description) { m_description.AssignOrClear(description); }

    //! Get the description the link points to
    Utf8CP GetDescription() const { return m_description.c_str(); }

    //! Get the schema name for the UrlLink class
    //! @note This is a static method that always returns the schema name of the dgn.UrlLink class - it does @em not return the schema of a specific instance.
    static Utf8CP MyECSchemaName() { return BIS_ECSCHEMA_NAME; }
};

namespace dgn_ModelHandler
{
    //! The ModelHandler for LinkModel
    struct EXPORT_VTABLE_ATTRIBUTE Link : Information
    {
        MODELHANDLER_DECLARE_MEMBERS(BIS_CLASS_LinkModel, LinkModel, Link, Information, DGNPLATFORM_EXPORT)
    };
}

namespace dgn_ElementHandler
{
    //! The handler for LinkPartition
    struct LinkPartitionHandler : InformationPartition
    {
        ELEMENTHANDLER_DECLARE_MEMBERS(BIS_CLASS_LinkPartition, LinkPartition, LinkPartitionHandler, InformationPartition, DGNPLATFORM_EXPORT)
    };
    
    //! The handler for UrlLink elements
    struct EXPORT_VTABLE_ATTRIBUTE UrlLinkHandler : InformationContent
    {
        ELEMENTHANDLER_DECLARE_MEMBERS(BIS_CLASS_UrlLink, UrlLink, UrlLinkHandler, InformationContent, DGNPLATFORM_EXPORT)
        DGNPLATFORM_EXPORT void _RegisterPropertyAccessors(ECSqlClassInfo&, ECN::ClassLayoutCR) override;
    };

    //! The handler for EmbeddedFileLink elements
    struct EXPORT_VTABLE_ATTRIBUTE EmbeddedFileLinkHandler : InformationContent
    {
        ELEMENTHANDLER_DECLARE_MEMBERS(BIS_CLASS_EmbeddedFileLink, EmbeddedFileLink, EmbeddedFileLinkHandler, InformationContent, DGNPLATFORM_EXPORT)
        DGNPLATFORM_EXPORT void _RegisterPropertyAccessors(ECSqlClassInfo&, ECN::ClassLayoutCR) override;
    };

    //! The handler for RepositoryLink elements
    struct EXPORT_VTABLE_ATTRIBUTE RepositoryLinkHandler : UrlLinkHandler
    {
        ELEMENTHANDLER_DECLARE_MEMBERS(BIS_CLASS_RepositoryLink, RepositoryLink, RepositoryLinkHandler, UrlLinkHandler, DGNPLATFORM_EXPORT)
        DGNPLATFORM_EXPORT void _RegisterPropertyAccessors(ECSqlClassInfo&, ECN::ClassLayoutCR) override;
    };
}

END_BENTLEY_DGN_NAMESPACE
<|MERGE_RESOLUTION|>--- conflicted
+++ resolved
@@ -1,538 +1,532 @@
-/*--------------------------------------------------------------------------------------+
-|
-|     $Source: PublicAPI/DgnPlatform/LinkElement.h $
-|
-|  $Copyright: (c) 2017 Bentley Systems, Incorporated. All rights reserved. $
-|
-+--------------------------------------------------------------------------------------*/
-#pragma once
-
-//__PUBLISH_SECTION_START__
-
-#include <Bentley/BeAssert.h>
-#include <DgnPlatform/DgnDb.h>
-#include <DgnPlatform/DgnElement.h>
-#include <DgnPlatform/DgnModel.h>
-#include <DgnPlatform/ElementHandler.h>
-
-#define BIS_CLASS_LinkElement           "LinkElement"
-#define BIS_CLASS_LinkModel             "LinkModel"
-#define BIS_CLASS_LinkPartition         "LinkPartition"
-#define BIS_CLASS_UrlLink               "UrlLink"
-#define BIS_CLASS_EmbeddedFileLink      "EmbeddedFileLink"
-#define BIS_CLASS_RepositoryLink        "RepositoryLink"
-#define BIS_REL_ElementHasLinks         "ElementHasLinks"
-
-#define LINK_ECSQL_PREFIX "link"
-#define SOURCE_ECSQL_PREFIX "source"
-
-BEGIN_BENTLEY_DGN_NAMESPACE
-
-namespace dgn_ElementHandler { struct UrlLinkHandler; struct RepositoryLinkHandler; struct EmbeddedFileLinkHandler; struct LinkPartitionHandler; }
-
-//=======================================================================================
-//! A LinkPartition provides a starting point for a LinkModel hierarchy
-//! @note LinkPartition elements only reside in the RepositoryModel
-// @bsiclass                                                    Shaun.Sewall    10/16
-//=======================================================================================
-struct EXPORT_VTABLE_ATTRIBUTE LinkPartition : InformationPartitionElement
-{
-    DGNELEMENT_DECLARE_MEMBERS(BIS_CLASS_LinkPartition, InformationPartitionElement);
-    friend struct dgn_ElementHandler::LinkPartitionHandler;
-
-protected:
-    DGNPLATFORM_EXPORT DgnDbStatus _OnSubModelInsert(DgnModelCR model) const override;
-    explicit LinkPartition(CreateParams const& params) : T_Super(params) {}
-
-public:
-    //! Create a new LinkPartition
-    //! @param[in] parentSubject The new LinkPartition will be a child element of this Subject
-    //! @param[in] name The name of the new partition which will be used as the CodeValue
-    //! @param[in] description Optional description for this LinkPartition
-    //! @see DgnElements::GetRootSubject
-    DGNPLATFORM_EXPORT static LinkPartitionPtr Create(SubjectCR parentSubject, Utf8StringCR name, Utf8CP description=nullptr);
-    //! Create and insert a new LinkPartition
-    //! @param[in] parentSubject The new LinkPartition will be a child element of this Subject
-    //! @param[in] name The name of the new partition which will be used as the CodeValue
-    //! @param[in] description Optional description for this LinkPartition
-    //! @see DgnElements::GetRootSubject
-    DGNPLATFORM_EXPORT static LinkPartitionCPtr CreateAndInsert(SubjectCR parentSubject, Utf8StringCR name, Utf8CP description=nullptr);
-};
-
-//=======================================================================================
-//! A model which contains only links - LinkElement-s and classes derived from it.
-//! @ingroup GROUP_DgnModel
-// @bsiclass                                                  Ramanujam.Raman   05/16
-//=======================================================================================
-struct EXPORT_VTABLE_ATTRIBUTE LinkModel : InformationModel
-{
-    DGNMODEL_DECLARE_MEMBERS(BIS_CLASS_LinkModel, InformationModel);
-
-public:
-    struct CreateParams : Dgn::InformationModel::CreateParams
-    {
-    DEFINE_T_SUPER(Dgn::InformationModel::CreateParams);
-
-    protected:
-        CreateParams(Dgn::DgnDbR dgndb, Dgn::DgnClassId classId, DgnElementId modeledElementId, bool isPrivate = false)
-            : T_Super(dgndb, classId, modeledElementId, isPrivate)
-            {}
-
-    public:
-        //! @private
-        //! This constructor is used only by the model handler to create a new instance, prior to calling ReadProperties on the model object
-        CreateParams(Dgn::DgnModel::CreateParams const& params) : T_Super(params) {}
-
-        //! Parameters to create a new instance of a LinkModel.
-        //! @param[in] dgndb The DgnDb for the new DgnModel
-        //! @param[in] modeledElementId The DgnElementId of the element this this DgnModel is describing/modeling
-        //! @param[in] isPrivate Optional parameter specifying that this model should @em not appear in lists shown to the user
-        CreateParams(Dgn::DgnDbR dgndb, DgnElementId modeledElementId, bool isPrivate = false) :
-            T_Super(dgndb, LinkModel::QueryClassId(dgndb), modeledElementId, isPrivate)
-            {}
-    };
-
-protected:
-    DGNPLATFORM_EXPORT DgnDbStatus _OnInsertElement(DgnElementR element) override;
-public:
-    explicit LinkModel(CreateParams const& params) : T_Super(params) {}
-
-    static LinkModelPtr Create(CreateParams const& params) { return new LinkModel(params); }
-
-    //! Gets the LinkModel by Id. If the model is not loaded, it loads it, but does not fill it with contained elements. 
-    static LinkModelPtr Get(Dgn::DgnDbCR dgndb, DgnModelId id) { return dgndb.Models().Get<LinkModel>(id); }
-
-    //! Query the DgnClassId of the dgn.LinkModel ECClass in the specified DgnDb.
-    //! @note This is a static method that always returns the DgnClassId of the dgn.LinkModel class - it does @em not return the class of a specific instance.
-    static Dgn::DgnClassId QueryClassId(Dgn::DgnDbCR dgndb) { return Dgn::DgnClassId(dgndb.Schemas().GetClassId(BIS_ECSCHEMA_NAME, BIS_CLASS_LinkModel)); }
-};
-
-//=======================================================================================
-//! LinkElement
-//=======================================================================================
-struct EXPORT_VTABLE_ATTRIBUTE LinkElement : InformationReferenceElement
-{
-    DEFINE_T_SUPER(InformationReferenceElement)
-
-protected:
-    //! Constructor
-    explicit LinkElement(CreateParams const& params) : T_Super(params) {}
-
-    //! Called when an element is about to be inserted into the DgnDb.
-    DGNPLATFORM_EXPORT DgnDbStatus _OnInsert() override;
-
-public:
-    //! Add the link to a source element
-    //! @param[in] sourceElementId Id of the host element. 
-    //! @remarks The source may contain one or more links. It's also possible that there may be links that aren't in any source element at all
-    DGNPLATFORM_EXPORT BentleyStatus AddToSource(DgnElementId sourceElementId) const;
-
-    //! Add the link to a source element
-    //! @param[in] dgndb DgnDb
-    //! @param[in] linkId DgnElementId of the link
-    //! @param[in] sourceElementId DgnElementId of the source element. 
-    //! @remarks The source may contain one or more links. It's also possible that there may be links that aren't in any source element at all
-    DGNPLATFORM_EXPORT static BentleyStatus AddToSource(DgnDbR dgndb, DgnElementId linkId, DgnElementId sourceElementId);
-
-    //! Returns true if the supplied element is one of the sources of this link
-    //! @param[in] sourceElementId Id of the host element. 
-    DGNPLATFORM_EXPORT bool IsFromSource(DgnElementId sourceElementId) const;
-
-    //! Returns true if the supplied element is one of the sources of the supplied link 
-    //! @param[in] dgndb DgnDb
-    //! @param[in] linkId DgnElementId of the link
-    //! @param[in] sourceElementId DgnElementId of the source element. 
-    DGNPLATFORM_EXPORT static bool IsFromSource(DgnDbR dgndb, DgnElementId linkId, DgnElementId sourceElementId);
-
-    //! Removes this link from a source element
-    //! @param[in] sourceElementId Id of the source element. If invalid id is passed in, removes the specified link from all hosts.
-    //! @remarks The removed links are NOT deleted. Use @ref DgnElement::Delete to delete the link. 
-    DGNPLATFORM_EXPORT BentleyStatus RemoveFromSource(DgnElementId sourceElementId) const;
-
-    //! Removes this link from a source element
-    //! @param[in] dgndb DgnDb
-    //! @param[in] linkId DgnElementId of the link
-    //! @param[in] sourceElementId Id of the source element. If invalid id is passed in, removes the specified link from all hosts.
-    //! @remarks The removed links are NOT deleted. Use @ref DgnElement::Delete to delete the link. 
-    DGNPLATFORM_EXPORT static BentleyStatus RemoveFromSource(DgnDbR dgndb, DgnElementId linkId, DgnElementId sourceElementId);
-
-    //! Query all the source elements that contain this link
-    DGNPLATFORM_EXPORT DgnElementIdSet QuerySources();
-
-    DGNPLATFORM_EXPORT static BentleyStatus DoRemoveAllFromSource(DgnDbR dgndb, DgnElementId sourceElementId, Utf8CP schemaName, Utf8CP className, DgnElementIdSet const& targetElements);
-    DGNPLATFORM_EXPORT static BentleyStatus DoPurgeOrphaned(DgnDbCR dgndb, Utf8CP schemaName, Utf8CP className, DgnElementIdSet const& unusedIds);
-    };
-
-//=======================================================================================
-//! LinkElementBase
-//=======================================================================================
-template<class LINK_SUBTYPE>
-struct ILinkElementBase
-{
-private:
-    static BeSQLite::EC::CachedECSqlStatementPtr GetQueryBySourceStatement(DgnDbR dgndb, DgnElementId sourceElementId)
-        {
-        BeAssert(sourceElementId.IsValid());
-
-        Utf8CP ecSqlFmt = "SELECT " LINK_ECSQL_PREFIX ".ECInstanceId FROM ONLY %s.%s " LINK_ECSQL_PREFIX " " \
-            "JOIN " BIS_SCHEMA(BIS_CLASS_Element) " " SOURCE_ECSQL_PREFIX " USING " BIS_SCHEMA(BIS_REL_ElementHasLinks) " " \
-            "WHERE " SOURCE_ECSQL_PREFIX ".ECInstanceId=?";
-
-        Utf8PrintfString ecSql(ecSqlFmt, LINK_SUBTYPE::MyECSchemaName(), LINK_SUBTYPE::MyHandlerECClassName());
-
-        BeSQLite::EC::CachedECSqlStatementPtr stmt = dgndb.GetPreparedECSqlStatement(ecSql.c_str());
-        BeAssert(stmt.IsValid());
-
-        stmt->BindId(1, sourceElementId);
-        return stmt;
-        }
-
-protected:
-    static DgnElementIdSet CollectElementIds(BeSQLite::EC::ECSqlStatement& stmt)
-        {
-        DgnElementIdSet idSet;
-        BeSQLite::DbResult result;
-        while ((result = stmt.Step()) == BeSQLite::DbResult::BE_SQLITE_ROW)
-            idSet.insert(stmt.GetValueId<DgnElementId>(0));
-        return idSet;
-        }
-
-public:
-    //! Get a read only copy of the LinkElement from the DgnDb
-    //! @return Invalid if the UrlLink does not exist
-    static RefCountedCPtr<LINK_SUBTYPE> Get(Dgn::DgnDbCR dgndb, Dgn::DgnElementId linkElementId) { return dgndb.Elements().Get<LINK_SUBTYPE>(linkElementId); }
-
-    //! Get an editable copy of the LinkElement from the DgnDb
-    //! @return Invalid if the UrlLink does not exist, or if it cannot be edited.
-    static RefCountedPtr<LINK_SUBTYPE> GetForEdit(Dgn::DgnDbR dgndb, Dgn::DgnElementId linkElementId) { return dgndb.Elements().GetForEdit<LINK_SUBTYPE>(linkElementId); }
-
-    //! Query all the links in the specified source element
-    static DgnElementIdSet QueryBySource(DgnDbR dgndb, DgnElementId sourceElementId)
-        {
-        BeSQLite::EC::CachedECSqlStatementPtr stmt = GetQueryBySourceStatement(dgndb, sourceElementId);
-        return CollectElementIds(*stmt);
-        }
-
-    //! Returns true if the supplied element is the source of any links
-    static bool ElementHasLinks(DgnDbR dgndb, DgnElementId elementId)
-        {
-        BeSQLite::EC::CachedECSqlStatementPtr stmt = GetQueryBySourceStatement(dgndb, elementId);
-        return (BeSQLite::DbResult::BE_SQLITE_ROW == stmt->Step());
-        }
-
-    //! Query links by where clause
-    //! @param dgndb DgnDb
-    //! @param whereClause Optional where clause. e.g., LINK_ECSQL_PREFIX ".Label LIKE 'MyLabel%'"
-    static DgnElementIdSet QueryByWhere(DgnDbR dgndb, Utf8CP whereClause)
-        {
-        Utf8PrintfString ecSql("SELECT " LINK_ECSQL_PREFIX ".ECInstanceId FROM ONLY %s.%s " LINK_ECSQL_PREFIX, LINK_SUBTYPE::MyECSchemaName(), LINK_SUBTYPE::MyHandlerECClassName());
-
-        if (whereClause)
-            {
-            ecSql.append(" WHERE ");
-            ecSql.append(whereClause);
-            }
-            
-        BeSQLite::EC::CachedECSqlStatementPtr stmt = dgndb.GetPreparedECSqlStatement(ecSql.c_str());
-        BeAssert(stmt.IsValid());
-
-        return CollectElementIds(*stmt);
-        }
-
-    //! Query all the links in the specified link model
-    static DgnElementIdSet QueryByModel(DgnDbR dgndb, DgnModelId linkModelId)
-        {
-        BeAssert(linkModelId.IsValid());
-
-        Utf8PrintfString ecSql("SELECT " LINK_ECSQL_PREFIX ".ECInstanceId FROM ONLY %s.%s " LINK_ECSQL_PREFIX, LINK_SUBTYPE::MyECSchemaName(), LINK_SUBTYPE::MyHandlerECClassName());
-
-        ecSql.append(" WHERE " LINK_ECSQL_PREFIX ".Model.Id=?");
-
-        BeSQLite::EC::CachedECSqlStatementPtr stmt = dgndb.GetPreparedECSqlStatement(ecSql.c_str());
-        BeAssert(stmt.IsValid());
-
-        stmt->BindId(1, linkModelId);
-
-        return CollectElementIds(*stmt);
-        }
-
-    //! Removes all links from the specified source
-    //! @remarks The removed links are NOT deleted. Use @ref DgnElement::Delete to delete the link. 
-    static BentleyStatus RemoveAllFromSource(DgnDbR dgndb, DgnElementId sourceElementId)
-        {
-        return LinkElement::DoRemoveAllFromSource(dgndb, sourceElementId, LINK_SUBTYPE::MyECSchemaName(), LINK_SUBTYPE::MyHandlerECClassName(),
-                                                QueryBySource(dgndb, sourceElementId));
-        }
-
-    //! Finds all links that do not have a source specified
-    static DgnElementIdSet FindOrphaned(DgnDbCR dgndb)
-        {
-        Utf8CP ecSqlFmt = "SELECT link.ECInstanceId FROM ONLY %s.%s link WHERE link.ECInstanceId NOT IN (SELECT TargetECInstanceId FROM " BIS_SCHEMA(BIS_REL_ElementHasLinks) ")";
-        Utf8PrintfString ecSql(ecSqlFmt, LINK_SUBTYPE::MyECSchemaName(), LINK_SUBTYPE::MyHandlerECClassName());
-
-        BeSQLite::EC::CachedECSqlStatementPtr stmt = dgndb.GetPreparedECSqlStatement(ecSql.c_str());
-        BeAssert(stmt.IsValid());
-
-        return CollectElementIds(*stmt);
-        }
-
-    //! Deletes all links that do not have a source specified
-    static BentleyStatus PurgeOrphaned(DgnDbCR dgndb)
-        {
-        return LinkElement::DoPurgeOrphaned(dgndb, LINK_SUBTYPE::MyECSchemaName(), LINK_SUBTYPE::MyHandlerECClassName(), FindOrphaned(dgndb));
-        }
-
-    //! Query the DgnClassId of the LinkElement ECClass in the specified DgnDb.
-    //! @note This is a static method that always returns the DgnClassId of the LinkElement class - it does @em not return the class of a specific instance.
-    static Dgn::DgnClassId QueryClassId(Dgn::DgnDbCR dgndb)
-        {
-        return dgndb.Schemas().GetClassId(LINK_SUBTYPE::MyECSchemaName(), LINK_SUBTYPE::MyHandlerECClassName());
-        }
-    };
-
-//=======================================================================================
-//! An element containing an URL link
-//! @ingroup GROUP_DgnElement
-//=======================================================================================
-struct EXPORT_VTABLE_ATTRIBUTE UrlLink : LinkElement, ILinkElementBase<UrlLink>
-{
-    DGNELEMENT_DECLARE_MEMBERS(BIS_CLASS_UrlLink, LinkElement)
-    friend struct dgn_ElementHandler::UrlLinkHandler;
-
-private:
-    Utf8String m_url;
-    Utf8String m_description;
-
-protected:
-    DGNPLATFORM_EXPORT void _CopyFrom(Dgn::DgnElementCR source) override;
-    DGNPLATFORM_EXPORT void _BindWriteParams(BeSQLite::EC::ECSqlStatement&, ForInsert) override;
-    DGNPLATFORM_EXPORT Dgn::DgnDbStatus _ReadSelectParams(BeSQLite::EC::ECSqlStatement& statement, Dgn::ECSqlClassParams const& selectParams) override;
-    DGNPLATFORM_EXPORT void _ToJson(JsonValueR out, JsonValueCR opts) const override;
-<<<<<<< HEAD
-=======
-    DGNPLATFORM_EXPORT void _FromJson(JsonValueR props) override;
->>>>>>> 6e87b093
-
-public:
-    //! Parameters used to construct a UrlLink
-    struct CreateParams : T_Super::CreateParams
-    {
-    DEFINE_T_SUPER(UrlLink::T_Super::CreateParams);
-
-    Utf8String m_url;
-    Utf8String m_description;
-
-    explicit CreateParams(Dgn::DgnElement::CreateParams const& params, Utf8CP url = nullptr, Utf8CP description = nullptr) : T_Super(params)
-        {
-        m_url.AssignOrClear(url);
-        m_description.AssignOrClear(description);
-        }
-
-    //! Constructor
-    //! @param[in] linkModel Model that should contain the link
-    //! @param[in] url URL that the link points to
-    //! @param[in] label Display label of the link
-    //! @param[in] description Description of the link
-    DGNPLATFORM_EXPORT explicit CreateParams(LinkModelR linkModel, Utf8CP url = nullptr, Utf8CP label = nullptr, Utf8CP description = nullptr);
-    };
-
-    BE_JSON_NAME(url);
-    BE_JSON_NAME(description);
-
-    //! Constructor
-    explicit UrlLink(CreateParams const& params) : T_Super(params), m_url(params.m_url), m_description(params.m_description) {}
-
-    //! Create an UrlLink
-    static UrlLinkPtr Create(CreateParams const& params) { return new UrlLink(params); }
-
-    //! Insert the UrlLink in the DgnDb
-    DGNPLATFORM_EXPORT UrlLinkCPtr Insert();
-
-    //! Update the persistent state of the UrlLink in the DgnDb from this modified copy of it. 
-    DGNPLATFORM_EXPORT UrlLinkCPtr Update();
-
-    //! Query the UrlLink-s by it's properties
-    //! @param[in] dgndb DgnDb
-    //! @param[in] url URL that the link points to (optional)
-    //! @param[in] label Label of the link (optional)
-    //! @param[in] description Description of the link (optional)
-    //! @param[in] limitCount Limits the count of the returned set (optional - if <=0, no limit is set)
-    //! @remarks If any of the parameters are nullptr-s, they are omitted from the query. If they are empty strings, the query is made for empty/null values
-    DGNPLATFORM_EXPORT static DgnElementIdSet Query(DgnDbCR dgndb, Utf8CP url = nullptr, Utf8CP label = nullptr, Utf8CP description = nullptr, int limitCount = -1);
-
-    //! Set the url the link points to
-    void SetUrl(Utf8CP url) { m_url.AssignOrClear(url); }
-
-    //! Get the url the link points to
-    Utf8CP GetUrl() const { return m_url.c_str(); }
-
-    //! Set the description the link points to
-    void SetDescription(Utf8CP description) { m_description.AssignOrClear(description); }
-
-    //! Get the description the link points to
-    Utf8CP GetDescription() const { return m_description.c_str(); }
-
-    //! Get the schema name for the UrlLink class
-    //! @note This is a static method that always returns the schema name of the dgn.UrlLink class - it does @em not return the schema of a specific instance.
-    static Utf8CP MyECSchemaName() { return BIS_ECSCHEMA_NAME; }
-};
-
-//=======================================================================================
-//! @ingroup GROUP_DgnElement
-//=======================================================================================
-struct EXPORT_VTABLE_ATTRIBUTE RepositoryLink : UrlLink
-{
-    DGNELEMENT_DECLARE_MEMBERS(BIS_CLASS_RepositoryLink, UrlLink)
-    friend struct dgn_ElementHandler::RepositoryLinkHandler;
-
-protected:
-    explicit RepositoryLink(CreateParams const& params) : T_Super(params) {}
-
-public:
-    //! Create a DgnCode using the specified model (uniqueness scope) and name
-    DGNPLATFORM_EXPORT static DgnCode CreateCode(LinkModelCR model, Utf8StringCR name);
-    //! Create a unique DgnCode for an InformationPartitionElement with the specified Subject as its parent
-    //! @param[in] model The uniqueness scope for the DgnCode
-    //! @param[in] baseName The base name for the CodeValue. A suffix will be appended (if necessary) to make it unique within the specified scope.
-    //! @private
-    DGNPLATFORM_EXPORT static DgnCode CreateUniqueCode(LinkModelCR model, Utf8CP baseName);
-
-    //! Create a RepositoryLink in memory
-    //! @param[in] model Create the RepositoryLink in this DgnModel
-    //! @param[in] url The URL of the RepositoryLink
-    //! @param[in] name The name of the RepositoryLink that will be used to form its DgnCode
-    //! @param[in] description The optional description of the RepositoryLink
-    DGNPLATFORM_EXPORT static RepositoryLinkPtr Create(LinkModelR model, Utf8CP url, Utf8CP name, Utf8CP description = nullptr);
-};
-
-//=======================================================================================
-//! An element containing a link to an file embedded in the Db.
-//! @ingroup GROUP_DgnElement
-//=======================================================================================
-struct EXPORT_VTABLE_ATTRIBUTE EmbeddedFileLink : LinkElement, ILinkElementBase<EmbeddedFileLink>
-{
-    DGNELEMENT_DECLARE_MEMBERS(BIS_CLASS_EmbeddedFileLink, LinkElement)
-    friend struct dgn_ElementHandler::EmbeddedFileLinkHandler;
-
-public:
-    //! Parameters used to construct a EmbeddedFileLink
-    struct CreateParams : T_Super::CreateParams
-    {
-    DEFINE_T_SUPER(EmbeddedFileLink::T_Super::CreateParams);
-
-    Utf8String m_name;
-    Utf8String m_description;
-
-    explicit CreateParams(Dgn::DgnElement::CreateParams const& params, Utf8CP name = nullptr, Utf8CP description = nullptr) : T_Super(params)
-        {
-        m_name.AssignOrClear(name); 
-        m_description.AssignOrClear(description);
-        }
-
-    //! Constructor
-    //! @param[in] linkModel Model that should contain the link
-    //! @param[in] name Name used to create the embedded file. 
-    //! @param[in] label Label to identify the link. 
-    //! @param[in] description Description of the link
-    //! @see DbEmbeddedFileTable for details on embedding file in a DgnDb
-    DGNPLATFORM_EXPORT CreateParams(LinkModelR linkModel, Utf8CP name, Utf8CP label = nullptr, Utf8CP description = nullptr);
-    };
-
-private:
-    Utf8String m_name;
-    Utf8String m_description;
-
-protected:
-    DGNPLATFORM_EXPORT void _CopyFrom(Dgn::DgnElementCR source) override;
-    DGNPLATFORM_EXPORT void _BindWriteParams(BeSQLite::EC::ECSqlStatement&, ForInsert) override;
-    DGNPLATFORM_EXPORT Dgn::DgnDbStatus _ReadSelectParams(BeSQLite::EC::ECSqlStatement& statement, Dgn::ECSqlClassParams const& selectParams) override;
-    DGNPLATFORM_EXPORT void _ToJson(JsonValueR out, JsonValueCR opts) const override;
-<<<<<<< HEAD
-=======
-    DGNPLATFORM_EXPORT void _FromJson(JsonValueR props) override;
->>>>>>> 6e87b093
-
-public:
-    BE_JSON_NAME(name);
-    BE_JSON_NAME(description);
-
-    //! Constructor
-    explicit EmbeddedFileLink(CreateParams const& params) : T_Super(params), m_name(params.m_name), m_description(params.m_description) {}
-
-    //! Create a UrlLink
-    static EmbeddedFileLinkPtr Create(CreateParams const& params) { return new EmbeddedFileLink(params); }
-
-    //! Insert the EmbeddedFileLink in the DgnDb
-    DGNPLATFORM_EXPORT EmbeddedFileLinkCPtr Insert();
-
-    //! Update the persistent state of the EmbeddedFileLink in the DgnDb from this modified copy of it. 
-    DGNPLATFORM_EXPORT EmbeddedFileLinkCPtr Update();
-
-    //! Query the EmbeddedFileLink-s by it's properties
-    //! @param[in] dgndb DgnDb
-    //! @param[in] name Name used to embed the file (optional)
-    //! @param[in] label Label of the link (optional)
-    //! @param[in] description Description of the link (optional)
-    //! @param[in] limitCount Limits the count of the returned set (optional - if <=0, no limit is set)
-    //! @remarks If any of the parameters are nullptr-s, they are omitted from the query. If they are empty strings, the query is made for empty/null values
-    DGNPLATFORM_EXPORT static DgnElementIdSet Query(DgnDbCR dgndb, Utf8CP name = nullptr, Utf8CP label = nullptr, Utf8CP description = nullptr, int limitCount = -1);
-
-    //! Set the name used to embed the file
-    //! @see DbEmbeddedFileTable for details on embedding file in a DgnDb
-    void SetName(Utf8CP name) { m_name.AssignOrClear(name); }
-
-    //! Get the name used to embed the file
-    //! @see DbEmbeddedFileTable for details on embedding file in a DgnDb
-    Utf8CP GetName() const { return m_name.c_str(); }
-
-    //! Set the description the link points to
-    void SetDescription(Utf8CP description) { m_description.AssignOrClear(description); }
-
-    //! Get the description the link points to
-    Utf8CP GetDescription() const { return m_description.c_str(); }
-
-    //! Get the schema name for the UrlLink class
-    //! @note This is a static method that always returns the schema name of the dgn.UrlLink class - it does @em not return the schema of a specific instance.
-    static Utf8CP MyECSchemaName() { return BIS_ECSCHEMA_NAME; }
-};
-
-namespace dgn_ModelHandler
-{
-    //! The ModelHandler for LinkModel
-    struct EXPORT_VTABLE_ATTRIBUTE Link : Information
-    {
-        MODELHANDLER_DECLARE_MEMBERS(BIS_CLASS_LinkModel, LinkModel, Link, Information, DGNPLATFORM_EXPORT)
-    };
-}
-
-namespace dgn_ElementHandler
-{
-    //! The handler for LinkPartition
-    struct LinkPartitionHandler : InformationPartition
-    {
-        ELEMENTHANDLER_DECLARE_MEMBERS(BIS_CLASS_LinkPartition, LinkPartition, LinkPartitionHandler, InformationPartition, DGNPLATFORM_EXPORT)
-    };
-    
-    //! The handler for UrlLink elements
-    struct EXPORT_VTABLE_ATTRIBUTE UrlLinkHandler : InformationContent
-    {
-        ELEMENTHANDLER_DECLARE_MEMBERS(BIS_CLASS_UrlLink, UrlLink, UrlLinkHandler, InformationContent, DGNPLATFORM_EXPORT)
-        DGNPLATFORM_EXPORT void _RegisterPropertyAccessors(ECSqlClassInfo&, ECN::ClassLayoutCR) override;
-    };
-
-    //! The handler for EmbeddedFileLink elements
-    struct EXPORT_VTABLE_ATTRIBUTE EmbeddedFileLinkHandler : InformationContent
-    {
-        ELEMENTHANDLER_DECLARE_MEMBERS(BIS_CLASS_EmbeddedFileLink, EmbeddedFileLink, EmbeddedFileLinkHandler, InformationContent, DGNPLATFORM_EXPORT)
-        DGNPLATFORM_EXPORT void _RegisterPropertyAccessors(ECSqlClassInfo&, ECN::ClassLayoutCR) override;
-    };
-
-    //! The handler for RepositoryLink elements
-    struct EXPORT_VTABLE_ATTRIBUTE RepositoryLinkHandler : UrlLinkHandler
-    {
-        ELEMENTHANDLER_DECLARE_MEMBERS(BIS_CLASS_RepositoryLink, RepositoryLink, RepositoryLinkHandler, UrlLinkHandler, DGNPLATFORM_EXPORT)
-        DGNPLATFORM_EXPORT void _RegisterPropertyAccessors(ECSqlClassInfo&, ECN::ClassLayoutCR) override;
-    };
-}
-
-END_BENTLEY_DGN_NAMESPACE
+/*--------------------------------------------------------------------------------------+
+|
+|     $Source: PublicAPI/DgnPlatform/LinkElement.h $
+|
+|  $Copyright: (c) 2017 Bentley Systems, Incorporated. All rights reserved. $
+|
++--------------------------------------------------------------------------------------*/
+#pragma once
+
+//__PUBLISH_SECTION_START__
+
+#include <Bentley/BeAssert.h>
+#include <DgnPlatform/DgnDb.h>
+#include <DgnPlatform/DgnElement.h>
+#include <DgnPlatform/DgnModel.h>
+#include <DgnPlatform/ElementHandler.h>
+
+#define BIS_CLASS_LinkElement           "LinkElement"
+#define BIS_CLASS_LinkModel             "LinkModel"
+#define BIS_CLASS_LinkPartition         "LinkPartition"
+#define BIS_CLASS_UrlLink               "UrlLink"
+#define BIS_CLASS_EmbeddedFileLink      "EmbeddedFileLink"
+#define BIS_CLASS_RepositoryLink        "RepositoryLink"
+#define BIS_REL_ElementHasLinks         "ElementHasLinks"
+
+#define LINK_ECSQL_PREFIX "link"
+#define SOURCE_ECSQL_PREFIX "source"
+
+BEGIN_BENTLEY_DGN_NAMESPACE
+
+namespace dgn_ElementHandler { struct UrlLinkHandler; struct RepositoryLinkHandler; struct EmbeddedFileLinkHandler; struct LinkPartitionHandler; }
+
+//=======================================================================================
+//! A LinkPartition provides a starting point for a LinkModel hierarchy
+//! @note LinkPartition elements only reside in the RepositoryModel
+// @bsiclass                                                    Shaun.Sewall    10/16
+//=======================================================================================
+struct EXPORT_VTABLE_ATTRIBUTE LinkPartition : InformationPartitionElement
+{
+    DGNELEMENT_DECLARE_MEMBERS(BIS_CLASS_LinkPartition, InformationPartitionElement);
+    friend struct dgn_ElementHandler::LinkPartitionHandler;
+
+protected:
+    DGNPLATFORM_EXPORT DgnDbStatus _OnSubModelInsert(DgnModelCR model) const override;
+    explicit LinkPartition(CreateParams const& params) : T_Super(params) {}
+
+public:
+    //! Create a new LinkPartition
+    //! @param[in] parentSubject The new LinkPartition will be a child element of this Subject
+    //! @param[in] name The name of the new partition which will be used as the CodeValue
+    //! @param[in] description Optional description for this LinkPartition
+    //! @see DgnElements::GetRootSubject
+    DGNPLATFORM_EXPORT static LinkPartitionPtr Create(SubjectCR parentSubject, Utf8StringCR name, Utf8CP description=nullptr);
+    //! Create and insert a new LinkPartition
+    //! @param[in] parentSubject The new LinkPartition will be a child element of this Subject
+    //! @param[in] name The name of the new partition which will be used as the CodeValue
+    //! @param[in] description Optional description for this LinkPartition
+    //! @see DgnElements::GetRootSubject
+    DGNPLATFORM_EXPORT static LinkPartitionCPtr CreateAndInsert(SubjectCR parentSubject, Utf8StringCR name, Utf8CP description=nullptr);
+};
+
+//=======================================================================================
+//! A model which contains only links - LinkElement-s and classes derived from it.
+//! @ingroup GROUP_DgnModel
+// @bsiclass                                                  Ramanujam.Raman   05/16
+//=======================================================================================
+struct EXPORT_VTABLE_ATTRIBUTE LinkModel : InformationModel
+{
+    DGNMODEL_DECLARE_MEMBERS(BIS_CLASS_LinkModel, InformationModel);
+
+public:
+    struct CreateParams : Dgn::InformationModel::CreateParams
+    {
+    DEFINE_T_SUPER(Dgn::InformationModel::CreateParams);
+
+    protected:
+        CreateParams(Dgn::DgnDbR dgndb, Dgn::DgnClassId classId, DgnElementId modeledElementId, bool isPrivate = false)
+            : T_Super(dgndb, classId, modeledElementId, isPrivate)
+            {}
+
+    public:
+        //! @private
+        //! This constructor is used only by the model handler to create a new instance, prior to calling ReadProperties on the model object
+        CreateParams(Dgn::DgnModel::CreateParams const& params) : T_Super(params) {}
+
+        //! Parameters to create a new instance of a LinkModel.
+        //! @param[in] dgndb The DgnDb for the new DgnModel
+        //! @param[in] modeledElementId The DgnElementId of the element this this DgnModel is describing/modeling
+        //! @param[in] isPrivate Optional parameter specifying that this model should @em not appear in lists shown to the user
+        CreateParams(Dgn::DgnDbR dgndb, DgnElementId modeledElementId, bool isPrivate = false) :
+            T_Super(dgndb, LinkModel::QueryClassId(dgndb), modeledElementId, isPrivate)
+            {}
+    };
+
+protected:
+    DGNPLATFORM_EXPORT DgnDbStatus _OnInsertElement(DgnElementR element) override;
+public:
+    explicit LinkModel(CreateParams const& params) : T_Super(params) {}
+
+    static LinkModelPtr Create(CreateParams const& params) { return new LinkModel(params); }
+
+    //! Gets the LinkModel by Id. If the model is not loaded, it loads it, but does not fill it with contained elements. 
+    static LinkModelPtr Get(Dgn::DgnDbCR dgndb, DgnModelId id) { return dgndb.Models().Get<LinkModel>(id); }
+
+    //! Query the DgnClassId of the dgn.LinkModel ECClass in the specified DgnDb.
+    //! @note This is a static method that always returns the DgnClassId of the dgn.LinkModel class - it does @em not return the class of a specific instance.
+    static Dgn::DgnClassId QueryClassId(Dgn::DgnDbCR dgndb) { return Dgn::DgnClassId(dgndb.Schemas().GetClassId(BIS_ECSCHEMA_NAME, BIS_CLASS_LinkModel)); }
+};
+
+//=======================================================================================
+//! LinkElement
+//=======================================================================================
+struct EXPORT_VTABLE_ATTRIBUTE LinkElement : InformationReferenceElement
+{
+    DEFINE_T_SUPER(InformationReferenceElement)
+
+protected:
+    //! Constructor
+    explicit LinkElement(CreateParams const& params) : T_Super(params) {}
+
+    //! Called when an element is about to be inserted into the DgnDb.
+    DGNPLATFORM_EXPORT DgnDbStatus _OnInsert() override;
+
+public:
+    //! Add the link to a source element
+    //! @param[in] sourceElementId Id of the host element. 
+    //! @remarks The source may contain one or more links. It's also possible that there may be links that aren't in any source element at all
+    DGNPLATFORM_EXPORT BentleyStatus AddToSource(DgnElementId sourceElementId) const;
+
+    //! Add the link to a source element
+    //! @param[in] dgndb DgnDb
+    //! @param[in] linkId DgnElementId of the link
+    //! @param[in] sourceElementId DgnElementId of the source element. 
+    //! @remarks The source may contain one or more links. It's also possible that there may be links that aren't in any source element at all
+    DGNPLATFORM_EXPORT static BentleyStatus AddToSource(DgnDbR dgndb, DgnElementId linkId, DgnElementId sourceElementId);
+
+    //! Returns true if the supplied element is one of the sources of this link
+    //! @param[in] sourceElementId Id of the host element. 
+    DGNPLATFORM_EXPORT bool IsFromSource(DgnElementId sourceElementId) const;
+
+    //! Returns true if the supplied element is one of the sources of the supplied link 
+    //! @param[in] dgndb DgnDb
+    //! @param[in] linkId DgnElementId of the link
+    //! @param[in] sourceElementId DgnElementId of the source element. 
+    DGNPLATFORM_EXPORT static bool IsFromSource(DgnDbR dgndb, DgnElementId linkId, DgnElementId sourceElementId);
+
+    //! Removes this link from a source element
+    //! @param[in] sourceElementId Id of the source element. If invalid id is passed in, removes the specified link from all hosts.
+    //! @remarks The removed links are NOT deleted. Use @ref DgnElement::Delete to delete the link. 
+    DGNPLATFORM_EXPORT BentleyStatus RemoveFromSource(DgnElementId sourceElementId) const;
+
+    //! Removes this link from a source element
+    //! @param[in] dgndb DgnDb
+    //! @param[in] linkId DgnElementId of the link
+    //! @param[in] sourceElementId Id of the source element. If invalid id is passed in, removes the specified link from all hosts.
+    //! @remarks The removed links are NOT deleted. Use @ref DgnElement::Delete to delete the link. 
+    DGNPLATFORM_EXPORT static BentleyStatus RemoveFromSource(DgnDbR dgndb, DgnElementId linkId, DgnElementId sourceElementId);
+
+    //! Query all the source elements that contain this link
+    DGNPLATFORM_EXPORT DgnElementIdSet QuerySources();
+
+    DGNPLATFORM_EXPORT static BentleyStatus DoRemoveAllFromSource(DgnDbR dgndb, DgnElementId sourceElementId, Utf8CP schemaName, Utf8CP className, DgnElementIdSet const& targetElements);
+    DGNPLATFORM_EXPORT static BentleyStatus DoPurgeOrphaned(DgnDbCR dgndb, Utf8CP schemaName, Utf8CP className, DgnElementIdSet const& unusedIds);
+    };
+
+//=======================================================================================
+//! LinkElementBase
+//=======================================================================================
+template<class LINK_SUBTYPE>
+struct ILinkElementBase
+{
+private:
+    static BeSQLite::EC::CachedECSqlStatementPtr GetQueryBySourceStatement(DgnDbR dgndb, DgnElementId sourceElementId)
+        {
+        BeAssert(sourceElementId.IsValid());
+
+        Utf8CP ecSqlFmt = "SELECT " LINK_ECSQL_PREFIX ".ECInstanceId FROM ONLY %s.%s " LINK_ECSQL_PREFIX " " \
+            "JOIN " BIS_SCHEMA(BIS_CLASS_Element) " " SOURCE_ECSQL_PREFIX " USING " BIS_SCHEMA(BIS_REL_ElementHasLinks) " " \
+            "WHERE " SOURCE_ECSQL_PREFIX ".ECInstanceId=?";
+
+        Utf8PrintfString ecSql(ecSqlFmt, LINK_SUBTYPE::MyECSchemaName(), LINK_SUBTYPE::MyHandlerECClassName());
+
+        BeSQLite::EC::CachedECSqlStatementPtr stmt = dgndb.GetPreparedECSqlStatement(ecSql.c_str());
+        BeAssert(stmt.IsValid());
+
+        stmt->BindId(1, sourceElementId);
+        return stmt;
+        }
+
+protected:
+    static DgnElementIdSet CollectElementIds(BeSQLite::EC::ECSqlStatement& stmt)
+        {
+        DgnElementIdSet idSet;
+        BeSQLite::DbResult result;
+        while ((result = stmt.Step()) == BeSQLite::DbResult::BE_SQLITE_ROW)
+            idSet.insert(stmt.GetValueId<DgnElementId>(0));
+        return idSet;
+        }
+
+public:
+    //! Get a read only copy of the LinkElement from the DgnDb
+    //! @return Invalid if the UrlLink does not exist
+    static RefCountedCPtr<LINK_SUBTYPE> Get(Dgn::DgnDbCR dgndb, Dgn::DgnElementId linkElementId) { return dgndb.Elements().Get<LINK_SUBTYPE>(linkElementId); }
+
+    //! Get an editable copy of the LinkElement from the DgnDb
+    //! @return Invalid if the UrlLink does not exist, or if it cannot be edited.
+    static RefCountedPtr<LINK_SUBTYPE> GetForEdit(Dgn::DgnDbR dgndb, Dgn::DgnElementId linkElementId) { return dgndb.Elements().GetForEdit<LINK_SUBTYPE>(linkElementId); }
+
+    //! Query all the links in the specified source element
+    static DgnElementIdSet QueryBySource(DgnDbR dgndb, DgnElementId sourceElementId)
+        {
+        BeSQLite::EC::CachedECSqlStatementPtr stmt = GetQueryBySourceStatement(dgndb, sourceElementId);
+        return CollectElementIds(*stmt);
+        }
+
+    //! Returns true if the supplied element is the source of any links
+    static bool ElementHasLinks(DgnDbR dgndb, DgnElementId elementId)
+        {
+        BeSQLite::EC::CachedECSqlStatementPtr stmt = GetQueryBySourceStatement(dgndb, elementId);
+        return (BeSQLite::DbResult::BE_SQLITE_ROW == stmt->Step());
+        }
+
+    //! Query links by where clause
+    //! @param dgndb DgnDb
+    //! @param whereClause Optional where clause. e.g., LINK_ECSQL_PREFIX ".Label LIKE 'MyLabel%'"
+    static DgnElementIdSet QueryByWhere(DgnDbR dgndb, Utf8CP whereClause)
+        {
+        Utf8PrintfString ecSql("SELECT " LINK_ECSQL_PREFIX ".ECInstanceId FROM ONLY %s.%s " LINK_ECSQL_PREFIX, LINK_SUBTYPE::MyECSchemaName(), LINK_SUBTYPE::MyHandlerECClassName());
+
+        if (whereClause)
+            {
+            ecSql.append(" WHERE ");
+            ecSql.append(whereClause);
+            }
+            
+        BeSQLite::EC::CachedECSqlStatementPtr stmt = dgndb.GetPreparedECSqlStatement(ecSql.c_str());
+        BeAssert(stmt.IsValid());
+
+        return CollectElementIds(*stmt);
+        }
+
+    //! Query all the links in the specified link model
+    static DgnElementIdSet QueryByModel(DgnDbR dgndb, DgnModelId linkModelId)
+        {
+        BeAssert(linkModelId.IsValid());
+
+        Utf8PrintfString ecSql("SELECT " LINK_ECSQL_PREFIX ".ECInstanceId FROM ONLY %s.%s " LINK_ECSQL_PREFIX, LINK_SUBTYPE::MyECSchemaName(), LINK_SUBTYPE::MyHandlerECClassName());
+
+        ecSql.append(" WHERE " LINK_ECSQL_PREFIX ".Model.Id=?");
+
+        BeSQLite::EC::CachedECSqlStatementPtr stmt = dgndb.GetPreparedECSqlStatement(ecSql.c_str());
+        BeAssert(stmt.IsValid());
+
+        stmt->BindId(1, linkModelId);
+
+        return CollectElementIds(*stmt);
+        }
+
+    //! Removes all links from the specified source
+    //! @remarks The removed links are NOT deleted. Use @ref DgnElement::Delete to delete the link. 
+    static BentleyStatus RemoveAllFromSource(DgnDbR dgndb, DgnElementId sourceElementId)
+        {
+        return LinkElement::DoRemoveAllFromSource(dgndb, sourceElementId, LINK_SUBTYPE::MyECSchemaName(), LINK_SUBTYPE::MyHandlerECClassName(),
+                                                QueryBySource(dgndb, sourceElementId));
+        }
+
+    //! Finds all links that do not have a source specified
+    static DgnElementIdSet FindOrphaned(DgnDbCR dgndb)
+        {
+        Utf8CP ecSqlFmt = "SELECT link.ECInstanceId FROM ONLY %s.%s link WHERE link.ECInstanceId NOT IN (SELECT TargetECInstanceId FROM " BIS_SCHEMA(BIS_REL_ElementHasLinks) ")";
+        Utf8PrintfString ecSql(ecSqlFmt, LINK_SUBTYPE::MyECSchemaName(), LINK_SUBTYPE::MyHandlerECClassName());
+
+        BeSQLite::EC::CachedECSqlStatementPtr stmt = dgndb.GetPreparedECSqlStatement(ecSql.c_str());
+        BeAssert(stmt.IsValid());
+
+        return CollectElementIds(*stmt);
+        }
+
+    //! Deletes all links that do not have a source specified
+    static BentleyStatus PurgeOrphaned(DgnDbCR dgndb)
+        {
+        return LinkElement::DoPurgeOrphaned(dgndb, LINK_SUBTYPE::MyECSchemaName(), LINK_SUBTYPE::MyHandlerECClassName(), FindOrphaned(dgndb));
+        }
+
+    //! Query the DgnClassId of the LinkElement ECClass in the specified DgnDb.
+    //! @note This is a static method that always returns the DgnClassId of the LinkElement class - it does @em not return the class of a specific instance.
+    static Dgn::DgnClassId QueryClassId(Dgn::DgnDbCR dgndb)
+        {
+        return dgndb.Schemas().GetClassId(LINK_SUBTYPE::MyECSchemaName(), LINK_SUBTYPE::MyHandlerECClassName());
+        }
+    };
+
+//=======================================================================================
+//! An element containing an URL link
+//! @ingroup GROUP_DgnElement
+//=======================================================================================
+struct EXPORT_VTABLE_ATTRIBUTE UrlLink : LinkElement, ILinkElementBase<UrlLink>
+{
+    DGNELEMENT_DECLARE_MEMBERS(BIS_CLASS_UrlLink, LinkElement)
+    friend struct dgn_ElementHandler::UrlLinkHandler;
+
+private:
+    Utf8String m_url;
+    Utf8String m_description;
+
+protected:
+    DGNPLATFORM_EXPORT void _CopyFrom(Dgn::DgnElementCR source) override;
+    DGNPLATFORM_EXPORT void _BindWriteParams(BeSQLite::EC::ECSqlStatement&, ForInsert) override;
+    DGNPLATFORM_EXPORT Dgn::DgnDbStatus _ReadSelectParams(BeSQLite::EC::ECSqlStatement& statement, Dgn::ECSqlClassParams const& selectParams) override;
+    DGNPLATFORM_EXPORT void _ToJson(JsonValueR out, JsonValueCR opts) const override;
+    DGNPLATFORM_EXPORT void _FromJson(JsonValueR props) override;
+
+public:
+    //! Parameters used to construct a UrlLink
+    struct CreateParams : T_Super::CreateParams
+    {
+    DEFINE_T_SUPER(UrlLink::T_Super::CreateParams);
+
+    Utf8String m_url;
+    Utf8String m_description;
+
+    explicit CreateParams(Dgn::DgnElement::CreateParams const& params, Utf8CP url = nullptr, Utf8CP description = nullptr) : T_Super(params)
+        {
+        m_url.AssignOrClear(url);
+        m_description.AssignOrClear(description);
+        }
+
+    //! Constructor
+    //! @param[in] linkModel Model that should contain the link
+    //! @param[in] url URL that the link points to
+    //! @param[in] label Display label of the link
+    //! @param[in] description Description of the link
+    DGNPLATFORM_EXPORT explicit CreateParams(LinkModelR linkModel, Utf8CP url = nullptr, Utf8CP label = nullptr, Utf8CP description = nullptr);
+    };
+
+    BE_JSON_NAME(url);
+    BE_JSON_NAME(description);
+
+    //! Constructor
+    explicit UrlLink(CreateParams const& params) : T_Super(params), m_url(params.m_url), m_description(params.m_description) {}
+
+    //! Create an UrlLink
+    static UrlLinkPtr Create(CreateParams const& params) { return new UrlLink(params); }
+
+    //! Insert the UrlLink in the DgnDb
+    DGNPLATFORM_EXPORT UrlLinkCPtr Insert();
+
+    //! Update the persistent state of the UrlLink in the DgnDb from this modified copy of it. 
+    DGNPLATFORM_EXPORT UrlLinkCPtr Update();
+
+    //! Query the UrlLink-s by it's properties
+    //! @param[in] dgndb DgnDb
+    //! @param[in] url URL that the link points to (optional)
+    //! @param[in] label Label of the link (optional)
+    //! @param[in] description Description of the link (optional)
+    //! @param[in] limitCount Limits the count of the returned set (optional - if <=0, no limit is set)
+    //! @remarks If any of the parameters are nullptr-s, they are omitted from the query. If they are empty strings, the query is made for empty/null values
+    DGNPLATFORM_EXPORT static DgnElementIdSet Query(DgnDbCR dgndb, Utf8CP url = nullptr, Utf8CP label = nullptr, Utf8CP description = nullptr, int limitCount = -1);
+
+    //! Set the url the link points to
+    void SetUrl(Utf8CP url) { m_url.AssignOrClear(url); }
+
+    //! Get the url the link points to
+    Utf8CP GetUrl() const { return m_url.c_str(); }
+
+    //! Set the description the link points to
+    void SetDescription(Utf8CP description) { m_description.AssignOrClear(description); }
+
+    //! Get the description the link points to
+    Utf8CP GetDescription() const { return m_description.c_str(); }
+
+    //! Get the schema name for the UrlLink class
+    //! @note This is a static method that always returns the schema name of the dgn.UrlLink class - it does @em not return the schema of a specific instance.
+    static Utf8CP MyECSchemaName() { return BIS_ECSCHEMA_NAME; }
+};
+
+//=======================================================================================
+//! @ingroup GROUP_DgnElement
+//=======================================================================================
+struct EXPORT_VTABLE_ATTRIBUTE RepositoryLink : UrlLink
+{
+    DGNELEMENT_DECLARE_MEMBERS(BIS_CLASS_RepositoryLink, UrlLink)
+    friend struct dgn_ElementHandler::RepositoryLinkHandler;
+
+protected:
+    explicit RepositoryLink(CreateParams const& params) : T_Super(params) {}
+
+public:
+    //! Create a DgnCode using the specified model (uniqueness scope) and name
+    DGNPLATFORM_EXPORT static DgnCode CreateCode(LinkModelCR model, Utf8StringCR name);
+    //! Create a unique DgnCode for an InformationPartitionElement with the specified Subject as its parent
+    //! @param[in] model The uniqueness scope for the DgnCode
+    //! @param[in] baseName The base name for the CodeValue. A suffix will be appended (if necessary) to make it unique within the specified scope.
+    //! @private
+    DGNPLATFORM_EXPORT static DgnCode CreateUniqueCode(LinkModelCR model, Utf8CP baseName);
+
+    //! Create a RepositoryLink in memory
+    //! @param[in] model Create the RepositoryLink in this DgnModel
+    //! @param[in] url The URL of the RepositoryLink
+    //! @param[in] name The name of the RepositoryLink that will be used to form its DgnCode
+    //! @param[in] description The optional description of the RepositoryLink
+    DGNPLATFORM_EXPORT static RepositoryLinkPtr Create(LinkModelR model, Utf8CP url, Utf8CP name, Utf8CP description = nullptr);
+};
+
+//=======================================================================================
+//! An element containing a link to an file embedded in the Db.
+//! @ingroup GROUP_DgnElement
+//=======================================================================================
+struct EXPORT_VTABLE_ATTRIBUTE EmbeddedFileLink : LinkElement, ILinkElementBase<EmbeddedFileLink>
+{
+    DGNELEMENT_DECLARE_MEMBERS(BIS_CLASS_EmbeddedFileLink, LinkElement)
+    friend struct dgn_ElementHandler::EmbeddedFileLinkHandler;
+
+public:
+    //! Parameters used to construct a EmbeddedFileLink
+    struct CreateParams : T_Super::CreateParams
+    {
+    DEFINE_T_SUPER(EmbeddedFileLink::T_Super::CreateParams);
+
+    Utf8String m_name;
+    Utf8String m_description;
+
+    explicit CreateParams(Dgn::DgnElement::CreateParams const& params, Utf8CP name = nullptr, Utf8CP description = nullptr) : T_Super(params)
+        {
+        m_name.AssignOrClear(name); 
+        m_description.AssignOrClear(description);
+        }
+
+    //! Constructor
+    //! @param[in] linkModel Model that should contain the link
+    //! @param[in] name Name used to create the embedded file. 
+    //! @param[in] label Label to identify the link. 
+    //! @param[in] description Description of the link
+    //! @see DbEmbeddedFileTable for details on embedding file in a DgnDb
+    DGNPLATFORM_EXPORT CreateParams(LinkModelR linkModel, Utf8CP name, Utf8CP label = nullptr, Utf8CP description = nullptr);
+    };
+
+private:
+    Utf8String m_name;
+    Utf8String m_description;
+
+protected:
+    DGNPLATFORM_EXPORT void _CopyFrom(Dgn::DgnElementCR source) override;
+    DGNPLATFORM_EXPORT void _BindWriteParams(BeSQLite::EC::ECSqlStatement&, ForInsert) override;
+    DGNPLATFORM_EXPORT Dgn::DgnDbStatus _ReadSelectParams(BeSQLite::EC::ECSqlStatement& statement, Dgn::ECSqlClassParams const& selectParams) override;
+    DGNPLATFORM_EXPORT void _ToJson(JsonValueR out, JsonValueCR opts) const override;
+    DGNPLATFORM_EXPORT void _FromJson(JsonValueR props) override;
+
+public:
+    BE_JSON_NAME(name);
+    BE_JSON_NAME(description);
+
+    //! Constructor
+    explicit EmbeddedFileLink(CreateParams const& params) : T_Super(params), m_name(params.m_name), m_description(params.m_description) {}
+
+    //! Create a UrlLink
+    static EmbeddedFileLinkPtr Create(CreateParams const& params) { return new EmbeddedFileLink(params); }
+
+    //! Insert the EmbeddedFileLink in the DgnDb
+    DGNPLATFORM_EXPORT EmbeddedFileLinkCPtr Insert();
+
+    //! Update the persistent state of the EmbeddedFileLink in the DgnDb from this modified copy of it. 
+    DGNPLATFORM_EXPORT EmbeddedFileLinkCPtr Update();
+
+    //! Query the EmbeddedFileLink-s by it's properties
+    //! @param[in] dgndb DgnDb
+    //! @param[in] name Name used to embed the file (optional)
+    //! @param[in] label Label of the link (optional)
+    //! @param[in] description Description of the link (optional)
+    //! @param[in] limitCount Limits the count of the returned set (optional - if <=0, no limit is set)
+    //! @remarks If any of the parameters are nullptr-s, they are omitted from the query. If they are empty strings, the query is made for empty/null values
+    DGNPLATFORM_EXPORT static DgnElementIdSet Query(DgnDbCR dgndb, Utf8CP name = nullptr, Utf8CP label = nullptr, Utf8CP description = nullptr, int limitCount = -1);
+
+    //! Set the name used to embed the file
+    //! @see DbEmbeddedFileTable for details on embedding file in a DgnDb
+    void SetName(Utf8CP name) { m_name.AssignOrClear(name); }
+
+    //! Get the name used to embed the file
+    //! @see DbEmbeddedFileTable for details on embedding file in a DgnDb
+    Utf8CP GetName() const { return m_name.c_str(); }
+
+    //! Set the description the link points to
+    void SetDescription(Utf8CP description) { m_description.AssignOrClear(description); }
+
+    //! Get the description the link points to
+    Utf8CP GetDescription() const { return m_description.c_str(); }
+
+    //! Get the schema name for the UrlLink class
+    //! @note This is a static method that always returns the schema name of the dgn.UrlLink class - it does @em not return the schema of a specific instance.
+    static Utf8CP MyECSchemaName() { return BIS_ECSCHEMA_NAME; }
+};
+
+namespace dgn_ModelHandler
+{
+    //! The ModelHandler for LinkModel
+    struct EXPORT_VTABLE_ATTRIBUTE Link : Information
+    {
+        MODELHANDLER_DECLARE_MEMBERS(BIS_CLASS_LinkModel, LinkModel, Link, Information, DGNPLATFORM_EXPORT)
+    };
+}
+
+namespace dgn_ElementHandler
+{
+    //! The handler for LinkPartition
+    struct LinkPartitionHandler : InformationPartition
+    {
+        ELEMENTHANDLER_DECLARE_MEMBERS(BIS_CLASS_LinkPartition, LinkPartition, LinkPartitionHandler, InformationPartition, DGNPLATFORM_EXPORT)
+    };
+    
+    //! The handler for UrlLink elements
+    struct EXPORT_VTABLE_ATTRIBUTE UrlLinkHandler : InformationContent
+    {
+        ELEMENTHANDLER_DECLARE_MEMBERS(BIS_CLASS_UrlLink, UrlLink, UrlLinkHandler, InformationContent, DGNPLATFORM_EXPORT)
+        DGNPLATFORM_EXPORT void _RegisterPropertyAccessors(ECSqlClassInfo&, ECN::ClassLayoutCR) override;
+    };
+
+    //! The handler for EmbeddedFileLink elements
+    struct EXPORT_VTABLE_ATTRIBUTE EmbeddedFileLinkHandler : InformationContent
+    {
+        ELEMENTHANDLER_DECLARE_MEMBERS(BIS_CLASS_EmbeddedFileLink, EmbeddedFileLink, EmbeddedFileLinkHandler, InformationContent, DGNPLATFORM_EXPORT)
+        DGNPLATFORM_EXPORT void _RegisterPropertyAccessors(ECSqlClassInfo&, ECN::ClassLayoutCR) override;
+    };
+
+    //! The handler for RepositoryLink elements
+    struct EXPORT_VTABLE_ATTRIBUTE RepositoryLinkHandler : UrlLinkHandler
+    {
+        ELEMENTHANDLER_DECLARE_MEMBERS(BIS_CLASS_RepositoryLink, RepositoryLink, RepositoryLinkHandler, UrlLinkHandler, DGNPLATFORM_EXPORT)
+        DGNPLATFORM_EXPORT void _RegisterPropertyAccessors(ECSqlClassInfo&, ECN::ClassLayoutCR) override;
+    };
+}
+
+END_BENTLEY_DGN_NAMESPACE