--- conflicted
+++ resolved
@@ -1,280 +1,199 @@
-/*--------------------------------------------------------------------------------------+
-|
-|     $Source: PublicAPI/DgnPlatform/WebMercator.h $
-|
-|  $Copyright: (c) 2018 Bentley Systems, Incorporated. All rights reserved. $
-|
-+--------------------------------------------------------------------------------------*/
-#pragma once
-//__PUBLISH_SECTION_START__
-
-#include <DgnPlatform/DgnDbTables.h>
-#include <algorithm>
-
-#ifdef min
-#undef min
-#endif
-#ifdef max
-#undef max
-#endif
-
-BEGIN_BENTLEY_DGN_NAMESPACE
-
-namespace WebMercator
-{
-DEFINE_POINTER_SUFFIX_TYPEDEFS(WebMercatorModel)
-DEFINE_POINTER_SUFFIX_TYPEDEFS(WebMercatorDisplay)
-
-<<<<<<< HEAD
-=======
-DEFINE_REF_COUNTED_PTR(MapTile)
-DEFINE_REF_COUNTED_PTR(MapRoot)
-DEFINE_REF_COUNTED_PTR(WebMercatorDisplay)
-
->>>>>>> 0fb1f32a
-enum class MapType : int {None=0, Street=1, Aerial=2, Hybrid=3};
-
-//=======================================================================================
-// Interface between QuadTree implementation and the providers of the imagery.
-// @bsiclass                                                    Barry.Bentley   03/17
-//=======================================================================================
-struct ImageryProvider : RefCountedBase
-{
-    virtual ~ImageryProvider () {}
-
-    // returns the ProviderName. Saved to the model to select the right when the ImageryProvider is instantiated. Not translated.
-    virtual Utf8String _GetProviderName() const = 0;
-
-    // Gets the Json that is saved to the model and used to reconstruct the ImageryProvider in subsequent sessions.
-    virtual void _ToJson(Json::Value&) const = 0;
-
-    // Reconstructs the ImageryProvider parameters from the Json that is saved to the model.
-    virtual void _FromJson(Json::Value const& value) = 0;
-    virtual MapType _GetMapType () const = 0;
-};
-
-DEFINE_REF_COUNTED_PTR(ImageryProvider)
-DEFINE_POINTER_SUFFIX_TYPEDEFS(ImageryProvider)
-
-//=======================================================================================
-<<<<<<< HEAD
-=======
-//! The root of a multi-resolution web mercator map.
-// @bsiclass                                                    Keith.Bentley   08/16
-//=======================================================================================
-struct MapRoot : TileTree::QuadTree::Root
-{
-    Render::ImageSource::Format m_format; //! the format of the tile image source
-    Transform m_mercatorToWorld;  //! linear transform from web mercator meters to world meters. Only used when reprojection fails.
-    ImageryProviderPtr m_imageryProvider; //! procures the image tiles from the source tile server.
-
-    Render::RgbaSpritePtr m_copyrightSprite;
-
-    DPoint3d ToWorldPoint(GeoPoint);
-    Utf8String _ConstructTileResource(TileTree::TileCR tile) const override;
-    Utf8CP _GetName() const override {return "WebMercator";}
-    bool _IsBackgroundImagery() const override {return true;}
-
-    MapRoot(DgnDbR db, DgnModelId modelId, TransformCR location, ImageryProviderR imageryProvider, Dgn::Render::SystemP system, Render::ImageSource::Format, double transparency, uint32_t maxSize);
-    ~MapRoot() {ClearAllTiles();}
-};
-
-//=======================================================================================
-//! A web mercator map tile. May or may not have its graphics downloaded.
-// @bsiclass                                                    Keith.Bentley   05/16
-//=======================================================================================
-struct MapTile : TileTree::QuadTree::Tile
-{
-    DEFINE_T_SUPER(TileTree::QuadTree::Tile)
-
-    struct Loader : TileTree::TileLoader
-    {
-        Loader(Utf8StringCR url, TileTree::TileR tile, TileTree::TileLoadStatePtr loads, Dgn::Render::SystemP renderSys) : TileTree::TileLoader(url, tile, loads, tile._GetTileCacheKey(), renderSys) {}
-        uint64_t      _GetMaxValidDuration() const override;
-        BentleyStatus _LoadTile() override;
-    };
-
-    bool m_reprojected = false;  //! if true, this tile has been correctly reprojected into world coordinates. Otherwise, it is not displayable.
-    StatusInt ReprojectCorners(GeoPoint*);
-    MapTile(MapRootR mapRoot, TileTree::QuadTree::TileId id, MapTileCP parent);
-    void _DrawGraphics(TileTree::DrawArgsR) const override;
-    TileTree::TilePtr _CreateChild(TileTree::QuadTree::TileId id) const override {return new MapTile(GetMapRoot(), id, this);}
-    MapRoot& GetMapRoot() const {return (MapRoot&) m_root;}
-    TileTree::TileLoaderPtr _CreateTileLoader(TileTree::TileLoadStatePtr loads, Dgn::Render::SystemP renderSys = nullptr) override {return new Loader(GetRoot()._ConstructTileResource(*this), *this, loads, renderSys);}
-    double _GetMaximumSize() const override {return 0 == GetDepth() ? 0.0 : T_Super::_GetMaximumSize();}
-    TileTree::Tile::SelectParent _SelectTiles(bvector<TileTree::TileCPtr>&, TileTree::DrawArgsR) const override;
-    Visibility _GetVisibility(TileTree::DrawArgsCR) const override;
-};
-
-//=======================================================================================
->>>>>>> 0fb1f32a
-//! Obtains and displays multi-resolution tiled raster organized according to the WebMercator tiling system.
-// @bsiclass                                                    Sam.Wilson      10/2014
-//=======================================================================================
-struct EXPORT_VTABLE_ATTRIBUTE WebMercatorModel : SpatialModel
-{
-    friend struct FetchTemplateUrlProgressiveTask;
-
-    DGNMODEL_DECLARE_MEMBERS("WebMercatorModel", SpatialModel);
-
-protected:
-    double m_groundBias;
-    double m_transparency;
-    ImageryProviderPtr m_provider;
-
-    void FromJson(Json::Value const& value);
-    void ToJson(Json::Value& value) const;
-
-public:
-    BE_JSON_NAME(providerName);
-    BE_JSON_NAME(groundBias);
-    BE_JSON_NAME(transparency);
-    BE_JSON_NAME(mapType)       // the mapType in the Json is actually processed by the MapProviders.
-    BE_JSON_NAME(providerData); // identifier of ProviderData subfolder
-
-    struct CreateParams : T_Super::CreateParams
-    {
-        friend WebMercatorModel;
-        DEFINE_T_SUPER(WebMercatorModel::T_Super::CreateParams);
-
-    private:
-        Json::Value m_jsonParameters;
-
-    public:
-        // used when creating a new WebMercatorModel from user inputs, which are passed in the jsonParameters.
-        CreateParams(DgnDbR dgndb, DgnElementId modeledElementId, JsonValueCR jsonParameters) :
-                T_Super::CreateParams(dgndb, DgnClassId(dgndb.Schemas().GetClassId(BIS_ECSCHEMA_NAME, BIS_CLASS_WebMercatorModel)), modeledElementId),
-                m_jsonParameters(jsonParameters) {}
-
-        // used when creating model from existing DgnDb.
-        CreateParams(DgnModel::CreateParams const& params) : T_Super(params) {}
-    };
-
-    //! Create a new WebMercatorModel from ModelHandler::CreateWebMercatorModel method. The caller sets up the ImageryProvider from user input.
-    DGNPLATFORM_EXPORT WebMercatorModel(CreateParams const& params);
-
-    void _OnSaveJsonProperties() override;
-    void _OnLoadedJsonProperties() override;
-    double GetGroundBias() const {return m_groundBias;}
-};
-
-DEFINE_REF_COUNTED_PTR(WebMercatorModel)
-
-//=======================================================================================
-//! Base class for model handlers that create models derived from WebMercatorModel.
-// @bsiclass                                                    Sam.Wilson      10/2014
-//=======================================================================================
-struct EXPORT_VTABLE_ATTRIBUTE ModelHandler : dgn_ModelHandler::Spatial
-{
-    MODELHANDLER_DECLARE_MEMBERS ("WebMercatorModel", WebMercatorModel, ModelHandler, dgn_ModelHandler::Spatial, DGNPLATFORM_EXPORT)
-};
-
-//=======================================================================================
-// MapBox Imagery Provider
-// This is the default, free provider. The same Bentley-provided key is used by all users.
-// @bsiclass                                                    Barry.Bentley   03/17
-//=======================================================================================
-struct MapBoxImageryProvider : ImageryProvider
-{
-private:
-    Utf8String m_baseUrl;
-    MapType m_mapType = MapType::Street;
-
-    // constructor used prior to specifying from stored Json values.
-    MapBoxImageryProvider() {}
-public:
-    BE_PROP_NAME(MapBoxProvider)
-
-    // returns the ProviderName. Saved to the model to select the right when the ImageryProvider is instantiated. Not translated.
-    Utf8String _GetProviderName() const override {return prop_MapBoxProvider();}
-    void _FromJson(Json::Value const& value) override;
-    void _ToJson(Json::Value&) const override;
-    MapType _GetMapType () const override {return m_mapType; }
-
-    static MapBoxImageryProvider* Create (Json::Value const& providerDataValue);
-};
-
-struct BingImageryProvider;
-DEFINE_REF_COUNTED_PTR(BingImageryProvider)
-
-//=======================================================================================
-// Bing Imagery Provider
-// @bsiclass                                                    Barry.Bentley   03/17
-//=======================================================================================
-struct BingImageryProvider : ImageryProvider
-{
-private:
-    MapType m_mapType = MapType::Street;
-
-    static BingImageryProviderPtr   s_streetMapProvider;
-    static BingImageryProviderPtr   s_aerialMapProvider;
-    static BingImageryProviderPtr   s_hybridMapProvider;
-
-    // constructor used prior to specifying from stored Json values.
-    BingImageryProvider () { }
-
-    virtual ~BingImageryProvider() { }
-
-public:
-    BE_PROP_NAME(BingProvider)
-
-    // returns the ProviderName. Saved to the model to select the right when the ImageryProvider is instantiated. Not translated.
-    Utf8String _GetProviderName() const override {return prop_BingProvider();}
-    void _FromJson(Json::Value const& value) override;
-    void _ToJson(Json::Value&) const override;
-    MapType _GetMapType () const override {return m_mapType; }
-
-    static BingImageryProvider* Create (Json::Value const& providerDataValue);
-    };
-
-DEFINE_REF_COUNTED_PTR(BingImageryProvider)
-
-//=======================================================================================
-// Here Imagery Provider (Here is the successor to NavTeq).
-// @bsiclass                                                    Barry.Bentley   03/17
-//=======================================================================================
-struct HereImageryProvider : ImageryProvider
-{
-private:
-    MapType m_mapType = MapType::Street;
-
-public:
-    BE_PROP_NAME(HereProvider)
-
-    // constructor used prior to specifying from stored Json values.
-    HereImageryProvider();
-
-    // returns the ProviderName. Saved to the model to select the right when the ImageryProvider is instantiated. Not translated.
-    Utf8String _GetProviderName() const override {return prop_HereProvider();}
-    void _FromJson(Json::Value const& value) override;
-    void _ToJson(Json::Value&) const override;
-    MapType _GetMapType () const override {return m_mapType; }
-
-    static HereImageryProvider* Create (Json::Value const& providerDataValue);
-};
-
-//=======================================================================================
-// @bsiclass                                                    Ray.Bentley     10/2018
-//=======================================================================================
-struct WebMercatorDisplayHandler : DisplayStyle::BackgroundMapDisplayHandler
-{
-    ImageryProviderPtr  m_provider;
-    Json::Value         m_settings;
-
-    WebMercatorDisplayHandler(Json::Value const&  settings);
-    void _Initialize(Json::Value const& settings) override;
-    virtual bool _GetDisplayPlane(DPlane3dR) override;
-
-    TileTree::RootPtr _GetTileTree(SceneContextR sceneContext) override;
-};
-
-
-}; // end WebMercator namespace
-
-<<<<<<< HEAD
-=======
-
-//! @endGroup
-
->>>>>>> 0fb1f32a
-END_BENTLEY_DGN_NAMESPACE
+/*--------------------------------------------------------------------------------------+
+|
+|     $Source: PublicAPI/DgnPlatform/WebMercator.h $
+|
+|  $Copyright: (c) 2019 Bentley Systems, Incorporated. All rights reserved. $
+|
++--------------------------------------------------------------------------------------*/
+#pragma once
+//__PUBLISH_SECTION_START__
+
+#include <DgnPlatform/DgnDbTables.h>
+#include <algorithm>
+
+#ifdef min
+#undef min
+#endif
+#ifdef max
+#undef max
+#endif
+
+BEGIN_BENTLEY_DGN_NAMESPACE
+
+namespace WebMercator
+{
+DEFINE_POINTER_SUFFIX_TYPEDEFS(WebMercatorModel)
+
+enum class MapType : int {None=0, Street=1, Aerial=2, Hybrid=3};
+
+//=======================================================================================
+// Interface between QuadTree implementation and the providers of the imagery.
+// @bsiclass                                                    Barry.Bentley   03/17
+//=======================================================================================
+struct ImageryProvider : RefCountedBase
+{
+    virtual ~ImageryProvider () {}
+
+    // returns the ProviderName. Saved to the model to select the right when the ImageryProvider is instantiated. Not translated.
+    virtual Utf8String _GetProviderName() const = 0;
+
+    // Gets the Json that is saved to the model and used to reconstruct the ImageryProvider in subsequent sessions.
+    virtual void _ToJson(Json::Value&) const = 0;
+
+    // Reconstructs the ImageryProvider parameters from the Json that is saved to the model.
+    virtual void _FromJson(Json::Value const& value) = 0;
+    virtual MapType _GetMapType () const = 0;
+};
+
+DEFINE_REF_COUNTED_PTR(ImageryProvider)
+DEFINE_POINTER_SUFFIX_TYPEDEFS(ImageryProvider)
+
+//=======================================================================================
+//! Obtains and displays multi-resolution tiled raster organized according to the WebMercator tiling system.
+// @bsiclass                                                    Sam.Wilson      10/2014
+//=======================================================================================
+struct EXPORT_VTABLE_ATTRIBUTE WebMercatorModel : SpatialModel
+{
+    friend struct FetchTemplateUrlProgressiveTask;
+
+    DGNMODEL_DECLARE_MEMBERS("WebMercatorModel", SpatialModel);
+
+protected:
+    double m_groundBias;
+    double m_transparency;
+    ImageryProviderPtr m_provider;
+
+    void FromJson(Json::Value const& value);
+    void ToJson(Json::Value& value) const;
+
+public:
+    BE_JSON_NAME(providerName);
+    BE_JSON_NAME(groundBias);
+    BE_JSON_NAME(transparency);
+    BE_JSON_NAME(mapType)       // the mapType in the Json is actually processed by the MapProviders.
+    BE_JSON_NAME(providerData); // identifier of ProviderData subfolder
+
+    struct CreateParams : T_Super::CreateParams
+    {
+        friend WebMercatorModel;
+        DEFINE_T_SUPER(WebMercatorModel::T_Super::CreateParams);
+
+    private:
+        Json::Value m_jsonParameters;
+
+    public:
+        // used when creating a new WebMercatorModel from user inputs, which are passed in the jsonParameters.
+        CreateParams(DgnDbR dgndb, DgnElementId modeledElementId, JsonValueCR jsonParameters) :
+                T_Super::CreateParams(dgndb, DgnClassId(dgndb.Schemas().GetClassId(BIS_ECSCHEMA_NAME, BIS_CLASS_WebMercatorModel)), modeledElementId),
+                m_jsonParameters(jsonParameters) {}
+
+        // used when creating model from existing DgnDb.
+        CreateParams(DgnModel::CreateParams const& params) : T_Super(params) {}
+    };
+
+    //! Create a new WebMercatorModel from ModelHandler::CreateWebMercatorModel method. The caller sets up the ImageryProvider from user input.
+    DGNPLATFORM_EXPORT WebMercatorModel(CreateParams const& params);
+
+    void _OnSaveJsonProperties() override;
+    void _OnLoadedJsonProperties() override;
+    double GetGroundBias() const {return m_groundBias;}
+};
+
+DEFINE_REF_COUNTED_PTR(WebMercatorModel)
+
+//=======================================================================================
+//! Base class for model handlers that create models derived from WebMercatorModel.
+// @bsiclass                                                    Sam.Wilson      10/2014
+//=======================================================================================
+struct EXPORT_VTABLE_ATTRIBUTE ModelHandler : dgn_ModelHandler::Spatial
+{
+    MODELHANDLER_DECLARE_MEMBERS ("WebMercatorModel", WebMercatorModel, ModelHandler, dgn_ModelHandler::Spatial, DGNPLATFORM_EXPORT)
+};
+
+//=======================================================================================
+// MapBox Imagery Provider
+// This is the default, free provider. The same Bentley-provided key is used by all users.
+// @bsiclass                                                    Barry.Bentley   03/17
+//=======================================================================================
+struct MapBoxImageryProvider : ImageryProvider
+{
+private:
+    Utf8String m_baseUrl;
+    MapType m_mapType = MapType::Street;
+
+    // constructor used prior to specifying from stored Json values.
+    MapBoxImageryProvider() {}
+public:
+    BE_PROP_NAME(MapBoxProvider)
+
+    // returns the ProviderName. Saved to the model to select the right when the ImageryProvider is instantiated. Not translated.
+    Utf8String _GetProviderName() const override {return prop_MapBoxProvider();}
+    void _FromJson(Json::Value const& value) override;
+    void _ToJson(Json::Value&) const override;
+    MapType _GetMapType () const override {return m_mapType; }
+
+    static MapBoxImageryProvider* Create (Json::Value const& providerDataValue);
+};
+
+struct BingImageryProvider;
+DEFINE_REF_COUNTED_PTR(BingImageryProvider)
+
+//=======================================================================================
+// Bing Imagery Provider
+// @bsiclass                                                    Barry.Bentley   03/17
+//=======================================================================================
+struct BingImageryProvider : ImageryProvider
+{
+private:
+    MapType m_mapType = MapType::Street;
+
+    static BingImageryProviderPtr   s_streetMapProvider;
+    static BingImageryProviderPtr   s_aerialMapProvider;
+    static BingImageryProviderPtr   s_hybridMapProvider;
+
+    // constructor used prior to specifying from stored Json values.
+    BingImageryProvider () { }
+
+    virtual ~BingImageryProvider() { }
+
+public:
+    BE_PROP_NAME(BingProvider)
+
+    // returns the ProviderName. Saved to the model to select the right when the ImageryProvider is instantiated. Not translated.
+    Utf8String _GetProviderName() const override {return prop_BingProvider();}
+    void _FromJson(Json::Value const& value) override;
+    void _ToJson(Json::Value&) const override;
+    MapType _GetMapType () const override {return m_mapType; }
+
+    static BingImageryProvider* Create (Json::Value const& providerDataValue);
+    };
+
+DEFINE_REF_COUNTED_PTR(BingImageryProvider)
+
+//=======================================================================================
+// Here Imagery Provider (Here is the successor to NavTeq).
+// @bsiclass                                                    Barry.Bentley   03/17
+//=======================================================================================
+struct HereImageryProvider : ImageryProvider
+{
+private:
+    MapType m_mapType = MapType::Street;
+
+public:
+    BE_PROP_NAME(HereProvider)
+
+    // constructor used prior to specifying from stored Json values.
+    HereImageryProvider();
+
+    // returns the ProviderName. Saved to the model to select the right when the ImageryProvider is instantiated. Not translated.
+    Utf8String _GetProviderName() const override {return prop_HereProvider();}
+    void _FromJson(Json::Value const& value) override;
+    void _ToJson(Json::Value&) const override;
+    MapType _GetMapType () const override {return m_mapType; }
+
+    static HereImageryProvider* Create (Json::Value const& providerDataValue);
+    };
+
+}; // end WebMercator namespace
+
+END_BENTLEY_DGN_NAMESPACE