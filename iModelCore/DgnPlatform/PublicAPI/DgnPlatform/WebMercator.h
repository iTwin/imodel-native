--- conflicted
+++ resolved
@@ -1,431 +1,427 @@
-/*--------------------------------------------------------------------------------------+
-|
-|     $Source: PublicAPI/DgnPlatform/WebMercator.h $
-|
-|  $Copyright: (c) 2015 Bentley Systems, Incorporated. All rights reserved. $
-|
-+--------------------------------------------------------------------------------------*/
-#pragma once
-//__BENTLEY_INTERNAL_ONLY__
-
-#include <DgnPlatform/RealityDataCache.h>
-#include <DgnPlatform/DgnViewport.h>
-#include <DgnPlatform/DgnDbTables.h>
-
-//#define WEBMERCATOR_DEBUG_TILES
-
-BEGIN_BENTLEY_DGNPLATFORM_NAMESPACE
-
-struct WebMercatorUorConverter;
-struct WebMercatorModel;
-struct WebMercatorModelHandler;
-
-//=======================================================================================
-// Utility for computing WebMercator tile ids
-// @bsiclass                                                    Sam.Wilson      10/2014
-//=======================================================================================
-struct WebMercatorTilingSystem
-{
-    //! Identifies a tile in the fixed WebMercator tiling system.
-    //! Note that the tile 0,0 is always in the upper left corner of the WebMercator projection.
-    struct TileId
-        {
-        uint8_t     zoomLevel;
-        uint32_t    column;
-        uint32_t    row;
-        };
-
-    enum {MIN_ZOOM_LEVEL=0, MAX_ZOOM_LEVEL=22};
-    
-    static uint8_t GetZoomLevels() {return (uint8_t)(MAX_ZOOM_LEVEL - MIN_ZOOM_LEVEL);}
-    //! Figure out what zoom level to use. The basic algorithm is to use tiles with about the same meters/pixel resolution as the
-    //! Dgn view is using for model data. Normally, we find two zoom levels, one with less and the other with more resolution.
-    //! The preferFinerResolution parameter specifies which to use. The finer the resolution, the more tiles must be downloaded and displayed.
-    static BentleyStatus GetOptimalZoomLevelForView (uint8_t& zoomLevel, DgnViewportR, WebMercatorUorConverter&, bool preferFinerResolution);
-    static BentleyStatus GetTileIdsForView (bvector<TileId>& tileids, uint8_t desiredZoomLevel, DgnViewportR, WebMercatorUorConverter&);
-};
-
-#define WEBMERCATOR_COMPARE_VALUES(val0, val1)  if (val0 < val1) { return true; } if (val0 > val1) { return false; }
-
-struct CompareDPoint3dLess
-    {
-    bool operator() (DPoint3dCR l, DPoint3dCR r) const 
-        {
-        WEBMERCATOR_COMPARE_VALUES(l.x,r.x);
-        WEBMERCATOR_COMPARE_VALUES(l.y,r.y);
-        WEBMERCATOR_COMPARE_VALUES(l.z,r.z);
-        return false;
-        }
-    };
-
-struct CompareGeoPointLess
-    {
-    bool operator() (GeoPointCR l, GeoPointCR r) const 
-        {
-        WEBMERCATOR_COMPARE_VALUES(l.latitude,r.latitude);
-        WEBMERCATOR_COMPARE_VALUES(l.longitude,r.longitude);
-        WEBMERCATOR_COMPARE_VALUES(l.elevation,r.elevation);
-        return false;
-        }
-    };
-
-//=======================================================================================
-// Utility for converting between DgnDb coordinates and WebMercator coordinates.
-// Conversions are based on the ground resolution (i.e., meters/pixel) at the latitude 
-// of the DgnDb's geo origin. That same ground resolution is used for coordinates
-// in all parts of the WebMercator projection.
-// @bsiclass                                                    Sam.Wilson      10/2014
-//=======================================================================================
-struct WebMercatorUorConverter
-    {
-    DgnUnits& m_units;
-    double m_originLatitudeInRadians;
-    double m_meters_per_uor;
-    bmap<DPoint3d, GeoPoint, CompareDPoint3dLess> m_uorsToLatLng;
-    bmap<GeoPoint, DPoint3d, CompareGeoPointLess> m_latLngToUors;
-
-    WebMercatorUorConverter (DgnViewportR);
-
-    bool IsValid() const {return m_units.GetDgnGCS() != NULL;}
-
-    BentleyStatus ComputeTileCorners (DPoint3d* corners, WebMercatorTilingSystem::TileId const& tileid);
-
-    //! Compute how many meters per pixel are displayed in the view. We measure the diagonals.
-    double ComputeViewResolutionInMetersPerPixel (DgnViewportR);
-
-    //! Compute meters/pixel at the DgnDb's geo origin the specified zoomLevel.
-    double ComputeGroundResolutionInMeters (uint8_t zoomLevel);
-
-    //! Convert a DPoint3d expressed in the Project's UOR coordinate system to a GeoPoint.
-    GeoPoint ConvertUorsToLatLng (DPoint3dCR pt);
-
-    //! Convert a GeoPoint to a point expressed in the Project's UOR coordinate system.
-    DPoint3d ConvertLatLngToUors (GeoPoint gp);
-
-    //! Convert a DPoint2d expressed in the Project's UOR coordinate system to a DPoint2d expressed in wpixels.
-    DPoint2d ConvertUorsToWpixels (DPoint2dCR pt);
-    };
-
-//=======================================================================================
-// @bsiclass                                        Grigas.Petraitis            10/2014
-//=======================================================================================
-struct TiledRaster : IRealityData<TiledRaster, BeSQLiteRealityDataStorage, HttpRealityDataSource>
-    {
-    //===================================================================================
-    // @bsiclass                                        Grigas.Petraitis        10/2014
-    //===================================================================================
-    struct RequestOptions : RealityDataCacheOptions, IRealityData::RequestOptions
-    {
-    DEFINE_BENTLEY_REF_COUNTED_MEMBERS
-    private:
-        ImageUtilities::RgbImageInfo const* m_expectedImageInfo;
-        RequestOptions() : m_expectedImageInfo(nullptr), RealityDataCacheOptions(false, false) {DEFINE_BENTLEY_REF_COUNTED_MEMBER_INIT}
-        RequestOptions(ImageUtilities::RgbImageInfo const& expectedImageInfo) : m_expectedImageInfo(new ImageUtilities::RgbImageInfo(expectedImageInfo)), RealityDataCacheOptions(true, true) {DEFINE_BENTLEY_REF_COUNTED_MEMBER_INIT}
-    public:
-        ~RequestOptions() {DELETE_AND_CLEAR(m_expectedImageInfo);}
-        static RefCountedPtr<RequestOptions> Create() {return new RequestOptions();}
-        static RefCountedPtr<RequestOptions> Create(ImageUtilities::RgbImageInfo const& expectedImageInfo) {return new RequestOptions(expectedImageInfo);}
-        ImageUtilities::RgbImageInfo const* GetExpectedImageInfo() const {return m_expectedImageInfo;}
-    };
-
-private:
-    Utf8String      m_url;
-    bvector<Byte>   m_data;
-    DateTime        m_creationDate;
-    Utf8String      m_contentType;
-    ImageUtilities::RgbImageInfo m_rasterInfo;
-
-private:
-    static Utf8String SerializeRasterInfo(ImageUtilities::RgbImageInfo const&);
-    static ImageUtilities::RgbImageInfo DeserializeRasterInfo(Utf8CP);
-
-    TiledRaster(){}
-        
-protected:
-    virtual Utf8CP _GetId() const override;
-    virtual bool _IsExpired() const override;
-    virtual BentleyStatus _InitFrom(IRealityDataBase const& self, RealityDataCacheOptions const&) override;
-    virtual BentleyStatus _InitFrom(Utf8CP url, bmap<Utf8String, Utf8String> const& header, bvector<Byte> const& body, HttpRealityDataSource::RequestOptions const& options) override;
-    virtual BentleyStatus _InitFrom(BeSQLite::Db& db, BeMutex& cs, Utf8CP key, BeSQLiteRealityDataStorage::SelectOptions const& options) override;
-    virtual BentleyStatus _Persist(BeSQLite::Db& db, BeMutex& cs) const override;
-    virtual BeSQLiteRealityDataStorage::DatabasePrepareAndCleanupHandlerPtr _GetDatabasePrepareAndCleanupHandler() const override;
-
-public:
-    static RefCountedPtr<TiledRaster> Create();    
-    bvector<Byte> const& GetData() const;
-    DateTime GetCreationDate() const;
-    ImageUtilities::RgbImageInfo const& GetImageInfo() const;
-    Utf8String GetContentType() const;
-    };
-
-//=======================================================================================
-// Utility for displaying WebMercator tiles
-// @bsiclass                                                    Sam.Wilson      10/2014
-//=======================================================================================
-struct WebMercatorTileDisplayHelper
-    {
-//protected:
-    WebMercatorUorConverter m_converter;
-    bvector<Byte> m_rgbBuffer;
-    bool m_drawingSubstituteTiles;
-public:
-
-    //! Construct a helper object
-    //! @param[in] vp      The viewport
-    WebMercatorTileDisplayHelper (DgnViewportR vp);
-
-    //! Define a texture to represent an image in preparation for calling DrawTile. When it defines a texture,
-    //! QuickVision converts the raw image data into a form that is ready to be displayed by the native graphics card.
-    //! @note You must either call CacheTexture to take ownership of the returned texture, or you must delete the texture yourself when you are done with it.
-    //! @note This function will fail with unpredictable results if the image is bigger than about 2048x2048.
-    //! @return a unique ID to identify the texture
-    //! @param[in] rgbData  The raw image data
-    //! @param[in] imageInfo Defines the format, size, and orientation of the raw image data
-    static uintptr_t DefineTexture (bvector<Byte> const& rgbData, ImageUtilities::RgbImageInfo const& imageInfo);
-
-    //! Add texture to temporary cache, or if a texture is already cached for this url, then replace it.
-    //! @note Do not delete the texture. The cache will delete it if and when it is removed by trim or by replacement.
-    //! @param[in] url  The key
-    //! @param[in] textureId Identifies the texture
-    //! @param[in] imageInfo Additional info about the image stored in the texture
-    static void CacheTexture (Utf8StringCR url, uintptr_t textureId, ImageUtilities::RgbImageInfo const& imageInfo);
-
-    //! Get an existing texture from the cache.
-    static BentleyStatus GetCachedTexture (uintptr_t& cachedTextureId, ImageUtilities::RgbImageInfo& cachedImageInfo, Utf8StringCR url);
-
-    //! Draw the specified tile
-    //! @param[in] context      The viewcontext
-    //! @param[in] tileid       The tile id
-    //! @param[in] imageInfo    Information about the image
-    //! @param[in] textureId    The texture id to use
-    void DrawTile (ViewContextR context, WebMercatorTilingSystem::TileId const& tileid, ImageUtilities::RgbImageInfo const& imageInfo, uintptr_t textureId);
-
-    void DrawMissingTile (ViewContextR context, WebMercatorTilingSystem::TileId const& tileid);
-
-    void DrawAndCacheTile (ViewContextR context, WebMercatorTilingSystem::TileId const& tileid, Utf8StringCR url, TiledRaster& realityData);
-
-    #ifdef WEBMERCATOR_DEBUG_TILES
-    void DrawTileDebugInfo (ViewContextR context, WebMercatorTilingSystem::TileId const& tileid);
-    void DrawTileAsBox (ViewContextR context, WebMercatorTilingSystem::TileId const& tileid, double z, bool filled);
-    #endif
-    };
-
-//=======================================================================================
-// Dislays tiles of a street map as they become available over time.
-// @bsiclass                                                    Sam.Wilson      10/2014
-//=======================================================================================
-struct WebMercatorDisplay : IProgressiveDisplay, CopyrightSupplier, NonCopyableClass
-{
-    DEFINE_BENTLEY_REF_COUNTED_MEMBERS
-
-    friend struct WebMercatorModel;
-
-protected:
-    WebMercatorModel& m_model;              //!< The model
-    bvector<WebMercatorTilingSystem::TileId> m_missingTilesToBeRequested;    //!< Tiles that are missing and that should be requested
-    bmap<Utf8String, WebMercatorTilingSystem::TileId> m_missingTilesPending; //!< Tiles that are missing and that we are waiting for.
-    uint32_t m_failedAttempts;
-    uint64_t m_nextRetryTime;                             //!< When to re-try m_missingTilesPending. unix millis UTC
-    uint64_t m_waitTime;                                  //!< How long to wait before re-trying m_missingTilesPending. millis 
-    uint8_t m_optimalZoomLevel;                           //!< The zoomLevel that would be optimal for the view. Not necessarily used by every tile.
-    bool m_hadError;                                    //!< If true, no tiles could be found or displayed.
-    bool m_drawSubstitutes;
-    bool m_preferFinerResolution;                       //!< Download and display more tiles, in order to get the best resolution? Else, go with 1/4 as many tiles and be satisfied with slightly fuzzy resolution.
-    WebMercatorTileDisplayHelper m_helper;
-    TextStringStylePtr m_copyrightStyle;
-
-protected:
-    BentleyStatus DrawSubstituteTilesFinerFromTextureCache (ViewContextR context, WebMercatorTilingSystem::TileId const& tileid, uint32_t maxLevelsToTry);
-    BentleyStatus DrawCoarserTilesForViewFromTextureCache (ViewContextR context, uint8_t zoomLevel, uint32_t maxLevelsToTry);
-
-    struct TileDisplayImageData
-        {
-        WebMercatorTilingSystem::TileId tileid;
-        ImageUtilities::RgbImageInfo imageInfo;
-        uintptr_t textureId;
-        };
-
-    BentleyStatus GetCachedTiles (bvector<TileDisplayImageData>& tilesAndUrls, bool& allFoundInTextureCache, uint8_t zoomLevel, ViewContextR context);
-
-    //! Helper function that invokes _CreateUrl on the handler
-    DGNPLATFORM_EXPORT BentleyStatus CreateUrl (Utf8StringR url, ImageUtilities::RgbImageInfo& imageInfo, WebMercatorTilingSystem::TileId const& tileid);
-
-    DGNPLATFORM_EXPORT bool ShouldRejectTile (WebMercatorTilingSystem::TileId const& tileid, Utf8StringCR url, TiledRaster& realityData);
-
-    DGNPLATFORM_EXPORT Utf8String _GetCopyrightMessage(DgnViewportR vp) override;
-
-    //! Displays tiled rasters and schedules downloads. 
-    //! INPUT: This function assumes that m_missingTiles has been populated.
-    //! This function removes items from m_missingTiles that can be displayed.
-    //! This function does not request tiles to be downloaded.
-    //! This function returns Finished if m_missingTiles becomes empty.
-    //! This function stops whenever view.CheckStop is true.
-    //! OUTPUT: This function removes 0 or more items from m_missingTiles.
-    DGNPLATFORM_EXPORT virtual Completion _Process(ViewContextR) override;
-
-    // set limit and returns true to cause caller to call EnableStopAfterTimout
-    DGNPLATFORM_EXPORT virtual bool _WantTimeoutSet(uint32_t& limit) override {return false;}
-
-    DGNPLATFORM_EXPORT void DrawView (ViewContextR);
-
-    //! Construct an instance of a WebMercatorRealityDataHandler.
-    //! @param[in] model        The WebMercatorModel
-    //! @param[in] vp           The viewport that is to display the map
-    DGNPLATFORM_EXPORT WebMercatorDisplay (WebMercatorModel& model, DgnViewportR vp);
-
-    DGNPLATFORM_EXPORT ~WebMercatorDisplay();
-};
-
-//=======================================================================================
-// Obtains and displays multi-resolution tiled raster reality data that is organized
-// according to the WebMercator tiling system. Collaborates with WebMercatorModelHandler
-// in order to send requests to a tile server.
-// @bsiclass                                                    Sam.Wilson      10/2014
-//=======================================================================================
-struct EXPORT_VTABLE_ATTRIBUTE WebMercatorModel : SpatialModel
-{
-<<<<<<< HEAD
-    DGNMODEL_DECLARE_MEMBERS("WebMercatorModel", PhysicalModel);
-=======
-    DEFINE_T_SUPER(SpatialModel)
->>>>>>> 3916e9ef
-
-public:
-    struct Mercator
-        {
-        AxisAlignedBox3d m_range;       //! The range covered by this map -- typically the project's extents -- could be the whole world
-        Utf8String m_mapService;        //! Identifies the source of the tiled map data. This is a token that is supplied by the 
-                                        //! subclass of WebMercatorModelHandler and stored on a WebMercatorModel instande in the DgnDb, 
-                                        //! in order to associate it with a map server. The WebMercatorModelHandler subclass looks at this string
-                                        //! when constructing URLs at runtime for requesting tiles for the model.
-        Utf8String m_mapType;           //! Identifies the type of map data to request and display.
-        bool       m_finerResolution;   //! true => download and display more and smaller tiles, if necessary, in order to get the best resolution.
-                                        //! false => download and display fewer and larger tiles, resulting in sometimes slightly fuzzy resolution.
-
-        void ToJson(Json::Value&) const;
-        void FromJson(Json::Value const&);
-        };
-
-protected:
-    friend struct WebMercatorModelHandler;
-    friend struct WebMercatorDisplay;
-
-    Mercator m_mercator;
-
-public:
-    //! Create a new WebMercatorModel object, in preparation for loading it from the DgnDb.
-    WebMercatorModel(CreateParams const& params) : T_Super(params) {}
-
-    DGNPLATFORM_EXPORT void _AddGraphicsToScene(ViewContextR) override;
-    DGNPLATFORM_EXPORT void _WriteJsonProperties(Json::Value&) const override;
-    DGNPLATFORM_EXPORT void _ReadJsonProperties(Json::Value const&) override;
-    AxisAlignedBox3d _QueryModelRange() const override {return m_mercator.m_range;}
-
-    //! Call this after creating a new model, in order to set up subclass-specific properties.
-    void SetMercator(Mercator const&);
-};
-
-namespace dgn_ModelHandler
-{
-    //=======================================================================================
-    //! Base class for model handlers that create models derived from WebMercatorModel.
-    //! Instances of WebMercatorModel must be able to assume that their handler is-a WebMercatorModelHandler.
-    //! Specifically, then will need to call the _CreateUrl method.
-    // @bsiclass                                                    Sam.Wilson      10/2014
-    //=======================================================================================
-    struct EXPORT_VTABLE_ATTRIBUTE WebMercator : Physical
-    {
-        MODELHANDLER_DECLARE_MEMBERS ("WebMercatorModel", WebMercatorModel, WebMercator, Physical, DGNPLATFORM_EXPORT)
-
-    public:
-        //! Create the URL to request the specified tile from a map service.
-        //! @param[out] url             The returned URL
-        //! @param[out] imageInfo       Expected image format
-        //! @param[in] mapService       Identifies the type of map that is being displayed
-        //! @param[in] tileid           The location of the tile, according to the WebMercator tiling system
-        //! @return non-zero if URL cannot be computed
-        virtual BentleyStatus _CreateUrl (Utf8StringR url, ImageUtilities::RgbImageInfo& imageInfo, WebMercatorModel::Mercator const& mapService, WebMercatorTilingSystem::TileId const& tileid) {return BSIERROR;}
-
-        virtual bool _ShouldRejectTile (WebMercatorModel::Mercator const& mapService, WebMercatorTilingSystem::TileId const& tileid, Utf8StringCR url, TiledRaster& realityData) {return false;}
-
-        //! Return the copyright message that must be displayed in the view.
-        //! @param[in] mapService       Identifies the type of map that is being displayed
-        //! @return non-zero if copyright cannot be computed
-        virtual Utf8String _GetCopyright(WebMercatorModel::Mercator const& mapService) {return "";}
-    };
-};
-
-//=======================================================================================
-// A street map model
-// @bsiclass                                                    Sam.Wilson      10/2014
-//=======================================================================================
-struct EXPORT_VTABLE_ATTRIBUTE StreetMapModel : WebMercatorModel
-{
-    DGNMODEL_DECLARE_MEMBERS("StreetMapModel", WebMercatorModel);
-public:
-    StreetMapModel(CreateParams const& params) : T_Super(params) {}
-};
-
-namespace dgn_ModelHandler
-{
-    //=======================================================================================
-    // A handler for models that communicate with one of the well known street map services
-    // to obtain and display street maps and satellite imagery based on the WebMercator tiling system.
-    // @bsiclass                                                    Sam.Wilson      10/2014
-    //=======================================================================================
-    struct StreetMap : WebMercator
-    {
-        MODELHANDLER_DECLARE_MEMBERS ("StreetMapModel", StreetMapModel, StreetMap, WebMercator, DGNPLATFORM_EXPORT)
-
-        //! Identifies a well known street map tile service
-        enum class MapService
-            {
-#ifndef NDEBUG
-            OpenStreetMaps = 999,         //!< OpenStreetMaps (developer builds only!)
-#endif
-            MapBox = 0
-            };
-
-        //! The kind of map to display
-        enum class MapType
-            {
-            Map,                    //!< Show a map
-            SatelliteImage,         //!< Show a satellite image (if available)
-            };
-
-    protected:
-        DGNPLATFORM_EXPORT BentleyStatus _CreateUrl (Utf8StringR url, ImageUtilities::RgbImageInfo& imageInfo, WebMercatorModel::Mercator const&, WebMercatorTilingSystem::TileId const&) override;
-        DGNPLATFORM_EXPORT bool _ShouldRejectTile (WebMercatorModel::Mercator const& mapService, WebMercatorTilingSystem::TileId const& tileid, Utf8StringCR url, TiledRaster& realityData) override;
-        DGNPLATFORM_EXPORT Utf8String _GetCopyright(WebMercatorModel::Mercator const& props) override;
-
-        DGNPLATFORM_EXPORT Utf8String CreateOsmUrl(WebMercatorTilingSystem::TileId const&, WebMercatorModel::Mercator const&);
-        DGNPLATFORM_EXPORT Utf8String CreateMapBoxUrl (WebMercatorTilingSystem::TileId const&, WebMercatorModel::Mercator const&);
-
-    public:
-        //! Create a new street map model in the DgnDb.
-        //! @praam[in] db           The DgnDb
-        //! @param[in] mapService   Identifies the map service that will supply the maps or imagery
-        //! @param[in] mapType      Identifies the kind of map data to display
-        //! @param[in] finerResolution If true, the external data model will download and display more and smaller tiles, if necessary, in order to get the best resolution.
-        //!                              If false, fewer and larger tiles are obtained and displayed. That saves time but may sometimes result in slightly fuzzy resolution.
-        //! @return the ID of the new external data model.
-        DGNPLATFORM_EXPORT static DgnModelId CreateStreetMapModel(DgnDbR db, MapService mapService, MapType mapType, bool finerResolution);
-    };
-};
-
-//=======================================================================================
-// Displays a grid of latitude and longitude lines
-// @bsiclass                                                    Sam.Wilson      10/2014
-//=======================================================================================
-#ifdef TBD_LATLNG_GRID
-struct LatLongGridRealityDataHandler : SpatialModel
-{
-protected:
-    DGNPLATFORM_EXPORT virtual void _DrawView (ViewContextR) override;
-
-};
-#endif
-
-//! @endGroup
-
-END_BENTLEY_DGNPLATFORM_NAMESPACE
+/*--------------------------------------------------------------------------------------+
+|
+|     $Source: PublicAPI/DgnPlatform/WebMercator.h $
+|
+|  $Copyright: (c) 2015 Bentley Systems, Incorporated. All rights reserved. $
+|
++--------------------------------------------------------------------------------------*/
+#pragma once
+//__BENTLEY_INTERNAL_ONLY__
+
+#include <DgnPlatform/RealityDataCache.h>
+#include <DgnPlatform/DgnViewport.h>
+#include <DgnPlatform/DgnDbTables.h>
+
+//#define WEBMERCATOR_DEBUG_TILES
+
+BEGIN_BENTLEY_DGNPLATFORM_NAMESPACE
+
+struct WebMercatorUorConverter;
+struct WebMercatorModel;
+struct WebMercatorModelHandler;
+
+//=======================================================================================
+// Utility for computing WebMercator tile ids
+// @bsiclass                                                    Sam.Wilson      10/2014
+//=======================================================================================
+struct WebMercatorTilingSystem
+{
+    //! Identifies a tile in the fixed WebMercator tiling system.
+    //! Note that the tile 0,0 is always in the upper left corner of the WebMercator projection.
+    struct TileId
+        {
+        uint8_t     zoomLevel;
+        uint32_t    column;
+        uint32_t    row;
+        };
+
+    enum {MIN_ZOOM_LEVEL=0, MAX_ZOOM_LEVEL=22};
+    
+    static uint8_t GetZoomLevels() {return (uint8_t)(MAX_ZOOM_LEVEL - MIN_ZOOM_LEVEL);}
+    //! Figure out what zoom level to use. The basic algorithm is to use tiles with about the same meters/pixel resolution as the
+    //! Dgn view is using for model data. Normally, we find two zoom levels, one with less and the other with more resolution.
+    //! The preferFinerResolution parameter specifies which to use. The finer the resolution, the more tiles must be downloaded and displayed.
+    static BentleyStatus GetOptimalZoomLevelForView (uint8_t& zoomLevel, DgnViewportR, WebMercatorUorConverter&, bool preferFinerResolution);
+    static BentleyStatus GetTileIdsForView (bvector<TileId>& tileids, uint8_t desiredZoomLevel, DgnViewportR, WebMercatorUorConverter&);
+};
+
+#define WEBMERCATOR_COMPARE_VALUES(val0, val1)  if (val0 < val1) { return true; } if (val0 > val1) { return false; }
+
+struct CompareDPoint3dLess
+    {
+    bool operator() (DPoint3dCR l, DPoint3dCR r) const 
+        {
+        WEBMERCATOR_COMPARE_VALUES(l.x,r.x);
+        WEBMERCATOR_COMPARE_VALUES(l.y,r.y);
+        WEBMERCATOR_COMPARE_VALUES(l.z,r.z);
+        return false;
+        }
+    };
+
+struct CompareGeoPointLess
+    {
+    bool operator() (GeoPointCR l, GeoPointCR r) const 
+        {
+        WEBMERCATOR_COMPARE_VALUES(l.latitude,r.latitude);
+        WEBMERCATOR_COMPARE_VALUES(l.longitude,r.longitude);
+        WEBMERCATOR_COMPARE_VALUES(l.elevation,r.elevation);
+        return false;
+        }
+    };
+
+//=======================================================================================
+// Utility for converting between DgnDb coordinates and WebMercator coordinates.
+// Conversions are based on the ground resolution (i.e., meters/pixel) at the latitude 
+// of the DgnDb's geo origin. That same ground resolution is used for coordinates
+// in all parts of the WebMercator projection.
+// @bsiclass                                                    Sam.Wilson      10/2014
+//=======================================================================================
+struct WebMercatorUorConverter
+    {
+    DgnUnits& m_units;
+    double m_originLatitudeInRadians;
+    double m_meters_per_uor;
+    bmap<DPoint3d, GeoPoint, CompareDPoint3dLess> m_uorsToLatLng;
+    bmap<GeoPoint, DPoint3d, CompareGeoPointLess> m_latLngToUors;
+
+    WebMercatorUorConverter (DgnViewportR);
+
+    bool IsValid() const {return m_units.GetDgnGCS() != NULL;}
+
+    BentleyStatus ComputeTileCorners (DPoint3d* corners, WebMercatorTilingSystem::TileId const& tileid);
+
+    //! Compute how many meters per pixel are displayed in the view. We measure the diagonals.
+    double ComputeViewResolutionInMetersPerPixel (DgnViewportR);
+
+    //! Compute meters/pixel at the DgnDb's geo origin the specified zoomLevel.
+    double ComputeGroundResolutionInMeters (uint8_t zoomLevel);
+
+    //! Convert a DPoint3d expressed in the Project's UOR coordinate system to a GeoPoint.
+    GeoPoint ConvertUorsToLatLng (DPoint3dCR pt);
+
+    //! Convert a GeoPoint to a point expressed in the Project's UOR coordinate system.
+    DPoint3d ConvertLatLngToUors (GeoPoint gp);
+
+    //! Convert a DPoint2d expressed in the Project's UOR coordinate system to a DPoint2d expressed in wpixels.
+    DPoint2d ConvertUorsToWpixels (DPoint2dCR pt);
+    };
+
+//=======================================================================================
+// @bsiclass                                        Grigas.Petraitis            10/2014
+//=======================================================================================
+struct TiledRaster : IRealityData<TiledRaster, BeSQLiteRealityDataStorage, HttpRealityDataSource>
+    {
+    //===================================================================================
+    // @bsiclass                                        Grigas.Petraitis        10/2014
+    //===================================================================================
+    struct RequestOptions : RealityDataCacheOptions, IRealityData::RequestOptions
+    {
+    DEFINE_BENTLEY_REF_COUNTED_MEMBERS
+    private:
+        ImageUtilities::RgbImageInfo const* m_expectedImageInfo;
+        RequestOptions() : m_expectedImageInfo(nullptr), RealityDataCacheOptions(false, false) {DEFINE_BENTLEY_REF_COUNTED_MEMBER_INIT}
+        RequestOptions(ImageUtilities::RgbImageInfo const& expectedImageInfo) : m_expectedImageInfo(new ImageUtilities::RgbImageInfo(expectedImageInfo)), RealityDataCacheOptions(true, true) {DEFINE_BENTLEY_REF_COUNTED_MEMBER_INIT}
+    public:
+        ~RequestOptions() {DELETE_AND_CLEAR(m_expectedImageInfo);}
+        static RefCountedPtr<RequestOptions> Create() {return new RequestOptions();}
+        static RefCountedPtr<RequestOptions> Create(ImageUtilities::RgbImageInfo const& expectedImageInfo) {return new RequestOptions(expectedImageInfo);}
+        ImageUtilities::RgbImageInfo const* GetExpectedImageInfo() const {return m_expectedImageInfo;}
+    };
+
+private:
+    Utf8String      m_url;
+    bvector<Byte>   m_data;
+    DateTime        m_creationDate;
+    Utf8String      m_contentType;
+    ImageUtilities::RgbImageInfo m_rasterInfo;
+
+private:
+    static Utf8String SerializeRasterInfo(ImageUtilities::RgbImageInfo const&);
+    static ImageUtilities::RgbImageInfo DeserializeRasterInfo(Utf8CP);
+
+    TiledRaster(){}
+        
+protected:
+    virtual Utf8CP _GetId() const override;
+    virtual bool _IsExpired() const override;
+    virtual BentleyStatus _InitFrom(IRealityDataBase const& self, RealityDataCacheOptions const&) override;
+    virtual BentleyStatus _InitFrom(Utf8CP url, bmap<Utf8String, Utf8String> const& header, bvector<Byte> const& body, HttpRealityDataSource::RequestOptions const& options) override;
+    virtual BentleyStatus _InitFrom(BeSQLite::Db& db, BeMutex& cs, Utf8CP key, BeSQLiteRealityDataStorage::SelectOptions const& options) override;
+    virtual BentleyStatus _Persist(BeSQLite::Db& db, BeMutex& cs) const override;
+    virtual BeSQLiteRealityDataStorage::DatabasePrepareAndCleanupHandlerPtr _GetDatabasePrepareAndCleanupHandler() const override;
+
+public:
+    static RefCountedPtr<TiledRaster> Create();    
+    bvector<Byte> const& GetData() const;
+    DateTime GetCreationDate() const;
+    ImageUtilities::RgbImageInfo const& GetImageInfo() const;
+    Utf8String GetContentType() const;
+    };
+
+//=======================================================================================
+// Utility for displaying WebMercator tiles
+// @bsiclass                                                    Sam.Wilson      10/2014
+//=======================================================================================
+struct WebMercatorTileDisplayHelper
+    {
+//protected:
+    WebMercatorUorConverter m_converter;
+    bvector<Byte> m_rgbBuffer;
+    bool m_drawingSubstituteTiles;
+public:
+
+    //! Construct a helper object
+    //! @param[in] vp      The viewport
+    WebMercatorTileDisplayHelper (DgnViewportR vp);
+
+    //! Define a texture to represent an image in preparation for calling DrawTile. When it defines a texture,
+    //! QuickVision converts the raw image data into a form that is ready to be displayed by the native graphics card.
+    //! @note You must either call CacheTexture to take ownership of the returned texture, or you must delete the texture yourself when you are done with it.
+    //! @note This function will fail with unpredictable results if the image is bigger than about 2048x2048.
+    //! @return a unique ID to identify the texture
+    //! @param[in] rgbData  The raw image data
+    //! @param[in] imageInfo Defines the format, size, and orientation of the raw image data
+    static uintptr_t DefineTexture (bvector<Byte> const& rgbData, ImageUtilities::RgbImageInfo const& imageInfo);
+
+    //! Add texture to temporary cache, or if a texture is already cached for this url, then replace it.
+    //! @note Do not delete the texture. The cache will delete it if and when it is removed by trim or by replacement.
+    //! @param[in] url  The key
+    //! @param[in] textureId Identifies the texture
+    //! @param[in] imageInfo Additional info about the image stored in the texture
+    static void CacheTexture (Utf8StringCR url, uintptr_t textureId, ImageUtilities::RgbImageInfo const& imageInfo);
+
+    //! Get an existing texture from the cache.
+    static BentleyStatus GetCachedTexture (uintptr_t& cachedTextureId, ImageUtilities::RgbImageInfo& cachedImageInfo, Utf8StringCR url);
+
+    //! Draw the specified tile
+    //! @param[in] context      The viewcontext
+    //! @param[in] tileid       The tile id
+    //! @param[in] imageInfo    Information about the image
+    //! @param[in] textureId    The texture id to use
+    void DrawTile (ViewContextR context, WebMercatorTilingSystem::TileId const& tileid, ImageUtilities::RgbImageInfo const& imageInfo, uintptr_t textureId);
+
+    void DrawMissingTile (ViewContextR context, WebMercatorTilingSystem::TileId const& tileid);
+
+    void DrawAndCacheTile (ViewContextR context, WebMercatorTilingSystem::TileId const& tileid, Utf8StringCR url, TiledRaster& realityData);
+
+    #ifdef WEBMERCATOR_DEBUG_TILES
+    void DrawTileDebugInfo (ViewContextR context, WebMercatorTilingSystem::TileId const& tileid);
+    void DrawTileAsBox (ViewContextR context, WebMercatorTilingSystem::TileId const& tileid, double z, bool filled);
+    #endif
+    };
+
+//=======================================================================================
+// Dislays tiles of a street map as they become available over time.
+// @bsiclass                                                    Sam.Wilson      10/2014
+//=======================================================================================
+struct WebMercatorDisplay : IProgressiveDisplay, CopyrightSupplier, NonCopyableClass
+{
+    DEFINE_BENTLEY_REF_COUNTED_MEMBERS
+
+    friend struct WebMercatorModel;
+
+protected:
+    WebMercatorModel& m_model;              //!< The model
+    bvector<WebMercatorTilingSystem::TileId> m_missingTilesToBeRequested;    //!< Tiles that are missing and that should be requested
+    bmap<Utf8String, WebMercatorTilingSystem::TileId> m_missingTilesPending; //!< Tiles that are missing and that we are waiting for.
+    uint32_t m_failedAttempts;
+    uint64_t m_nextRetryTime;                             //!< When to re-try m_missingTilesPending. unix millis UTC
+    uint64_t m_waitTime;                                  //!< How long to wait before re-trying m_missingTilesPending. millis 
+    uint8_t m_optimalZoomLevel;                           //!< The zoomLevel that would be optimal for the view. Not necessarily used by every tile.
+    bool m_hadError;                                    //!< If true, no tiles could be found or displayed.
+    bool m_drawSubstitutes;
+    bool m_preferFinerResolution;                       //!< Download and display more tiles, in order to get the best resolution? Else, go with 1/4 as many tiles and be satisfied with slightly fuzzy resolution.
+    WebMercatorTileDisplayHelper m_helper;
+    TextStringStylePtr m_copyrightStyle;
+
+protected:
+    BentleyStatus DrawSubstituteTilesFinerFromTextureCache (ViewContextR context, WebMercatorTilingSystem::TileId const& tileid, uint32_t maxLevelsToTry);
+    BentleyStatus DrawCoarserTilesForViewFromTextureCache (ViewContextR context, uint8_t zoomLevel, uint32_t maxLevelsToTry);
+
+    struct TileDisplayImageData
+        {
+        WebMercatorTilingSystem::TileId tileid;
+        ImageUtilities::RgbImageInfo imageInfo;
+        uintptr_t textureId;
+        };
+
+    BentleyStatus GetCachedTiles (bvector<TileDisplayImageData>& tilesAndUrls, bool& allFoundInTextureCache, uint8_t zoomLevel, ViewContextR context);
+
+    //! Helper function that invokes _CreateUrl on the handler
+    DGNPLATFORM_EXPORT BentleyStatus CreateUrl (Utf8StringR url, ImageUtilities::RgbImageInfo& imageInfo, WebMercatorTilingSystem::TileId const& tileid);
+
+    DGNPLATFORM_EXPORT bool ShouldRejectTile (WebMercatorTilingSystem::TileId const& tileid, Utf8StringCR url, TiledRaster& realityData);
+
+    DGNPLATFORM_EXPORT Utf8String _GetCopyrightMessage(DgnViewportR vp) override;
+
+    //! Displays tiled rasters and schedules downloads. 
+    //! INPUT: This function assumes that m_missingTiles has been populated.
+    //! This function removes items from m_missingTiles that can be displayed.
+    //! This function does not request tiles to be downloaded.
+    //! This function returns Finished if m_missingTiles becomes empty.
+    //! This function stops whenever view.CheckStop is true.
+    //! OUTPUT: This function removes 0 or more items from m_missingTiles.
+    DGNPLATFORM_EXPORT virtual Completion _Process(ViewContextR) override;
+
+    // set limit and returns true to cause caller to call EnableStopAfterTimout
+    DGNPLATFORM_EXPORT virtual bool _WantTimeoutSet(uint32_t& limit) override {return false;}
+
+    DGNPLATFORM_EXPORT void DrawView (ViewContextR);
+
+    //! Construct an instance of a WebMercatorRealityDataHandler.
+    //! @param[in] model        The WebMercatorModel
+    //! @param[in] vp           The viewport that is to display the map
+    DGNPLATFORM_EXPORT WebMercatorDisplay (WebMercatorModel& model, DgnViewportR vp);
+
+    DGNPLATFORM_EXPORT ~WebMercatorDisplay();
+};
+
+//=======================================================================================
+// Obtains and displays multi-resolution tiled raster reality data that is organized
+// according to the WebMercator tiling system. Collaborates with WebMercatorModelHandler
+// in order to send requests to a tile server.
+// @bsiclass                                                    Sam.Wilson      10/2014
+//=======================================================================================
+struct EXPORT_VTABLE_ATTRIBUTE WebMercatorModel : SpatialModel
+{
+    DGNMODEL_DECLARE_MEMBERS("WebMercatorModel", SpatialModel);
+
+public:
+    struct Mercator
+        {
+        AxisAlignedBox3d m_range;       //! The range covered by this map -- typically the project's extents -- could be the whole world
+        Utf8String m_mapService;        //! Identifies the source of the tiled map data. This is a token that is supplied by the 
+                                        //! subclass of WebMercatorModelHandler and stored on a WebMercatorModel instande in the DgnDb, 
+                                        //! in order to associate it with a map server. The WebMercatorModelHandler subclass looks at this string
+                                        //! when constructing URLs at runtime for requesting tiles for the model.
+        Utf8String m_mapType;           //! Identifies the type of map data to request and display.
+        bool       m_finerResolution;   //! true => download and display more and smaller tiles, if necessary, in order to get the best resolution.
+                                        //! false => download and display fewer and larger tiles, resulting in sometimes slightly fuzzy resolution.
+
+        void ToJson(Json::Value&) const;
+        void FromJson(Json::Value const&);
+        };
+
+protected:
+    friend struct WebMercatorModelHandler;
+    friend struct WebMercatorDisplay;
+
+    Mercator m_mercator;
+
+public:
+    //! Create a new WebMercatorModel object, in preparation for loading it from the DgnDb.
+    WebMercatorModel(CreateParams const& params) : T_Super(params) {}
+
+    DGNPLATFORM_EXPORT void _AddGraphicsToScene(ViewContextR) override;
+    DGNPLATFORM_EXPORT void _WriteJsonProperties(Json::Value&) const override;
+    DGNPLATFORM_EXPORT void _ReadJsonProperties(Json::Value const&) override;
+    AxisAlignedBox3d _QueryModelRange() const override {return m_mercator.m_range;}
+
+    //! Call this after creating a new model, in order to set up subclass-specific properties.
+    void SetMercator(Mercator const&);
+};
+
+namespace dgn_ModelHandler
+{
+    //=======================================================================================
+    //! Base class for model handlers that create models derived from WebMercatorModel.
+    //! Instances of WebMercatorModel must be able to assume that their handler is-a WebMercatorModelHandler.
+    //! Specifically, then will need to call the _CreateUrl method.
+    // @bsiclass                                                    Sam.Wilson      10/2014
+    //=======================================================================================
+    struct EXPORT_VTABLE_ATTRIBUTE WebMercator : Physical
+    {
+        MODELHANDLER_DECLARE_MEMBERS ("WebMercatorModel", WebMercatorModel, WebMercator, Physical, DGNPLATFORM_EXPORT)
+
+    public:
+        //! Create the URL to request the specified tile from a map service.
+        //! @param[out] url             The returned URL
+        //! @param[out] imageInfo       Expected image format
+        //! @param[in] mapService       Identifies the type of map that is being displayed
+        //! @param[in] tileid           The location of the tile, according to the WebMercator tiling system
+        //! @return non-zero if URL cannot be computed
+        virtual BentleyStatus _CreateUrl (Utf8StringR url, ImageUtilities::RgbImageInfo& imageInfo, WebMercatorModel::Mercator const& mapService, WebMercatorTilingSystem::TileId const& tileid) {return BSIERROR;}
+
+        virtual bool _ShouldRejectTile (WebMercatorModel::Mercator const& mapService, WebMercatorTilingSystem::TileId const& tileid, Utf8StringCR url, TiledRaster& realityData) {return false;}
+
+        //! Return the copyright message that must be displayed in the view.
+        //! @param[in] mapService       Identifies the type of map that is being displayed
+        //! @return non-zero if copyright cannot be computed
+        virtual Utf8String _GetCopyright(WebMercatorModel::Mercator const& mapService) {return "";}
+    };
+};
+
+//=======================================================================================
+// A street map model
+// @bsiclass                                                    Sam.Wilson      10/2014
+//=======================================================================================
+struct EXPORT_VTABLE_ATTRIBUTE StreetMapModel : WebMercatorModel
+{
+    DGNMODEL_DECLARE_MEMBERS("StreetMapModel", WebMercatorModel);
+public:
+    StreetMapModel(CreateParams const& params) : T_Super(params) {}
+};
+
+namespace dgn_ModelHandler
+{
+    //=======================================================================================
+    // A handler for models that communicate with one of the well known street map services
+    // to obtain and display street maps and satellite imagery based on the WebMercator tiling system.
+    // @bsiclass                                                    Sam.Wilson      10/2014
+    //=======================================================================================
+    struct StreetMap : WebMercator
+    {
+        MODELHANDLER_DECLARE_MEMBERS ("StreetMapModel", StreetMapModel, StreetMap, WebMercator, DGNPLATFORM_EXPORT)
+
+        //! Identifies a well known street map tile service
+        enum class MapService
+            {
+#ifndef NDEBUG
+            OpenStreetMaps = 999,         //!< OpenStreetMaps (developer builds only!)
+#endif
+            MapBox = 0
+            };
+
+        //! The kind of map to display
+        enum class MapType
+            {
+            Map,                    //!< Show a map
+            SatelliteImage,         //!< Show a satellite image (if available)
+            };
+
+    protected:
+        DGNPLATFORM_EXPORT BentleyStatus _CreateUrl (Utf8StringR url, ImageUtilities::RgbImageInfo& imageInfo, WebMercatorModel::Mercator const&, WebMercatorTilingSystem::TileId const&) override;
+        DGNPLATFORM_EXPORT bool _ShouldRejectTile (WebMercatorModel::Mercator const& mapService, WebMercatorTilingSystem::TileId const& tileid, Utf8StringCR url, TiledRaster& realityData) override;
+        DGNPLATFORM_EXPORT Utf8String _GetCopyright(WebMercatorModel::Mercator const& props) override;
+
+        DGNPLATFORM_EXPORT Utf8String CreateOsmUrl(WebMercatorTilingSystem::TileId const&, WebMercatorModel::Mercator const&);
+        DGNPLATFORM_EXPORT Utf8String CreateMapBoxUrl (WebMercatorTilingSystem::TileId const&, WebMercatorModel::Mercator const&);
+
+    public:
+        //! Create a new street map model in the DgnDb.
+        //! @praam[in] db           The DgnDb
+        //! @param[in] mapService   Identifies the map service that will supply the maps or imagery
+        //! @param[in] mapType      Identifies the kind of map data to display
+        //! @param[in] finerResolution If true, the external data model will download and display more and smaller tiles, if necessary, in order to get the best resolution.
+        //!                              If false, fewer and larger tiles are obtained and displayed. That saves time but may sometimes result in slightly fuzzy resolution.
+        //! @return the ID of the new external data model.
+        DGNPLATFORM_EXPORT static DgnModelId CreateStreetMapModel(DgnDbR db, MapService mapService, MapType mapType, bool finerResolution);
+    };
+};
+
+//=======================================================================================
+// Displays a grid of latitude and longitude lines
+// @bsiclass                                                    Sam.Wilson      10/2014
+//=======================================================================================
+#ifdef TBD_LATLNG_GRID
+struct LatLongGridRealityDataHandler : SpatialModel
+{
+protected:
+    DGNPLATFORM_EXPORT virtual void _DrawView (ViewContextR) override;
+
+};
+#endif
+
+//! @endGroup
+
+END_BENTLEY_DGNPLATFORM_NAMESPACE