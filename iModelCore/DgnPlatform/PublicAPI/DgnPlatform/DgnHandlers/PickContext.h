/*--------------------------------------------------------------------------------------+
|
|     $Source: PublicAPI/DgnPlatform/DgnHandlers/PickContext.h $
|
|  $Copyright: (c) 2015 Bentley Systems, Incorporated. All rights reserved. $
|
+--------------------------------------------------------------------------------------*/
#pragma once
// __BENTLEY_INTERNAL_ONLY__

#include    "Locate.h"
#include    <DgnPlatform/DgnCore/SimplifyViewDrawGeom.h>

BEGIN_BENTLEY_DGN_NAMESPACE

enum TestLStylePhase
    {
    TEST_LSTYLE_None        = 0,
    TEST_LSTYLE_Component   = 1,
    TEST_LSTYLE_BaseGeom    = 2,
    };

/*=================================================================================**//**
* @bsiclass                                                     KeithBentley    04/01
+===============+===============+===============+===============+===============+======*/
struct PickContext : ViewContext, IPickGeom
{
    DEFINE_T_SUPER(ViewContext)
private:
    friend struct PickOutput;

    bool              m_doneSearching;
    bool              m_unusableLStyleHit;
    bool              m_doLocateSilhouettes;
    bool              m_doLocateInteriors;
    TestLStylePhase   m_testingLStyle;
    GeomDetail        m_currGeomDetail;
    HitListP          m_hitList;
    HitPriority       m_hitPriorityOverride;
    DPoint3d          m_pickPointWorld;
    DPoint4d          m_pickPointView;
    double            m_pickAperture;
    double            m_pickApertureSquared;
    LocateOptions     m_options;
    StopLocateTest*   m_stopTester;

    virtual bool _CheckStop() override;
    virtual StatusInt _VisitDgnModel(DgnModelP inDgnModel) override;
    virtual void _OutputElement(GeometricElementCR) override;
    virtual void _DrawAreaPattern(ViewContext::ClipStencil& boundary) override;
    virtual void _DrawSymbol(Render::IDisplaySymbol*, TransformCP, ClipPlaneSetP, bool ignoreColor, bool ignoreWeight) override;
    virtual ILineStyleCP _GetCurrLineStyle(Render::LineStyleSymbP*) override;
    virtual void _DrawStyledLineString2d(int nPts, DPoint2dCP pts, double zDepth, DPoint2dCP range, bool closed = false) override;
    virtual void _DrawStyledLineString3d(int nPts, DPoint3dCP pts, DPoint3dCP range, bool closed = false) override;
    virtual void _DrawStyledArc2d(DEllipse3dCR ellipse, bool isEllipse, double zDepth, DPoint2dCP range) override;
    virtual void _DrawStyledArc3d(DEllipse3dCR ellipse, bool isEllipse, DPoint3dCP range) override;
    virtual void _DrawStyledBSplineCurve3d(MSBsplineCurveCR) override;
    virtual void _DrawStyledBSplineCurve2d(MSBsplineCurveCR, double zDepth) override;

    bool TestPoint(DPoint3dCR localPt, HitPriority priority);
    bool TestPointArray(size_t numPts, DPoint3dCP localPts, HitPriority priority);
    bool TestCurveVector(CurveVectorCR, HitPriority);
    bool TestCurveVectorInterior(CurveVectorCR, HitPriority priority);
    bool TestIndexedPolyEdge(DPoint3dCP verts, DPoint4dCP hVertsP, int closeVertexId, int segmentVertexId, DPoint3dR pickPt, HitPriority);
    bool TestGraphics(Render::Graphic* qvElem, HitPriority);
    void InitNpcSubRect(DPoint3dCR pickPointWorld, double pickAperture, DgnViewportR viewport);
    void InitSearch(DPoint3dCR pickPointWorld, double pickApertureScreen, HitListP);
    bool PointWithinTolerance(DPoint4dCR testPt);
    void AddSurfaceHit(DPoint3dCR hitPtLocal, DVec3dCR hitNormalLocal, HitPriority);

    StatusInt ProcessCurvePrimitive(ICurvePrimitiveCR, bool closed, bool filled);
    StatusInt ProcessCurveVector(CurveVectorCR, bool isFilled);
    StatusInt ProcessSolidPrimitive(ISolidPrimitiveCR);
    StatusInt ProcessSurface(MSBsplineSurfaceCR);
    StatusInt ProcessFacetSet(PolyfaceQueryCR, bool filled);
    StatusInt ProcessBody(ISolidKernelEntityCR);

public:
    double GetPickAperture() {return m_pickAperture;}
    HitListP GetHitList() {return m_hitList;}
    bool GetDoneSearching() {return m_doneSearching;}
    void SetTestLStylePhase(TestLStylePhase phase) {m_testingLStyle = phase; if (TEST_LSTYLE_None == phase) m_unusableLStyleHit = false;}
    DPoint3dP GetProjectedPickPointView(DPoint3dR pPoint);
    void InitStrokeForCache() {m_doLocateSilhouettes = false;}
    bool GetLocateSilhouettes() {return m_doLocateSilhouettes;}
    bool* GetLocateInteriors() {return &m_doLocateInteriors;}

    virtual DPoint4dCR _GetPickPointView() const override {return m_pickPointView;}
    virtual DPoint3dCR _GetPickPointWorld() const override {return m_pickPointWorld;}
    virtual GeomDetailR _GetGeomDetail() override {return m_currGeomDetail;}
    virtual bool _IsPointVisible(DPoint3dCP screenPt) override;
    virtual void _SetHitPriorityOverride(HitPriority priority) override {m_hitPriorityOverride = priority;}
    virtual void _AddHit(DPoint4dCR hitPtScreen, DPoint3dCP hitPtLocal, HitPriority) override;
    virtual bool _IsSnap() const;
    virtual DRay3d _GetBoresite() const;

    DGNPLATFORM_EXPORT PickContext(LocateOptions const& options, StopLocateTest* stopTester=NULL);
    DGNPLATFORM_EXPORT bool PickElements(DgnViewportR, DPoint3dCR pickPointWorld, double pickApertureDevice, HitListP hitList);
    DGNPLATFORM_EXPORT TestHitStatus TestHit(HitDetailCR, DgnViewportR, DPoint3dCR pickPointWorld, double pickApertureScreen, HitListP hitList);
    DGNPLATFORM_EXPORT static void InitBoresite(DRay3dR boresite, DPoint3dCR spacePoint, DMatrix4dCR worldToLocal);
};


/*=================================================================================**//**
* Output to determine if element should be accepted for fence processing..
* @bsiclass                                                     Brien.Bastings  09/04
+===============+===============+===============+===============+===============+======*/
struct PickOutput : SimplifyViewDrawGeom
{
<<<<<<< HEAD
    DEFINE_T_SUPER(SimplifyViewDrawGeom)
=======
    DEFINE_T_SUPER(ViewContext)
private:
    PickOutput          m_output;
    StopLocateTest*     m_stopTester;
    LocateOptions       m_options;

    virtual void            _SetupOutputs () override;
    virtual bool            _CheckStop() override;
    virtual StatusInt       _VisitDgnModel (DgnModelP inDgnModel) override;
    virtual void            _OutputElement (GeometricElementCR) override;
    virtual void            _OnPreDrawTransient() override;
    virtual void            _DrawAreaPattern (ViewContext::ClipStencil& boundary) override;
    virtual void            _DrawSymbol (IDisplaySymbolP, TransformCP, ClipPlaneSetP, bool ignoreColor, bool ignoreWeight) override;
    virtual void            _DeleteSymbol (IDisplaySymbolP) override {}
    virtual ILineStyleCP    _GetCurrLineStyle (LineStyleSymbP*) override;
    virtual void            _DrawStyledLineString2d (int nPts, DPoint2dCP pts, double zDepth, DPoint2dCP range, bool closed = false) override;
    virtual void            _DrawStyledLineString3d (int nPts, DPoint3dCP pts,  DPoint3dCP range, bool closed = false) override;
    virtual void            _DrawStyledArc2d (DEllipse3dCR ellipse, bool isEllipse, double zDepth, DPoint2dCP range) override;
    virtual void            _DrawStyledArc3d (DEllipse3dCR ellipse, bool isEllipse, DPoint3dCP range) override;
    virtual void            _DrawStyledBSplineCurve3d (MSBsplineCurveCR) override;
    virtual void            _DrawStyledBSplineCurve2d (MSBsplineCurveCR, double zDepth) override;
    virtual QvElemP         _DrawCached (IStrokeForCache&) override;
    virtual IPickGeomP      _GetIPickGeom () override {return &m_output;}

    void                    InitNpcSubRect (DPoint3dCR pickPointWorld, double pickAperture, DgnViewportR viewport);
    void                    InitSearch (DPoint3dCR pickPointWorld, double pickApertureScreen, HitListP);
>>>>>>> 1f313da2

private:
    PickContext& m_pick;

#if defined (NEEDS_WORK_CONTINUOUS_RENDER)
    static int LocateQvElemCheckStop(CallbackArgP);
#endif
    virtual StatusInt _ProcessCurvePrimitive(ICurvePrimitiveCR prim, bool closed, bool filled) override {return m_pick.ProcessCurvePrimitive(prim, closed, filled);}
    virtual StatusInt _ProcessCurveVector(CurveVectorCR vector, bool isFilled) override {return m_pick.ProcessCurveVector(vector, isFilled);}
    virtual StatusInt _ProcessSolidPrimitive(ISolidPrimitiveCR prim) override {return m_pick.ProcessSolidPrimitive(prim);}
    virtual StatusInt _ProcessSurface(MSBsplineSurfaceCR surface) override {return m_pick.ProcessSurface(surface);}
    virtual StatusInt _ProcessFacetSet(PolyfaceQueryCR query, bool filled) override {return m_pick.ProcessFacetSet(query, filled);}
    virtual StatusInt _ProcessBody(ISolidKernelEntityCR entity) override {return m_pick.ProcessBody(entity);}

protected:
    virtual void _SetDrawViewFlags(ViewFlags) override;
    virtual void _DrawTextString(TextStringCR, double* zDepth) override;
    virtual bool _DoClipping() const override {return m_inSymbolDraw;} // Only need clip for symbols...
    virtual bool _DoSymbolGeometry() const override {return true;}
#if defined (NEEDS_WORK_CONTINUOUS_RENDER)
    virtual bool _DrawSprite(Render::ISpriteP sprite, DPoint3dCP location, DPoint3dCP xVec, int transparency) override;
    virtual void _DrawPointCloud(Render::IPointCloudDrawParams* drawParams) override;
#endif

public:
    PickOutput(PickContext& pick);
};

END_BENTLEY_DGN_NAMESPACE

<|MERGE_RESOLUTION|>--- conflicted
+++ resolved
@@ -1,169 +1,141 @@
-/*--------------------------------------------------------------------------------------+
-|
-|     $Source: PublicAPI/DgnPlatform/DgnHandlers/PickContext.h $
-|
-|  $Copyright: (c) 2015 Bentley Systems, Incorporated. All rights reserved. $
-|
-+--------------------------------------------------------------------------------------*/
-#pragma once
-// __BENTLEY_INTERNAL_ONLY__
-
-#include    "Locate.h"
-#include    <DgnPlatform/DgnCore/SimplifyViewDrawGeom.h>
-
-BEGIN_BENTLEY_DGN_NAMESPACE
-
-enum TestLStylePhase
-    {
-    TEST_LSTYLE_None        = 0,
-    TEST_LSTYLE_Component   = 1,
-    TEST_LSTYLE_BaseGeom    = 2,
-    };
-
-/*=================================================================================**//**
-* @bsiclass                                                     KeithBentley    04/01
-+===============+===============+===============+===============+===============+======*/
-struct PickContext : ViewContext, IPickGeom
-{
-    DEFINE_T_SUPER(ViewContext)
-private:
-    friend struct PickOutput;
-
-    bool              m_doneSearching;
-    bool              m_unusableLStyleHit;
-    bool              m_doLocateSilhouettes;
-    bool              m_doLocateInteriors;
-    TestLStylePhase   m_testingLStyle;
-    GeomDetail        m_currGeomDetail;
-    HitListP          m_hitList;
-    HitPriority       m_hitPriorityOverride;
-    DPoint3d          m_pickPointWorld;
-    DPoint4d          m_pickPointView;
-    double            m_pickAperture;
-    double            m_pickApertureSquared;
-    LocateOptions     m_options;
-    StopLocateTest*   m_stopTester;
-
-    virtual bool _CheckStop() override;
-    virtual StatusInt _VisitDgnModel(DgnModelP inDgnModel) override;
-    virtual void _OutputElement(GeometricElementCR) override;
-    virtual void _DrawAreaPattern(ViewContext::ClipStencil& boundary) override;
-    virtual void _DrawSymbol(Render::IDisplaySymbol*, TransformCP, ClipPlaneSetP, bool ignoreColor, bool ignoreWeight) override;
-    virtual ILineStyleCP _GetCurrLineStyle(Render::LineStyleSymbP*) override;
-    virtual void _DrawStyledLineString2d(int nPts, DPoint2dCP pts, double zDepth, DPoint2dCP range, bool closed = false) override;
-    virtual void _DrawStyledLineString3d(int nPts, DPoint3dCP pts, DPoint3dCP range, bool closed = false) override;
-    virtual void _DrawStyledArc2d(DEllipse3dCR ellipse, bool isEllipse, double zDepth, DPoint2dCP range) override;
-    virtual void _DrawStyledArc3d(DEllipse3dCR ellipse, bool isEllipse, DPoint3dCP range) override;
-    virtual void _DrawStyledBSplineCurve3d(MSBsplineCurveCR) override;
-    virtual void _DrawStyledBSplineCurve2d(MSBsplineCurveCR, double zDepth) override;
-
-    bool TestPoint(DPoint3dCR localPt, HitPriority priority);
-    bool TestPointArray(size_t numPts, DPoint3dCP localPts, HitPriority priority);
-    bool TestCurveVector(CurveVectorCR, HitPriority);
-    bool TestCurveVectorInterior(CurveVectorCR, HitPriority priority);
-    bool TestIndexedPolyEdge(DPoint3dCP verts, DPoint4dCP hVertsP, int closeVertexId, int segmentVertexId, DPoint3dR pickPt, HitPriority);
-    bool TestGraphics(Render::Graphic* qvElem, HitPriority);
-    void InitNpcSubRect(DPoint3dCR pickPointWorld, double pickAperture, DgnViewportR viewport);
-    void InitSearch(DPoint3dCR pickPointWorld, double pickApertureScreen, HitListP);
-    bool PointWithinTolerance(DPoint4dCR testPt);
-    void AddSurfaceHit(DPoint3dCR hitPtLocal, DVec3dCR hitNormalLocal, HitPriority);
-
-    StatusInt ProcessCurvePrimitive(ICurvePrimitiveCR, bool closed, bool filled);
-    StatusInt ProcessCurveVector(CurveVectorCR, bool isFilled);
-    StatusInt ProcessSolidPrimitive(ISolidPrimitiveCR);
-    StatusInt ProcessSurface(MSBsplineSurfaceCR);
-    StatusInt ProcessFacetSet(PolyfaceQueryCR, bool filled);
-    StatusInt ProcessBody(ISolidKernelEntityCR);
-
-public:
-    double GetPickAperture() {return m_pickAperture;}
-    HitListP GetHitList() {return m_hitList;}
-    bool GetDoneSearching() {return m_doneSearching;}
-    void SetTestLStylePhase(TestLStylePhase phase) {m_testingLStyle = phase; if (TEST_LSTYLE_None == phase) m_unusableLStyleHit = false;}
-    DPoint3dP GetProjectedPickPointView(DPoint3dR pPoint);
-    void InitStrokeForCache() {m_doLocateSilhouettes = false;}
-    bool GetLocateSilhouettes() {return m_doLocateSilhouettes;}
-    bool* GetLocateInteriors() {return &m_doLocateInteriors;}
-
-    virtual DPoint4dCR _GetPickPointView() const override {return m_pickPointView;}
-    virtual DPoint3dCR _GetPickPointWorld() const override {return m_pickPointWorld;}
-    virtual GeomDetailR _GetGeomDetail() override {return m_currGeomDetail;}
-    virtual bool _IsPointVisible(DPoint3dCP screenPt) override;
-    virtual void _SetHitPriorityOverride(HitPriority priority) override {m_hitPriorityOverride = priority;}
-    virtual void _AddHit(DPoint4dCR hitPtScreen, DPoint3dCP hitPtLocal, HitPriority) override;
-    virtual bool _IsSnap() const;
-    virtual DRay3d _GetBoresite() const;
-
-    DGNPLATFORM_EXPORT PickContext(LocateOptions const& options, StopLocateTest* stopTester=NULL);
-    DGNPLATFORM_EXPORT bool PickElements(DgnViewportR, DPoint3dCR pickPointWorld, double pickApertureDevice, HitListP hitList);
-    DGNPLATFORM_EXPORT TestHitStatus TestHit(HitDetailCR, DgnViewportR, DPoint3dCR pickPointWorld, double pickApertureScreen, HitListP hitList);
-    DGNPLATFORM_EXPORT static void InitBoresite(DRay3dR boresite, DPoint3dCR spacePoint, DMatrix4dCR worldToLocal);
-};
-
-
-/*=================================================================================**//**
-* Output to determine if element should be accepted for fence processing..
-* @bsiclass                                                     Brien.Bastings  09/04
-+===============+===============+===============+===============+===============+======*/
-struct PickOutput : SimplifyViewDrawGeom
-{
-<<<<<<< HEAD
-    DEFINE_T_SUPER(SimplifyViewDrawGeom)
-=======
-    DEFINE_T_SUPER(ViewContext)
-private:
-    PickOutput          m_output;
-    StopLocateTest*     m_stopTester;
-    LocateOptions       m_options;
-
-    virtual void            _SetupOutputs () override;
-    virtual bool            _CheckStop() override;
-    virtual StatusInt       _VisitDgnModel (DgnModelP inDgnModel) override;
-    virtual void            _OutputElement (GeometricElementCR) override;
-    virtual void            _OnPreDrawTransient() override;
-    virtual void            _DrawAreaPattern (ViewContext::ClipStencil& boundary) override;
-    virtual void            _DrawSymbol (IDisplaySymbolP, TransformCP, ClipPlaneSetP, bool ignoreColor, bool ignoreWeight) override;
-    virtual void            _DeleteSymbol (IDisplaySymbolP) override {}
-    virtual ILineStyleCP    _GetCurrLineStyle (LineStyleSymbP*) override;
-    virtual void            _DrawStyledLineString2d (int nPts, DPoint2dCP pts, double zDepth, DPoint2dCP range, bool closed = false) override;
-    virtual void            _DrawStyledLineString3d (int nPts, DPoint3dCP pts,  DPoint3dCP range, bool closed = false) override;
-    virtual void            _DrawStyledArc2d (DEllipse3dCR ellipse, bool isEllipse, double zDepth, DPoint2dCP range) override;
-    virtual void            _DrawStyledArc3d (DEllipse3dCR ellipse, bool isEllipse, DPoint3dCP range) override;
-    virtual void            _DrawStyledBSplineCurve3d (MSBsplineCurveCR) override;
-    virtual void            _DrawStyledBSplineCurve2d (MSBsplineCurveCR, double zDepth) override;
-    virtual QvElemP         _DrawCached (IStrokeForCache&) override;
-    virtual IPickGeomP      _GetIPickGeom () override {return &m_output;}
-
-    void                    InitNpcSubRect (DPoint3dCR pickPointWorld, double pickAperture, DgnViewportR viewport);
-    void                    InitSearch (DPoint3dCR pickPointWorld, double pickApertureScreen, HitListP);
->>>>>>> 1f313da2
-
-private:
-    PickContext& m_pick;
-
-#if defined (NEEDS_WORK_CONTINUOUS_RENDER)
-    static int LocateQvElemCheckStop(CallbackArgP);
-#endif
-    virtual StatusInt _ProcessCurvePrimitive(ICurvePrimitiveCR prim, bool closed, bool filled) override {return m_pick.ProcessCurvePrimitive(prim, closed, filled);}
-    virtual StatusInt _ProcessCurveVector(CurveVectorCR vector, bool isFilled) override {return m_pick.ProcessCurveVector(vector, isFilled);}
-    virtual StatusInt _ProcessSolidPrimitive(ISolidPrimitiveCR prim) override {return m_pick.ProcessSolidPrimitive(prim);}
-    virtual StatusInt _ProcessSurface(MSBsplineSurfaceCR surface) override {return m_pick.ProcessSurface(surface);}
-    virtual StatusInt _ProcessFacetSet(PolyfaceQueryCR query, bool filled) override {return m_pick.ProcessFacetSet(query, filled);}
-    virtual StatusInt _ProcessBody(ISolidKernelEntityCR entity) override {return m_pick.ProcessBody(entity);}
-
-protected:
-    virtual void _SetDrawViewFlags(ViewFlags) override;
-    virtual void _DrawTextString(TextStringCR, double* zDepth) override;
-    virtual bool _DoClipping() const override {return m_inSymbolDraw;} // Only need clip for symbols...
-    virtual bool _DoSymbolGeometry() const override {return true;}
-#if defined (NEEDS_WORK_CONTINUOUS_RENDER)
-    virtual bool _DrawSprite(Render::ISpriteP sprite, DPoint3dCP location, DPoint3dCP xVec, int transparency) override;
-    virtual void _DrawPointCloud(Render::IPointCloudDrawParams* drawParams) override;
-#endif
-
-public:
-    PickOutput(PickContext& pick);
-};
-
-END_BENTLEY_DGN_NAMESPACE
-
+/*--------------------------------------------------------------------------------------+
+|
+|     $Source: PublicAPI/DgnPlatform/DgnHandlers/PickContext.h $
+|
+|  $Copyright: (c) 2015 Bentley Systems, Incorporated. All rights reserved. $
+|
++--------------------------------------------------------------------------------------*/
+#pragma once
+// __BENTLEY_INTERNAL_ONLY__
+
+#include    "Locate.h"
+#include    <DgnPlatform/DgnCore/SimplifyViewDrawGeom.h>
+
+BEGIN_BENTLEY_DGN_NAMESPACE
+
+enum TestLStylePhase
+    {
+    TEST_LSTYLE_None        = 0,
+    TEST_LSTYLE_Component   = 1,
+    TEST_LSTYLE_BaseGeom    = 2,
+    };
+
+/*=================================================================================**//**
+* @bsiclass                                                     KeithBentley    04/01
++===============+===============+===============+===============+===============+======*/
+struct PickContext : ViewContext, IPickGeom
+{
+    DEFINE_T_SUPER(ViewContext)
+private:
+    friend struct PickOutput;
+
+    bool              m_doneSearching;
+    bool              m_unusableLStyleHit;
+    bool              m_doLocateSilhouettes;
+    bool              m_doLocateInteriors;
+    TestLStylePhase   m_testingLStyle;
+    GeomDetail        m_currGeomDetail;
+    HitListP          m_hitList;
+    HitPriority       m_hitPriorityOverride;
+    DPoint3d          m_pickPointWorld;
+    DPoint4d          m_pickPointView;
+    double            m_pickAperture;
+    double            m_pickApertureSquared;
+    LocateOptions     m_options;
+    StopLocateTest*   m_stopTester;
+
+    virtual bool _CheckStop() override;
+    virtual StatusInt _VisitDgnModel(DgnModelP inDgnModel) override;
+    virtual void _OutputElement(GeometricElementCR) override;
+    virtual void _DrawAreaPattern(ViewContext::ClipStencil& boundary) override;
+    virtual void _DrawSymbol(Render::IDisplaySymbol*, TransformCP, ClipPlaneSetP, bool ignoreColor, bool ignoreWeight) override;
+    virtual ILineStyleCP _GetCurrLineStyle(Render::LineStyleSymbP*) override;
+    virtual void _DrawStyledLineString2d(int nPts, DPoint2dCP pts, double zDepth, DPoint2dCP range, bool closed = false) override;
+    virtual void _DrawStyledLineString3d(int nPts, DPoint3dCP pts, DPoint3dCP range, bool closed = false) override;
+    virtual void _DrawStyledArc2d(DEllipse3dCR ellipse, bool isEllipse, double zDepth, DPoint2dCP range) override;
+    virtual void _DrawStyledArc3d(DEllipse3dCR ellipse, bool isEllipse, DPoint3dCP range) override;
+    virtual void _DrawStyledBSplineCurve3d(MSBsplineCurveCR) override;
+    virtual void _DrawStyledBSplineCurve2d(MSBsplineCurveCR, double zDepth) override;
+
+    bool TestPoint(DPoint3dCR localPt, HitPriority priority);
+    bool TestPointArray(size_t numPts, DPoint3dCP localPts, HitPriority priority);
+    bool TestCurveVector(CurveVectorCR, HitPriority);
+    bool TestCurveVectorInterior(CurveVectorCR, HitPriority priority);
+    bool TestIndexedPolyEdge(DPoint3dCP verts, DPoint4dCP hVertsP, int closeVertexId, int segmentVertexId, DPoint3dR pickPt, HitPriority);
+    bool TestGraphics(Render::Graphic* qvElem, HitPriority);
+    void InitNpcSubRect(DPoint3dCR pickPointWorld, double pickAperture, DgnViewportR viewport);
+    void InitSearch(DPoint3dCR pickPointWorld, double pickApertureScreen, HitListP);
+    bool PointWithinTolerance(DPoint4dCR testPt);
+    void AddSurfaceHit(DPoint3dCR hitPtLocal, DVec3dCR hitNormalLocal, HitPriority);
+
+    StatusInt ProcessCurvePrimitive(ICurvePrimitiveCR, bool closed, bool filled);
+    StatusInt ProcessCurveVector(CurveVectorCR, bool isFilled);
+    StatusInt ProcessSolidPrimitive(ISolidPrimitiveCR);
+    StatusInt ProcessSurface(MSBsplineSurfaceCR);
+    StatusInt ProcessFacetSet(PolyfaceQueryCR, bool filled);
+    StatusInt ProcessBody(ISolidKernelEntityCR);
+
+public:
+    double GetPickAperture() {return m_pickAperture;}
+    HitListP GetHitList() {return m_hitList;}
+    bool GetDoneSearching() {return m_doneSearching;}
+    void SetTestLStylePhase(TestLStylePhase phase) {m_testingLStyle = phase; if (TEST_LSTYLE_None == phase) m_unusableLStyleHit = false;}
+    DPoint3dP GetProjectedPickPointView(DPoint3dR pPoint);
+    void InitStrokeForCache() {m_doLocateSilhouettes = false;}
+    bool GetLocateSilhouettes() {return m_doLocateSilhouettes;}
+    bool* GetLocateInteriors() {return &m_doLocateInteriors;}
+
+    virtual DPoint4dCR _GetPickPointView() const override {return m_pickPointView;}
+    virtual DPoint3dCR _GetPickPointWorld() const override {return m_pickPointWorld;}
+    virtual GeomDetailR _GetGeomDetail() override {return m_currGeomDetail;}
+    virtual bool _IsPointVisible(DPoint3dCP screenPt) override;
+    virtual void _SetHitPriorityOverride(HitPriority priority) override {m_hitPriorityOverride = priority;}
+    virtual void _AddHit(DPoint4dCR hitPtScreen, DPoint3dCP hitPtLocal, HitPriority) override;
+    virtual bool _IsSnap() const;
+    virtual DRay3d _GetBoresite() const;
+
+    DGNPLATFORM_EXPORT PickContext(LocateOptions const& options, StopLocateTest* stopTester=NULL);
+    DGNPLATFORM_EXPORT bool PickElements(DgnViewportR, DPoint3dCR pickPointWorld, double pickApertureDevice, HitListP hitList);
+    DGNPLATFORM_EXPORT TestHitStatus TestHit(HitDetailCR, DgnViewportR, DPoint3dCR pickPointWorld, double pickApertureScreen, HitListP hitList);
+    DGNPLATFORM_EXPORT static void InitBoresite(DRay3dR boresite, DPoint3dCR spacePoint, DMatrix4dCR worldToLocal);
+};
+
+
+/*=================================================================================**//**
+* Output to determine if element should be accepted for fence processing..
+* @bsiclass                                                     Brien.Bastings  09/04
++===============+===============+===============+===============+===============+======*/
+struct PickOutput : SimplifyViewDrawGeom
+{
+    DEFINE_T_SUPER(SimplifyViewDrawGeom)
+
+private:
+    PickContext& m_pick;
+
+#if defined (NEEDS_WORK_CONTINUOUS_RENDER)
+    static int LocateQvElemCheckStop(CallbackArgP);
+#endif
+    virtual StatusInt _ProcessCurvePrimitive(ICurvePrimitiveCR prim, bool closed, bool filled) override {return m_pick.ProcessCurvePrimitive(prim, closed, filled);}
+    virtual StatusInt _ProcessCurveVector(CurveVectorCR vector, bool isFilled) override {return m_pick.ProcessCurveVector(vector, isFilled);}
+    virtual StatusInt _ProcessSolidPrimitive(ISolidPrimitiveCR prim) override {return m_pick.ProcessSolidPrimitive(prim);}
+    virtual StatusInt _ProcessSurface(MSBsplineSurfaceCR surface) override {return m_pick.ProcessSurface(surface);}
+    virtual StatusInt _ProcessFacetSet(PolyfaceQueryCR query, bool filled) override {return m_pick.ProcessFacetSet(query, filled);}
+    virtual StatusInt _ProcessBody(ISolidKernelEntityCR entity) override {return m_pick.ProcessBody(entity);}
+
+protected:
+    virtual void _SetDrawViewFlags(ViewFlags) override;
+    virtual void  _OnPreDrawTransient() override;
+    virtual void _DrawTextString(TextStringCR, double* zDepth) override;
+    virtual bool _DoClipping() const override {return m_inSymbolDraw;} // Only need clip for symbols...
+    virtual bool _DoSymbolGeometry() const override {return true;}
+#if defined (NEEDS_WORK_CONTINUOUS_RENDER)
+    virtual bool _DrawSprite(Render::ISpriteP sprite, DPoint3dCP location, DPoint3dCP xVec, int transparency) override;
+    virtual void _DrawPointCloud(Render::IPointCloudDrawParams* drawParams) override;
+#endif
+
+public:
+    PickOutput(PickContext& pick);
+};
+
+END_BENTLEY_DGN_NAMESPACE
+