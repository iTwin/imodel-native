/*--------------------------------------------------------------------------------------+
|
|     $Source: PublicAPI/DgnPlatform/TileTree.h $
|
|  $Copyright: (c) 2017 Bentley Systems, Incorporated. All rights reserved. $
|
+--------------------------------------------------------------------------------------*/
#pragma once
//__PUBLISH_SECTION_START__

#include "DgnPlatform.h"
#include <folly/futures/Future.h>
#include <Bentley/Tasks/CancellationToken.h>
#include <BeHttp/HttpRequest.h>
#include <DgnPlatform/RealityDataCache.h>

#define BEGIN_TILETREE_NAMESPACE    BEGIN_BENTLEY_DGN_NAMESPACE namespace TileTree {
#define END_TILETREE_NAMESPACE      } END_BENTLEY_DGN_NAMESPACE
#define USING_NAMESPACE_TILETREE    using namespace BentleyApi::Dgn::TileTree;

BEGIN_TILETREE_NAMESPACE

/**  @addtogroup GROUP_TileTree TileTree Module

 A TileTree is an abstract class to manage a HLOD (hierarchical level of detail) tree of spatially coherent "3d tiles".

It manages:
 - loading (locally and via http)
 - caching (in memory and on disk)
 - displaying
 - incremental asynchronous refinement

The tree is represented in memory by two classes: TileTree::Root and TileTree::Tile. The tree is in a local
coordinate system, and is positioned in world space by a linear transform.

The HLOD tree can subdivide space using any approach, but must obey the following rules:
 a) there is one TileTree::Root, and it points to the root TileTree::Tile
 b) every Tile in the tree (other than the root tile) has one parent tile
 c) every Tile encloses a volume defined by a tree-axis-aligned DRange3d. That range must be contained within its parent's range.
 d) everything visible in a Tile must also be visible in one of its children (usually at higher detail). That is, either a
    Tile is displayed or its children are displayed; never both.
 e) Tiles may overlap, but generally it works best if they don't.

Display algorithm:
 Starting at the root Tile, intersect the Tile's range (in BIM world coordinates) against the view frustum. If the Tile's range
 is completely outside the view frustum, stop. Otherwise, calculate the size, in pixels, of the Tile by dividing the
 radius of a sphere enclosing the Tile's range by the size (in meters) of the pixel at the center of the Tile. If the pixel size is
 less than the Tile's "maximum pixel size", or if it has no child Tiles, it is displayed. Otherwise, recursively display each of
 its child Tiles.

Tile Loading and Missing Tiles: Tiles cannot be displayed until they are loaded. The root Tile is loaded synchronously,
 so it is always present. Otherwise,  tiles are loaded as they are needed, asynchronously (in another thread.) The status
 of the load process is communicated between threads via the atomic member variable "m_loadState". When a tile is needed
 for a display request but is not loaded,  it is marked as "missing" and is placed in the download queue. Optionally,
 substitute (lower or higher resolution) Tiles may be drawn to show an approximation of the missing tile. Periodically
 (on a timer event, in the main thread), the "_DoProgressive" method of your ProgressiveTask object is called to check
 the list of missing tiles to see if they've arrived. If so, they should be drawn (potentially creating a new set of
 missing tiles). When all tiles have arrived, the ProgressiveTask is removed.

In-memory Tile Caching:
 The strategy for in-memory caching involves purging unused Tiles during _Draw. When any tile is eliminated on range
 or resolution criteria, it and all of its children, recursively, are unloaded if they have not been used recently
 (as defined by the m_expirationTime member of TileTree::Root.) Of course this means that tiles are not purged
 from memory except during _Draw requests.

HTTP request caching:
 TileTree employs the RealityData::Cache class for saving/loading copies of tile data from HTTP request in a SQLite database in
 the temporary directory. When an HTTP-based tile is needed, the local cache is first checked and used if present. Otherwise
 an HTTP GET request is issued and the result is saved on arrival. The local cached is purged periodically so it doesn't
 grow beyond the "maxSize" argument passed to TileTree::Root::CreateCache. Tiles are always loaded via the TileLoader::_LoadTile
 method regardless of whether their data comes from a local file, an HTTP request, or from the local cache.

*/

DEFINE_POINTER_SUFFIX_TYPEDEFS(DrawGraphics)
DEFINE_POINTER_SUFFIX_TYPEDEFS(DrawArgs)
DEFINE_POINTER_SUFFIX_TYPEDEFS(PickArgs)
DEFINE_POINTER_SUFFIX_TYPEDEFS(MissingNode)
DEFINE_POINTER_SUFFIX_TYPEDEFS(MissingNodes)
DEFINE_POINTER_SUFFIX_TYPEDEFS(Tile)
DEFINE_POINTER_SUFFIX_TYPEDEFS(Root)
DEFINE_POINTER_SUFFIX_TYPEDEFS(TileLoader)

DEFINE_REF_COUNTED_PTR(Tile)
DEFINE_REF_COUNTED_PTR(Root)
DEFINE_REF_COUNTED_PTR(TileLoader)

typedef std::shared_ptr<struct TileLoadState> TileLoadStatePtr;

//=======================================================================================
//! A ByteStream with a "current position". Used for reading tiles
// @bsiclass                                                    Keith.Bentley   03/16
//=======================================================================================
struct StreamBuffer : ByteStream
    {
    uint32_t m_currPos = 0;
    ByteCP GetCurrent() const {return (m_currPos > GetSize()) ? nullptr : GetData() + m_currPos;}
    ByteCP Advance(uint32_t size) {m_currPos += size; return GetCurrent();} // returns nullptr if advanced past end.
    void SetPos(uint32_t pos) {m_currPos=pos;}
    uint32_t GetPos() const {return m_currPos;}
    DGNPLATFORM_EXPORT bool ReadBytes(void* buf, uint32_t size);

    StreamBuffer() {}
    StreamBuffer(ByteStream const& other) : ByteStream(other) {}
    };

//=======================================================================================
// @bsiclass                                                    Keith.Bentley   09/16
//=======================================================================================
struct TileLoadState : Tasks::ICancellationToken, NonCopyableClass
{
private:
    TileCPtr        m_tile;
    BeAtomic<bool>  m_canceled;
public:
    explicit TileLoadState(TileCR tile) : m_tile(&tile) { }
    DGNPLATFORM_EXPORT ~TileLoadState();
    bool IsCanceled() override {return m_canceled.load();}
    void SetCanceled() {m_canceled.store(true);}
    void Register(std::weak_ptr<Tasks::ICancellationListener> listener) override {}
    TileCR GetTile() const { return *m_tile; }
};

//=======================================================================================
//! A Tile in a TileTree. Every Tile has 0 or 1 parent Tile and 0 or more child Tiles. 
//! The range member is an ElementAlignedBox in the local coordinate system of the TileTree.
//! All child Tiles must be contained within the range of their parent Tile.
// @bsiclass                                                    Keith.Bentley   09/16
//=======================================================================================
struct Tile : RefCountedBase, NonCopyableClass
{
    friend struct Root;
    enum class LoadStatus : int {NotLoaded=0, Queued=1, Loading=2, Ready=3, NotFound=4, Abandoned=5};
    typedef bvector<TilePtr> ChildTiles;

protected:
    RootR   m_root;
    mutable ElementAlignedBox3d m_range;
    TileCP  m_parent;
    int     m_depth;
    mutable BeAtomic<LoadStatus> m_loadStatus;
    mutable ChildTiles m_children;
    mutable BeTimePoint m_childrenLastUsed; //! updated whenever this tile is used for display

    void SetAbandoned() const;
    void UnloadChildren(BeTimePoint olderThan) const;
public:
    Tile(RootR root, TileCP parent) : m_root(root), m_parent(parent), m_depth(nullptr==parent ? 0 : parent->GetDepth()+1), m_loadStatus(LoadStatus::NotLoaded) {}
    DGNPLATFORM_EXPORT void ExtendRange(DRange3dCR childRange) const;
    double GetRadius() const {return 0.5 * m_range.low.Distance(m_range.high);}
    int GetDepth() const {return m_depth;}
    DPoint3d GetCenter() const {return DPoint3d::FromInterpolate(m_range.low, .5, m_range.high);}
    ElementAlignedBox3d const& GetRange() const {return m_range;}
    DGNPLATFORM_EXPORT void Pick(PickArgsR args, int depth) const;
    LoadStatus GetLoadStatus() const {return (LoadStatus) m_loadStatus.load();}
    void SetIsReady() {return m_loadStatus.store(LoadStatus::Ready);}
    void SetIsQueued() const {return m_loadStatus.store(LoadStatus::Queued);}
    void SetNotLoaded() {return m_loadStatus.store(LoadStatus::NotLoaded);}
    void SetNotFound() {return m_loadStatus.store(LoadStatus::NotFound);}
    bool IsQueued() const {return m_loadStatus.load() == LoadStatus::Queued;}
    bool IsAbandoned() const {return m_loadStatus.load() == LoadStatus::Abandoned;}
    bool IsReady() const {return m_loadStatus.load() == LoadStatus::Ready;}
    bool IsNotLoaded() const {return m_loadStatus.load() == LoadStatus::NotLoaded;}
    bool IsNotFound() const {return m_loadStatus.load() == LoadStatus::NotFound;}
    bool IsDisplayable() const {return _GetMaximumSize() > 0.0;}
    TileCP GetParent() const {return m_parent;}
    RootCR GetRoot() const {return m_root;}
    RootR GetRootR() {return m_root;}
    DGNPLATFORM_EXPORT int CountTiles() const; //! for debugging
    DGNPLATFORM_EXPORT ElementAlignedBox3d ComputeRange() const;

    virtual void _OnChildrenUnloaded() const {}
    DGNPLATFORM_EXPORT virtual void _UnloadChildren(BeTimePoint olderThan) const;

    //! Determine whether this tile has any child tiles. Return true even if the children are not yet created.
    virtual bool _HasChildren() const = 0;

    //! Get the array of children for this Tile.
    //! @param[in] create If false, return nullptr if this tile has children but they are not yet created. Otherwise create them now.
    virtual ChildTiles const* _GetChildren(bool create) const = 0;

    //! Get the graphics for drawing this tile.
    //! @param[in] drawGraphics The DrawGraphics to contain the graphics.
    //! @param[in] depth The depth of this tile in the tree. This is necessary to sort missing tiles depth-first.
    virtual void _GetGraphics(DrawGraphicsR drawGraphics, int depth) const = 0;

    //! Draw the Graphics of this Tile into args.
    //! @param[in] args The DrawArgs for the current display request.
<<<<<<< HEAD
    virtual void _DrawGraphics(DrawArgsR args) const = 0;
=======
    //! @param[in] depth The depth of this tile in the tree. This is necessary to sort missing tiles depth-first.
    DGNPLATFORM_EXPORT virtual void _DrawGraphics(DrawArgsR args, int depth) const;
>>>>>>> aefa7c4c

    virtual void _PickGraphics(PickArgsR args, int depth) const {}

    //! Called when tile data is required.
    virtual TileLoaderPtr _CreateTileLoader(TileLoadStatePtr, Dgn::Render::SystemP renderSys = nullptr) = 0;

    //! Get the tile cache key for this Tile.
    virtual Utf8String _GetTileCacheKey() const = 0;

    //! Get the maximum size, in pixels, that this Tile should occupy on the screen. If larger, use its children, if possible.
    virtual double _GetMaximumSize() const = 0;

    //! Describes a Tile's visibility within a viewing frustum
    enum class Visibility
    {
        OutsideFrustum, // this tile is entirely outside of the viewing frustum
        TooCoarse, // this tile is too coarse to be drawn
        Visible, // this tile is of the correct size to be drawn
    };

    //! Compute the visibility of this tile
    DGNPLATFORM_EXPORT Visibility GetVisibility(DrawArgsCR args) const;

    enum class SelectParent { Yes, No };

    //! Populates a list of tiles to draw. Returns SelectParent::Yes to substitute this tile's parent in its place.
    DGNPLATFORM_EXPORT virtual SelectParent _SelectTiles(bvector<TileCPtr>& selected, DrawArgsR args) const;

    //! Returns true if this tile is entirely outside of the viewing frustum or clipping planes
    bool IsCulled(DrawArgsCR args) const;
};

/*=================================================================================**//**
//! The root of a tree of tiles. This object stores the location of the tree relative to world coordinates. 
//! It also facilitates local caching of HTTP-based tiles.
// @bsiclass                                                    Keith.Bentley   03/16
+===============+===============+===============+===============+===============+======*/
struct Root : RefCountedBase, NonCopyableClass
{
    friend struct DrawArgs;

protected:
    bool m_isHttp;
    bool m_pickable = false;
    mutable bset<TileLoadStatePtr> m_activeLoads;
    DgnDbR m_db;
    BeFileName m_localCacheName;
    Transform m_location;         // transform from tile coordinates to world coordinates
    TilePtr m_rootTile;
    Utf8String m_rootResource;  // either directory or Url.
    BeDuration m_expirationTime = BeDuration::Seconds(20); // save unused tiles for 20 seconds
    Dgn::Render::SystemP m_renderSystem = nullptr;
    RealityData::CachePtr m_cache;
    mutable BeConditionVariable m_cv;

    //! Clear the current tiles and wait for all pending download requests to complete/abort.
    //! All subclasses of Root must call this method in their destructor. This is necessary, since it must be called while the subclass vtable is 
    //! still valid and that cannot be accomplished in the destructor of Root.
    DGNPLATFORM_EXPORT void ClearAllTiles(); 

    virtual ClipVectorCP _GetClipVector() const { return nullptr; } // clip vector used by DrawArgs when rendering
    virtual Transform _GetTransform(RenderContextR context) const { return GetLocation(); } // transform used by DrawArgs when rendering
public:
<<<<<<< HEAD
    DGNPLATFORM_EXPORT virtual folly::Future<BentleyStatus> _RequestTile(TileR tile, TileLoadStatePtr loads);
    void RequestTiles(MissingNodesCR);
=======
    DGNPLATFORM_EXPORT virtual folly::Future<BentleyStatus> _RequestTile(TileR tile, TileLoadStatePtr loads, Dgn::Render::SystemP renderSys=nullptr);
>>>>>>> aefa7c4c

    ~Root() {BeAssert(!m_rootTile.IsValid());} // NOTE: Subclasses MUST call ClearAllTiles in their destructor!
    void StartTileLoad(TileLoadStatePtr) const;
    void DoneTileLoad(TileLoadStatePtr) const;
    void WaitForAllLoads() {BeMutexHolder holder(m_cv.GetMutex()); while (m_activeLoads.size()>0) m_cv.InfiniteWait(holder);}
    bool IsHttp() const {return m_isHttp;}
    bool IsPickable() const {return m_pickable;}
    void SetPickable(bool pickable) {m_pickable = pickable;}
    TransformCR GetLocation() const {return m_location;}
    void SetLocation(TransformCR location) {m_location = location;}
    RealityData::CachePtr GetCache() const {return m_cache;}
    TilePtr GetRootTile() const {return m_rootTile;} //!< Get the root Tile of this Root
    DgnDbR GetDgnDb() const {return m_db;} //!< Get the DgnDb from which this Root was created.
    Dgn::Render::SystemP GetRenderSystem() const {return m_renderSystem;}
    ElementAlignedBox3d ComputeRange() const {return m_rootTile->ComputeRange();}

    //! Get the resource name (file name or URL) of a Tile in this TileTree. By default it concatenates the tile cache key to the rootResource
    virtual Utf8String _ConstructTileResource(TileCR tile) const {return m_rootResource + tile._GetTileCacheKey();}

    //! Get the name of this tile tree, chiefly for debugging
    virtual Utf8CP _GetName() const = 0;

    //! Specify any view flags which should be overridden when rendering this tile tree.
    DGNPLATFORM_EXPORT virtual Render::ViewFlagsOverrides _GetViewFlagsOverrides() const;

    //! Ctor for Root.
    //! @param db The DgnDb from which this Root was created. This is needed to call GeoLocation().GetDgnGCS()
    //! @param location The transform from tile coordinates to BIM world coordinates.
    //! @param rootResource The root resource (directory or Url) from which tiles can be loaded, or nullptr if the Url's are generated by _ConstructTileResource
    //! @param system The Rendering system used to create Render::Graphic used to draw this TileTree.
    DGNPLATFORM_EXPORT Root(DgnDbR db, TransformCR location, Utf8CP rootResource, Dgn::Render::SystemP system);

    //! Set expiration time for unused Tiles. During calls to Draw, unused tiles that haven't been used for this number of seconds will be purged.
    void SetExpirationTime(BeDuration val) {m_expirationTime = val;}

    //! Get expiration time for unused Tiles.
    BeDuration GetExpirationTime() const {return m_expirationTime;}
                                                                                                                                           
    //! Create a RealityData::Cache for Tiles from this Root. This will either create or open the SQLite file holding locally cached previously-downloaded versions of Tiles.
    //! @param realityCacheName The name of the reality cache database file, relative to the temporary directory.
    //! @param maxSize The cache maximum size in bytes.
    //! @param httpOnly If true create cache only if HTTP root.
    //! @note If httpOnly && this is not an HTTP root, this does nothing.
    DGNPLATFORM_EXPORT void CreateCache(Utf8CP realityCacheName, uint64_t maxSize, bool httpOnly = true);

    //! Delete, if present, the local SQLite file holding the cache of downloaded tiles.
    //! @note This will first delete the local RealityData::Cache, aborting all outstanding requests and waiting for the queue to empty.
    DGNPLATFORM_EXPORT BentleyStatus DeleteCacheFile();

    //! Traverse the tree and draw the appropriate set of tiles that intersect the view frustum.
    //! @note Tiles which should be drawn but which are not yet available will be scheduled for progressive display.
    //! @note During the traversal, previously loaded but now unused tiles are purged if they are expired.
    //! @note This method must be called from the client thread
    void DrawInView(RenderContextR context);

    //! Perform a pick operation on the contents of this tree
    DGNPLATFORM_EXPORT void Pick(PickContext& context, TransformCR location, ClipVectorCP);
};

//=======================================================================================
//! This object is created to read and load a single tile asynchronously. 
//! If caching is enabled, it will first attempt to read the data from the cache. If it's
//! not available it will call _GetFromSource(). Once the data is available, _LoadTile is called. 
//! All methods of this class might be called from worker threads except for the constructor 
//! which is guaranteed to run on the client thread. If something you required is not thread 
//! safe you must capture it during construction.
// @bsiclass                                                    Mathieu.Marchand  11/2016
//=======================================================================================
struct TileLoader : RefCountedBase, NonCopyableClass
{
protected:
    Utf8String m_resourceName;  // full file or URL name
    TilePtr m_tile;             // tile to load, cannot be null.
    TileLoadStatePtr m_loads;
    Dgn::Render::SystemP m_renderSys;
    

    // Cacheable information
    Utf8String m_cacheKey;      // for loading or saving to tile cache
    StreamBuffer m_tileBytes;   // when available, bytes are saved here
    Utf8String m_contentType;   // MIME type of the data. Can be empty.
    uint64_t m_expirationDate;  // Expiration date. Will be 0 when not available.
    bool m_saveToCache = false;

    //! Constructor for TileLoader.
    //! @param[in] resourceName full file name or URL name.
    //! @param[in] tile The tile that we are loading.
    //! @param[in] loads The cancellation token.
    //! @param[in] cacheKey The tile unique name use for caching. Might be empty if caching is not required.
    //! @param[in] renderSys The rendering system for creating graphics (nullptr to use renderSys supplied in Root constructor).
    TileLoader(Utf8StringCR resourceName, TileR tile, TileLoadStatePtr& loads, Utf8StringCR cacheKey, Dgn::Render::SystemP renderSys = nullptr)
        : m_resourceName(resourceName), m_tile(&tile), m_loads(loads), m_cacheKey(cacheKey), m_expirationDate(0), m_renderSys(renderSys) {}

    BentleyStatus LoadTile();
    BentleyStatus DoReadFromDb();
    BentleyStatus DoSaveToDb();

public:
    bool IsCanceledOrAbandoned() const {return (m_loads != nullptr && m_loads->IsCanceled()) || m_tile->IsAbandoned();}
    Dgn::Render::SystemP GetRenderSystem() { return nullptr == m_renderSys ? m_tile->GetRoot().GetRenderSystem(): m_renderSys; }

    DGNPLATFORM_EXPORT virtual folly::Future<BentleyStatus> _SaveToDb();
    DGNPLATFORM_EXPORT virtual folly::Future<BentleyStatus> _ReadFromDb();

    //! Called to get the data from the original location. The call must be fast and execute any long running operation asynchronously.
    DGNPLATFORM_EXPORT virtual folly::Future<BentleyStatus> _GetFromSource();

    //! Load tile. This method is called when the tile data becomes available, regardless of the source of the data. Called from worker threads.
    virtual BentleyStatus _LoadTile() = 0; 

    struct LoadFlag
        {
        TileLoadStatePtr m_state;
        LoadFlag(TileLoadStatePtr state) : m_state(state) {state->GetTile().GetRoot().StartTileLoad(state);}
        ~LoadFlag() {m_state->GetTile().GetRoot().DoneTileLoad(m_state);}
        };

    //! Perform the load asynchronously.
    folly::Future<BentleyStatus> Perform();
};

//=======================================================================================
// @bsiclass                                                   Mathieu.Marchand  11/2016
//=======================================================================================
struct HttpDataQuery
{
    Http::HttpByteStreamBodyPtr m_responseBody;
    Http::Request m_request;
    TileLoadStatePtr m_loads;

    DGNPLATFORM_EXPORT HttpDataQuery(Utf8StringCR url, TileLoadStatePtr loads);

    Http::Request& GetRequest() {return m_request;}

    //! Parse expiration date from the response. Return false if caching is not allowed.
    DGNPLATFORM_EXPORT static bool GetCacheContolExpirationDate(uint64_t& expiration, Http::Response const& response);

    //! Valid only after 'Perform' has completed.
    ByteStream const& GetData() const {return m_responseBody->GetByteStream();}
    
    //! Perform http request and wait for the result.
    DGNPLATFORM_EXPORT folly::Future<Http::Response> Perform();
};

//=======================================================================================
// @bsiclass                                                   Mathieu.Marchand  11/2016
//=======================================================================================
struct FileDataQuery
{
    Utf8String m_fileName;
    TileLoadStatePtr m_loads;

    FileDataQuery(Utf8StringCR fileName, TileLoadStatePtr loads) : m_fileName(fileName), m_loads(loads) {}

    //! Read the entire file in a single chunk of memory.
    DGNPLATFORM_EXPORT folly::Future<ByteStream> Perform();
};

//=======================================================================================
//! Describes a missing tile and its distance from the camera.
// @bsistruct                                                   Paul.Connelly   12/16
//=======================================================================================
struct MissingNode
{
private:
    TileCPtr    m_tile;
    double      m_distance;
public:
    MissingNode(TileCR tile, double distance) : m_tile(&tile), m_distance(distance) {}
    MissingNode() {} // for bset use only...

    TileCR GetTile() const { return *m_tile; }
    double GetDistance() const { return m_distance; }
    int GetDepth() const { return GetTile().GetDepth(); }

    bool operator<(MissingNodeCR rhs) const
        {
        if (m_tile.get() == rhs.m_tile.get())
            return false;
        else if (GetDistance() != rhs.GetDistance())
            return GetDistance() < rhs.GetDistance();
        else
            return GetDepth() < rhs.GetDepth();
        }
};

//=======================================================================================
//! A set of missing tiles intended to be queued for loading.
//! Sorted according to priority for loading - tiles nearer the root or closer to the camera
//! are loaded with priority.
//! A given tile can only appear in the set once.
// @bsistruct                                                   Paul.Connelly   12/16
//=======================================================================================
struct MissingNodes
{
private:
    typedef bset<MissingNode> Set;

    Set m_set;
public:
    void Insert(TileCR tile, double distance);
    bool Contains(TileCR tile) const;

    bool empty() const { return m_set.empty(); }
    size_t size() const { return m_set.size(); }
    void clear() { m_set.clear(); }

    typedef Set::const_iterator const_iterator;

    const_iterator begin() const { return m_set.begin(); }
    const_iterator end() const { return m_set.end(); }
};

//=======================================================================================
// Arguments for drawing or picking tiles.
// @bsiclass                                                    Keith.Bentley   01/17
//=======================================================================================
struct TileArgs
{
    Transform m_location;
    RootR m_root;
    ClipVectorCP m_clip;

    TileArgs(TransformCR location, RootR root, ClipVectorCP clip) : m_location(location), m_root(root), m_clip(clip) {}
    TransformCR GetLocation() const {return m_location;}
    DPoint3d GetTileCenter(TileCR tile) const {return DPoint3d::FromProduct(GetLocation(), tile.GetCenter());}
    double GetTileRadius(TileCR tile) const {DRange3d range=tile.GetRange(); m_location.Multiply(&range.low, 2); return 0.5 * range.low.Distance(range.high);}
    void SetClip(ClipVectorCP clip) {m_clip = clip;}
};

//=======================================================================================
// Structure containing the graphics branches to receive drawn graphics.
// @bsiclass                                                    Ray.Bentley   04/17
//=======================================================================================
struct DrawGraphics 
{
    Render::GraphicBranch m_graphics;
    Render::GraphicBranch m_hiResSubstitutes;
    Render::GraphicBranch m_loResSubstitutes;

    void Clear() {m_graphics.Clear(); m_hiResSubstitutes.Clear(); m_loResSubstitutes.Clear(); }

};

//=======================================================================================
//! Arguments for drawing a tile. As tiles are drawn, their Render::Graphics go into the GraphicBranch member of this object. After all
//! in-view tiles are drawn, the accumulated list of Render::Graphics are placed in a GraphicBranch with the location
//! transform for the scene (that is, the tile graphics are always in the local coordinate system of the TileTree.)
//! If higher resolution tiles are needed but missing, the graphics for lower resolution tiles are
//! drawn and the missing tiles are requested for download (if necessary.) They are then added to the MissingNodes member. If the
//! MissingNodes list is not empty, schedule a ProgressiveDisplay that checks for the arrival of the missing nodes and draws them (using
//! this class). Each iteration of ProgressiveDisplay starts with a list of previously-missing tiles and generates a new list of
//! still-missing tiles until all have arrived, or the view changes externally.
// @bsiclass                                                    Keith.Bentley   05/16
//=======================================================================================
struct DrawArgs : TileArgs
{
    RenderContextR m_context;
<<<<<<< HEAD
    Render::GraphicBranch m_graphics;
=======
    DrawGraphics m_graphics;
>>>>>>> aefa7c4c
    MissingNodes m_missing;
    BeTimePoint m_now;
    BeTimePoint m_purgeOlderThan;

    DrawArgs(RenderContextR context, TransformCR location, RootR root, BeTimePoint now, BeTimePoint purgeOlderThan, ClipVectorCP clip = nullptr) 
            : TileArgs(location, root, clip), m_context(context), m_now(now), m_purgeOlderThan(purgeOlderThan) {}
<<<<<<< HEAD

    void DrawBranch(Render::ViewFlagsOverridesCR ovrFlags, Render::GraphicBranch& branch);
    void SetClip(ClipVectorCP clip) {m_clip = clip;}
    void Clear() {m_graphics.Clear(); m_missing.clear(); }
=======
    void Clear() {m_graphics.Clear();  m_missing.clear();}
>>>>>>> aefa7c4c
    DGNPLATFORM_EXPORT void DrawGraphics(); // place all entries into a GraphicBranch and send it to the ViewContext.

    DGNPLATFORM_EXPORT void RequestMissingTiles(RootR);
    DGNPLATFORM_EXPORT void InsertMissing(TileCR tile);

    double ComputeTileDistance(TileCR tile) const;
    double GetTileSizeModifier() const;
    };
    
//=======================================================================================
//! Arguments for performing a Pick of a tile.   
// @bsiclass                                                    Keith.Bentley   05/16
//=======================================================================================
struct PickArgs : TileArgs
{
    PickContextR m_context;
    PickArgs(PickContextR context, TransformCR location, RootR root, ClipVectorCP clip = nullptr) : TileArgs(location, root, clip), m_context(context) {}
};

//=======================================================================================
//! A QuadTree is a 2d TileTree that subdivides each tile into 4 child equal-sized tiles, each with one corner at the center of its parent.
//! A tile in a QuadTree can be addressed by a TileId comprised of a level (depth) and a row/column numbers. 
//! The root tile is {0,0,0} and it is not necessarily square.
// @bsiclass                                                    Keith.Bentley   11/16
//=======================================================================================
namespace QuadTree
{
//=======================================================================================
//! Identifies a tile in a QuadTree
// @bsiclass                                                    Keith.Bentley   08/16
//=======================================================================================
struct TileId
{
    uint8_t m_level;
    uint32_t m_row;
    uint32_t m_column;
    TileId() {}
    TileId(uint8_t level, uint32_t col, uint32_t row) {m_level=level; m_column=col; m_row=row;}
};

//=======================================================================================
//! The root of a QuadTree
// @bsiclass                                                    Keith.Bentley   08/16
//=======================================================================================
struct Root : TileTree::Root
{
    DEFINE_T_SUPER(TileTree::Root)

    ColorDef m_tileColor;      //! for setting transparency
    uint8_t m_maxZoom;         //! the maximum zoom level for this map
    uint32_t m_maxPixelSize;   //! the maximum size, in pixels, that the radius of the diagonal of the tile should stretched to. If the tile's size on screen is larger than this, use its children.
    ClipVectorPtr m_clip;      //! clip volume applied to tiles, in root coordinates

    ClipVectorCP _GetClipVector() const override { return m_clip.get(); }

    uint32_t GetMaxPixelSize() const {return m_maxPixelSize;}
    Root(DgnDbR, TransformCR location, Utf8CP rootResource, Render::SystemP system, uint8_t maxZoom, uint32_t maxSize, double transparency=0.0);
};
    
//=======================================================================================
//! A QuadTree tile. May or may not have its graphics present.
// @bsiclass                                                    Keith.Bentley   05/16
//=======================================================================================
struct Tile : TileTree::Tile
{
    DEFINE_T_SUPER(TileTree::Tile)

    bool m_isLeaf;
    TileId m_id; 
    Render::GraphicBuilder::TileCorners m_corners; 
    mutable Render::GraphicPtr m_graphic;                   

    Tile(Root& quadRoot, TileId id, Tile const* parent) : T_Super(quadRoot, parent), m_id(id) {m_isLeaf = (id.m_level == quadRoot.m_maxZoom);}

    TileId      GetTileId() const     {return m_id;}

    uint8_t     GetZoomLevel() const  { return m_id.m_level; }
    uint32_t    GetRow() const        { return m_id.m_row; }
    uint32_t    GetColumn() const     { return m_id.m_column; }

    virtual TilePtr _CreateChild(TileId) const = 0;
<<<<<<< HEAD
=======
    bool TryLowerRes(TileTree::DrawGraphicsR args, int depth) const;
    void TryHigherRes(TileTree::DrawGraphicsR args) const;
>>>>>>> aefa7c4c
    bool _HasChildren() const override {return !m_isLeaf;}
    bool HasGraphics() const {return IsReady() && m_graphic.IsValid();}
    void SetIsLeaf() {m_isLeaf = true; /*m_children.clear();*/}
    ChildTiles const* _GetChildren(bool load) const override;
<<<<<<< HEAD
    void _DrawGraphics(TileTree::DrawArgsR) const override;
=======
    virtual void _GetGraphics(DrawGraphicsR drawGraphics, int depth) const override;
    virtual void _DrawGraphics(DrawArgsR args, int depth) const override;

>>>>>>> aefa7c4c

    Utf8String _GetTileCacheKey () const override {return Utf8PrintfString("%d/%d/%d", m_id.m_level, m_id.m_column, m_id.m_row);}
    Root& GetQuadRoot() const {return (Root&) m_root;}
    double _GetMaximumSize() const override {return GetQuadRoot().GetMaxPixelSize();}
};

} // end QuadTree

//=======================================================================================
//! An OctTree is a 3d TileTree that subdivides each tile into 8 child tiles. The subdivision
//! of a parent tile into its children is not necessarily equal.
//! A tile in an OctTree can be addressed by a TileId comprised of a depth level and 3 indices.
//! The root tile is {0,0,0,0}.
// @bsistruct                                                   Paul.Connelly   12/16
//=======================================================================================
namespace OctTree
{
//=======================================================================================
//! Identifies a tile in an OctTree
// @bsistruct                                                   Paul.Connelly   12/16
//=======================================================================================
struct TileId
{
    uint8_t     m_level;
    uint32_t    m_i;
    uint32_t    m_j;
    uint32_t    m_k;

    TileId(uint8_t level, uint32_t i, uint32_t j, uint32_t k) : m_level(level), m_i(i), m_j(j), m_k(k) { }
    TileId() : TileId(0,0,0,0) { }

    TileId CreateChildId(uint32_t i, uint32_t j, uint32_t k) const { return TileId(m_level+1, m_i*2+i, m_j*2+j, m_k*2+k); }
    TileId GetRelativeId(TileId parentId) const;

    static TileId RootId() { return TileId(0,0,0,0); }
};

//=======================================================================================
//! The root of an OctTree
// @bsistruct                                                   Paul.Connelly   12/16
//=======================================================================================
struct Root : TileTree::Root
{
    DEFINE_T_SUPER(TileTree::Root);

    DGNPLATFORM_EXPORT Root(DgnDbR db, TransformCR location, Utf8CP rootUrl, Render::SystemP system);
};

//=======================================================================================
//! An OctTree tile. May or may not have its graphics present.
// @bsistruct                                                   Paul.Connelly   12/16
//=======================================================================================
struct Tile : TileTree::Tile
{
    DEFINE_T_SUPER(TileTree::Tile);
protected:
    bool                m_isLeaf;
    TileId              m_id;
    Render::GraphicPtr  m_graphic;

    Tile(Root& octRoot, TileId id, Tile const* parent, bool isLeaf) : T_Super(octRoot, parent), m_id(id), m_isLeaf(isLeaf) { }
    DGNPLATFORM_EXPORT DRange3d ComputeChildRange(OctTree::Tile& child) const;

public:
    virtual TileTree::TilePtr _CreateChild(TileId) const = 0;
    bool _HasChildren() const override { return !m_isLeaf; }
    DGNPLATFORM_EXPORT ChildTiles const* _GetChildren(bool load) const override;
    DGNPLATFORM_EXPORT void _DrawGraphics(TileTree::DrawArgsR) const override;
    Utf8String _GetTileCacheKey() const override { return Utf8PrintfString("%d/%d/%d/%d", m_id.m_level, m_id.m_i, m_id.m_j, m_id.m_k); }
    
    TileId GetTileId() const { return m_id; }
    TileId GetRelativeTileId() const;
    bool HasGraphics() const { return IsReady() && m_graphic.IsValid(); }
    Root& GetOctRoot() const { return static_cast<Root&>(m_root); }
    Tile const* GetOctParent() const { return static_cast<Tile const*>(GetParent()); }
    Render::GraphicPtr GetGraphic() const { return m_graphic; }
    bool IsLeaf() const { return m_isLeaf; }

    void SetIsLeaf() { m_isLeaf = true; /*m_children.clear();*/ }
    void SetGraphic(Render::GraphicR graphic) { m_graphic = &graphic; }
};

} // end OctTree
END_TILETREE_NAMESPACE
<|MERGE_RESOLUTION|>--- conflicted
+++ resolved
@@ -1,721 +1,693 @@
-/*--------------------------------------------------------------------------------------+
-|
-|     $Source: PublicAPI/DgnPlatform/TileTree.h $
-|
-|  $Copyright: (c) 2017 Bentley Systems, Incorporated. All rights reserved. $
-|
-+--------------------------------------------------------------------------------------*/
-#pragma once
-//__PUBLISH_SECTION_START__
-
-#include "DgnPlatform.h"
-#include <folly/futures/Future.h>
-#include <Bentley/Tasks/CancellationToken.h>
-#include <BeHttp/HttpRequest.h>
-#include <DgnPlatform/RealityDataCache.h>
-
-#define BEGIN_TILETREE_NAMESPACE    BEGIN_BENTLEY_DGN_NAMESPACE namespace TileTree {
-#define END_TILETREE_NAMESPACE      } END_BENTLEY_DGN_NAMESPACE
-#define USING_NAMESPACE_TILETREE    using namespace BentleyApi::Dgn::TileTree;
-
-BEGIN_TILETREE_NAMESPACE
-
-/**  @addtogroup GROUP_TileTree TileTree Module
-
- A TileTree is an abstract class to manage a HLOD (hierarchical level of detail) tree of spatially coherent "3d tiles".
-
-It manages:
- - loading (locally and via http)
- - caching (in memory and on disk)
- - displaying
- - incremental asynchronous refinement
-
-The tree is represented in memory by two classes: TileTree::Root and TileTree::Tile. The tree is in a local
-coordinate system, and is positioned in world space by a linear transform.
-
-The HLOD tree can subdivide space using any approach, but must obey the following rules:
- a) there is one TileTree::Root, and it points to the root TileTree::Tile
- b) every Tile in the tree (other than the root tile) has one parent tile
- c) every Tile encloses a volume defined by a tree-axis-aligned DRange3d. That range must be contained within its parent's range.
- d) everything visible in a Tile must also be visible in one of its children (usually at higher detail). That is, either a
-    Tile is displayed or its children are displayed; never both.
- e) Tiles may overlap, but generally it works best if they don't.
-
-Display algorithm:
- Starting at the root Tile, intersect the Tile's range (in BIM world coordinates) against the view frustum. If the Tile's range
- is completely outside the view frustum, stop. Otherwise, calculate the size, in pixels, of the Tile by dividing the
- radius of a sphere enclosing the Tile's range by the size (in meters) of the pixel at the center of the Tile. If the pixel size is
- less than the Tile's "maximum pixel size", or if it has no child Tiles, it is displayed. Otherwise, recursively display each of
- its child Tiles.
-
-Tile Loading and Missing Tiles: Tiles cannot be displayed until they are loaded. The root Tile is loaded synchronously,
- so it is always present. Otherwise,  tiles are loaded as they are needed, asynchronously (in another thread.) The status
- of the load process is communicated between threads via the atomic member variable "m_loadState". When a tile is needed
- for a display request but is not loaded,  it is marked as "missing" and is placed in the download queue. Optionally,
- substitute (lower or higher resolution) Tiles may be drawn to show an approximation of the missing tile. Periodically
- (on a timer event, in the main thread), the "_DoProgressive" method of your ProgressiveTask object is called to check
- the list of missing tiles to see if they've arrived. If so, they should be drawn (potentially creating a new set of
- missing tiles). When all tiles have arrived, the ProgressiveTask is removed.
-
-In-memory Tile Caching:
- The strategy for in-memory caching involves purging unused Tiles during _Draw. When any tile is eliminated on range
- or resolution criteria, it and all of its children, recursively, are unloaded if they have not been used recently
- (as defined by the m_expirationTime member of TileTree::Root.) Of course this means that tiles are not purged
- from memory except during _Draw requests.
-
-HTTP request caching:
- TileTree employs the RealityData::Cache class for saving/loading copies of tile data from HTTP request in a SQLite database in
- the temporary directory. When an HTTP-based tile is needed, the local cache is first checked and used if present. Otherwise
- an HTTP GET request is issued and the result is saved on arrival. The local cached is purged periodically so it doesn't
- grow beyond the "maxSize" argument passed to TileTree::Root::CreateCache. Tiles are always loaded via the TileLoader::_LoadTile
- method regardless of whether their data comes from a local file, an HTTP request, or from the local cache.
-
-*/
-
-DEFINE_POINTER_SUFFIX_TYPEDEFS(DrawGraphics)
-DEFINE_POINTER_SUFFIX_TYPEDEFS(DrawArgs)
-DEFINE_POINTER_SUFFIX_TYPEDEFS(PickArgs)
-DEFINE_POINTER_SUFFIX_TYPEDEFS(MissingNode)
-DEFINE_POINTER_SUFFIX_TYPEDEFS(MissingNodes)
-DEFINE_POINTER_SUFFIX_TYPEDEFS(Tile)
-DEFINE_POINTER_SUFFIX_TYPEDEFS(Root)
-DEFINE_POINTER_SUFFIX_TYPEDEFS(TileLoader)
-
-DEFINE_REF_COUNTED_PTR(Tile)
-DEFINE_REF_COUNTED_PTR(Root)
-DEFINE_REF_COUNTED_PTR(TileLoader)
-
-typedef std::shared_ptr<struct TileLoadState> TileLoadStatePtr;
-
-//=======================================================================================
-//! A ByteStream with a "current position". Used for reading tiles
-// @bsiclass                                                    Keith.Bentley   03/16
-//=======================================================================================
-struct StreamBuffer : ByteStream
-    {
-    uint32_t m_currPos = 0;
-    ByteCP GetCurrent() const {return (m_currPos > GetSize()) ? nullptr : GetData() + m_currPos;}
-    ByteCP Advance(uint32_t size) {m_currPos += size; return GetCurrent();} // returns nullptr if advanced past end.
-    void SetPos(uint32_t pos) {m_currPos=pos;}
-    uint32_t GetPos() const {return m_currPos;}
-    DGNPLATFORM_EXPORT bool ReadBytes(void* buf, uint32_t size);
-
-    StreamBuffer() {}
-    StreamBuffer(ByteStream const& other) : ByteStream(other) {}
-    };
-
-//=======================================================================================
-// @bsiclass                                                    Keith.Bentley   09/16
-//=======================================================================================
-struct TileLoadState : Tasks::ICancellationToken, NonCopyableClass
-{
-private:
-    TileCPtr        m_tile;
-    BeAtomic<bool>  m_canceled;
-public:
-    explicit TileLoadState(TileCR tile) : m_tile(&tile) { }
-    DGNPLATFORM_EXPORT ~TileLoadState();
-    bool IsCanceled() override {return m_canceled.load();}
-    void SetCanceled() {m_canceled.store(true);}
-    void Register(std::weak_ptr<Tasks::ICancellationListener> listener) override {}
-    TileCR GetTile() const { return *m_tile; }
-};
-
-//=======================================================================================
-//! A Tile in a TileTree. Every Tile has 0 or 1 parent Tile and 0 or more child Tiles. 
-//! The range member is an ElementAlignedBox in the local coordinate system of the TileTree.
-//! All child Tiles must be contained within the range of their parent Tile.
-// @bsiclass                                                    Keith.Bentley   09/16
-//=======================================================================================
-struct Tile : RefCountedBase, NonCopyableClass
-{
-    friend struct Root;
-    enum class LoadStatus : int {NotLoaded=0, Queued=1, Loading=2, Ready=3, NotFound=4, Abandoned=5};
-    typedef bvector<TilePtr> ChildTiles;
-
-protected:
-    RootR   m_root;
-    mutable ElementAlignedBox3d m_range;
-    TileCP  m_parent;
-    int     m_depth;
-    mutable BeAtomic<LoadStatus> m_loadStatus;
-    mutable ChildTiles m_children;
-    mutable BeTimePoint m_childrenLastUsed; //! updated whenever this tile is used for display
-
-    void SetAbandoned() const;
-    void UnloadChildren(BeTimePoint olderThan) const;
-public:
-    Tile(RootR root, TileCP parent) : m_root(root), m_parent(parent), m_depth(nullptr==parent ? 0 : parent->GetDepth()+1), m_loadStatus(LoadStatus::NotLoaded) {}
-    DGNPLATFORM_EXPORT void ExtendRange(DRange3dCR childRange) const;
-    double GetRadius() const {return 0.5 * m_range.low.Distance(m_range.high);}
-    int GetDepth() const {return m_depth;}
-    DPoint3d GetCenter() const {return DPoint3d::FromInterpolate(m_range.low, .5, m_range.high);}
-    ElementAlignedBox3d const& GetRange() const {return m_range;}
-    DGNPLATFORM_EXPORT void Pick(PickArgsR args, int depth) const;
-    LoadStatus GetLoadStatus() const {return (LoadStatus) m_loadStatus.load();}
-    void SetIsReady() {return m_loadStatus.store(LoadStatus::Ready);}
-    void SetIsQueued() const {return m_loadStatus.store(LoadStatus::Queued);}
-    void SetNotLoaded() {return m_loadStatus.store(LoadStatus::NotLoaded);}
-    void SetNotFound() {return m_loadStatus.store(LoadStatus::NotFound);}
-    bool IsQueued() const {return m_loadStatus.load() == LoadStatus::Queued;}
-    bool IsAbandoned() const {return m_loadStatus.load() == LoadStatus::Abandoned;}
-    bool IsReady() const {return m_loadStatus.load() == LoadStatus::Ready;}
-    bool IsNotLoaded() const {return m_loadStatus.load() == LoadStatus::NotLoaded;}
-    bool IsNotFound() const {return m_loadStatus.load() == LoadStatus::NotFound;}
-    bool IsDisplayable() const {return _GetMaximumSize() > 0.0;}
-    TileCP GetParent() const {return m_parent;}
-    RootCR GetRoot() const {return m_root;}
-    RootR GetRootR() {return m_root;}
-    DGNPLATFORM_EXPORT int CountTiles() const; //! for debugging
-    DGNPLATFORM_EXPORT ElementAlignedBox3d ComputeRange() const;
-
-    virtual void _OnChildrenUnloaded() const {}
-    DGNPLATFORM_EXPORT virtual void _UnloadChildren(BeTimePoint olderThan) const;
-
-    //! Determine whether this tile has any child tiles. Return true even if the children are not yet created.
-    virtual bool _HasChildren() const = 0;
-
-    //! Get the array of children for this Tile.
-    //! @param[in] create If false, return nullptr if this tile has children but they are not yet created. Otherwise create them now.
-    virtual ChildTiles const* _GetChildren(bool create) const = 0;
-
-    //! Get the graphics for drawing this tile.
-    //! @param[in] drawGraphics The DrawGraphics to contain the graphics.
-    //! @param[in] depth The depth of this tile in the tree. This is necessary to sort missing tiles depth-first.
-    virtual void _GetGraphics(DrawGraphicsR drawGraphics, int depth) const = 0;
-
-    //! Draw the Graphics of this Tile into args.
-    //! @param[in] args The DrawArgs for the current display request.
-<<<<<<< HEAD
-    virtual void _DrawGraphics(DrawArgsR args) const = 0;
-=======
-    //! @param[in] depth The depth of this tile in the tree. This is necessary to sort missing tiles depth-first.
-    DGNPLATFORM_EXPORT virtual void _DrawGraphics(DrawArgsR args, int depth) const;
->>>>>>> aefa7c4c
-
-    virtual void _PickGraphics(PickArgsR args, int depth) const {}
-
-    //! Called when tile data is required.
-    virtual TileLoaderPtr _CreateTileLoader(TileLoadStatePtr, Dgn::Render::SystemP renderSys = nullptr) = 0;
-
-    //! Get the tile cache key for this Tile.
-    virtual Utf8String _GetTileCacheKey() const = 0;
-
-    //! Get the maximum size, in pixels, that this Tile should occupy on the screen. If larger, use its children, if possible.
-    virtual double _GetMaximumSize() const = 0;
-
-    //! Describes a Tile's visibility within a viewing frustum
-    enum class Visibility
-    {
-        OutsideFrustum, // this tile is entirely outside of the viewing frustum
-        TooCoarse, // this tile is too coarse to be drawn
-        Visible, // this tile is of the correct size to be drawn
-    };
-
-    //! Compute the visibility of this tile
-    DGNPLATFORM_EXPORT Visibility GetVisibility(DrawArgsCR args) const;
-
-    enum class SelectParent { Yes, No };
-
-    //! Populates a list of tiles to draw. Returns SelectParent::Yes to substitute this tile's parent in its place.
-    DGNPLATFORM_EXPORT virtual SelectParent _SelectTiles(bvector<TileCPtr>& selected, DrawArgsR args) const;
-
-    //! Returns true if this tile is entirely outside of the viewing frustum or clipping planes
-    bool IsCulled(DrawArgsCR args) const;
-};
-
-/*=================================================================================**//**
-//! The root of a tree of tiles. This object stores the location of the tree relative to world coordinates. 
-//! It also facilitates local caching of HTTP-based tiles.
-// @bsiclass                                                    Keith.Bentley   03/16
-+===============+===============+===============+===============+===============+======*/
-struct Root : RefCountedBase, NonCopyableClass
-{
-    friend struct DrawArgs;
-
-protected:
-    bool m_isHttp;
-    bool m_pickable = false;
-    mutable bset<TileLoadStatePtr> m_activeLoads;
-    DgnDbR m_db;
-    BeFileName m_localCacheName;
-    Transform m_location;         // transform from tile coordinates to world coordinates
-    TilePtr m_rootTile;
-    Utf8String m_rootResource;  // either directory or Url.
-    BeDuration m_expirationTime = BeDuration::Seconds(20); // save unused tiles for 20 seconds
-    Dgn::Render::SystemP m_renderSystem = nullptr;
-    RealityData::CachePtr m_cache;
-    mutable BeConditionVariable m_cv;
-
-    //! Clear the current tiles and wait for all pending download requests to complete/abort.
-    //! All subclasses of Root must call this method in their destructor. This is necessary, since it must be called while the subclass vtable is 
-    //! still valid and that cannot be accomplished in the destructor of Root.
-    DGNPLATFORM_EXPORT void ClearAllTiles(); 
-
-    virtual ClipVectorCP _GetClipVector() const { return nullptr; } // clip vector used by DrawArgs when rendering
-    virtual Transform _GetTransform(RenderContextR context) const { return GetLocation(); } // transform used by DrawArgs when rendering
-public:
-<<<<<<< HEAD
-    DGNPLATFORM_EXPORT virtual folly::Future<BentleyStatus> _RequestTile(TileR tile, TileLoadStatePtr loads);
-    void RequestTiles(MissingNodesCR);
-=======
-    DGNPLATFORM_EXPORT virtual folly::Future<BentleyStatus> _RequestTile(TileR tile, TileLoadStatePtr loads, Dgn::Render::SystemP renderSys=nullptr);
->>>>>>> aefa7c4c
-
-    ~Root() {BeAssert(!m_rootTile.IsValid());} // NOTE: Subclasses MUST call ClearAllTiles in their destructor!
-    void StartTileLoad(TileLoadStatePtr) const;
-    void DoneTileLoad(TileLoadStatePtr) const;
-    void WaitForAllLoads() {BeMutexHolder holder(m_cv.GetMutex()); while (m_activeLoads.size()>0) m_cv.InfiniteWait(holder);}
-    bool IsHttp() const {return m_isHttp;}
-    bool IsPickable() const {return m_pickable;}
-    void SetPickable(bool pickable) {m_pickable = pickable;}
-    TransformCR GetLocation() const {return m_location;}
-    void SetLocation(TransformCR location) {m_location = location;}
-    RealityData::CachePtr GetCache() const {return m_cache;}
-    TilePtr GetRootTile() const {return m_rootTile;} //!< Get the root Tile of this Root
-    DgnDbR GetDgnDb() const {return m_db;} //!< Get the DgnDb from which this Root was created.
-    Dgn::Render::SystemP GetRenderSystem() const {return m_renderSystem;}
-    ElementAlignedBox3d ComputeRange() const {return m_rootTile->ComputeRange();}
-
-    //! Get the resource name (file name or URL) of a Tile in this TileTree. By default it concatenates the tile cache key to the rootResource
-    virtual Utf8String _ConstructTileResource(TileCR tile) const {return m_rootResource + tile._GetTileCacheKey();}
-
-    //! Get the name of this tile tree, chiefly for debugging
-    virtual Utf8CP _GetName() const = 0;
-
-    //! Specify any view flags which should be overridden when rendering this tile tree.
-    DGNPLATFORM_EXPORT virtual Render::ViewFlagsOverrides _GetViewFlagsOverrides() const;
-
-    //! Ctor for Root.
-    //! @param db The DgnDb from which this Root was created. This is needed to call GeoLocation().GetDgnGCS()
-    //! @param location The transform from tile coordinates to BIM world coordinates.
-    //! @param rootResource The root resource (directory or Url) from which tiles can be loaded, or nullptr if the Url's are generated by _ConstructTileResource
-    //! @param system The Rendering system used to create Render::Graphic used to draw this TileTree.
-    DGNPLATFORM_EXPORT Root(DgnDbR db, TransformCR location, Utf8CP rootResource, Dgn::Render::SystemP system);
-
-    //! Set expiration time for unused Tiles. During calls to Draw, unused tiles that haven't been used for this number of seconds will be purged.
-    void SetExpirationTime(BeDuration val) {m_expirationTime = val;}
-
-    //! Get expiration time for unused Tiles.
-    BeDuration GetExpirationTime() const {return m_expirationTime;}
-                                                                                                                                           
-    //! Create a RealityData::Cache for Tiles from this Root. This will either create or open the SQLite file holding locally cached previously-downloaded versions of Tiles.
-    //! @param realityCacheName The name of the reality cache database file, relative to the temporary directory.
-    //! @param maxSize The cache maximum size in bytes.
-    //! @param httpOnly If true create cache only if HTTP root.
-    //! @note If httpOnly && this is not an HTTP root, this does nothing.
-    DGNPLATFORM_EXPORT void CreateCache(Utf8CP realityCacheName, uint64_t maxSize, bool httpOnly = true);
-
-    //! Delete, if present, the local SQLite file holding the cache of downloaded tiles.
-    //! @note This will first delete the local RealityData::Cache, aborting all outstanding requests and waiting for the queue to empty.
-    DGNPLATFORM_EXPORT BentleyStatus DeleteCacheFile();
-
-    //! Traverse the tree and draw the appropriate set of tiles that intersect the view frustum.
-    //! @note Tiles which should be drawn but which are not yet available will be scheduled for progressive display.
-    //! @note During the traversal, previously loaded but now unused tiles are purged if they are expired.
-    //! @note This method must be called from the client thread
-    void DrawInView(RenderContextR context);
-
-    //! Perform a pick operation on the contents of this tree
-    DGNPLATFORM_EXPORT void Pick(PickContext& context, TransformCR location, ClipVectorCP);
-};
-
-//=======================================================================================
-//! This object is created to read and load a single tile asynchronously. 
-//! If caching is enabled, it will first attempt to read the data from the cache. If it's
-//! not available it will call _GetFromSource(). Once the data is available, _LoadTile is called. 
-//! All methods of this class might be called from worker threads except for the constructor 
-//! which is guaranteed to run on the client thread. If something you required is not thread 
-//! safe you must capture it during construction.
-// @bsiclass                                                    Mathieu.Marchand  11/2016
-//=======================================================================================
-struct TileLoader : RefCountedBase, NonCopyableClass
-{
-protected:
-    Utf8String m_resourceName;  // full file or URL name
-    TilePtr m_tile;             // tile to load, cannot be null.
-    TileLoadStatePtr m_loads;
-    Dgn::Render::SystemP m_renderSys;
-    
-
-    // Cacheable information
-    Utf8String m_cacheKey;      // for loading or saving to tile cache
-    StreamBuffer m_tileBytes;   // when available, bytes are saved here
-    Utf8String m_contentType;   // MIME type of the data. Can be empty.
-    uint64_t m_expirationDate;  // Expiration date. Will be 0 when not available.
-    bool m_saveToCache = false;
-
-    //! Constructor for TileLoader.
-    //! @param[in] resourceName full file name or URL name.
-    //! @param[in] tile The tile that we are loading.
-    //! @param[in] loads The cancellation token.
-    //! @param[in] cacheKey The tile unique name use for caching. Might be empty if caching is not required.
-    //! @param[in] renderSys The rendering system for creating graphics (nullptr to use renderSys supplied in Root constructor).
-    TileLoader(Utf8StringCR resourceName, TileR tile, TileLoadStatePtr& loads, Utf8StringCR cacheKey, Dgn::Render::SystemP renderSys = nullptr)
-        : m_resourceName(resourceName), m_tile(&tile), m_loads(loads), m_cacheKey(cacheKey), m_expirationDate(0), m_renderSys(renderSys) {}
-
-    BentleyStatus LoadTile();
-    BentleyStatus DoReadFromDb();
-    BentleyStatus DoSaveToDb();
-
-public:
-    bool IsCanceledOrAbandoned() const {return (m_loads != nullptr && m_loads->IsCanceled()) || m_tile->IsAbandoned();}
-    Dgn::Render::SystemP GetRenderSystem() { return nullptr == m_renderSys ? m_tile->GetRoot().GetRenderSystem(): m_renderSys; }
-
-    DGNPLATFORM_EXPORT virtual folly::Future<BentleyStatus> _SaveToDb();
-    DGNPLATFORM_EXPORT virtual folly::Future<BentleyStatus> _ReadFromDb();
-
-    //! Called to get the data from the original location. The call must be fast and execute any long running operation asynchronously.
-    DGNPLATFORM_EXPORT virtual folly::Future<BentleyStatus> _GetFromSource();
-
-    //! Load tile. This method is called when the tile data becomes available, regardless of the source of the data. Called from worker threads.
-    virtual BentleyStatus _LoadTile() = 0; 
-
-    struct LoadFlag
-        {
-        TileLoadStatePtr m_state;
-        LoadFlag(TileLoadStatePtr state) : m_state(state) {state->GetTile().GetRoot().StartTileLoad(state);}
-        ~LoadFlag() {m_state->GetTile().GetRoot().DoneTileLoad(m_state);}
-        };
-
-    //! Perform the load asynchronously.
-    folly::Future<BentleyStatus> Perform();
-};
-
-//=======================================================================================
-// @bsiclass                                                   Mathieu.Marchand  11/2016
-//=======================================================================================
-struct HttpDataQuery
-{
-    Http::HttpByteStreamBodyPtr m_responseBody;
-    Http::Request m_request;
-    TileLoadStatePtr m_loads;
-
-    DGNPLATFORM_EXPORT HttpDataQuery(Utf8StringCR url, TileLoadStatePtr loads);
-
-    Http::Request& GetRequest() {return m_request;}
-
-    //! Parse expiration date from the response. Return false if caching is not allowed.
-    DGNPLATFORM_EXPORT static bool GetCacheContolExpirationDate(uint64_t& expiration, Http::Response const& response);
-
-    //! Valid only after 'Perform' has completed.
-    ByteStream const& GetData() const {return m_responseBody->GetByteStream();}
-    
-    //! Perform http request and wait for the result.
-    DGNPLATFORM_EXPORT folly::Future<Http::Response> Perform();
-};
-
-//=======================================================================================
-// @bsiclass                                                   Mathieu.Marchand  11/2016
-//=======================================================================================
-struct FileDataQuery
-{
-    Utf8String m_fileName;
-    TileLoadStatePtr m_loads;
-
-    FileDataQuery(Utf8StringCR fileName, TileLoadStatePtr loads) : m_fileName(fileName), m_loads(loads) {}
-
-    //! Read the entire file in a single chunk of memory.
-    DGNPLATFORM_EXPORT folly::Future<ByteStream> Perform();
-};
-
-//=======================================================================================
-//! Describes a missing tile and its distance from the camera.
-// @bsistruct                                                   Paul.Connelly   12/16
-//=======================================================================================
-struct MissingNode
-{
-private:
-    TileCPtr    m_tile;
-    double      m_distance;
-public:
-    MissingNode(TileCR tile, double distance) : m_tile(&tile), m_distance(distance) {}
-    MissingNode() {} // for bset use only...
-
-    TileCR GetTile() const { return *m_tile; }
-    double GetDistance() const { return m_distance; }
-    int GetDepth() const { return GetTile().GetDepth(); }
-
-    bool operator<(MissingNodeCR rhs) const
-        {
-        if (m_tile.get() == rhs.m_tile.get())
-            return false;
-        else if (GetDistance() != rhs.GetDistance())
-            return GetDistance() < rhs.GetDistance();
-        else
-            return GetDepth() < rhs.GetDepth();
-        }
-};
-
-//=======================================================================================
-//! A set of missing tiles intended to be queued for loading.
-//! Sorted according to priority for loading - tiles nearer the root or closer to the camera
-//! are loaded with priority.
-//! A given tile can only appear in the set once.
-// @bsistruct                                                   Paul.Connelly   12/16
-//=======================================================================================
-struct MissingNodes
-{
-private:
-    typedef bset<MissingNode> Set;
-
-    Set m_set;
-public:
-    void Insert(TileCR tile, double distance);
-    bool Contains(TileCR tile) const;
-
-    bool empty() const { return m_set.empty(); }
-    size_t size() const { return m_set.size(); }
-    void clear() { m_set.clear(); }
-
-    typedef Set::const_iterator const_iterator;
-
-    const_iterator begin() const { return m_set.begin(); }
-    const_iterator end() const { return m_set.end(); }
-};
-
-//=======================================================================================
-// Arguments for drawing or picking tiles.
-// @bsiclass                                                    Keith.Bentley   01/17
-//=======================================================================================
-struct TileArgs
-{
-    Transform m_location;
-    RootR m_root;
-    ClipVectorCP m_clip;
-
-    TileArgs(TransformCR location, RootR root, ClipVectorCP clip) : m_location(location), m_root(root), m_clip(clip) {}
-    TransformCR GetLocation() const {return m_location;}
-    DPoint3d GetTileCenter(TileCR tile) const {return DPoint3d::FromProduct(GetLocation(), tile.GetCenter());}
-    double GetTileRadius(TileCR tile) const {DRange3d range=tile.GetRange(); m_location.Multiply(&range.low, 2); return 0.5 * range.low.Distance(range.high);}
-    void SetClip(ClipVectorCP clip) {m_clip = clip;}
-};
-
-//=======================================================================================
-// Structure containing the graphics branches to receive drawn graphics.
-// @bsiclass                                                    Ray.Bentley   04/17
-//=======================================================================================
-struct DrawGraphics 
-{
-    Render::GraphicBranch m_graphics;
-    Render::GraphicBranch m_hiResSubstitutes;
-    Render::GraphicBranch m_loResSubstitutes;
-
-    void Clear() {m_graphics.Clear(); m_hiResSubstitutes.Clear(); m_loResSubstitutes.Clear(); }
-
-};
-
-//=======================================================================================
-//! Arguments for drawing a tile. As tiles are drawn, their Render::Graphics go into the GraphicBranch member of this object. After all
-//! in-view tiles are drawn, the accumulated list of Render::Graphics are placed in a GraphicBranch with the location
-//! transform for the scene (that is, the tile graphics are always in the local coordinate system of the TileTree.)
-//! If higher resolution tiles are needed but missing, the graphics for lower resolution tiles are
-//! drawn and the missing tiles are requested for download (if necessary.) They are then added to the MissingNodes member. If the
-//! MissingNodes list is not empty, schedule a ProgressiveDisplay that checks for the arrival of the missing nodes and draws them (using
-//! this class). Each iteration of ProgressiveDisplay starts with a list of previously-missing tiles and generates a new list of
-//! still-missing tiles until all have arrived, or the view changes externally.
-// @bsiclass                                                    Keith.Bentley   05/16
-//=======================================================================================
-struct DrawArgs : TileArgs
-{
-    RenderContextR m_context;
-<<<<<<< HEAD
-    Render::GraphicBranch m_graphics;
-=======
-    DrawGraphics m_graphics;
->>>>>>> aefa7c4c
-    MissingNodes m_missing;
-    BeTimePoint m_now;
-    BeTimePoint m_purgeOlderThan;
-
-    DrawArgs(RenderContextR context, TransformCR location, RootR root, BeTimePoint now, BeTimePoint purgeOlderThan, ClipVectorCP clip = nullptr) 
-            : TileArgs(location, root, clip), m_context(context), m_now(now), m_purgeOlderThan(purgeOlderThan) {}
-<<<<<<< HEAD
-
-    void DrawBranch(Render::ViewFlagsOverridesCR ovrFlags, Render::GraphicBranch& branch);
-    void SetClip(ClipVectorCP clip) {m_clip = clip;}
-    void Clear() {m_graphics.Clear(); m_missing.clear(); }
-=======
-    void Clear() {m_graphics.Clear();  m_missing.clear();}
->>>>>>> aefa7c4c
-    DGNPLATFORM_EXPORT void DrawGraphics(); // place all entries into a GraphicBranch and send it to the ViewContext.
-
-    DGNPLATFORM_EXPORT void RequestMissingTiles(RootR);
-    DGNPLATFORM_EXPORT void InsertMissing(TileCR tile);
-
-    double ComputeTileDistance(TileCR tile) const;
-    double GetTileSizeModifier() const;
-    };
-    
-//=======================================================================================
-//! Arguments for performing a Pick of a tile.   
-// @bsiclass                                                    Keith.Bentley   05/16
-//=======================================================================================
-struct PickArgs : TileArgs
-{
-    PickContextR m_context;
-    PickArgs(PickContextR context, TransformCR location, RootR root, ClipVectorCP clip = nullptr) : TileArgs(location, root, clip), m_context(context) {}
-};
-
-//=======================================================================================
-//! A QuadTree is a 2d TileTree that subdivides each tile into 4 child equal-sized tiles, each with one corner at the center of its parent.
-//! A tile in a QuadTree can be addressed by a TileId comprised of a level (depth) and a row/column numbers. 
-//! The root tile is {0,0,0} and it is not necessarily square.
-// @bsiclass                                                    Keith.Bentley   11/16
-//=======================================================================================
-namespace QuadTree
-{
-//=======================================================================================
-//! Identifies a tile in a QuadTree
-// @bsiclass                                                    Keith.Bentley   08/16
-//=======================================================================================
-struct TileId
-{
-    uint8_t m_level;
-    uint32_t m_row;
-    uint32_t m_column;
-    TileId() {}
-    TileId(uint8_t level, uint32_t col, uint32_t row) {m_level=level; m_column=col; m_row=row;}
-};
-
-//=======================================================================================
-//! The root of a QuadTree
-// @bsiclass                                                    Keith.Bentley   08/16
-//=======================================================================================
-struct Root : TileTree::Root
-{
-    DEFINE_T_SUPER(TileTree::Root)
-
-    ColorDef m_tileColor;      //! for setting transparency
-    uint8_t m_maxZoom;         //! the maximum zoom level for this map
-    uint32_t m_maxPixelSize;   //! the maximum size, in pixels, that the radius of the diagonal of the tile should stretched to. If the tile's size on screen is larger than this, use its children.
-    ClipVectorPtr m_clip;      //! clip volume applied to tiles, in root coordinates
-
-    ClipVectorCP _GetClipVector() const override { return m_clip.get(); }
-
-    uint32_t GetMaxPixelSize() const {return m_maxPixelSize;}
-    Root(DgnDbR, TransformCR location, Utf8CP rootResource, Render::SystemP system, uint8_t maxZoom, uint32_t maxSize, double transparency=0.0);
-};
-    
-//=======================================================================================
-//! A QuadTree tile. May or may not have its graphics present.
-// @bsiclass                                                    Keith.Bentley   05/16
-//=======================================================================================
-struct Tile : TileTree::Tile
-{
-    DEFINE_T_SUPER(TileTree::Tile)
-
-    bool m_isLeaf;
-    TileId m_id; 
-    Render::GraphicBuilder::TileCorners m_corners; 
-    mutable Render::GraphicPtr m_graphic;                   
-
-    Tile(Root& quadRoot, TileId id, Tile const* parent) : T_Super(quadRoot, parent), m_id(id) {m_isLeaf = (id.m_level == quadRoot.m_maxZoom);}
-
-    TileId      GetTileId() const     {return m_id;}
-
-    uint8_t     GetZoomLevel() const  { return m_id.m_level; }
-    uint32_t    GetRow() const        { return m_id.m_row; }
-    uint32_t    GetColumn() const     { return m_id.m_column; }
-
-    virtual TilePtr _CreateChild(TileId) const = 0;
-<<<<<<< HEAD
-=======
-    bool TryLowerRes(TileTree::DrawGraphicsR args, int depth) const;
-    void TryHigherRes(TileTree::DrawGraphicsR args) const;
->>>>>>> aefa7c4c
-    bool _HasChildren() const override {return !m_isLeaf;}
-    bool HasGraphics() const {return IsReady() && m_graphic.IsValid();}
-    void SetIsLeaf() {m_isLeaf = true; /*m_children.clear();*/}
-    ChildTiles const* _GetChildren(bool load) const override;
-<<<<<<< HEAD
-    void _DrawGraphics(TileTree::DrawArgsR) const override;
-=======
-    virtual void _GetGraphics(DrawGraphicsR drawGraphics, int depth) const override;
-    virtual void _DrawGraphics(DrawArgsR args, int depth) const override;
-
->>>>>>> aefa7c4c
-
-    Utf8String _GetTileCacheKey () const override {return Utf8PrintfString("%d/%d/%d", m_id.m_level, m_id.m_column, m_id.m_row);}
-    Root& GetQuadRoot() const {return (Root&) m_root;}
-    double _GetMaximumSize() const override {return GetQuadRoot().GetMaxPixelSize();}
-};
-
-} // end QuadTree
-
-//=======================================================================================
-//! An OctTree is a 3d TileTree that subdivides each tile into 8 child tiles. The subdivision
-//! of a parent tile into its children is not necessarily equal.
-//! A tile in an OctTree can be addressed by a TileId comprised of a depth level and 3 indices.
-//! The root tile is {0,0,0,0}.
-// @bsistruct                                                   Paul.Connelly   12/16
-//=======================================================================================
-namespace OctTree
-{
-//=======================================================================================
-//! Identifies a tile in an OctTree
-// @bsistruct                                                   Paul.Connelly   12/16
-//=======================================================================================
-struct TileId
-{
-    uint8_t     m_level;
-    uint32_t    m_i;
-    uint32_t    m_j;
-    uint32_t    m_k;
-
-    TileId(uint8_t level, uint32_t i, uint32_t j, uint32_t k) : m_level(level), m_i(i), m_j(j), m_k(k) { }
-    TileId() : TileId(0,0,0,0) { }
-
-    TileId CreateChildId(uint32_t i, uint32_t j, uint32_t k) const { return TileId(m_level+1, m_i*2+i, m_j*2+j, m_k*2+k); }
-    TileId GetRelativeId(TileId parentId) const;
-
-    static TileId RootId() { return TileId(0,0,0,0); }
-};
-
-//=======================================================================================
-//! The root of an OctTree
-// @bsistruct                                                   Paul.Connelly   12/16
-//=======================================================================================
-struct Root : TileTree::Root
-{
-    DEFINE_T_SUPER(TileTree::Root);
-
-    DGNPLATFORM_EXPORT Root(DgnDbR db, TransformCR location, Utf8CP rootUrl, Render::SystemP system);
-};
-
-//=======================================================================================
-//! An OctTree tile. May or may not have its graphics present.
-// @bsistruct                                                   Paul.Connelly   12/16
-//=======================================================================================
-struct Tile : TileTree::Tile
-{
-    DEFINE_T_SUPER(TileTree::Tile);
-protected:
-    bool                m_isLeaf;
-    TileId              m_id;
-    Render::GraphicPtr  m_graphic;
-
-    Tile(Root& octRoot, TileId id, Tile const* parent, bool isLeaf) : T_Super(octRoot, parent), m_id(id), m_isLeaf(isLeaf) { }
-    DGNPLATFORM_EXPORT DRange3d ComputeChildRange(OctTree::Tile& child) const;
-
-public:
-    virtual TileTree::TilePtr _CreateChild(TileId) const = 0;
-    bool _HasChildren() const override { return !m_isLeaf; }
-    DGNPLATFORM_EXPORT ChildTiles const* _GetChildren(bool load) const override;
-    DGNPLATFORM_EXPORT void _DrawGraphics(TileTree::DrawArgsR) const override;
-    Utf8String _GetTileCacheKey() const override { return Utf8PrintfString("%d/%d/%d/%d", m_id.m_level, m_id.m_i, m_id.m_j, m_id.m_k); }
-    
-    TileId GetTileId() const { return m_id; }
-    TileId GetRelativeTileId() const;
-    bool HasGraphics() const { return IsReady() && m_graphic.IsValid(); }
-    Root& GetOctRoot() const { return static_cast<Root&>(m_root); }
-    Tile const* GetOctParent() const { return static_cast<Tile const*>(GetParent()); }
-    Render::GraphicPtr GetGraphic() const { return m_graphic; }
-    bool IsLeaf() const { return m_isLeaf; }
-
-    void SetIsLeaf() { m_isLeaf = true; /*m_children.clear();*/ }
-    void SetGraphic(Render::GraphicR graphic) { m_graphic = &graphic; }
-};
-
-} // end OctTree
-END_TILETREE_NAMESPACE
+/*--------------------------------------------------------------------------------------+
+|
+|     $Source: PublicAPI/DgnPlatform/TileTree.h $
+|
+|  $Copyright: (c) 2017 Bentley Systems, Incorporated. All rights reserved. $
+|
++--------------------------------------------------------------------------------------*/
+#pragma once
+//__PUBLISH_SECTION_START__
+
+#include "DgnPlatform.h"
+#include <folly/futures/Future.h>
+#include <Bentley/Tasks/CancellationToken.h>
+#include <BeHttp/HttpRequest.h>
+#include <DgnPlatform/RealityDataCache.h>
+
+#define BEGIN_TILETREE_NAMESPACE    BEGIN_BENTLEY_DGN_NAMESPACE namespace TileTree {
+#define END_TILETREE_NAMESPACE      } END_BENTLEY_DGN_NAMESPACE
+#define USING_NAMESPACE_TILETREE    using namespace BentleyApi::Dgn::TileTree;
+
+BEGIN_TILETREE_NAMESPACE
+
+/**  @addtogroup GROUP_TileTree TileTree Module
+
+ A TileTree is an abstract class to manage a HLOD (hierarchical level of detail) tree of spatially coherent "3d tiles".
+
+It manages:
+ - loading (locally and via http)
+ - caching (in memory and on disk)
+ - displaying
+ - incremental asynchronous refinement
+
+The tree is represented in memory by two classes: TileTree::Root and TileTree::Tile. The tree is in a local
+coordinate system, and is positioned in world space by a linear transform.
+
+The HLOD tree can subdivide space using any approach, but must obey the following rules:
+ a) there is one TileTree::Root, and it points to the root TileTree::Tile
+ b) every Tile in the tree (other than the root tile) has one parent tile
+ c) every Tile encloses a volume defined by a tree-axis-aligned DRange3d. That range must be contained within its parent's range.
+ d) everything visible in a Tile must also be visible in one of its children (usually at higher detail). That is, either a
+    Tile is displayed or its children are displayed; never both.
+ e) Tiles may overlap, but generally it works best if they don't.
+
+Display algorithm:
+ Starting at the root Tile, intersect the Tile's range (in BIM world coordinates) against the view frustum. If the Tile's range
+ is completely outside the view frustum, stop. Otherwise, calculate the size, in pixels, of the Tile by dividing the
+ radius of a sphere enclosing the Tile's range by the size (in meters) of the pixel at the center of the Tile. If the pixel size is
+ less than the Tile's "maximum pixel size", or if it has no child Tiles, it is displayed. Otherwise, recursively display each of
+ its child Tiles.
+
+Tile Loading and Missing Tiles: Tiles cannot be displayed until they are loaded. The root Tile is loaded synchronously,
+ so it is always present. Otherwise,  tiles are loaded as they are needed, asynchronously (in another thread.) The status
+ of the load process is communicated between threads via the atomic member variable "m_loadState". When a tile is needed
+ for a display request but is not loaded,  it is marked as "missing" and is placed in the download queue. Optionally,
+ substitute (lower or higher resolution) Tiles may be drawn to show an approximation of the missing tile. Periodically
+ (on a timer event, in the main thread), the "_DoProgressive" method of your ProgressiveTask object is called to check
+ the list of missing tiles to see if they've arrived. If so, they should be drawn (potentially creating a new set of
+ missing tiles). When all tiles have arrived, the ProgressiveTask is removed.
+
+In-memory Tile Caching:
+ The strategy for in-memory caching involves purging unused Tiles during _Draw. When any tile is eliminated on range
+ or resolution criteria, it and all of its children, recursively, are unloaded if they have not been used recently
+ (as defined by the m_expirationTime member of TileTree::Root.) Of course this means that tiles are not purged
+ from memory except during _Draw requests.
+
+HTTP request caching:
+ TileTree employs the RealityData::Cache class for saving/loading copies of tile data from HTTP request in a SQLite database in
+ the temporary directory. When an HTTP-based tile is needed, the local cache is first checked and used if present. Otherwise
+ an HTTP GET request is issued and the result is saved on arrival. The local cached is purged periodically so it doesn't
+ grow beyond the "maxSize" argument passed to TileTree::Root::CreateCache. Tiles are always loaded via the TileLoader::_LoadTile
+ method regardless of whether their data comes from a local file, an HTTP request, or from the local cache.
+
+*/
+
+DEFINE_POINTER_SUFFIX_TYPEDEFS(DrawGraphics)
+DEFINE_POINTER_SUFFIX_TYPEDEFS(DrawArgs)
+DEFINE_POINTER_SUFFIX_TYPEDEFS(PickArgs)
+DEFINE_POINTER_SUFFIX_TYPEDEFS(MissingNode)
+DEFINE_POINTER_SUFFIX_TYPEDEFS(MissingNodes)
+DEFINE_POINTER_SUFFIX_TYPEDEFS(Tile)
+DEFINE_POINTER_SUFFIX_TYPEDEFS(Root)
+DEFINE_POINTER_SUFFIX_TYPEDEFS(TileLoader)
+
+DEFINE_REF_COUNTED_PTR(Tile)
+DEFINE_REF_COUNTED_PTR(Root)
+DEFINE_REF_COUNTED_PTR(TileLoader)
+
+typedef std::shared_ptr<struct TileLoadState> TileLoadStatePtr;
+
+//=======================================================================================
+//! A ByteStream with a "current position". Used for reading tiles
+// @bsiclass                                                    Keith.Bentley   03/16
+//=======================================================================================
+struct StreamBuffer : ByteStream
+    {
+    uint32_t m_currPos = 0;
+    ByteCP GetCurrent() const {return (m_currPos > GetSize()) ? nullptr : GetData() + m_currPos;}
+    ByteCP Advance(uint32_t size) {m_currPos += size; return GetCurrent();} // returns nullptr if advanced past end.
+    void SetPos(uint32_t pos) {m_currPos=pos;}
+    uint32_t GetPos() const {return m_currPos;}
+    DGNPLATFORM_EXPORT bool ReadBytes(void* buf, uint32_t size);
+
+    StreamBuffer() {}
+    StreamBuffer(ByteStream const& other) : ByteStream(other) {}
+    };
+
+//=======================================================================================
+// @bsiclass                                                    Keith.Bentley   09/16
+//=======================================================================================
+struct TileLoadState : Tasks::ICancellationToken, NonCopyableClass
+{
+private:
+    TileCPtr        m_tile;
+    BeAtomic<bool>  m_canceled;
+public:
+    explicit TileLoadState(TileCR tile) : m_tile(&tile) { }
+    DGNPLATFORM_EXPORT ~TileLoadState();
+    bool IsCanceled() override {return m_canceled.load();}
+    void SetCanceled() {m_canceled.store(true);}
+    void Register(std::weak_ptr<Tasks::ICancellationListener> listener) override {}
+    TileCR GetTile() const { return *m_tile; }
+};
+
+//=======================================================================================
+//! A Tile in a TileTree. Every Tile has 0 or 1 parent Tile and 0 or more child Tiles. 
+//! The range member is an ElementAlignedBox in the local coordinate system of the TileTree.
+//! All child Tiles must be contained within the range of their parent Tile.
+// @bsiclass                                                    Keith.Bentley   09/16
+//=======================================================================================
+struct Tile : RefCountedBase, NonCopyableClass
+{
+    friend struct Root;
+    enum class LoadStatus : int {NotLoaded=0, Queued=1, Loading=2, Ready=3, NotFound=4, Abandoned=5};
+    typedef bvector<TilePtr> ChildTiles;
+
+protected:
+    RootR   m_root;
+    mutable ElementAlignedBox3d m_range;
+    TileCP  m_parent;
+    int     m_depth;
+    mutable BeAtomic<LoadStatus> m_loadStatus;
+    mutable ChildTiles m_children;
+    mutable BeTimePoint m_childrenLastUsed; //! updated whenever this tile is used for display
+
+    void SetAbandoned() const;
+    void UnloadChildren(BeTimePoint olderThan) const;
+public:
+    Tile(RootR root, TileCP parent) : m_root(root), m_parent(parent), m_depth(nullptr==parent ? 0 : parent->GetDepth()+1), m_loadStatus(LoadStatus::NotLoaded) {}
+    DGNPLATFORM_EXPORT void ExtendRange(DRange3dCR childRange) const;
+    double GetRadius() const {return 0.5 * m_range.low.Distance(m_range.high);}
+    int GetDepth() const {return m_depth;}
+    DPoint3d GetCenter() const {return DPoint3d::FromInterpolate(m_range.low, .5, m_range.high);}
+    ElementAlignedBox3d const& GetRange() const {return m_range;}
+    DGNPLATFORM_EXPORT void Pick(PickArgsR args, int depth) const;
+    LoadStatus GetLoadStatus() const {return (LoadStatus) m_loadStatus.load();}
+    void SetIsReady() {return m_loadStatus.store(LoadStatus::Ready);}
+    void SetIsQueued() const {return m_loadStatus.store(LoadStatus::Queued);}
+    void SetNotLoaded() {return m_loadStatus.store(LoadStatus::NotLoaded);}
+    void SetNotFound() {return m_loadStatus.store(LoadStatus::NotFound);}
+    bool IsQueued() const {return m_loadStatus.load() == LoadStatus::Queued;}
+    bool IsAbandoned() const {return m_loadStatus.load() == LoadStatus::Abandoned;}
+    bool IsReady() const {return m_loadStatus.load() == LoadStatus::Ready;}
+    bool IsNotLoaded() const {return m_loadStatus.load() == LoadStatus::NotLoaded;}
+    bool IsNotFound() const {return m_loadStatus.load() == LoadStatus::NotFound;}
+    bool IsDisplayable() const {return _GetMaximumSize() > 0.0;}
+    TileCP GetParent() const {return m_parent;}
+    RootCR GetRoot() const {return m_root;}
+    RootR GetRootR() {return m_root;}
+    DGNPLATFORM_EXPORT int CountTiles() const; //! for debugging
+    DGNPLATFORM_EXPORT ElementAlignedBox3d ComputeRange() const;
+
+    virtual void _OnChildrenUnloaded() const {}
+    DGNPLATFORM_EXPORT virtual void _UnloadChildren(BeTimePoint olderThan) const;
+
+    //! Determine whether this tile has any child tiles. Return true even if the children are not yet created.
+    virtual bool _HasChildren() const = 0;
+
+    //! Get the array of children for this Tile.
+    //! @param[in] create If false, return nullptr if this tile has children but they are not yet created. Otherwise create them now.
+    virtual ChildTiles const* _GetChildren(bool create) const = 0;
+
+    //! Get the graphics for drawing this tile.
+    //! @param[in] drawGraphics The DrawGraphics to contain the graphics.
+    //! @param[in] depth The depth of this tile in the tree. This is necessary to sort missing tiles depth-first.
+    virtual void _GetGraphics(DrawGraphicsR drawGraphics, int depth) const = 0;
+
+    //! Draw the Graphics of this Tile into args.
+    //! @param[in] args The DrawArgs for the current display request.
+    virtual void _DrawGraphics(DrawArgsR args) const = 0;
+
+    virtual void _PickGraphics(PickArgsR args, int depth) const {}
+
+    //! Called when tile data is required.
+    virtual TileLoaderPtr _CreateTileLoader(TileLoadStatePtr, Dgn::Render::SystemP renderSys = nullptr) = 0;
+
+    //! Get the tile cache key for this Tile.
+    virtual Utf8String _GetTileCacheKey() const = 0;
+
+    //! Get the maximum size, in pixels, that this Tile should occupy on the screen. If larger, use its children, if possible.
+    virtual double _GetMaximumSize() const = 0;
+
+    //! Describes a Tile's visibility within a viewing frustum
+    enum class Visibility
+    {
+        OutsideFrustum, // this tile is entirely outside of the viewing frustum
+        TooCoarse, // this tile is too coarse to be drawn
+        Visible, // this tile is of the correct size to be drawn
+    };
+
+    //! Compute the visibility of this tile
+    DGNPLATFORM_EXPORT Visibility GetVisibility(DrawArgsCR args) const;
+
+    enum class SelectParent { Yes, No };
+
+    //! Populates a list of tiles to draw. Returns SelectParent::Yes to substitute this tile's parent in its place.
+    DGNPLATFORM_EXPORT virtual SelectParent _SelectTiles(bvector<TileCPtr>& selected, DrawArgsR args) const;
+
+    //! Returns true if this tile is entirely outside of the viewing frustum or clipping planes
+    bool IsCulled(DrawArgsCR args) const;
+};
+
+/*=================================================================================**//**
+//! The root of a tree of tiles. This object stores the location of the tree relative to world coordinates. 
+//! It also facilitates local caching of HTTP-based tiles.
+// @bsiclass                                                    Keith.Bentley   03/16
++===============+===============+===============+===============+===============+======*/
+struct Root : RefCountedBase, NonCopyableClass
+{
+    friend struct DrawArgs;
+
+protected:
+    bool m_isHttp;
+    bool m_pickable = false;
+    mutable bset<TileLoadStatePtr> m_activeLoads;
+    DgnDbR m_db;
+    BeFileName m_localCacheName;
+    Transform m_location;         // transform from tile coordinates to world coordinates
+    TilePtr m_rootTile;
+    Utf8String m_rootResource;  // either directory or Url.
+    BeDuration m_expirationTime = BeDuration::Seconds(20); // save unused tiles for 20 seconds
+    Dgn::Render::SystemP m_renderSystem = nullptr;
+    RealityData::CachePtr m_cache;
+    mutable BeConditionVariable m_cv;
+
+    //! Clear the current tiles and wait for all pending download requests to complete/abort.
+    //! All subclasses of Root must call this method in their destructor. This is necessary, since it must be called while the subclass vtable is 
+    //! still valid and that cannot be accomplished in the destructor of Root.
+    DGNPLATFORM_EXPORT void ClearAllTiles(); 
+
+    virtual ClipVectorCP _GetClipVector() const { return nullptr; } // clip vector used by DrawArgs when rendering
+    virtual Transform _GetTransform(RenderContextR context) const { return GetLocation(); } // transform used by DrawArgs when rendering
+public:
+    DGNPLATFORM_EXPORT virtual folly::Future<BentleyStatus> _RequestTile(TileR tile, TileLoadStatePtr loads, Dgn::Render::SystemP renderSys=nullptr);
+    void RequestTiles(MissingNodesCR);
+
+    ~Root() {BeAssert(!m_rootTile.IsValid());} // NOTE: Subclasses MUST call ClearAllTiles in their destructor!
+    void StartTileLoad(TileLoadStatePtr) const;
+    void DoneTileLoad(TileLoadStatePtr) const;
+    void WaitForAllLoads() {BeMutexHolder holder(m_cv.GetMutex()); while (m_activeLoads.size()>0) m_cv.InfiniteWait(holder);}
+    bool IsHttp() const {return m_isHttp;}
+    bool IsPickable() const {return m_pickable;}
+    void SetPickable(bool pickable) {m_pickable = pickable;}
+    TransformCR GetLocation() const {return m_location;}
+    void SetLocation(TransformCR location) {m_location = location;}
+    RealityData::CachePtr GetCache() const {return m_cache;}
+    TilePtr GetRootTile() const {return m_rootTile;} //!< Get the root Tile of this Root
+    DgnDbR GetDgnDb() const {return m_db;} //!< Get the DgnDb from which this Root was created.
+    Dgn::Render::SystemP GetRenderSystem() const {return m_renderSystem;}
+    ElementAlignedBox3d ComputeRange() const {return m_rootTile->ComputeRange();}
+
+    //! Get the resource name (file name or URL) of a Tile in this TileTree. By default it concatenates the tile cache key to the rootResource
+    virtual Utf8String _ConstructTileResource(TileCR tile) const {return m_rootResource + tile._GetTileCacheKey();}
+
+    //! Get the name of this tile tree, chiefly for debugging
+    virtual Utf8CP _GetName() const = 0;
+
+    //! Specify any view flags which should be overridden when rendering this tile tree.
+    DGNPLATFORM_EXPORT virtual Render::ViewFlagsOverrides _GetViewFlagsOverrides() const;
+
+    //! Ctor for Root.
+    //! @param db The DgnDb from which this Root was created. This is needed to call GeoLocation().GetDgnGCS()
+    //! @param location The transform from tile coordinates to BIM world coordinates.
+    //! @param rootResource The root resource (directory or Url) from which tiles can be loaded, or nullptr if the Url's are generated by _ConstructTileResource
+    //! @param system The Rendering system used to create Render::Graphic used to draw this TileTree.
+    DGNPLATFORM_EXPORT Root(DgnDbR db, TransformCR location, Utf8CP rootResource, Dgn::Render::SystemP system);
+
+    //! Set expiration time for unused Tiles. During calls to Draw, unused tiles that haven't been used for this number of seconds will be purged.
+    void SetExpirationTime(BeDuration val) {m_expirationTime = val;}
+
+    //! Get expiration time for unused Tiles.
+    BeDuration GetExpirationTime() const {return m_expirationTime;}
+                                                                                                                                           
+    //! Create a RealityData::Cache for Tiles from this Root. This will either create or open the SQLite file holding locally cached previously-downloaded versions of Tiles.
+    //! @param realityCacheName The name of the reality cache database file, relative to the temporary directory.
+    //! @param maxSize The cache maximum size in bytes.
+    //! @param httpOnly If true create cache only if HTTP root.
+    //! @note If httpOnly && this is not an HTTP root, this does nothing.
+    DGNPLATFORM_EXPORT void CreateCache(Utf8CP realityCacheName, uint64_t maxSize, bool httpOnly = true);
+
+    //! Delete, if present, the local SQLite file holding the cache of downloaded tiles.
+    //! @note This will first delete the local RealityData::Cache, aborting all outstanding requests and waiting for the queue to empty.
+    DGNPLATFORM_EXPORT BentleyStatus DeleteCacheFile();
+
+    //! Traverse the tree and draw the appropriate set of tiles that intersect the view frustum.
+    //! @note Tiles which should be drawn but which are not yet available will be scheduled for progressive display.
+    //! @note During the traversal, previously loaded but now unused tiles are purged if they are expired.
+    //! @note This method must be called from the client thread
+    void DrawInView(RenderContextR context);
+
+    //! Perform a pick operation on the contents of this tree
+    DGNPLATFORM_EXPORT void Pick(PickContext& context, TransformCR location, ClipVectorCP);
+};
+
+//=======================================================================================
+//! This object is created to read and load a single tile asynchronously. 
+//! If caching is enabled, it will first attempt to read the data from the cache. If it's
+//! not available it will call _GetFromSource(). Once the data is available, _LoadTile is called. 
+//! All methods of this class might be called from worker threads except for the constructor 
+//! which is guaranteed to run on the client thread. If something you required is not thread 
+//! safe you must capture it during construction.
+// @bsiclass                                                    Mathieu.Marchand  11/2016
+//=======================================================================================
+struct TileLoader : RefCountedBase, NonCopyableClass
+{
+protected:
+    Utf8String m_resourceName;  // full file or URL name
+    TilePtr m_tile;             // tile to load, cannot be null.
+    TileLoadStatePtr m_loads;
+    Dgn::Render::SystemP m_renderSys;
+    
+
+    // Cacheable information
+    Utf8String m_cacheKey;      // for loading or saving to tile cache
+    StreamBuffer m_tileBytes;   // when available, bytes are saved here
+    Utf8String m_contentType;   // MIME type of the data. Can be empty.
+    uint64_t m_expirationDate;  // Expiration date. Will be 0 when not available.
+    bool m_saveToCache = false;
+
+    //! Constructor for TileLoader.
+    //! @param[in] resourceName full file name or URL name.
+    //! @param[in] tile The tile that we are loading.
+    //! @param[in] loads The cancellation token.
+    //! @param[in] cacheKey The tile unique name use for caching. Might be empty if caching is not required.
+    //! @param[in] renderSys The rendering system for creating graphics (nullptr to use renderSys supplied in Root constructor).
+    TileLoader(Utf8StringCR resourceName, TileR tile, TileLoadStatePtr& loads, Utf8StringCR cacheKey, Dgn::Render::SystemP renderSys = nullptr)
+        : m_resourceName(resourceName), m_tile(&tile), m_loads(loads), m_cacheKey(cacheKey), m_expirationDate(0), m_renderSys(renderSys) {}
+
+    BentleyStatus LoadTile();
+    BentleyStatus DoReadFromDb();
+    BentleyStatus DoSaveToDb();
+
+public:
+    bool IsCanceledOrAbandoned() const {return (m_loads != nullptr && m_loads->IsCanceled()) || m_tile->IsAbandoned();}
+    Dgn::Render::SystemP GetRenderSystem() { return nullptr == m_renderSys ? m_tile->GetRoot().GetRenderSystem(): m_renderSys; }
+
+    DGNPLATFORM_EXPORT virtual folly::Future<BentleyStatus> _SaveToDb();
+    DGNPLATFORM_EXPORT virtual folly::Future<BentleyStatus> _ReadFromDb();
+
+    //! Called to get the data from the original location. The call must be fast and execute any long running operation asynchronously.
+    DGNPLATFORM_EXPORT virtual folly::Future<BentleyStatus> _GetFromSource();
+
+    //! Load tile. This method is called when the tile data becomes available, regardless of the source of the data. Called from worker threads.
+    virtual BentleyStatus _LoadTile() = 0; 
+
+    struct LoadFlag
+        {
+        TileLoadStatePtr m_state;
+        LoadFlag(TileLoadStatePtr state) : m_state(state) {state->GetTile().GetRoot().StartTileLoad(state);}
+        ~LoadFlag() {m_state->GetTile().GetRoot().DoneTileLoad(m_state);}
+        };
+
+    //! Perform the load asynchronously.
+    folly::Future<BentleyStatus> Perform();
+};
+
+//=======================================================================================
+// @bsiclass                                                   Mathieu.Marchand  11/2016
+//=======================================================================================
+struct HttpDataQuery
+{
+    Http::HttpByteStreamBodyPtr m_responseBody;
+    Http::Request m_request;
+    TileLoadStatePtr m_loads;
+
+    DGNPLATFORM_EXPORT HttpDataQuery(Utf8StringCR url, TileLoadStatePtr loads);
+
+    Http::Request& GetRequest() {return m_request;}
+
+    //! Parse expiration date from the response. Return false if caching is not allowed.
+    DGNPLATFORM_EXPORT static bool GetCacheContolExpirationDate(uint64_t& expiration, Http::Response const& response);
+
+    //! Valid only after 'Perform' has completed.
+    ByteStream const& GetData() const {return m_responseBody->GetByteStream();}
+    
+    //! Perform http request and wait for the result.
+    DGNPLATFORM_EXPORT folly::Future<Http::Response> Perform();
+};
+
+//=======================================================================================
+// @bsiclass                                                   Mathieu.Marchand  11/2016
+//=======================================================================================
+struct FileDataQuery
+{
+    Utf8String m_fileName;
+    TileLoadStatePtr m_loads;
+
+    FileDataQuery(Utf8StringCR fileName, TileLoadStatePtr loads) : m_fileName(fileName), m_loads(loads) {}
+
+    //! Read the entire file in a single chunk of memory.
+    DGNPLATFORM_EXPORT folly::Future<ByteStream> Perform();
+};
+
+//=======================================================================================
+//! Describes a missing tile and its distance from the camera.
+// @bsistruct                                                   Paul.Connelly   12/16
+//=======================================================================================
+struct MissingNode
+{
+private:
+    TileCPtr    m_tile;
+    double      m_distance;
+public:
+    MissingNode(TileCR tile, double distance) : m_tile(&tile), m_distance(distance) {}
+    MissingNode() {} // for bset use only...
+
+    TileCR GetTile() const { return *m_tile; }
+    double GetDistance() const { return m_distance; }
+    int GetDepth() const { return GetTile().GetDepth(); }
+
+    bool operator<(MissingNodeCR rhs) const
+        {
+        if (m_tile.get() == rhs.m_tile.get())
+            return false;
+        else if (GetDistance() != rhs.GetDistance())
+            return GetDistance() < rhs.GetDistance();
+        else
+            return GetDepth() < rhs.GetDepth();
+        }
+};
+
+//=======================================================================================
+//! A set of missing tiles intended to be queued for loading.
+//! Sorted according to priority for loading - tiles nearer the root or closer to the camera
+//! are loaded with priority.
+//! A given tile can only appear in the set once.
+// @bsistruct                                                   Paul.Connelly   12/16
+//=======================================================================================
+struct MissingNodes
+{
+private:
+    typedef bset<MissingNode> Set;
+
+    Set m_set;
+public:
+    void Insert(TileCR tile, double distance);
+    bool Contains(TileCR tile) const;
+
+    bool empty() const { return m_set.empty(); }
+    size_t size() const { return m_set.size(); }
+    void clear() { m_set.clear(); }
+
+    typedef Set::const_iterator const_iterator;
+
+    const_iterator begin() const { return m_set.begin(); }
+    const_iterator end() const { return m_set.end(); }
+};
+
+//=======================================================================================
+// Arguments for drawing or picking tiles.
+// @bsiclass                                                    Keith.Bentley   01/17
+//=======================================================================================
+struct TileArgs
+{
+    Transform m_location;
+    RootR m_root;
+    ClipVectorCP m_clip;
+
+    TileArgs(TransformCR location, RootR root, ClipVectorCP clip) : m_location(location), m_root(root), m_clip(clip) {}
+    TransformCR GetLocation() const {return m_location;}
+    DPoint3d GetTileCenter(TileCR tile) const {return DPoint3d::FromProduct(GetLocation(), tile.GetCenter());}
+    double GetTileRadius(TileCR tile) const {DRange3d range=tile.GetRange(); m_location.Multiply(&range.low, 2); return 0.5 * range.low.Distance(range.high);}
+    void SetClip(ClipVectorCP clip) {m_clip = clip;}
+};
+
+//=======================================================================================
+// Structure containing the graphics branches to receive drawn graphics.
+// @bsiclass                                                    Ray.Bentley   04/17
+//=======================================================================================
+struct DrawGraphics 
+{
+    Render::GraphicBranch m_graphics;
+    Render::GraphicBranch m_hiResSubstitutes;
+    Render::GraphicBranch m_loResSubstitutes;
+
+    void Clear() {m_graphics.Clear(); m_hiResSubstitutes.Clear(); m_loResSubstitutes.Clear(); }
+
+};
+
+//=======================================================================================
+//! Arguments for drawing a tile. As tiles are drawn, their Render::Graphics go into the GraphicBranch member of this object. After all
+//! in-view tiles are drawn, the accumulated list of Render::Graphics are placed in a GraphicBranch with the location
+//! transform for the scene (that is, the tile graphics are always in the local coordinate system of the TileTree.)
+//! If higher resolution tiles are needed but missing, the graphics for lower resolution tiles are
+//! drawn and the missing tiles are requested for download (if necessary.) They are then added to the MissingNodes member. If the
+//! MissingNodes list is not empty, schedule a ProgressiveDisplay that checks for the arrival of the missing nodes and draws them (using
+//! this class). Each iteration of ProgressiveDisplay starts with a list of previously-missing tiles and generates a new list of
+//! still-missing tiles until all have arrived, or the view changes externally.
+// @bsiclass                                                    Keith.Bentley   05/16
+//=======================================================================================
+struct DrawArgs : TileArgs
+{
+    RenderContextR m_context;
+    Render::GraphicBranch m_graphics;
+    MissingNodes m_missing;
+    BeTimePoint m_now;
+    BeTimePoint m_purgeOlderThan;
+
+    DrawArgs(RenderContextR context, TransformCR location, RootR root, BeTimePoint now, BeTimePoint purgeOlderThan, ClipVectorCP clip = nullptr) 
+            : TileArgs(location, root, clip), m_context(context), m_now(now), m_purgeOlderThan(purgeOlderThan) {}
+
+    void DrawBranch(Render::ViewFlagsOverridesCR ovrFlags, Render::GraphicBranch& branch);
+    void SetClip(ClipVectorCP clip) {m_clip = clip;}
+    void Clear() {m_graphics.Clear(); m_missing.clear(); }
+    DGNPLATFORM_EXPORT void DrawGraphics(); // place all entries into a GraphicBranch and send it to the ViewContext.
+
+    DGNPLATFORM_EXPORT void RequestMissingTiles(RootR);
+    DGNPLATFORM_EXPORT void InsertMissing(TileCR tile);
+
+    double ComputeTileDistance(TileCR tile) const;
+    double GetTileSizeModifier() const;
+    };
+    
+//=======================================================================================
+//! Arguments for performing a Pick of a tile.   
+// @bsiclass                                                    Keith.Bentley   05/16
+//=======================================================================================
+struct PickArgs : TileArgs
+{
+    PickContextR m_context;
+    PickArgs(PickContextR context, TransformCR location, RootR root, ClipVectorCP clip = nullptr) : TileArgs(location, root, clip), m_context(context) {}
+};
+
+//=======================================================================================
+//! A QuadTree is a 2d TileTree that subdivides each tile into 4 child equal-sized tiles, each with one corner at the center of its parent.
+//! A tile in a QuadTree can be addressed by a TileId comprised of a level (depth) and a row/column numbers. 
+//! The root tile is {0,0,0} and it is not necessarily square.
+// @bsiclass                                                    Keith.Bentley   11/16
+//=======================================================================================
+namespace QuadTree
+{
+//=======================================================================================
+//! Identifies a tile in a QuadTree
+// @bsiclass                                                    Keith.Bentley   08/16
+//=======================================================================================
+struct TileId
+{
+    uint8_t m_level;
+    uint32_t m_row;
+    uint32_t m_column;
+    TileId() {}
+    TileId(uint8_t level, uint32_t col, uint32_t row) {m_level=level; m_column=col; m_row=row;}
+};
+
+//=======================================================================================
+//! The root of a QuadTree
+// @bsiclass                                                    Keith.Bentley   08/16
+//=======================================================================================
+struct Root : TileTree::Root
+{
+    DEFINE_T_SUPER(TileTree::Root)
+
+    ColorDef m_tileColor;      //! for setting transparency
+    uint8_t m_maxZoom;         //! the maximum zoom level for this map
+    uint32_t m_maxPixelSize;   //! the maximum size, in pixels, that the radius of the diagonal of the tile should stretched to. If the tile's size on screen is larger than this, use its children.
+    ClipVectorPtr m_clip;      //! clip volume applied to tiles, in root coordinates
+
+    ClipVectorCP _GetClipVector() const override { return m_clip.get(); }
+
+    uint32_t GetMaxPixelSize() const {return m_maxPixelSize;}
+    Root(DgnDbR, TransformCR location, Utf8CP rootResource, Render::SystemP system, uint8_t maxZoom, uint32_t maxSize, double transparency=0.0);
+};
+    
+//=======================================================================================
+//! A QuadTree tile. May or may not have its graphics present.
+// @bsiclass                                                    Keith.Bentley   05/16
+//=======================================================================================
+struct Tile : TileTree::Tile
+{
+    DEFINE_T_SUPER(TileTree::Tile)
+
+    bool m_isLeaf;
+    TileId m_id; 
+    Render::GraphicBuilder::TileCorners m_corners; 
+    mutable Render::GraphicPtr m_graphic;                   
+
+    Tile(Root& quadRoot, TileId id, Tile const* parent) : T_Super(quadRoot, parent), m_id(id) {m_isLeaf = (id.m_level == quadRoot.m_maxZoom);}
+
+    TileId      GetTileId() const     {return m_id;}
+
+    uint8_t     GetZoomLevel() const  { return m_id.m_level; }
+    uint32_t    GetRow() const        { return m_id.m_row; }
+    uint32_t    GetColumn() const     { return m_id.m_column; }
+
+    virtual TilePtr _CreateChild(TileId) const = 0;
+    bool _HasChildren() const override {return !m_isLeaf;}
+    bool HasGraphics() const {return IsReady() && m_graphic.IsValid();}
+    void SetIsLeaf() {m_isLeaf = true; /*m_children.clear();*/}
+    ChildTiles const* _GetChildren(bool load) const override;
+    void _DrawGraphics(TileTree::DrawArgsR) const override;
+
+    Utf8String _GetTileCacheKey () const override {return Utf8PrintfString("%d/%d/%d", m_id.m_level, m_id.m_column, m_id.m_row);}
+    Root& GetQuadRoot() const {return (Root&) m_root;}
+    double _GetMaximumSize() const override {return GetQuadRoot().GetMaxPixelSize();}
+};
+
+} // end QuadTree
+
+//=======================================================================================
+//! An OctTree is a 3d TileTree that subdivides each tile into 8 child tiles. The subdivision
+//! of a parent tile into its children is not necessarily equal.
+//! A tile in an OctTree can be addressed by a TileId comprised of a depth level and 3 indices.
+//! The root tile is {0,0,0,0}.
+// @bsistruct                                                   Paul.Connelly   12/16
+//=======================================================================================
+namespace OctTree
+{
+//=======================================================================================
+//! Identifies a tile in an OctTree
+// @bsistruct                                                   Paul.Connelly   12/16
+//=======================================================================================
+struct TileId
+{
+    uint8_t     m_level;
+    uint32_t    m_i;
+    uint32_t    m_j;
+    uint32_t    m_k;
+
+    TileId(uint8_t level, uint32_t i, uint32_t j, uint32_t k) : m_level(level), m_i(i), m_j(j), m_k(k) { }
+    TileId() : TileId(0,0,0,0) { }
+
+    TileId CreateChildId(uint32_t i, uint32_t j, uint32_t k) const { return TileId(m_level+1, m_i*2+i, m_j*2+j, m_k*2+k); }
+    TileId GetRelativeId(TileId parentId) const;
+
+    static TileId RootId() { return TileId(0,0,0,0); }
+};
+
+//=======================================================================================
+//! The root of an OctTree
+// @bsistruct                                                   Paul.Connelly   12/16
+//=======================================================================================
+struct Root : TileTree::Root
+{
+    DEFINE_T_SUPER(TileTree::Root);
+
+    DGNPLATFORM_EXPORT Root(DgnDbR db, TransformCR location, Utf8CP rootUrl, Render::SystemP system);
+};
+
+//=======================================================================================
+//! An OctTree tile. May or may not have its graphics present.
+// @bsistruct                                                   Paul.Connelly   12/16
+//=======================================================================================
+struct Tile : TileTree::Tile
+{
+    DEFINE_T_SUPER(TileTree::Tile);
+protected:
+    bool                m_isLeaf;
+    TileId              m_id;
+    Render::GraphicPtr  m_graphic;
+
+    Tile(Root& octRoot, TileId id, Tile const* parent, bool isLeaf) : T_Super(octRoot, parent), m_id(id), m_isLeaf(isLeaf) { }
+    DGNPLATFORM_EXPORT DRange3d ComputeChildRange(OctTree::Tile& child) const;
+
+public:
+    virtual TileTree::TilePtr _CreateChild(TileId) const = 0;
+    bool _HasChildren() const override { return !m_isLeaf; }
+    DGNPLATFORM_EXPORT ChildTiles const* _GetChildren(bool load) const override;
+    DGNPLATFORM_EXPORT void _DrawGraphics(TileTree::DrawArgsR) const override;
+    Utf8String _GetTileCacheKey() const override { return Utf8PrintfString("%d/%d/%d/%d", m_id.m_level, m_id.m_i, m_id.m_j, m_id.m_k); }
+    
+    TileId GetTileId() const { return m_id; }
+    TileId GetRelativeTileId() const;
+    bool HasGraphics() const { return IsReady() && m_graphic.IsValid(); }
+    Root& GetOctRoot() const { return static_cast<Root&>(m_root); }
+    Tile const* GetOctParent() const { return static_cast<Tile const*>(GetParent()); }
+    Render::GraphicPtr GetGraphic() const { return m_graphic; }
+    bool IsLeaf() const { return m_isLeaf; }
+
+    void SetIsLeaf() { m_isLeaf = true; /*m_children.clear();*/ }
+    void SetGraphic(Render::GraphicR graphic) { m_graphic = &graphic; }
+};
+
+} // end OctTree
+END_TILETREE_NAMESPACE