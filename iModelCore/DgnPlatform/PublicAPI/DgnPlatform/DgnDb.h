--- conflicted
+++ resolved
@@ -1,428 +1,424 @@
-/*--------------------------------------------------------------------------------------+
-|
-|     $Source: PublicAPI/DgnPlatform/DgnDb.h $
-|
-|  $Copyright: (c) 2017 Bentley Systems, Incorporated. All rights reserved. $
-|
-+--------------------------------------------------------------------------------------*/
-#pragma once
-//__PUBLISH_SECTION_START__
-
-#include "DgnDbTables.h"
-#include "DgnModel.h"
-#include "MemoryManager.h"
-#include "RepositoryManager.h"
-#include "UpdatePlan.h"
-#include <Bentley/BeFileName.h>
-#include <BeSQLite/BeBriefcaseBasedIdSequence.h>
-
-BEGIN_BENTLEY_DGN_NAMESPACE
-
-//=======================================================================================
-// @bsiclass                                                    Keith.Bentley   05/13
-//=======================================================================================
-enum DgnDbProfileValues : int32_t
-{
-    DGNDB_CURRENT_VERSION_Major = 1,    // WIP: Increment to 2.0 just prior to Bim02 release
-    DGNDB_CURRENT_VERSION_Minor = 18,   // WIP: Increment this (1.x) for intermediate schema changes before Bim02 release
-    DGNDB_CURRENT_VERSION_Sub1  = 0,
-    DGNDB_CURRENT_VERSION_Sub2  = 0,
-
-    DGNDB_SUPPORTED_VERSION_Major = 1,  // oldest version of the profile supported by the current api
-    DGNDB_SUPPORTED_VERSION_Minor = 18,
-};
-
-//=======================================================================================
-//! A 4-digit number that specifies a serializable version of something in a DgnDb.
-// @bsiclass
-//=======================================================================================
-struct DgnDbProfileVersion : BeSQLite::ProfileVersion
-{
-    DEFINE_T_SUPER(BeSQLite::ProfileVersion)
-    friend struct DgnDb;
-
-private:
-    //! Map from legacy version range into current version range
-    static DgnDbProfileVersion FromLegacy(Utf8CP versionJson);
-    //! Former PropertySpec values of DgnProjectProperty::ProfileVersion.  Used for inspecting legacy .dgndb, .idgndb files.
-    static BeSQLite::PropertySpec LegacyDbProfileVersionProperty() {return BeSQLite::PropertySpec("SchemaVersion", "dgn_Proj");}
-    //! Former PropertySpec values of DgnEmbeddedProjectProperty::ProfileVersion.  Used for inspecting legacy .imodel files.
-    static BeSQLite::PropertySpec LegacyEmbeddedDbProfileVersionProperty() {return BeSQLite::PropertySpec("SchemaVersion", "pkge_dgnProj");}
-
-public:
-    DgnDbProfileVersion() : T_Super(0, 0, 0, 0) {}
-    DgnDbProfileVersion(uint16_t major, uint16_t minor) : T_Super(major, minor, 0, 0) {}
-    DgnDbProfileVersion(uint16_t major, uint16_t minor, uint16_t sub1, uint16_t sub2) : ProfileVersion(major, minor, sub1, sub2) {}
-    explicit DgnDbProfileVersion(Utf8CP json) : T_Super(json) {}
-
-    bool IsValid() const {return !IsEmpty();}
-    bool IsCurrent() const {return *this == GetCurrent();}
-    bool IsPast() const {return *this < GetCurrent();}
-    bool IsFuture() const {return *this > GetCurrent();}
-    bool IsVersion_1_5() const {return *this == DgnDbProfileVersion::Version_1_5();}
-    bool IsVersion_1_6() const {return *this == DgnDbProfileVersion::Version_1_6();}
-
-    //! Extract the DgnDbProfileVersion from the specified file
-    DGNPLATFORM_EXPORT static DgnDbProfileVersion Extract(BeFileNameCR fileName);
-    static DgnDbProfileVersion GetCurrent() {return DgnDbProfileVersion(DGNDB_CURRENT_VERSION_Major, DGNDB_CURRENT_VERSION_Minor, DGNDB_CURRENT_VERSION_Sub1, DGNDB_CURRENT_VERSION_Sub2);}
-    static DgnDbProfileVersion Version_1_0() {return DgnDbProfileVersion(1, 0);} // DgnV8
-    static DgnDbProfileVersion Version_1_5() {return DgnDbProfileVersion(1, 5);} // Graphite05
-    static DgnDbProfileVersion Version_1_6() {return DgnDbProfileVersion(1, 6);} // DgnDb0601
-};
-
-//=======================================================================================
-//! Supplies the parameters necessary to create new DgnDbs.
-// @bsiclass
-//=======================================================================================
-struct CreateDgnDbParams : BeSQLite::Db::CreateParams
-{
-public:
-    bool m_overwriteExisting;
-    Utf8String m_rootSubjectName;
-    Utf8String m_rootSubjectDescription;
-    Utf8String m_client;
-    BeFileName m_seedDb;
-    BeSQLite::BeGuid m_guid;
-
-    //! Default constructor for CreateDgnDbParams
-    //! @param[in] guid The BeSQLite::BeGuid to store in the newly created DgnDb. If not supplied, a new BeSQLite::BeGuid value is created.
-    //! @note The new BeSQLite::BeGuid can be obtained via GetGuid.
-    CreateDgnDbParams(BeSQLite::BeGuid guid=BeSQLite::BeGuid(true)) : BeSQLite::Db::CreateParams(), m_guid(guid) {}
-
-    //! Constructor for CreateDgnDbParams
-    //! @param[in] name The (required) value to be stored as the CodeValue property of the root Subject
-    //! @param[in] description The (optional) value to be stored as the Description property of the root Subject
-    //! @param[in] guid The BeSQLite::BeGuid to store in the newly created DgnDb. If not supplied, a new BeSQLite::BeGuid value is created.
-    //! @note The new BeSQLite::BeGuid can be obtained via GetGuid.
-    CreateDgnDbParams(Utf8CP name, Utf8CP description=nullptr, BeSQLite::BeGuid guid=BeSQLite::BeGuid(true)) : BeSQLite::Db::CreateParams(), m_guid(guid)
-        {
-        SetRootSubjectName(name);
-        SetRootSubjectDescription(description);
-        }
-
-    //! Set the name to be stored as the CodeValue property of the root Subject for the new DgnDb created using this CreateDgnDbParams.
-    //! @note The (required) CodeValue of the root Subject should indicate what the DgnDb contains.
-    //! @see DgnElements::GetRootSubject
-    void SetRootSubjectName(Utf8CP name) {m_rootSubjectName.AssignOrClear(name);}
-
-    //! Set the value to be stored as the Description property of the root Subject for the new DgnDb created using this CreateDgnDbParams.
-    //! @note The (optional) Description property of the root Subject can be a longer description of what the DgnDb contains.
-    //! @see DgnElements::GetRootSubject
-    void SetRootSubjectDescription(Utf8CP description) {m_rootSubjectDescription.AssignOrClear(description);}
-
-    //! Set the value to be stored as the Client property in the new DgnDb created using this CreateDgnDbParams.
-    void SetClient(Utf8CP client) {m_client = client;}
-
-    //! Set the filename of an existing, valid, SQLite file to be used as the "seed database" for the new DgnDb created using this CreateDgnDbParams.
-    //! If a SeedDb is specified, it is merely copied verbatim to the filename supplied to DgnDb::CreateDgnDb. Then, the DgnDb
-    //! tables are added to the copy of the seed database.
-    //! @note The default is to create a new database from scratch (in other words, no seed database).
-    //! @note When using a seed database, it determines the page size, encoding, compression, user_version, etc, for the database. Make sure they are appropriate
-    //! for your needs.
-    void SetSeedDb(BeFileNameCR seedDb) {m_seedDb = seedDb;}
-
-    //! Get the BeSQLite::BeGuid to be stored in the newly created DgnDb. This is only necessary if you don't supply a valid BeSQLite::BeGuid
-    //! to the ctor.
-    BeSQLite::BeGuid GetGuid() const {return m_guid;}
-
-    //! Determine whether to overwrite an existing file in DgnDb::CreateDgnDb. The default is to fail if a file by the supplied name
-    //! already exists.
-    void SetOverwriteExisting(bool val) {m_overwriteExisting = val;}
-};
-
-//=======================================================================================
-//! A DgnDb is an in-memory object to access the information in a DgnDb file.
-// @bsiclass
-//=======================================================================================
-struct DgnDb : RefCounted<BeSQLite::EC::ECDb>
-{
-    friend struct BisCoreDomain;
-    DEFINE_T_SUPER(BeSQLite::EC::ECDb)
-
-    //=======================================================================================
-    // @bsiclass                                                    Keith.Bentley   05/13
-    //=======================================================================================
-    struct EXPORT_VTABLE_ATTRIBUTE OpenParams : BeSQLite::Db::OpenParams
-    {
-        friend struct DgnDb;
-
-        //! Flag to enable upgrade of schemas to fix schema validation errors when opening the DgnDb
-        //! @note Only used in Project Administrator workflows to allow upgrading/importing domain schemas. 
-        enum class EnableSchemaUpgrade : bool {Yes = true, No = false};
-
-    private:
-        EnableSchemaUpgrade m_enableSchemaUpgrade;
-
-        bool IsSchemaUpgradeEnabled() const { return m_enableSchemaUpgrade == EnableSchemaUpgrade::Yes; }
-        BeSQLite::DbResult UpgradeProfile(DgnDbR) const;
-
-    protected:
-        DGNPLATFORM_EXPORT virtual BeSQLite::DbResult _DoUpgradeProfile(DgnDbR, DgnDbProfileVersion& from) const;
-
-    public:
-        //! Constructor
-        //! @param[in] openMode The mode for opening the database
-        //! @param[in] startDefaultTxn Whether to start a default transaction on the database
-        //! @param[in] enableSchemaUpgrade Enables opening the DgnDb if the ECSchema-s in the database fail 
-        //! to validate. This is used in Project Administrator work flows to upgrade/re-import the ECSchemas in the DgnDb
-        //! with those supplied by the various DgnDomain-s. @see DgnDb::OpenDgnDb(). 
-        explicit OpenParams(OpenMode openMode, BeSQLite::DefaultTxn startDefaultTxn = BeSQLite::DefaultTxn::Yes, EnableSchemaUpgrade enableSchemaUpgrade = EnableSchemaUpgrade::No) : Db::OpenParams(openMode, startDefaultTxn), m_enableSchemaUpgrade(enableSchemaUpgrade) {}
-
-        void SetEnableSchemaUpgrade(EnableSchemaUpgrade value) { m_enableSchemaUpgrade = value; }
-        virtual ~OpenParams() {}
-    };
-
-private:
-    BeSQLite::BeBriefcaseBasedIdSequence m_elementIdSequence;
-
-    void Destroy();
-    BeSQLite::DbResult PickSchemasToImport(bvector<ECN::ECSchemaCP>& importSchemas, bvector<ECN::ECSchemaCP> const& schemas, bool isImportingFromV8) const;
-    void SetupNewDgnDb(CreateDgnDbParams const& params);
-    BeSQLite::DbResult InitializeElementIdSequence();
-    BeSQLite::DbResult ResetElementIdSequence(BeSQLite::BeBriefcaseId briefcaseId);
-
-protected:
-    friend struct Txns;
-    friend struct DgnElement;
-
-    Utf8String m_fileName;
-    DgnElements m_elements;
-    DgnModels m_models;
-    DgnDbProfileVersion m_profileVersion;
-    DgnDomains m_domains;
-    DgnFonts m_fonts;
-    DgnLineStylesPtr m_lineStyles;
-    DgnGeoLocation m_geoLocation;
-    DgnCodeSpecs m_codeSpecs;
-    TxnManagerPtr m_txnManager;
-    MemoryManager m_memoryManager;
-    IBriefcaseManagerPtr m_briefcaseManager;
-    DgnSearchableText m_searchableText;
-    mutable std::unique_ptr<RevisionManager> m_revisionManager;
-    mutable BeSQLite::EC::ECSqlStatementCache m_ecsqlCache;
-    SceneQueue m_sceneQueue;
-
-    DGNPLATFORM_EXPORT BeSQLite::DbResult _VerifyProfileVersion(BeSQLite::Db::OpenParams const& params) override;
-    DGNPLATFORM_EXPORT void _OnDbClose() override;
-<<<<<<< HEAD
-    DGNPLATFORM_EXPORT BeSQLite::DbResult _OnDbOpening() override;
-    DGNPLATFORM_EXPORT BeSQLite::DbResult _OnDbOpened() override;
-    DGNPLATFORM_EXPORT BeSQLite::DbResult _OnBriefcaseIdChanged(BeSQLite::BeBriefcaseId newBriefcaseId) override;
-
-=======
-    DGNPLATFORM_EXPORT BeSQLite::DbResult _OnDbOpened(BeSQLite::Db::OpenParams const& params) override;
->>>>>>> 883f1282
-    // *** WIP_SCHEMA_IMPORT - temporary work-around needed because ECClass objects are deleted when a schema is imported
-    void _OnAfterSchemaImport() const override {m_ecsqlCache.Empty(); Elements().ClearUpdaterCache();}
-
-    BeSQLite::DbResult CreateNewDgnDb(BeFileNameCR boundFileName, CreateDgnDbParams const& params); //!< @private
-    BeSQLite::DbResult CreateDgnDbTables(CreateDgnDbParams const& params); //!< @private
-    BeSQLite::DbResult CreateCodeSpecs(); //!< @private
-    BeSQLite::DbResult CreateRepositoryModel(); //!< @private
-    BeSQLite::DbResult CreateRootSubject(CreateDgnDbParams const& params); //!< @private
-    BeSQLite::DbResult CreatePartitionElement(Utf8CP, DgnElementId, Utf8CP); //!< @private
-    BeSQLite::DbResult CreateDictionaryModel(); //!< @private
-    BeSQLite::DbResult CreateRealityDataSourcesModel(); //!< @private
-    BeSQLite::DbResult InitializeDgnDb(CreateDgnDbParams const& params); //!< @private
-    BeSQLite::DbResult SaveDgnDbProfileVersion(DgnDbProfileVersion version=DgnDbProfileVersion::GetCurrent()); //!< @private
-    BeSQLite::DbResult DoOpenDgnDb(BeFileNameCR projectNameIn, OpenParams const&); //!< @private
-
-public:
-    DgnDb();
-    virtual ~DgnDb();
-
-    //! Get the BeFileName for this DgnDb.
-    //! @note The superclass method BeSQLite::Db::GetDbFileName may also be used to get the same value, as a Utf8CP.
-    BeFileName GetFileName() const {return BeFileName(m_fileName);}
-
-    //! Get the profile version of an opened DgnDb.
-    DGNPLATFORM_EXPORT DgnDbProfileVersion GetProfileVersion();
-
-    //! Open an existing DgnDb file.
-    //! @param[out] status BE_SQLITE_OK if the DgnDb file was successfully opened, error code otherwise. May be NULL.
-    //! @param[in] filename The name of the BeSQLite::Db file from which the DgnDb is to be opened. Must be a valid filename on the local
-    //! file system. It is not legal to open a DgnDb over a network share.
-    //! @param[in] openParams Parameters for opening the database file
-    //! @return a reference counted pointer to the opened DgnDb. Its IsValid() method will be false if the open failed for any reason.
-    //! @note If this method succeeds, it will return a valid DgnDbPtr. The project will be automatically closed when the last reference
-    //! to it is released. There is no way to hold a pointer to a "closed project".
-    //! @note A DgnDb can have an expiration date. See Db::IsExpired
-    //! @note The ECSchemas supplied by registered DgnDomain-s are validated against the corresponding ones in the DgnDb, and 
-    //! an appropriate error status is returned in the case of a failure. See table below for the various ECSchema compatibility errors. 
-    //! If the error status is BE_SQLITE_ERROR_SchemaUpgradeRequired, it may be possible to import (or upgrade) the schemas in the DgnDb. 
-    //! This is done by temporarily opening the DgnDb by setting the option to enable schema import ((@see DgnDb::OpenParams), and calling
-    //! DgnDomains::ImportSchemas() (or DgnDomain::ImportSchema() if it's a single known domain). 
-    //! <pre>
-    //! Sample schema compatibility validation results for an ECSchema in the BIM with Version 2.2.2 (Read.Write.Minor)
-    //! ----------------------------------------------------------------------------------------------
-    //! Application   |  Validation result                    | Validation result
-    //! Version       |  (Readonly)                           | (ReadWrite)
-    //! ----------------------------------------------------------------------------------------------
-    //! 2.2.2 (same)  | BE_SQLITE_OK                          | BE_SQLITE_OK
-    //! ----------------------------------------------------------------------------------------------
-    //! 1.2.2 (older) | BE_SQLITE_ERROR_SchemaTooNew          | BE_SQLITE_ERROR_SchemaTooNew
-    //! 2.1.2 (older) | BE_SQLITE_OK                          | BE_SQLITE_ERROR_SchemaTooNew
-    //! 2.2.1 (older) | BE_SQLITE_OK                          | BE_SQLITE_OK
-    //! ----------------------------------------------------------------------------------------------
-    //! 3.2.2 (newer) | BE_SQLITE_ERROR_SchemaTooOld          | BE_SQLITE_ERROR_SchemaTooOld
-    //! 2.3.2 (newer) | BE_SQLITE_ERROR_SchemaUpgradeRequired | BE_SQLITE_ERROR_SchemaUpgradeRequired
-    //! 2.2.3 (newer) | BE_SQLITE_ERROR_SchemaUpgradeRequired | BE_SQLITE_ERROR_SchemaUpgradeRequired
-    //! ----------------------------------------------------------------------------------------------
-    //! </pre>
-    DGNPLATFORM_EXPORT static DgnDbPtr OpenDgnDb(BeSQLite::DbResult* status, BeFileNameCR filename, OpenParams const& openParams);
-
-    //! Create and open a new DgnDb file.
-    //! @param[out] status BE_SQLITE_OK if the DgnDb file was successfully created, error code otherwise. May be NULL.
-    //! @param[in] filename The name of the file for the new DgnDb. Must be a valid filename on the local
-    //! filesystem. It is not legal to create a DgnDb over a network share.
-    //! @param[in] params Parameters that control aspects of the newly created DgnDb. Must include a valid root Subject name.
-    //! @return a reference counted pointer to the newly created DgnDb. Its IsValid() method will return false if the open failed for any reason.
-    //! @note If this method succeeds, it will return a valid DgnDbPtr. The DgnDb will be automatically closed when the last reference
-    //! to it is released. There is no way to hold a pointer to a "closed project".
-    //! @see CreateDgnDbParams::SetRootSubjectName
-    DGNPLATFORM_EXPORT static DgnDbPtr CreateDgnDb(BeSQLite::DbResult* status, BeFileNameCR filename, CreateDgnDbParams const& params);
-
-    DgnModels& Models() const {return const_cast<DgnModels&>(m_models);}                 //!< The DgnModels of this DgnDb
-    DgnElements& Elements() const{return const_cast<DgnElements&>(m_elements);}          //!< The DgnElements of this DgnDb
-    DgnGeoLocation& GeoLocation() const {return const_cast<DgnGeoLocation&>(m_geoLocation);}  //!< The geolocation information for this DgnDb
-    DgnLineStyles& LineStyles() const {return const_cast<DgnLineStyles&>(*m_lineStyles);}//!< The line styles for this DgnDb
-    DgnFonts& Fonts() const {return const_cast<DgnFonts&>(m_fonts);}                    //!< The fonts for this DgnDb
-    DgnDomains& Domains() const {return const_cast<DgnDomains&>(m_domains);}             //!< The DgnDomains associated with this DgnDb.
-    DgnCodeSpecs& CodeSpecs() const {return const_cast<DgnCodeSpecs&>(m_codeSpecs);} //!< The codeSpecs associated with this DgnDb
-    DgnSearchableText& SearchableText() const {return const_cast<DgnSearchableText&>(m_searchableText);} //!< The searchable text table for this DgnDb
-    DGNPLATFORM_EXPORT TxnManagerR Txns();                 //!< The TxnManager for this DgnDb.
-    DGNPLATFORM_EXPORT RevisionManagerR Revisions() const; //!< The RevisionManager for this DgnDb.
-    MemoryManager& Memory() const {return const_cast<MemoryManager&>(m_memoryManager);} //!< Manages memory associated with this DgnDb.
-    DGNPLATFORM_EXPORT IBriefcaseManager& BriefcaseManager(); //!< Manages this briefcase's held locks and codes
-    SceneQueue& GetSceneQueue() const {return const_cast<SceneQueue&>(m_sceneQueue);}
-
-    //! Imports EC Schemas into the DgnDb
-    //! @param[in] schemas Schemas to be imported. 
-    //! @remarks Only used for cases where the schemas are NOT paired with a domain.
-    //! It's the caller's responsibility to start a new transaction before this call and commit it after a successful 
-    //! import. If an eror happens during the import, the new transaction is abandoned in the call. 
-    DGNPLATFORM_EXPORT BeSQLite::DbResult ImportSchemas(bvector<ECN::ECSchemaCP> const& schemas);
-
-    //! Inserts a new non-Navigation ECRelationship. 
-    //! @note This function is only for ECRelationships that are stored in a link table. ECRelationships that are implemented as Navigation properties must be accessed using the element property API.
-    //! @param[out] relKey key of the new ECRelationship
-    //! @param[in] relClass ECRelationshipClass to create an instance of
-    //! @param[in] sourceId SourceECInstanceId.
-    //! @param[in] targetId TargetECInstanceId.
-    //! @param[in] relInstanceProperties If @p relClass has ECProperties, pass its values via this parameter. Note: In this
-    //! case @ref ECN::IECRelationshipInstance::GetSource "IECRelationshipInstance::GetSource" and @ref ECN::IECRelationshipInstance::GetTarget "IECRelationshipInstance::GetTarget"
-    //! don't have to be set in @p relInstanceProperties
-    //! @return BE_SQLITE_OK in case of success. Error codes otherwise
-    DGNPLATFORM_EXPORT BeSQLite::DbResult InsertNonNavigationRelationship(BeSQLite::EC::ECInstanceKey& relKey, ECN::ECRelationshipClassCR relClass, BeSQLite::EC::ECInstanceId sourceId, BeSQLite::EC::ECInstanceId targetId, ECN::IECRelationshipInstanceCP relInstanceProperties = nullptr);
-
-    //! Inserts a new non-Navigation ECRelationship between two elements.
-    //! @note This function is only for ECRelationships that are stored in a link table. ECRelationships that are implemented as Navigation properties must be accessed using the element property API.
-    //! @param[out] relKey key of the new ECRelationship
-    //! @param[in] relClass ECRelationshipClass to create an instance of
-    //! @param[in] sourceId The "source" element.
-    //! @param[in] targetId The "target" element.
-    //! @param[in] relInstanceProperties If @p relClass has ECProperties, pass its values via this parameter. Note: In this
-    //! case @ref ECN::IECRelationshipInstance::GetSource "IECRelationshipInstance::GetSource" and @ref ECN::IECRelationshipInstance::GetTarget "IECRelationshipInstance::GetTarget"
-    //! don't have to be set in @p relInstanceProperties
-    //! @return BE_SQLITE_OK in case of success. Error codes otherwise
-    BeSQLite::DbResult InsertNonNavigationRelationship(BeSQLite::EC::ECInstanceKey& relKey, ECN::ECRelationshipClassCR relClass, DgnElementId sourceId, DgnElementId targetId, ECN::IECRelationshipInstanceCP relInstanceProperties = nullptr)
-        {
-        return InsertNonNavigationRelationship(relKey, relClass, BeSQLite::EC::ECInstanceId(sourceId.GetValue()), BeSQLite::EC::ECInstanceId(targetId.GetValue()), relInstanceProperties);
-        }
-    
-    //! Update one or more properties of an existing non-Navigation ECRelationship instance. 
-    //! Note that you cannot change the source or target. 
-    //! @note This function is only for ECRelationships that are stored in a link table. 
-    //! @param key Identifies the relationship instance.
-    //! @param props Contains the properties to be written. Note that this functions updates props by setting its InstanceId.
-    //! @return BE_SQLITE_OK in case of success. Error codes otherwise
-    DGNPLATFORM_EXPORT BeSQLite::DbResult UpdateNonNavigationRelationshipProperties(BeSQLite::EC::ECInstanceKeyCR key, ECN::IECInstanceR props);
-
-    //! Deletes non-Navigation ECRelationships which match the specified @p sourceId and @p targetId.
-    //! @note This function is only for ECRelationships that are stored in a link table. To "delete" an ECRelationship that is implemented as a Navigation property, you must set the appropriate element property to NULL, if that is allowed.
-    //! @remarks @p sourceId and @p targetId are used to build the ECSQL where clause. So they are used to filter
-    //! what to delete. If one of them is invalid, it will not be included in the filter. If both are invalid, it is an error.
-    //! @param[in] relClassECSqlName ECRelationshipClass name in ECSQL format (schema name.class name)
-    //! @param[in] sourceId SourceECInstanceId filter. If invalid, no SourceECInstanceId filter will be applied.
-    //! @param[in] targetId TargetECInstanceId filter. If invalid, no TargetECInstanceId filter will be applied.
-    //! @return BE_SQLITE_OK in case of success. Error codes otherwise
-    DGNPLATFORM_EXPORT BeSQLite::DbResult DeleteNonNavigationRelationships(Utf8CP relClassECSqlName, BeSQLite::EC::ECInstanceId sourceId, BeSQLite::EC::ECInstanceId targetId);
-
-    //! Deletes non-Navigation ECRelationships which match the specified @p sourceId and @p targetId.
-    //! @note This function is only for ECRelationships that are stored in a link table. To "delete" an ECRelationship that is implemented as a Navigation property, you must set the appropriate element property to NULL, if that is allowed.
-    //! @remarks @p sourceId and @p targetId are used to build the ECSQL where clause. So they are used to filter
-    //! what to delete. If one of them is invalid, it will not be included in the filter. If both are invalid, it is an error.
-    //! @param[in] relClassECSqlName ECRelationshipClass name in ECSQL format (schema name.class name)
-    //! @param[in] sourceId SourceECInstanceId filter. If invalid, no SourceECInstanceId filter will be applied.
-    //! @param[in] targetId TargetECInstanceId filter. If invalid, no TargetECInstanceId filter will be applied.
-    //! @return BE_SQLITE_OK in case of success. Error codes otherwise
-    BeSQLite::DbResult DeleteNonNavigationRelationships(Utf8CP relClassECSqlName, DgnElementId sourceId, DgnElementId targetId)
-        {
-        return DeleteNonNavigationRelationships(relClassECSqlName, BeSQLite::EC::ECInstanceId(sourceId.GetValue()), BeSQLite::EC::ECInstanceId(targetId.GetValue()));
-        }
-
-    //! Deletes a specific non-Navigation ECRelationship
-    //! @note This function is only for ECRelationships that are stored in a link table. To "delete" an ECRelationship that is implemented as a Navigation property, you must set the appropriate element property to NULL, if that is allowed.
-    //! @param key Identifies the ECRelationship instance
-    //! @return BE_SQLITE_OK in case of success. Error codes otherwise
-    DGNPLATFORM_EXPORT BeSQLite::DbResult DeleteNonNavigationRelationship(BeSQLite::EC::ECInstanceKeyCR key);
-
-    //! Gets a cached and prepared ECSqlStatement that can be used only for select.
-    DGNPLATFORM_EXPORT BeSQLite::EC::CachedECSqlStatementPtr GetPreparedECSqlStatement(Utf8CP ecsql) const;
-    //! Gets a cached and prepared ECSqlStatement that can be used to modify the Db. This should be used only for aspects.
-    DGNPLATFORM_EXPORT BeSQLite::EC::CachedECSqlStatementPtr GetNonSelectPreparedECSqlStatement(Utf8CP ecsql, BeSQLite::EC::ECCrudWriteToken const*) const;
-
-    //! Perform a SQLite VACUUM on this DgnDb. This potentially makes the file smaller and more efficient to access.
-    DGNPLATFORM_EXPORT DgnDbStatus CompactFile();
-
-    //! Determine whether this DgnDb is the master copy.
-    bool IsMasterCopy() const {return GetBriefcaseId().IsMasterId();}
-
-    //! Determine whether this DgnDb is a briefcase.
-    bool IsBriefcase() const {return !IsMasterCopy();}
-
-    //! Determine whether this DgnDb is a stand-alone briefcase; that is, a transactable briefcase not associated with any master copy.
-    bool IsStandaloneBriefcase() const {return GetBriefcaseId().IsStandaloneId();}
-
-    DGNPLATFORM_EXPORT RepositoryModelPtr GetRepositoryModel(); //!< Return the RepositoryModel for this DgnDb.
-    DGNPLATFORM_EXPORT DictionaryModelR GetDictionaryModel(); //!< Return the dictionary model for this DgnDb.
-    DGNPLATFORM_EXPORT LinkModelPtr GetRealityDataSourcesModel(); //!< Return the LinkModel listing the reality data sources for this DgnDb.
-
-/** @name DgnPlatform Threads */
-/** @{ */
-    //! Ids for DgnPlatform threads
-    enum class ThreadId {Unknown=0, Client=100, Render=101, Scene=102, IoPool=103, CpuPool=104};
-
-    DGNPLATFORM_EXPORT static ThreadId GetThreadId();    //!< Get the ThreadId for the current thread
-    DGNPLATFORM_EXPORT static WCharCP GetThreadIdName(); //!< For debugging purposes, get the current ThreadId as a string
-    DGNPLATFORM_EXPORT static void SetThreadId(ThreadId);    //!< Set the ThreadId for the current thread
-    static void VerifyThread(ThreadId id) {BeAssert(id==GetThreadId());}   //!< assert that this is a specific thread
-    static void VerifyClientThread() {VerifyThread(ThreadId::Client);}     //!< assert that this is the Client thread
-    static void VerifyRenderThread() {VerifyThread(ThreadId::Render);}     //!< assert that this is the Render thread
-    static void VerifySceneThread()  {VerifyThread(ThreadId::Scene);}      //!< assert that this is the Query thread
-    static void VerifyIoPoolThread() {VerifyThread(ThreadId::IoPool);}     //!< assert that this is one of the IoPool threads
-    static void VerifyCpuPoolThread() {VerifyThread(ThreadId::CpuPool);}   //!< assert that this is one of the CpuPool threads
-/** @} */
-
-    //! Gets the permission token which all code within DgnPlatform has to pass to non-SELECT ECSQL statements
-    //! or other non-read EC CRUD operations.
-    //! Otherwise the preparation of the ECSQL or the write operation will fail.
-    //! @return EC CRUD write token. Is never nullptr but is returned as pointer as this is how you pass it to the ECSQL APIs. 
-    //! @private
-    BeSQLite::EC::ECCrudWriteToken const* GetECCrudWriteToken() const; //not inlined as it must not be called externally
-
-    //! Gets the permission token to perform a ECSchema import/update
-    //! @return ECSchemaImportToken. Is never nullptr but is returned as pointer as this is how you pass it to ECDbSchemaManager::ImportSchemas. 
-    //! @private
-    BeSQLite::EC::SchemaImportToken const* GetSchemaImportToken() const; //not inlined as it must not be called externally
-
-    //! @private internal use only (v8 importer)
-    DGNPLATFORM_EXPORT BeSQLite::DbResult ImportV8LegacySchemas(bvector<ECN::ECSchemaCP> const& schemas);
-
-    //! Utility method to get the next id in a sequence
-    //! @private internal use only
-    BeSQLite::BeBriefcaseBasedIdSequence const& GetElementIdSequence() const { return m_elementIdSequence; }
-};
-
-END_BENTLEY_DGN_NAMESPACE
-
+/*--------------------------------------------------------------------------------------+
+|
+|     $Source: PublicAPI/DgnPlatform/DgnDb.h $
+|
+|  $Copyright: (c) 2017 Bentley Systems, Incorporated. All rights reserved. $
+|
++--------------------------------------------------------------------------------------*/
+#pragma once
+//__PUBLISH_SECTION_START__
+
+#include "DgnDbTables.h"
+#include "DgnModel.h"
+#include "MemoryManager.h"
+#include "RepositoryManager.h"
+#include "UpdatePlan.h"
+#include <Bentley/BeFileName.h>
+#include <BeSQLite/BeBriefcaseBasedIdSequence.h>
+
+BEGIN_BENTLEY_DGN_NAMESPACE
+
+//=======================================================================================
+// @bsiclass                                                    Keith.Bentley   05/13
+//=======================================================================================
+enum DgnDbProfileValues : int32_t
+{
+    DGNDB_CURRENT_VERSION_Major = 1,    // WIP: Increment to 2.0 just prior to Bim02 release
+    DGNDB_CURRENT_VERSION_Minor = 18,   // WIP: Increment this (1.x) for intermediate schema changes before Bim02 release
+    DGNDB_CURRENT_VERSION_Sub1  = 0,
+    DGNDB_CURRENT_VERSION_Sub2  = 0,
+
+    DGNDB_SUPPORTED_VERSION_Major = 1,  // oldest version of the profile supported by the current api
+    DGNDB_SUPPORTED_VERSION_Minor = 18,
+};
+
+//=======================================================================================
+//! A 4-digit number that specifies a serializable version of something in a DgnDb.
+// @bsiclass
+//=======================================================================================
+struct DgnDbProfileVersion : BeSQLite::ProfileVersion
+{
+    DEFINE_T_SUPER(BeSQLite::ProfileVersion)
+    friend struct DgnDb;
+
+private:
+    //! Map from legacy version range into current version range
+    static DgnDbProfileVersion FromLegacy(Utf8CP versionJson);
+    //! Former PropertySpec values of DgnProjectProperty::ProfileVersion.  Used for inspecting legacy .dgndb, .idgndb files.
+    static BeSQLite::PropertySpec LegacyDbProfileVersionProperty() {return BeSQLite::PropertySpec("SchemaVersion", "dgn_Proj");}
+    //! Former PropertySpec values of DgnEmbeddedProjectProperty::ProfileVersion.  Used for inspecting legacy .imodel files.
+    static BeSQLite::PropertySpec LegacyEmbeddedDbProfileVersionProperty() {return BeSQLite::PropertySpec("SchemaVersion", "pkge_dgnProj");}
+
+public:
+    DgnDbProfileVersion() : T_Super(0, 0, 0, 0) {}
+    DgnDbProfileVersion(uint16_t major, uint16_t minor) : T_Super(major, minor, 0, 0) {}
+    DgnDbProfileVersion(uint16_t major, uint16_t minor, uint16_t sub1, uint16_t sub2) : ProfileVersion(major, minor, sub1, sub2) {}
+    explicit DgnDbProfileVersion(Utf8CP json) : T_Super(json) {}
+
+    bool IsValid() const {return !IsEmpty();}
+    bool IsCurrent() const {return *this == GetCurrent();}
+    bool IsPast() const {return *this < GetCurrent();}
+    bool IsFuture() const {return *this > GetCurrent();}
+    bool IsVersion_1_5() const {return *this == DgnDbProfileVersion::Version_1_5();}
+    bool IsVersion_1_6() const {return *this == DgnDbProfileVersion::Version_1_6();}
+
+    //! Extract the DgnDbProfileVersion from the specified file
+    DGNPLATFORM_EXPORT static DgnDbProfileVersion Extract(BeFileNameCR fileName);
+    static DgnDbProfileVersion GetCurrent() {return DgnDbProfileVersion(DGNDB_CURRENT_VERSION_Major, DGNDB_CURRENT_VERSION_Minor, DGNDB_CURRENT_VERSION_Sub1, DGNDB_CURRENT_VERSION_Sub2);}
+    static DgnDbProfileVersion Version_1_0() {return DgnDbProfileVersion(1, 0);} // DgnV8
+    static DgnDbProfileVersion Version_1_5() {return DgnDbProfileVersion(1, 5);} // Graphite05
+    static DgnDbProfileVersion Version_1_6() {return DgnDbProfileVersion(1, 6);} // DgnDb0601
+};
+
+//=======================================================================================
+//! Supplies the parameters necessary to create new DgnDbs.
+// @bsiclass
+//=======================================================================================
+struct CreateDgnDbParams : BeSQLite::Db::CreateParams
+{
+public:
+    bool m_overwriteExisting;
+    Utf8String m_rootSubjectName;
+    Utf8String m_rootSubjectDescription;
+    Utf8String m_client;
+    BeFileName m_seedDb;
+    BeSQLite::BeGuid m_guid;
+
+    //! Default constructor for CreateDgnDbParams
+    //! @param[in] guid The BeSQLite::BeGuid to store in the newly created DgnDb. If not supplied, a new BeSQLite::BeGuid value is created.
+    //! @note The new BeSQLite::BeGuid can be obtained via GetGuid.
+    CreateDgnDbParams(BeSQLite::BeGuid guid=BeSQLite::BeGuid(true)) : BeSQLite::Db::CreateParams(), m_guid(guid) {}
+
+    //! Constructor for CreateDgnDbParams
+    //! @param[in] name The (required) value to be stored as the CodeValue property of the root Subject
+    //! @param[in] description The (optional) value to be stored as the Description property of the root Subject
+    //! @param[in] guid The BeSQLite::BeGuid to store in the newly created DgnDb. If not supplied, a new BeSQLite::BeGuid value is created.
+    //! @note The new BeSQLite::BeGuid can be obtained via GetGuid.
+    CreateDgnDbParams(Utf8CP name, Utf8CP description=nullptr, BeSQLite::BeGuid guid=BeSQLite::BeGuid(true)) : BeSQLite::Db::CreateParams(), m_guid(guid)
+        {
+        SetRootSubjectName(name);
+        SetRootSubjectDescription(description);
+        }
+
+    //! Set the name to be stored as the CodeValue property of the root Subject for the new DgnDb created using this CreateDgnDbParams.
+    //! @note The (required) CodeValue of the root Subject should indicate what the DgnDb contains.
+    //! @see DgnElements::GetRootSubject
+    void SetRootSubjectName(Utf8CP name) {m_rootSubjectName.AssignOrClear(name);}
+
+    //! Set the value to be stored as the Description property of the root Subject for the new DgnDb created using this CreateDgnDbParams.
+    //! @note The (optional) Description property of the root Subject can be a longer description of what the DgnDb contains.
+    //! @see DgnElements::GetRootSubject
+    void SetRootSubjectDescription(Utf8CP description) {m_rootSubjectDescription.AssignOrClear(description);}
+
+    //! Set the value to be stored as the Client property in the new DgnDb created using this CreateDgnDbParams.
+    void SetClient(Utf8CP client) {m_client = client;}
+
+    //! Set the filename of an existing, valid, SQLite file to be used as the "seed database" for the new DgnDb created using this CreateDgnDbParams.
+    //! If a SeedDb is specified, it is merely copied verbatim to the filename supplied to DgnDb::CreateDgnDb. Then, the DgnDb
+    //! tables are added to the copy of the seed database.
+    //! @note The default is to create a new database from scratch (in other words, no seed database).
+    //! @note When using a seed database, it determines the page size, encoding, compression, user_version, etc, for the database. Make sure they are appropriate
+    //! for your needs.
+    void SetSeedDb(BeFileNameCR seedDb) {m_seedDb = seedDb;}
+
+    //! Get the BeSQLite::BeGuid to be stored in the newly created DgnDb. This is only necessary if you don't supply a valid BeSQLite::BeGuid
+    //! to the ctor.
+    BeSQLite::BeGuid GetGuid() const {return m_guid;}
+
+    //! Determine whether to overwrite an existing file in DgnDb::CreateDgnDb. The default is to fail if a file by the supplied name
+    //! already exists.
+    void SetOverwriteExisting(bool val) {m_overwriteExisting = val;}
+};
+
+//=======================================================================================
+//! A DgnDb is an in-memory object to access the information in a DgnDb file.
+// @bsiclass
+//=======================================================================================
+struct DgnDb : RefCounted<BeSQLite::EC::ECDb>
+{
+    friend struct BisCoreDomain;
+    DEFINE_T_SUPER(BeSQLite::EC::ECDb)
+
+    //=======================================================================================
+    // @bsiclass                                                    Keith.Bentley   05/13
+    //=======================================================================================
+    struct EXPORT_VTABLE_ATTRIBUTE OpenParams : BeSQLite::Db::OpenParams
+    {
+        friend struct DgnDb;
+
+        //! Flag to enable upgrade of schemas to fix schema validation errors when opening the DgnDb
+        //! @note Only used in Project Administrator workflows to allow upgrading/importing domain schemas. 
+        enum class EnableSchemaUpgrade : bool {Yes = true, No = false};
+
+    private:
+        EnableSchemaUpgrade m_enableSchemaUpgrade;
+
+        bool IsSchemaUpgradeEnabled() const { return m_enableSchemaUpgrade == EnableSchemaUpgrade::Yes; }
+        BeSQLite::DbResult UpgradeProfile(DgnDbR) const;
+
+    protected:
+        DGNPLATFORM_EXPORT virtual BeSQLite::DbResult _DoUpgradeProfile(DgnDbR, DgnDbProfileVersion& from) const;
+
+    public:
+        //! Constructor
+        //! @param[in] openMode The mode for opening the database
+        //! @param[in] startDefaultTxn Whether to start a default transaction on the database
+        //! @param[in] enableSchemaUpgrade Enables opening the DgnDb if the ECSchema-s in the database fail 
+        //! to validate. This is used in Project Administrator work flows to upgrade/re-import the ECSchemas in the DgnDb
+        //! with those supplied by the various DgnDomain-s. @see DgnDb::OpenDgnDb(). 
+        explicit OpenParams(OpenMode openMode, BeSQLite::DefaultTxn startDefaultTxn = BeSQLite::DefaultTxn::Yes, EnableSchemaUpgrade enableSchemaUpgrade = EnableSchemaUpgrade::No) : Db::OpenParams(openMode, startDefaultTxn), m_enableSchemaUpgrade(enableSchemaUpgrade) {}
+
+        void SetEnableSchemaUpgrade(EnableSchemaUpgrade value) { m_enableSchemaUpgrade = value; }
+        virtual ~OpenParams() {}
+    };
+
+private:
+    BeSQLite::BeBriefcaseBasedIdSequence m_elementIdSequence;
+
+    void Destroy();
+    BeSQLite::DbResult PickSchemasToImport(bvector<ECN::ECSchemaCP>& importSchemas, bvector<ECN::ECSchemaCP> const& schemas, bool isImportingFromV8) const;
+    void SetupNewDgnDb(CreateDgnDbParams const& params);
+    BeSQLite::DbResult InitializeElementIdSequence();
+    BeSQLite::DbResult ResetElementIdSequence(BeSQLite::BeBriefcaseId briefcaseId);
+
+protected:
+    friend struct Txns;
+    friend struct DgnElement;
+
+    Utf8String m_fileName;
+    DgnElements m_elements;
+    DgnModels m_models;
+    DgnDbProfileVersion m_profileVersion;
+    DgnDomains m_domains;
+    DgnFonts m_fonts;
+    DgnLineStylesPtr m_lineStyles;
+    DgnGeoLocation m_geoLocation;
+    DgnCodeSpecs m_codeSpecs;
+    TxnManagerPtr m_txnManager;
+    MemoryManager m_memoryManager;
+    IBriefcaseManagerPtr m_briefcaseManager;
+    DgnSearchableText m_searchableText;
+    mutable std::unique_ptr<RevisionManager> m_revisionManager;
+    mutable BeSQLite::EC::ECSqlStatementCache m_ecsqlCache;
+    SceneQueue m_sceneQueue;
+
+    DGNPLATFORM_EXPORT BeSQLite::DbResult _VerifyProfileVersion(BeSQLite::Db::OpenParams const& params) override;
+    DGNPLATFORM_EXPORT void _OnDbClose() override;
+    DGNPLATFORM_EXPORT BeSQLite::DbResult _OnDbOpening() override;
+    DGNPLATFORM_EXPORT BeSQLite::DbResult _OnDbOpened(BeSQLite::Db::OpenParams const& params) override;
+    DGNPLATFORM_EXPORT BeSQLite::DbResult _OnBriefcaseIdChanged(BeSQLite::BeBriefcaseId newBriefcaseId) override;
+
+    // *** WIP_SCHEMA_IMPORT - temporary work-around needed because ECClass objects are deleted when a schema is imported
+    void _OnAfterSchemaImport() const override {m_ecsqlCache.Empty(); Elements().ClearUpdaterCache();}
+
+    BeSQLite::DbResult CreateNewDgnDb(BeFileNameCR boundFileName, CreateDgnDbParams const& params); //!< @private
+    BeSQLite::DbResult CreateDgnDbTables(CreateDgnDbParams const& params); //!< @private
+    BeSQLite::DbResult CreateCodeSpecs(); //!< @private
+    BeSQLite::DbResult CreateRepositoryModel(); //!< @private
+    BeSQLite::DbResult CreateRootSubject(CreateDgnDbParams const& params); //!< @private
+    BeSQLite::DbResult CreatePartitionElement(Utf8CP, DgnElementId, Utf8CP); //!< @private
+    BeSQLite::DbResult CreateDictionaryModel(); //!< @private
+    BeSQLite::DbResult CreateRealityDataSourcesModel(); //!< @private
+    BeSQLite::DbResult InitializeDgnDb(CreateDgnDbParams const& params); //!< @private
+    BeSQLite::DbResult SaveDgnDbProfileVersion(DgnDbProfileVersion version=DgnDbProfileVersion::GetCurrent()); //!< @private
+    BeSQLite::DbResult DoOpenDgnDb(BeFileNameCR projectNameIn, OpenParams const&); //!< @private
+
+public:
+    DgnDb();
+    virtual ~DgnDb();
+
+    //! Get the BeFileName for this DgnDb.
+    //! @note The superclass method BeSQLite::Db::GetDbFileName may also be used to get the same value, as a Utf8CP.
+    BeFileName GetFileName() const {return BeFileName(m_fileName);}
+
+    //! Get the profile version of an opened DgnDb.
+    DGNPLATFORM_EXPORT DgnDbProfileVersion GetProfileVersion();
+
+    //! Open an existing DgnDb file.
+    //! @param[out] status BE_SQLITE_OK if the DgnDb file was successfully opened, error code otherwise. May be NULL.
+    //! @param[in] filename The name of the BeSQLite::Db file from which the DgnDb is to be opened. Must be a valid filename on the local
+    //! file system. It is not legal to open a DgnDb over a network share.
+    //! @param[in] openParams Parameters for opening the database file
+    //! @return a reference counted pointer to the opened DgnDb. Its IsValid() method will be false if the open failed for any reason.
+    //! @note If this method succeeds, it will return a valid DgnDbPtr. The project will be automatically closed when the last reference
+    //! to it is released. There is no way to hold a pointer to a "closed project".
+    //! @note A DgnDb can have an expiration date. See Db::IsExpired
+    //! @note The ECSchemas supplied by registered DgnDomain-s are validated against the corresponding ones in the DgnDb, and 
+    //! an appropriate error status is returned in the case of a failure. See table below for the various ECSchema compatibility errors. 
+    //! If the error status is BE_SQLITE_ERROR_SchemaUpgradeRequired, it may be possible to import (or upgrade) the schemas in the DgnDb. 
+    //! This is done by temporarily opening the DgnDb by setting the option to enable schema import ((@see DgnDb::OpenParams), and calling
+    //! DgnDomains::ImportSchemas() (or DgnDomain::ImportSchema() if it's a single known domain). 
+    //! <pre>
+    //! Sample schema compatibility validation results for an ECSchema in the BIM with Version 2.2.2 (Read.Write.Minor)
+    //! ----------------------------------------------------------------------------------------------
+    //! Application   |  Validation result                    | Validation result
+    //! Version       |  (Readonly)                           | (ReadWrite)
+    //! ----------------------------------------------------------------------------------------------
+    //! 2.2.2 (same)  | BE_SQLITE_OK                          | BE_SQLITE_OK
+    //! ----------------------------------------------------------------------------------------------
+    //! 1.2.2 (older) | BE_SQLITE_ERROR_SchemaTooNew          | BE_SQLITE_ERROR_SchemaTooNew
+    //! 2.1.2 (older) | BE_SQLITE_OK                          | BE_SQLITE_ERROR_SchemaTooNew
+    //! 2.2.1 (older) | BE_SQLITE_OK                          | BE_SQLITE_OK
+    //! ----------------------------------------------------------------------------------------------
+    //! 3.2.2 (newer) | BE_SQLITE_ERROR_SchemaTooOld          | BE_SQLITE_ERROR_SchemaTooOld
+    //! 2.3.2 (newer) | BE_SQLITE_ERROR_SchemaUpgradeRequired | BE_SQLITE_ERROR_SchemaUpgradeRequired
+    //! 2.2.3 (newer) | BE_SQLITE_ERROR_SchemaUpgradeRequired | BE_SQLITE_ERROR_SchemaUpgradeRequired
+    //! ----------------------------------------------------------------------------------------------
+    //! </pre>
+    DGNPLATFORM_EXPORT static DgnDbPtr OpenDgnDb(BeSQLite::DbResult* status, BeFileNameCR filename, OpenParams const& openParams);
+
+    //! Create and open a new DgnDb file.
+    //! @param[out] status BE_SQLITE_OK if the DgnDb file was successfully created, error code otherwise. May be NULL.
+    //! @param[in] filename The name of the file for the new DgnDb. Must be a valid filename on the local
+    //! filesystem. It is not legal to create a DgnDb over a network share.
+    //! @param[in] params Parameters that control aspects of the newly created DgnDb. Must include a valid root Subject name.
+    //! @return a reference counted pointer to the newly created DgnDb. Its IsValid() method will return false if the open failed for any reason.
+    //! @note If this method succeeds, it will return a valid DgnDbPtr. The DgnDb will be automatically closed when the last reference
+    //! to it is released. There is no way to hold a pointer to a "closed project".
+    //! @see CreateDgnDbParams::SetRootSubjectName
+    DGNPLATFORM_EXPORT static DgnDbPtr CreateDgnDb(BeSQLite::DbResult* status, BeFileNameCR filename, CreateDgnDbParams const& params);
+
+    DgnModels& Models() const {return const_cast<DgnModels&>(m_models);}                 //!< The DgnModels of this DgnDb
+    DgnElements& Elements() const{return const_cast<DgnElements&>(m_elements);}          //!< The DgnElements of this DgnDb
+    DgnGeoLocation& GeoLocation() const {return const_cast<DgnGeoLocation&>(m_geoLocation);}  //!< The geolocation information for this DgnDb
+    DgnLineStyles& LineStyles() const {return const_cast<DgnLineStyles&>(*m_lineStyles);}//!< The line styles for this DgnDb
+    DgnFonts& Fonts() const {return const_cast<DgnFonts&>(m_fonts);}                    //!< The fonts for this DgnDb
+    DgnDomains& Domains() const {return const_cast<DgnDomains&>(m_domains);}             //!< The DgnDomains associated with this DgnDb.
+    DgnCodeSpecs& CodeSpecs() const {return const_cast<DgnCodeSpecs&>(m_codeSpecs);} //!< The codeSpecs associated with this DgnDb
+    DgnSearchableText& SearchableText() const {return const_cast<DgnSearchableText&>(m_searchableText);} //!< The searchable text table for this DgnDb
+    DGNPLATFORM_EXPORT TxnManagerR Txns();                 //!< The TxnManager for this DgnDb.
+    DGNPLATFORM_EXPORT RevisionManagerR Revisions() const; //!< The RevisionManager for this DgnDb.
+    MemoryManager& Memory() const {return const_cast<MemoryManager&>(m_memoryManager);} //!< Manages memory associated with this DgnDb.
+    DGNPLATFORM_EXPORT IBriefcaseManager& BriefcaseManager(); //!< Manages this briefcase's held locks and codes
+    SceneQueue& GetSceneQueue() const {return const_cast<SceneQueue&>(m_sceneQueue);}
+
+    //! Imports EC Schemas into the DgnDb
+    //! @param[in] schemas Schemas to be imported. 
+    //! @remarks Only used for cases where the schemas are NOT paired with a domain.
+    //! It's the caller's responsibility to start a new transaction before this call and commit it after a successful 
+    //! import. If an eror happens during the import, the new transaction is abandoned in the call. 
+    DGNPLATFORM_EXPORT BeSQLite::DbResult ImportSchemas(bvector<ECN::ECSchemaCP> const& schemas);
+
+    //! Inserts a new non-Navigation ECRelationship. 
+    //! @note This function is only for ECRelationships that are stored in a link table. ECRelationships that are implemented as Navigation properties must be accessed using the element property API.
+    //! @param[out] relKey key of the new ECRelationship
+    //! @param[in] relClass ECRelationshipClass to create an instance of
+    //! @param[in] sourceId SourceECInstanceId.
+    //! @param[in] targetId TargetECInstanceId.
+    //! @param[in] relInstanceProperties If @p relClass has ECProperties, pass its values via this parameter. Note: In this
+    //! case @ref ECN::IECRelationshipInstance::GetSource "IECRelationshipInstance::GetSource" and @ref ECN::IECRelationshipInstance::GetTarget "IECRelationshipInstance::GetTarget"
+    //! don't have to be set in @p relInstanceProperties
+    //! @return BE_SQLITE_OK in case of success. Error codes otherwise
+    DGNPLATFORM_EXPORT BeSQLite::DbResult InsertNonNavigationRelationship(BeSQLite::EC::ECInstanceKey& relKey, ECN::ECRelationshipClassCR relClass, BeSQLite::EC::ECInstanceId sourceId, BeSQLite::EC::ECInstanceId targetId, ECN::IECRelationshipInstanceCP relInstanceProperties = nullptr);
+
+    //! Inserts a new non-Navigation ECRelationship between two elements.
+    //! @note This function is only for ECRelationships that are stored in a link table. ECRelationships that are implemented as Navigation properties must be accessed using the element property API.
+    //! @param[out] relKey key of the new ECRelationship
+    //! @param[in] relClass ECRelationshipClass to create an instance of
+    //! @param[in] sourceId The "source" element.
+    //! @param[in] targetId The "target" element.
+    //! @param[in] relInstanceProperties If @p relClass has ECProperties, pass its values via this parameter. Note: In this
+    //! case @ref ECN::IECRelationshipInstance::GetSource "IECRelationshipInstance::GetSource" and @ref ECN::IECRelationshipInstance::GetTarget "IECRelationshipInstance::GetTarget"
+    //! don't have to be set in @p relInstanceProperties
+    //! @return BE_SQLITE_OK in case of success. Error codes otherwise
+    BeSQLite::DbResult InsertNonNavigationRelationship(BeSQLite::EC::ECInstanceKey& relKey, ECN::ECRelationshipClassCR relClass, DgnElementId sourceId, DgnElementId targetId, ECN::IECRelationshipInstanceCP relInstanceProperties = nullptr)
+        {
+        return InsertNonNavigationRelationship(relKey, relClass, BeSQLite::EC::ECInstanceId(sourceId.GetValue()), BeSQLite::EC::ECInstanceId(targetId.GetValue()), relInstanceProperties);
+        }
+    
+    //! Update one or more properties of an existing non-Navigation ECRelationship instance. 
+    //! Note that you cannot change the source or target. 
+    //! @note This function is only for ECRelationships that are stored in a link table. 
+    //! @param key Identifies the relationship instance.
+    //! @param props Contains the properties to be written. Note that this functions updates props by setting its InstanceId.
+    //! @return BE_SQLITE_OK in case of success. Error codes otherwise
+    DGNPLATFORM_EXPORT BeSQLite::DbResult UpdateNonNavigationRelationshipProperties(BeSQLite::EC::ECInstanceKeyCR key, ECN::IECInstanceR props);
+
+    //! Deletes non-Navigation ECRelationships which match the specified @p sourceId and @p targetId.
+    //! @note This function is only for ECRelationships that are stored in a link table. To "delete" an ECRelationship that is implemented as a Navigation property, you must set the appropriate element property to NULL, if that is allowed.
+    //! @remarks @p sourceId and @p targetId are used to build the ECSQL where clause. So they are used to filter
+    //! what to delete. If one of them is invalid, it will not be included in the filter. If both are invalid, it is an error.
+    //! @param[in] relClassECSqlName ECRelationshipClass name in ECSQL format (schema name.class name)
+    //! @param[in] sourceId SourceECInstanceId filter. If invalid, no SourceECInstanceId filter will be applied.
+    //! @param[in] targetId TargetECInstanceId filter. If invalid, no TargetECInstanceId filter will be applied.
+    //! @return BE_SQLITE_OK in case of success. Error codes otherwise
+    DGNPLATFORM_EXPORT BeSQLite::DbResult DeleteNonNavigationRelationships(Utf8CP relClassECSqlName, BeSQLite::EC::ECInstanceId sourceId, BeSQLite::EC::ECInstanceId targetId);
+
+    //! Deletes non-Navigation ECRelationships which match the specified @p sourceId and @p targetId.
+    //! @note This function is only for ECRelationships that are stored in a link table. To "delete" an ECRelationship that is implemented as a Navigation property, you must set the appropriate element property to NULL, if that is allowed.
+    //! @remarks @p sourceId and @p targetId are used to build the ECSQL where clause. So they are used to filter
+    //! what to delete. If one of them is invalid, it will not be included in the filter. If both are invalid, it is an error.
+    //! @param[in] relClassECSqlName ECRelationshipClass name in ECSQL format (schema name.class name)
+    //! @param[in] sourceId SourceECInstanceId filter. If invalid, no SourceECInstanceId filter will be applied.
+    //! @param[in] targetId TargetECInstanceId filter. If invalid, no TargetECInstanceId filter will be applied.
+    //! @return BE_SQLITE_OK in case of success. Error codes otherwise
+    BeSQLite::DbResult DeleteNonNavigationRelationships(Utf8CP relClassECSqlName, DgnElementId sourceId, DgnElementId targetId)
+        {
+        return DeleteNonNavigationRelationships(relClassECSqlName, BeSQLite::EC::ECInstanceId(sourceId.GetValue()), BeSQLite::EC::ECInstanceId(targetId.GetValue()));
+        }
+
+    //! Deletes a specific non-Navigation ECRelationship
+    //! @note This function is only for ECRelationships that are stored in a link table. To "delete" an ECRelationship that is implemented as a Navigation property, you must set the appropriate element property to NULL, if that is allowed.
+    //! @param key Identifies the ECRelationship instance
+    //! @return BE_SQLITE_OK in case of success. Error codes otherwise
+    DGNPLATFORM_EXPORT BeSQLite::DbResult DeleteNonNavigationRelationship(BeSQLite::EC::ECInstanceKeyCR key);
+
+    //! Gets a cached and prepared ECSqlStatement that can be used only for select.
+    DGNPLATFORM_EXPORT BeSQLite::EC::CachedECSqlStatementPtr GetPreparedECSqlStatement(Utf8CP ecsql) const;
+    //! Gets a cached and prepared ECSqlStatement that can be used to modify the Db. This should be used only for aspects.
+    DGNPLATFORM_EXPORT BeSQLite::EC::CachedECSqlStatementPtr GetNonSelectPreparedECSqlStatement(Utf8CP ecsql, BeSQLite::EC::ECCrudWriteToken const*) const;
+
+    //! Perform a SQLite VACUUM on this DgnDb. This potentially makes the file smaller and more efficient to access.
+    DGNPLATFORM_EXPORT DgnDbStatus CompactFile();
+
+    //! Determine whether this DgnDb is the master copy.
+    bool IsMasterCopy() const {return GetBriefcaseId().IsMasterId();}
+
+    //! Determine whether this DgnDb is a briefcase.
+    bool IsBriefcase() const {return !IsMasterCopy();}
+
+    //! Determine whether this DgnDb is a stand-alone briefcase; that is, a transactable briefcase not associated with any master copy.
+    bool IsStandaloneBriefcase() const {return GetBriefcaseId().IsStandaloneId();}
+
+    DGNPLATFORM_EXPORT RepositoryModelPtr GetRepositoryModel(); //!< Return the RepositoryModel for this DgnDb.
+    DGNPLATFORM_EXPORT DictionaryModelR GetDictionaryModel(); //!< Return the dictionary model for this DgnDb.
+    DGNPLATFORM_EXPORT LinkModelPtr GetRealityDataSourcesModel(); //!< Return the LinkModel listing the reality data sources for this DgnDb.
+
+/** @name DgnPlatform Threads */
+/** @{ */
+    //! Ids for DgnPlatform threads
+    enum class ThreadId {Unknown=0, Client=100, Render=101, Scene=102, IoPool=103, CpuPool=104};
+
+    DGNPLATFORM_EXPORT static ThreadId GetThreadId();    //!< Get the ThreadId for the current thread
+    DGNPLATFORM_EXPORT static WCharCP GetThreadIdName(); //!< For debugging purposes, get the current ThreadId as a string
+    DGNPLATFORM_EXPORT static void SetThreadId(ThreadId);    //!< Set the ThreadId for the current thread
+    static void VerifyThread(ThreadId id) {BeAssert(id==GetThreadId());}   //!< assert that this is a specific thread
+    static void VerifyClientThread() {VerifyThread(ThreadId::Client);}     //!< assert that this is the Client thread
+    static void VerifyRenderThread() {VerifyThread(ThreadId::Render);}     //!< assert that this is the Render thread
+    static void VerifySceneThread()  {VerifyThread(ThreadId::Scene);}      //!< assert that this is the Query thread
+    static void VerifyIoPoolThread() {VerifyThread(ThreadId::IoPool);}     //!< assert that this is one of the IoPool threads
+    static void VerifyCpuPoolThread() {VerifyThread(ThreadId::CpuPool);}   //!< assert that this is one of the CpuPool threads
+/** @} */
+
+    //! Gets the permission token which all code within DgnPlatform has to pass to non-SELECT ECSQL statements
+    //! or other non-read EC CRUD operations.
+    //! Otherwise the preparation of the ECSQL or the write operation will fail.
+    //! @return EC CRUD write token. Is never nullptr but is returned as pointer as this is how you pass it to the ECSQL APIs. 
+    //! @private
+    BeSQLite::EC::ECCrudWriteToken const* GetECCrudWriteToken() const; //not inlined as it must not be called externally
+
+    //! Gets the permission token to perform a ECSchema import/update
+    //! @return ECSchemaImportToken. Is never nullptr but is returned as pointer as this is how you pass it to ECDbSchemaManager::ImportSchemas. 
+    //! @private
+    BeSQLite::EC::SchemaImportToken const* GetSchemaImportToken() const; //not inlined as it must not be called externally
+
+    //! @private internal use only (v8 importer)
+    DGNPLATFORM_EXPORT BeSQLite::DbResult ImportV8LegacySchemas(bvector<ECN::ECSchemaCP> const& schemas);
+
+    //! Utility method to get the next id in a sequence
+    //! @private internal use only
+    BeSQLite::BeBriefcaseBasedIdSequence const& GetElementIdSequence() const { return m_elementIdSequence; }
+};
+
+END_BENTLEY_DGN_NAMESPACE
+