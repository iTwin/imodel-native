/*--------------------------------------------------------------------------------------+
|
|  Copyright (c) Bentley Systems, Incorporated. All rights reserved.
|
+--------------------------------------------------------------------------------------*/
#pragma once
//__PUBLISH_SECTION_START__

#include "DgnDbTables.h"
#include "DgnModel.h"
#include "RepositoryManager.h"
#include "UpdatePlan.h"
#include "RealityDataCache.h"
#include <Bentley/BeFileName.h>
#include <BeSQLite/BeBriefcaseBasedIdSequence.h>
#include <unordered_map>
BEGIN_BENTLEY_DGN_NAMESPACE

//=======================================================================================
// @bsiclass                                                    Keith.Bentley   05/13
//=======================================================================================
enum DgnDbProfileValues : int32_t
{
    DGNDB_CURRENT_VERSION_Major = 2,
    DGNDB_CURRENT_VERSION_Minor = 0,
    DGNDB_CURRENT_VERSION_Sub1  = 0,
    DGNDB_CURRENT_VERSION_Sub2  = 4,

    DGNDB_SUPPORTED_VERSION_Major = 2,  // oldest version of the profile supported by the current api
    DGNDB_SUPPORTED_VERSION_Minor = 0,
};

//=======================================================================================
//! A 4-digit number that specifies a serializable version of something in a DgnDb.
// @bsiclass
//=======================================================================================
struct DgnDbProfileVersion : BeSQLite::ProfileVersion
{
    DEFINE_T_SUPER(BeSQLite::ProfileVersion)
    friend struct DgnDb;

private:
    //! Map from legacy version range into current version range
    static DgnDbProfileVersion FromLegacy(Utf8CP versionJson);
    //! Former PropertySpec values of DgnProjectProperty::ProfileVersion.  Used for inspecting legacy .dgndb, .idgndb files.
    static BeSQLite::PropertySpec LegacyDbProfileVersionProperty() {return BeSQLite::PropertySpec("SchemaVersion", "dgn_Proj");}
    //! Former PropertySpec values of DgnEmbeddedProjectProperty::ProfileVersion.  Used for inspecting legacy .imodel files.
    static BeSQLite::PropertySpec LegacyEmbeddedDbProfileVersionProperty() {return BeSQLite::PropertySpec("SchemaVersion", "pkge_dgnProj");}

public:
    DgnDbProfileVersion() : T_Super(0, 0, 0, 0) {}
    DgnDbProfileVersion(uint16_t major, uint16_t minor) : T_Super(major, minor, 0, 0) {}
    DgnDbProfileVersion(uint16_t major, uint16_t minor, uint16_t sub1, uint16_t sub2) : ProfileVersion(major, minor, sub1, sub2) {}
    explicit DgnDbProfileVersion(Utf8CP json) : T_Super(json) {}

    bool IsValid() const {return !IsEmpty();}
    bool IsCurrent() const {return *this == GetCurrent();}
    bool IsPast() const {return *this < GetCurrent();}
    bool IsFuture() const {return *this > GetCurrent();}
    bool IsVersion_1_5() const {return *this == DgnDbProfileVersion::Version_1_5();}
    bool IsVersion_1_6() const {return *this == DgnDbProfileVersion::Version_1_6();}

    //! Extract the DgnDbProfileVersion from the specified file
    DGNPLATFORM_EXPORT static DgnDbProfileVersion Extract(BeFileNameCR fileName);
    static DgnDbProfileVersion GetCurrent() {return DgnDbProfileVersion(DGNDB_CURRENT_VERSION_Major, DGNDB_CURRENT_VERSION_Minor, DGNDB_CURRENT_VERSION_Sub1, DGNDB_CURRENT_VERSION_Sub2);}
    static DgnDbProfileVersion Version_1_0() {return DgnDbProfileVersion(1, 0);} // DgnV8
    static DgnDbProfileVersion Version_1_5() {return DgnDbProfileVersion(1, 5);} // Graphite05
    static DgnDbProfileVersion Version_1_6() {return DgnDbProfileVersion(1, 6);} // DgnDb0601
};

//=======================================================================================
//! Supplies the parameters necessary to create new DgnDbs.
// @bsiclass
//=======================================================================================
struct CreateDgnDbParams : BeSQLite::Db::CreateParams
{
public:
    bool m_overwriteExisting;
    Utf8String m_rootSubjectName;
    Utf8String m_rootSubjectDescription;
    Utf8String m_client;
    BeFileName m_seedDb;
    BeSQLite::BeGuid m_guid;
    DPoint3d m_globalOrigin = DPoint3d::FromZero();
    AxisAlignedBox3d m_projectExtents;
    
    //! Default constructor for CreateDgnDbParams
    //! @param[in] guid The BeSQLite::BeGuid to store in the newly created DgnDb. If not supplied, a new BeSQLite::BeGuid value is created.
    //! @note The new BeSQLite::BeGuid can be obtained via GetGuid.
    CreateDgnDbParams(BeSQLite::BeGuid guid=BeSQLite::BeGuid(true)) : BeSQLite::Db::CreateParams(), m_guid(guid) {}

    //! Constructor for CreateDgnDbParams
    //! @param[in] name The (required) value to be stored as the CodeValue property of the root Subject
    //! @param[in] description The (optional) value to be stored as the Description property of the root Subject
    //! @param[in] guid The BeSQLite::BeGuid to store in the newly created DgnDb. If not supplied, a new BeSQLite::BeGuid value is created.
    //! @note The new BeSQLite::BeGuid can be obtained via GetGuid.
    CreateDgnDbParams(Utf8CP name, Utf8CP description=nullptr, BeSQLite::BeGuid guid=BeSQLite::BeGuid(true)) : BeSQLite::Db::CreateParams(), m_guid(guid)
        {
        SetRootSubjectName(name);
        SetRootSubjectDescription(description);
        }

    //! Set the name to be stored as the CodeValue property of the root Subject for the new DgnDb created using this CreateDgnDbParams.
    //! @note The (required) CodeValue of the root Subject should indicate what the DgnDb contains.
    //! @see DgnElements::GetRootSubject
    void SetRootSubjectName(Utf8CP name) {m_rootSubjectName.AssignOrClear(name);}

    //! Set the value to be stored as the Description property of the root Subject for the new DgnDb created using this CreateDgnDbParams.
    //! @note The (optional) Description property of the root Subject can be a longer description of what the DgnDb contains.
    //! @see DgnElements::GetRootSubject
    void SetRootSubjectDescription(Utf8CP description) {m_rootSubjectDescription.AssignOrClear(description);}

    //! Set the value to be stored as the Client property in the new DgnDb created using this CreateDgnDbParams.
    void SetClient(Utf8CP client) {m_client = client;}

    //! Set the filename of an existing, valid, SQLite file to be used as the "seed database" for the new DgnDb created using this CreateDgnDbParams.
    //! If a SeedDb is specified, it is merely copied verbatim to the filename supplied to DgnDb::CreateDgnDb. Then, the DgnDb
    //! tables are added to the copy of the seed database.
    //! @note The default is to create a new database from scratch (in other words, no seed database).
    //! @note When using a seed database, it determines the page size, encoding, compression, user_version, etc, for the database. Make sure they are appropriate
    //! for your needs.
    void SetSeedDb(BeFileNameCR seedDb) {m_seedDb = seedDb;}

    //! Set the project extents for the new project.
    void SetProjectExtents(AxisAlignedBox3dCR extents) {m_projectExtents = extents;}
    
    //! Get the BeSQLite::BeGuid to be stored in the newly created DgnDb. This is only necessary if you don't supply a valid BeSQLite::BeGuid
    //! to the ctor.
    BeSQLite::BeGuid GetGuid() const {return m_guid;}


    //! Determine whether to overwrite an existing file in DgnDb::CreateDgnDb. The default is to fail if a file by the supplied name
    //! already exists.
    void SetOverwriteExisting(bool val) {m_overwriteExisting = val;}
};

//=======================================================================================
//! A DgnDb is an in-memory object to access the information in a DgnDb file.
// @bsiclass
//=======================================================================================
struct DgnDb : RefCounted<BeSQLite::EC::ECDb>
{
    friend struct BisCoreDomain;
    DEFINE_T_SUPER(BeSQLite::EC::ECDb)

    //=======================================================================================
    // @bsiclass                                                    Keith.Bentley   05/13
    //=======================================================================================
    struct EXPORT_VTABLE_ATTRIBUTE OpenParams : BeSQLite::EC::ECDb::OpenParams
    {
        friend struct DgnDb;

    private:
        SchemaUpgradeOptions m_schemaUpgradeOptions;

    public:
        //! Constructor
        //! @param[in] openMode The mode for opening the database
        //! @param[in] startDefaultTxn Whether to start a default transaction on the database
        //! @param[in] schemaUpgradeOptions Options to upgrade the ECSchema-s in the database from registered domains, or revisions. 
        explicit OpenParams(OpenMode openMode, BeSQLite::DefaultTxn startDefaultTxn = BeSQLite::DefaultTxn::Yes, SchemaUpgradeOptions schemaUpgradeOptions = SchemaUpgradeOptions()) : ECDb::OpenParams(openMode, startDefaultTxn), m_schemaUpgradeOptions(schemaUpgradeOptions)
            {}

        SchemaUpgradeOptions& GetSchemaUpgradeOptionsR() { return m_schemaUpgradeOptions; }
        SchemaUpgradeOptions const& GetSchemaUpgradeOptions() const { return m_schemaUpgradeOptions; }

        virtual ~OpenParams() {}
    };

private:
    BeSQLite::BeBriefcaseBasedIdSequence m_elementIdSequence;

    void Destroy();
    SchemaStatus PickSchemasToImport(bvector<ECN::ECSchemaCP>& importSchemas, bvector<ECN::ECSchemaCP> const& schemas, bool isImportingFromV8) const;
    void OnBisCoreSchemaImported(CreateDgnDbParams const& params);
    BeSQLite::DbResult InitializeElementIdSequence();
    BeSQLite::DbResult ResetElementIdSequence(BeSQLite::BeBriefcaseId briefcaseId);
    void ClearECSqlCache() const { m_ecsqlCache.Empty(); }

    BeSQLite::DbResult InitializeSchemas(BeSQLite::Db::OpenParams const& params);
    BeSQLite::DbResult ProcessRevisions(BeSQLite::Db::OpenParams const& params);
    void InitParentChangeSetIds();
    void BackupParentChangeSetIds();
    BeSQLite::DbResult RestoreParentChangeSetIds();
    BeSQLite::DbResult DeleteAllTxns();

protected:
    friend struct Txns;
    friend struct DgnElement;

    Utf8String m_fileName;
    DgnElements m_elements;
    DgnModels m_models;
    mutable DgnDbProfileVersion m_profileVersion;
    DgnDomains m_domains;
    DgnFonts m_fonts;
    DgnLineStylesPtr m_lineStyles;
    DgnGeoLocation m_geoLocation;
    DgnCodeSpecs m_codeSpecs;
    TxnManagerPtr m_txnManager;
    mutable IBriefcaseManagerPtr m_briefcaseManager;
    RefCountedPtr<IConcurrencyControl> m_concurrencyControl;
    DgnSearchableText m_searchableText;
    mutable std::unique_ptr<RevisionManager> m_revisionManager;
    mutable BeSQLite::EC::ECSqlStatementCache m_ecsqlCache;
    mutable std::unordered_map<uint64_t, std::unique_ptr<BeSQLite::EC::ECInstanceInserter>> m_cacheECInstanceInserter;
    Utf8String m_parentChangeSetId;
    Utf8String m_initialParentChangeSetId;

    DGNPLATFORM_EXPORT BeSQLite::ProfileState _CheckProfileVersion() const override;
    DGNPLATFORM_EXPORT BeSQLite::DbResult _UpgradeProfile() override;
    DGNPLATFORM_EXPORT BeSQLite::DbResult _OnBeforeProfileUpgrade() override;
    DGNPLATFORM_EXPORT BeSQLite::DbResult _OnAfterProfileUpgrade() override;
    DGNPLATFORM_EXPORT void _OnDbClose() override;
    DGNPLATFORM_EXPORT BeSQLite::DbResult _OnDbOpening() override;
    DGNPLATFORM_EXPORT BeSQLite::DbResult _OnDbOpened(BeSQLite::Db::OpenParams const& params) override;

    DGNPLATFORM_EXPORT BeSQLite::DbResult _OnBeforeSetAsMaster(BeSQLite::BeGuid guid) override;
    DGNPLATFORM_EXPORT BeSQLite::DbResult _OnAfterSetAsMaster(BeSQLite::BeGuid guid) override;

    DGNPLATFORM_EXPORT BeSQLite::DbResult _OnBeforeSetAsBriefcase(BeSQLite::BeBriefcaseId newBriefcaseId) override;
    DGNPLATFORM_EXPORT BeSQLite::DbResult _OnAfterSetAsBriefcase(BeSQLite::BeBriefcaseId newBriefcaseId) override;
    DGNPLATFORM_EXPORT BeSQLite::DbResult _OnAfterChangesetApplied(bool hasSchemaChanges) const override;
    DGNPLATFORM_EXPORT void DestroyBriefcaseManager();

    // *** WIP_SCHEMA_IMPORT - temporary work-around needed because ECClass objects are deleted when a schema is imported
    void _OnBeforeClearECDbCache() const override;
    
    BeSQLite::DbResult CreateNewDgnDb(BeFileNameCR boundFileName, CreateDgnDbParams const& params); //!< @private
    BeSQLite::DbResult CreateDgnDbTables(CreateDgnDbParams const& params); //!< @private
    BeSQLite::DbResult CreateCodeSpecs(); //!< @private
    BeSQLite::DbResult CreateRepositoryModel(); //!< @private
    BeSQLite::DbResult CreateRootSubject(CreateDgnDbParams const& params); //!< @private
    BeSQLite::DbResult CreatePartitionElement(Utf8CP, DgnElementId, Utf8CP); //!< @private
    BeSQLite::DbResult CreateDictionaryModel(); //!< @private
    BeSQLite::DbResult CreateRealityDataSourcesModel(); //!< @private
    BeSQLite::DbResult InitializeDgnDb(CreateDgnDbParams const& params); //!< @private
    BeSQLite::DbResult SaveDgnDbProfileVersion(DgnDbProfileVersion version=DgnDbProfileVersion::GetCurrent()); //!< @private
    BeSQLite::DbResult DoOpenDgnDb(BeFileNameCR projectNameIn, OpenParams const&); //!< @private
public:
    DgnDb();
    virtual ~DgnDb();

    //! @private
    BeSQLite::DbResult OnAfterChangesetApplied(bool hasSchemaChanges) const { return _OnAfterChangesetApplied(hasSchemaChanges); }
    //! Get the BeFileName for this DgnDb.
    //! @note The superclass method BeSQLite::Db::GetDbFileName may also be used to get the same value, as a Utf8CP.
    BeFileName GetFileName() const {return BeFileName(m_fileName);}

    //! Get the profile version of an opened DgnDb.
    DGNPLATFORM_EXPORT DgnDbProfileVersion GetProfileVersion();

    //! Open an existing DgnDb file.
    //! @param[out] status BE_SQLITE_OK if the DgnDb file was successfully opened, error code otherwise. May be NULL.
    //! @param[in] filename The name of the BeSQLite::Db file from which the DgnDb is to be opened. Must be a valid filename on the local
    //! file system. It is not legal to open a DgnDb over a network share.
    //! @param[in] openParams Parameters for opening the database file
    //! @return a reference counted pointer to the opened DgnDb. Its IsValid() method will be false if the open failed for any reason.
    //! @remarks
    //! <ul>
    //! <li> If this method succeeds, it will return a valid DgnDbPtr. The project will be automatically closed when the last reference
    //! to it is released. There is no way to hold a pointer to a "closed project".
    //! <li> A DgnDb can have an expiration date. See Db::IsExpired
    //! <li> The ECSchemas supplied by registered DgnDomain-s are validated against the corresponding ones in the DgnDb, and 
    //! an appropriate error status is returned in the case of a failure. See table below for the various ECSchema compatibility errors. 
    //! If the error status is BE_SQLITE_ERROR_SchemaUpgradeRequired, it may be possible to 
    //! upgrade (or import) the schemas in the DgnDb. This is done by opening the DgnDb with setting the option request upgrade of 
    //! domain schemas (See @ref DgnDb::OpenParams). These domain schema validation errors can also be avoided by restricting the 
    //! specific checks made to validate the domain schemas by by setting the appopriate @ref SchemaUpgradeOptions::DomainUpgradeOptions
    //! in @ref DgnDb::OpenParams.
    //! <pre>
    //! Sample schema compatibility validation results for an ECSchema in the BIM with Version 2.2.2 (Read.Write.Minor)
    //! -------------------------------------------------------------------------------------------------
    //! Application   |  Validation result              | Validation result
    //! Version       |  (Readonly)                     | (ReadWrite)
    //! -------------------------------------------------------------------------------------------------
    //! 2.2.2 (same)  | BE_SQLITE_OK                    | BE_SQLITE_OK
    //! -------------------------------------------------------------------------------------------------
    //! 1.2.2 (older) | BE_SQLITE_ERROR_SchemaTooNew    | BE_SQLITE_ERROR_SchemaTooNew
    //! 2.1.2 (older) | BE_SQLITE_OK                    | BE_SQLITE_ERROR_SchemaTooNew
    //! 2.2.1 (older) | BE_SQLITE_OK                    | BE_SQLITE_OK
    //! -------------------------------------------------------------------------------------------------
    //! 3.2.2 (newer) | BE_SQLITE_ERROR_SchemaTooOld    | BE_SQLITE_ERROR_SchemaTooOld
    //! 2.3.2 (newer) | BE_SQLITE_OK by default*        | BE_SQLITE_ERROR_SchemaUpgradeRequired
    //! 2.2.3 (newer) | BE_SQLITE_OK by default*        | BE_SQLITE_OK by default*
    //!                                                                                       
    //! * - BE_SQLITE_OK by default, or BE_SQLITE_ERROR_SchemaUpgradeRecommended if 
    //! SchemaUpgradeOptions::DomainUpgradeOptions::CheckRecommendedUpgrades is passed in
    //! -------------------------------------------------------------------------------------------------
    //! </pre>
    //! <li> If the domain schemas are setup to be upgraded, a schema lock is first obtained before the upgrade. 
    //! Note that any previously committed local changes that haven't been pushed up to the server 
    //! will cause an error. These need to be flushed out by creating a revision. See @ref RevisionManager
    //! </ul>
    DGNPLATFORM_EXPORT static DgnDbPtr OpenDgnDb(BeSQLite::DbResult* status, BeFileNameCR filename, OpenParams const& openParams);

    //! Create and open a new DgnDb file.
    //! @param[out] status BE_SQLITE_OK if the DgnDb file was successfully created, error code otherwise. May be NULL.
    //! @param[in] filename The name of the file for the new DgnDb. Must be a valid filename on the local
    //! filesystem. It is not legal to create a DgnDb over a network share.
    //! @param[in] params Parameters that control aspects of the newly created DgnDb. Must include a valid root Subject name.
    //! @return a reference counted pointer to the newly created DgnDb. Its IsValid() method will return false if the open failed for any reason.
    //! @note If this method succeeds, it will return a valid DgnDbPtr. The DgnDb will be automatically closed when the last reference
    //! to it is released. There is no way to hold a pointer to a "closed project".
    //! @see CreateDgnDbParams::SetRootSubjectName
    DGNPLATFORM_EXPORT static DgnDbPtr CreateDgnDb(BeSQLite::DbResult* status, BeFileNameCR filename, CreateDgnDbParams const& params);

    DgnModels& Models() const {return const_cast<DgnModels&>(m_models);}                 //!< The DgnModels of this DgnDb
    DgnElements& Elements() const{return const_cast<DgnElements&>(m_elements);}          //!< The DgnElements of this DgnDb
    DgnGeoLocation& GeoLocation() const {return const_cast<DgnGeoLocation&>(m_geoLocation);}  //!< The geolocation information for this DgnDb
    DgnLineStyles& LineStyles() const {return const_cast<DgnLineStyles&>(*m_lineStyles);}//!< The line styles for this DgnDb
    DgnFonts& Fonts() const {return const_cast<DgnFonts&>(m_fonts);}                    //!< The fonts for this DgnDb
    DgnDomains& Domains() const {return const_cast<DgnDomains&>(m_domains);}             //!< The DgnDomains associated with this DgnDb.
    DgnCodeSpecs& CodeSpecs() const {return const_cast<DgnCodeSpecs&>(m_codeSpecs);} //!< The codeSpecs associated with this DgnDb
    DgnSearchableText& SearchableText() const {return const_cast<DgnSearchableText&>(m_searchableText);} //!< The searchable text table for this DgnDb
    DGNPLATFORM_EXPORT TxnManagerR Txns();                 //!< The TxnManager for this DgnDb.
    DGNPLATFORM_EXPORT RevisionManagerR Revisions() const; //!< The RevisionManager for this DgnDb.
    DGNPLATFORM_EXPORT IBriefcaseManager& BriefcaseManager(); //!< Manages this briefcase's held locks and codes

    IBriefcaseManager* GetExistingBriefcaseManager() const;

    //! @private
    DGNPLATFORM_EXPORT BentleyStatus SetConcurrencyControl(IConcurrencyControl*);

    IConcurrencyControl* GetConcurrencyControl() const {return m_concurrencyControl.get();}
    IOptimisticConcurrencyControl* GetOptimisticConcurrencyControl() const {auto c = m_concurrencyControl.get(); return c? c->_AsIOptimisticConcurrencyControl(): nullptr; }

    //! Imports EC Schemas into the DgnDb
    //! @param[in] schemas Schemas to be imported. 
    //! @remarks 
    //! <ul>
    //! <li> ONLY to be used for cases where the schemas are NOT paired with a domain.
    //! <li> It's the caller's responsibility to start a new transaction before this call and commit it after a successful 
    //! import. If an error happens during the import, the new transaction is abandoned within the call. 
    //! <li> Errors out if there are local changes (uncommitted or committed). These need to be flushed by committing 
    //! the changes if necessary, and then creating a revision. See @ref RevisionManager. 
    //! <li> If the schemas already exist in the Database, they are upgraded if the schemas passed in have a newer, but
    //! compatible version number. 
    //! </ul>
    DGNPLATFORM_EXPORT SchemaStatus ImportSchemas(bvector<ECN::ECSchemaCP> const& schemas);

    DGNPLATFORM_EXPORT static BeSQLite::DbResult SchemaStatusToDbResult(SchemaStatus status, bool isUpgrade);

    //! Inserts a new link table ECRelationship. 
    //! @note This function is only for ECRelationships that are stored in a link table. ECRelationships that are implemented as Navigation properties must be accessed using the element property API.
    //! @param[out] relKey key of the new ECRelationship
    //! @param[in] relClass ECRelationshipClass to create an instance of
    //! @param[in] sourceId SourceECInstanceId.
    //! @param[in] targetId TargetECInstanceId.
    //! @param[in] relInstanceProperties If @p relClass has ECProperties, pass its values via this parameter. Note: In this
    //! case @ref ECN::IECRelationshipInstance::GetSource "IECRelationshipInstance::GetSource" and @ref ECN::IECRelationshipInstance::GetTarget "IECRelationshipInstance::GetTarget"
    //! don't have to be set in @p relInstanceProperties
    //! @return BE_SQLITE_OK in case of success. Error codes otherwise
    DGNPLATFORM_EXPORT BeSQLite::DbResult InsertLinkTableRelationship(BeSQLite::EC::ECInstanceKey& relKey, ECN::ECRelationshipClassCR relClass, BeSQLite::EC::ECInstanceId sourceId, BeSQLite::EC::ECInstanceId targetId, ECN::IECRelationshipInstanceCP relInstanceProperties = nullptr);

    //! Inserts a new link table ECRelationship between two elements.
    //! @note This function is only for ECRelationships that are stored in a link table. ECRelationships that are implemented as Navigation properties must be accessed using the element property API.
    //! @param[out] relKey key of the new ECRelationship
    //! @param[in] relClass ECRelationshipClass to create an instance of
    //! @param[in] sourceId The "source" element.
    //! @param[in] targetId The "target" element.
    //! @param[in] relInstanceProperties If @p relClass has ECProperties, pass its values via this parameter. Note: In this
    //! case @ref ECN::IECRelationshipInstance::GetSource "IECRelationshipInstance::GetSource" and @ref ECN::IECRelationshipInstance::GetTarget "IECRelationshipInstance::GetTarget"
    //! don't have to be set in @p relInstanceProperties
    //! @return BE_SQLITE_OK in case of success. Error codes otherwise
    BeSQLite::DbResult InsertLinkTableRelationship(BeSQLite::EC::ECInstanceKey& relKey, ECN::ECRelationshipClassCR relClass, DgnElementId sourceId, DgnElementId targetId, ECN::IECRelationshipInstanceCP relInstanceProperties = nullptr)
        {
        return InsertLinkTableRelationship(relKey, relClass, BeSQLite::EC::ECInstanceId(sourceId.GetValue()), BeSQLite::EC::ECInstanceId(targetId.GetValue()), relInstanceProperties);
        }
    
    //! Update one or more properties of an existing link table ECRelationship instance. 
    //! Note that you cannot change the source or target. 
    //! @note This function is only for ECRelationships that are stored in a link table. 
    //! @param key Identifies the relationship instance.
    //! @param props Contains the properties to be written. Note that this functions updates props by setting its InstanceId.
    //! @return BE_SQLITE_OK in case of success. Error codes otherwise
    DGNPLATFORM_EXPORT BeSQLite::DbResult UpdateLinkTableRelationshipProperties(BeSQLite::EC::ECInstanceKeyCR key, ECN::IECInstanceR props);

    //! Deletes link table ECRelationships which match the specified @p sourceId and @p targetId.
    //! @note This function is only for ECRelationships that are stored in a link table. To "delete" an ECRelationship that is implemented as a Navigation property, you must set the appropriate element property to NULL, if that is allowed.
    //! @remarks @p sourceId and @p targetId are used to build the ECSQL where clause. So they are used to filter
    //! what to delete. If one of them is invalid, it will not be included in the filter. If both are invalid, it is an error.
    //! @param[in] relClassECSqlName ECRelationshipClass name in ECSQL format (schema name.class name)
    //! @param[in] sourceId SourceECInstanceId filter. If invalid, no SourceECInstanceId filter will be applied.
    //! @param[in] targetId TargetECInstanceId filter. If invalid, no TargetECInstanceId filter will be applied.
    //! @return BE_SQLITE_OK in case of success. Error codes otherwise
    DGNPLATFORM_EXPORT BeSQLite::DbResult DeleteLinkTableRelationships(Utf8CP relClassECSqlName, BeSQLite::EC::ECInstanceId sourceId, BeSQLite::EC::ECInstanceId targetId);

    //! Deletes link table ECRelationships which match the specified @p sourceId and @p targetId.
    //! @note This function is only for ECRelationships that are stored in a link table. To "delete" an ECRelationship that is implemented as a Navigation property, you must set the appropriate element property to NULL, if that is allowed.
    //! @remarks @p sourceId and @p targetId are used to build the ECSQL where clause. So they are used to filter
    //! what to delete. If one of them is invalid, it will not be included in the filter. If both are invalid, it is an error.
    //! @param[in] relClassECSqlName ECRelationshipClass name in ECSQL format (schema name.class name)
    //! @param[in] sourceId SourceECInstanceId filter. If invalid, no SourceECInstanceId filter will be applied.
    //! @param[in] targetId TargetECInstanceId filter. If invalid, no TargetECInstanceId filter will be applied.
    //! @return BE_SQLITE_OK in case of success. Error codes otherwise
    BeSQLite::DbResult DeleteLinkTableRelationships(Utf8CP relClassECSqlName, DgnElementId sourceId, DgnElementId targetId)
        {
        return DeleteLinkTableRelationships(relClassECSqlName, BeSQLite::EC::ECInstanceId(sourceId.GetValueUnchecked()), BeSQLite::EC::ECInstanceId(targetId.GetValueUnchecked()));
        }

    //! Deletes a specific link table ECRelationship
    //! @note This function is only for ECRelationships that are stored in a link table. To "delete" an ECRelationship that is implemented as a Navigation property, you must set the appropriate element property to NULL, if that is allowed.
    //! @param key Identifies the ECRelationship instance
    //! @return BE_SQLITE_OK in case of success. Error codes otherwise
    DGNPLATFORM_EXPORT BeSQLite::DbResult DeleteLinkTableRelationship(BeSQLite::EC::ECInstanceKeyCR key);

    //! Gets a cached and prepared ECSqlStatement that can be used only for select.
    DGNPLATFORM_EXPORT BeSQLite::EC::CachedECSqlStatementPtr GetPreparedECSqlStatement(Utf8CP ecsql) const;
    //! Gets a cached and prepared ECSqlStatement that can be used to modify the Db. This should be used only for aspects.
    DGNPLATFORM_EXPORT BeSQLite::EC::CachedECSqlStatementPtr GetNonSelectPreparedECSqlStatement(Utf8CP ecsql, BeSQLite::EC::ECCrudWriteToken const*) const;
    
    //! Perform a SQLite VACUUM on this DgnDb. This potentially makes the file smaller and more efficient to access.
    DGNPLATFORM_EXPORT DgnDbStatus CompactFile();

    //! Determine whether this DgnDb is the master copy.
    bool IsMasterCopy() const {return GetBriefcaseId().IsMasterId();}

    //! Determine whether this DgnDb is a briefcase.
    bool IsBriefcase() const {return !IsMasterCopy();}

    //! Determine whether this DgnDb is a stand-alone briefcase; that is, a transactable briefcase not associated with any master copy.
    bool IsStandaloneBriefcase() const {return GetBriefcaseId().IsStandaloneId();}

    DGNPLATFORM_EXPORT RepositoryModelPtr GetRepositoryModel(); //!< Return the RepositoryModel for this DgnDb.
    DGNPLATFORM_EXPORT DictionaryModelR GetDictionaryModel(); //!< Return the dictionary model for this DgnDb.
    DGNPLATFORM_EXPORT LinkModelPtr GetRealityDataSourcesModel(); //!< Return the LinkModel listing the reality data sources for this DgnDb.

/** @name DgnPlatform Threads */
/** @{ */
    //! Ids for DgnPlatform threads
    enum class ThreadId {Unknown=0, Client=100, IoPool=103, CpuPool=104};

    DGNPLATFORM_EXPORT static ThreadId GetThreadId();    //!< Get the ThreadId for the current thread
    DGNPLATFORM_EXPORT static WCharCP GetThreadIdName(); //!< For debugging purposes, get the current ThreadId as a string
    DGNPLATFORM_EXPORT static void SetThreadId(ThreadId);    //!< Set the ThreadId for the current thread
    static void VerifyThread(ThreadId id) {BeAssert(id==GetThreadId());}   //!< assert that this is a specific thread
    static void VerifyClientThread() {VerifyThread(ThreadId::Client);}     //!< assert that this is the Client thread
    static void VerifyIoPoolThread() {VerifyThread(ThreadId::IoPool);}     //!< assert that this is one of the IoPool threads
    static void VerifyCpuPoolThread() {VerifyThread(ThreadId::CpuPool);}   //!< assert that this is one of the CpuPool threads
/** @} */

    //! Gets the permission token which all code within DgnPlatform has to pass to non-SELECT ECSQL statements
    //! or other non-read EC CRUD operations.
    //! Otherwise the preparation of the ECSQL or the write operation will fail.
    //! @return EC CRUD write token. Is never nullptr but is returned as pointer as this is how you pass it to the ECSQL APIs. 
    //! @private
    BeSQLite::EC::ECCrudWriteToken const* GetECCrudWriteToken() const; //not inlined as it must not be called externally

    //! Gets the permission token to perform a ECSchema import/update
    //! @return ECSchemaImportToken. Is never nullptr but is returned as pointer as this is how you pass it to ECDbSchemaManager::ImportSchemas. 
    //! @private
    BeSQLite::EC::SchemaImportToken const* GetSchemaImportToken() const; //not inlined as it must not be called externally

    //! @private internal use only (V8 converter)
    //! Imports v8 EC Schemas into the DgnDb
    //! @param[in] schemas Schemas to be imported. 
    //! @remarks 
    //! <ul>
    //! <li> Only used by the V8 converter for first importing V8 legacy schemas. Upgrades of existing schemas are 
    //! not allowed. 
    //! <li> It's the caller's responsibility to start a new transaction before this call and commit it after a successful 
    //! import. If an error happens during the import, the new transaction is abandoned within the call. 
    //! <li> Errors out if there are local changes (uncommitted or committed). These need to be flushed by committing 
    //! the changes if necessary, and then creating a revision. See @ref RevisionManager. 
    //! </ul>
    DGNPLATFORM_EXPORT SchemaStatus ImportV8LegacySchemas(bvector<ECN::ECSchemaCP> const& schemas);

    //! Utility method to get the next id in a sequence
    //! @private internal use only
    BeSQLite::BeBriefcaseBasedIdSequence const& GetElementIdSequence() const { return m_elementIdSequence; }

    BeSQLite::DbResult CreateRebaseTable(); //!< @private
<<<<<<< HEAD
    DGNPLATFORM_EXPORT DRange3d ComputeGeometryExtentsWithoutOutliers(DRange3dP rangeWithOutliers = nullptr, size_t* outlierCount = nullptr, double maxDeviations = 5.0) const;
=======
    DGNPLATFORM_EXPORT DRange3d ComputeGeometryExtentsWithoutOutliers(DRange3dP rangeWithOutliers = nullptr, bvector<BeInt64Id>* elementOutliers = nullptr, double maxDeviations = 5.0) const;

>>>>>>> 62e2d295
};

END_BENTLEY_DGN_NAMESPACE

<|MERGE_RESOLUTION|>--- conflicted
+++ resolved
@@ -1,483 +1,478 @@
-/*--------------------------------------------------------------------------------------+
-|
-|  Copyright (c) Bentley Systems, Incorporated. All rights reserved.
-|
-+--------------------------------------------------------------------------------------*/
-#pragma once
-//__PUBLISH_SECTION_START__
-
-#include "DgnDbTables.h"
-#include "DgnModel.h"
-#include "RepositoryManager.h"
-#include "UpdatePlan.h"
-#include "RealityDataCache.h"
-#include <Bentley/BeFileName.h>
-#include <BeSQLite/BeBriefcaseBasedIdSequence.h>
-#include <unordered_map>
-BEGIN_BENTLEY_DGN_NAMESPACE
-
-//=======================================================================================
-// @bsiclass                                                    Keith.Bentley   05/13
-//=======================================================================================
-enum DgnDbProfileValues : int32_t
-{
-    DGNDB_CURRENT_VERSION_Major = 2,
-    DGNDB_CURRENT_VERSION_Minor = 0,
-    DGNDB_CURRENT_VERSION_Sub1  = 0,
-    DGNDB_CURRENT_VERSION_Sub2  = 4,
-
-    DGNDB_SUPPORTED_VERSION_Major = 2,  // oldest version of the profile supported by the current api
-    DGNDB_SUPPORTED_VERSION_Minor = 0,
-};
-
-//=======================================================================================
-//! A 4-digit number that specifies a serializable version of something in a DgnDb.
-// @bsiclass
-//=======================================================================================
-struct DgnDbProfileVersion : BeSQLite::ProfileVersion
-{
-    DEFINE_T_SUPER(BeSQLite::ProfileVersion)
-    friend struct DgnDb;
-
-private:
-    //! Map from legacy version range into current version range
-    static DgnDbProfileVersion FromLegacy(Utf8CP versionJson);
-    //! Former PropertySpec values of DgnProjectProperty::ProfileVersion.  Used for inspecting legacy .dgndb, .idgndb files.
-    static BeSQLite::PropertySpec LegacyDbProfileVersionProperty() {return BeSQLite::PropertySpec("SchemaVersion", "dgn_Proj");}
-    //! Former PropertySpec values of DgnEmbeddedProjectProperty::ProfileVersion.  Used for inspecting legacy .imodel files.
-    static BeSQLite::PropertySpec LegacyEmbeddedDbProfileVersionProperty() {return BeSQLite::PropertySpec("SchemaVersion", "pkge_dgnProj");}
-
-public:
-    DgnDbProfileVersion() : T_Super(0, 0, 0, 0) {}
-    DgnDbProfileVersion(uint16_t major, uint16_t minor) : T_Super(major, minor, 0, 0) {}
-    DgnDbProfileVersion(uint16_t major, uint16_t minor, uint16_t sub1, uint16_t sub2) : ProfileVersion(major, minor, sub1, sub2) {}
-    explicit DgnDbProfileVersion(Utf8CP json) : T_Super(json) {}
-
-    bool IsValid() const {return !IsEmpty();}
-    bool IsCurrent() const {return *this == GetCurrent();}
-    bool IsPast() const {return *this < GetCurrent();}
-    bool IsFuture() const {return *this > GetCurrent();}
-    bool IsVersion_1_5() const {return *this == DgnDbProfileVersion::Version_1_5();}
-    bool IsVersion_1_6() const {return *this == DgnDbProfileVersion::Version_1_6();}
-
-    //! Extract the DgnDbProfileVersion from the specified file
-    DGNPLATFORM_EXPORT static DgnDbProfileVersion Extract(BeFileNameCR fileName);
-    static DgnDbProfileVersion GetCurrent() {return DgnDbProfileVersion(DGNDB_CURRENT_VERSION_Major, DGNDB_CURRENT_VERSION_Minor, DGNDB_CURRENT_VERSION_Sub1, DGNDB_CURRENT_VERSION_Sub2);}
-    static DgnDbProfileVersion Version_1_0() {return DgnDbProfileVersion(1, 0);} // DgnV8
-    static DgnDbProfileVersion Version_1_5() {return DgnDbProfileVersion(1, 5);} // Graphite05
-    static DgnDbProfileVersion Version_1_6() {return DgnDbProfileVersion(1, 6);} // DgnDb0601
-};
-
-//=======================================================================================
-//! Supplies the parameters necessary to create new DgnDbs.
-// @bsiclass
-//=======================================================================================
-struct CreateDgnDbParams : BeSQLite::Db::CreateParams
-{
-public:
-    bool m_overwriteExisting;
-    Utf8String m_rootSubjectName;
-    Utf8String m_rootSubjectDescription;
-    Utf8String m_client;
-    BeFileName m_seedDb;
-    BeSQLite::BeGuid m_guid;
-    DPoint3d m_globalOrigin = DPoint3d::FromZero();
-    AxisAlignedBox3d m_projectExtents;
-    
-    //! Default constructor for CreateDgnDbParams
-    //! @param[in] guid The BeSQLite::BeGuid to store in the newly created DgnDb. If not supplied, a new BeSQLite::BeGuid value is created.
-    //! @note The new BeSQLite::BeGuid can be obtained via GetGuid.
-    CreateDgnDbParams(BeSQLite::BeGuid guid=BeSQLite::BeGuid(true)) : BeSQLite::Db::CreateParams(), m_guid(guid) {}
-
-    //! Constructor for CreateDgnDbParams
-    //! @param[in] name The (required) value to be stored as the CodeValue property of the root Subject
-    //! @param[in] description The (optional) value to be stored as the Description property of the root Subject
-    //! @param[in] guid The BeSQLite::BeGuid to store in the newly created DgnDb. If not supplied, a new BeSQLite::BeGuid value is created.
-    //! @note The new BeSQLite::BeGuid can be obtained via GetGuid.
-    CreateDgnDbParams(Utf8CP name, Utf8CP description=nullptr, BeSQLite::BeGuid guid=BeSQLite::BeGuid(true)) : BeSQLite::Db::CreateParams(), m_guid(guid)
-        {
-        SetRootSubjectName(name);
-        SetRootSubjectDescription(description);
-        }
-
-    //! Set the name to be stored as the CodeValue property of the root Subject for the new DgnDb created using this CreateDgnDbParams.
-    //! @note The (required) CodeValue of the root Subject should indicate what the DgnDb contains.
-    //! @see DgnElements::GetRootSubject
-    void SetRootSubjectName(Utf8CP name) {m_rootSubjectName.AssignOrClear(name);}
-
-    //! Set the value to be stored as the Description property of the root Subject for the new DgnDb created using this CreateDgnDbParams.
-    //! @note The (optional) Description property of the root Subject can be a longer description of what the DgnDb contains.
-    //! @see DgnElements::GetRootSubject
-    void SetRootSubjectDescription(Utf8CP description) {m_rootSubjectDescription.AssignOrClear(description);}
-
-    //! Set the value to be stored as the Client property in the new DgnDb created using this CreateDgnDbParams.
-    void SetClient(Utf8CP client) {m_client = client;}
-
-    //! Set the filename of an existing, valid, SQLite file to be used as the "seed database" for the new DgnDb created using this CreateDgnDbParams.
-    //! If a SeedDb is specified, it is merely copied verbatim to the filename supplied to DgnDb::CreateDgnDb. Then, the DgnDb
-    //! tables are added to the copy of the seed database.
-    //! @note The default is to create a new database from scratch (in other words, no seed database).
-    //! @note When using a seed database, it determines the page size, encoding, compression, user_version, etc, for the database. Make sure they are appropriate
-    //! for your needs.
-    void SetSeedDb(BeFileNameCR seedDb) {m_seedDb = seedDb;}
-
-    //! Set the project extents for the new project.
-    void SetProjectExtents(AxisAlignedBox3dCR extents) {m_projectExtents = extents;}
-    
-    //! Get the BeSQLite::BeGuid to be stored in the newly created DgnDb. This is only necessary if you don't supply a valid BeSQLite::BeGuid
-    //! to the ctor.
-    BeSQLite::BeGuid GetGuid() const {return m_guid;}
-
-
-    //! Determine whether to overwrite an existing file in DgnDb::CreateDgnDb. The default is to fail if a file by the supplied name
-    //! already exists.
-    void SetOverwriteExisting(bool val) {m_overwriteExisting = val;}
-};
-
-//=======================================================================================
-//! A DgnDb is an in-memory object to access the information in a DgnDb file.
-// @bsiclass
-//=======================================================================================
-struct DgnDb : RefCounted<BeSQLite::EC::ECDb>
-{
-    friend struct BisCoreDomain;
-    DEFINE_T_SUPER(BeSQLite::EC::ECDb)
-
-    //=======================================================================================
-    // @bsiclass                                                    Keith.Bentley   05/13
-    //=======================================================================================
-    struct EXPORT_VTABLE_ATTRIBUTE OpenParams : BeSQLite::EC::ECDb::OpenParams
-    {
-        friend struct DgnDb;
-
-    private:
-        SchemaUpgradeOptions m_schemaUpgradeOptions;
-
-    public:
-        //! Constructor
-        //! @param[in] openMode The mode for opening the database
-        //! @param[in] startDefaultTxn Whether to start a default transaction on the database
-        //! @param[in] schemaUpgradeOptions Options to upgrade the ECSchema-s in the database from registered domains, or revisions. 
-        explicit OpenParams(OpenMode openMode, BeSQLite::DefaultTxn startDefaultTxn = BeSQLite::DefaultTxn::Yes, SchemaUpgradeOptions schemaUpgradeOptions = SchemaUpgradeOptions()) : ECDb::OpenParams(openMode, startDefaultTxn), m_schemaUpgradeOptions(schemaUpgradeOptions)
-            {}
-
-        SchemaUpgradeOptions& GetSchemaUpgradeOptionsR() { return m_schemaUpgradeOptions; }
-        SchemaUpgradeOptions const& GetSchemaUpgradeOptions() const { return m_schemaUpgradeOptions; }
-
-        virtual ~OpenParams() {}
-    };
-
-private:
-    BeSQLite::BeBriefcaseBasedIdSequence m_elementIdSequence;
-
-    void Destroy();
-    SchemaStatus PickSchemasToImport(bvector<ECN::ECSchemaCP>& importSchemas, bvector<ECN::ECSchemaCP> const& schemas, bool isImportingFromV8) const;
-    void OnBisCoreSchemaImported(CreateDgnDbParams const& params);
-    BeSQLite::DbResult InitializeElementIdSequence();
-    BeSQLite::DbResult ResetElementIdSequence(BeSQLite::BeBriefcaseId briefcaseId);
-    void ClearECSqlCache() const { m_ecsqlCache.Empty(); }
-
-    BeSQLite::DbResult InitializeSchemas(BeSQLite::Db::OpenParams const& params);
-    BeSQLite::DbResult ProcessRevisions(BeSQLite::Db::OpenParams const& params);
-    void InitParentChangeSetIds();
-    void BackupParentChangeSetIds();
-    BeSQLite::DbResult RestoreParentChangeSetIds();
-    BeSQLite::DbResult DeleteAllTxns();
-
-protected:
-    friend struct Txns;
-    friend struct DgnElement;
-
-    Utf8String m_fileName;
-    DgnElements m_elements;
-    DgnModels m_models;
-    mutable DgnDbProfileVersion m_profileVersion;
-    DgnDomains m_domains;
-    DgnFonts m_fonts;
-    DgnLineStylesPtr m_lineStyles;
-    DgnGeoLocation m_geoLocation;
-    DgnCodeSpecs m_codeSpecs;
-    TxnManagerPtr m_txnManager;
-    mutable IBriefcaseManagerPtr m_briefcaseManager;
-    RefCountedPtr<IConcurrencyControl> m_concurrencyControl;
-    DgnSearchableText m_searchableText;
-    mutable std::unique_ptr<RevisionManager> m_revisionManager;
-    mutable BeSQLite::EC::ECSqlStatementCache m_ecsqlCache;
-    mutable std::unordered_map<uint64_t, std::unique_ptr<BeSQLite::EC::ECInstanceInserter>> m_cacheECInstanceInserter;
-    Utf8String m_parentChangeSetId;
-    Utf8String m_initialParentChangeSetId;
-
-    DGNPLATFORM_EXPORT BeSQLite::ProfileState _CheckProfileVersion() const override;
-    DGNPLATFORM_EXPORT BeSQLite::DbResult _UpgradeProfile() override;
-    DGNPLATFORM_EXPORT BeSQLite::DbResult _OnBeforeProfileUpgrade() override;
-    DGNPLATFORM_EXPORT BeSQLite::DbResult _OnAfterProfileUpgrade() override;
-    DGNPLATFORM_EXPORT void _OnDbClose() override;
-    DGNPLATFORM_EXPORT BeSQLite::DbResult _OnDbOpening() override;
-    DGNPLATFORM_EXPORT BeSQLite::DbResult _OnDbOpened(BeSQLite::Db::OpenParams const& params) override;
-
-    DGNPLATFORM_EXPORT BeSQLite::DbResult _OnBeforeSetAsMaster(BeSQLite::BeGuid guid) override;
-    DGNPLATFORM_EXPORT BeSQLite::DbResult _OnAfterSetAsMaster(BeSQLite::BeGuid guid) override;
-
-    DGNPLATFORM_EXPORT BeSQLite::DbResult _OnBeforeSetAsBriefcase(BeSQLite::BeBriefcaseId newBriefcaseId) override;
-    DGNPLATFORM_EXPORT BeSQLite::DbResult _OnAfterSetAsBriefcase(BeSQLite::BeBriefcaseId newBriefcaseId) override;
-    DGNPLATFORM_EXPORT BeSQLite::DbResult _OnAfterChangesetApplied(bool hasSchemaChanges) const override;
-    DGNPLATFORM_EXPORT void DestroyBriefcaseManager();
-
-    // *** WIP_SCHEMA_IMPORT - temporary work-around needed because ECClass objects are deleted when a schema is imported
-    void _OnBeforeClearECDbCache() const override;
-    
-    BeSQLite::DbResult CreateNewDgnDb(BeFileNameCR boundFileName, CreateDgnDbParams const& params); //!< @private
-    BeSQLite::DbResult CreateDgnDbTables(CreateDgnDbParams const& params); //!< @private
-    BeSQLite::DbResult CreateCodeSpecs(); //!< @private
-    BeSQLite::DbResult CreateRepositoryModel(); //!< @private
-    BeSQLite::DbResult CreateRootSubject(CreateDgnDbParams const& params); //!< @private
-    BeSQLite::DbResult CreatePartitionElement(Utf8CP, DgnElementId, Utf8CP); //!< @private
-    BeSQLite::DbResult CreateDictionaryModel(); //!< @private
-    BeSQLite::DbResult CreateRealityDataSourcesModel(); //!< @private
-    BeSQLite::DbResult InitializeDgnDb(CreateDgnDbParams const& params); //!< @private
-    BeSQLite::DbResult SaveDgnDbProfileVersion(DgnDbProfileVersion version=DgnDbProfileVersion::GetCurrent()); //!< @private
-    BeSQLite::DbResult DoOpenDgnDb(BeFileNameCR projectNameIn, OpenParams const&); //!< @private
-public:
-    DgnDb();
-    virtual ~DgnDb();
-
-    //! @private
-    BeSQLite::DbResult OnAfterChangesetApplied(bool hasSchemaChanges) const { return _OnAfterChangesetApplied(hasSchemaChanges); }
-    //! Get the BeFileName for this DgnDb.
-    //! @note The superclass method BeSQLite::Db::GetDbFileName may also be used to get the same value, as a Utf8CP.
-    BeFileName GetFileName() const {return BeFileName(m_fileName);}
-
-    //! Get the profile version of an opened DgnDb.
-    DGNPLATFORM_EXPORT DgnDbProfileVersion GetProfileVersion();
-
-    //! Open an existing DgnDb file.
-    //! @param[out] status BE_SQLITE_OK if the DgnDb file was successfully opened, error code otherwise. May be NULL.
-    //! @param[in] filename The name of the BeSQLite::Db file from which the DgnDb is to be opened. Must be a valid filename on the local
-    //! file system. It is not legal to open a DgnDb over a network share.
-    //! @param[in] openParams Parameters for opening the database file
-    //! @return a reference counted pointer to the opened DgnDb. Its IsValid() method will be false if the open failed for any reason.
-    //! @remarks
-    //! <ul>
-    //! <li> If this method succeeds, it will return a valid DgnDbPtr. The project will be automatically closed when the last reference
-    //! to it is released. There is no way to hold a pointer to a "closed project".
-    //! <li> A DgnDb can have an expiration date. See Db::IsExpired
-    //! <li> The ECSchemas supplied by registered DgnDomain-s are validated against the corresponding ones in the DgnDb, and 
-    //! an appropriate error status is returned in the case of a failure. See table below for the various ECSchema compatibility errors. 
-    //! If the error status is BE_SQLITE_ERROR_SchemaUpgradeRequired, it may be possible to 
-    //! upgrade (or import) the schemas in the DgnDb. This is done by opening the DgnDb with setting the option request upgrade of 
-    //! domain schemas (See @ref DgnDb::OpenParams). These domain schema validation errors can also be avoided by restricting the 
-    //! specific checks made to validate the domain schemas by by setting the appopriate @ref SchemaUpgradeOptions::DomainUpgradeOptions
-    //! in @ref DgnDb::OpenParams.
-    //! <pre>
-    //! Sample schema compatibility validation results for an ECSchema in the BIM with Version 2.2.2 (Read.Write.Minor)
-    //! -------------------------------------------------------------------------------------------------
-    //! Application   |  Validation result              | Validation result
-    //! Version       |  (Readonly)                     | (ReadWrite)
-    //! -------------------------------------------------------------------------------------------------
-    //! 2.2.2 (same)  | BE_SQLITE_OK                    | BE_SQLITE_OK
-    //! -------------------------------------------------------------------------------------------------
-    //! 1.2.2 (older) | BE_SQLITE_ERROR_SchemaTooNew    | BE_SQLITE_ERROR_SchemaTooNew
-    //! 2.1.2 (older) | BE_SQLITE_OK                    | BE_SQLITE_ERROR_SchemaTooNew
-    //! 2.2.1 (older) | BE_SQLITE_OK                    | BE_SQLITE_OK
-    //! -------------------------------------------------------------------------------------------------
-    //! 3.2.2 (newer) | BE_SQLITE_ERROR_SchemaTooOld    | BE_SQLITE_ERROR_SchemaTooOld
-    //! 2.3.2 (newer) | BE_SQLITE_OK by default*        | BE_SQLITE_ERROR_SchemaUpgradeRequired
-    //! 2.2.3 (newer) | BE_SQLITE_OK by default*        | BE_SQLITE_OK by default*
-    //!                                                                                       
-    //! * - BE_SQLITE_OK by default, or BE_SQLITE_ERROR_SchemaUpgradeRecommended if 
-    //! SchemaUpgradeOptions::DomainUpgradeOptions::CheckRecommendedUpgrades is passed in
-    //! -------------------------------------------------------------------------------------------------
-    //! </pre>
-    //! <li> If the domain schemas are setup to be upgraded, a schema lock is first obtained before the upgrade. 
-    //! Note that any previously committed local changes that haven't been pushed up to the server 
-    //! will cause an error. These need to be flushed out by creating a revision. See @ref RevisionManager
-    //! </ul>
-    DGNPLATFORM_EXPORT static DgnDbPtr OpenDgnDb(BeSQLite::DbResult* status, BeFileNameCR filename, OpenParams const& openParams);
-
-    //! Create and open a new DgnDb file.
-    //! @param[out] status BE_SQLITE_OK if the DgnDb file was successfully created, error code otherwise. May be NULL.
-    //! @param[in] filename The name of the file for the new DgnDb. Must be a valid filename on the local
-    //! filesystem. It is not legal to create a DgnDb over a network share.
-    //! @param[in] params Parameters that control aspects of the newly created DgnDb. Must include a valid root Subject name.
-    //! @return a reference counted pointer to the newly created DgnDb. Its IsValid() method will return false if the open failed for any reason.
-    //! @note If this method succeeds, it will return a valid DgnDbPtr. The DgnDb will be automatically closed when the last reference
-    //! to it is released. There is no way to hold a pointer to a "closed project".
-    //! @see CreateDgnDbParams::SetRootSubjectName
-    DGNPLATFORM_EXPORT static DgnDbPtr CreateDgnDb(BeSQLite::DbResult* status, BeFileNameCR filename, CreateDgnDbParams const& params);
-
-    DgnModels& Models() const {return const_cast<DgnModels&>(m_models);}                 //!< The DgnModels of this DgnDb
-    DgnElements& Elements() const{return const_cast<DgnElements&>(m_elements);}          //!< The DgnElements of this DgnDb
-    DgnGeoLocation& GeoLocation() const {return const_cast<DgnGeoLocation&>(m_geoLocation);}  //!< The geolocation information for this DgnDb
-    DgnLineStyles& LineStyles() const {return const_cast<DgnLineStyles&>(*m_lineStyles);}//!< The line styles for this DgnDb
-    DgnFonts& Fonts() const {return const_cast<DgnFonts&>(m_fonts);}                    //!< The fonts for this DgnDb
-    DgnDomains& Domains() const {return const_cast<DgnDomains&>(m_domains);}             //!< The DgnDomains associated with this DgnDb.
-    DgnCodeSpecs& CodeSpecs() const {return const_cast<DgnCodeSpecs&>(m_codeSpecs);} //!< The codeSpecs associated with this DgnDb
-    DgnSearchableText& SearchableText() const {return const_cast<DgnSearchableText&>(m_searchableText);} //!< The searchable text table for this DgnDb
-    DGNPLATFORM_EXPORT TxnManagerR Txns();                 //!< The TxnManager for this DgnDb.
-    DGNPLATFORM_EXPORT RevisionManagerR Revisions() const; //!< The RevisionManager for this DgnDb.
-    DGNPLATFORM_EXPORT IBriefcaseManager& BriefcaseManager(); //!< Manages this briefcase's held locks and codes
-
-    IBriefcaseManager* GetExistingBriefcaseManager() const;
-
-    //! @private
-    DGNPLATFORM_EXPORT BentleyStatus SetConcurrencyControl(IConcurrencyControl*);
-
-    IConcurrencyControl* GetConcurrencyControl() const {return m_concurrencyControl.get();}
-    IOptimisticConcurrencyControl* GetOptimisticConcurrencyControl() const {auto c = m_concurrencyControl.get(); return c? c->_AsIOptimisticConcurrencyControl(): nullptr; }
-
-    //! Imports EC Schemas into the DgnDb
-    //! @param[in] schemas Schemas to be imported. 
-    //! @remarks 
-    //! <ul>
-    //! <li> ONLY to be used for cases where the schemas are NOT paired with a domain.
-    //! <li> It's the caller's responsibility to start a new transaction before this call and commit it after a successful 
-    //! import. If an error happens during the import, the new transaction is abandoned within the call. 
-    //! <li> Errors out if there are local changes (uncommitted or committed). These need to be flushed by committing 
-    //! the changes if necessary, and then creating a revision. See @ref RevisionManager. 
-    //! <li> If the schemas already exist in the Database, they are upgraded if the schemas passed in have a newer, but
-    //! compatible version number. 
-    //! </ul>
-    DGNPLATFORM_EXPORT SchemaStatus ImportSchemas(bvector<ECN::ECSchemaCP> const& schemas);
-
-    DGNPLATFORM_EXPORT static BeSQLite::DbResult SchemaStatusToDbResult(SchemaStatus status, bool isUpgrade);
-
-    //! Inserts a new link table ECRelationship. 
-    //! @note This function is only for ECRelationships that are stored in a link table. ECRelationships that are implemented as Navigation properties must be accessed using the element property API.
-    //! @param[out] relKey key of the new ECRelationship
-    //! @param[in] relClass ECRelationshipClass to create an instance of
-    //! @param[in] sourceId SourceECInstanceId.
-    //! @param[in] targetId TargetECInstanceId.
-    //! @param[in] relInstanceProperties If @p relClass has ECProperties, pass its values via this parameter. Note: In this
-    //! case @ref ECN::IECRelationshipInstance::GetSource "IECRelationshipInstance::GetSource" and @ref ECN::IECRelationshipInstance::GetTarget "IECRelationshipInstance::GetTarget"
-    //! don't have to be set in @p relInstanceProperties
-    //! @return BE_SQLITE_OK in case of success. Error codes otherwise
-    DGNPLATFORM_EXPORT BeSQLite::DbResult InsertLinkTableRelationship(BeSQLite::EC::ECInstanceKey& relKey, ECN::ECRelationshipClassCR relClass, BeSQLite::EC::ECInstanceId sourceId, BeSQLite::EC::ECInstanceId targetId, ECN::IECRelationshipInstanceCP relInstanceProperties = nullptr);
-
-    //! Inserts a new link table ECRelationship between two elements.
-    //! @note This function is only for ECRelationships that are stored in a link table. ECRelationships that are implemented as Navigation properties must be accessed using the element property API.
-    //! @param[out] relKey key of the new ECRelationship
-    //! @param[in] relClass ECRelationshipClass to create an instance of
-    //! @param[in] sourceId The "source" element.
-    //! @param[in] targetId The "target" element.
-    //! @param[in] relInstanceProperties If @p relClass has ECProperties, pass its values via this parameter. Note: In this
-    //! case @ref ECN::IECRelationshipInstance::GetSource "IECRelationshipInstance::GetSource" and @ref ECN::IECRelationshipInstance::GetTarget "IECRelationshipInstance::GetTarget"
-    //! don't have to be set in @p relInstanceProperties
-    //! @return BE_SQLITE_OK in case of success. Error codes otherwise
-    BeSQLite::DbResult InsertLinkTableRelationship(BeSQLite::EC::ECInstanceKey& relKey, ECN::ECRelationshipClassCR relClass, DgnElementId sourceId, DgnElementId targetId, ECN::IECRelationshipInstanceCP relInstanceProperties = nullptr)
-        {
-        return InsertLinkTableRelationship(relKey, relClass, BeSQLite::EC::ECInstanceId(sourceId.GetValue()), BeSQLite::EC::ECInstanceId(targetId.GetValue()), relInstanceProperties);
-        }
-    
-    //! Update one or more properties of an existing link table ECRelationship instance. 
-    //! Note that you cannot change the source or target. 
-    //! @note This function is only for ECRelationships that are stored in a link table. 
-    //! @param key Identifies the relationship instance.
-    //! @param props Contains the properties to be written. Note that this functions updates props by setting its InstanceId.
-    //! @return BE_SQLITE_OK in case of success. Error codes otherwise
-    DGNPLATFORM_EXPORT BeSQLite::DbResult UpdateLinkTableRelationshipProperties(BeSQLite::EC::ECInstanceKeyCR key, ECN::IECInstanceR props);
-
-    //! Deletes link table ECRelationships which match the specified @p sourceId and @p targetId.
-    //! @note This function is only for ECRelationships that are stored in a link table. To "delete" an ECRelationship that is implemented as a Navigation property, you must set the appropriate element property to NULL, if that is allowed.
-    //! @remarks @p sourceId and @p targetId are used to build the ECSQL where clause. So they are used to filter
-    //! what to delete. If one of them is invalid, it will not be included in the filter. If both are invalid, it is an error.
-    //! @param[in] relClassECSqlName ECRelationshipClass name in ECSQL format (schema name.class name)
-    //! @param[in] sourceId SourceECInstanceId filter. If invalid, no SourceECInstanceId filter will be applied.
-    //! @param[in] targetId TargetECInstanceId filter. If invalid, no TargetECInstanceId filter will be applied.
-    //! @return BE_SQLITE_OK in case of success. Error codes otherwise
-    DGNPLATFORM_EXPORT BeSQLite::DbResult DeleteLinkTableRelationships(Utf8CP relClassECSqlName, BeSQLite::EC::ECInstanceId sourceId, BeSQLite::EC::ECInstanceId targetId);
-
-    //! Deletes link table ECRelationships which match the specified @p sourceId and @p targetId.
-    //! @note This function is only for ECRelationships that are stored in a link table. To "delete" an ECRelationship that is implemented as a Navigation property, you must set the appropriate element property to NULL, if that is allowed.
-    //! @remarks @p sourceId and @p targetId are used to build the ECSQL where clause. So they are used to filter
-    //! what to delete. If one of them is invalid, it will not be included in the filter. If both are invalid, it is an error.
-    //! @param[in] relClassECSqlName ECRelationshipClass name in ECSQL format (schema name.class name)
-    //! @param[in] sourceId SourceECInstanceId filter. If invalid, no SourceECInstanceId filter will be applied.
-    //! @param[in] targetId TargetECInstanceId filter. If invalid, no TargetECInstanceId filter will be applied.
-    //! @return BE_SQLITE_OK in case of success. Error codes otherwise
-    BeSQLite::DbResult DeleteLinkTableRelationships(Utf8CP relClassECSqlName, DgnElementId sourceId, DgnElementId targetId)
-        {
-        return DeleteLinkTableRelationships(relClassECSqlName, BeSQLite::EC::ECInstanceId(sourceId.GetValueUnchecked()), BeSQLite::EC::ECInstanceId(targetId.GetValueUnchecked()));
-        }
-
-    //! Deletes a specific link table ECRelationship
-    //! @note This function is only for ECRelationships that are stored in a link table. To "delete" an ECRelationship that is implemented as a Navigation property, you must set the appropriate element property to NULL, if that is allowed.
-    //! @param key Identifies the ECRelationship instance
-    //! @return BE_SQLITE_OK in case of success. Error codes otherwise
-    DGNPLATFORM_EXPORT BeSQLite::DbResult DeleteLinkTableRelationship(BeSQLite::EC::ECInstanceKeyCR key);
-
-    //! Gets a cached and prepared ECSqlStatement that can be used only for select.
-    DGNPLATFORM_EXPORT BeSQLite::EC::CachedECSqlStatementPtr GetPreparedECSqlStatement(Utf8CP ecsql) const;
-    //! Gets a cached and prepared ECSqlStatement that can be used to modify the Db. This should be used only for aspects.
-    DGNPLATFORM_EXPORT BeSQLite::EC::CachedECSqlStatementPtr GetNonSelectPreparedECSqlStatement(Utf8CP ecsql, BeSQLite::EC::ECCrudWriteToken const*) const;
-    
-    //! Perform a SQLite VACUUM on this DgnDb. This potentially makes the file smaller and more efficient to access.
-    DGNPLATFORM_EXPORT DgnDbStatus CompactFile();
-
-    //! Determine whether this DgnDb is the master copy.
-    bool IsMasterCopy() const {return GetBriefcaseId().IsMasterId();}
-
-    //! Determine whether this DgnDb is a briefcase.
-    bool IsBriefcase() const {return !IsMasterCopy();}
-
-    //! Determine whether this DgnDb is a stand-alone briefcase; that is, a transactable briefcase not associated with any master copy.
-    bool IsStandaloneBriefcase() const {return GetBriefcaseId().IsStandaloneId();}
-
-    DGNPLATFORM_EXPORT RepositoryModelPtr GetRepositoryModel(); //!< Return the RepositoryModel for this DgnDb.
-    DGNPLATFORM_EXPORT DictionaryModelR GetDictionaryModel(); //!< Return the dictionary model for this DgnDb.
-    DGNPLATFORM_EXPORT LinkModelPtr GetRealityDataSourcesModel(); //!< Return the LinkModel listing the reality data sources for this DgnDb.
-
-/** @name DgnPlatform Threads */
-/** @{ */
-    //! Ids for DgnPlatform threads
-    enum class ThreadId {Unknown=0, Client=100, IoPool=103, CpuPool=104};
-
-    DGNPLATFORM_EXPORT static ThreadId GetThreadId();    //!< Get the ThreadId for the current thread
-    DGNPLATFORM_EXPORT static WCharCP GetThreadIdName(); //!< For debugging purposes, get the current ThreadId as a string
-    DGNPLATFORM_EXPORT static void SetThreadId(ThreadId);    //!< Set the ThreadId for the current thread
-    static void VerifyThread(ThreadId id) {BeAssert(id==GetThreadId());}   //!< assert that this is a specific thread
-    static void VerifyClientThread() {VerifyThread(ThreadId::Client);}     //!< assert that this is the Client thread
-    static void VerifyIoPoolThread() {VerifyThread(ThreadId::IoPool);}     //!< assert that this is one of the IoPool threads
-    static void VerifyCpuPoolThread() {VerifyThread(ThreadId::CpuPool);}   //!< assert that this is one of the CpuPool threads
-/** @} */
-
-    //! Gets the permission token which all code within DgnPlatform has to pass to non-SELECT ECSQL statements
-    //! or other non-read EC CRUD operations.
-    //! Otherwise the preparation of the ECSQL or the write operation will fail.
-    //! @return EC CRUD write token. Is never nullptr but is returned as pointer as this is how you pass it to the ECSQL APIs. 
-    //! @private
-    BeSQLite::EC::ECCrudWriteToken const* GetECCrudWriteToken() const; //not inlined as it must not be called externally
-
-    //! Gets the permission token to perform a ECSchema import/update
-    //! @return ECSchemaImportToken. Is never nullptr but is returned as pointer as this is how you pass it to ECDbSchemaManager::ImportSchemas. 
-    //! @private
-    BeSQLite::EC::SchemaImportToken const* GetSchemaImportToken() const; //not inlined as it must not be called externally
-
-    //! @private internal use only (V8 converter)
-    //! Imports v8 EC Schemas into the DgnDb
-    //! @param[in] schemas Schemas to be imported. 
-    //! @remarks 
-    //! <ul>
-    //! <li> Only used by the V8 converter for first importing V8 legacy schemas. Upgrades of existing schemas are 
-    //! not allowed. 
-    //! <li> It's the caller's responsibility to start a new transaction before this call and commit it after a successful 
-    //! import. If an error happens during the import, the new transaction is abandoned within the call. 
-    //! <li> Errors out if there are local changes (uncommitted or committed). These need to be flushed by committing 
-    //! the changes if necessary, and then creating a revision. See @ref RevisionManager. 
-    //! </ul>
-    DGNPLATFORM_EXPORT SchemaStatus ImportV8LegacySchemas(bvector<ECN::ECSchemaCP> const& schemas);
-
-    //! Utility method to get the next id in a sequence
-    //! @private internal use only
-    BeSQLite::BeBriefcaseBasedIdSequence const& GetElementIdSequence() const { return m_elementIdSequence; }
-
-    BeSQLite::DbResult CreateRebaseTable(); //!< @private
-<<<<<<< HEAD
-    DGNPLATFORM_EXPORT DRange3d ComputeGeometryExtentsWithoutOutliers(DRange3dP rangeWithOutliers = nullptr, size_t* outlierCount = nullptr, double maxDeviations = 5.0) const;
-=======
-    DGNPLATFORM_EXPORT DRange3d ComputeGeometryExtentsWithoutOutliers(DRange3dP rangeWithOutliers = nullptr, bvector<BeInt64Id>* elementOutliers = nullptr, double maxDeviations = 5.0) const;
-
->>>>>>> 62e2d295
-};
-
-END_BENTLEY_DGN_NAMESPACE
-
+/*--------------------------------------------------------------------------------------+
+|
+|  Copyright (c) Bentley Systems, Incorporated. All rights reserved.
+|
++--------------------------------------------------------------------------------------*/
+#pragma once
+//__PUBLISH_SECTION_START__
+
+#include "DgnDbTables.h"
+#include "DgnModel.h"
+#include "RepositoryManager.h"
+#include "UpdatePlan.h"
+#include "RealityDataCache.h"
+#include <Bentley/BeFileName.h>
+#include <BeSQLite/BeBriefcaseBasedIdSequence.h>
+#include <unordered_map>
+BEGIN_BENTLEY_DGN_NAMESPACE
+
+//=======================================================================================
+// @bsiclass                                                    Keith.Bentley   05/13
+//=======================================================================================
+enum DgnDbProfileValues : int32_t
+{
+    DGNDB_CURRENT_VERSION_Major = 2,
+    DGNDB_CURRENT_VERSION_Minor = 0,
+    DGNDB_CURRENT_VERSION_Sub1  = 0,
+    DGNDB_CURRENT_VERSION_Sub2  = 4,
+
+    DGNDB_SUPPORTED_VERSION_Major = 2,  // oldest version of the profile supported by the current api
+    DGNDB_SUPPORTED_VERSION_Minor = 0,
+};
+
+//=======================================================================================
+//! A 4-digit number that specifies a serializable version of something in a DgnDb.
+// @bsiclass
+//=======================================================================================
+struct DgnDbProfileVersion : BeSQLite::ProfileVersion
+{
+    DEFINE_T_SUPER(BeSQLite::ProfileVersion)
+    friend struct DgnDb;
+
+private:
+    //! Map from legacy version range into current version range
+    static DgnDbProfileVersion FromLegacy(Utf8CP versionJson);
+    //! Former PropertySpec values of DgnProjectProperty::ProfileVersion.  Used for inspecting legacy .dgndb, .idgndb files.
+    static BeSQLite::PropertySpec LegacyDbProfileVersionProperty() {return BeSQLite::PropertySpec("SchemaVersion", "dgn_Proj");}
+    //! Former PropertySpec values of DgnEmbeddedProjectProperty::ProfileVersion.  Used for inspecting legacy .imodel files.
+    static BeSQLite::PropertySpec LegacyEmbeddedDbProfileVersionProperty() {return BeSQLite::PropertySpec("SchemaVersion", "pkge_dgnProj");}
+
+public:
+    DgnDbProfileVersion() : T_Super(0, 0, 0, 0) {}
+    DgnDbProfileVersion(uint16_t major, uint16_t minor) : T_Super(major, minor, 0, 0) {}
+    DgnDbProfileVersion(uint16_t major, uint16_t minor, uint16_t sub1, uint16_t sub2) : ProfileVersion(major, minor, sub1, sub2) {}
+    explicit DgnDbProfileVersion(Utf8CP json) : T_Super(json) {}
+
+    bool IsValid() const {return !IsEmpty();}
+    bool IsCurrent() const {return *this == GetCurrent();}
+    bool IsPast() const {return *this < GetCurrent();}
+    bool IsFuture() const {return *this > GetCurrent();}
+    bool IsVersion_1_5() const {return *this == DgnDbProfileVersion::Version_1_5();}
+    bool IsVersion_1_6() const {return *this == DgnDbProfileVersion::Version_1_6();}
+
+    //! Extract the DgnDbProfileVersion from the specified file
+    DGNPLATFORM_EXPORT static DgnDbProfileVersion Extract(BeFileNameCR fileName);
+    static DgnDbProfileVersion GetCurrent() {return DgnDbProfileVersion(DGNDB_CURRENT_VERSION_Major, DGNDB_CURRENT_VERSION_Minor, DGNDB_CURRENT_VERSION_Sub1, DGNDB_CURRENT_VERSION_Sub2);}
+    static DgnDbProfileVersion Version_1_0() {return DgnDbProfileVersion(1, 0);} // DgnV8
+    static DgnDbProfileVersion Version_1_5() {return DgnDbProfileVersion(1, 5);} // Graphite05
+    static DgnDbProfileVersion Version_1_6() {return DgnDbProfileVersion(1, 6);} // DgnDb0601
+};
+
+//=======================================================================================
+//! Supplies the parameters necessary to create new DgnDbs.
+// @bsiclass
+//=======================================================================================
+struct CreateDgnDbParams : BeSQLite::Db::CreateParams
+{
+public:
+    bool m_overwriteExisting;
+    Utf8String m_rootSubjectName;
+    Utf8String m_rootSubjectDescription;
+    Utf8String m_client;
+    BeFileName m_seedDb;
+    BeSQLite::BeGuid m_guid;
+    DPoint3d m_globalOrigin = DPoint3d::FromZero();
+    AxisAlignedBox3d m_projectExtents;
+    
+    //! Default constructor for CreateDgnDbParams
+    //! @param[in] guid The BeSQLite::BeGuid to store in the newly created DgnDb. If not supplied, a new BeSQLite::BeGuid value is created.
+    //! @note The new BeSQLite::BeGuid can be obtained via GetGuid.
+    CreateDgnDbParams(BeSQLite::BeGuid guid=BeSQLite::BeGuid(true)) : BeSQLite::Db::CreateParams(), m_guid(guid) {}
+
+    //! Constructor for CreateDgnDbParams
+    //! @param[in] name The (required) value to be stored as the CodeValue property of the root Subject
+    //! @param[in] description The (optional) value to be stored as the Description property of the root Subject
+    //! @param[in] guid The BeSQLite::BeGuid to store in the newly created DgnDb. If not supplied, a new BeSQLite::BeGuid value is created.
+    //! @note The new BeSQLite::BeGuid can be obtained via GetGuid.
+    CreateDgnDbParams(Utf8CP name, Utf8CP description=nullptr, BeSQLite::BeGuid guid=BeSQLite::BeGuid(true)) : BeSQLite::Db::CreateParams(), m_guid(guid)
+        {
+        SetRootSubjectName(name);
+        SetRootSubjectDescription(description);
+        }
+
+    //! Set the name to be stored as the CodeValue property of the root Subject for the new DgnDb created using this CreateDgnDbParams.
+    //! @note The (required) CodeValue of the root Subject should indicate what the DgnDb contains.
+    //! @see DgnElements::GetRootSubject
+    void SetRootSubjectName(Utf8CP name) {m_rootSubjectName.AssignOrClear(name);}
+
+    //! Set the value to be stored as the Description property of the root Subject for the new DgnDb created using this CreateDgnDbParams.
+    //! @note The (optional) Description property of the root Subject can be a longer description of what the DgnDb contains.
+    //! @see DgnElements::GetRootSubject
+    void SetRootSubjectDescription(Utf8CP description) {m_rootSubjectDescription.AssignOrClear(description);}
+
+    //! Set the value to be stored as the Client property in the new DgnDb created using this CreateDgnDbParams.
+    void SetClient(Utf8CP client) {m_client = client;}
+
+    //! Set the filename of an existing, valid, SQLite file to be used as the "seed database" for the new DgnDb created using this CreateDgnDbParams.
+    //! If a SeedDb is specified, it is merely copied verbatim to the filename supplied to DgnDb::CreateDgnDb. Then, the DgnDb
+    //! tables are added to the copy of the seed database.
+    //! @note The default is to create a new database from scratch (in other words, no seed database).
+    //! @note When using a seed database, it determines the page size, encoding, compression, user_version, etc, for the database. Make sure they are appropriate
+    //! for your needs.
+    void SetSeedDb(BeFileNameCR seedDb) {m_seedDb = seedDb;}
+
+    //! Set the project extents for the new project.
+    void SetProjectExtents(AxisAlignedBox3dCR extents) {m_projectExtents = extents;}
+    
+    //! Get the BeSQLite::BeGuid to be stored in the newly created DgnDb. This is only necessary if you don't supply a valid BeSQLite::BeGuid
+    //! to the ctor.
+    BeSQLite::BeGuid GetGuid() const {return m_guid;}
+
+
+    //! Determine whether to overwrite an existing file in DgnDb::CreateDgnDb. The default is to fail if a file by the supplied name
+    //! already exists.
+    void SetOverwriteExisting(bool val) {m_overwriteExisting = val;}
+};
+
+//=======================================================================================
+//! A DgnDb is an in-memory object to access the information in a DgnDb file.
+// @bsiclass
+//=======================================================================================
+struct DgnDb : RefCounted<BeSQLite::EC::ECDb>
+{
+    friend struct BisCoreDomain;
+    DEFINE_T_SUPER(BeSQLite::EC::ECDb)
+
+    //=======================================================================================
+    // @bsiclass                                                    Keith.Bentley   05/13
+    //=======================================================================================
+    struct EXPORT_VTABLE_ATTRIBUTE OpenParams : BeSQLite::EC::ECDb::OpenParams
+    {
+        friend struct DgnDb;
+
+    private:
+        SchemaUpgradeOptions m_schemaUpgradeOptions;
+
+    public:
+        //! Constructor
+        //! @param[in] openMode The mode for opening the database
+        //! @param[in] startDefaultTxn Whether to start a default transaction on the database
+        //! @param[in] schemaUpgradeOptions Options to upgrade the ECSchema-s in the database from registered domains, or revisions. 
+        explicit OpenParams(OpenMode openMode, BeSQLite::DefaultTxn startDefaultTxn = BeSQLite::DefaultTxn::Yes, SchemaUpgradeOptions schemaUpgradeOptions = SchemaUpgradeOptions()) : ECDb::OpenParams(openMode, startDefaultTxn), m_schemaUpgradeOptions(schemaUpgradeOptions)
+            {}
+
+        SchemaUpgradeOptions& GetSchemaUpgradeOptionsR() { return m_schemaUpgradeOptions; }
+        SchemaUpgradeOptions const& GetSchemaUpgradeOptions() const { return m_schemaUpgradeOptions; }
+
+        virtual ~OpenParams() {}
+    };
+
+private:
+    BeSQLite::BeBriefcaseBasedIdSequence m_elementIdSequence;
+
+    void Destroy();
+    SchemaStatus PickSchemasToImport(bvector<ECN::ECSchemaCP>& importSchemas, bvector<ECN::ECSchemaCP> const& schemas, bool isImportingFromV8) const;
+    void OnBisCoreSchemaImported(CreateDgnDbParams const& params);
+    BeSQLite::DbResult InitializeElementIdSequence();
+    BeSQLite::DbResult ResetElementIdSequence(BeSQLite::BeBriefcaseId briefcaseId);
+    void ClearECSqlCache() const { m_ecsqlCache.Empty(); }
+
+    BeSQLite::DbResult InitializeSchemas(BeSQLite::Db::OpenParams const& params);
+    BeSQLite::DbResult ProcessRevisions(BeSQLite::Db::OpenParams const& params);
+    void InitParentChangeSetIds();
+    void BackupParentChangeSetIds();
+    BeSQLite::DbResult RestoreParentChangeSetIds();
+    BeSQLite::DbResult DeleteAllTxns();
+
+protected:
+    friend struct Txns;
+    friend struct DgnElement;
+
+    Utf8String m_fileName;
+    DgnElements m_elements;
+    DgnModels m_models;
+    mutable DgnDbProfileVersion m_profileVersion;
+    DgnDomains m_domains;
+    DgnFonts m_fonts;
+    DgnLineStylesPtr m_lineStyles;
+    DgnGeoLocation m_geoLocation;
+    DgnCodeSpecs m_codeSpecs;
+    TxnManagerPtr m_txnManager;
+    mutable IBriefcaseManagerPtr m_briefcaseManager;
+    RefCountedPtr<IConcurrencyControl> m_concurrencyControl;
+    DgnSearchableText m_searchableText;
+    mutable std::unique_ptr<RevisionManager> m_revisionManager;
+    mutable BeSQLite::EC::ECSqlStatementCache m_ecsqlCache;
+    mutable std::unordered_map<uint64_t, std::unique_ptr<BeSQLite::EC::ECInstanceInserter>> m_cacheECInstanceInserter;
+    Utf8String m_parentChangeSetId;
+    Utf8String m_initialParentChangeSetId;
+
+    DGNPLATFORM_EXPORT BeSQLite::ProfileState _CheckProfileVersion() const override;
+    DGNPLATFORM_EXPORT BeSQLite::DbResult _UpgradeProfile() override;
+    DGNPLATFORM_EXPORT BeSQLite::DbResult _OnBeforeProfileUpgrade() override;
+    DGNPLATFORM_EXPORT BeSQLite::DbResult _OnAfterProfileUpgrade() override;
+    DGNPLATFORM_EXPORT void _OnDbClose() override;
+    DGNPLATFORM_EXPORT BeSQLite::DbResult _OnDbOpening() override;
+    DGNPLATFORM_EXPORT BeSQLite::DbResult _OnDbOpened(BeSQLite::Db::OpenParams const& params) override;
+
+    DGNPLATFORM_EXPORT BeSQLite::DbResult _OnBeforeSetAsMaster(BeSQLite::BeGuid guid) override;
+    DGNPLATFORM_EXPORT BeSQLite::DbResult _OnAfterSetAsMaster(BeSQLite::BeGuid guid) override;
+
+    DGNPLATFORM_EXPORT BeSQLite::DbResult _OnBeforeSetAsBriefcase(BeSQLite::BeBriefcaseId newBriefcaseId) override;
+    DGNPLATFORM_EXPORT BeSQLite::DbResult _OnAfterSetAsBriefcase(BeSQLite::BeBriefcaseId newBriefcaseId) override;
+    DGNPLATFORM_EXPORT BeSQLite::DbResult _OnAfterChangesetApplied(bool hasSchemaChanges) const override;
+    DGNPLATFORM_EXPORT void DestroyBriefcaseManager();
+
+    // *** WIP_SCHEMA_IMPORT - temporary work-around needed because ECClass objects are deleted when a schema is imported
+    void _OnBeforeClearECDbCache() const override;
+    
+    BeSQLite::DbResult CreateNewDgnDb(BeFileNameCR boundFileName, CreateDgnDbParams const& params); //!< @private
+    BeSQLite::DbResult CreateDgnDbTables(CreateDgnDbParams const& params); //!< @private
+    BeSQLite::DbResult CreateCodeSpecs(); //!< @private
+    BeSQLite::DbResult CreateRepositoryModel(); //!< @private
+    BeSQLite::DbResult CreateRootSubject(CreateDgnDbParams const& params); //!< @private
+    BeSQLite::DbResult CreatePartitionElement(Utf8CP, DgnElementId, Utf8CP); //!< @private
+    BeSQLite::DbResult CreateDictionaryModel(); //!< @private
+    BeSQLite::DbResult CreateRealityDataSourcesModel(); //!< @private
+    BeSQLite::DbResult InitializeDgnDb(CreateDgnDbParams const& params); //!< @private
+    BeSQLite::DbResult SaveDgnDbProfileVersion(DgnDbProfileVersion version=DgnDbProfileVersion::GetCurrent()); //!< @private
+    BeSQLite::DbResult DoOpenDgnDb(BeFileNameCR projectNameIn, OpenParams const&); //!< @private
+public:
+    DgnDb();
+    virtual ~DgnDb();
+
+    //! @private
+    BeSQLite::DbResult OnAfterChangesetApplied(bool hasSchemaChanges) const { return _OnAfterChangesetApplied(hasSchemaChanges); }
+    //! Get the BeFileName for this DgnDb.
+    //! @note The superclass method BeSQLite::Db::GetDbFileName may also be used to get the same value, as a Utf8CP.
+    BeFileName GetFileName() const {return BeFileName(m_fileName);}
+
+    //! Get the profile version of an opened DgnDb.
+    DGNPLATFORM_EXPORT DgnDbProfileVersion GetProfileVersion();
+
+    //! Open an existing DgnDb file.
+    //! @param[out] status BE_SQLITE_OK if the DgnDb file was successfully opened, error code otherwise. May be NULL.
+    //! @param[in] filename The name of the BeSQLite::Db file from which the DgnDb is to be opened. Must be a valid filename on the local
+    //! file system. It is not legal to open a DgnDb over a network share.
+    //! @param[in] openParams Parameters for opening the database file
+    //! @return a reference counted pointer to the opened DgnDb. Its IsValid() method will be false if the open failed for any reason.
+    //! @remarks
+    //! <ul>
+    //! <li> If this method succeeds, it will return a valid DgnDbPtr. The project will be automatically closed when the last reference
+    //! to it is released. There is no way to hold a pointer to a "closed project".
+    //! <li> A DgnDb can have an expiration date. See Db::IsExpired
+    //! <li> The ECSchemas supplied by registered DgnDomain-s are validated against the corresponding ones in the DgnDb, and 
+    //! an appropriate error status is returned in the case of a failure. See table below for the various ECSchema compatibility errors. 
+    //! If the error status is BE_SQLITE_ERROR_SchemaUpgradeRequired, it may be possible to 
+    //! upgrade (or import) the schemas in the DgnDb. This is done by opening the DgnDb with setting the option request upgrade of 
+    //! domain schemas (See @ref DgnDb::OpenParams). These domain schema validation errors can also be avoided by restricting the 
+    //! specific checks made to validate the domain schemas by by setting the appopriate @ref SchemaUpgradeOptions::DomainUpgradeOptions
+    //! in @ref DgnDb::OpenParams.
+    //! <pre>
+    //! Sample schema compatibility validation results for an ECSchema in the BIM with Version 2.2.2 (Read.Write.Minor)
+    //! -------------------------------------------------------------------------------------------------
+    //! Application   |  Validation result              | Validation result
+    //! Version       |  (Readonly)                     | (ReadWrite)
+    //! -------------------------------------------------------------------------------------------------
+    //! 2.2.2 (same)  | BE_SQLITE_OK                    | BE_SQLITE_OK
+    //! -------------------------------------------------------------------------------------------------
+    //! 1.2.2 (older) | BE_SQLITE_ERROR_SchemaTooNew    | BE_SQLITE_ERROR_SchemaTooNew
+    //! 2.1.2 (older) | BE_SQLITE_OK                    | BE_SQLITE_ERROR_SchemaTooNew
+    //! 2.2.1 (older) | BE_SQLITE_OK                    | BE_SQLITE_OK
+    //! -------------------------------------------------------------------------------------------------
+    //! 3.2.2 (newer) | BE_SQLITE_ERROR_SchemaTooOld    | BE_SQLITE_ERROR_SchemaTooOld
+    //! 2.3.2 (newer) | BE_SQLITE_OK by default*        | BE_SQLITE_ERROR_SchemaUpgradeRequired
+    //! 2.2.3 (newer) | BE_SQLITE_OK by default*        | BE_SQLITE_OK by default*
+    //!                                                                                       
+    //! * - BE_SQLITE_OK by default, or BE_SQLITE_ERROR_SchemaUpgradeRecommended if 
+    //! SchemaUpgradeOptions::DomainUpgradeOptions::CheckRecommendedUpgrades is passed in
+    //! -------------------------------------------------------------------------------------------------
+    //! </pre>
+    //! <li> If the domain schemas are setup to be upgraded, a schema lock is first obtained before the upgrade. 
+    //! Note that any previously committed local changes that haven't been pushed up to the server 
+    //! will cause an error. These need to be flushed out by creating a revision. See @ref RevisionManager
+    //! </ul>
+    DGNPLATFORM_EXPORT static DgnDbPtr OpenDgnDb(BeSQLite::DbResult* status, BeFileNameCR filename, OpenParams const& openParams);
+
+    //! Create and open a new DgnDb file.
+    //! @param[out] status BE_SQLITE_OK if the DgnDb file was successfully created, error code otherwise. May be NULL.
+    //! @param[in] filename The name of the file for the new DgnDb. Must be a valid filename on the local
+    //! filesystem. It is not legal to create a DgnDb over a network share.
+    //! @param[in] params Parameters that control aspects of the newly created DgnDb. Must include a valid root Subject name.
+    //! @return a reference counted pointer to the newly created DgnDb. Its IsValid() method will return false if the open failed for any reason.
+    //! @note If this method succeeds, it will return a valid DgnDbPtr. The DgnDb will be automatically closed when the last reference
+    //! to it is released. There is no way to hold a pointer to a "closed project".
+    //! @see CreateDgnDbParams::SetRootSubjectName
+    DGNPLATFORM_EXPORT static DgnDbPtr CreateDgnDb(BeSQLite::DbResult* status, BeFileNameCR filename, CreateDgnDbParams const& params);
+
+    DgnModels& Models() const {return const_cast<DgnModels&>(m_models);}                 //!< The DgnModels of this DgnDb
+    DgnElements& Elements() const{return const_cast<DgnElements&>(m_elements);}          //!< The DgnElements of this DgnDb
+    DgnGeoLocation& GeoLocation() const {return const_cast<DgnGeoLocation&>(m_geoLocation);}  //!< The geolocation information for this DgnDb
+    DgnLineStyles& LineStyles() const {return const_cast<DgnLineStyles&>(*m_lineStyles);}//!< The line styles for this DgnDb
+    DgnFonts& Fonts() const {return const_cast<DgnFonts&>(m_fonts);}                    //!< The fonts for this DgnDb
+    DgnDomains& Domains() const {return const_cast<DgnDomains&>(m_domains);}             //!< The DgnDomains associated with this DgnDb.
+    DgnCodeSpecs& CodeSpecs() const {return const_cast<DgnCodeSpecs&>(m_codeSpecs);} //!< The codeSpecs associated with this DgnDb
+    DgnSearchableText& SearchableText() const {return const_cast<DgnSearchableText&>(m_searchableText);} //!< The searchable text table for this DgnDb
+    DGNPLATFORM_EXPORT TxnManagerR Txns();                 //!< The TxnManager for this DgnDb.
+    DGNPLATFORM_EXPORT RevisionManagerR Revisions() const; //!< The RevisionManager for this DgnDb.
+    DGNPLATFORM_EXPORT IBriefcaseManager& BriefcaseManager(); //!< Manages this briefcase's held locks and codes
+
+    IBriefcaseManager* GetExistingBriefcaseManager() const;
+
+    //! @private
+    DGNPLATFORM_EXPORT BentleyStatus SetConcurrencyControl(IConcurrencyControl*);
+
+    IConcurrencyControl* GetConcurrencyControl() const {return m_concurrencyControl.get();}
+    IOptimisticConcurrencyControl* GetOptimisticConcurrencyControl() const {auto c = m_concurrencyControl.get(); return c? c->_AsIOptimisticConcurrencyControl(): nullptr; }
+
+    //! Imports EC Schemas into the DgnDb
+    //! @param[in] schemas Schemas to be imported. 
+    //! @remarks 
+    //! <ul>
+    //! <li> ONLY to be used for cases where the schemas are NOT paired with a domain.
+    //! <li> It's the caller's responsibility to start a new transaction before this call and commit it after a successful 
+    //! import. If an error happens during the import, the new transaction is abandoned within the call. 
+    //! <li> Errors out if there are local changes (uncommitted or committed). These need to be flushed by committing 
+    //! the changes if necessary, and then creating a revision. See @ref RevisionManager. 
+    //! <li> If the schemas already exist in the Database, they are upgraded if the schemas passed in have a newer, but
+    //! compatible version number. 
+    //! </ul>
+    DGNPLATFORM_EXPORT SchemaStatus ImportSchemas(bvector<ECN::ECSchemaCP> const& schemas);
+
+    DGNPLATFORM_EXPORT static BeSQLite::DbResult SchemaStatusToDbResult(SchemaStatus status, bool isUpgrade);
+
+    //! Inserts a new link table ECRelationship. 
+    //! @note This function is only for ECRelationships that are stored in a link table. ECRelationships that are implemented as Navigation properties must be accessed using the element property API.
+    //! @param[out] relKey key of the new ECRelationship
+    //! @param[in] relClass ECRelationshipClass to create an instance of
+    //! @param[in] sourceId SourceECInstanceId.
+    //! @param[in] targetId TargetECInstanceId.
+    //! @param[in] relInstanceProperties If @p relClass has ECProperties, pass its values via this parameter. Note: In this
+    //! case @ref ECN::IECRelationshipInstance::GetSource "IECRelationshipInstance::GetSource" and @ref ECN::IECRelationshipInstance::GetTarget "IECRelationshipInstance::GetTarget"
+    //! don't have to be set in @p relInstanceProperties
+    //! @return BE_SQLITE_OK in case of success. Error codes otherwise
+    DGNPLATFORM_EXPORT BeSQLite::DbResult InsertLinkTableRelationship(BeSQLite::EC::ECInstanceKey& relKey, ECN::ECRelationshipClassCR relClass, BeSQLite::EC::ECInstanceId sourceId, BeSQLite::EC::ECInstanceId targetId, ECN::IECRelationshipInstanceCP relInstanceProperties = nullptr);
+
+    //! Inserts a new link table ECRelationship between two elements.
+    //! @note This function is only for ECRelationships that are stored in a link table. ECRelationships that are implemented as Navigation properties must be accessed using the element property API.
+    //! @param[out] relKey key of the new ECRelationship
+    //! @param[in] relClass ECRelationshipClass to create an instance of
+    //! @param[in] sourceId The "source" element.
+    //! @param[in] targetId The "target" element.
+    //! @param[in] relInstanceProperties If @p relClass has ECProperties, pass its values via this parameter. Note: In this
+    //! case @ref ECN::IECRelationshipInstance::GetSource "IECRelationshipInstance::GetSource" and @ref ECN::IECRelationshipInstance::GetTarget "IECRelationshipInstance::GetTarget"
+    //! don't have to be set in @p relInstanceProperties
+    //! @return BE_SQLITE_OK in case of success. Error codes otherwise
+    BeSQLite::DbResult InsertLinkTableRelationship(BeSQLite::EC::ECInstanceKey& relKey, ECN::ECRelationshipClassCR relClass, DgnElementId sourceId, DgnElementId targetId, ECN::IECRelationshipInstanceCP relInstanceProperties = nullptr)
+        {
+        return InsertLinkTableRelationship(relKey, relClass, BeSQLite::EC::ECInstanceId(sourceId.GetValue()), BeSQLite::EC::ECInstanceId(targetId.GetValue()), relInstanceProperties);
+        }
+    
+    //! Update one or more properties of an existing link table ECRelationship instance. 
+    //! Note that you cannot change the source or target. 
+    //! @note This function is only for ECRelationships that are stored in a link table. 
+    //! @param key Identifies the relationship instance.
+    //! @param props Contains the properties to be written. Note that this functions updates props by setting its InstanceId.
+    //! @return BE_SQLITE_OK in case of success. Error codes otherwise
+    DGNPLATFORM_EXPORT BeSQLite::DbResult UpdateLinkTableRelationshipProperties(BeSQLite::EC::ECInstanceKeyCR key, ECN::IECInstanceR props);
+
+    //! Deletes link table ECRelationships which match the specified @p sourceId and @p targetId.
+    //! @note This function is only for ECRelationships that are stored in a link table. To "delete" an ECRelationship that is implemented as a Navigation property, you must set the appropriate element property to NULL, if that is allowed.
+    //! @remarks @p sourceId and @p targetId are used to build the ECSQL where clause. So they are used to filter
+    //! what to delete. If one of them is invalid, it will not be included in the filter. If both are invalid, it is an error.
+    //! @param[in] relClassECSqlName ECRelationshipClass name in ECSQL format (schema name.class name)
+    //! @param[in] sourceId SourceECInstanceId filter. If invalid, no SourceECInstanceId filter will be applied.
+    //! @param[in] targetId TargetECInstanceId filter. If invalid, no TargetECInstanceId filter will be applied.
+    //! @return BE_SQLITE_OK in case of success. Error codes otherwise
+    DGNPLATFORM_EXPORT BeSQLite::DbResult DeleteLinkTableRelationships(Utf8CP relClassECSqlName, BeSQLite::EC::ECInstanceId sourceId, BeSQLite::EC::ECInstanceId targetId);
+
+    //! Deletes link table ECRelationships which match the specified @p sourceId and @p targetId.
+    //! @note This function is only for ECRelationships that are stored in a link table. To "delete" an ECRelationship that is implemented as a Navigation property, you must set the appropriate element property to NULL, if that is allowed.
+    //! @remarks @p sourceId and @p targetId are used to build the ECSQL where clause. So they are used to filter
+    //! what to delete. If one of them is invalid, it will not be included in the filter. If both are invalid, it is an error.
+    //! @param[in] relClassECSqlName ECRelationshipClass name in ECSQL format (schema name.class name)
+    //! @param[in] sourceId SourceECInstanceId filter. If invalid, no SourceECInstanceId filter will be applied.
+    //! @param[in] targetId TargetECInstanceId filter. If invalid, no TargetECInstanceId filter will be applied.
+    //! @return BE_SQLITE_OK in case of success. Error codes otherwise
+    BeSQLite::DbResult DeleteLinkTableRelationships(Utf8CP relClassECSqlName, DgnElementId sourceId, DgnElementId targetId)
+        {
+        return DeleteLinkTableRelationships(relClassECSqlName, BeSQLite::EC::ECInstanceId(sourceId.GetValueUnchecked()), BeSQLite::EC::ECInstanceId(targetId.GetValueUnchecked()));
+        }
+
+    //! Deletes a specific link table ECRelationship
+    //! @note This function is only for ECRelationships that are stored in a link table. To "delete" an ECRelationship that is implemented as a Navigation property, you must set the appropriate element property to NULL, if that is allowed.
+    //! @param key Identifies the ECRelationship instance
+    //! @return BE_SQLITE_OK in case of success. Error codes otherwise
+    DGNPLATFORM_EXPORT BeSQLite::DbResult DeleteLinkTableRelationship(BeSQLite::EC::ECInstanceKeyCR key);
+
+    //! Gets a cached and prepared ECSqlStatement that can be used only for select.
+    DGNPLATFORM_EXPORT BeSQLite::EC::CachedECSqlStatementPtr GetPreparedECSqlStatement(Utf8CP ecsql) const;
+    //! Gets a cached and prepared ECSqlStatement that can be used to modify the Db. This should be used only for aspects.
+    DGNPLATFORM_EXPORT BeSQLite::EC::CachedECSqlStatementPtr GetNonSelectPreparedECSqlStatement(Utf8CP ecsql, BeSQLite::EC::ECCrudWriteToken const*) const;
+    
+    //! Perform a SQLite VACUUM on this DgnDb. This potentially makes the file smaller and more efficient to access.
+    DGNPLATFORM_EXPORT DgnDbStatus CompactFile();
+
+    //! Determine whether this DgnDb is the master copy.
+    bool IsMasterCopy() const {return GetBriefcaseId().IsMasterId();}
+
+    //! Determine whether this DgnDb is a briefcase.
+    bool IsBriefcase() const {return !IsMasterCopy();}
+
+    //! Determine whether this DgnDb is a stand-alone briefcase; that is, a transactable briefcase not associated with any master copy.
+    bool IsStandaloneBriefcase() const {return GetBriefcaseId().IsStandaloneId();}
+
+    DGNPLATFORM_EXPORT RepositoryModelPtr GetRepositoryModel(); //!< Return the RepositoryModel for this DgnDb.
+    DGNPLATFORM_EXPORT DictionaryModelR GetDictionaryModel(); //!< Return the dictionary model for this DgnDb.
+    DGNPLATFORM_EXPORT LinkModelPtr GetRealityDataSourcesModel(); //!< Return the LinkModel listing the reality data sources for this DgnDb.
+
+/** @name DgnPlatform Threads */
+/** @{ */
+    //! Ids for DgnPlatform threads
+    enum class ThreadId {Unknown=0, Client=100, IoPool=103, CpuPool=104};
+
+    DGNPLATFORM_EXPORT static ThreadId GetThreadId();    //!< Get the ThreadId for the current thread
+    DGNPLATFORM_EXPORT static WCharCP GetThreadIdName(); //!< For debugging purposes, get the current ThreadId as a string
+    DGNPLATFORM_EXPORT static void SetThreadId(ThreadId);    //!< Set the ThreadId for the current thread
+    static void VerifyThread(ThreadId id) {BeAssert(id==GetThreadId());}   //!< assert that this is a specific thread
+    static void VerifyClientThread() {VerifyThread(ThreadId::Client);}     //!< assert that this is the Client thread
+    static void VerifyIoPoolThread() {VerifyThread(ThreadId::IoPool);}     //!< assert that this is one of the IoPool threads
+    static void VerifyCpuPoolThread() {VerifyThread(ThreadId::CpuPool);}   //!< assert that this is one of the CpuPool threads
+/** @} */
+
+    //! Gets the permission token which all code within DgnPlatform has to pass to non-SELECT ECSQL statements
+    //! or other non-read EC CRUD operations.
+    //! Otherwise the preparation of the ECSQL or the write operation will fail.
+    //! @return EC CRUD write token. Is never nullptr but is returned as pointer as this is how you pass it to the ECSQL APIs. 
+    //! @private
+    BeSQLite::EC::ECCrudWriteToken const* GetECCrudWriteToken() const; //not inlined as it must not be called externally
+
+    //! Gets the permission token to perform a ECSchema import/update
+    //! @return ECSchemaImportToken. Is never nullptr but is returned as pointer as this is how you pass it to ECDbSchemaManager::ImportSchemas. 
+    //! @private
+    BeSQLite::EC::SchemaImportToken const* GetSchemaImportToken() const; //not inlined as it must not be called externally
+
+    //! @private internal use only (V8 converter)
+    //! Imports v8 EC Schemas into the DgnDb
+    //! @param[in] schemas Schemas to be imported. 
+    //! @remarks 
+    //! <ul>
+    //! <li> Only used by the V8 converter for first importing V8 legacy schemas. Upgrades of existing schemas are 
+    //! not allowed. 
+    //! <li> It's the caller's responsibility to start a new transaction before this call and commit it after a successful 
+    //! import. If an error happens during the import, the new transaction is abandoned within the call. 
+    //! <li> Errors out if there are local changes (uncommitted or committed). These need to be flushed by committing 
+    //! the changes if necessary, and then creating a revision. See @ref RevisionManager. 
+    //! </ul>
+    DGNPLATFORM_EXPORT SchemaStatus ImportV8LegacySchemas(bvector<ECN::ECSchemaCP> const& schemas);
+
+    //! Utility method to get the next id in a sequence
+    //! @private internal use only
+    BeSQLite::BeBriefcaseBasedIdSequence const& GetElementIdSequence() const { return m_elementIdSequence; }
+
+    BeSQLite::DbResult CreateRebaseTable(); //!< @private
+    DGNPLATFORM_EXPORT DRange3d ComputeGeometryExtentsWithoutOutliers(DRange3dP rangeWithOutliers = nullptr, bvector<BeInt64Id>* elementOutliers = nullptr, double maxDeviations = 5.0) const;
+};
+
+END_BENTLEY_DGN_NAMESPACE
+