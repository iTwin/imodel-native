--- conflicted
+++ resolved
@@ -1,349 +1,346 @@
-/*--------------------------------------------------------------------------------------+
-|
-|     $Source: PublicAPI/DgnPlatform/ElementTileTree.h $
-|
-|  $Copyright: (c) 2018 Bentley Systems, Incorporated. All rights reserved. $
-|
-+--------------------------------------------------------------------------------------*/
-#pragma once
-//__BENTLEY_INTERNAL_ONLY__
-
-#include <DgnPlatform/TileTree.h>
-#include <DgnPlatform/DgnModel.h>
-#include <DgnPlatform/DgnElement.h>
-#include <DgnPlatform/RenderPrimitives.h>
-#include <DgnPlatform/ThematicDisplay.h>
-#include <DgnPlatform/Render.h>
-
-#define BEGIN_ELEMENT_TILETREE_NAMESPACE BEGIN_BENTLEY_DGN_NAMESPACE namespace ElementTileTree {
-#define END_ELEMENT_TILETREE_NAMESPACE } END_BENTLEY_DGN_NAMESPACE
-#define USING_NAMESPACE_ELEMENT_TILETREE using namespace BentleyApi::Dgn::ElementTileTree;
-
-BEGIN_ELEMENT_TILETREE_NAMESPACE
-
-DEFINE_POINTER_SUFFIX_TYPEDEFS(Tile);
-DEFINE_POINTER_SUFFIX_TYPEDEFS(Root);
-DEFINE_POINTER_SUFFIX_TYPEDEFS(Loader);
-DEFINE_POINTER_SUFFIX_TYPEDEFS(LoadContext);
-DEFINE_POINTER_SUFFIX_TYPEDEFS(Context);
-DEFINE_POINTER_SUFFIX_TYPEDEFS(Result);
-DEFINE_POINTER_SUFFIX_TYPEDEFS(GeomPartBuilder);
-DEFINE_POINTER_SUFFIX_TYPEDEFS(TileGenerator);
-DEFINE_POINTER_SUFFIX_TYPEDEFS(ThematicMeshBuilder);
-
-DEFINE_REF_COUNTED_PTR(Tile);
-DEFINE_REF_COUNTED_PTR(Root);
-DEFINE_REF_COUNTED_PTR(Loader);
-DEFINE_REF_COUNTED_PTR(GeomPartBuilder);
-DEFINE_REF_COUNTED_PTR(ThematicMeshBuilder);
-
-typedef bvector<TilePtr>    TileList;
-typedef bvector<TileP>      TilePList;
-
-typedef std::unique_ptr<TileGenerator> TileGeneratorUPtr;
-
-//#define TILECACHE_DEBUG
-
-//=======================================================================================
-// @bsistruct                                                   Paul.Connelly   12/16
-//=======================================================================================
-struct Loader : TileTree::TileLoader
-{
-    DEFINE_T_SUPER(TileTree::TileLoader);
-
-private:
-    uint64_t        m_createTime;       // The time of the most recent change to any element in the associated model when the tile loader was created.
-    uint64_t        m_cacheCreateTime;  // The time of the most recent change to any element in the associated model when the tile cache data was created.
-    DgnElementIdSet m_omitElemIds;      // IDs of any elements present in cache FeatureTable but since deleted from associated model or modified.
-    DgnElementIdSet m_tileElemIds;      // IDs of elements present in cache, modulo any present in m_omitElemIds.
-    Render::Primitives::GeometryCollection  m_geometry;
-
-    Loader(TileR tile, TileTree::TileLoadStatePtr loads, Dgn::Render::SystemP renderSys);
-
-    folly::Future<BentleyStatus> _GetFromSource() override;
-    BentleyStatus _LoadTile() override;
-    bool _IsExpired(uint64_t) override;
-    bool _IsValidData() override;
-    bool _IsCompleteData() override;
-    folly::Future<BentleyStatus> _ReadFromDb() override;
-
-    BentleyStatus LoadGeometryFromModel();
-    void SetupForTileRepair();
-    BentleyStatus DoGetFromSource();
-    bool IsCacheable() const;
-    bool IsExpired() const { return m_cacheCreateTime < m_createTime; }
-    TileCR GetElementTile() const;
-    TileR GetElementTile();
-
-    uint64_t _GetCreateTime() const override { return m_createTime; }
-public:
-    static LoaderPtr Create(TileR tile, TileTree::TileLoadStatePtr loads, Dgn::Render::SystemP renderSys) { return new Loader(tile, loads, renderSys); }
-};
-
-//=======================================================================================
-// @bsistruct                                                   Paul.Connelly   12/16
-//=======================================================================================
-struct LoadContext
-{
-private:
-    LoaderCP    m_loader;
-    BeTimePoint m_deadline;
-public:
-    explicit LoadContext(LoaderCP loader) : m_loader(loader)
-        {
-        if (nullptr != loader && loader->WantPartialTiles() && loader->HasPartialTimeout())
-            m_deadline = BeTimePoint::Now() + loader->GetPartialTimeout();
-        }
-
-    bool WasAborted() const { return nullptr != m_loader && m_loader->IsCanceledOrAbandoned(); }
-    Dgn::Render::SystemP GetRenderSystem() const {return m_loader->GetRenderSystem();}
-    bool IsPastCollectionDeadline() const { return m_deadline.IsValid() && m_deadline.IsInPast(); }
-    bool WantPartialTiles() const { return m_deadline.IsValid(); }
-};
-
-//=======================================================================================
-// @bsistruct                                                   Paul.Connelly   05/17
-//=======================================================================================
-struct GeomPartBuilder : RefCountedBase
-{
-private:
-    BeConditionVariable             m_cv;
-    Render::Primitives::GeomPartPtr m_part;
-
-    GeomPartBuilder() { }
-public:
-    static GeomPartBuilderPtr Create() { return new GeomPartBuilder(); }
-
-    Render::Primitives::GeomPartPtr WaitForPart();
-    Render::Primitives::GeomPartPtr GeneratePart(DgnGeometryPartId partId, DgnDbR db, Render::GeometryParamsR geomParams, ViewContextR viewContext);
-    BeMutex& GetMutex() { return m_cv.GetMutex(); }
-    void NotifyAll() { BeAssert(m_part.IsValid()); m_cv.notify_all(); }
-};
-
-//=======================================================================================
-// @bsistruct                                                   Paul.Connelly   05/17
-//=======================================================================================
-struct GeomPartCache
-{
-private:
-    typedef bmap<DgnGeometryPartId, Render::Primitives::GeomPartPtr> PartMap;
-    typedef bmap<DgnGeometryPartId, GeomPartBuilderPtr> BuilderMap;
-
-    std::mutex  m_mutex;
-    PartMap     m_parts;
-    BuilderMap  m_builders;
-public:
-    Render::Primitives::GeomPartPtr FindOrInsert(DgnGeometryPartId, DgnDbR, Render::GeometryParamsR, ViewContextR);
-};
-
-//=======================================================================================
-// @bsistruct                                                   Paul.Connelly   12/16
-//=======================================================================================
-struct Root : TileTree::OctTree::Root
-{
-    DEFINE_T_SUPER(TileTree::OctTree::Root);
-
-    enum class DebugOptions
-    {
-        None = 0,
-        ShowBoundingVolume = 1 << 0,
-        ShowContentVolume = 1 << 1,
-    };
-protected:
-    struct SolidPrimitivePartMap
-    {
-        struct Key
-        {
-            ISolidPrimitivePtr                      m_solidPrimitive;
-            DRange3d                                m_range;
-            Render::Primitives::DisplayParamsCPtr   m_displayParams;
-
-            Key() { }
-            Key(ISolidPrimitiveR solidPrimitive, DRange3dCR range, Render::Primitives::DisplayParamsCR displayParams) : m_solidPrimitive(&solidPrimitive), m_range(range), m_displayParams(&displayParams) { }
-
-            bool operator<(Key const& rhs) const;
-            bool IsEqual(Key const& rhs) const;
-        };
-
-        typedef bmultimap<Key, Render::Primitives::GeomPartPtr> Map;
-
-        Map m_map;
-
-        Render::Primitives::GeomPartPtr FindOrInsert(ISolidPrimitiveR prim, DRange3dCR range, Render::Primitives::DisplayParamsCR displayParams, DgnElementId elemId, DgnDbR db);
-    };
-
-    typedef bmap<DgnElementId, Render::Primitives::GeometryList> GeomListMap;
-
-    Utf8String                      m_name;
-    mutable BeMutex                 m_mutex;
-    mutable std::mutex              m_dbMutex;
-    mutable GeomPartCache           m_geomParts;
-    mutable SolidPrimitivePartMap   m_solidPrimitiveParts;
-    mutable GeomListMap             m_geomLists;
-    DebugOptions                    m_debugOptions = DebugOptions::None;
-    bool                            m_cacheGeometry;
-
-    Root(GeometricModelR model, TransformCR transform, Render::SystemR system);
-
-    Utf8CP _GetName() const override { return m_name.c_str(); }
-    Render::ViewFlagsOverrides _GetViewFlagsOverrides() const override { return Render::ViewFlagsOverrides(); }
-
-    void RemoveCachedGeometry(DRange3dCR range, DgnElementId id);
-    void _OnRemoveFromRangeIndex(DRange3dCR range, DgnElementId id) override { RemoveCachedGeometry(range, id); }
-    void _OnUpdateRangeIndex(DRange3dCR oldRange, DRange3dCR newRange, DgnElementId id) override { RemoveCachedGeometry(oldRange, id); }
-    void _OnProjectExtentsChanged(AxisAlignedBox3dCR) override;
-
-    bool LoadRootTile(DRange3dCR range, GeometricModelR model, bool populate);
-public:
-    static RootPtr Create(GeometricModelR model, Render::SystemR system);
-    static RootPtr Create(GeometricModelR model, RenderContextR context);
-    virtual ~Root() { ClearAllTiles(); }
-
-    GeometricModelPtr GetModel() const { return GetDgnDb().Models().Get<GeometricModel>(GetModelId()); }
-    DebugOptions GetDebugOptions() const;
-    void SetDebugOptions(DebugOptions opts) { m_debugOptions = opts; }
-
-    std::mutex& GetDbMutex() const { return m_dbMutex; }
-
-    Render::Primitives::GeomPartPtr FindOrInsertGeomPart(DgnGeometryPartId partId, Render::GeometryParamsR geomParams, ViewContextR viewContext);
-    Render::Primitives::GeomPartPtr FindOrInsertGeomPart(ISolidPrimitiveR prim, DRange3dCR range, Render::Primitives::DisplayParamsCR displayParams, DgnElementId elemId) const;
-
-    bool GetCachedGeometry(Render::Primitives::GeometryList& geometry, DgnElementId elementId, double rangeDiagonalSquared) const;
-    void AddCachedGeometry(Render::Primitives::GeometryList const& geometry, size_t startIndex, DgnElementId elementId, double rangeDiagonalSquared) const;
-    bool WantCacheGeometry(double rangeDiagonalSquared) const;
-
-    DGNPLATFORM_EXPORT static void ToggleDebugBoundingVolumes();
-
-    Transform GetLocationForTileGeneration() const; //!< @private
-
-    template<typename T> auto UnderMutex(T func) const -> decltype(func()) { BeMutexHolder lock(m_mutex); return func(); }
-};
-
-ENUM_IS_FLAGS(Root::DebugOptions);
-
-//=======================================================================================
-// @bsistruct                                                   Paul.Connelly   12/16
-//=======================================================================================
-struct Tile : TileTree::OctTree::Tile
-{
-    DEFINE_T_SUPER(TileTree::OctTree::Tile);
-
-protected:
-    struct DebugGraphics
-    {
-        Render::GraphicPtr  m_graphic;
-        Root::DebugOptions  m_options = Root::DebugOptions::None;
-
-        bool IsUsable(Root::DebugOptions opts) const { return m_options == opts && m_graphic.IsNull() == (Root::DebugOptions::None == opts); }
-        void Reset() { m_graphic = nullptr; m_options = Root::DebugOptions::None; }
-    };
-
-    double                      m_tolerance;
-    mutable ElementAlignedBox3d m_contentRange;
-    mutable DebugGraphics       m_debugGraphics;
-    double                      m_zoomFactor = 1.0;
-    uint64_t                    m_debugId;
-    Render::GraphicPtr          m_backupGraphic;
-    TileGeneratorUPtr           m_generator;
-    bool                        m_hasZoomFactor = false;
-    bool                        m_displayable = true;
-
-    Tile(Root& root, TileTree::OctTree::TileId id, Tile const* parent, DRange3dCP range, bool displayable);
-    explicit Tile(Tile const& parent);
-    Tile(Root& root, TileTree::OctTree::TileId id, DRange3dCR range, double minToleranceRatio);
-    ~Tile();
-
-    void InitTolerance(double minToleranceRatio, bool isLeaf=false);
-
-    TileTree::TileLoaderPtr _CreateTileLoader(TileTree::TileLoadStatePtr, Dgn::Render::SystemP renderSys = nullptr) override;
-    TileTree::TilePtr _CreateChild(TileTree::OctTree::TileId) const override;
-    double _GetMaximumSize() const override;
-    void _Invalidate() override;
-    bool _IsInvalidated(TileTree::DirtyRangesCR dirty) const override;
-    void _UpdateRange(DRange3dCR parentOld, DRange3dCR parentNew) override;
-
-    SelectParent SelectTiles(bvector<TileTree::TileCPtr>& selected, TileTree::DrawArgsR args, uint32_t skipDepth) const;
-    SelectParent _SelectTiles(bvector<TileTree::TileCPtr>& selected, TileTree::DrawArgsR args) const override { return SelectTiles(selected, args, 0); }
-    void _DrawGraphics(TileTree::DrawArgsR) const override;
-    Utf8String _GetTileCacheKey() const override;
-
-    ChildTiles const* _GetChildren(bool load) const override;
-    void _ValidateChildren() const override;
-
-    Render::Primitives::MeshList GenerateMeshes(Render::Primitives::GeometryList const& geometries, bool doRangeTest, LoadContextCR context) const;
-
-    Render::GraphicPtr GetDebugGraphics(Root::DebugOptions options) const;
-public:
-    static TilePtr Create(Root& root, TileTree::OctTree::TileId id, Tile const& parent) { return new Tile(root, id, &parent, nullptr, true); }
-    static TilePtr CreateRoot(Root& root, DRange3dCR range, bool populate) { return new Tile(root, TileTree::OctTree::TileId::RootId(), nullptr, &range, populate); }
-    static TilePtr CreateWithZoomFactor(Tile const& parent) { return new Tile(parent); }
-
-    double GetTolerance() const { return m_tolerance; }
-    DRange3d GetDgnRange() const;
-    DRange3d GetTileRange() const { return GetRange(); }
-    ElementAlignedBox3d const& _GetContentRange() const override { return m_contentRange.IsNull() ? GetRange() : m_contentRange; }
-
-    RootCR GetElementRoot() const { return static_cast<RootCR>(GetRoot()); }
-    RootR GetElementRoot() { return static_cast<RootR>(GetRootR()); }
-
-    Render::Primitives::GeometryCollection GenerateGeometry(LoadContextCR context);
-
-    void SetZoomFactor(double zoom) { BeAssert(!IsLeaf()); m_zoomFactor = zoom; m_hasZoomFactor = true; }
-    bool HasZoomFactor() const { return m_hasZoomFactor; }
-    double GetZoomFactor() const { BeAssert(HasZoomFactor()); return HasZoomFactor() ? m_zoomFactor : 1.0; }
-    void SetContentRange (ElementAlignedBox3dCR contentRange) { m_contentRange = contentRange; }
-    Utf8String GetDebugId() const { return _GetTileCacheKey(); }
-
-    bool _HasBackupGraphics() const override { return m_backupGraphic.IsValid(); }
-    bool _HasGraphics() const override { return m_graphic.IsValid() || _HasBackupGraphics(); }
-    void ClearBackupGraphic() { m_backupGraphic = nullptr; }
-
-    bool _IsPartial() const override { return nullptr != m_generator.get(); }
-    void UpdateRange(DRange3dCR parentOld, DRange3dCR parentNew, bool allowShrink);
-
-    virtual bool IsCacheable() const;
-<<<<<<< HEAD
-    void SetGenerator(TileGeneratorUPtr&&);
-=======
-    void SetDisplayable(bool displayable) { m_displayable = displayable; }
->>>>>>> bafee737
-};
-
-//=======================================================================================
-// @bsistruct                                                   Paul.Connelly   04/18
-//=======================================================================================
-struct TileCache : TileTree::TileCache
-{
-    DEFINE_T_SUPER(TileTree::TileCache);
-private:
-    explicit TileCache(uint64_t maxSize) : T_Super(maxSize) { }
-
-    BentleyStatus _Initialize() const final;
-    bool _ValidateData() const final;
-
-    static BeSQLite::PropertySpec GetVersionSpec() { return BeSQLite::PropertySpec("binaryFormatVersion", "elementTileCache"); }
-    static Utf8CP GetCurrentVersion();
-
-    bool WriteCurrentVersion() const;
-public:
-    static RealityData::CachePtr Create(DgnDbCR db);
-};
-
-//=======================================================================================
-// @bsistruct                                                   Ray.Bentley     03/2018
-//=======================================================================================
-struct ThematicMeshBuilder : RefCountedBase
-{
-private:
-    Utf8String                              m_channel;
-    Render::TextureMapping                  m_textureMapping;
-
-public:
-                ThematicMeshBuilder(Utf8StringCR channel, Render::SystemCR system, DgnDbR db, Render::ThematicDisplaySettingsCR settings);
-    bool        DoThematicDisplay(PolyfaceHeaderR mesh, Render::TextureMappingR textureMapping) const;
-    void        BuildMeshAuxData(Render::MeshAuxDataR auxData, PolyfaceQueryCR mesh);
-
-};
-
-END_ELEMENT_TILETREE_NAMESPACE
-
+/*--------------------------------------------------------------------------------------+
+|
+|     $Source: PublicAPI/DgnPlatform/ElementTileTree.h $
+|
+|  $Copyright: (c) 2018 Bentley Systems, Incorporated. All rights reserved. $
+|
++--------------------------------------------------------------------------------------*/
+#pragma once
+//__BENTLEY_INTERNAL_ONLY__
+
+#include <DgnPlatform/TileTree.h>
+#include <DgnPlatform/DgnModel.h>
+#include <DgnPlatform/DgnElement.h>
+#include <DgnPlatform/RenderPrimitives.h>
+#include <DgnPlatform/ThematicDisplay.h>
+#include <DgnPlatform/Render.h>
+
+#define BEGIN_ELEMENT_TILETREE_NAMESPACE BEGIN_BENTLEY_DGN_NAMESPACE namespace ElementTileTree {
+#define END_ELEMENT_TILETREE_NAMESPACE } END_BENTLEY_DGN_NAMESPACE
+#define USING_NAMESPACE_ELEMENT_TILETREE using namespace BentleyApi::Dgn::ElementTileTree;
+
+BEGIN_ELEMENT_TILETREE_NAMESPACE
+
+DEFINE_POINTER_SUFFIX_TYPEDEFS(Tile);
+DEFINE_POINTER_SUFFIX_TYPEDEFS(Root);
+DEFINE_POINTER_SUFFIX_TYPEDEFS(Loader);
+DEFINE_POINTER_SUFFIX_TYPEDEFS(LoadContext);
+DEFINE_POINTER_SUFFIX_TYPEDEFS(Context);
+DEFINE_POINTER_SUFFIX_TYPEDEFS(Result);
+DEFINE_POINTER_SUFFIX_TYPEDEFS(GeomPartBuilder);
+DEFINE_POINTER_SUFFIX_TYPEDEFS(TileGenerator);
+DEFINE_POINTER_SUFFIX_TYPEDEFS(ThematicMeshBuilder);
+
+DEFINE_REF_COUNTED_PTR(Tile);
+DEFINE_REF_COUNTED_PTR(Root);
+DEFINE_REF_COUNTED_PTR(Loader);
+DEFINE_REF_COUNTED_PTR(GeomPartBuilder);
+DEFINE_REF_COUNTED_PTR(ThematicMeshBuilder);
+
+typedef bvector<TilePtr>    TileList;
+typedef bvector<TileP>      TilePList;
+
+typedef std::unique_ptr<TileGenerator> TileGeneratorUPtr;
+
+//#define TILECACHE_DEBUG
+
+//=======================================================================================
+// @bsistruct                                                   Paul.Connelly   12/16
+//=======================================================================================
+struct Loader : TileTree::TileLoader
+{
+    DEFINE_T_SUPER(TileTree::TileLoader);
+
+private:
+    uint64_t        m_createTime;       // The time of the most recent change to any element in the associated model when the tile loader was created.
+    uint64_t        m_cacheCreateTime;  // The time of the most recent change to any element in the associated model when the tile cache data was created.
+    DgnElementIdSet m_omitElemIds;      // IDs of any elements present in cache FeatureTable but since deleted from associated model or modified.
+    DgnElementIdSet m_tileElemIds;      // IDs of elements present in cache, modulo any present in m_omitElemIds.
+    Render::Primitives::GeometryCollection  m_geometry;
+
+    Loader(TileR tile, TileTree::TileLoadStatePtr loads, Dgn::Render::SystemP renderSys);
+
+    folly::Future<BentleyStatus> _GetFromSource() override;
+    BentleyStatus _LoadTile() override;
+    bool _IsExpired(uint64_t) override;
+    bool _IsValidData() override;
+    bool _IsCompleteData() override;
+    folly::Future<BentleyStatus> _ReadFromDb() override;
+
+    BentleyStatus LoadGeometryFromModel();
+    void SetupForTileRepair();
+    BentleyStatus DoGetFromSource();
+    bool IsCacheable() const;
+    bool IsExpired() const { return m_cacheCreateTime < m_createTime; }
+    TileCR GetElementTile() const;
+    TileR GetElementTile();
+
+    uint64_t _GetCreateTime() const override { return m_createTime; }
+public:
+    static LoaderPtr Create(TileR tile, TileTree::TileLoadStatePtr loads, Dgn::Render::SystemP renderSys) { return new Loader(tile, loads, renderSys); }
+};
+
+//=======================================================================================
+// @bsistruct                                                   Paul.Connelly   12/16
+//=======================================================================================
+struct LoadContext
+{
+private:
+    LoaderCP    m_loader;
+    BeTimePoint m_deadline;
+public:
+    explicit LoadContext(LoaderCP loader) : m_loader(loader)
+        {
+        if (nullptr != loader && loader->WantPartialTiles() && loader->HasPartialTimeout())
+            m_deadline = BeTimePoint::Now() + loader->GetPartialTimeout();
+        }
+
+    bool WasAborted() const { return nullptr != m_loader && m_loader->IsCanceledOrAbandoned(); }
+    Dgn::Render::SystemP GetRenderSystem() const {return m_loader->GetRenderSystem();}
+    bool IsPastCollectionDeadline() const { return m_deadline.IsValid() && m_deadline.IsInPast(); }
+    bool WantPartialTiles() const { return m_deadline.IsValid(); }
+};
+
+//=======================================================================================
+// @bsistruct                                                   Paul.Connelly   05/17
+//=======================================================================================
+struct GeomPartBuilder : RefCountedBase
+{
+private:
+    BeConditionVariable             m_cv;
+    Render::Primitives::GeomPartPtr m_part;
+
+    GeomPartBuilder() { }
+public:
+    static GeomPartBuilderPtr Create() { return new GeomPartBuilder(); }
+
+    Render::Primitives::GeomPartPtr WaitForPart();
+    Render::Primitives::GeomPartPtr GeneratePart(DgnGeometryPartId partId, DgnDbR db, Render::GeometryParamsR geomParams, ViewContextR viewContext);
+    BeMutex& GetMutex() { return m_cv.GetMutex(); }
+    void NotifyAll() { BeAssert(m_part.IsValid()); m_cv.notify_all(); }
+};
+
+//=======================================================================================
+// @bsistruct                                                   Paul.Connelly   05/17
+//=======================================================================================
+struct GeomPartCache
+{
+private:
+    typedef bmap<DgnGeometryPartId, Render::Primitives::GeomPartPtr> PartMap;
+    typedef bmap<DgnGeometryPartId, GeomPartBuilderPtr> BuilderMap;
+
+    std::mutex  m_mutex;
+    PartMap     m_parts;
+    BuilderMap  m_builders;
+public:
+    Render::Primitives::GeomPartPtr FindOrInsert(DgnGeometryPartId, DgnDbR, Render::GeometryParamsR, ViewContextR);
+};
+
+//=======================================================================================
+// @bsistruct                                                   Paul.Connelly   12/16
+//=======================================================================================
+struct Root : TileTree::OctTree::Root
+{
+    DEFINE_T_SUPER(TileTree::OctTree::Root);
+
+    enum class DebugOptions
+    {
+        None = 0,
+        ShowBoundingVolume = 1 << 0,
+        ShowContentVolume = 1 << 1,
+    };
+protected:
+    struct SolidPrimitivePartMap
+    {
+        struct Key
+        {
+            ISolidPrimitivePtr                      m_solidPrimitive;
+            DRange3d                                m_range;
+            Render::Primitives::DisplayParamsCPtr   m_displayParams;
+
+            Key() { }
+            Key(ISolidPrimitiveR solidPrimitive, DRange3dCR range, Render::Primitives::DisplayParamsCR displayParams) : m_solidPrimitive(&solidPrimitive), m_range(range), m_displayParams(&displayParams) { }
+
+            bool operator<(Key const& rhs) const;
+            bool IsEqual(Key const& rhs) const;
+        };
+
+        typedef bmultimap<Key, Render::Primitives::GeomPartPtr> Map;
+
+        Map m_map;
+
+        Render::Primitives::GeomPartPtr FindOrInsert(ISolidPrimitiveR prim, DRange3dCR range, Render::Primitives::DisplayParamsCR displayParams, DgnElementId elemId, DgnDbR db);
+    };
+
+    typedef bmap<DgnElementId, Render::Primitives::GeometryList> GeomListMap;
+
+    Utf8String                      m_name;
+    mutable BeMutex                 m_mutex;
+    mutable std::mutex              m_dbMutex;
+    mutable GeomPartCache           m_geomParts;
+    mutable SolidPrimitivePartMap   m_solidPrimitiveParts;
+    mutable GeomListMap             m_geomLists;
+    DebugOptions                    m_debugOptions = DebugOptions::None;
+    bool                            m_cacheGeometry;
+
+    Root(GeometricModelR model, TransformCR transform, Render::SystemR system);
+
+    Utf8CP _GetName() const override { return m_name.c_str(); }
+    Render::ViewFlagsOverrides _GetViewFlagsOverrides() const override { return Render::ViewFlagsOverrides(); }
+
+    void RemoveCachedGeometry(DRange3dCR range, DgnElementId id);
+    void _OnRemoveFromRangeIndex(DRange3dCR range, DgnElementId id) override { RemoveCachedGeometry(range, id); }
+    void _OnUpdateRangeIndex(DRange3dCR oldRange, DRange3dCR newRange, DgnElementId id) override { RemoveCachedGeometry(oldRange, id); }
+    void _OnProjectExtentsChanged(AxisAlignedBox3dCR) override;
+
+    bool LoadRootTile(DRange3dCR range, GeometricModelR model, bool populate);
+public:
+    static RootPtr Create(GeometricModelR model, Render::SystemR system);
+    static RootPtr Create(GeometricModelR model, RenderContextR context);
+    virtual ~Root() { ClearAllTiles(); }
+
+    GeometricModelPtr GetModel() const { return GetDgnDb().Models().Get<GeometricModel>(GetModelId()); }
+    DebugOptions GetDebugOptions() const;
+    void SetDebugOptions(DebugOptions opts) { m_debugOptions = opts; }
+
+    std::mutex& GetDbMutex() const { return m_dbMutex; }
+
+    Render::Primitives::GeomPartPtr FindOrInsertGeomPart(DgnGeometryPartId partId, Render::GeometryParamsR geomParams, ViewContextR viewContext);
+    Render::Primitives::GeomPartPtr FindOrInsertGeomPart(ISolidPrimitiveR prim, DRange3dCR range, Render::Primitives::DisplayParamsCR displayParams, DgnElementId elemId) const;
+
+    bool GetCachedGeometry(Render::Primitives::GeometryList& geometry, DgnElementId elementId, double rangeDiagonalSquared) const;
+    void AddCachedGeometry(Render::Primitives::GeometryList const& geometry, size_t startIndex, DgnElementId elementId, double rangeDiagonalSquared) const;
+    bool WantCacheGeometry(double rangeDiagonalSquared) const;
+
+    DGNPLATFORM_EXPORT static void ToggleDebugBoundingVolumes();
+
+    Transform GetLocationForTileGeneration() const; //!< @private
+
+    template<typename T> auto UnderMutex(T func) const -> decltype(func()) { BeMutexHolder lock(m_mutex); return func(); }
+};
+
+ENUM_IS_FLAGS(Root::DebugOptions);
+
+//=======================================================================================
+// @bsistruct                                                   Paul.Connelly   12/16
+//=======================================================================================
+struct Tile : TileTree::OctTree::Tile
+{
+    DEFINE_T_SUPER(TileTree::OctTree::Tile);
+
+protected:
+    struct DebugGraphics
+    {
+        Render::GraphicPtr  m_graphic;
+        Root::DebugOptions  m_options = Root::DebugOptions::None;
+
+        bool IsUsable(Root::DebugOptions opts) const { return m_options == opts && m_graphic.IsNull() == (Root::DebugOptions::None == opts); }
+        void Reset() { m_graphic = nullptr; m_options = Root::DebugOptions::None; }
+    };
+
+    double                      m_tolerance;
+    mutable ElementAlignedBox3d m_contentRange;
+    mutable DebugGraphics       m_debugGraphics;
+    double                      m_zoomFactor = 1.0;
+    uint64_t                    m_debugId;
+    Render::GraphicPtr          m_backupGraphic;
+    TileGeneratorUPtr           m_generator;
+    bool                        m_hasZoomFactor = false;
+    bool                        m_displayable = true;
+
+    Tile(Root& root, TileTree::OctTree::TileId id, Tile const* parent, DRange3dCP range, bool displayable);
+    explicit Tile(Tile const& parent);
+    Tile(Root& root, TileTree::OctTree::TileId id, DRange3dCR range, double minToleranceRatio);
+    ~Tile();
+
+    void InitTolerance(double minToleranceRatio, bool isLeaf=false);
+
+    TileTree::TileLoaderPtr _CreateTileLoader(TileTree::TileLoadStatePtr, Dgn::Render::SystemP renderSys = nullptr) override;
+    TileTree::TilePtr _CreateChild(TileTree::OctTree::TileId) const override;
+    double _GetMaximumSize() const override;
+    void _Invalidate() override;
+    bool _IsInvalidated(TileTree::DirtyRangesCR dirty) const override;
+    void _UpdateRange(DRange3dCR parentOld, DRange3dCR parentNew) override;
+
+    SelectParent SelectTiles(bvector<TileTree::TileCPtr>& selected, TileTree::DrawArgsR args, uint32_t skipDepth) const;
+    SelectParent _SelectTiles(bvector<TileTree::TileCPtr>& selected, TileTree::DrawArgsR args) const override { return SelectTiles(selected, args, 0); }
+    void _DrawGraphics(TileTree::DrawArgsR) const override;
+    Utf8String _GetTileCacheKey() const override;
+
+    ChildTiles const* _GetChildren(bool load) const override;
+    void _ValidateChildren() const override;
+
+    Render::Primitives::MeshList GenerateMeshes(Render::Primitives::GeometryList const& geometries, bool doRangeTest, LoadContextCR context) const;
+
+    Render::GraphicPtr GetDebugGraphics(Root::DebugOptions options) const;
+public:
+    static TilePtr Create(Root& root, TileTree::OctTree::TileId id, Tile const& parent) { return new Tile(root, id, &parent, nullptr, true); }
+    static TilePtr CreateRoot(Root& root, DRange3dCR range, bool populate) { return new Tile(root, TileTree::OctTree::TileId::RootId(), nullptr, &range, populate); }
+    static TilePtr CreateWithZoomFactor(Tile const& parent) { return new Tile(parent); }
+
+    double GetTolerance() const { return m_tolerance; }
+    DRange3d GetDgnRange() const;
+    DRange3d GetTileRange() const { return GetRange(); }
+    ElementAlignedBox3d const& _GetContentRange() const override { return m_contentRange.IsNull() ? GetRange() : m_contentRange; }
+
+    RootCR GetElementRoot() const { return static_cast<RootCR>(GetRoot()); }
+    RootR GetElementRoot() { return static_cast<RootR>(GetRootR()); }
+
+    Render::Primitives::GeometryCollection GenerateGeometry(LoadContextCR context);
+
+    void SetZoomFactor(double zoom) { BeAssert(!IsLeaf()); m_zoomFactor = zoom; m_hasZoomFactor = true; }
+    bool HasZoomFactor() const { return m_hasZoomFactor; }
+    double GetZoomFactor() const { BeAssert(HasZoomFactor()); return HasZoomFactor() ? m_zoomFactor : 1.0; }
+    void SetContentRange (ElementAlignedBox3dCR contentRange) { m_contentRange = contentRange; }
+    Utf8String GetDebugId() const { return _GetTileCacheKey(); }
+
+    bool _HasBackupGraphics() const override { return m_backupGraphic.IsValid(); }
+    bool _HasGraphics() const override { return m_graphic.IsValid() || _HasBackupGraphics(); }
+    void ClearBackupGraphic() { m_backupGraphic = nullptr; }
+
+    bool _IsPartial() const override { return nullptr != m_generator.get(); }
+    void UpdateRange(DRange3dCR parentOld, DRange3dCR parentNew, bool allowShrink);
+
+    virtual bool IsCacheable() const;
+    void SetGenerator(TileGeneratorUPtr&&);
+	void SetDisplayable(bool displayable) { m_displayable = displayable; }
+};
+
+//=======================================================================================
+// @bsistruct                                                   Paul.Connelly   04/18
+//=======================================================================================
+struct TileCache : TileTree::TileCache
+{
+    DEFINE_T_SUPER(TileTree::TileCache);
+private:
+    explicit TileCache(uint64_t maxSize) : T_Super(maxSize) { }
+
+    BentleyStatus _Initialize() const final;
+    bool _ValidateData() const final;
+
+    static BeSQLite::PropertySpec GetVersionSpec() { return BeSQLite::PropertySpec("binaryFormatVersion", "elementTileCache"); }
+    static Utf8CP GetCurrentVersion();
+
+    bool WriteCurrentVersion() const;
+public:
+    static RealityData::CachePtr Create(DgnDbCR db);
+};
+
+//=======================================================================================
+// @bsistruct                                                   Ray.Bentley     03/2018
+//=======================================================================================
+struct ThematicMeshBuilder : RefCountedBase
+{
+private:
+    Utf8String                              m_channel;
+    Render::TextureMapping                  m_textureMapping;
+
+public:
+                ThematicMeshBuilder(Utf8StringCR channel, Render::SystemCR system, DgnDbR db, Render::ThematicDisplaySettingsCR settings);
+    bool        DoThematicDisplay(PolyfaceHeaderR mesh, Render::TextureMappingR textureMapping) const;
+    void        BuildMeshAuxData(Render::MeshAuxDataR auxData, PolyfaceQueryCR mesh);
+
+};
+
+END_ELEMENT_TILETREE_NAMESPACE
+