--- conflicted
+++ resolved
@@ -1,179 +1,175 @@
-/*--------------------------------------------------------------------------------------+
-|
-|     $Source: PublicAPI/DgnPlatform/RevisionComparisonViewController.h $
-|
-|  $Copyright: (c) 2017 Bentley Systems, Incorporated. All rights reserved. $
-|
-+--------------------------------------------------------------------------------------*/
-#pragma once
-//__PUBLISH_SECTION_START__
-#include <DgnPlatform/ViewController.h>
-#include <DgnPlatform/DgnPlatform.h>
-#include <DgnPlatform/IAuxCoordSys.h>
-#include <DgnPlatform/ViewContext.h>
-#include <DgnPlatform/SectionClip.h>
-#include <DgnPlatform/UpdatePlan.h>
-#include <DgnPlatform/ViewDefinition.h>
-#include <Bentley/BeThread.h>
-#include <BeSQLite/RTreeMatch.h>
-#include <DgnPlatform/Render.h>
-
-#define BEGIN_REVISION_COMPARISON_NAMESPACE BEGIN_BENTLEY_DGN_NAMESPACE namespace RevisionComparison {
-#define END_REVISION_COMPARISON_NAMESPACE } END_BENTLEY_DGN_NAMESPACE
-#define USING_REVISION_COMPARISON_NAMESPACE using namespace BentleyApi::Dgn::RevisionComparison;
-
-BEGIN_REVISION_COMPARISON_NAMESPACE
-
-using DbOpcode = BeSQLite::DbOpcode;
-
-DEFINE_POINTER_SUFFIX_TYPEDEFS(Controller);
-DEFINE_REF_COUNTED_PTR(Controller);
-DEFINE_POINTER_SUFFIX_TYPEDEFS(Symbology);
-DEFINE_POINTER_SUFFIX_TYPEDEFS(ComparisonData);
-DEFINE_REF_COUNTED_PTR(ComparisonData);
-
-//=======================================================================================
-// @bsistruct                                                   Paul.Connelly   04/17
-//=======================================================================================
-struct Symbology
-{
-    using Appearance = Render::FeatureSymbologyOverrides::Appearance;
-private:
-    struct Overrides
-    {
-        Appearance  m_appearance[3];
-
-        static constexpr size_t GetIndex(DbOpcode opcode) { return DbOpcode::Insert == opcode ? 0 : (DbOpcode::Update == opcode ? 1 : 2); }
-
-        Appearance& GetAppearance(DbOpcode opcode) { return m_appearance[GetIndex(opcode)]; }
-        Appearance const& GetAppearance(DbOpcode opcode) const { return m_appearance[GetIndex(opcode)]; }
-        void SetAppearance(DbOpcode opcode, Appearance const& app) { m_appearance[GetIndex(opcode)] = app; }
-    };
-
-    Overrides   m_current;
-    Overrides   m_target;
-    Appearance  m_untouched;
-public:
-    Symbology() { InitializeDefaults(); }
-
-    Appearance GetCurrentRevisionOverrides(DbOpcode opcode) const { return m_current.GetAppearance(opcode); }
-    Appearance GetTargetRevisionOverrides(DbOpcode opcode) const { return m_target.GetAppearance(opcode); }
-    Appearance GetUntouchedOverrides() const { return m_untouched; }
-
-    Appearance& GetCurrentRevisionOverrides(DbOpcode opcode) { return m_current.GetAppearance(opcode); }
-    Appearance& GetTargetRevisionOverrides(DbOpcode opcode) { return m_target.GetAppearance(opcode); }
-    Appearance& GetUntouchedOverrides() { return m_untouched; }
-
-    DGNPLATFORM_EXPORT void InitializeDefaults();
-};
-
-//=======================================================================================
-// @bsistruct                                                   Paul.Connelly   04/17
-//=======================================================================================
-struct State
-{
-    DbOpcode    m_opcode;
-
-    explicit State(DbOpcode opcode=DbOpcode::Insert) : m_opcode(opcode) { }
-
-    bool IsInsertion() const { return DbOpcode::Insert == m_opcode; }
-    bool IsDeletion() const { return DbOpcode::Delete == m_opcode; }
-    bool IsModified() const { return DbOpcode::Update == m_opcode; }
-};
-
-//=======================================================================================
-// @bsistruct                                                   Paul.Connelly   04/17
-//=======================================================================================
-struct PersistentState : State
-{
-    DgnElementId    m_elementId;
-
-    PersistentState() = default;
-    PersistentState(DgnElementId elementId, DbOpcode opcode) : State(opcode), m_elementId(elementId) { }
-
-    bool IsValid() const { return m_elementId.IsValid(); }
-
-    bool operator<(PersistentState const& rhs) const { return m_elementId < rhs.m_elementId; }
-};
-
-//=======================================================================================
-// @bsistruct                                                   Paul.Connelly   04/17
-//=======================================================================================
-struct TransientState : State
-{
-    DgnElementCPtr   m_element;
-
-    TransientState() = default;
-<<<<<<< HEAD
-    TransientState(DgnElementCR el, DbOpcode opcode) : State(opcode), m_element(&el) { }
-=======
-    TransientState(DgnElementCPtr el, DbOpcode opcode) : RevisionComparisonState(opcode), m_element(el) { }
->>>>>>> 5f458e72
-
-    bool IsValid() const { return m_element.IsValid(); }
-
-    bool operator<(TransientState const& rhs) const { return m_element.get() < rhs.m_element.get(); }
-};
-
-//=======================================================================================
-// @bsistruct                                                   Paul.Connelly   04/17
-//=======================================================================================
-struct ComparisonData : RefCountedBase
-{
-private:
-    bset<PersistentState>   m_persistent;
-    bset<TransientState>    m_transient;
-public:
-    DGNPLATFORM_EXPORT PersistentState GetPersistentState(DgnElementId elementId) const;
-    DGNPLATFORM_EXPORT TransientState GetTransientState(DgnElementId elementId) const;
-
-    bset<PersistentState> const& GetPersistentStates() const { return m_persistent; }
-    bset<TransientState> const& GetTransientStates() const { return m_transient; }
-
-    void Clear() { m_persistent.clear(); m_transient.clear(); }
-    void Add(DgnElementCPtr el, DbOpcode opcode) { m_transient.insert(TransientState(el, opcode)); }
-    void Add(DgnElementId id, DbOpcode opcode) { m_persistent.insert(PersistentState(id, opcode)); }
-};
-
-//=======================================================================================
-//! Used to compare two revisions, showing the elements with different symbology
-//! overrides depending on their opcode in the change summary
-//! e.g. Show a particular element in "Red" for deleted elements,
-//! "Green" for inserted, etc.
-// @bsistruct                                                   Diego.Pinate    03/17
-//=======================================================================================
-struct EXPORT_VTABLE_ATTRIBUTE Controller : SpatialViewController
-{
-    DEFINE_T_SUPER(SpatialViewController)
-    friend struct SpatialViewDefinition;
-
-    enum Show
-    {
-        kShowCurrent = 1 << 0,
-        kShowTarget = 1 << 1,
-        kShowBoth = kShowCurrent | kShowTarget,
-    };
-protected:
-    Symbology           m_symbology;
-    ComparisonDataCPtr  m_comparisonData;
-    Show                m_show;
-
-    Controller(SpatialViewDefinition const& view, ComparisonDataCR data, Show show, SymbologyCR symb) : T_Super(view), m_symbology(symb), m_comparisonData(&data), m_show(show) { }
-
-    DGNPLATFORM_EXPORT void _AddFeatureOverrides(Render::FeatureSymbologyOverrides& overrides) const override;
-    DGNPLATFORM_EXPORT BentleyStatus _CreateScene(SceneContextR context) override;
-public:
-    static ControllerPtr Create(SpatialViewDefinition const& view, ComparisonDataCR data, Show show=kShowBoth, SymbologyCR symb=Symbology())
-        {
-        return new Controller(view, data, show, symb);
-        }
-
-    void SetShow(Show show) { m_show = show; SetFeatureOverridesDirty(); }
-    void SetSymbology(SymbologyCR symb) { m_symbology = symb; SetFeatureOverridesDirty(); }
-    bool WantShowBoth() const { return WantShowCurrent() && WantShowTarget(); }
-    bool WantShowCurrent() const { return 0 != (m_show & kShowCurrent); }
-    bool WantShowTarget() const { return 0 != (m_show & kShowTarget); }
-};
-
-END_REVISION_COMPARISON_NAMESPACE
-
+/*--------------------------------------------------------------------------------------+
+|
+|     $Source: PublicAPI/DgnPlatform/RevisionComparisonViewController.h $
+|
+|  $Copyright: (c) 2017 Bentley Systems, Incorporated. All rights reserved. $
+|
++--------------------------------------------------------------------------------------*/
+#pragma once
+//__PUBLISH_SECTION_START__
+#include <DgnPlatform/ViewController.h>
+#include <DgnPlatform/DgnPlatform.h>
+#include <DgnPlatform/IAuxCoordSys.h>
+#include <DgnPlatform/ViewContext.h>
+#include <DgnPlatform/SectionClip.h>
+#include <DgnPlatform/UpdatePlan.h>
+#include <DgnPlatform/ViewDefinition.h>
+#include <Bentley/BeThread.h>
+#include <BeSQLite/RTreeMatch.h>
+#include <DgnPlatform/Render.h>
+
+#define BEGIN_REVISION_COMPARISON_NAMESPACE BEGIN_BENTLEY_DGN_NAMESPACE namespace RevisionComparison {
+#define END_REVISION_COMPARISON_NAMESPACE } END_BENTLEY_DGN_NAMESPACE
+#define USING_REVISION_COMPARISON_NAMESPACE using namespace BentleyApi::Dgn::RevisionComparison;
+
+BEGIN_REVISION_COMPARISON_NAMESPACE
+
+using DbOpcode = BeSQLite::DbOpcode;
+
+DEFINE_POINTER_SUFFIX_TYPEDEFS(Controller);
+DEFINE_REF_COUNTED_PTR(Controller);
+DEFINE_POINTER_SUFFIX_TYPEDEFS(Symbology);
+DEFINE_POINTER_SUFFIX_TYPEDEFS(ComparisonData);
+DEFINE_REF_COUNTED_PTR(ComparisonData);
+
+//=======================================================================================
+// @bsistruct                                                   Paul.Connelly   04/17
+//=======================================================================================
+struct Symbology
+{
+    using Appearance = Render::FeatureSymbologyOverrides::Appearance;
+private:
+    struct Overrides
+    {
+        Appearance  m_appearance[3];
+
+        static constexpr size_t GetIndex(DbOpcode opcode) { return DbOpcode::Insert == opcode ? 0 : (DbOpcode::Update == opcode ? 1 : 2); }
+
+        Appearance& GetAppearance(DbOpcode opcode) { return m_appearance[GetIndex(opcode)]; }
+        Appearance const& GetAppearance(DbOpcode opcode) const { return m_appearance[GetIndex(opcode)]; }
+        void SetAppearance(DbOpcode opcode, Appearance const& app) { m_appearance[GetIndex(opcode)] = app; }
+    };
+
+    Overrides   m_current;
+    Overrides   m_target;
+    Appearance  m_untouched;
+public:
+    Symbology() { InitializeDefaults(); }
+
+    Appearance GetCurrentRevisionOverrides(DbOpcode opcode) const { return m_current.GetAppearance(opcode); }
+    Appearance GetTargetRevisionOverrides(DbOpcode opcode) const { return m_target.GetAppearance(opcode); }
+    Appearance GetUntouchedOverrides() const { return m_untouched; }
+
+    Appearance& GetCurrentRevisionOverrides(DbOpcode opcode) { return m_current.GetAppearance(opcode); }
+    Appearance& GetTargetRevisionOverrides(DbOpcode opcode) { return m_target.GetAppearance(opcode); }
+    Appearance& GetUntouchedOverrides() { return m_untouched; }
+
+    DGNPLATFORM_EXPORT void InitializeDefaults();
+};
+
+//=======================================================================================
+// @bsistruct                                                   Paul.Connelly   04/17
+//=======================================================================================
+struct State
+{
+    DbOpcode    m_opcode;
+
+    explicit State(DbOpcode opcode=DbOpcode::Insert) : m_opcode(opcode) { }
+
+    bool IsInsertion() const { return DbOpcode::Insert == m_opcode; }
+    bool IsDeletion() const { return DbOpcode::Delete == m_opcode; }
+    bool IsModified() const { return DbOpcode::Update == m_opcode; }
+};
+
+//=======================================================================================
+// @bsistruct                                                   Paul.Connelly   04/17
+//=======================================================================================
+struct PersistentState : State
+{
+    DgnElementId    m_elementId;
+
+    PersistentState() = default;
+    PersistentState(DgnElementId elementId, DbOpcode opcode) : State(opcode), m_elementId(elementId) { }
+
+    bool IsValid() const { return m_elementId.IsValid(); }
+
+    bool operator<(PersistentState const& rhs) const { return m_elementId < rhs.m_elementId; }
+};
+
+//=======================================================================================
+// @bsistruct                                                   Paul.Connelly   04/17
+//=======================================================================================
+struct TransientState : State
+{
+    DgnElementCPtr   m_element;
+
+    TransientState() = default;
+    TransientState(DgnElementCPtr el, DbOpcode opcode) : State(opcode), m_element(el) { }
+
+    bool IsValid() const { return m_element.IsValid(); }
+
+    bool operator<(TransientState const& rhs) const { return m_element.get() < rhs.m_element.get(); }
+};
+
+//=======================================================================================
+// @bsistruct                                                   Paul.Connelly   04/17
+//=======================================================================================
+struct ComparisonData : RefCountedBase
+{
+private:
+    bset<PersistentState>   m_persistent;
+    bset<TransientState>    m_transient;
+public:
+    DGNPLATFORM_EXPORT PersistentState GetPersistentState(DgnElementId elementId) const;
+    DGNPLATFORM_EXPORT TransientState GetTransientState(DgnElementId elementId) const;
+
+    bset<PersistentState> const& GetPersistentStates() const { return m_persistent; }
+    bset<TransientState> const& GetTransientStates() const { return m_transient; }
+
+    void Clear() { m_persistent.clear(); m_transient.clear(); }
+    void Add(DgnElementCPtr el, DbOpcode opcode) { m_transient.insert(TransientState(el, opcode)); }
+    void Add(DgnElementId id, DbOpcode opcode) { m_persistent.insert(PersistentState(id, opcode)); }
+};
+
+//=======================================================================================
+//! Used to compare two revisions, showing the elements with different symbology
+//! overrides depending on their opcode in the change summary
+//! e.g. Show a particular element in "Red" for deleted elements,
+//! "Green" for inserted, etc.
+// @bsistruct                                                   Diego.Pinate    03/17
+//=======================================================================================
+struct EXPORT_VTABLE_ATTRIBUTE Controller : SpatialViewController
+{
+    DEFINE_T_SUPER(SpatialViewController)
+    friend struct SpatialViewDefinition;
+
+    enum Show
+    {
+        kShowCurrent = 1 << 0,
+        kShowTarget = 1 << 1,
+        kShowBoth = kShowCurrent | kShowTarget,
+    };
+protected:
+    Symbology           m_symbology;
+    ComparisonDataCPtr  m_comparisonData;
+    Show                m_show;
+
+    Controller(SpatialViewDefinition const& view, ComparisonDataCR data, Show show, SymbologyCR symb) : T_Super(view), m_symbology(symb), m_comparisonData(&data), m_show(show) { }
+
+    DGNPLATFORM_EXPORT void _AddFeatureOverrides(Render::FeatureSymbologyOverrides& overrides) const override;
+    DGNPLATFORM_EXPORT BentleyStatus _CreateScene(SceneContextR context) override;
+public:
+    static ControllerPtr Create(SpatialViewDefinition const& view, ComparisonDataCR data, Show show=kShowBoth, SymbologyCR symb=Symbology())
+        {
+        return new Controller(view, data, show, symb);
+        }
+
+    void SetShow(Show show) { m_show = show; SetFeatureOverridesDirty(); }
+    void SetSymbology(SymbologyCR symb) { m_symbology = symb; SetFeatureOverridesDirty(); }
+    bool WantShowBoth() const { return WantShowCurrent() && WantShowTarget(); }
+    bool WantShowCurrent() const { return 0 != (m_show & kShowCurrent); }
+    bool WantShowTarget() const { return 0 != (m_show & kShowTarget); }
+};
+
+END_REVISION_COMPARISON_NAMESPACE
+