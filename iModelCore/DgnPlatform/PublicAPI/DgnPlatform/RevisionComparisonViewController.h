--- conflicted
+++ resolved
@@ -1,191 +1,178 @@
-/*--------------------------------------------------------------------------------------+
-|
-|     $Source: PublicAPI/DgnPlatform/RevisionComparisonViewController.h $
-|
-|  $Copyright: (c) 2017 Bentley Systems, Incorporated. All rights reserved. $
-|
-+--------------------------------------------------------------------------------------*/
-#pragma once
-//__PUBLISH_SECTION_START__
-#include <DgnPlatform/ViewController.h>
-#include <DgnPlatform/DgnPlatform.h>
-#include <DgnPlatform/IAuxCoordSys.h>
-#include <DgnPlatform/ViewContext.h>
-#include <DgnPlatform/SectionClip.h>
-#include <DgnPlatform/UpdatePlan.h>
-#include <DgnPlatform/ViewDefinition.h>
-#include <Bentley/BeThread.h>
-#include <BeSQLite/RTreeMatch.h>
-
-DGNPLATFORM_TYPEDEFS(RevisionComparisonViewController)
-DGNPLATFORM_REF_COUNTED_PTR(RevisionComparisonViewController)
-DGNPLATFORM_TYPEDEFS(ComparisonData)
-DGNPLATFORM_REF_COUNTED_PTR(ComparisonData)
-
-USING_NAMESPACE_BENTLEY_SQLITE
-
-BEGIN_BENTLEY_DGN_NAMESPACE
-
-//=======================================================================================
-//! Container for the symbology overrides
-//! Contains overrides for the current loaded revision, the target revision,
-//! and elements that were not affected
-// @bsistruct                                                   Diego.Pinate    04/17
-//=======================================================================================
-struct EXPORT_VTABLE_ATTRIBUTE ComparisonSymbologyOverrides
-{
-private:
-    // TODO: Change to array instead of map (always 3)
-    bmap<DbOpcode,Render::OvrGraphicParams> m_currentRevisionOverrides;
-    bmap<DbOpcode,Render::OvrGraphicParams> m_targetRevisionOverrides;
-    Render::OvrGraphicParams                m_untouchedOverride;
-
-public:
-    DGNPLATFORM_EXPORT ComparisonSymbologyOverrides();
-
-    //! Sets the symbology overrides for a particular opcode
-    void    GetCurrentRevisionOverrides(DbOpcode const& opcode, Render::OvrGraphicParamsR overrides);
-    void    GetTargetRevisionOverrides(DbOpcode const& opcode, Render::OvrGraphicParamsR overrides);
-    void    GetUntouchedOverrides(Render::OvrGraphicParamsR overrides);
-    void    InitializeDefaults();
-}; // ComparisonSymbologyOverrides
-
-//=======================================================================================
-// @bsistruct                                                   Paul.Connelly   04/17
-//=======================================================================================
-struct RevisionComparisonState
-{
-    DbOpcode    m_opcode;
-
-    explicit RevisionComparisonState(DbOpcode opcode=DbOpcode::Insert) : m_opcode(opcode) { }
-
-    bool IsInsertion() const { return DbOpcode::Insert == m_opcode; }
-    bool IsDeletion() const { return DbOpcode::Delete == m_opcode; }
-    bool IsModified() const { return DbOpcode::Update == m_opcode; }
-};
-
-//=======================================================================================
-// @bsistruct                                                   Paul.Connelly   04/17
-//=======================================================================================
-struct EXPORT_VTABLE_ATTRIBUTE PersistentState : RevisionComparisonState
-{
-    DgnElementId    m_elementId;
-
-    PersistentState() = default;
-    PersistentState(DgnElementId elementId, DbOpcode opcode) : RevisionComparisonState(opcode), m_elementId(elementId) { }
-
-    bool IsValid() const { return m_elementId.IsValid(); }
-
-    bool operator<(PersistentState const& rhs) const { return m_elementId < rhs.m_elementId; }
-};
-
-//=======================================================================================
-// @bsistruct                                                   Paul.Connelly   04/17
-//=======================================================================================
-struct EXPORT_VTABLE_ATTRIBUTE TransientState : RevisionComparisonState
-{
-    DgnElementCPtr   m_element;
-
-    TransientState() = default;
-    TransientState(DgnElementCPtr el, DbOpcode opcode) : RevisionComparisonState(opcode), m_element(el) { }
-
-    bool IsValid() const { return m_element.IsValid(); }
-
-    bool operator<(TransientState const& rhs) const { return m_element.get() < rhs.m_element.get(); }
-};
-
-//=======================================================================================
-// @bsistruct                                                   Paul.Connelly   04/17
-//=======================================================================================
-struct EXPORT_VTABLE_ATTRIBUTE ComparisonData : RefCountedBase
-{
-private:
-    bset<PersistentState>   m_persistent;
-    bset<TransientState>    m_transient;
-public:
-    DGNPLATFORM_EXPORT PersistentState GetPersistentState(DgnElementId elementId) const;
-    DGNPLATFORM_EXPORT TransientState GetTransientState(DgnElementId elementId) const;
-
-    bset<PersistentState> const& GetPersistentStates() const { return m_persistent; }
-    bset<TransientState> const& GetTransientStates() const { return m_transient; }
-
-    void Clear() { m_persistent.clear(); m_transient.clear(); }
-    void Add(DgnElementCPtr el, DbOpcode opcode) { m_transient.insert(TransientState(el, opcode)); }
-    void Add(DgnElementId id, DbOpcode opcode) { m_persistent.insert(PersistentState(id, opcode)); }
-    bool ContainsElement(DgnElementCP element) const;
-
-    DGNPLATFORM_EXPORT StatusInt GetDbOpcode(DgnElementId elementId, DbOpcode& opcode);
-};
-
-//=======================================================================================
-//! Used to compare two revisions, showing the elements with different symbology
-//! overrides depending on their opcode in the change summary
-//! e.g. Show a particular element in "Red" for deleted elements,
-//! "Green" for inserted, etc.
-// @bsistruct                                                   Diego.Pinate    03/17
-//=======================================================================================
-struct EXPORT_VTABLE_ATTRIBUTE RevisionComparisonViewController : SpatialViewController
-{
-    DEFINE_T_SUPER(SpatialViewController)
-    friend struct SpatialViewDefinition;
-
-    enum Flags
-        {
-        SHOW_CURRENT    = 1,
-        SHOW_TARGET     = 1 << 1,
-        SHOW_BOTH       = SHOW_CURRENT | SHOW_TARGET,
-        };
-
-protected:
-    unsigned int                    m_flags;
-    bool                            m_visitingTransientElements;
-
-    ComparisonDataCPtr              m_comparisonData;
-    ComparisonSymbologyOverrides    m_symbology;
-
-<<<<<<< HEAD
-    DgnElementId    m_focusedElementId;
-    Utf8String      m_labelString;
-    TextStringPtr   m_label;
-
-    void _OverrideGraphicParams(Dgn::Render::OvrGraphicParamsR overide, Dgn::GeometrySourceCP source) override;
-    void _DrawDecorations(DecorateContextR context) override;
-=======
-    bmap<DgnElementId, DbOpcode>    m_persistentOpcodeCache;
-    bmap<DgnElementId, DbOpcode>    m_transientOpcodeCache;
-
-    DgnElementId    m_focusedElementId;
-    Utf8String      m_labelString;
-#ifdef USE_LABEL
-    TextStringPtr   m_label;
-#endif
-
-    void _OverrideGraphicParams(Dgn::Render::OvrGraphicParamsR overide, Dgn::GeometrySourceCP source) override;
-    void _DrawDecorations(DecorateContextR context) override;
-    void _OnViewOpened (Dgn::DgnViewportR) override;
->>>>>>> 6e87b093
-
-public:
-
-    bool WantShowCurrent() const { return 0 != (m_flags & SHOW_CURRENT); }
-    bool WantShowTarget() const { return 0 != (m_flags & SHOW_TARGET); }
-    bool WantShowBoth() const { return WantShowCurrent() && WantShowTarget(); }
-
-    void                _CreateTerrain(TerrainContextR context) override;
-    Render::GraphicPtr  _StrokeGeometry(ViewContextR, GeometrySourceCR, double pixelSize) override;
-
-    //! Set flags for what's shown in the comparison
-    DGNPLATFORM_EXPORT void SetFlags(unsigned int flags) { m_flags = flags; }
-    DGNPLATFORM_EXPORT void SetSymbology(ComparisonSymbologyOverrides overrides) { m_symbology = overrides; }
-    DGNPLATFORM_EXPORT void SetVersionLabel(Utf8String label);
-    DGNPLATFORM_EXPORT void SetFocusedElementId(DgnElementId elementId) { m_focusedElementId = elementId; }
-
-    //! Constructors
-<<<<<<< HEAD
-    DGNPLATFORM_EXPORT RevisionComparisonViewController(SpatialViewDefinition const& view, ComparisonData const& data, unsigned int flags, ComparisonSymbologyOverrides const & symb=ComparisonSymbologyOverrides()) : T_Super(view), m_symbology(symb), m_comparisonData(&data), m_flags(flags), m_visitingTransientElements(false), m_label(nullptr) { }
-=======
-    DGNPLATFORM_EXPORT RevisionComparisonViewController(SpatialViewDefinition const& view, ComparisonData const& data, unsigned int flags, ComparisonSymbologyOverrides const & symb=ComparisonSymbologyOverrides());
->>>>>>> 6e87b093
-};
-
-END_BENTLEY_DGN_NAMESPACE
+/*--------------------------------------------------------------------------------------+
+|
+|     $Source: PublicAPI/DgnPlatform/RevisionComparisonViewController.h $
+|
+|  $Copyright: (c) 2017 Bentley Systems, Incorporated. All rights reserved. $
+|
++--------------------------------------------------------------------------------------*/
+#pragma once
+//__PUBLISH_SECTION_START__
+#include <DgnPlatform/ViewController.h>
+#include <DgnPlatform/DgnPlatform.h>
+#include <DgnPlatform/IAuxCoordSys.h>
+#include <DgnPlatform/ViewContext.h>
+#include <DgnPlatform/SectionClip.h>
+#include <DgnPlatform/UpdatePlan.h>
+#include <DgnPlatform/ViewDefinition.h>
+#include <Bentley/BeThread.h>
+#include <BeSQLite/RTreeMatch.h>
+
+DGNPLATFORM_TYPEDEFS(RevisionComparisonViewController)
+DGNPLATFORM_REF_COUNTED_PTR(RevisionComparisonViewController)
+DGNPLATFORM_TYPEDEFS(ComparisonData)
+DGNPLATFORM_REF_COUNTED_PTR(ComparisonData)
+
+USING_NAMESPACE_BENTLEY_SQLITE
+
+BEGIN_BENTLEY_DGN_NAMESPACE
+
+//=======================================================================================
+//! Container for the symbology overrides
+//! Contains overrides for the current loaded revision, the target revision,
+//! and elements that were not affected
+// @bsistruct                                                   Diego.Pinate    04/17
+//=======================================================================================
+struct EXPORT_VTABLE_ATTRIBUTE ComparisonSymbologyOverrides
+{
+private:
+    // TODO: Change to array instead of map (always 3)
+    bmap<DbOpcode,Render::OvrGraphicParams> m_currentRevisionOverrides;
+    bmap<DbOpcode,Render::OvrGraphicParams> m_targetRevisionOverrides;
+    Render::OvrGraphicParams                m_untouchedOverride;
+
+public:
+    DGNPLATFORM_EXPORT ComparisonSymbologyOverrides();
+
+    //! Sets the symbology overrides for a particular opcode
+    void    GetCurrentRevisionOverrides(DbOpcode const& opcode, Render::OvrGraphicParamsR overrides);
+    void    GetTargetRevisionOverrides(DbOpcode const& opcode, Render::OvrGraphicParamsR overrides);
+    void    GetUntouchedOverrides(Render::OvrGraphicParamsR overrides);
+    void    InitializeDefaults();
+}; // ComparisonSymbologyOverrides
+
+//=======================================================================================
+// @bsistruct                                                   Paul.Connelly   04/17
+//=======================================================================================
+struct RevisionComparisonState
+{
+    DbOpcode    m_opcode;
+
+    explicit RevisionComparisonState(DbOpcode opcode=DbOpcode::Insert) : m_opcode(opcode) { }
+
+    bool IsInsertion() const { return DbOpcode::Insert == m_opcode; }
+    bool IsDeletion() const { return DbOpcode::Delete == m_opcode; }
+    bool IsModified() const { return DbOpcode::Update == m_opcode; }
+};
+
+//=======================================================================================
+// @bsistruct                                                   Paul.Connelly   04/17
+//=======================================================================================
+struct EXPORT_VTABLE_ATTRIBUTE PersistentState : RevisionComparisonState
+{
+    DgnElementId    m_elementId;
+
+    PersistentState() = default;
+    PersistentState(DgnElementId elementId, DbOpcode opcode) : RevisionComparisonState(opcode), m_elementId(elementId) { }
+
+    bool IsValid() const { return m_elementId.IsValid(); }
+
+    bool operator<(PersistentState const& rhs) const { return m_elementId < rhs.m_elementId; }
+};
+
+//=======================================================================================
+// @bsistruct                                                   Paul.Connelly   04/17
+//=======================================================================================
+struct EXPORT_VTABLE_ATTRIBUTE TransientState : RevisionComparisonState
+{
+    DgnElementCPtr   m_element;
+
+    TransientState() = default;
+    TransientState(DgnElementCPtr el, DbOpcode opcode) : RevisionComparisonState(opcode), m_element(el) { }
+
+    bool IsValid() const { return m_element.IsValid(); }
+
+    bool operator<(TransientState const& rhs) const { return m_element.get() < rhs.m_element.get(); }
+};
+
+//=======================================================================================
+// @bsistruct                                                   Paul.Connelly   04/17
+//=======================================================================================
+struct EXPORT_VTABLE_ATTRIBUTE ComparisonData : RefCountedBase
+{
+private:
+    bset<PersistentState>   m_persistent;
+    bset<TransientState>    m_transient;
+public:
+    DGNPLATFORM_EXPORT PersistentState GetPersistentState(DgnElementId elementId) const;
+    DGNPLATFORM_EXPORT TransientState GetTransientState(DgnElementId elementId) const;
+
+    bset<PersistentState> const& GetPersistentStates() const { return m_persistent; }
+    bset<TransientState> const& GetTransientStates() const { return m_transient; }
+
+    void Clear() { m_persistent.clear(); m_transient.clear(); }
+    void Add(DgnElementCPtr el, DbOpcode opcode) { m_transient.insert(TransientState(el, opcode)); }
+    void Add(DgnElementId id, DbOpcode opcode) { m_persistent.insert(PersistentState(id, opcode)); }
+    bool ContainsElement(DgnElementCP element) const;
+
+    DGNPLATFORM_EXPORT StatusInt GetDbOpcode(DgnElementId elementId, DbOpcode& opcode);
+};
+
+//=======================================================================================
+//! Used to compare two revisions, showing the elements with different symbology
+//! overrides depending on their opcode in the change summary
+//! e.g. Show a particular element in "Red" for deleted elements,
+//! "Green" for inserted, etc.
+// @bsistruct                                                   Diego.Pinate    03/17
+//=======================================================================================
+struct EXPORT_VTABLE_ATTRIBUTE RevisionComparisonViewController : SpatialViewController
+{
+    DEFINE_T_SUPER(SpatialViewController)
+    friend struct SpatialViewDefinition;
+
+    enum Flags
+        {
+        SHOW_CURRENT    = 1,
+        SHOW_TARGET     = 1 << 1,
+        SHOW_BOTH       = SHOW_CURRENT | SHOW_TARGET,
+        };
+
+protected:
+    unsigned int                    m_flags;
+    bool                            m_visitingTransientElements;
+
+    ComparisonDataCPtr              m_comparisonData;
+    ComparisonSymbologyOverrides    m_symbology;
+
+    bmap<DgnElementId, DbOpcode>    m_persistentOpcodeCache;
+    bmap<DgnElementId, DbOpcode>    m_transientOpcodeCache;
+
+    DgnElementId    m_focusedElementId;
+    Utf8String      m_labelString;
+#ifdef USE_LABEL
+    TextStringPtr   m_label;
+#endif
+
+    void _OverrideGraphicParams(Dgn::Render::OvrGraphicParamsR overide, Dgn::GeometrySourceCP source) override;
+    void _DrawDecorations(DecorateContextR context) override;
+    void _OnViewOpened (Dgn::DgnViewportR) override;
+
+public:
+
+    bool WantShowCurrent() const { return 0 != (m_flags & SHOW_CURRENT); }
+    bool WantShowTarget() const { return 0 != (m_flags & SHOW_TARGET); }
+    bool WantShowBoth() const { return WantShowCurrent() && WantShowTarget(); }
+
+    void                _CreateTerrain(TerrainContextR context) override;
+    Render::GraphicPtr  _StrokeGeometry(ViewContextR, GeometrySourceCR, double pixelSize) override;
+
+    //! Set flags for what's shown in the comparison
+    DGNPLATFORM_EXPORT void SetFlags(unsigned int flags) { m_flags = flags; }
+    DGNPLATFORM_EXPORT void SetSymbology(ComparisonSymbologyOverrides overrides) { m_symbology = overrides; }
+    DGNPLATFORM_EXPORT void SetVersionLabel(Utf8String label);
+    DGNPLATFORM_EXPORT void SetFocusedElementId(DgnElementId elementId) { m_focusedElementId = elementId; }
+
+    //! Constructors
+    DGNPLATFORM_EXPORT RevisionComparisonViewController(SpatialViewDefinition const& view, ComparisonData const& data, unsigned int flags, ComparisonSymbologyOverrides const & symb=ComparisonSymbologyOverrides());
+};
+
+END_BENTLEY_DGN_NAMESPACE