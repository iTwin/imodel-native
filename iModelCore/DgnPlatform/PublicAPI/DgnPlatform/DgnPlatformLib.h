/*--------------------------------------------------------------------------------------+
|
|     $Source: PublicAPI/DgnPlatform/DgnPlatformLib.h $
|
|  $Copyright: (c) 2015 Bentley Systems, Incorporated. All rights reserved. $
|
+--------------------------------------------------------------------------------------*/
#pragma once
//__PUBLISH_SECTION_START__

#include <Bentley/WString.h>
#include "DgnPlatform.h"
#include "DgnCore/IViewOutput.h"
#include "DgnCore/ColorUtil.h"
#include "DgnCore/NotificationManager.h"
#include "DgnCore/TxnManager.h"
#include "DgnCore/SolidKernel.h"
#include "DgnCore/RealityDataCache.h"
#include "DgnCore/DgnViewport.h"
#include <BeSQLite/L10N.h>
#include "DgnCore/PointCloudBaseModel.h"

typedef struct _EXCEPTION_POINTERS*  LPEXCEPTION_POINTERS;
typedef struct FT_LibraryRec_* FT_Library; // Shield users from freetype.h because they have a bad include scheme.

#define T_HOST DgnPlatformLib::GetHost()

DGNPLATFORM_TYPEDEFS(DgnHost)

BEGIN_BENTLEY_DGNPLATFORM_NAMESPACE

/*=================================================================================**//**
@addtogroup DgnPlatformHost
DgnPlatformLib defines interfaces that a "host" application can or must implement to use the DgnPlatform dlls.
To supply these services, a host must define a class that derives from DgnPlatformLib::Host.
The host may also define classes that derive from each of the admin base classes returned by the host.
The application must call DgnPlatformLib::Initialize before using any DgnPlatform services.

The application controls the lifetime of the DgnPlatformLib::Host object. The application must call DgnPlatformLib::Host::Terminate
before deleting a host object.

Beyond supplying services, the application-supplied DgnPlatformLib::Host object also holds context data such as fonts that are used by DgnPlatform functions.

\section HostsAndThreads Hosts and Threads

The application must associate a Host with a thread before using DgnPlatform in that thread. This rule applies to all threads, including the main thread.

Most functions in DgnPlatform are <em>not</em> thread-safe. DgnPlatform can safely be used by multiple threads concurrently,
provided that each thread is associated with its own DgnPlatformLib::Host. The Host object holds the context data and
owns the DgnDb that the thread can use. (Host sharing is discussed below.)

There are several options for associating a Host with a thread:
\li The simplest option is to create a Host and then call DgnPlatformLib::Initialize in a thread before calling any other DgnPlatform functions in that thread. The thread should call DgnPlatformLib::Host::Terminate before it exits.
\li You can move a Host from one thread to another. Initialize the Host in thread A. Then call call DgnPlatformLib::ForgetHost in thread A and DgnPlatformLib::AdoptHost in thread B. Thread B should call DgnPlatformLib::Host::Terminate before it exits.
\li A related option is to initialize a Host in one thread for use by another thread. In this case, thread A would call DgnPlatformLib::Intialize on a Host and pass false for the argument to adopt the host. Thread B would then call DgnPlatformLib::AdoptHost to take ownership of the host and should call DgnPlatformLib::Host::Terminate before it exits.

Note that a DgnDb may be used only in a thread that is associated with the Host that was used to open it. So, you cannot open a file in
one thread and then try to use it in another thread, unless both threads are associated with the same host.

Host Sharing. You can share a single host among multiple threads, but only if you are prepared to synchronize access to it.
For example, you could initialize a Host in thread A and then call AdoptHost in several other threads, passing them the same host.
Each thread would have to enter a critical section before calling DgnPlatform methods, to ensure
that none of the other threads could use the host concurrently. When all threads were finished, thread A (only) would call
DgnPlatformLib::Host::Terminate before it exits.

* @bsiclass
+===============+===============+===============+===============+===============+======*/

//=======================================================================================
//! Class for initializing the DgnPlatform library.
//=======================================================================================
class DgnPlatformLib
{
public:
    //! The object that a host application must create and supply in order to use the DgnPlatform dlls
    struct EXPORT_VTABLE_ATTRIBUTE Host : DgnHost
    {
    private:
        void InitializeCrtHeap();
        void InitializeDgnCore();
        void TerminateDgnCore(bool onProgramExit);
        void InitializeDgnHandlers();
        void LoadResources();

        friend class DgnPlatformLib;

    public:

        //! Provides Exception handling capabilities
        struct ExceptionHandler : IHostObject
            {
            //! Possible outcomes of handling an exception
            enum class WasHandled
                {
                ContinueSearch = 0,
                ExecuteHandler = 1,
                NonContinuable = 2,
                ContinueExecution = -1,
                };

            enum class TerminationCondition
                {
                None          = 0,
                AfterLogging  = 1,
                Immediate     = 2
                };

            DEFINE_BENTLEY_NEW_DELETE_OPERATORS

            virtual int _GetVersion() const {return 1;} // Do not override!

            //! Handle the specified exception
            virtual WasHandled _ProcessException(_EXCEPTION_POINTERS*) {return WasHandled::ContinueSearch;};
            virtual WasHandled _FilterException(_EXCEPTION_POINTERS*, bool onlyWantFloatingPoint) {return WasHandled::ContinueSearch;}
            //! Handle an assertion failure.
            virtual void _HandleAssert(WCharCP message, WCharCP file, unsigned line) {}
            virtual TerminationCondition _SetTerminationCondition(TerminationCondition when) {return when;}
            DGNPLATFORM_EXPORT virtual uint32_t _ResetFloatingPointExceptions(uint32_t newFpuMask);
            virtual uint32_t _QueryUser(bool attemptRecovery, Utf8CP productName) {return 0;}
            virtual uint32_t _EnterCoreCriticalSection(CharCP) {return 0;} // WIP_CHAR_OK - Just for diagnostic purposes
            virtual uint32_t _ReleaseCoreCriticalSection(CharCP) {return 0;} // WIP_CHAR_OK - Just for diagnostic purposes
            virtual void   _RestoreCoreCriticalSection(CharCP, int) {} // WIP_CHAR_OK - Just for diagnostic purposes
            virtual void    _OnHostTermination(bool isProcessShutdown) {delete this;}
            virtual bool    _ConIOEnabled() {return false;}
            virtual WString _ConIOGetLine(wchar_t const* prompt) {return L"";}
            };

        //! Provides paths to known locations
        struct IKnownLocationsAdmin : IHostObject
            {
            DEFINE_BENTLEY_NEW_DELETE_OPERATORS

        protected:
            virtual ~IKnownLocationsAdmin() {}
            virtual void _OnHostTermination(bool isProcessShutdown) override {delete this;}
            virtual BeFileNameCR _GetLocalTempDirectoryBaseName() = 0; //!< @see GetLocalTempDirectoryBaseName
            virtual BeFileNameCR _GetDgnPlatformAssetsDirectory() = 0; //!< @see GetDgnPlatformAssetsDirectory

        public:
            //! Get the name of a local directory that can be used for creating temporary files. The directory must have
            //! write access. Subsystems generally create subdirectories in this directory for storing temporary data files.
            //! @return A string that holds the name of the base directory for temporary files. This is expected to always return the same object.
            DGNPLATFORM_EXPORT BeFileNameCR GetLocalTempDirectoryBaseName();

            //! Return a local directory that can be used to store temporary files. This directory can optionally be a subdirectory of #GetLocalTempDirectoryBaseName.
            //! @param[out] tempDir The name of temporary directory. This must be MAX_PATH chars in size.
            //! @param[in]  subDirName Optional subdirectory relative to default temp directory. If non-NULL, this subdirectory will be created.
            //! @return NULL if no temporary directory available.
            DGNPLATFORM_EXPORT BentleyStatus GetLocalTempDirectory(BeFileNameR tempDir, WCharCP subDirName);

            //! Return the directory containing the required DgnPlatform assets that must be deployed with any DgnPlatform-based app.
            //! Examples of required assets include fonts, ECSchemas, and localization resources.
            DGNPLATFORM_EXPORT BeFileNameCR GetDgnPlatformAssetsDirectory();
            };

        //=======================================================================================
        // @bsiclass                                                    Keith.Bentley   07/13
        //=======================================================================================
        struct TxnAdmin : DgnHost::IHostObject
        {
            typedef bvector<TxnMonitorP> TxnMonitors;

        protected:
            TxnMonitors m_monitors;
            template <typename CALLER> void CallMonitors(CALLER const& caller);

        public:
            DEFINE_BENTLEY_NEW_DELETE_OPERATORS

            virtual void _OnHostTermination(bool isProcessShutdown) override {delete this;}
            virtual bool _OnPromptReverseAll() {return true;}
            virtual void _RestartTool()  {}
            virtual void _OnNothingToUndo() {}
            virtual void _OnPrepareForUndoRedo(){}
            virtual void _OnNothingToRedo(){}
            DGNPLATFORM_EXPORT virtual void _OnTxnCommit(TxnSummaryCR);
            DGNPLATFORM_EXPORT virtual void _OnTxnReverse(TxnSummaryCR, TxnDirection);
            DGNPLATFORM_EXPORT virtual void _OnTxnReversed(TxnSummaryCR, TxnDirection);
            DGNPLATFORM_EXPORT virtual void _OnUndoRedoFinished(DgnDbR, TxnDirection);

            //! @name Transaction Monitors
            //@{
            //! Add a TxnMonitor. The monitor will be notified of all transaction events until it is dropped.
            //! @param monitor a monitor to add
            DGNPLATFORM_EXPORT void AddTxnMonitor(TxnMonitor& monitor);

            //! Drop a TxnMonitor.
            //! @param monitor a monitor to drop
            DGNPLATFORM_EXPORT void DropTxnMonitor(TxnMonitor& monitor);
            //@}
        };

        //! Allows hosts to provide required information for DgnFontManager, and gives them callback entry points for its events.
        struct FontAdmin : IHostObject
        {
        protected:
            bool m_isInitialized;
            BeSQLiteDbP m_lastResortFontDb;
            DgnFonts* m_dbFonts;
            DgnFontPtr m_lastResortTTFont;
            DgnFontPtr m_lastResortRscFont;
            DgnFontPtr m_lastResortShxFont;
            bool m_triedToLoadFTLibrary;
            FT_Library m_ftLibrary;
        
            DGNPLATFORM_EXPORT virtual BeFileName _GetLastResortFontDbPath();
            DGNPLATFORM_EXPORT virtual BentleyStatus _EnsureLastResortFontDb();
            DGNPLATFORM_EXPORT virtual DgnFontPtr _CreateLastResortFont(DgnFontType);
        
        public:
            DEFINE_BENTLEY_NEW_DELETE_OPERATORS;
            FontAdmin() : m_isInitialized(false), m_lastResortFontDb(nullptr), m_dbFonts(nullptr), m_triedToLoadFTLibrary(false), m_ftLibrary(nullptr) {}
            DGNPLATFORM_EXPORT virtual ~FontAdmin();
            virtual int _GetVersion() const { return 1; } // Do not override!
            virtual void _OnHostTermination(bool isProcessShutdown) override { delete this; }

            virtual DgnFontCR _GetLastResortTrueTypeFont() { return m_lastResortTTFont.IsValid() ? *m_lastResortTTFont : *(m_lastResortTTFont = _CreateLastResortFont(DgnFontType::TrueType)); }
            DgnFontCR GetLastResortTrueTypeFont() { return _GetLastResortTrueTypeFont(); }
            virtual DgnFontCR _GetLastResortRscFont() { return m_lastResortRscFont.IsValid() ? *m_lastResortRscFont : *(m_lastResortRscFont = _CreateLastResortFont(DgnFontType::Rsc)); }
            DgnFontCR GetLastResortRscFont() { return _GetLastResortRscFont(); }
            virtual DgnFontCR _GetLastResortShxFont() { return m_lastResortShxFont.IsValid() ? *m_lastResortShxFont : *(m_lastResortShxFont = _CreateLastResortFont(DgnFontType::Shx)); }
            DgnFontCR GetLastResortShxFont() { return _GetLastResortShxFont(); }
            virtual DgnFontCR _GetAnyLastResortFont() { return _GetLastResortTrueTypeFont(); }
            DgnFontCR GetAnyLastResortFont() { return _GetAnyLastResortFont(); }
            virtual DgnFontCR _GetDecoratorFont() { return _GetLastResortTrueTypeFont(); }
            DgnFontCR GetDecoratorFont() { return _GetDecoratorFont(); }
            DGNPLATFORM_EXPORT virtual DgnFontCR _ResolveFont(DgnFontCP);
            DgnFontCR ResolveFont(DgnFontCP font) { return _ResolveFont(font); }
            virtual bool _IsUsingAnRtlLocale() { return false; }
            bool IsUsingAnRtlLocale() { return _IsUsingAnRtlLocale(); }
            DGNPLATFORM_EXPORT virtual FT_Library _GetFreeTypeLibrary();
            FT_Library GetFreeTypeLibrary() { return _GetFreeTypeLibrary(); }
        };

        //! Allows interaction between the host and the LineStyleManager.
        struct LineStyleAdmin : IHostObject
            {
            //! Possible values for the first parameter of LineStyleAdmin::_GetSettingsValue()
            enum  Settings
                {
                //! Returning true from LineStyleManager::_GetSettingsValue (SETTINGS_ScaleViewportLineStyles) tells the LineStyleManager
                //! to scale viewport reference attachments linestyles.
                SETTINGS_ScaleViewportLineStyles = 1,
                };

            DEFINE_BENTLEY_NEW_DELETE_OPERATORS

            // Get the version of the LineStyleAdmin api. Do not override this method.
            virtual int _GetVersion() const {return 1;}
            virtual void _OnHostTermination(bool isProcessShutdown) override {delete this;}

            //! Allows the host to provide a semi-colon-delimited list of search patterns to search for RSC files (which can each have zero or more RSC line styles).
            //! The order of files in the list is important
            //! because line styles encountered in files earlier in the list hide line styles of the same name encountered in files later in the list.
            //! A search pattern in the list may be a single filename
            //! (e.g. c:/.../resource/lstyle.rsc), a directory with a wildcard (e.g. c:/.../resource/*.rsc), or simply a directory (*.* implied) (e.g. c:/.../resource/).
            //! By default, this will query the ConfigurationAdmin for MS_SYMBRSRC and MS_LINESTYLEPATH.
            DGNPLATFORM_EXPORT virtual bool _GetLocalLineStylePaths(WStringR);
            //! Allows the host to provide a semi-colon-delimited list of search patterns to search for LIN files.
            //! By default, this will query the ConfigurationAdmin for MS_LINFILELIST.
            DGNPLATFORM_EXPORT virtual bool _GetLocalLinFilePaths(WStringR);
            //! Notifies the host that the LineStyleManager has loaded the LsDgnFileMap for the specified design file.  No action is necessary.
            virtual void _LoadedNameMap(DgnDbR) {}
            //! Notifies the host that the LineStyleManager has loaded an entry to the name map for a design file.  No action is necessary.
            virtual void _AddedNameMapEntry(DgnDbP, int lineStyleId) {}
            //! Notifies the host that the LineStyleManager has removed an entry from the name map for a design file.  No action is necessary.
            virtual void _RemovedNameMapEntry(DgnDbP, int lineStyleId) {}
            //! Notifies the host that the LineStyleManager has changed an entry in the name map for a design file.  No action is necessary.
            virtual void _ChangedNameMapEntry(DgnDbP, int lineStyleId) {}
            //! Notifies the host that the LineStyleManager encountered bad line style data in the specified resource file.   No action is necessary.
            virtual void _ReportCorruptedNameMap(WCharCP filename) {}
            //! Queries for a setting.
            virtual bool _GetSettingsValue(LineStyleAdmin::Settings name, bool defaultValue) {return defaultValue;}
            };

        //! Supervise the processing of materials.
        struct MaterialAdmin : IHostObject
            {
            DEFINE_BENTLEY_NEW_DELETE_OPERATORS

            virtual int _GetVersion() const {return 1;} // Do not override!
            virtual void _OnHostTermination(bool isProcessShutdown) override {delete this;}

            //! Determine whether DgnPlatform should attempt to determine materials for geometry during display.
            virtual bool _WantDisplayMaterials() {return true;}
            //! Convert a stored material preview from a jpeg data block to an rgb image
            virtual BentleyStatus _GetMaterialPreviewAsRGB(Byte *rgbImage, Point2dCR outSize, Byte const* jpegImage, size_t jpegDataSize) {return ERROR;}
            //! Convert an RGB image to a jpeg compressed
            virtual BentleyStatus _GetMaterialPreviewJPEGFromRGB(Byte** jpegDataP, size_t& jpegDataSize, Byte const* rgb, Point2dCR size) {return ERROR;}
            //! Create an RGB image from a buffer
            virtual BentleyStatus _CreateImageFileFromRGB(WStringCR fileName, Byte *image, Point2dCR size, bool isRGBA)  {return ERROR;};
            };

        //! Supervise the processing of Raster Attachments
        struct RasterAttachmentAdmin : IHostObject
            {
            DEFINE_BENTLEY_NEW_DELETE_OPERATORS

            virtual int _GetVersion() const {return 1;} // Do not override!
            virtual void _OnHostTermination(bool isProcessShutdown) override {delete this;}

            //Control if raster are displayed or not
            virtual bool _IsDisplayEnable() const {return true;}

            //Control if raster locate logic can locate raster by its interior or by its border only.
            virtual bool _IsIgnoreInterior() const {return false;}
            };

        //! Admin for PointCloud services
        //! Supervise the processing of Point Cloud Attachments
        struct PointCloudAdmin : IHostObject
            {
            //! Publishing actions for point clouds in i-model.
            //! Publish_Exclude: exclude the point cloud from i-model.
            //! Publish_KeepOriginal: Keep the point cloud in the i-model as it is.
            //! Publish_ReduceSize: Reduce the point cloud size according to the value returned by _GetPublishingEmbedSize.
            enum PublishingAction
                {
                Publish_Exclude         = 0,
                Publish_KeepOriginal    = 1,
                Publish_ReduceSize      = 2,
                };
            //! Display type to use for point clouds
            //! DisplayQueryType_Progressive: Draw using progressive queries
            //! DisplayQueryType_Complete: Draw using complete queries
            enum DisplayQueryType
                {
                DisplayQueryType_Progressive = 0,
                DisplayQueryType_Complete    = 1,
                };

            DEFINE_BENTLEY_NEW_DELETE_OPERATORS

            virtual int _GetVersion() const {return 1;} // Do not override!
            virtual void _OnHostTermination(bool isProcessShutdown) override {delete this;}

            //! Get the density used for dynamic display.
            //! @return the dynamic density (a value between 0 and 1).
            virtual float               _GetDisplayDynamicDensity() const {return 0.10f;}

            //! Get the density used for point cloud display.
            //! @return the global density (a value between 0 and 1).
            virtual float               _GetDisplayGlobalDensity() const {return 1.0f;}

            //! Get the action to be taken with a point cloud exported to an i-model.
            //! @return the publishing action.
            virtual PublishingAction    _GetPublishingAction() const {return Publish_KeepOriginal;}

            //! Get the maximum size of a point cloud to be embedded in an i-model.
            //! If the point cloud is bigger than this value (in Mb), it is reduced to this value. This value is used
            //! only when the publishing action is Publish_ReduceSize.
            //! @return the publishing size (in Mb).
            virtual uint32_t            _GetPublishingEmbedSize() const {return 10;}

            //! Get the display type to use for point clouds
            //! @return the display query type.
            virtual DisplayQueryType    _GetDisplayQueryType() const {return DisplayQueryType_Progressive;}

            //! Copy the spatial reference from a point cloud file to a point cloud element
            //! @param[in]      eRef         The point cloud element.
            virtual BentleyStatus _SyncSpatialReferenceFromFile(DgnElementP eRef) { return ERROR; }

            //! returns whether we should automatically synchronize the spatial reference from the POD file
            virtual bool _GetAutomaticallySyncSpatialReferenceFromFile() const   { return false; }

            //! returns whether we should automatically synchronize the spatial reference to the POD file
            virtual bool _GetAutomaticallySyncSpatialReferenceToFile() const     { return false; }

            //! returns whether we should automatically synchronize the spatial reference from the POD file even if it is empty
            virtual bool _GetSyncEmptySpatialReferenceFromFile() const           { return false; }

            //! returns whether we should automatically synchronize the spatial reference to the POD file even if it is empty
            virtual bool _GetSyncEmptySpatialReferenceToFile() const             { return false; }
            };

        //! Supply IRealityDatahandlers
        struct RealityDataAdmin : IHostObject
        {
        private:
            RealityDataCachePtr m_cache;

        public:
            virtual void _OnHostTermination(bool isProgramExit) {delete this;}

            DGNPLATFORM_EXPORT RealityDataCache& GetCache();
        };

        //! Supervise various graphics operations.
        struct GraphicsAdmin : IHostObject
            {
            //! Display control for edges marked as invisible in Mesh Elements and
            //! for B-spline Curve/Surface control polygons ("splframe" global).
            enum ControlPolyDisplay
                {
                CONTROLPOLY_DISPLAY_ByElement = 0, //! display according to element property.
                CONTROLPOLY_DISPLAY_Always    = 1, //! display on for all elements
                CONTROLPOLY_DISPLAY_Never     = 2, //! display off for all elements
                };

            DEFINE_BENTLEY_NEW_DELETE_OPERATORS

            virtual int _GetVersion() const {return 1;} // Do not override!
            virtual void _OnHostTermination(bool isProcessShutdown) override {delete this;}

            //! Return a pointer to a temporary QVCache used to create a temporary QVElem (short-lived).
            virtual QvCache* _GetTempElementCache() {return NULL;}

            //! Create and maintain a cache to hold cached representations of drawn geometry for persistent elements (QVElem).
            virtual QvCache* _CreateQvCache() {return NULL;}

            //! Delete specified qvCache.
            virtual void _DeleteQvCache(QvCacheP qvCache) {}

            //! Reset specified qvCache.
            virtual void _ResetQvCache(QvCacheP qvCache) {}

            //! Delete a specific cached representation from the persistent QVCache.
            virtual void _DeleteQvElem(QvElem*) {}

            //! Return whether a QVElem should be created, host must balance expense against memory use.
            virtual bool _WantSaveQvElem(/*DrawExpenseEnum*/int expense) {return true;}

            //! Return cache to use for symbols (if host has chosen to have a symbol cache).
            //! @note Symbol cache will be required for an interactive host.
            virtual QvCache* _GetSymbolCache() {return NULL;}

            //! Remove all entries in the symbol cache (if host has chosen to have a symbol cache).
            virtual void _EmptySymbolCache() {}

            //! Save cache entry for symbol (if host has chosen to have a symbol cache).
            virtual void _SaveQvElemForSymbol(IDisplaySymbol* symbol, QvElem* qvElem) {}

            //! Return cache entry for symbol (if host has chosen to have a symbol cache).
            virtual QvElem* _LookupQvElemForSymbol(IDisplaySymbol* symbol) {return NULL;}

            //! Delete a specific entry from the symbol cache.
            virtual void _DeleteSymbol(IDisplaySymbol* symbol) {}

            //! Define a texture
            virtual void _DefineTextureId(uintptr_t textureId, Point2dCR imageSize, bool enableAlpha, uint32_t imageFormat, Byte const* imageData) {}

            //! Check if a texture is defined
            virtual bool _IsTextureIdDefined(uintptr_t textureId) {return false;}

            //! Delete a specific texture, tile, or icon.
            virtual void _DeleteTexture(uintptr_t textureId) {}

            //! Define a tile texture
            virtual void _DefineTile(uintptr_t textureId, char const* tileName, Point2dCR imageSize, bool enableAlpha, uint32_t imageFormat, uint32_t pitch, Byte const* imageData) {}

            //! Draw a tile texture
            virtual void _DrawTile(IViewDrawR, uintptr_t textureId, DPoint3d const* verts) {}

            //! Create a 3D multi-resolution image.
            virtual QvMRImage* _CreateQvMRImage(DPoint3dCP fourCorners, Point2dCR imageSize, Point2dCR tileSize, bool enableAlpha, int format, int tileFlags, int numLayers) {return NULL;}

            //! Delete specified qvMRImage.
            virtual void _DeleteQvMRImage(QvMRImage* qvMRI) {}

            //! Add an image tile to a qvMRImage.
            virtual QvElem* _CreateQvTile(bool is3d, QvCacheP hCache, QvMRImage* mri, uintptr_t textureId, int layer, int row, int column, int numLines, int bytesPerLine, Point2dCR bufferSize, Byte const* pBuffer) {return NULL;}

            //! Define a custom raster format(QV_*_FORMAT) for color index data. Return 0 if error.
            virtual int _DefineCIFormat(int dataType, int numColors, unsigned long const* pTBGRColors){return 0;}

            //! An InteractiveHost may choose to allow applications to display non-persistent geometry during an update.
            virtual void _CallViewTransients(ViewContextR, bool isPreupdate) {}

            //! @return true to display a background fill behind text fields.
            virtual bool _WantShowDefaultFieldBackground() {return true;}

            //! @return Value to use for display control setting of mesh edges marked as invisible and for bspline curve/surface control polygons.
            virtual ControlPolyDisplay _GetControlPolyDisplay() {return CONTROLPOLY_DISPLAY_ByElement;}

            //! @return The max number of components before a cell will be drawn "fast" when ViewFlags.fast_cell is enabled.
            virtual uint32_t _GetFastCellThreshold() {return 1;}

            virtual bool _WantInvertBlackBackground() {return false;}

            virtual bool _GetModelBackgroundOverride(ColorDef& rgbColor, DgnModelType modelType) {return false;}

            //! If true, the UI icons that this library loads will be processed to darken their edges to attempt to increase visibility.
            virtual bool _ShouldEnhanceIconEdges() {return false;}

            virtual bool _WantDebugElementRangeDisplay() {return false;}

            virtual void _CacheQvGeometryMap(ViewContextR viewContext, uintptr_t rendMatID) {}

            // Send material to QuickVision.
            virtual BentleyStatus _SendMaterialToQV(MaterialCR material, ColorDef elementColor, DgnViewportP viewport) {return ERROR;}

            //! Supported color depths for this library's UI icons.
            enum IconColorDepth
                {
                ICON_COLOR_DEPTH_32,    //!< 32 BPP icons will be used (transparency)
                ICON_COLOR_DEPTH_24     //!< 24 BPP icons will be used (no transparency)
                };

            //! Gets the desired color depth of the UI icons that this library loads. At this time, 32 is preferred, but 24 can be used if required.
            virtual IconColorDepth _GetIconColorDepth() {return ICON_COLOR_DEPTH_32;}

            //! Get the longest amount of time allowed between clicks to be interpreted as a double click. Units are milliseconds.
            virtual uint32_t _GetDoubleClickTimeout() {return 500;} // default to 1/2 second

            //! Return minimum ratio between near and far clip planes for cameras - for z-Buffered output this is dictated by the depth of the z-Buffer
            //! for pre DX11 this was .0003 - For DX11 it is approximately 1.0E-6.
            virtual double _GetCameraFrustumNearScaleLimit() { return 1.0E-6; }

<<<<<<< HEAD
            virtual void _DrawPathInVp (HitDetailCP, DgnViewportP vp, DgnDrawMode drawMode, DrawPurpose drawPurpose, bool* stopFlag) const {}

            DGNPLATFORM_EXPORT virtual void _GetInfoString (HitDetailCP, Utf8StringR pathDescr, Utf8CP delimiter) const;
=======
            virtual void _DrawPathInVp(HitPathCP, DgnViewportP vp, DgnDrawMode drawMode, DrawPurpose drawPurpose, bool* stopFlag) const {}

            DGNPLATFORM_EXPORT virtual void _GetInfoString(HitPathCP, Utf8StringR pathDescr, Utf8CP delimiter) const;
>>>>>>> 07695c91

            //! Gets the directory that holds the sprite definition files.
            virtual StatusInt _GetSpriteContainer(BeFileNameR spritePath, Utf8CP spriteNamespace) { return BSIERROR; }

            //! Return false to inhibit creating rule lines for surface/solid geometry for wireframe display.
            //! Can be used to improve display performance in applications that only work in shaded views (or those that will clear all QvElems before switching to wireframe)
            virtual bool _WantWireframeRuleDisplay() {return true;}

            }; // GraphicsAdmin

        //! Support for elements that store their data as Parasolid or Acis breps. Also required
        //! to output element graphics as solid kernel entities and facet sets.
        struct SolidsKernelAdmin : IHostObject
            {
            DEFINE_BENTLEY_NEW_DELETE_OPERATORS

            virtual int _GetVersion() const {return 1;} // Do not override!
            virtual void _OnHostTermination(bool isProcessShutdown) override {delete this;}

            //! Get the number of radial isoparametric lines to produce for analytic faces.
            //! @return Desired number of radial isoparametrics lines.
            //! @note: Used by _OutputBodyAsWireframe to produce hatch lines for non-planar faces.
            virtual int _GetAnalyticIsoparametricsNumber() const {return 4;}

            //! Get the number of u isoparametric lines to produce for parametric faces.
            //! @return Desired number of u direction isoparametrics lines.
            //! @note: Used by _OutputBodyAsWireframe to produce hatch lines for non-planar faces.
            virtual int _GetUIsoparametricsNumber() const {return 10;}

            //! Get the number of v isoparametric lines to produce for parametric faces.
            //! @return Desired number of v direction isoparametrics lines.
            //! @note: Used by _OutputBodyAsWireframe to produce hatch lines for non-planar faces.
            virtual int _GetVIsoparametricsNumber() const {return 10;}

            //! Get the solid kernel to storage unit scale. Storage units are meters, and a solid kernel unit also meters.
            //! @return storage unit to solid kernel scale to be used when creating a new ISolidKernelEntity.
            //! @note: Current scale will support single solids up to 1km, should be more than adequate 
            //!        to handle any sensible scenario with a high degree of linear precision.
            virtual double _GetSolidScale() const {return 1.0;}

            //! Produce a facet topology table for the supplied ISolidKernelEntity.
            //! @param[out] out Facet topology information for solid kernel entity.
            //! @param[in] in The solid kernel entity to draw.
            //! @param[in] pixelSize Used to support view dependent representations (ex. coarse facets when zoomed out)
            //! @return SUCCESS if operation was handled.
            //! @note: Required to display brep geometry for an interactive host.
            virtual BentleyStatus _FacetBody(IFacetTopologyTablePtr& out, ISolidKernelEntityCR in, double pixelSize = 0.0) const {return ERROR;}

            //! Produce a facet topology table for the supplied ISolidKernelEntity.
            //! @param[out] out Facet topology information for solid kernel entity.
            //! @param[in] in The solid kernel entity to draw.
            //! @param[in] options Facet options.
            //! @return SUCCESS if operation was handled.
            //! @note: Required to drop brep geometry to polyface(s).
            virtual BentleyStatus _FacetBody(IFacetTopologyTablePtr& out, ISolidKernelEntityCR in, IFacetOptionsR options) const {return _FacetBody(out, in, 0.0);}

            //! Output a ISolidKernelEntity as one or more closed planar shapes (may have holes) and surfaces to the supplied view context.
            //! @param[in] in The solid kernel entity to draw.
            //! @param[in] context The context to output the body to.
            //! @param[in] simplify if true faces are output as simple types (CurveVector, SolidPrimitive, and MSBSplineSurface) instead of sheet bodies.
            //! @return SUCCESS if operation was handled.
            virtual BentleyStatus _OutputBodyAsSurfaces(ISolidKernelEntityCR in, ViewContextR context, bool simplify = true) const {return ERROR;}

            //! Output a ISolidKernelEntity as a wireframe representation.
            //! @param[in] in The solid kernel entity.
            //! @param[in] context The context to output the body to.
            //! @param[in] includeEdges Include wire geometry for body edges.
            //! @param[in] includeFaceIso Include wire geometry for face isoparametrics.
            //! @return SUCCESS if operation was handled.
            virtual BentleyStatus _OutputBodyAsWireframe(ISolidKernelEntityCR in, ViewContextR context, bool includeEdges = true, bool includeFaceIso = true) const {return ERROR;}

            //! Return a CurveVector representation for a sheet body with a single planar face.
            //! @param[in] in The solid kernel entity.
            //! @return The CurveVectorPtr for the face geometry, or invalid if input entity was not a sheet body with a single planar face.
            virtual CurveVectorPtr _PlanarSheetBodyToCurveVector (ISolidKernelEntityCR in) const {return nullptr;}

            //! Return a CurveVector representation for a wire body.
            //! @param[in] in The solid kernel entity.
            //! @return The CurveVectorPtr for the edge geometry, or invalid if input entity was not a wire body.
            virtual CurveVectorPtr _WireBodyToCurveVector (ISolidKernelEntityCR in) const {return nullptr;}

            //! Output a cut section through an ISolidKernelEntity to the supplied view context.
            //! @param[in] in The solid kernel entity to display a section cut through.
            //! @param[in] transform The local (UOR) transform (not entity transform).
            //! @param[in] context The context to output the cut section to.
            //! @param[in] plane Clip plane origin and normal.
            //! @param[in] clipRange Clip extents based on clip mask.
            //! @param[in] clipMatrix clip orientation from clip x and y direction and plane normal.
            //! @param[in] clipMask mask detailing which directions are being clipped.
            //! @param[in] compoundDrawState - used for generating CurvePrimitiveId - cannot be extracted from context as this is only for output (not context for this cut).
            //! @return SUCCESS if operation was handled.
            virtual BentleyStatus _OutputBodyCut(ISolidKernelEntityCR in, TransformCP transform, ViewContextR context, DPlane3dCR plane, DRange2dCR clipRange, RotMatrixCR clipMatrix, ClipMask clipMask, CompoundDrawState* compoundDrawState) const {return ERROR;}

            //! Stretch faces/edges of a solid/surface kernel entity.
            //! @param[in] in The solid kernel entity to strecth.
            //! @param[in] transform The stretch transform.
            //! @param[in] fp identifies which faces/edges should be stretched.
            //! @return SUCCESS if the body was stretched.
            virtual BentleyStatus _FenceStretchBody(ISolidKernelEntityR in, TransformInfoCR transform, FenceParamsR fp) const {return ERROR;}

            //! Clip a solid/surface kernel entity with a fence.
            //! @param[out] inside clipped portion inside fence.
            //! @param[out] outside clipped portion outside fence.
            //! @param[in] in The solid kernel entity to clip.
            //! @param[in] fp region to clip against.
            //! @param[in] clipAsSheet treat solids as shells and return clip result as un-capped surfaces.
            //! @return SUCCESS if the body was clipped.
            virtual BentleyStatus _FenceClipBody(bvector<ISolidKernelEntityPtr>* inside, bvector<ISolidKernelEntityPtr>* outside, ISolidKernelEntityCR in, FenceParamsR fp, bool clipAsSheet = false) const {return ERROR;}

            //! Clip a curve vector for an open, closed path, or parity region. with a fence.
            //! @param[out] inside clipped portion inside fence.
            //! @param[out] outside clipped portion outside fence.
            //! @param[in] curves The curve vector to clip.
            //! @param[in] fp region to clip againts.
            //! @return SUCCESS if the geometry was clipped.
            virtual BentleyStatus _FenceClipCurveVector(bvector<CurveVectorPtr>* inside, bvector<CurveVectorPtr>* outside, CurveVectorCR curves, FenceParamsR fp) const {return ERROR;}

            //! Clip a curve vector for an open, closed path, or parity region. with a clip descriptor.
            //! @param[out] output clipped portion
            //! @param[in] input The curve vector to clip.
            //! @param[in] clip clip descriptor to clip against.
            //! @param[in] transformToDgn The transform from the input curve and the clip to uor coordinates.
            virtual BentleyStatus _ClipCurveVector(bvector<CurveVectorPtr>& output, CurveVectorCR input, ClipVectorCR clip, TransformCP transformToDgn) const {return ERROR;}

            //! Clip a body.
            //! @param[out] output clipped portion.
            //! @param[out] clipped true if body was clipped
            //! @param[in] input body to clip
            //! @param[in] clip clip descriptor to clip against.
            virtual BentleyStatus _ClipBody(bvector<ISolidKernelEntityPtr>& output, bool& clipped, ISolidKernelEntityCR input, ClipVectorCR clip) const {return ERROR;}

            //! Query the supplied ISolidKernelEntity for it's range.
            //! @param[out] range The entity range.
            //! @param[in] in The solid kernel entity to query.
            //! @return SUCCESS if range was set.
            virtual BentleyStatus _GetEntityRange(DRange3dR range, ISolidKernelEntityCR in) const {return ERROR;}

            //! Query the supplied ISolidKernelEntity for a basis transform (non-axis aligned orientation).
            //! @param[out] transform The entity basis transform.
            //! @param[in] in The solid kernel entity to query.
            //! @return SUCCESS if transform was set.
            virtual BentleyStatus _GetEntityBasisTransform(TransformR transform, ISolidKernelEntityCR in) const {return ERROR;}

            //! Simple yes/no type queries on ISolidKernelEntity
            enum KernelEntityQuery
                {
                EntityQuery_HasCurvedFaceOrEdge = 0, //!< Check if body has only planar faces and linear edges.
                EntityQuery_HasHiddenEdge       = 1, //!< Check if body has at least one edge with hidden attribute.
                EntityQuery_HasHiddenFace       = 2, //!< Check if body has at least one face with hidden attribute.
                EntityQuery_HasOnlyPlanarFaces  = 3, //!< Check if body has only planar faces.
                };

            //! Query the supplied ISolidKernelEntity for information
            //! @param[in] in The solid kernel entity to query.
            //! @param[in] query The solid kernel entity property to query.
            //! @return true if the supplied entity has the specified query.
            virtual bool _QueryEntityData(ISolidKernelEntityCR in, KernelEntityQuery query) const {return false;}

            //! Query if input ISolidKernelEntity are geometrically equal (differ only by a transform).
            //! @param[in] entity1 The first of the solid kernel entities to compare.
            //! @param[in] entity2 The second of the solid kernel entities to compare.
            //! @param[in] distanceTolerance The tolerance for distances.
            //! @return true if the supplied entities are the same geometry.
            virtual bool _AreEntitiesEqual(ISolidKernelEntityCR entity1, ISolidKernelEntityCR entity2, double distanceTolerance) const {return false;}

            //! Calculates the volume, center of gravity and moments of inertia for a ISolidKernelEntity.
            //! @param[in] in The solid kernel entity.
            //! @param[out] amount Volume of solid body, surface area of sheet body, or length of a wire body.
            //! @param[out] periphery surface area of solid body, circumference of sheet body, and not used for wire body.
            //! @param[out] centroid center of gravity.
            //! @param[out] inertia moment of inertia.
            //! @param[in] tolerance Required tolerance for results.
            //! @return SUCCESS if query results are valid.
            virtual BentleyStatus _MassProperties(ISolidKernelEntityCR in, double* amount, double* periphery, DPoint3dP centroid, double inertia[3][3], double tolerance) const {return ERROR;}

            //! Create an ISolidKernelEntity from the supplied curve vector.
            //! @param[out] out Ref counted pointer to new solid kernel entity.
            //! @param[in] profile The profile to create a wire or planar sheet body from.
            //! @param[in] curveToDgn Optional transform from curve to modelRef UOR coordinates.
            //! @param[in] idMap Optional map of edge tags to curve topology ids.
            //! @return SUCCESS if out holds a valid solid kernel entity.
            virtual BentleyStatus _CreateBodyFromCurveVector(ISolidKernelEntityPtr& out, CurveVectorCR profile, TransformCP curveToDgn = NULL, struct EdgeToCurveIdMap* idMap = NULL) const {return ERROR;}

            //! Create an ISolidKernelEntity from the supplied solid primitve data.
            //! @param[out] out Ref counted pointer to new solid kernel entity.
            //! @param[in] primitive The solid primitive definition.
            //! @return SUCCESS if out holds a valid solid kernel entity.
            virtual BentleyStatus _CreateBodyFromSolidPrimitive(ISolidKernelEntityPtr& out, ISolidPrimitiveCR primitive) const {return ERROR;}

            //! Create an ISolidKernelEntity from the supplied bspline surface.
            //! @param[out] out Ref counted pointer to new solid kernel entity.
            //! @param[in] surface The bspline surface to represent as a surface entity.
            //! @return SUCCESS if out holds a valid solid kernel entity.
            virtual BentleyStatus _CreateBodyFromBSurface(ISolidKernelEntityPtr& out, MSBsplineSurfaceCR surface) const {return ERROR;}

            //! Create an ISolidKernelEntity from the supplied polyface data.
            //! @param[out] out Ref counted pointer to new solid kernel entity.
            //! @param[in] meshData The polyface data to represent as a surface or solid entity.
            //! @return SUCCESS if out holds a valid solid kernel entity.
            virtual BentleyStatus _CreateBodyFromPolyface(ISolidKernelEntityPtr& out, PolyfaceQueryCR meshData) const {return ERROR;}

            //! Transmit a part to a logical block of data (in binary format) using the solid kernel.
            //! Implementing this method is required for creating smart surfaces and solids.
            //! @param[out] ppBuffer Archived data for solid kernel entity.
            //! @param[out] bufferSize Size of data referenced by ppBuffer.
            //! @param[in] in The solid kernel entity to transmit.
            //! @return SUCCESS if transmit of kernel entity was successful.
            //! @note The output ppBuffer is assumed to be owned by the input ISolidKernelEntityP who is responsible for freeing it
            //!       if necessary when its destructor is called.
            virtual BentleyStatus _SaveEntityToMemory(uint8_t** ppBuffer, size_t& bufferSize, ISolidKernelEntityCR in) const {return ERROR;}

            //! Receive a part archived in binary format and instantiate an entity in the solid kernel for the current session.
            //! Implementing this method is required to query/output smart surfaces and solids.
            //! @param[out] out Ref counted pointer to new solid kernel entity.
            //! @param[in] pBuffer The input data (always stored using binary format)
            //! @param[in] bufferSize Size of pBuffer.
            //! @param[in] transform The body to uor transform to store on the output ISolidKernelEntity.
            //! @return SUCCESS if out holds a valid solid kernel entity.
            virtual BentleyStatus _RestoreEntityFromMemory(ISolidKernelEntityPtr& out, uint8_t const* pBuffer, size_t bufferSize, TransformCR transform) const {return ERROR;}

            //! Create a non-owning ISolidKernelEntity from the input entity.
            //! @param[out] out Ref counted pointer to new solid kernel entity.
            //! @param[in] in The solid kernel entity to instance.
            //! @return SUCCESS if out holds a valid solid kernel entity.
            virtual BentleyStatus _InstanceEntity(ISolidKernelEntityPtr& out, ISolidKernelEntityCR in) const {return ERROR;}

            //! Check if the supplied ISolidKernelEntity has at least the specified number of faces, edges, and vertices.
            //! @param[in] in The solid kernel entity to query.
            //! @param[in] minRequiredFace Minimum required face count.
            //! @param[in] minRequiredEdge Minimum required edge count.
            //! @param[in] minRequiredVertex Minimum required vertex count.
            //! @note Useful for tools that support sub-entity selection in a post-locate filter.
            //! @return true if solid kernel entity passed supplied criteria.
            virtual bool _IsValidForSubEntitySelection(ISolidKernelEntityCR in, size_t minRequiredFace, size_t minRequiredEdge, size_t minRequiredVertex) const {return false;}

            //! Pick face, edge, and vertex sub-entities that intersect a given ray.
            //! @param[in] entity The solid kernel entity to test.
            //! @param[in] boresite Picking ray.
            //! @param[out] intersectEntities selected sub-entities.
            //! @param[out] intersectPts selected points on sub-entities.
            //! @param[out] intersectParams selected parameter on sub-entities (xy is uv for face hits, x is u for edges hits, unused for vertex hits.
            //! @param[in] maxFace Maximum number of face hits to return (0 to not pick faces).
            //! @param[in] maxEdge Maximum number of edge hits to return (0 to not pick edges).
            //! @param[in] maxVertex Maximum number of vertex hits to return (0 to not pick vertices).
            //! @param[in] maxDistance Pick radius for edge and vertex locates.
            //! @return true if at least 1 sub-entity is selected.
            virtual bool _Locate(ISolidKernelEntityCR entity, DRay3dCR boresite, bvector<ISubEntityPtr>& intersectEntities, bvector<DPoint3d>& intersectPts, bvector<DPoint2d>& intersectParams, size_t maxFace, size_t maxEdge, size_t maxVertex, double maxDistance) const {return false;}

            //! Test if a given ray intersects a face sub-entity.
            //! @param[in] subEntity The solid kernel face sub-entity to test.
            //! @param[in] boresite Picking ray.
            //! @param[out] intersectPts selected points on sub-entity.
            //! @param[out] intersectParams selected uv params on sub-entity.
            //! @return true if ray intersects face.
            virtual bool _RayTestFace(ISubEntityCR subEntity, DRay3dCR boresite, bvector<DPoint3d>& intersectPts, bvector<DPoint2d>& intersectParams) const {return false;}

            //! Return closest point and closest sub-entity (face, edge, or vertex) to a given point.
            //! @param[in] entity The solid kernel entity to test.
            //! @param[in] testPt The point to find the closest point on the body to.
            //! @param[out] subEntity closest sub-entity.
            //! @param[out] point closest point on body.
            //! @param[out] param closest parameter on sub-entity (xy is uv for face, x is u for edge, unused for vertex hits.
            //! @param[in] preferFace If closest entity for a sheet or solid body is an edge or vertex, return a surrounding face instead.
            //! @return true if closest point could be evaluated.
            virtual bool _ClosestPoint(ISolidKernelEntityCR entity, DPoint3dCR testPt, ISubEntityPtr& subEntity, DPoint3dR point, DPoint2dR param, bool preferFace = false) const {return false;}

            //! Output the geometry for the supplied sub-entity to the specified context.
            //! @param[in] subEntity The solid kernel sub-entity to draw.
            //! @param[in] context The context to output the sub-entity to.
            //! @return SUCCESS if a valid solid kernel sub-entity was specified.
            //! @note Can be used for selection dynamics as well as to collect sub-entity geometry as a CurveVector or SolidPrimitive using an IElementGraphicsProcessor.
            virtual BentleyStatus _Draw(ISubEntityCR subEntity, ViewContextR context) const {return ERROR;}

            //! Evaluate a uv parameter on a face sub-entity.
            //! @param[in] subEntity The solid kernel sub-entity to query.
            //! @param[out] point point at supplied uv parameter.
            //! @param[out] normal normal at supplied uv parameter.
            //! @param[out] uDir u direction at supplied uv parameter.
            //! @param[out] vDir v direction at supplied uv parameter.
            //! @param[in] uvParam uv parameter to evaluate.
            //! @return SUCCESS if sub-entity could be evaluated.
            virtual BentleyStatus _EvaluateFace(ISubEntityCR subEntity, DPoint3dR point, DVec3dR normal, DVec3dR uDir, DVec3dR vDir, DPoint2dCR uvParam) const {return ERROR;}

            //! Evaluate a u parameter on an edge sub-entity.
            //! @param[in] subEntity The solid kernel sub-entity to query.
            //! @param[out] point point at supplied u parameter.
            //! @param[out] uDir tangent direction at supplied u parameter.
            //! @param[in] uParam u parameter to evaluate.
            //! @return SUCCESS if sub-entity could be evaluated.
            virtual BentleyStatus _EvaluateEdge(ISubEntityCR subEntity, DPoint3dR point, DVec3dR uDir, double uParam) const {return ERROR;}

            //! Evaluate the position of a vertex sub-entity.
            //! @param[in] subEntity The solid kernel sub-entity to query.
            //! @param[out] point point at vertex.
            //! @return SUCCESS if sub-entity could be evaluated.
            virtual BentleyStatus _EvaluateVertex(ISubEntityCR subEntity, DPoint3dR point) const {return ERROR;}

            //! Get the length of a curve coincident with a constant u or v parameter line defined by the face sub-entity parameter range.
            //! @param[in] subEntity The solid kernel sub-entity to query.
            //! @param[in] direction 0 or u, 1 for v.
            //! @param[in] parameter The constant parameter in u or v.
            //! @param[out] length
            //! @return SUCCESS if sub-entity could be evaluated.
            virtual BentleyStatus _GetFaceCurveLength(ISubEntityCR subEntity, int direction, double parameter, double& length) const {return ERROR;}

            //! Get the u and v parameter ranges for a supplied face sub-entity.
            //! @param[in] subEntity The solid kernel sub-entity to query.
            //! @param[out] uRange u parameter range of face.
            //! @param[out] vRange v parameter range of face.
            //! @return SUCCESS if sub-entity could be evaluated.
            virtual BentleyStatus _GetFaceParameterRange(ISubEntityCR subEntity, DRange1dR uRange, DRange1dR vRange) const {return ERROR;}

            //! Get the u parameter ranges for a supplied edge sub-entity.
            //! @param[in] subEntity The solid kernel sub-entity to query.
            //! @param[out] uRange u parameter range of edge.
            //! @return SUCCESS if sub-entity could be evaluated.
            virtual BentleyStatus _GetEdgeParameterRange(ISubEntityCR subEntity, DRange1dR uRange) const {return ERROR;}

            //! Create an ISubEntityPtr from a string returned by ISubEntity::ToString.
            //! @param[in] in The solid kernel entity that sub-entity string originated from.
            //! @param[in] subEntityStr string returned by ISubEntity::ToString.
            //! @return A new ISubEntityPtr.
            virtual ISubEntityPtr _CreateSubEntityPtr(ISolidKernelEntityCR in, WCharCP subEntityStr) const {return NULL;}

            //! Test is the supplied ISolidKernelEntity is the parent of the supplied ISubEntity.
            //! @param[in] subEntity subEntity The solid kernel sub-entity to query.
            //! @param[in] entity The solid kernel entity to check as the parent.
            //! @return true if entity is the parent.
            virtual bool _IsParentEntity(ISubEntityCR subEntity, ISolidKernelEntityCR entity) const {return false;}

            //! Simple yes/no type queries on ISubEntity
            enum SubEntityQuery
                {
                SubEntityQuery_IsPlanarFace = 1, //!< Check if face sub-entity has as planar surface.
                SubEntityQuery_IsSmoothEdge = 2, //!< Check if edge sub-entity is smooth by comparing the face normals along the edge.
                };

            //! Query the supplied ISubEntity for information
            //! @param[in] subEntity The sub-entity to query.
            //! @param[in] query The sub-entity property to query.
            //! @return true if the supplied entity has the specified query.
            virtual bool _QuerySubEntityData(ISubEntityCR subEntity, SubEntityQuery query) const {return false;}

            //! Unify target body with tools. This will produce an unified output body with any shared faces and edges hidden.
            //! @param[in,out] targetEntity The target body to unify with.
            //! @param[in] toolEntities Neighboring tool bodies.
            //! @param[in] nTools tool body count.
            //! @return SUCCESS if tool body was unified with target.
            virtual BentleyStatus _UnifyBody(ISolidKernelEntityPtr& targetEntity, ISolidKernelEntityPtr* toolEntities, size_t nTools) const {return ERROR;}
            };

        //! Receives messages sent to NotificationManager. Hosts can implement this interface to communicate issues to the user.
        struct NotificationAdmin : IHostObject
            {
            DEFINE_BENTLEY_NEW_DELETE_OPERATORS

            virtual int _GetVersion() const {return 1;} // Do not override!
            virtual void _OnHostTermination(bool isProcessShutdown) override {delete this;}

            //! Implement this method to display messages from NotificationManager::OutputMessage.
            virtual StatusInt _OutputMessage(NotifyMessageDetails const&) {return SUCCESS;}

            //! Implement this method to open/display MessageBoxes from NotificationManager::OpenMessageBox.
            virtual NotificationManager::MessageBoxValue _OpenMessageBox(NotificationManager::MessageBoxType, Utf8CP, NotificationManager::MessageBoxIconType) {return NotificationManager::MESSAGEBOX_VALUE_Ok;}

            //! Implement this method to display a prompt from NotificationManager::OutputPrompt.
            virtual void _OutputPrompt(Utf8CP) {}

            //! Return true if you want SQLite to log errors. Should be used only for limited debugging purposes.
            virtual bool _GetLogSQLiteErrors() {return false;}

            //! MicroStation internal only.
            DGNPLATFORM_EXPORT static void ChangeAdmin(NotificationAdmin&);
            };

        //! Supervises the processing of GeoCoordination
        struct GeoCoordinationAdmin : IHostObject
            {
            DEFINE_BENTLEY_NEW_DELETE_OPERATORS

            virtual int _GetVersion() const {return 1;} // Do not override!
            virtual void _OnHostTermination(bool isProcessShutdown) override {delete this;}

            //! Allows the host to provide a path to coordinate system definition files.
            virtual WString _GetDataDirectory() { return L""; }

            virtual IGeoCoordinateServicesP _GetServices() const {return NULL;}
            };

        //! Formatter preferences for units, fields, etc
        struct FormatterAdmin : IHostObject
            {
            DEFINE_BENTLEY_NEW_DELETE_OPERATORS

            virtual int     _GetVersion() const {return 1;}
            virtual void    _OnHostTermination(bool isProcessShutdown) override {delete this;}
            //! If true, display coordinates in DGN format(eg. 1:0 1/4); if false, display DWG format(eg. 1'-0 1/4").
            virtual bool    _AllowDgnCoordinateReadout() const {return true;}
            };

        struct CompareTableNames {bool operator()(Utf8CP a, Utf8CP b) const {return strcmp(a, b) < 0;}};
        typedef bmap<Utf8CP,DgnDomain::TableHandler*,CompareTableNames> T_TableHandlers;
        typedef bvector<DgnDomain*> T_RegisteredDomains;

    protected:
        IKnownLocationsAdmin*   m_knownLocationsAdmin;
        ExceptionHandler*       m_exceptionHandler;
        DgnProgressMeterP       m_progressMeter;
        FontAdmin*              m_fontAdmin;
        LineStyleAdmin*         m_lineStyleAdmin;
        RasterAttachmentAdmin*  m_rasterAttachmentAdmin;
        PointCloudAdmin*        m_pointCloudAdmin;
        NotificationAdmin*      m_notificationAdmin;
        GraphicsAdmin*          m_graphicsAdmin;
        MaterialAdmin*          m_materialAdmin;
        SolidsKernelAdmin*      m_solidsKernelAdmin;
        GeoCoordinationAdmin*   m_geoCoordAdmin;
        TxnAdmin*               m_txnAdmin;
        IACSManagerP            m_acsManager;
        LineStyleManagerP       m_lineStyleManager;
        FormatterAdmin*         m_formatterAdmin;
        RealityDataAdmin*       m_realityDataAdmin;
        Utf8String              m_productName;
        T_TableHandlers         m_tableHandlers;
        T_RegisteredDomains     m_registeredDomains;
        
        // Get the version of the DgnPlatform api. Do not override this method.
        virtual int _GetVersion() const {return 1;}

    public:
        T_TableHandlers& TableHandlers() {return m_tableHandlers;}
        T_RegisteredDomains& RegisteredDomains() {return m_registeredDomains;}
        
        DGNPLATFORM_EXPORT virtual void _OnAssert(WCharCP _Message, WCharCP _File, unsigned _Line);

        virtual IKnownLocationsAdmin& _SupplyIKnownLocationsAdmin() = 0;

        DGNPLATFORM_EXPORT virtual ExceptionHandler& _SupplyExceptionHandler();

        //! Supply the FontAdmin for this session. This method is guaranteed to be called once per thread from DgnPlatformLib::Host::Initialize and never again.
        DGNPLATFORM_EXPORT virtual FontAdmin& _SupplyFontAdmin();

        //! Supply the LineStyleAdmin for this session. This method is guaranteed to be called once per thread from DgnPlatformLib::Host::Initialize and never again.
        DGNPLATFORM_EXPORT virtual LineStyleAdmin& _SupplyLineStyleAdmin();

        //! This method is guaranteed to be called once per thread from DgnPlatformLib::Host::Initialize and never again.
        DGNPLATFORM_EXPORT virtual TxnAdmin& _SupplyTxnAdmin();

        //! Supply the RasterAttachmentAdmin for this session. This method is guaranteed to be called once per thread from DgnPlatformLib::Host::Initialize and never again.
        DGNPLATFORM_EXPORT virtual RasterAttachmentAdmin& _SupplyRasterAttachmentAdmin();

        //! Supply the PointCloudAdmin for this session. This method is guaranteed to be called once per thread from DgnPlatformLib::Host::Initialize and never again.
        DGNPLATFORM_EXPORT virtual PointCloudAdmin& _SupplyPointCloudAdmin();

        //! Supply the NotificationAdmin for this session. This method is guaranteed to be called once per thread from DgnPlatformLib::Host::Initialize and never again.
        DGNPLATFORM_EXPORT virtual NotificationAdmin& _SupplyNotificationAdmin();

        //! Supply the GraphicsAdmin for this session. This method is guaranteed to be called once per thread from DgnPlatformLib::Host::Initialize and never again.
        DGNPLATFORM_EXPORT virtual GraphicsAdmin& _SupplyGraphicsAdmin();

        //! Supply the MaterialAdmin for this session. This method is guaranteed to be called once per thread from DgnPlatformLib::Host::Initialize and never again.
        DGNPLATFORM_EXPORT virtual MaterialAdmin& _SupplyMaterialAdmin();

        //! Supply the SolidsKernelAdmin for this session. This method is guaranteed to be called once per thread from DgnPlatformLib::Host::Initialize and never again.
        DGNPLATFORM_EXPORT virtual SolidsKernelAdmin& _SupplySolidsKernelAdmin();

        //! Supply the GeoCoordinationStateAdmin for this session. This method is guaranteed to be called once per thread from DgnPlatformLib::Host::Initialize and never again..
        DGNPLATFORM_EXPORT virtual GeoCoordinationAdmin& _SupplyGeoCoordinationAdmin();

        //! Supply the formatter admin
        DGNPLATFORM_EXPORT virtual FormatterAdmin& _SupplyFormatterAdmin();

        //! Supply the RealityDataAdmin
        DGNPLATFORM_EXPORT virtual RealityDataAdmin& _SupplyRealityDataAdmin();

        //! Supply the product name to be used to describe the host.
        virtual void _SupplyProductName(Utf8StringR) = 0;

        virtual BeSQLite::L10N::SqlangFiles  _SupplySqlangFiles() = 0;

        Host()
            {
            m_knownLocationsAdmin = 0;
            m_exceptionHandler = 0;
            m_progressMeter = 0;
            m_fontAdmin = 0;
            m_lineStyleAdmin = 0;
            m_rasterAttachmentAdmin = 0;
            m_pointCloudAdmin = 0;
            m_notificationAdmin = 0;
            m_graphicsAdmin = 0;
            m_materialAdmin = 0;
            m_solidsKernelAdmin = 0;
            m_geoCoordAdmin = 0;
            m_txnAdmin = 0;
            m_acsManager = 0;
            m_lineStyleManager = 0;
            m_formatterAdmin = 0;
            m_realityDataAdmin = 0;

            };

        virtual ~Host() {}

        IKnownLocationsAdmin&   GetIKnownLocationsAdmin() {return *m_knownLocationsAdmin;}
        ExceptionHandler&       GetExceptionHandler()     {return *m_exceptionHandler;}
        void                    SetProgressMeter(DgnProgressMeterP meter) {m_progressMeter=meter;}
        DgnProgressMeterP       GetProgressMeter()         {return m_progressMeter;}
        FontAdmin&              GetFontAdmin()             {return *m_fontAdmin;}
        LineStyleAdmin&         GetLineStyleAdmin()        {return *m_lineStyleAdmin;}
        RasterAttachmentAdmin&  GetRasterAttachmentAdmin() {return *m_rasterAttachmentAdmin;}
        PointCloudAdmin&        GetPointCloudAdmin()       {return *m_pointCloudAdmin;}
        NotificationAdmin&      GetNotificationAdmin()     {return *m_notificationAdmin;}
        GraphicsAdmin&          GetGraphicsAdmin()         {return *m_graphicsAdmin;}
        MaterialAdmin&          GetMaterialAdmin()         {return *m_materialAdmin;}
        SolidsKernelAdmin&      GetSolidsKernelAdmin()     {return *m_solidsKernelAdmin;}
        GeoCoordinationAdmin&   GetGeoCoordinationAdmin()  {return *m_geoCoordAdmin;}
        TxnAdmin&               GetTxnAdmin()              {return *m_txnAdmin;}
        IACSManagerR            GetAcsManager()            {return *m_acsManager;}
        LineStyleManagerR       GetLineStyleManager()      {return *m_lineStyleManager;}
        FormatterAdmin&         GetFormatterAdmin()        {return *m_formatterAdmin;}
        RealityDataAdmin&       GetRealityDataAdmin()      {return *m_realityDataAdmin;}
        Utf8CP                  GetProductName()           {return m_productName.c_str();}

        void ChangeNotificationAdmin(NotificationAdmin& newAdmin) {m_notificationAdmin = &newAdmin;}

        //! Returns true if this Host has been initialized; otherwise, false
        bool IsInitialized() {return 0 != m_fontAdmin;}

        //! Terminate this Host.
        //! This method should be called when the application is done with this host. After this method is called, no further DgnPlatform methods can ever be called on this host again (including Initialize).
        //! If other threads are sharing this host, be sure to terminate those threads first and/or call ForgetHost in them before calling Terminate on this host.
        //! @param[in] onProgramExit Whether the entire program is exiting. If true, some cleanup operations can be skipped for faster program exits.
        DGNPLATFORM_EXPORT void Terminate(bool onProgramExit);
        };

    static void StaticInitialize();

public:
    //! Must be called before DgnPlatform services can be used on a thread.
    //! Optionally associates the host with the curent thread. See \ref HostsAndThreads.
    //! @param host         The host to associate with this thread.
    //! @param loadResources You may pass false for this only if you know your application will never require any fonts or linestyles.
    //! @param adoptHost    Should \a host be associated with the current thread? If true, this function calls AdoptHost(host) for you. If false, this
    //!                     function initializes \a host but does not adopt it. This option is useful if you want to initialize a host for later use for use by another thread.
    //! See StaticInitialize, AdoptHost
    DGNPLATFORM_EXPORT static void Initialize(Host& host, bool loadResources, bool adoptHost=true);

    //! Associate a host with the current thread, allowing it to call DgnPlatform functions. The host must have been initialized already.
    //! This function can be used to move a Host between threads or to sharea Host among multiple threads. See \ref HostsAndThreads
    //! Note that, before you call DgnPlatformLib::Host::Terminate on a host object, you must call ForgetHost in any thread that is sharing it.
    DGNPLATFORM_EXPORT static void AdoptHost(Host&);

    //! Break the association between the curent thread and its host. See \ref HostsAndThreads
    DGNPLATFORM_EXPORT static void ForgetHost();

    //! Query if a Host is associated with the current thread
    //! @return NULL if not Host is associated with the current thread. Otherwise, a pointer to the Host object.
    DGNPLATFORM_EXPORT static Host* QueryHost();

    //! Get the Host that associated with the current thread
    //! @return a reference to the Host object. WARNING: Do not call this function unless you know that there is a Host.
    DGNPLATFORM_EXPORT static Host& GetHost();

    //! Used by DgnDbFileIO to initialize logging for Graphite code.
    //! @param configFileName Optional. The name of the logging configuration file to parse. Pass NULL for logging to the console with default severities.
    //! If configFileName is specified, then the log4cxx provider will be used. Note that this provider comes from log4cxx.dll, and both the Graphite and Vancouver
    //! code will use the same log4cxx.dll. 
    DGNPLATFORM_EXPORT static void InitializeBentleyLogging(WCharCP configFileName);

    //! Forward assertion failures to the specified handler.
    DGNPLATFORM_EXPORT static void ForwardAssertionFailures(BeAssertFunctions::T_BeAssertHandler*);
};

END_BENTLEY_DGNPLATFORM_NAMESPACE

<|MERGE_RESOLUTION|>--- conflicted
+++ resolved
@@ -1,1093 +1,1087 @@
-/*--------------------------------------------------------------------------------------+
-|
-|     $Source: PublicAPI/DgnPlatform/DgnPlatformLib.h $
-|
-|  $Copyright: (c) 2015 Bentley Systems, Incorporated. All rights reserved. $
-|
-+--------------------------------------------------------------------------------------*/
-#pragma once
-//__PUBLISH_SECTION_START__
-
-#include <Bentley/WString.h>
-#include "DgnPlatform.h"
-#include "DgnCore/IViewOutput.h"
-#include "DgnCore/ColorUtil.h"
-#include "DgnCore/NotificationManager.h"
-#include "DgnCore/TxnManager.h"
-#include "DgnCore/SolidKernel.h"
-#include "DgnCore/RealityDataCache.h"
-#include "DgnCore/DgnViewport.h"
-#include <BeSQLite/L10N.h>
-#include "DgnCore/PointCloudBaseModel.h"
-
-typedef struct _EXCEPTION_POINTERS*  LPEXCEPTION_POINTERS;
-typedef struct FT_LibraryRec_* FT_Library; // Shield users from freetype.h because they have a bad include scheme.
-
-#define T_HOST DgnPlatformLib::GetHost()
-
-DGNPLATFORM_TYPEDEFS(DgnHost)
-
-BEGIN_BENTLEY_DGNPLATFORM_NAMESPACE
-
-/*=================================================================================**//**
-@addtogroup DgnPlatformHost
-DgnPlatformLib defines interfaces that a "host" application can or must implement to use the DgnPlatform dlls.
-To supply these services, a host must define a class that derives from DgnPlatformLib::Host.
-The host may also define classes that derive from each of the admin base classes returned by the host.
-The application must call DgnPlatformLib::Initialize before using any DgnPlatform services.
-
-The application controls the lifetime of the DgnPlatformLib::Host object. The application must call DgnPlatformLib::Host::Terminate
-before deleting a host object.
-
-Beyond supplying services, the application-supplied DgnPlatformLib::Host object also holds context data such as fonts that are used by DgnPlatform functions.
-
-\section HostsAndThreads Hosts and Threads
-
-The application must associate a Host with a thread before using DgnPlatform in that thread. This rule applies to all threads, including the main thread.
-
-Most functions in DgnPlatform are <em>not</em> thread-safe. DgnPlatform can safely be used by multiple threads concurrently,
-provided that each thread is associated with its own DgnPlatformLib::Host. The Host object holds the context data and
-owns the DgnDb that the thread can use. (Host sharing is discussed below.)
-
-There are several options for associating a Host with a thread:
-\li The simplest option is to create a Host and then call DgnPlatformLib::Initialize in a thread before calling any other DgnPlatform functions in that thread. The thread should call DgnPlatformLib::Host::Terminate before it exits.
-\li You can move a Host from one thread to another. Initialize the Host in thread A. Then call call DgnPlatformLib::ForgetHost in thread A and DgnPlatformLib::AdoptHost in thread B. Thread B should call DgnPlatformLib::Host::Terminate before it exits.
-\li A related option is to initialize a Host in one thread for use by another thread. In this case, thread A would call DgnPlatformLib::Intialize on a Host and pass false for the argument to adopt the host. Thread B would then call DgnPlatformLib::AdoptHost to take ownership of the host and should call DgnPlatformLib::Host::Terminate before it exits.
-
-Note that a DgnDb may be used only in a thread that is associated with the Host that was used to open it. So, you cannot open a file in
-one thread and then try to use it in another thread, unless both threads are associated with the same host.
-
-Host Sharing. You can share a single host among multiple threads, but only if you are prepared to synchronize access to it.
-For example, you could initialize a Host in thread A and then call AdoptHost in several other threads, passing them the same host.
-Each thread would have to enter a critical section before calling DgnPlatform methods, to ensure
-that none of the other threads could use the host concurrently. When all threads were finished, thread A (only) would call
-DgnPlatformLib::Host::Terminate before it exits.
-
-* @bsiclass
-+===============+===============+===============+===============+===============+======*/
-
-//=======================================================================================
-//! Class for initializing the DgnPlatform library.
-//=======================================================================================
-class DgnPlatformLib
-{
-public:
-    //! The object that a host application must create and supply in order to use the DgnPlatform dlls
-    struct EXPORT_VTABLE_ATTRIBUTE Host : DgnHost
-    {
-    private:
-        void InitializeCrtHeap();
-        void InitializeDgnCore();
-        void TerminateDgnCore(bool onProgramExit);
-        void InitializeDgnHandlers();
-        void LoadResources();
-
-        friend class DgnPlatformLib;
-
-    public:
-
-        //! Provides Exception handling capabilities
-        struct ExceptionHandler : IHostObject
-            {
-            //! Possible outcomes of handling an exception
-            enum class WasHandled
-                {
-                ContinueSearch = 0,
-                ExecuteHandler = 1,
-                NonContinuable = 2,
-                ContinueExecution = -1,
-                };
-
-            enum class TerminationCondition
-                {
-                None          = 0,
-                AfterLogging  = 1,
-                Immediate     = 2
-                };
-
-            DEFINE_BENTLEY_NEW_DELETE_OPERATORS
-
-            virtual int _GetVersion() const {return 1;} // Do not override!
-
-            //! Handle the specified exception
-            virtual WasHandled _ProcessException(_EXCEPTION_POINTERS*) {return WasHandled::ContinueSearch;};
-            virtual WasHandled _FilterException(_EXCEPTION_POINTERS*, bool onlyWantFloatingPoint) {return WasHandled::ContinueSearch;}
-            //! Handle an assertion failure.
-            virtual void _HandleAssert(WCharCP message, WCharCP file, unsigned line) {}
-            virtual TerminationCondition _SetTerminationCondition(TerminationCondition when) {return when;}
-            DGNPLATFORM_EXPORT virtual uint32_t _ResetFloatingPointExceptions(uint32_t newFpuMask);
-            virtual uint32_t _QueryUser(bool attemptRecovery, Utf8CP productName) {return 0;}
-            virtual uint32_t _EnterCoreCriticalSection(CharCP) {return 0;} // WIP_CHAR_OK - Just for diagnostic purposes
-            virtual uint32_t _ReleaseCoreCriticalSection(CharCP) {return 0;} // WIP_CHAR_OK - Just for diagnostic purposes
-            virtual void   _RestoreCoreCriticalSection(CharCP, int) {} // WIP_CHAR_OK - Just for diagnostic purposes
-            virtual void    _OnHostTermination(bool isProcessShutdown) {delete this;}
-            virtual bool    _ConIOEnabled() {return false;}
-            virtual WString _ConIOGetLine(wchar_t const* prompt) {return L"";}
-            };
-
-        //! Provides paths to known locations
-        struct IKnownLocationsAdmin : IHostObject
-            {
-            DEFINE_BENTLEY_NEW_DELETE_OPERATORS
-
-        protected:
-            virtual ~IKnownLocationsAdmin() {}
-            virtual void _OnHostTermination(bool isProcessShutdown) override {delete this;}
-            virtual BeFileNameCR _GetLocalTempDirectoryBaseName() = 0; //!< @see GetLocalTempDirectoryBaseName
-            virtual BeFileNameCR _GetDgnPlatformAssetsDirectory() = 0; //!< @see GetDgnPlatformAssetsDirectory
-
-        public:
-            //! Get the name of a local directory that can be used for creating temporary files. The directory must have
-            //! write access. Subsystems generally create subdirectories in this directory for storing temporary data files.
-            //! @return A string that holds the name of the base directory for temporary files. This is expected to always return the same object.
-            DGNPLATFORM_EXPORT BeFileNameCR GetLocalTempDirectoryBaseName();
-
-            //! Return a local directory that can be used to store temporary files. This directory can optionally be a subdirectory of #GetLocalTempDirectoryBaseName.
-            //! @param[out] tempDir The name of temporary directory. This must be MAX_PATH chars in size.
-            //! @param[in]  subDirName Optional subdirectory relative to default temp directory. If non-NULL, this subdirectory will be created.
-            //! @return NULL if no temporary directory available.
-            DGNPLATFORM_EXPORT BentleyStatus GetLocalTempDirectory(BeFileNameR tempDir, WCharCP subDirName);
-
-            //! Return the directory containing the required DgnPlatform assets that must be deployed with any DgnPlatform-based app.
-            //! Examples of required assets include fonts, ECSchemas, and localization resources.
-            DGNPLATFORM_EXPORT BeFileNameCR GetDgnPlatformAssetsDirectory();
-            };
-
-        //=======================================================================================
-        // @bsiclass                                                    Keith.Bentley   07/13
-        //=======================================================================================
-        struct TxnAdmin : DgnHost::IHostObject
-        {
-            typedef bvector<TxnMonitorP> TxnMonitors;
-
-        protected:
-            TxnMonitors m_monitors;
-            template <typename CALLER> void CallMonitors(CALLER const& caller);
-
-        public:
-            DEFINE_BENTLEY_NEW_DELETE_OPERATORS
-
-            virtual void _OnHostTermination(bool isProcessShutdown) override {delete this;}
-            virtual bool _OnPromptReverseAll() {return true;}
-            virtual void _RestartTool()  {}
-            virtual void _OnNothingToUndo() {}
-            virtual void _OnPrepareForUndoRedo(){}
-            virtual void _OnNothingToRedo(){}
-            DGNPLATFORM_EXPORT virtual void _OnTxnCommit(TxnSummaryCR);
-            DGNPLATFORM_EXPORT virtual void _OnTxnReverse(TxnSummaryCR, TxnDirection);
-            DGNPLATFORM_EXPORT virtual void _OnTxnReversed(TxnSummaryCR, TxnDirection);
-            DGNPLATFORM_EXPORT virtual void _OnUndoRedoFinished(DgnDbR, TxnDirection);
-
-            //! @name Transaction Monitors
-            //@{
-            //! Add a TxnMonitor. The monitor will be notified of all transaction events until it is dropped.
-            //! @param monitor a monitor to add
-            DGNPLATFORM_EXPORT void AddTxnMonitor(TxnMonitor& monitor);
-
-            //! Drop a TxnMonitor.
-            //! @param monitor a monitor to drop
-            DGNPLATFORM_EXPORT void DropTxnMonitor(TxnMonitor& monitor);
-            //@}
-        };
-
-        //! Allows hosts to provide required information for DgnFontManager, and gives them callback entry points for its events.
-        struct FontAdmin : IHostObject
-        {
-        protected:
-            bool m_isInitialized;
-            BeSQLiteDbP m_lastResortFontDb;
-            DgnFonts* m_dbFonts;
-            DgnFontPtr m_lastResortTTFont;
-            DgnFontPtr m_lastResortRscFont;
-            DgnFontPtr m_lastResortShxFont;
-            bool m_triedToLoadFTLibrary;
-            FT_Library m_ftLibrary;
-        
-            DGNPLATFORM_EXPORT virtual BeFileName _GetLastResortFontDbPath();
-            DGNPLATFORM_EXPORT virtual BentleyStatus _EnsureLastResortFontDb();
-            DGNPLATFORM_EXPORT virtual DgnFontPtr _CreateLastResortFont(DgnFontType);
-        
-        public:
-            DEFINE_BENTLEY_NEW_DELETE_OPERATORS;
-            FontAdmin() : m_isInitialized(false), m_lastResortFontDb(nullptr), m_dbFonts(nullptr), m_triedToLoadFTLibrary(false), m_ftLibrary(nullptr) {}
-            DGNPLATFORM_EXPORT virtual ~FontAdmin();
-            virtual int _GetVersion() const { return 1; } // Do not override!
-            virtual void _OnHostTermination(bool isProcessShutdown) override { delete this; }
-
-            virtual DgnFontCR _GetLastResortTrueTypeFont() { return m_lastResortTTFont.IsValid() ? *m_lastResortTTFont : *(m_lastResortTTFont = _CreateLastResortFont(DgnFontType::TrueType)); }
-            DgnFontCR GetLastResortTrueTypeFont() { return _GetLastResortTrueTypeFont(); }
-            virtual DgnFontCR _GetLastResortRscFont() { return m_lastResortRscFont.IsValid() ? *m_lastResortRscFont : *(m_lastResortRscFont = _CreateLastResortFont(DgnFontType::Rsc)); }
-            DgnFontCR GetLastResortRscFont() { return _GetLastResortRscFont(); }
-            virtual DgnFontCR _GetLastResortShxFont() { return m_lastResortShxFont.IsValid() ? *m_lastResortShxFont : *(m_lastResortShxFont = _CreateLastResortFont(DgnFontType::Shx)); }
-            DgnFontCR GetLastResortShxFont() { return _GetLastResortShxFont(); }
-            virtual DgnFontCR _GetAnyLastResortFont() { return _GetLastResortTrueTypeFont(); }
-            DgnFontCR GetAnyLastResortFont() { return _GetAnyLastResortFont(); }
-            virtual DgnFontCR _GetDecoratorFont() { return _GetLastResortTrueTypeFont(); }
-            DgnFontCR GetDecoratorFont() { return _GetDecoratorFont(); }
-            DGNPLATFORM_EXPORT virtual DgnFontCR _ResolveFont(DgnFontCP);
-            DgnFontCR ResolveFont(DgnFontCP font) { return _ResolveFont(font); }
-            virtual bool _IsUsingAnRtlLocale() { return false; }
-            bool IsUsingAnRtlLocale() { return _IsUsingAnRtlLocale(); }
-            DGNPLATFORM_EXPORT virtual FT_Library _GetFreeTypeLibrary();
-            FT_Library GetFreeTypeLibrary() { return _GetFreeTypeLibrary(); }
-        };
-
-        //! Allows interaction between the host and the LineStyleManager.
-        struct LineStyleAdmin : IHostObject
-            {
-            //! Possible values for the first parameter of LineStyleAdmin::_GetSettingsValue()
-            enum  Settings
-                {
-                //! Returning true from LineStyleManager::_GetSettingsValue (SETTINGS_ScaleViewportLineStyles) tells the LineStyleManager
-                //! to scale viewport reference attachments linestyles.
-                SETTINGS_ScaleViewportLineStyles = 1,
-                };
-
-            DEFINE_BENTLEY_NEW_DELETE_OPERATORS
-
-            // Get the version of the LineStyleAdmin api. Do not override this method.
-            virtual int _GetVersion() const {return 1;}
-            virtual void _OnHostTermination(bool isProcessShutdown) override {delete this;}
-
-            //! Allows the host to provide a semi-colon-delimited list of search patterns to search for RSC files (which can each have zero or more RSC line styles).
-            //! The order of files in the list is important
-            //! because line styles encountered in files earlier in the list hide line styles of the same name encountered in files later in the list.
-            //! A search pattern in the list may be a single filename
-            //! (e.g. c:/.../resource/lstyle.rsc), a directory with a wildcard (e.g. c:/.../resource/*.rsc), or simply a directory (*.* implied) (e.g. c:/.../resource/).
-            //! By default, this will query the ConfigurationAdmin for MS_SYMBRSRC and MS_LINESTYLEPATH.
-            DGNPLATFORM_EXPORT virtual bool _GetLocalLineStylePaths(WStringR);
-            //! Allows the host to provide a semi-colon-delimited list of search patterns to search for LIN files.
-            //! By default, this will query the ConfigurationAdmin for MS_LINFILELIST.
-            DGNPLATFORM_EXPORT virtual bool _GetLocalLinFilePaths(WStringR);
-            //! Notifies the host that the LineStyleManager has loaded the LsDgnFileMap for the specified design file.  No action is necessary.
-            virtual void _LoadedNameMap(DgnDbR) {}
-            //! Notifies the host that the LineStyleManager has loaded an entry to the name map for a design file.  No action is necessary.
-            virtual void _AddedNameMapEntry(DgnDbP, int lineStyleId) {}
-            //! Notifies the host that the LineStyleManager has removed an entry from the name map for a design file.  No action is necessary.
-            virtual void _RemovedNameMapEntry(DgnDbP, int lineStyleId) {}
-            //! Notifies the host that the LineStyleManager has changed an entry in the name map for a design file.  No action is necessary.
-            virtual void _ChangedNameMapEntry(DgnDbP, int lineStyleId) {}
-            //! Notifies the host that the LineStyleManager encountered bad line style data in the specified resource file.   No action is necessary.
-            virtual void _ReportCorruptedNameMap(WCharCP filename) {}
-            //! Queries for a setting.
-            virtual bool _GetSettingsValue(LineStyleAdmin::Settings name, bool defaultValue) {return defaultValue;}
-            };
-
-        //! Supervise the processing of materials.
-        struct MaterialAdmin : IHostObject
-            {
-            DEFINE_BENTLEY_NEW_DELETE_OPERATORS
-
-            virtual int _GetVersion() const {return 1;} // Do not override!
-            virtual void _OnHostTermination(bool isProcessShutdown) override {delete this;}
-
-            //! Determine whether DgnPlatform should attempt to determine materials for geometry during display.
-            virtual bool _WantDisplayMaterials() {return true;}
-            //! Convert a stored material preview from a jpeg data block to an rgb image
-            virtual BentleyStatus _GetMaterialPreviewAsRGB(Byte *rgbImage, Point2dCR outSize, Byte const* jpegImage, size_t jpegDataSize) {return ERROR;}
-            //! Convert an RGB image to a jpeg compressed
-            virtual BentleyStatus _GetMaterialPreviewJPEGFromRGB(Byte** jpegDataP, size_t& jpegDataSize, Byte const* rgb, Point2dCR size) {return ERROR;}
-            //! Create an RGB image from a buffer
-            virtual BentleyStatus _CreateImageFileFromRGB(WStringCR fileName, Byte *image, Point2dCR size, bool isRGBA)  {return ERROR;};
-            };
-
-        //! Supervise the processing of Raster Attachments
-        struct RasterAttachmentAdmin : IHostObject
-            {
-            DEFINE_BENTLEY_NEW_DELETE_OPERATORS
-
-            virtual int _GetVersion() const {return 1;} // Do not override!
-            virtual void _OnHostTermination(bool isProcessShutdown) override {delete this;}
-
-            //Control if raster are displayed or not
-            virtual bool _IsDisplayEnable() const {return true;}
-
-            //Control if raster locate logic can locate raster by its interior or by its border only.
-            virtual bool _IsIgnoreInterior() const {return false;}
-            };
-
-        //! Admin for PointCloud services
-        //! Supervise the processing of Point Cloud Attachments
-        struct PointCloudAdmin : IHostObject
-            {
-            //! Publishing actions for point clouds in i-model.
-            //! Publish_Exclude: exclude the point cloud from i-model.
-            //! Publish_KeepOriginal: Keep the point cloud in the i-model as it is.
-            //! Publish_ReduceSize: Reduce the point cloud size according to the value returned by _GetPublishingEmbedSize.
-            enum PublishingAction
-                {
-                Publish_Exclude         = 0,
-                Publish_KeepOriginal    = 1,
-                Publish_ReduceSize      = 2,
-                };
-            //! Display type to use for point clouds
-            //! DisplayQueryType_Progressive: Draw using progressive queries
-            //! DisplayQueryType_Complete: Draw using complete queries
-            enum DisplayQueryType
-                {
-                DisplayQueryType_Progressive = 0,
-                DisplayQueryType_Complete    = 1,
-                };
-
-            DEFINE_BENTLEY_NEW_DELETE_OPERATORS
-
-            virtual int _GetVersion() const {return 1;} // Do not override!
-            virtual void _OnHostTermination(bool isProcessShutdown) override {delete this;}
-
-            //! Get the density used for dynamic display.
-            //! @return the dynamic density (a value between 0 and 1).
-            virtual float               _GetDisplayDynamicDensity() const {return 0.10f;}
-
-            //! Get the density used for point cloud display.
-            //! @return the global density (a value between 0 and 1).
-            virtual float               _GetDisplayGlobalDensity() const {return 1.0f;}
-
-            //! Get the action to be taken with a point cloud exported to an i-model.
-            //! @return the publishing action.
-            virtual PublishingAction    _GetPublishingAction() const {return Publish_KeepOriginal;}
-
-            //! Get the maximum size of a point cloud to be embedded in an i-model.
-            //! If the point cloud is bigger than this value (in Mb), it is reduced to this value. This value is used
-            //! only when the publishing action is Publish_ReduceSize.
-            //! @return the publishing size (in Mb).
-            virtual uint32_t            _GetPublishingEmbedSize() const {return 10;}
-
-            //! Get the display type to use for point clouds
-            //! @return the display query type.
-            virtual DisplayQueryType    _GetDisplayQueryType() const {return DisplayQueryType_Progressive;}
-
-            //! Copy the spatial reference from a point cloud file to a point cloud element
-            //! @param[in]      eRef         The point cloud element.
-            virtual BentleyStatus _SyncSpatialReferenceFromFile(DgnElementP eRef) { return ERROR; }
-
-            //! returns whether we should automatically synchronize the spatial reference from the POD file
-            virtual bool _GetAutomaticallySyncSpatialReferenceFromFile() const   { return false; }
-
-            //! returns whether we should automatically synchronize the spatial reference to the POD file
-            virtual bool _GetAutomaticallySyncSpatialReferenceToFile() const     { return false; }
-
-            //! returns whether we should automatically synchronize the spatial reference from the POD file even if it is empty
-            virtual bool _GetSyncEmptySpatialReferenceFromFile() const           { return false; }
-
-            //! returns whether we should automatically synchronize the spatial reference to the POD file even if it is empty
-            virtual bool _GetSyncEmptySpatialReferenceToFile() const             { return false; }
-            };
-
-        //! Supply IRealityDatahandlers
-        struct RealityDataAdmin : IHostObject
-        {
-        private:
-            RealityDataCachePtr m_cache;
-
-        public:
-            virtual void _OnHostTermination(bool isProgramExit) {delete this;}
-
-            DGNPLATFORM_EXPORT RealityDataCache& GetCache();
-        };
-
-        //! Supervise various graphics operations.
-        struct GraphicsAdmin : IHostObject
-            {
-            //! Display control for edges marked as invisible in Mesh Elements and
-            //! for B-spline Curve/Surface control polygons ("splframe" global).
-            enum ControlPolyDisplay
-                {
-                CONTROLPOLY_DISPLAY_ByElement = 0, //! display according to element property.
-                CONTROLPOLY_DISPLAY_Always    = 1, //! display on for all elements
-                CONTROLPOLY_DISPLAY_Never     = 2, //! display off for all elements
-                };
-
-            DEFINE_BENTLEY_NEW_DELETE_OPERATORS
-
-            virtual int _GetVersion() const {return 1;} // Do not override!
-            virtual void _OnHostTermination(bool isProcessShutdown) override {delete this;}
-
-            //! Return a pointer to a temporary QVCache used to create a temporary QVElem (short-lived).
-            virtual QvCache* _GetTempElementCache() {return NULL;}
-
-            //! Create and maintain a cache to hold cached representations of drawn geometry for persistent elements (QVElem).
-            virtual QvCache* _CreateQvCache() {return NULL;}
-
-            //! Delete specified qvCache.
-            virtual void _DeleteQvCache(QvCacheP qvCache) {}
-
-            //! Reset specified qvCache.
-            virtual void _ResetQvCache(QvCacheP qvCache) {}
-
-            //! Delete a specific cached representation from the persistent QVCache.
-            virtual void _DeleteQvElem(QvElem*) {}
-
-            //! Return whether a QVElem should be created, host must balance expense against memory use.
-            virtual bool _WantSaveQvElem(/*DrawExpenseEnum*/int expense) {return true;}
-
-            //! Return cache to use for symbols (if host has chosen to have a symbol cache).
-            //! @note Symbol cache will be required for an interactive host.
-            virtual QvCache* _GetSymbolCache() {return NULL;}
-
-            //! Remove all entries in the symbol cache (if host has chosen to have a symbol cache).
-            virtual void _EmptySymbolCache() {}
-
-            //! Save cache entry for symbol (if host has chosen to have a symbol cache).
-            virtual void _SaveQvElemForSymbol(IDisplaySymbol* symbol, QvElem* qvElem) {}
-
-            //! Return cache entry for symbol (if host has chosen to have a symbol cache).
-            virtual QvElem* _LookupQvElemForSymbol(IDisplaySymbol* symbol) {return NULL;}
-
-            //! Delete a specific entry from the symbol cache.
-            virtual void _DeleteSymbol(IDisplaySymbol* symbol) {}
-
-            //! Define a texture
-            virtual void _DefineTextureId(uintptr_t textureId, Point2dCR imageSize, bool enableAlpha, uint32_t imageFormat, Byte const* imageData) {}
-
-            //! Check if a texture is defined
-            virtual bool _IsTextureIdDefined(uintptr_t textureId) {return false;}
-
-            //! Delete a specific texture, tile, or icon.
-            virtual void _DeleteTexture(uintptr_t textureId) {}
-
-            //! Define a tile texture
-            virtual void _DefineTile(uintptr_t textureId, char const* tileName, Point2dCR imageSize, bool enableAlpha, uint32_t imageFormat, uint32_t pitch, Byte const* imageData) {}
-
-            //! Draw a tile texture
-            virtual void _DrawTile(IViewDrawR, uintptr_t textureId, DPoint3d const* verts) {}
-
-            //! Create a 3D multi-resolution image.
-            virtual QvMRImage* _CreateQvMRImage(DPoint3dCP fourCorners, Point2dCR imageSize, Point2dCR tileSize, bool enableAlpha, int format, int tileFlags, int numLayers) {return NULL;}
-
-            //! Delete specified qvMRImage.
-            virtual void _DeleteQvMRImage(QvMRImage* qvMRI) {}
-
-            //! Add an image tile to a qvMRImage.
-            virtual QvElem* _CreateQvTile(bool is3d, QvCacheP hCache, QvMRImage* mri, uintptr_t textureId, int layer, int row, int column, int numLines, int bytesPerLine, Point2dCR bufferSize, Byte const* pBuffer) {return NULL;}
-
-            //! Define a custom raster format(QV_*_FORMAT) for color index data. Return 0 if error.
-            virtual int _DefineCIFormat(int dataType, int numColors, unsigned long const* pTBGRColors){return 0;}
-
-            //! An InteractiveHost may choose to allow applications to display non-persistent geometry during an update.
-            virtual void _CallViewTransients(ViewContextR, bool isPreupdate) {}
-
-            //! @return true to display a background fill behind text fields.
-            virtual bool _WantShowDefaultFieldBackground() {return true;}
-
-            //! @return Value to use for display control setting of mesh edges marked as invisible and for bspline curve/surface control polygons.
-            virtual ControlPolyDisplay _GetControlPolyDisplay() {return CONTROLPOLY_DISPLAY_ByElement;}
-
-            //! @return The max number of components before a cell will be drawn "fast" when ViewFlags.fast_cell is enabled.
-            virtual uint32_t _GetFastCellThreshold() {return 1;}
-
-            virtual bool _WantInvertBlackBackground() {return false;}
-
-            virtual bool _GetModelBackgroundOverride(ColorDef& rgbColor, DgnModelType modelType) {return false;}
-
-            //! If true, the UI icons that this library loads will be processed to darken their edges to attempt to increase visibility.
-            virtual bool _ShouldEnhanceIconEdges() {return false;}
-
-            virtual bool _WantDebugElementRangeDisplay() {return false;}
-
-            virtual void _CacheQvGeometryMap(ViewContextR viewContext, uintptr_t rendMatID) {}
-
-            // Send material to QuickVision.
-            virtual BentleyStatus _SendMaterialToQV(MaterialCR material, ColorDef elementColor, DgnViewportP viewport) {return ERROR;}
-
-            //! Supported color depths for this library's UI icons.
-            enum IconColorDepth
-                {
-                ICON_COLOR_DEPTH_32,    //!< 32 BPP icons will be used (transparency)
-                ICON_COLOR_DEPTH_24     //!< 24 BPP icons will be used (no transparency)
-                };
-
-            //! Gets the desired color depth of the UI icons that this library loads. At this time, 32 is preferred, but 24 can be used if required.
-            virtual IconColorDepth _GetIconColorDepth() {return ICON_COLOR_DEPTH_32;}
-
-            //! Get the longest amount of time allowed between clicks to be interpreted as a double click. Units are milliseconds.
-            virtual uint32_t _GetDoubleClickTimeout() {return 500;} // default to 1/2 second
-
-            //! Return minimum ratio between near and far clip planes for cameras - for z-Buffered output this is dictated by the depth of the z-Buffer
-            //! for pre DX11 this was .0003 - For DX11 it is approximately 1.0E-6.
-            virtual double _GetCameraFrustumNearScaleLimit() { return 1.0E-6; }
-
-<<<<<<< HEAD
-            virtual void _DrawPathInVp (HitDetailCP, DgnViewportP vp, DgnDrawMode drawMode, DrawPurpose drawPurpose, bool* stopFlag) const {}
-
-            DGNPLATFORM_EXPORT virtual void _GetInfoString (HitDetailCP, Utf8StringR pathDescr, Utf8CP delimiter) const;
-=======
-            virtual void _DrawPathInVp(HitPathCP, DgnViewportP vp, DgnDrawMode drawMode, DrawPurpose drawPurpose, bool* stopFlag) const {}
-
-            DGNPLATFORM_EXPORT virtual void _GetInfoString(HitPathCP, Utf8StringR pathDescr, Utf8CP delimiter) const;
->>>>>>> 07695c91
-
-            //! Gets the directory that holds the sprite definition files.
-            virtual StatusInt _GetSpriteContainer(BeFileNameR spritePath, Utf8CP spriteNamespace) { return BSIERROR; }
-
-            //! Return false to inhibit creating rule lines for surface/solid geometry for wireframe display.
-            //! Can be used to improve display performance in applications that only work in shaded views (or those that will clear all QvElems before switching to wireframe)
-            virtual bool _WantWireframeRuleDisplay() {return true;}
-
-            }; // GraphicsAdmin
-
-        //! Support for elements that store their data as Parasolid or Acis breps. Also required
-        //! to output element graphics as solid kernel entities and facet sets.
-        struct SolidsKernelAdmin : IHostObject
-            {
-            DEFINE_BENTLEY_NEW_DELETE_OPERATORS
-
-            virtual int _GetVersion() const {return 1;} // Do not override!
-            virtual void _OnHostTermination(bool isProcessShutdown) override {delete this;}
-
-            //! Get the number of radial isoparametric lines to produce for analytic faces.
-            //! @return Desired number of radial isoparametrics lines.
-            //! @note: Used by _OutputBodyAsWireframe to produce hatch lines for non-planar faces.
-            virtual int _GetAnalyticIsoparametricsNumber() const {return 4;}
-
-            //! Get the number of u isoparametric lines to produce for parametric faces.
-            //! @return Desired number of u direction isoparametrics lines.
-            //! @note: Used by _OutputBodyAsWireframe to produce hatch lines for non-planar faces.
-            virtual int _GetUIsoparametricsNumber() const {return 10;}
-
-            //! Get the number of v isoparametric lines to produce for parametric faces.
-            //! @return Desired number of v direction isoparametrics lines.
-            //! @note: Used by _OutputBodyAsWireframe to produce hatch lines for non-planar faces.
-            virtual int _GetVIsoparametricsNumber() const {return 10;}
-
-            //! Get the solid kernel to storage unit scale. Storage units are meters, and a solid kernel unit also meters.
-            //! @return storage unit to solid kernel scale to be used when creating a new ISolidKernelEntity.
-            //! @note: Current scale will support single solids up to 1km, should be more than adequate 
-            //!        to handle any sensible scenario with a high degree of linear precision.
-            virtual double _GetSolidScale() const {return 1.0;}
-
-            //! Produce a facet topology table for the supplied ISolidKernelEntity.
-            //! @param[out] out Facet topology information for solid kernel entity.
-            //! @param[in] in The solid kernel entity to draw.
-            //! @param[in] pixelSize Used to support view dependent representations (ex. coarse facets when zoomed out)
-            //! @return SUCCESS if operation was handled.
-            //! @note: Required to display brep geometry for an interactive host.
-            virtual BentleyStatus _FacetBody(IFacetTopologyTablePtr& out, ISolidKernelEntityCR in, double pixelSize = 0.0) const {return ERROR;}
-
-            //! Produce a facet topology table for the supplied ISolidKernelEntity.
-            //! @param[out] out Facet topology information for solid kernel entity.
-            //! @param[in] in The solid kernel entity to draw.
-            //! @param[in] options Facet options.
-            //! @return SUCCESS if operation was handled.
-            //! @note: Required to drop brep geometry to polyface(s).
-            virtual BentleyStatus _FacetBody(IFacetTopologyTablePtr& out, ISolidKernelEntityCR in, IFacetOptionsR options) const {return _FacetBody(out, in, 0.0);}
-
-            //! Output a ISolidKernelEntity as one or more closed planar shapes (may have holes) and surfaces to the supplied view context.
-            //! @param[in] in The solid kernel entity to draw.
-            //! @param[in] context The context to output the body to.
-            //! @param[in] simplify if true faces are output as simple types (CurveVector, SolidPrimitive, and MSBSplineSurface) instead of sheet bodies.
-            //! @return SUCCESS if operation was handled.
-            virtual BentleyStatus _OutputBodyAsSurfaces(ISolidKernelEntityCR in, ViewContextR context, bool simplify = true) const {return ERROR;}
-
-            //! Output a ISolidKernelEntity as a wireframe representation.
-            //! @param[in] in The solid kernel entity.
-            //! @param[in] context The context to output the body to.
-            //! @param[in] includeEdges Include wire geometry for body edges.
-            //! @param[in] includeFaceIso Include wire geometry for face isoparametrics.
-            //! @return SUCCESS if operation was handled.
-            virtual BentleyStatus _OutputBodyAsWireframe(ISolidKernelEntityCR in, ViewContextR context, bool includeEdges = true, bool includeFaceIso = true) const {return ERROR;}
-
-            //! Return a CurveVector representation for a sheet body with a single planar face.
-            //! @param[in] in The solid kernel entity.
-            //! @return The CurveVectorPtr for the face geometry, or invalid if input entity was not a sheet body with a single planar face.
-            virtual CurveVectorPtr _PlanarSheetBodyToCurveVector (ISolidKernelEntityCR in) const {return nullptr;}
-
-            //! Return a CurveVector representation for a wire body.
-            //! @param[in] in The solid kernel entity.
-            //! @return The CurveVectorPtr for the edge geometry, or invalid if input entity was not a wire body.
-            virtual CurveVectorPtr _WireBodyToCurveVector (ISolidKernelEntityCR in) const {return nullptr;}
-
-            //! Output a cut section through an ISolidKernelEntity to the supplied view context.
-            //! @param[in] in The solid kernel entity to display a section cut through.
-            //! @param[in] transform The local (UOR) transform (not entity transform).
-            //! @param[in] context The context to output the cut section to.
-            //! @param[in] plane Clip plane origin and normal.
-            //! @param[in] clipRange Clip extents based on clip mask.
-            //! @param[in] clipMatrix clip orientation from clip x and y direction and plane normal.
-            //! @param[in] clipMask mask detailing which directions are being clipped.
-            //! @param[in] compoundDrawState - used for generating CurvePrimitiveId - cannot be extracted from context as this is only for output (not context for this cut).
-            //! @return SUCCESS if operation was handled.
-            virtual BentleyStatus _OutputBodyCut(ISolidKernelEntityCR in, TransformCP transform, ViewContextR context, DPlane3dCR plane, DRange2dCR clipRange, RotMatrixCR clipMatrix, ClipMask clipMask, CompoundDrawState* compoundDrawState) const {return ERROR;}
-
-            //! Stretch faces/edges of a solid/surface kernel entity.
-            //! @param[in] in The solid kernel entity to strecth.
-            //! @param[in] transform The stretch transform.
-            //! @param[in] fp identifies which faces/edges should be stretched.
-            //! @return SUCCESS if the body was stretched.
-            virtual BentleyStatus _FenceStretchBody(ISolidKernelEntityR in, TransformInfoCR transform, FenceParamsR fp) const {return ERROR;}
-
-            //! Clip a solid/surface kernel entity with a fence.
-            //! @param[out] inside clipped portion inside fence.
-            //! @param[out] outside clipped portion outside fence.
-            //! @param[in] in The solid kernel entity to clip.
-            //! @param[in] fp region to clip against.
-            //! @param[in] clipAsSheet treat solids as shells and return clip result as un-capped surfaces.
-            //! @return SUCCESS if the body was clipped.
-            virtual BentleyStatus _FenceClipBody(bvector<ISolidKernelEntityPtr>* inside, bvector<ISolidKernelEntityPtr>* outside, ISolidKernelEntityCR in, FenceParamsR fp, bool clipAsSheet = false) const {return ERROR;}
-
-            //! Clip a curve vector for an open, closed path, or parity region. with a fence.
-            //! @param[out] inside clipped portion inside fence.
-            //! @param[out] outside clipped portion outside fence.
-            //! @param[in] curves The curve vector to clip.
-            //! @param[in] fp region to clip againts.
-            //! @return SUCCESS if the geometry was clipped.
-            virtual BentleyStatus _FenceClipCurveVector(bvector<CurveVectorPtr>* inside, bvector<CurveVectorPtr>* outside, CurveVectorCR curves, FenceParamsR fp) const {return ERROR;}
-
-            //! Clip a curve vector for an open, closed path, or parity region. with a clip descriptor.
-            //! @param[out] output clipped portion
-            //! @param[in] input The curve vector to clip.
-            //! @param[in] clip clip descriptor to clip against.
-            //! @param[in] transformToDgn The transform from the input curve and the clip to uor coordinates.
-            virtual BentleyStatus _ClipCurveVector(bvector<CurveVectorPtr>& output, CurveVectorCR input, ClipVectorCR clip, TransformCP transformToDgn) const {return ERROR;}
-
-            //! Clip a body.
-            //! @param[out] output clipped portion.
-            //! @param[out] clipped true if body was clipped
-            //! @param[in] input body to clip
-            //! @param[in] clip clip descriptor to clip against.
-            virtual BentleyStatus _ClipBody(bvector<ISolidKernelEntityPtr>& output, bool& clipped, ISolidKernelEntityCR input, ClipVectorCR clip) const {return ERROR;}
-
-            //! Query the supplied ISolidKernelEntity for it's range.
-            //! @param[out] range The entity range.
-            //! @param[in] in The solid kernel entity to query.
-            //! @return SUCCESS if range was set.
-            virtual BentleyStatus _GetEntityRange(DRange3dR range, ISolidKernelEntityCR in) const {return ERROR;}
-
-            //! Query the supplied ISolidKernelEntity for a basis transform (non-axis aligned orientation).
-            //! @param[out] transform The entity basis transform.
-            //! @param[in] in The solid kernel entity to query.
-            //! @return SUCCESS if transform was set.
-            virtual BentleyStatus _GetEntityBasisTransform(TransformR transform, ISolidKernelEntityCR in) const {return ERROR;}
-
-            //! Simple yes/no type queries on ISolidKernelEntity
-            enum KernelEntityQuery
-                {
-                EntityQuery_HasCurvedFaceOrEdge = 0, //!< Check if body has only planar faces and linear edges.
-                EntityQuery_HasHiddenEdge       = 1, //!< Check if body has at least one edge with hidden attribute.
-                EntityQuery_HasHiddenFace       = 2, //!< Check if body has at least one face with hidden attribute.
-                EntityQuery_HasOnlyPlanarFaces  = 3, //!< Check if body has only planar faces.
-                };
-
-            //! Query the supplied ISolidKernelEntity for information
-            //! @param[in] in The solid kernel entity to query.
-            //! @param[in] query The solid kernel entity property to query.
-            //! @return true if the supplied entity has the specified query.
-            virtual bool _QueryEntityData(ISolidKernelEntityCR in, KernelEntityQuery query) const {return false;}
-
-            //! Query if input ISolidKernelEntity are geometrically equal (differ only by a transform).
-            //! @param[in] entity1 The first of the solid kernel entities to compare.
-            //! @param[in] entity2 The second of the solid kernel entities to compare.
-            //! @param[in] distanceTolerance The tolerance for distances.
-            //! @return true if the supplied entities are the same geometry.
-            virtual bool _AreEntitiesEqual(ISolidKernelEntityCR entity1, ISolidKernelEntityCR entity2, double distanceTolerance) const {return false;}
-
-            //! Calculates the volume, center of gravity and moments of inertia for a ISolidKernelEntity.
-            //! @param[in] in The solid kernel entity.
-            //! @param[out] amount Volume of solid body, surface area of sheet body, or length of a wire body.
-            //! @param[out] periphery surface area of solid body, circumference of sheet body, and not used for wire body.
-            //! @param[out] centroid center of gravity.
-            //! @param[out] inertia moment of inertia.
-            //! @param[in] tolerance Required tolerance for results.
-            //! @return SUCCESS if query results are valid.
-            virtual BentleyStatus _MassProperties(ISolidKernelEntityCR in, double* amount, double* periphery, DPoint3dP centroid, double inertia[3][3], double tolerance) const {return ERROR;}
-
-            //! Create an ISolidKernelEntity from the supplied curve vector.
-            //! @param[out] out Ref counted pointer to new solid kernel entity.
-            //! @param[in] profile The profile to create a wire or planar sheet body from.
-            //! @param[in] curveToDgn Optional transform from curve to modelRef UOR coordinates.
-            //! @param[in] idMap Optional map of edge tags to curve topology ids.
-            //! @return SUCCESS if out holds a valid solid kernel entity.
-            virtual BentleyStatus _CreateBodyFromCurveVector(ISolidKernelEntityPtr& out, CurveVectorCR profile, TransformCP curveToDgn = NULL, struct EdgeToCurveIdMap* idMap = NULL) const {return ERROR;}
-
-            //! Create an ISolidKernelEntity from the supplied solid primitve data.
-            //! @param[out] out Ref counted pointer to new solid kernel entity.
-            //! @param[in] primitive The solid primitive definition.
-            //! @return SUCCESS if out holds a valid solid kernel entity.
-            virtual BentleyStatus _CreateBodyFromSolidPrimitive(ISolidKernelEntityPtr& out, ISolidPrimitiveCR primitive) const {return ERROR;}
-
-            //! Create an ISolidKernelEntity from the supplied bspline surface.
-            //! @param[out] out Ref counted pointer to new solid kernel entity.
-            //! @param[in] surface The bspline surface to represent as a surface entity.
-            //! @return SUCCESS if out holds a valid solid kernel entity.
-            virtual BentleyStatus _CreateBodyFromBSurface(ISolidKernelEntityPtr& out, MSBsplineSurfaceCR surface) const {return ERROR;}
-
-            //! Create an ISolidKernelEntity from the supplied polyface data.
-            //! @param[out] out Ref counted pointer to new solid kernel entity.
-            //! @param[in] meshData The polyface data to represent as a surface or solid entity.
-            //! @return SUCCESS if out holds a valid solid kernel entity.
-            virtual BentleyStatus _CreateBodyFromPolyface(ISolidKernelEntityPtr& out, PolyfaceQueryCR meshData) const {return ERROR;}
-
-            //! Transmit a part to a logical block of data (in binary format) using the solid kernel.
-            //! Implementing this method is required for creating smart surfaces and solids.
-            //! @param[out] ppBuffer Archived data for solid kernel entity.
-            //! @param[out] bufferSize Size of data referenced by ppBuffer.
-            //! @param[in] in The solid kernel entity to transmit.
-            //! @return SUCCESS if transmit of kernel entity was successful.
-            //! @note The output ppBuffer is assumed to be owned by the input ISolidKernelEntityP who is responsible for freeing it
-            //!       if necessary when its destructor is called.
-            virtual BentleyStatus _SaveEntityToMemory(uint8_t** ppBuffer, size_t& bufferSize, ISolidKernelEntityCR in) const {return ERROR;}
-
-            //! Receive a part archived in binary format and instantiate an entity in the solid kernel for the current session.
-            //! Implementing this method is required to query/output smart surfaces and solids.
-            //! @param[out] out Ref counted pointer to new solid kernel entity.
-            //! @param[in] pBuffer The input data (always stored using binary format)
-            //! @param[in] bufferSize Size of pBuffer.
-            //! @param[in] transform The body to uor transform to store on the output ISolidKernelEntity.
-            //! @return SUCCESS if out holds a valid solid kernel entity.
-            virtual BentleyStatus _RestoreEntityFromMemory(ISolidKernelEntityPtr& out, uint8_t const* pBuffer, size_t bufferSize, TransformCR transform) const {return ERROR;}
-
-            //! Create a non-owning ISolidKernelEntity from the input entity.
-            //! @param[out] out Ref counted pointer to new solid kernel entity.
-            //! @param[in] in The solid kernel entity to instance.
-            //! @return SUCCESS if out holds a valid solid kernel entity.
-            virtual BentleyStatus _InstanceEntity(ISolidKernelEntityPtr& out, ISolidKernelEntityCR in) const {return ERROR;}
-
-            //! Check if the supplied ISolidKernelEntity has at least the specified number of faces, edges, and vertices.
-            //! @param[in] in The solid kernel entity to query.
-            //! @param[in] minRequiredFace Minimum required face count.
-            //! @param[in] minRequiredEdge Minimum required edge count.
-            //! @param[in] minRequiredVertex Minimum required vertex count.
-            //! @note Useful for tools that support sub-entity selection in a post-locate filter.
-            //! @return true if solid kernel entity passed supplied criteria.
-            virtual bool _IsValidForSubEntitySelection(ISolidKernelEntityCR in, size_t minRequiredFace, size_t minRequiredEdge, size_t minRequiredVertex) const {return false;}
-
-            //! Pick face, edge, and vertex sub-entities that intersect a given ray.
-            //! @param[in] entity The solid kernel entity to test.
-            //! @param[in] boresite Picking ray.
-            //! @param[out] intersectEntities selected sub-entities.
-            //! @param[out] intersectPts selected points on sub-entities.
-            //! @param[out] intersectParams selected parameter on sub-entities (xy is uv for face hits, x is u for edges hits, unused for vertex hits.
-            //! @param[in] maxFace Maximum number of face hits to return (0 to not pick faces).
-            //! @param[in] maxEdge Maximum number of edge hits to return (0 to not pick edges).
-            //! @param[in] maxVertex Maximum number of vertex hits to return (0 to not pick vertices).
-            //! @param[in] maxDistance Pick radius for edge and vertex locates.
-            //! @return true if at least 1 sub-entity is selected.
-            virtual bool _Locate(ISolidKernelEntityCR entity, DRay3dCR boresite, bvector<ISubEntityPtr>& intersectEntities, bvector<DPoint3d>& intersectPts, bvector<DPoint2d>& intersectParams, size_t maxFace, size_t maxEdge, size_t maxVertex, double maxDistance) const {return false;}
-
-            //! Test if a given ray intersects a face sub-entity.
-            //! @param[in] subEntity The solid kernel face sub-entity to test.
-            //! @param[in] boresite Picking ray.
-            //! @param[out] intersectPts selected points on sub-entity.
-            //! @param[out] intersectParams selected uv params on sub-entity.
-            //! @return true if ray intersects face.
-            virtual bool _RayTestFace(ISubEntityCR subEntity, DRay3dCR boresite, bvector<DPoint3d>& intersectPts, bvector<DPoint2d>& intersectParams) const {return false;}
-
-            //! Return closest point and closest sub-entity (face, edge, or vertex) to a given point.
-            //! @param[in] entity The solid kernel entity to test.
-            //! @param[in] testPt The point to find the closest point on the body to.
-            //! @param[out] subEntity closest sub-entity.
-            //! @param[out] point closest point on body.
-            //! @param[out] param closest parameter on sub-entity (xy is uv for face, x is u for edge, unused for vertex hits.
-            //! @param[in] preferFace If closest entity for a sheet or solid body is an edge or vertex, return a surrounding face instead.
-            //! @return true if closest point could be evaluated.
-            virtual bool _ClosestPoint(ISolidKernelEntityCR entity, DPoint3dCR testPt, ISubEntityPtr& subEntity, DPoint3dR point, DPoint2dR param, bool preferFace = false) const {return false;}
-
-            //! Output the geometry for the supplied sub-entity to the specified context.
-            //! @param[in] subEntity The solid kernel sub-entity to draw.
-            //! @param[in] context The context to output the sub-entity to.
-            //! @return SUCCESS if a valid solid kernel sub-entity was specified.
-            //! @note Can be used for selection dynamics as well as to collect sub-entity geometry as a CurveVector or SolidPrimitive using an IElementGraphicsProcessor.
-            virtual BentleyStatus _Draw(ISubEntityCR subEntity, ViewContextR context) const {return ERROR;}
-
-            //! Evaluate a uv parameter on a face sub-entity.
-            //! @param[in] subEntity The solid kernel sub-entity to query.
-            //! @param[out] point point at supplied uv parameter.
-            //! @param[out] normal normal at supplied uv parameter.
-            //! @param[out] uDir u direction at supplied uv parameter.
-            //! @param[out] vDir v direction at supplied uv parameter.
-            //! @param[in] uvParam uv parameter to evaluate.
-            //! @return SUCCESS if sub-entity could be evaluated.
-            virtual BentleyStatus _EvaluateFace(ISubEntityCR subEntity, DPoint3dR point, DVec3dR normal, DVec3dR uDir, DVec3dR vDir, DPoint2dCR uvParam) const {return ERROR;}
-
-            //! Evaluate a u parameter on an edge sub-entity.
-            //! @param[in] subEntity The solid kernel sub-entity to query.
-            //! @param[out] point point at supplied u parameter.
-            //! @param[out] uDir tangent direction at supplied u parameter.
-            //! @param[in] uParam u parameter to evaluate.
-            //! @return SUCCESS if sub-entity could be evaluated.
-            virtual BentleyStatus _EvaluateEdge(ISubEntityCR subEntity, DPoint3dR point, DVec3dR uDir, double uParam) const {return ERROR;}
-
-            //! Evaluate the position of a vertex sub-entity.
-            //! @param[in] subEntity The solid kernel sub-entity to query.
-            //! @param[out] point point at vertex.
-            //! @return SUCCESS if sub-entity could be evaluated.
-            virtual BentleyStatus _EvaluateVertex(ISubEntityCR subEntity, DPoint3dR point) const {return ERROR;}
-
-            //! Get the length of a curve coincident with a constant u or v parameter line defined by the face sub-entity parameter range.
-            //! @param[in] subEntity The solid kernel sub-entity to query.
-            //! @param[in] direction 0 or u, 1 for v.
-            //! @param[in] parameter The constant parameter in u or v.
-            //! @param[out] length
-            //! @return SUCCESS if sub-entity could be evaluated.
-            virtual BentleyStatus _GetFaceCurveLength(ISubEntityCR subEntity, int direction, double parameter, double& length) const {return ERROR;}
-
-            //! Get the u and v parameter ranges for a supplied face sub-entity.
-            //! @param[in] subEntity The solid kernel sub-entity to query.
-            //! @param[out] uRange u parameter range of face.
-            //! @param[out] vRange v parameter range of face.
-            //! @return SUCCESS if sub-entity could be evaluated.
-            virtual BentleyStatus _GetFaceParameterRange(ISubEntityCR subEntity, DRange1dR uRange, DRange1dR vRange) const {return ERROR;}
-
-            //! Get the u parameter ranges for a supplied edge sub-entity.
-            //! @param[in] subEntity The solid kernel sub-entity to query.
-            //! @param[out] uRange u parameter range of edge.
-            //! @return SUCCESS if sub-entity could be evaluated.
-            virtual BentleyStatus _GetEdgeParameterRange(ISubEntityCR subEntity, DRange1dR uRange) const {return ERROR;}
-
-            //! Create an ISubEntityPtr from a string returned by ISubEntity::ToString.
-            //! @param[in] in The solid kernel entity that sub-entity string originated from.
-            //! @param[in] subEntityStr string returned by ISubEntity::ToString.
-            //! @return A new ISubEntityPtr.
-            virtual ISubEntityPtr _CreateSubEntityPtr(ISolidKernelEntityCR in, WCharCP subEntityStr) const {return NULL;}
-
-            //! Test is the supplied ISolidKernelEntity is the parent of the supplied ISubEntity.
-            //! @param[in] subEntity subEntity The solid kernel sub-entity to query.
-            //! @param[in] entity The solid kernel entity to check as the parent.
-            //! @return true if entity is the parent.
-            virtual bool _IsParentEntity(ISubEntityCR subEntity, ISolidKernelEntityCR entity) const {return false;}
-
-            //! Simple yes/no type queries on ISubEntity
-            enum SubEntityQuery
-                {
-                SubEntityQuery_IsPlanarFace = 1, //!< Check if face sub-entity has as planar surface.
-                SubEntityQuery_IsSmoothEdge = 2, //!< Check if edge sub-entity is smooth by comparing the face normals along the edge.
-                };
-
-            //! Query the supplied ISubEntity for information
-            //! @param[in] subEntity The sub-entity to query.
-            //! @param[in] query The sub-entity property to query.
-            //! @return true if the supplied entity has the specified query.
-            virtual bool _QuerySubEntityData(ISubEntityCR subEntity, SubEntityQuery query) const {return false;}
-
-            //! Unify target body with tools. This will produce an unified output body with any shared faces and edges hidden.
-            //! @param[in,out] targetEntity The target body to unify with.
-            //! @param[in] toolEntities Neighboring tool bodies.
-            //! @param[in] nTools tool body count.
-            //! @return SUCCESS if tool body was unified with target.
-            virtual BentleyStatus _UnifyBody(ISolidKernelEntityPtr& targetEntity, ISolidKernelEntityPtr* toolEntities, size_t nTools) const {return ERROR;}
-            };
-
-        //! Receives messages sent to NotificationManager. Hosts can implement this interface to communicate issues to the user.
-        struct NotificationAdmin : IHostObject
-            {
-            DEFINE_BENTLEY_NEW_DELETE_OPERATORS
-
-            virtual int _GetVersion() const {return 1;} // Do not override!
-            virtual void _OnHostTermination(bool isProcessShutdown) override {delete this;}
-
-            //! Implement this method to display messages from NotificationManager::OutputMessage.
-            virtual StatusInt _OutputMessage(NotifyMessageDetails const&) {return SUCCESS;}
-
-            //! Implement this method to open/display MessageBoxes from NotificationManager::OpenMessageBox.
-            virtual NotificationManager::MessageBoxValue _OpenMessageBox(NotificationManager::MessageBoxType, Utf8CP, NotificationManager::MessageBoxIconType) {return NotificationManager::MESSAGEBOX_VALUE_Ok;}
-
-            //! Implement this method to display a prompt from NotificationManager::OutputPrompt.
-            virtual void _OutputPrompt(Utf8CP) {}
-
-            //! Return true if you want SQLite to log errors. Should be used only for limited debugging purposes.
-            virtual bool _GetLogSQLiteErrors() {return false;}
-
-            //! MicroStation internal only.
-            DGNPLATFORM_EXPORT static void ChangeAdmin(NotificationAdmin&);
-            };
-
-        //! Supervises the processing of GeoCoordination
-        struct GeoCoordinationAdmin : IHostObject
-            {
-            DEFINE_BENTLEY_NEW_DELETE_OPERATORS
-
-            virtual int _GetVersion() const {return 1;} // Do not override!
-            virtual void _OnHostTermination(bool isProcessShutdown) override {delete this;}
-
-            //! Allows the host to provide a path to coordinate system definition files.
-            virtual WString _GetDataDirectory() { return L""; }
-
-            virtual IGeoCoordinateServicesP _GetServices() const {return NULL;}
-            };
-
-        //! Formatter preferences for units, fields, etc
-        struct FormatterAdmin : IHostObject
-            {
-            DEFINE_BENTLEY_NEW_DELETE_OPERATORS
-
-            virtual int     _GetVersion() const {return 1;}
-            virtual void    _OnHostTermination(bool isProcessShutdown) override {delete this;}
-            //! If true, display coordinates in DGN format(eg. 1:0 1/4); if false, display DWG format(eg. 1'-0 1/4").
-            virtual bool    _AllowDgnCoordinateReadout() const {return true;}
-            };
-
-        struct CompareTableNames {bool operator()(Utf8CP a, Utf8CP b) const {return strcmp(a, b) < 0;}};
-        typedef bmap<Utf8CP,DgnDomain::TableHandler*,CompareTableNames> T_TableHandlers;
-        typedef bvector<DgnDomain*> T_RegisteredDomains;
-
-    protected:
-        IKnownLocationsAdmin*   m_knownLocationsAdmin;
-        ExceptionHandler*       m_exceptionHandler;
-        DgnProgressMeterP       m_progressMeter;
-        FontAdmin*              m_fontAdmin;
-        LineStyleAdmin*         m_lineStyleAdmin;
-        RasterAttachmentAdmin*  m_rasterAttachmentAdmin;
-        PointCloudAdmin*        m_pointCloudAdmin;
-        NotificationAdmin*      m_notificationAdmin;
-        GraphicsAdmin*          m_graphicsAdmin;
-        MaterialAdmin*          m_materialAdmin;
-        SolidsKernelAdmin*      m_solidsKernelAdmin;
-        GeoCoordinationAdmin*   m_geoCoordAdmin;
-        TxnAdmin*               m_txnAdmin;
-        IACSManagerP            m_acsManager;
-        LineStyleManagerP       m_lineStyleManager;
-        FormatterAdmin*         m_formatterAdmin;
-        RealityDataAdmin*       m_realityDataAdmin;
-        Utf8String              m_productName;
-        T_TableHandlers         m_tableHandlers;
-        T_RegisteredDomains     m_registeredDomains;
-        
-        // Get the version of the DgnPlatform api. Do not override this method.
-        virtual int _GetVersion() const {return 1;}
-
-    public:
-        T_TableHandlers& TableHandlers() {return m_tableHandlers;}
-        T_RegisteredDomains& RegisteredDomains() {return m_registeredDomains;}
-        
-        DGNPLATFORM_EXPORT virtual void _OnAssert(WCharCP _Message, WCharCP _File, unsigned _Line);
-
-        virtual IKnownLocationsAdmin& _SupplyIKnownLocationsAdmin() = 0;
-
-        DGNPLATFORM_EXPORT virtual ExceptionHandler& _SupplyExceptionHandler();
-
-        //! Supply the FontAdmin for this session. This method is guaranteed to be called once per thread from DgnPlatformLib::Host::Initialize and never again.
-        DGNPLATFORM_EXPORT virtual FontAdmin& _SupplyFontAdmin();
-
-        //! Supply the LineStyleAdmin for this session. This method is guaranteed to be called once per thread from DgnPlatformLib::Host::Initialize and never again.
-        DGNPLATFORM_EXPORT virtual LineStyleAdmin& _SupplyLineStyleAdmin();
-
-        //! This method is guaranteed to be called once per thread from DgnPlatformLib::Host::Initialize and never again.
-        DGNPLATFORM_EXPORT virtual TxnAdmin& _SupplyTxnAdmin();
-
-        //! Supply the RasterAttachmentAdmin for this session. This method is guaranteed to be called once per thread from DgnPlatformLib::Host::Initialize and never again.
-        DGNPLATFORM_EXPORT virtual RasterAttachmentAdmin& _SupplyRasterAttachmentAdmin();
-
-        //! Supply the PointCloudAdmin for this session. This method is guaranteed to be called once per thread from DgnPlatformLib::Host::Initialize and never again.
-        DGNPLATFORM_EXPORT virtual PointCloudAdmin& _SupplyPointCloudAdmin();
-
-        //! Supply the NotificationAdmin for this session. This method is guaranteed to be called once per thread from DgnPlatformLib::Host::Initialize and never again.
-        DGNPLATFORM_EXPORT virtual NotificationAdmin& _SupplyNotificationAdmin();
-
-        //! Supply the GraphicsAdmin for this session. This method is guaranteed to be called once per thread from DgnPlatformLib::Host::Initialize and never again.
-        DGNPLATFORM_EXPORT virtual GraphicsAdmin& _SupplyGraphicsAdmin();
-
-        //! Supply the MaterialAdmin for this session. This method is guaranteed to be called once per thread from DgnPlatformLib::Host::Initialize and never again.
-        DGNPLATFORM_EXPORT virtual MaterialAdmin& _SupplyMaterialAdmin();
-
-        //! Supply the SolidsKernelAdmin for this session. This method is guaranteed to be called once per thread from DgnPlatformLib::Host::Initialize and never again.
-        DGNPLATFORM_EXPORT virtual SolidsKernelAdmin& _SupplySolidsKernelAdmin();
-
-        //! Supply the GeoCoordinationStateAdmin for this session. This method is guaranteed to be called once per thread from DgnPlatformLib::Host::Initialize and never again..
-        DGNPLATFORM_EXPORT virtual GeoCoordinationAdmin& _SupplyGeoCoordinationAdmin();
-
-        //! Supply the formatter admin
-        DGNPLATFORM_EXPORT virtual FormatterAdmin& _SupplyFormatterAdmin();
-
-        //! Supply the RealityDataAdmin
-        DGNPLATFORM_EXPORT virtual RealityDataAdmin& _SupplyRealityDataAdmin();
-
-        //! Supply the product name to be used to describe the host.
-        virtual void _SupplyProductName(Utf8StringR) = 0;
-
-        virtual BeSQLite::L10N::SqlangFiles  _SupplySqlangFiles() = 0;
-
-        Host()
-            {
-            m_knownLocationsAdmin = 0;
-            m_exceptionHandler = 0;
-            m_progressMeter = 0;
-            m_fontAdmin = 0;
-            m_lineStyleAdmin = 0;
-            m_rasterAttachmentAdmin = 0;
-            m_pointCloudAdmin = 0;
-            m_notificationAdmin = 0;
-            m_graphicsAdmin = 0;
-            m_materialAdmin = 0;
-            m_solidsKernelAdmin = 0;
-            m_geoCoordAdmin = 0;
-            m_txnAdmin = 0;
-            m_acsManager = 0;
-            m_lineStyleManager = 0;
-            m_formatterAdmin = 0;
-            m_realityDataAdmin = 0;
-
-            };
-
-        virtual ~Host() {}
-
-        IKnownLocationsAdmin&   GetIKnownLocationsAdmin() {return *m_knownLocationsAdmin;}
-        ExceptionHandler&       GetExceptionHandler()     {return *m_exceptionHandler;}
-        void                    SetProgressMeter(DgnProgressMeterP meter) {m_progressMeter=meter;}
-        DgnProgressMeterP       GetProgressMeter()         {return m_progressMeter;}
-        FontAdmin&              GetFontAdmin()             {return *m_fontAdmin;}
-        LineStyleAdmin&         GetLineStyleAdmin()        {return *m_lineStyleAdmin;}
-        RasterAttachmentAdmin&  GetRasterAttachmentAdmin() {return *m_rasterAttachmentAdmin;}
-        PointCloudAdmin&        GetPointCloudAdmin()       {return *m_pointCloudAdmin;}
-        NotificationAdmin&      GetNotificationAdmin()     {return *m_notificationAdmin;}
-        GraphicsAdmin&          GetGraphicsAdmin()         {return *m_graphicsAdmin;}
-        MaterialAdmin&          GetMaterialAdmin()         {return *m_materialAdmin;}
-        SolidsKernelAdmin&      GetSolidsKernelAdmin()     {return *m_solidsKernelAdmin;}
-        GeoCoordinationAdmin&   GetGeoCoordinationAdmin()  {return *m_geoCoordAdmin;}
-        TxnAdmin&               GetTxnAdmin()              {return *m_txnAdmin;}
-        IACSManagerR            GetAcsManager()            {return *m_acsManager;}
-        LineStyleManagerR       GetLineStyleManager()      {return *m_lineStyleManager;}
-        FormatterAdmin&         GetFormatterAdmin()        {return *m_formatterAdmin;}
-        RealityDataAdmin&       GetRealityDataAdmin()      {return *m_realityDataAdmin;}
-        Utf8CP                  GetProductName()           {return m_productName.c_str();}
-
-        void ChangeNotificationAdmin(NotificationAdmin& newAdmin) {m_notificationAdmin = &newAdmin;}
-
-        //! Returns true if this Host has been initialized; otherwise, false
-        bool IsInitialized() {return 0 != m_fontAdmin;}
-
-        //! Terminate this Host.
-        //! This method should be called when the application is done with this host. After this method is called, no further DgnPlatform methods can ever be called on this host again (including Initialize).
-        //! If other threads are sharing this host, be sure to terminate those threads first and/or call ForgetHost in them before calling Terminate on this host.
-        //! @param[in] onProgramExit Whether the entire program is exiting. If true, some cleanup operations can be skipped for faster program exits.
-        DGNPLATFORM_EXPORT void Terminate(bool onProgramExit);
-        };
-
-    static void StaticInitialize();
-
-public:
-    //! Must be called before DgnPlatform services can be used on a thread.
-    //! Optionally associates the host with the curent thread. See \ref HostsAndThreads.
-    //! @param host         The host to associate with this thread.
-    //! @param loadResources You may pass false for this only if you know your application will never require any fonts or linestyles.
-    //! @param adoptHost    Should \a host be associated with the current thread? If true, this function calls AdoptHost(host) for you. If false, this
-    //!                     function initializes \a host but does not adopt it. This option is useful if you want to initialize a host for later use for use by another thread.
-    //! See StaticInitialize, AdoptHost
-    DGNPLATFORM_EXPORT static void Initialize(Host& host, bool loadResources, bool adoptHost=true);
-
-    //! Associate a host with the current thread, allowing it to call DgnPlatform functions. The host must have been initialized already.
-    //! This function can be used to move a Host between threads or to sharea Host among multiple threads. See \ref HostsAndThreads
-    //! Note that, before you call DgnPlatformLib::Host::Terminate on a host object, you must call ForgetHost in any thread that is sharing it.
-    DGNPLATFORM_EXPORT static void AdoptHost(Host&);
-
-    //! Break the association between the curent thread and its host. See \ref HostsAndThreads
-    DGNPLATFORM_EXPORT static void ForgetHost();
-
-    //! Query if a Host is associated with the current thread
-    //! @return NULL if not Host is associated with the current thread. Otherwise, a pointer to the Host object.
-    DGNPLATFORM_EXPORT static Host* QueryHost();
-
-    //! Get the Host that associated with the current thread
-    //! @return a reference to the Host object. WARNING: Do not call this function unless you know that there is a Host.
-    DGNPLATFORM_EXPORT static Host& GetHost();
-
-    //! Used by DgnDbFileIO to initialize logging for Graphite code.
-    //! @param configFileName Optional. The name of the logging configuration file to parse. Pass NULL for logging to the console with default severities.
-    //! If configFileName is specified, then the log4cxx provider will be used. Note that this provider comes from log4cxx.dll, and both the Graphite and Vancouver
-    //! code will use the same log4cxx.dll. 
-    DGNPLATFORM_EXPORT static void InitializeBentleyLogging(WCharCP configFileName);
-
-    //! Forward assertion failures to the specified handler.
-    DGNPLATFORM_EXPORT static void ForwardAssertionFailures(BeAssertFunctions::T_BeAssertHandler*);
-};
-
-END_BENTLEY_DGNPLATFORM_NAMESPACE
-
+/*--------------------------------------------------------------------------------------+
+|
+|     $Source: PublicAPI/DgnPlatform/DgnPlatformLib.h $
+|
+|  $Copyright: (c) 2015 Bentley Systems, Incorporated. All rights reserved. $
+|
++--------------------------------------------------------------------------------------*/
+#pragma once
+//__PUBLISH_SECTION_START__
+
+#include <Bentley/WString.h>
+#include "DgnPlatform.h"
+#include "DgnCore/IViewOutput.h"
+#include "DgnCore/ColorUtil.h"
+#include "DgnCore/NotificationManager.h"
+#include "DgnCore/TxnManager.h"
+#include "DgnCore/SolidKernel.h"
+#include "DgnCore/RealityDataCache.h"
+#include "DgnCore/DgnViewport.h"
+#include <BeSQLite/L10N.h>
+#include "DgnCore/PointCloudBaseModel.h"
+
+typedef struct _EXCEPTION_POINTERS*  LPEXCEPTION_POINTERS;
+typedef struct FT_LibraryRec_* FT_Library; // Shield users from freetype.h because they have a bad include scheme.
+
+#define T_HOST DgnPlatformLib::GetHost()
+
+DGNPLATFORM_TYPEDEFS(DgnHost)
+
+BEGIN_BENTLEY_DGNPLATFORM_NAMESPACE
+
+/*=================================================================================**//**
+@addtogroup DgnPlatformHost
+DgnPlatformLib defines interfaces that a "host" application can or must implement to use the DgnPlatform dlls.
+To supply these services, a host must define a class that derives from DgnPlatformLib::Host.
+The host may also define classes that derive from each of the admin base classes returned by the host.
+The application must call DgnPlatformLib::Initialize before using any DgnPlatform services.
+
+The application controls the lifetime of the DgnPlatformLib::Host object. The application must call DgnPlatformLib::Host::Terminate
+before deleting a host object.
+
+Beyond supplying services, the application-supplied DgnPlatformLib::Host object also holds context data such as fonts that are used by DgnPlatform functions.
+
+\section HostsAndThreads Hosts and Threads
+
+The application must associate a Host with a thread before using DgnPlatform in that thread. This rule applies to all threads, including the main thread.
+
+Most functions in DgnPlatform are <em>not</em> thread-safe. DgnPlatform can safely be used by multiple threads concurrently,
+provided that each thread is associated with its own DgnPlatformLib::Host. The Host object holds the context data and
+owns the DgnDb that the thread can use. (Host sharing is discussed below.)
+
+There are several options for associating a Host with a thread:
+\li The simplest option is to create a Host and then call DgnPlatformLib::Initialize in a thread before calling any other DgnPlatform functions in that thread. The thread should call DgnPlatformLib::Host::Terminate before it exits.
+\li You can move a Host from one thread to another. Initialize the Host in thread A. Then call call DgnPlatformLib::ForgetHost in thread A and DgnPlatformLib::AdoptHost in thread B. Thread B should call DgnPlatformLib::Host::Terminate before it exits.
+\li A related option is to initialize a Host in one thread for use by another thread. In this case, thread A would call DgnPlatformLib::Intialize on a Host and pass false for the argument to adopt the host. Thread B would then call DgnPlatformLib::AdoptHost to take ownership of the host and should call DgnPlatformLib::Host::Terminate before it exits.
+
+Note that a DgnDb may be used only in a thread that is associated with the Host that was used to open it. So, you cannot open a file in
+one thread and then try to use it in another thread, unless both threads are associated with the same host.
+
+Host Sharing. You can share a single host among multiple threads, but only if you are prepared to synchronize access to it.
+For example, you could initialize a Host in thread A and then call AdoptHost in several other threads, passing them the same host.
+Each thread would have to enter a critical section before calling DgnPlatform methods, to ensure
+that none of the other threads could use the host concurrently. When all threads were finished, thread A (only) would call
+DgnPlatformLib::Host::Terminate before it exits.
+
+* @bsiclass
++===============+===============+===============+===============+===============+======*/
+
+//=======================================================================================
+//! Class for initializing the DgnPlatform library.
+//=======================================================================================
+class DgnPlatformLib
+{
+public:
+    //! The object that a host application must create and supply in order to use the DgnPlatform dlls
+    struct EXPORT_VTABLE_ATTRIBUTE Host : DgnHost
+    {
+    private:
+        void InitializeCrtHeap();
+        void InitializeDgnCore();
+        void TerminateDgnCore(bool onProgramExit);
+        void InitializeDgnHandlers();
+        void LoadResources();
+
+        friend class DgnPlatformLib;
+
+    public:
+
+        //! Provides Exception handling capabilities
+        struct ExceptionHandler : IHostObject
+            {
+            //! Possible outcomes of handling an exception
+            enum class WasHandled
+                {
+                ContinueSearch = 0,
+                ExecuteHandler = 1,
+                NonContinuable = 2,
+                ContinueExecution = -1,
+                };
+
+            enum class TerminationCondition
+                {
+                None          = 0,
+                AfterLogging  = 1,
+                Immediate     = 2
+                };
+
+            DEFINE_BENTLEY_NEW_DELETE_OPERATORS
+
+            virtual int _GetVersion() const {return 1;} // Do not override!
+
+            //! Handle the specified exception
+            virtual WasHandled _ProcessException(_EXCEPTION_POINTERS*) {return WasHandled::ContinueSearch;};
+            virtual WasHandled _FilterException(_EXCEPTION_POINTERS*, bool onlyWantFloatingPoint) {return WasHandled::ContinueSearch;}
+            //! Handle an assertion failure.
+            virtual void _HandleAssert(WCharCP message, WCharCP file, unsigned line) {}
+            virtual TerminationCondition _SetTerminationCondition(TerminationCondition when) {return when;}
+            DGNPLATFORM_EXPORT virtual uint32_t _ResetFloatingPointExceptions(uint32_t newFpuMask);
+            virtual uint32_t _QueryUser(bool attemptRecovery, Utf8CP productName) {return 0;}
+            virtual uint32_t _EnterCoreCriticalSection(CharCP) {return 0;} // WIP_CHAR_OK - Just for diagnostic purposes
+            virtual uint32_t _ReleaseCoreCriticalSection(CharCP) {return 0;} // WIP_CHAR_OK - Just for diagnostic purposes
+            virtual void   _RestoreCoreCriticalSection(CharCP, int) {} // WIP_CHAR_OK - Just for diagnostic purposes
+            virtual void    _OnHostTermination(bool isProcessShutdown) {delete this;}
+            virtual bool    _ConIOEnabled() {return false;}
+            virtual WString _ConIOGetLine(wchar_t const* prompt) {return L"";}
+            };
+
+        //! Provides paths to known locations
+        struct IKnownLocationsAdmin : IHostObject
+            {
+            DEFINE_BENTLEY_NEW_DELETE_OPERATORS
+
+        protected:
+            virtual ~IKnownLocationsAdmin() {}
+            virtual void _OnHostTermination(bool isProcessShutdown) override {delete this;}
+            virtual BeFileNameCR _GetLocalTempDirectoryBaseName() = 0; //!< @see GetLocalTempDirectoryBaseName
+            virtual BeFileNameCR _GetDgnPlatformAssetsDirectory() = 0; //!< @see GetDgnPlatformAssetsDirectory
+
+        public:
+            //! Get the name of a local directory that can be used for creating temporary files. The directory must have
+            //! write access. Subsystems generally create subdirectories in this directory for storing temporary data files.
+            //! @return A string that holds the name of the base directory for temporary files. This is expected to always return the same object.
+            DGNPLATFORM_EXPORT BeFileNameCR GetLocalTempDirectoryBaseName();
+
+            //! Return a local directory that can be used to store temporary files. This directory can optionally be a subdirectory of #GetLocalTempDirectoryBaseName.
+            //! @param[out] tempDir The name of temporary directory. This must be MAX_PATH chars in size.
+            //! @param[in]  subDirName Optional subdirectory relative to default temp directory. If non-NULL, this subdirectory will be created.
+            //! @return NULL if no temporary directory available.
+            DGNPLATFORM_EXPORT BentleyStatus GetLocalTempDirectory(BeFileNameR tempDir, WCharCP subDirName);
+
+            //! Return the directory containing the required DgnPlatform assets that must be deployed with any DgnPlatform-based app.
+            //! Examples of required assets include fonts, ECSchemas, and localization resources.
+            DGNPLATFORM_EXPORT BeFileNameCR GetDgnPlatformAssetsDirectory();
+            };
+
+        //=======================================================================================
+        // @bsiclass                                                    Keith.Bentley   07/13
+        //=======================================================================================
+        struct TxnAdmin : DgnHost::IHostObject
+        {
+            typedef bvector<TxnMonitorP> TxnMonitors;
+
+        protected:
+            TxnMonitors m_monitors;
+            template <typename CALLER> void CallMonitors(CALLER const& caller);
+
+        public:
+            DEFINE_BENTLEY_NEW_DELETE_OPERATORS
+
+            virtual void _OnHostTermination(bool isProcessShutdown) override {delete this;}
+            virtual bool _OnPromptReverseAll() {return true;}
+            virtual void _RestartTool()  {}
+            virtual void _OnNothingToUndo() {}
+            virtual void _OnPrepareForUndoRedo(){}
+            virtual void _OnNothingToRedo(){}
+            DGNPLATFORM_EXPORT virtual void _OnTxnCommit(TxnSummaryCR);
+            DGNPLATFORM_EXPORT virtual void _OnTxnReverse(TxnSummaryCR, TxnDirection);
+            DGNPLATFORM_EXPORT virtual void _OnTxnReversed(TxnSummaryCR, TxnDirection);
+            DGNPLATFORM_EXPORT virtual void _OnUndoRedoFinished(DgnDbR, TxnDirection);
+
+            //! @name Transaction Monitors
+            //@{
+            //! Add a TxnMonitor. The monitor will be notified of all transaction events until it is dropped.
+            //! @param monitor a monitor to add
+            DGNPLATFORM_EXPORT void AddTxnMonitor(TxnMonitor& monitor);
+
+            //! Drop a TxnMonitor.
+            //! @param monitor a monitor to drop
+            DGNPLATFORM_EXPORT void DropTxnMonitor(TxnMonitor& monitor);
+            //@}
+        };
+
+        //! Allows hosts to provide required information for DgnFontManager, and gives them callback entry points for its events.
+        struct FontAdmin : IHostObject
+        {
+        protected:
+            bool m_isInitialized;
+            BeSQLiteDbP m_lastResortFontDb;
+            DgnFonts* m_dbFonts;
+            DgnFontPtr m_lastResortTTFont;
+            DgnFontPtr m_lastResortRscFont;
+            DgnFontPtr m_lastResortShxFont;
+            bool m_triedToLoadFTLibrary;
+            FT_Library m_ftLibrary;
+        
+            DGNPLATFORM_EXPORT virtual BeFileName _GetLastResortFontDbPath();
+            DGNPLATFORM_EXPORT virtual BentleyStatus _EnsureLastResortFontDb();
+            DGNPLATFORM_EXPORT virtual DgnFontPtr _CreateLastResortFont(DgnFontType);
+        
+        public:
+            DEFINE_BENTLEY_NEW_DELETE_OPERATORS;
+            FontAdmin() : m_isInitialized(false), m_lastResortFontDb(nullptr), m_dbFonts(nullptr), m_triedToLoadFTLibrary(false), m_ftLibrary(nullptr) {}
+            DGNPLATFORM_EXPORT virtual ~FontAdmin();
+            virtual int _GetVersion() const { return 1; } // Do not override!
+            virtual void _OnHostTermination(bool isProcessShutdown) override { delete this; }
+
+            virtual DgnFontCR _GetLastResortTrueTypeFont() { return m_lastResortTTFont.IsValid() ? *m_lastResortTTFont : *(m_lastResortTTFont = _CreateLastResortFont(DgnFontType::TrueType)); }
+            DgnFontCR GetLastResortTrueTypeFont() { return _GetLastResortTrueTypeFont(); }
+            virtual DgnFontCR _GetLastResortRscFont() { return m_lastResortRscFont.IsValid() ? *m_lastResortRscFont : *(m_lastResortRscFont = _CreateLastResortFont(DgnFontType::Rsc)); }
+            DgnFontCR GetLastResortRscFont() { return _GetLastResortRscFont(); }
+            virtual DgnFontCR _GetLastResortShxFont() { return m_lastResortShxFont.IsValid() ? *m_lastResortShxFont : *(m_lastResortShxFont = _CreateLastResortFont(DgnFontType::Shx)); }
+            DgnFontCR GetLastResortShxFont() { return _GetLastResortShxFont(); }
+            virtual DgnFontCR _GetAnyLastResortFont() { return _GetLastResortTrueTypeFont(); }
+            DgnFontCR GetAnyLastResortFont() { return _GetAnyLastResortFont(); }
+            virtual DgnFontCR _GetDecoratorFont() { return _GetLastResortTrueTypeFont(); }
+            DgnFontCR GetDecoratorFont() { return _GetDecoratorFont(); }
+            DGNPLATFORM_EXPORT virtual DgnFontCR _ResolveFont(DgnFontCP);
+            DgnFontCR ResolveFont(DgnFontCP font) { return _ResolveFont(font); }
+            virtual bool _IsUsingAnRtlLocale() { return false; }
+            bool IsUsingAnRtlLocale() { return _IsUsingAnRtlLocale(); }
+            DGNPLATFORM_EXPORT virtual FT_Library _GetFreeTypeLibrary();
+            FT_Library GetFreeTypeLibrary() { return _GetFreeTypeLibrary(); }
+        };
+
+        //! Allows interaction between the host and the LineStyleManager.
+        struct LineStyleAdmin : IHostObject
+            {
+            //! Possible values for the first parameter of LineStyleAdmin::_GetSettingsValue()
+            enum  Settings
+                {
+                //! Returning true from LineStyleManager::_GetSettingsValue (SETTINGS_ScaleViewportLineStyles) tells the LineStyleManager
+                //! to scale viewport reference attachments linestyles.
+                SETTINGS_ScaleViewportLineStyles = 1,
+                };
+
+            DEFINE_BENTLEY_NEW_DELETE_OPERATORS
+
+            // Get the version of the LineStyleAdmin api. Do not override this method.
+            virtual int _GetVersion() const {return 1;}
+            virtual void _OnHostTermination(bool isProcessShutdown) override {delete this;}
+
+            //! Allows the host to provide a semi-colon-delimited list of search patterns to search for RSC files (which can each have zero or more RSC line styles).
+            //! The order of files in the list is important
+            //! because line styles encountered in files earlier in the list hide line styles of the same name encountered in files later in the list.
+            //! A search pattern in the list may be a single filename
+            //! (e.g. c:/.../resource/lstyle.rsc), a directory with a wildcard (e.g. c:/.../resource/*.rsc), or simply a directory (*.* implied) (e.g. c:/.../resource/).
+            //! By default, this will query the ConfigurationAdmin for MS_SYMBRSRC and MS_LINESTYLEPATH.
+            DGNPLATFORM_EXPORT virtual bool _GetLocalLineStylePaths(WStringR);
+            //! Allows the host to provide a semi-colon-delimited list of search patterns to search for LIN files.
+            //! By default, this will query the ConfigurationAdmin for MS_LINFILELIST.
+            DGNPLATFORM_EXPORT virtual bool _GetLocalLinFilePaths(WStringR);
+            //! Notifies the host that the LineStyleManager has loaded the LsDgnFileMap for the specified design file.  No action is necessary.
+            virtual void _LoadedNameMap(DgnDbR) {}
+            //! Notifies the host that the LineStyleManager has loaded an entry to the name map for a design file.  No action is necessary.
+            virtual void _AddedNameMapEntry(DgnDbP, int lineStyleId) {}
+            //! Notifies the host that the LineStyleManager has removed an entry from the name map for a design file.  No action is necessary.
+            virtual void _RemovedNameMapEntry(DgnDbP, int lineStyleId) {}
+            //! Notifies the host that the LineStyleManager has changed an entry in the name map for a design file.  No action is necessary.
+            virtual void _ChangedNameMapEntry(DgnDbP, int lineStyleId) {}
+            //! Notifies the host that the LineStyleManager encountered bad line style data in the specified resource file.   No action is necessary.
+            virtual void _ReportCorruptedNameMap(WCharCP filename) {}
+            //! Queries for a setting.
+            virtual bool _GetSettingsValue(LineStyleAdmin::Settings name, bool defaultValue) {return defaultValue;}
+            };
+
+        //! Supervise the processing of materials.
+        struct MaterialAdmin : IHostObject
+            {
+            DEFINE_BENTLEY_NEW_DELETE_OPERATORS
+
+            virtual int _GetVersion() const {return 1;} // Do not override!
+            virtual void _OnHostTermination(bool isProcessShutdown) override {delete this;}
+
+            //! Determine whether DgnPlatform should attempt to determine materials for geometry during display.
+            virtual bool _WantDisplayMaterials() {return true;}
+            //! Convert a stored material preview from a jpeg data block to an rgb image
+            virtual BentleyStatus _GetMaterialPreviewAsRGB(Byte *rgbImage, Point2dCR outSize, Byte const* jpegImage, size_t jpegDataSize) {return ERROR;}
+            //! Convert an RGB image to a jpeg compressed
+            virtual BentleyStatus _GetMaterialPreviewJPEGFromRGB(Byte** jpegDataP, size_t& jpegDataSize, Byte const* rgb, Point2dCR size) {return ERROR;}
+            //! Create an RGB image from a buffer
+            virtual BentleyStatus _CreateImageFileFromRGB(WStringCR fileName, Byte *image, Point2dCR size, bool isRGBA)  {return ERROR;};
+            };
+
+        //! Supervise the processing of Raster Attachments
+        struct RasterAttachmentAdmin : IHostObject
+            {
+            DEFINE_BENTLEY_NEW_DELETE_OPERATORS
+
+            virtual int _GetVersion() const {return 1;} // Do not override!
+            virtual void _OnHostTermination(bool isProcessShutdown) override {delete this;}
+
+            //Control if raster are displayed or not
+            virtual bool _IsDisplayEnable() const {return true;}
+
+            //Control if raster locate logic can locate raster by its interior or by its border only.
+            virtual bool _IsIgnoreInterior() const {return false;}
+            };
+
+        //! Admin for PointCloud services
+        //! Supervise the processing of Point Cloud Attachments
+        struct PointCloudAdmin : IHostObject
+            {
+            //! Publishing actions for point clouds in i-model.
+            //! Publish_Exclude: exclude the point cloud from i-model.
+            //! Publish_KeepOriginal: Keep the point cloud in the i-model as it is.
+            //! Publish_ReduceSize: Reduce the point cloud size according to the value returned by _GetPublishingEmbedSize.
+            enum PublishingAction
+                {
+                Publish_Exclude         = 0,
+                Publish_KeepOriginal    = 1,
+                Publish_ReduceSize      = 2,
+                };
+            //! Display type to use for point clouds
+            //! DisplayQueryType_Progressive: Draw using progressive queries
+            //! DisplayQueryType_Complete: Draw using complete queries
+            enum DisplayQueryType
+                {
+                DisplayQueryType_Progressive = 0,
+                DisplayQueryType_Complete    = 1,
+                };
+
+            DEFINE_BENTLEY_NEW_DELETE_OPERATORS
+
+            virtual int _GetVersion() const {return 1;} // Do not override!
+            virtual void _OnHostTermination(bool isProcessShutdown) override {delete this;}
+
+            //! Get the density used for dynamic display.
+            //! @return the dynamic density (a value between 0 and 1).
+            virtual float               _GetDisplayDynamicDensity() const {return 0.10f;}
+
+            //! Get the density used for point cloud display.
+            //! @return the global density (a value between 0 and 1).
+            virtual float               _GetDisplayGlobalDensity() const {return 1.0f;}
+
+            //! Get the action to be taken with a point cloud exported to an i-model.
+            //! @return the publishing action.
+            virtual PublishingAction    _GetPublishingAction() const {return Publish_KeepOriginal;}
+
+            //! Get the maximum size of a point cloud to be embedded in an i-model.
+            //! If the point cloud is bigger than this value (in Mb), it is reduced to this value. This value is used
+            //! only when the publishing action is Publish_ReduceSize.
+            //! @return the publishing size (in Mb).
+            virtual uint32_t            _GetPublishingEmbedSize() const {return 10;}
+
+            //! Get the display type to use for point clouds
+            //! @return the display query type.
+            virtual DisplayQueryType    _GetDisplayQueryType() const {return DisplayQueryType_Progressive;}
+
+            //! Copy the spatial reference from a point cloud file to a point cloud element
+            //! @param[in]      eRef         The point cloud element.
+            virtual BentleyStatus _SyncSpatialReferenceFromFile(DgnElementP eRef) { return ERROR; }
+
+            //! returns whether we should automatically synchronize the spatial reference from the POD file
+            virtual bool _GetAutomaticallySyncSpatialReferenceFromFile() const   { return false; }
+
+            //! returns whether we should automatically synchronize the spatial reference to the POD file
+            virtual bool _GetAutomaticallySyncSpatialReferenceToFile() const     { return false; }
+
+            //! returns whether we should automatically synchronize the spatial reference from the POD file even if it is empty
+            virtual bool _GetSyncEmptySpatialReferenceFromFile() const           { return false; }
+
+            //! returns whether we should automatically synchronize the spatial reference to the POD file even if it is empty
+            virtual bool _GetSyncEmptySpatialReferenceToFile() const             { return false; }
+            };
+
+        //! Supply IRealityDatahandlers
+        struct RealityDataAdmin : IHostObject
+        {
+        private:
+            RealityDataCachePtr m_cache;
+
+        public:
+            virtual void _OnHostTermination(bool isProgramExit) {delete this;}
+
+            DGNPLATFORM_EXPORT RealityDataCache& GetCache();
+        };
+
+        //! Supervise various graphics operations.
+        struct GraphicsAdmin : IHostObject
+            {
+            //! Display control for edges marked as invisible in Mesh Elements and
+            //! for B-spline Curve/Surface control polygons ("splframe" global).
+            enum ControlPolyDisplay
+                {
+                CONTROLPOLY_DISPLAY_ByElement = 0, //! display according to element property.
+                CONTROLPOLY_DISPLAY_Always    = 1, //! display on for all elements
+                CONTROLPOLY_DISPLAY_Never     = 2, //! display off for all elements
+                };
+
+            DEFINE_BENTLEY_NEW_DELETE_OPERATORS
+
+            virtual int _GetVersion() const {return 1;} // Do not override!
+            virtual void _OnHostTermination(bool isProcessShutdown) override {delete this;}
+
+            //! Return a pointer to a temporary QVCache used to create a temporary QVElem (short-lived).
+            virtual QvCache* _GetTempElementCache() {return NULL;}
+
+            //! Create and maintain a cache to hold cached representations of drawn geometry for persistent elements (QVElem).
+            virtual QvCache* _CreateQvCache() {return NULL;}
+
+            //! Delete specified qvCache.
+            virtual void _DeleteQvCache(QvCacheP qvCache) {}
+
+            //! Reset specified qvCache.
+            virtual void _ResetQvCache(QvCacheP qvCache) {}
+
+            //! Delete a specific cached representation from the persistent QVCache.
+            virtual void _DeleteQvElem(QvElem*) {}
+
+            //! Return whether a QVElem should be created, host must balance expense against memory use.
+            virtual bool _WantSaveQvElem(/*DrawExpenseEnum*/int expense) {return true;}
+
+            //! Return cache to use for symbols (if host has chosen to have a symbol cache).
+            //! @note Symbol cache will be required for an interactive host.
+            virtual QvCache* _GetSymbolCache() {return NULL;}
+
+            //! Remove all entries in the symbol cache (if host has chosen to have a symbol cache).
+            virtual void _EmptySymbolCache() {}
+
+            //! Save cache entry for symbol (if host has chosen to have a symbol cache).
+            virtual void _SaveQvElemForSymbol(IDisplaySymbol* symbol, QvElem* qvElem) {}
+
+            //! Return cache entry for symbol (if host has chosen to have a symbol cache).
+            virtual QvElem* _LookupQvElemForSymbol(IDisplaySymbol* symbol) {return NULL;}
+
+            //! Delete a specific entry from the symbol cache.
+            virtual void _DeleteSymbol(IDisplaySymbol* symbol) {}
+
+            //! Define a texture
+            virtual void _DefineTextureId(uintptr_t textureId, Point2dCR imageSize, bool enableAlpha, uint32_t imageFormat, Byte const* imageData) {}
+
+            //! Check if a texture is defined
+            virtual bool _IsTextureIdDefined(uintptr_t textureId) {return false;}
+
+            //! Delete a specific texture, tile, or icon.
+            virtual void _DeleteTexture(uintptr_t textureId) {}
+
+            //! Define a tile texture
+            virtual void _DefineTile(uintptr_t textureId, char const* tileName, Point2dCR imageSize, bool enableAlpha, uint32_t imageFormat, uint32_t pitch, Byte const* imageData) {}
+
+            //! Draw a tile texture
+            virtual void _DrawTile(IViewDrawR, uintptr_t textureId, DPoint3d const* verts) {}
+
+            //! Create a 3D multi-resolution image.
+            virtual QvMRImage* _CreateQvMRImage(DPoint3dCP fourCorners, Point2dCR imageSize, Point2dCR tileSize, bool enableAlpha, int format, int tileFlags, int numLayers) {return NULL;}
+
+            //! Delete specified qvMRImage.
+            virtual void _DeleteQvMRImage(QvMRImage* qvMRI) {}
+
+            //! Add an image tile to a qvMRImage.
+            virtual QvElem* _CreateQvTile(bool is3d, QvCacheP hCache, QvMRImage* mri, uintptr_t textureId, int layer, int row, int column, int numLines, int bytesPerLine, Point2dCR bufferSize, Byte const* pBuffer) {return NULL;}
+
+            //! Define a custom raster format(QV_*_FORMAT) for color index data. Return 0 if error.
+            virtual int _DefineCIFormat(int dataType, int numColors, unsigned long const* pTBGRColors){return 0;}
+
+            //! An InteractiveHost may choose to allow applications to display non-persistent geometry during an update.
+            virtual void _CallViewTransients(ViewContextR, bool isPreupdate) {}
+
+            //! @return true to display a background fill behind text fields.
+            virtual bool _WantShowDefaultFieldBackground() {return true;}
+
+            //! @return Value to use for display control setting of mesh edges marked as invisible and for bspline curve/surface control polygons.
+            virtual ControlPolyDisplay _GetControlPolyDisplay() {return CONTROLPOLY_DISPLAY_ByElement;}
+
+            //! @return The max number of components before a cell will be drawn "fast" when ViewFlags.fast_cell is enabled.
+            virtual uint32_t _GetFastCellThreshold() {return 1;}
+
+            virtual bool _WantInvertBlackBackground() {return false;}
+
+            virtual bool _GetModelBackgroundOverride(ColorDef& rgbColor, DgnModelType modelType) {return false;}
+
+            //! If true, the UI icons that this library loads will be processed to darken their edges to attempt to increase visibility.
+            virtual bool _ShouldEnhanceIconEdges() {return false;}
+
+            virtual bool _WantDebugElementRangeDisplay() {return false;}
+
+            virtual void _CacheQvGeometryMap(ViewContextR viewContext, uintptr_t rendMatID) {}
+
+            // Send material to QuickVision.
+            virtual BentleyStatus _SendMaterialToQV(MaterialCR material, ColorDef elementColor, DgnViewportP viewport) {return ERROR;}
+
+            //! Supported color depths for this library's UI icons.
+            enum IconColorDepth
+                {
+                ICON_COLOR_DEPTH_32,    //!< 32 BPP icons will be used (transparency)
+                ICON_COLOR_DEPTH_24     //!< 24 BPP icons will be used (no transparency)
+                };
+
+            //! Gets the desired color depth of the UI icons that this library loads. At this time, 32 is preferred, but 24 can be used if required.
+            virtual IconColorDepth _GetIconColorDepth() {return ICON_COLOR_DEPTH_32;}
+
+            //! Get the longest amount of time allowed between clicks to be interpreted as a double click. Units are milliseconds.
+            virtual uint32_t _GetDoubleClickTimeout() {return 500;} // default to 1/2 second
+
+            //! Return minimum ratio between near and far clip planes for cameras - for z-Buffered output this is dictated by the depth of the z-Buffer
+            //! for pre DX11 this was .0003 - For DX11 it is approximately 1.0E-6.
+            virtual double _GetCameraFrustumNearScaleLimit() { return 1.0E-6; }
+
+            virtual void _DrawPathInVp (HitDetailCP, DgnViewportP vp, DgnDrawMode drawMode, DrawPurpose drawPurpose, bool* stopFlag) const {}
+
+            DGNPLATFORM_EXPORT virtual void _GetInfoString (HitDetailCP, Utf8StringR pathDescr, Utf8CP delimiter) const;
+
+            //! Gets the directory that holds the sprite definition files.
+            virtual StatusInt _GetSpriteContainer(BeFileNameR spritePath, Utf8CP spriteNamespace) { return BSIERROR; }
+
+            //! Return false to inhibit creating rule lines for surface/solid geometry for wireframe display.
+            //! Can be used to improve display performance in applications that only work in shaded views (or those that will clear all QvElems before switching to wireframe)
+            virtual bool _WantWireframeRuleDisplay() {return true;}
+
+            }; // GraphicsAdmin
+
+        //! Support for elements that store their data as Parasolid or Acis breps. Also required
+        //! to output element graphics as solid kernel entities and facet sets.
+        struct SolidsKernelAdmin : IHostObject
+            {
+            DEFINE_BENTLEY_NEW_DELETE_OPERATORS
+
+            virtual int _GetVersion() const {return 1;} // Do not override!
+            virtual void _OnHostTermination(bool isProcessShutdown) override {delete this;}
+
+            //! Get the number of radial isoparametric lines to produce for analytic faces.
+            //! @return Desired number of radial isoparametrics lines.
+            //! @note: Used by _OutputBodyAsWireframe to produce hatch lines for non-planar faces.
+            virtual int _GetAnalyticIsoparametricsNumber() const {return 4;}
+
+            //! Get the number of u isoparametric lines to produce for parametric faces.
+            //! @return Desired number of u direction isoparametrics lines.
+            //! @note: Used by _OutputBodyAsWireframe to produce hatch lines for non-planar faces.
+            virtual int _GetUIsoparametricsNumber() const {return 10;}
+
+            //! Get the number of v isoparametric lines to produce for parametric faces.
+            //! @return Desired number of v direction isoparametrics lines.
+            //! @note: Used by _OutputBodyAsWireframe to produce hatch lines for non-planar faces.
+            virtual int _GetVIsoparametricsNumber() const {return 10;}
+
+            //! Get the solid kernel to storage unit scale. Storage units are meters, and a solid kernel unit also meters.
+            //! @return storage unit to solid kernel scale to be used when creating a new ISolidKernelEntity.
+            //! @note: Current scale will support single solids up to 1km, should be more than adequate 
+            //!        to handle any sensible scenario with a high degree of linear precision.
+            virtual double _GetSolidScale() const {return 1.0;}
+
+            //! Produce a facet topology table for the supplied ISolidKernelEntity.
+            //! @param[out] out Facet topology information for solid kernel entity.
+            //! @param[in] in The solid kernel entity to draw.
+            //! @param[in] pixelSize Used to support view dependent representations (ex. coarse facets when zoomed out)
+            //! @return SUCCESS if operation was handled.
+            //! @note: Required to display brep geometry for an interactive host.
+            virtual BentleyStatus _FacetBody(IFacetTopologyTablePtr& out, ISolidKernelEntityCR in, double pixelSize = 0.0) const {return ERROR;}
+
+            //! Produce a facet topology table for the supplied ISolidKernelEntity.
+            //! @param[out] out Facet topology information for solid kernel entity.
+            //! @param[in] in The solid kernel entity to draw.
+            //! @param[in] options Facet options.
+            //! @return SUCCESS if operation was handled.
+            //! @note: Required to drop brep geometry to polyface(s).
+            virtual BentleyStatus _FacetBody(IFacetTopologyTablePtr& out, ISolidKernelEntityCR in, IFacetOptionsR options) const {return _FacetBody(out, in, 0.0);}
+
+            //! Output a ISolidKernelEntity as one or more closed planar shapes (may have holes) and surfaces to the supplied view context.
+            //! @param[in] in The solid kernel entity to draw.
+            //! @param[in] context The context to output the body to.
+            //! @param[in] simplify if true faces are output as simple types (CurveVector, SolidPrimitive, and MSBSplineSurface) instead of sheet bodies.
+            //! @return SUCCESS if operation was handled.
+            virtual BentleyStatus _OutputBodyAsSurfaces(ISolidKernelEntityCR in, ViewContextR context, bool simplify = true) const {return ERROR;}
+
+            //! Output a ISolidKernelEntity as a wireframe representation.
+            //! @param[in] in The solid kernel entity.
+            //! @param[in] context The context to output the body to.
+            //! @param[in] includeEdges Include wire geometry for body edges.
+            //! @param[in] includeFaceIso Include wire geometry for face isoparametrics.
+            //! @return SUCCESS if operation was handled.
+            virtual BentleyStatus _OutputBodyAsWireframe(ISolidKernelEntityCR in, ViewContextR context, bool includeEdges = true, bool includeFaceIso = true) const {return ERROR;}
+
+            //! Return a CurveVector representation for a sheet body with a single planar face.
+            //! @param[in] in The solid kernel entity.
+            //! @return The CurveVectorPtr for the face geometry, or invalid if input entity was not a sheet body with a single planar face.
+            virtual CurveVectorPtr _PlanarSheetBodyToCurveVector (ISolidKernelEntityCR in) const {return nullptr;}
+
+            //! Return a CurveVector representation for a wire body.
+            //! @param[in] in The solid kernel entity.
+            //! @return The CurveVectorPtr for the edge geometry, or invalid if input entity was not a wire body.
+            virtual CurveVectorPtr _WireBodyToCurveVector (ISolidKernelEntityCR in) const {return nullptr;}
+
+            //! Output a cut section through an ISolidKernelEntity to the supplied view context.
+            //! @param[in] in The solid kernel entity to display a section cut through.
+            //! @param[in] transform The local (UOR) transform (not entity transform).
+            //! @param[in] context The context to output the cut section to.
+            //! @param[in] plane Clip plane origin and normal.
+            //! @param[in] clipRange Clip extents based on clip mask.
+            //! @param[in] clipMatrix clip orientation from clip x and y direction and plane normal.
+            //! @param[in] clipMask mask detailing which directions are being clipped.
+            //! @param[in] compoundDrawState - used for generating CurvePrimitiveId - cannot be extracted from context as this is only for output (not context for this cut).
+            //! @return SUCCESS if operation was handled.
+            virtual BentleyStatus _OutputBodyCut(ISolidKernelEntityCR in, TransformCP transform, ViewContextR context, DPlane3dCR plane, DRange2dCR clipRange, RotMatrixCR clipMatrix, ClipMask clipMask, CompoundDrawState* compoundDrawState) const {return ERROR;}
+
+            //! Stretch faces/edges of a solid/surface kernel entity.
+            //! @param[in] in The solid kernel entity to strecth.
+            //! @param[in] transform The stretch transform.
+            //! @param[in] fp identifies which faces/edges should be stretched.
+            //! @return SUCCESS if the body was stretched.
+            virtual BentleyStatus _FenceStretchBody(ISolidKernelEntityR in, TransformInfoCR transform, FenceParamsR fp) const {return ERROR;}
+
+            //! Clip a solid/surface kernel entity with a fence.
+            //! @param[out] inside clipped portion inside fence.
+            //! @param[out] outside clipped portion outside fence.
+            //! @param[in] in The solid kernel entity to clip.
+            //! @param[in] fp region to clip against.
+            //! @param[in] clipAsSheet treat solids as shells and return clip result as un-capped surfaces.
+            //! @return SUCCESS if the body was clipped.
+            virtual BentleyStatus _FenceClipBody(bvector<ISolidKernelEntityPtr>* inside, bvector<ISolidKernelEntityPtr>* outside, ISolidKernelEntityCR in, FenceParamsR fp, bool clipAsSheet = false) const {return ERROR;}
+
+            //! Clip a curve vector for an open, closed path, or parity region. with a fence.
+            //! @param[out] inside clipped portion inside fence.
+            //! @param[out] outside clipped portion outside fence.
+            //! @param[in] curves The curve vector to clip.
+            //! @param[in] fp region to clip againts.
+            //! @return SUCCESS if the geometry was clipped.
+            virtual BentleyStatus _FenceClipCurveVector(bvector<CurveVectorPtr>* inside, bvector<CurveVectorPtr>* outside, CurveVectorCR curves, FenceParamsR fp) const {return ERROR;}
+
+            //! Clip a curve vector for an open, closed path, or parity region. with a clip descriptor.
+            //! @param[out] output clipped portion
+            //! @param[in] input The curve vector to clip.
+            //! @param[in] clip clip descriptor to clip against.
+            //! @param[in] transformToDgn The transform from the input curve and the clip to uor coordinates.
+            virtual BentleyStatus _ClipCurveVector(bvector<CurveVectorPtr>& output, CurveVectorCR input, ClipVectorCR clip, TransformCP transformToDgn) const {return ERROR;}
+
+            //! Clip a body.
+            //! @param[out] output clipped portion.
+            //! @param[out] clipped true if body was clipped
+            //! @param[in] input body to clip
+            //! @param[in] clip clip descriptor to clip against.
+            virtual BentleyStatus _ClipBody(bvector<ISolidKernelEntityPtr>& output, bool& clipped, ISolidKernelEntityCR input, ClipVectorCR clip) const {return ERROR;}
+
+            //! Query the supplied ISolidKernelEntity for it's range.
+            //! @param[out] range The entity range.
+            //! @param[in] in The solid kernel entity to query.
+            //! @return SUCCESS if range was set.
+            virtual BentleyStatus _GetEntityRange(DRange3dR range, ISolidKernelEntityCR in) const {return ERROR;}
+
+            //! Query the supplied ISolidKernelEntity for a basis transform (non-axis aligned orientation).
+            //! @param[out] transform The entity basis transform.
+            //! @param[in] in The solid kernel entity to query.
+            //! @return SUCCESS if transform was set.
+            virtual BentleyStatus _GetEntityBasisTransform(TransformR transform, ISolidKernelEntityCR in) const {return ERROR;}
+
+            //! Simple yes/no type queries on ISolidKernelEntity
+            enum KernelEntityQuery
+                {
+                EntityQuery_HasCurvedFaceOrEdge = 0, //!< Check if body has only planar faces and linear edges.
+                EntityQuery_HasHiddenEdge       = 1, //!< Check if body has at least one edge with hidden attribute.
+                EntityQuery_HasHiddenFace       = 2, //!< Check if body has at least one face with hidden attribute.
+                EntityQuery_HasOnlyPlanarFaces  = 3, //!< Check if body has only planar faces.
+                };
+
+            //! Query the supplied ISolidKernelEntity for information
+            //! @param[in] in The solid kernel entity to query.
+            //! @param[in] query The solid kernel entity property to query.
+            //! @return true if the supplied entity has the specified query.
+            virtual bool _QueryEntityData(ISolidKernelEntityCR in, KernelEntityQuery query) const {return false;}
+
+            //! Query if input ISolidKernelEntity are geometrically equal (differ only by a transform).
+            //! @param[in] entity1 The first of the solid kernel entities to compare.
+            //! @param[in] entity2 The second of the solid kernel entities to compare.
+            //! @param[in] distanceTolerance The tolerance for distances.
+            //! @return true if the supplied entities are the same geometry.
+            virtual bool _AreEntitiesEqual(ISolidKernelEntityCR entity1, ISolidKernelEntityCR entity2, double distanceTolerance) const {return false;}
+
+            //! Calculates the volume, center of gravity and moments of inertia for a ISolidKernelEntity.
+            //! @param[in] in The solid kernel entity.
+            //! @param[out] amount Volume of solid body, surface area of sheet body, or length of a wire body.
+            //! @param[out] periphery surface area of solid body, circumference of sheet body, and not used for wire body.
+            //! @param[out] centroid center of gravity.
+            //! @param[out] inertia moment of inertia.
+            //! @param[in] tolerance Required tolerance for results.
+            //! @return SUCCESS if query results are valid.
+            virtual BentleyStatus _MassProperties(ISolidKernelEntityCR in, double* amount, double* periphery, DPoint3dP centroid, double inertia[3][3], double tolerance) const {return ERROR;}
+
+            //! Create an ISolidKernelEntity from the supplied curve vector.
+            //! @param[out] out Ref counted pointer to new solid kernel entity.
+            //! @param[in] profile The profile to create a wire or planar sheet body from.
+            //! @param[in] curveToDgn Optional transform from curve to modelRef UOR coordinates.
+            //! @param[in] idMap Optional map of edge tags to curve topology ids.
+            //! @return SUCCESS if out holds a valid solid kernel entity.
+            virtual BentleyStatus _CreateBodyFromCurveVector(ISolidKernelEntityPtr& out, CurveVectorCR profile, TransformCP curveToDgn = NULL, struct EdgeToCurveIdMap* idMap = NULL) const {return ERROR;}
+
+            //! Create an ISolidKernelEntity from the supplied solid primitve data.
+            //! @param[out] out Ref counted pointer to new solid kernel entity.
+            //! @param[in] primitive The solid primitive definition.
+            //! @return SUCCESS if out holds a valid solid kernel entity.
+            virtual BentleyStatus _CreateBodyFromSolidPrimitive(ISolidKernelEntityPtr& out, ISolidPrimitiveCR primitive) const {return ERROR;}
+
+            //! Create an ISolidKernelEntity from the supplied bspline surface.
+            //! @param[out] out Ref counted pointer to new solid kernel entity.
+            //! @param[in] surface The bspline surface to represent as a surface entity.
+            //! @return SUCCESS if out holds a valid solid kernel entity.
+            virtual BentleyStatus _CreateBodyFromBSurface(ISolidKernelEntityPtr& out, MSBsplineSurfaceCR surface) const {return ERROR;}
+
+            //! Create an ISolidKernelEntity from the supplied polyface data.
+            //! @param[out] out Ref counted pointer to new solid kernel entity.
+            //! @param[in] meshData The polyface data to represent as a surface or solid entity.
+            //! @return SUCCESS if out holds a valid solid kernel entity.
+            virtual BentleyStatus _CreateBodyFromPolyface(ISolidKernelEntityPtr& out, PolyfaceQueryCR meshData) const {return ERROR;}
+
+            //! Transmit a part to a logical block of data (in binary format) using the solid kernel.
+            //! Implementing this method is required for creating smart surfaces and solids.
+            //! @param[out] ppBuffer Archived data for solid kernel entity.
+            //! @param[out] bufferSize Size of data referenced by ppBuffer.
+            //! @param[in] in The solid kernel entity to transmit.
+            //! @return SUCCESS if transmit of kernel entity was successful.
+            //! @note The output ppBuffer is assumed to be owned by the input ISolidKernelEntityP who is responsible for freeing it
+            //!       if necessary when its destructor is called.
+            virtual BentleyStatus _SaveEntityToMemory(uint8_t** ppBuffer, size_t& bufferSize, ISolidKernelEntityCR in) const {return ERROR;}
+
+            //! Receive a part archived in binary format and instantiate an entity in the solid kernel for the current session.
+            //! Implementing this method is required to query/output smart surfaces and solids.
+            //! @param[out] out Ref counted pointer to new solid kernel entity.
+            //! @param[in] pBuffer The input data (always stored using binary format)
+            //! @param[in] bufferSize Size of pBuffer.
+            //! @param[in] transform The body to uor transform to store on the output ISolidKernelEntity.
+            //! @return SUCCESS if out holds a valid solid kernel entity.
+            virtual BentleyStatus _RestoreEntityFromMemory(ISolidKernelEntityPtr& out, uint8_t const* pBuffer, size_t bufferSize, TransformCR transform) const {return ERROR;}
+
+            //! Create a non-owning ISolidKernelEntity from the input entity.
+            //! @param[out] out Ref counted pointer to new solid kernel entity.
+            //! @param[in] in The solid kernel entity to instance.
+            //! @return SUCCESS if out holds a valid solid kernel entity.
+            virtual BentleyStatus _InstanceEntity(ISolidKernelEntityPtr& out, ISolidKernelEntityCR in) const {return ERROR;}
+
+            //! Check if the supplied ISolidKernelEntity has at least the specified number of faces, edges, and vertices.
+            //! @param[in] in The solid kernel entity to query.
+            //! @param[in] minRequiredFace Minimum required face count.
+            //! @param[in] minRequiredEdge Minimum required edge count.
+            //! @param[in] minRequiredVertex Minimum required vertex count.
+            //! @note Useful for tools that support sub-entity selection in a post-locate filter.
+            //! @return true if solid kernel entity passed supplied criteria.
+            virtual bool _IsValidForSubEntitySelection(ISolidKernelEntityCR in, size_t minRequiredFace, size_t minRequiredEdge, size_t minRequiredVertex) const {return false;}
+
+            //! Pick face, edge, and vertex sub-entities that intersect a given ray.
+            //! @param[in] entity The solid kernel entity to test.
+            //! @param[in] boresite Picking ray.
+            //! @param[out] intersectEntities selected sub-entities.
+            //! @param[out] intersectPts selected points on sub-entities.
+            //! @param[out] intersectParams selected parameter on sub-entities (xy is uv for face hits, x is u for edges hits, unused for vertex hits.
+            //! @param[in] maxFace Maximum number of face hits to return (0 to not pick faces).
+            //! @param[in] maxEdge Maximum number of edge hits to return (0 to not pick edges).
+            //! @param[in] maxVertex Maximum number of vertex hits to return (0 to not pick vertices).
+            //! @param[in] maxDistance Pick radius for edge and vertex locates.
+            //! @return true if at least 1 sub-entity is selected.
+            virtual bool _Locate(ISolidKernelEntityCR entity, DRay3dCR boresite, bvector<ISubEntityPtr>& intersectEntities, bvector<DPoint3d>& intersectPts, bvector<DPoint2d>& intersectParams, size_t maxFace, size_t maxEdge, size_t maxVertex, double maxDistance) const {return false;}
+
+            //! Test if a given ray intersects a face sub-entity.
+            //! @param[in] subEntity The solid kernel face sub-entity to test.
+            //! @param[in] boresite Picking ray.
+            //! @param[out] intersectPts selected points on sub-entity.
+            //! @param[out] intersectParams selected uv params on sub-entity.
+            //! @return true if ray intersects face.
+            virtual bool _RayTestFace(ISubEntityCR subEntity, DRay3dCR boresite, bvector<DPoint3d>& intersectPts, bvector<DPoint2d>& intersectParams) const {return false;}
+
+            //! Return closest point and closest sub-entity (face, edge, or vertex) to a given point.
+            //! @param[in] entity The solid kernel entity to test.
+            //! @param[in] testPt The point to find the closest point on the body to.
+            //! @param[out] subEntity closest sub-entity.
+            //! @param[out] point closest point on body.
+            //! @param[out] param closest parameter on sub-entity (xy is uv for face, x is u for edge, unused for vertex hits.
+            //! @param[in] preferFace If closest entity for a sheet or solid body is an edge or vertex, return a surrounding face instead.
+            //! @return true if closest point could be evaluated.
+            virtual bool _ClosestPoint(ISolidKernelEntityCR entity, DPoint3dCR testPt, ISubEntityPtr& subEntity, DPoint3dR point, DPoint2dR param, bool preferFace = false) const {return false;}
+
+            //! Output the geometry for the supplied sub-entity to the specified context.
+            //! @param[in] subEntity The solid kernel sub-entity to draw.
+            //! @param[in] context The context to output the sub-entity to.
+            //! @return SUCCESS if a valid solid kernel sub-entity was specified.
+            //! @note Can be used for selection dynamics as well as to collect sub-entity geometry as a CurveVector or SolidPrimitive using an IElementGraphicsProcessor.
+            virtual BentleyStatus _Draw(ISubEntityCR subEntity, ViewContextR context) const {return ERROR;}
+
+            //! Evaluate a uv parameter on a face sub-entity.
+            //! @param[in] subEntity The solid kernel sub-entity to query.
+            //! @param[out] point point at supplied uv parameter.
+            //! @param[out] normal normal at supplied uv parameter.
+            //! @param[out] uDir u direction at supplied uv parameter.
+            //! @param[out] vDir v direction at supplied uv parameter.
+            //! @param[in] uvParam uv parameter to evaluate.
+            //! @return SUCCESS if sub-entity could be evaluated.
+            virtual BentleyStatus _EvaluateFace(ISubEntityCR subEntity, DPoint3dR point, DVec3dR normal, DVec3dR uDir, DVec3dR vDir, DPoint2dCR uvParam) const {return ERROR;}
+
+            //! Evaluate a u parameter on an edge sub-entity.
+            //! @param[in] subEntity The solid kernel sub-entity to query.
+            //! @param[out] point point at supplied u parameter.
+            //! @param[out] uDir tangent direction at supplied u parameter.
+            //! @param[in] uParam u parameter to evaluate.
+            //! @return SUCCESS if sub-entity could be evaluated.
+            virtual BentleyStatus _EvaluateEdge(ISubEntityCR subEntity, DPoint3dR point, DVec3dR uDir, double uParam) const {return ERROR;}
+
+            //! Evaluate the position of a vertex sub-entity.
+            //! @param[in] subEntity The solid kernel sub-entity to query.
+            //! @param[out] point point at vertex.
+            //! @return SUCCESS if sub-entity could be evaluated.
+            virtual BentleyStatus _EvaluateVertex(ISubEntityCR subEntity, DPoint3dR point) const {return ERROR;}
+
+            //! Get the length of a curve coincident with a constant u or v parameter line defined by the face sub-entity parameter range.
+            //! @param[in] subEntity The solid kernel sub-entity to query.
+            //! @param[in] direction 0 or u, 1 for v.
+            //! @param[in] parameter The constant parameter in u or v.
+            //! @param[out] length
+            //! @return SUCCESS if sub-entity could be evaluated.
+            virtual BentleyStatus _GetFaceCurveLength(ISubEntityCR subEntity, int direction, double parameter, double& length) const {return ERROR;}
+
+            //! Get the u and v parameter ranges for a supplied face sub-entity.
+            //! @param[in] subEntity The solid kernel sub-entity to query.
+            //! @param[out] uRange u parameter range of face.
+            //! @param[out] vRange v parameter range of face.
+            //! @return SUCCESS if sub-entity could be evaluated.
+            virtual BentleyStatus _GetFaceParameterRange(ISubEntityCR subEntity, DRange1dR uRange, DRange1dR vRange) const {return ERROR;}
+
+            //! Get the u parameter ranges for a supplied edge sub-entity.
+            //! @param[in] subEntity The solid kernel sub-entity to query.
+            //! @param[out] uRange u parameter range of edge.
+            //! @return SUCCESS if sub-entity could be evaluated.
+            virtual BentleyStatus _GetEdgeParameterRange(ISubEntityCR subEntity, DRange1dR uRange) const {return ERROR;}
+
+            //! Create an ISubEntityPtr from a string returned by ISubEntity::ToString.
+            //! @param[in] in The solid kernel entity that sub-entity string originated from.
+            //! @param[in] subEntityStr string returned by ISubEntity::ToString.
+            //! @return A new ISubEntityPtr.
+            virtual ISubEntityPtr _CreateSubEntityPtr(ISolidKernelEntityCR in, WCharCP subEntityStr) const {return NULL;}
+
+            //! Test is the supplied ISolidKernelEntity is the parent of the supplied ISubEntity.
+            //! @param[in] subEntity subEntity The solid kernel sub-entity to query.
+            //! @param[in] entity The solid kernel entity to check as the parent.
+            //! @return true if entity is the parent.
+            virtual bool _IsParentEntity(ISubEntityCR subEntity, ISolidKernelEntityCR entity) const {return false;}
+
+            //! Simple yes/no type queries on ISubEntity
+            enum SubEntityQuery
+                {
+                SubEntityQuery_IsPlanarFace = 1, //!< Check if face sub-entity has as planar surface.
+                SubEntityQuery_IsSmoothEdge = 2, //!< Check if edge sub-entity is smooth by comparing the face normals along the edge.
+                };
+
+            //! Query the supplied ISubEntity for information
+            //! @param[in] subEntity The sub-entity to query.
+            //! @param[in] query The sub-entity property to query.
+            //! @return true if the supplied entity has the specified query.
+            virtual bool _QuerySubEntityData(ISubEntityCR subEntity, SubEntityQuery query) const {return false;}
+
+            //! Unify target body with tools. This will produce an unified output body with any shared faces and edges hidden.
+            //! @param[in,out] targetEntity The target body to unify with.
+            //! @param[in] toolEntities Neighboring tool bodies.
+            //! @param[in] nTools tool body count.
+            //! @return SUCCESS if tool body was unified with target.
+            virtual BentleyStatus _UnifyBody(ISolidKernelEntityPtr& targetEntity, ISolidKernelEntityPtr* toolEntities, size_t nTools) const {return ERROR;}
+            };
+
+        //! Receives messages sent to NotificationManager. Hosts can implement this interface to communicate issues to the user.
+        struct NotificationAdmin : IHostObject
+            {
+            DEFINE_BENTLEY_NEW_DELETE_OPERATORS
+
+            virtual int _GetVersion() const {return 1;} // Do not override!
+            virtual void _OnHostTermination(bool isProcessShutdown) override {delete this;}
+
+            //! Implement this method to display messages from NotificationManager::OutputMessage.
+            virtual StatusInt _OutputMessage(NotifyMessageDetails const&) {return SUCCESS;}
+
+            //! Implement this method to open/display MessageBoxes from NotificationManager::OpenMessageBox.
+            virtual NotificationManager::MessageBoxValue _OpenMessageBox(NotificationManager::MessageBoxType, Utf8CP, NotificationManager::MessageBoxIconType) {return NotificationManager::MESSAGEBOX_VALUE_Ok;}
+
+            //! Implement this method to display a prompt from NotificationManager::OutputPrompt.
+            virtual void _OutputPrompt(Utf8CP) {}
+
+            //! Return true if you want SQLite to log errors. Should be used only for limited debugging purposes.
+            virtual bool _GetLogSQLiteErrors() {return false;}
+
+            //! MicroStation internal only.
+            DGNPLATFORM_EXPORT static void ChangeAdmin(NotificationAdmin&);
+            };
+
+        //! Supervises the processing of GeoCoordination
+        struct GeoCoordinationAdmin : IHostObject
+            {
+            DEFINE_BENTLEY_NEW_DELETE_OPERATORS
+
+            virtual int _GetVersion() const {return 1;} // Do not override!
+            virtual void _OnHostTermination(bool isProcessShutdown) override {delete this;}
+
+            //! Allows the host to provide a path to coordinate system definition files.
+            virtual WString _GetDataDirectory() { return L""; }
+
+            virtual IGeoCoordinateServicesP _GetServices() const {return NULL;}
+            };
+
+        //! Formatter preferences for units, fields, etc
+        struct FormatterAdmin : IHostObject
+            {
+            DEFINE_BENTLEY_NEW_DELETE_OPERATORS
+
+            virtual int     _GetVersion() const {return 1;}
+            virtual void    _OnHostTermination(bool isProcessShutdown) override {delete this;}
+            //! If true, display coordinates in DGN format(eg. 1:0 1/4); if false, display DWG format(eg. 1'-0 1/4").
+            virtual bool    _AllowDgnCoordinateReadout() const {return true;}
+            };
+
+        struct CompareTableNames {bool operator()(Utf8CP a, Utf8CP b) const {return strcmp(a, b) < 0;}};
+        typedef bmap<Utf8CP,DgnDomain::TableHandler*,CompareTableNames> T_TableHandlers;
+        typedef bvector<DgnDomain*> T_RegisteredDomains;
+
+    protected:
+        IKnownLocationsAdmin*   m_knownLocationsAdmin;
+        ExceptionHandler*       m_exceptionHandler;
+        DgnProgressMeterP       m_progressMeter;
+        FontAdmin*              m_fontAdmin;
+        LineStyleAdmin*         m_lineStyleAdmin;
+        RasterAttachmentAdmin*  m_rasterAttachmentAdmin;
+        PointCloudAdmin*        m_pointCloudAdmin;
+        NotificationAdmin*      m_notificationAdmin;
+        GraphicsAdmin*          m_graphicsAdmin;
+        MaterialAdmin*          m_materialAdmin;
+        SolidsKernelAdmin*      m_solidsKernelAdmin;
+        GeoCoordinationAdmin*   m_geoCoordAdmin;
+        TxnAdmin*               m_txnAdmin;
+        IACSManagerP            m_acsManager;
+        LineStyleManagerP       m_lineStyleManager;
+        FormatterAdmin*         m_formatterAdmin;
+        RealityDataAdmin*       m_realityDataAdmin;
+        Utf8String              m_productName;
+        T_TableHandlers         m_tableHandlers;
+        T_RegisteredDomains     m_registeredDomains;
+        
+        // Get the version of the DgnPlatform api. Do not override this method.
+        virtual int _GetVersion() const {return 1;}
+
+    public:
+        T_TableHandlers& TableHandlers() {return m_tableHandlers;}
+        T_RegisteredDomains& RegisteredDomains() {return m_registeredDomains;}
+        
+        DGNPLATFORM_EXPORT virtual void _OnAssert(WCharCP _Message, WCharCP _File, unsigned _Line);
+
+        virtual IKnownLocationsAdmin& _SupplyIKnownLocationsAdmin() = 0;
+
+        DGNPLATFORM_EXPORT virtual ExceptionHandler& _SupplyExceptionHandler();
+
+        //! Supply the FontAdmin for this session. This method is guaranteed to be called once per thread from DgnPlatformLib::Host::Initialize and never again.
+        DGNPLATFORM_EXPORT virtual FontAdmin& _SupplyFontAdmin();
+
+        //! Supply the LineStyleAdmin for this session. This method is guaranteed to be called once per thread from DgnPlatformLib::Host::Initialize and never again.
+        DGNPLATFORM_EXPORT virtual LineStyleAdmin& _SupplyLineStyleAdmin();
+
+        //! This method is guaranteed to be called once per thread from DgnPlatformLib::Host::Initialize and never again.
+        DGNPLATFORM_EXPORT virtual TxnAdmin& _SupplyTxnAdmin();
+
+        //! Supply the RasterAttachmentAdmin for this session. This method is guaranteed to be called once per thread from DgnPlatformLib::Host::Initialize and never again.
+        DGNPLATFORM_EXPORT virtual RasterAttachmentAdmin& _SupplyRasterAttachmentAdmin();
+
+        //! Supply the PointCloudAdmin for this session. This method is guaranteed to be called once per thread from DgnPlatformLib::Host::Initialize and never again.
+        DGNPLATFORM_EXPORT virtual PointCloudAdmin& _SupplyPointCloudAdmin();
+
+        //! Supply the NotificationAdmin for this session. This method is guaranteed to be called once per thread from DgnPlatformLib::Host::Initialize and never again.
+        DGNPLATFORM_EXPORT virtual NotificationAdmin& _SupplyNotificationAdmin();
+
+        //! Supply the GraphicsAdmin for this session. This method is guaranteed to be called once per thread from DgnPlatformLib::Host::Initialize and never again.
+        DGNPLATFORM_EXPORT virtual GraphicsAdmin& _SupplyGraphicsAdmin();
+
+        //! Supply the MaterialAdmin for this session. This method is guaranteed to be called once per thread from DgnPlatformLib::Host::Initialize and never again.
+        DGNPLATFORM_EXPORT virtual MaterialAdmin& _SupplyMaterialAdmin();
+
+        //! Supply the SolidsKernelAdmin for this session. This method is guaranteed to be called once per thread from DgnPlatformLib::Host::Initialize and never again.
+        DGNPLATFORM_EXPORT virtual SolidsKernelAdmin& _SupplySolidsKernelAdmin();
+
+        //! Supply the GeoCoordinationStateAdmin for this session. This method is guaranteed to be called once per thread from DgnPlatformLib::Host::Initialize and never again..
+        DGNPLATFORM_EXPORT virtual GeoCoordinationAdmin& _SupplyGeoCoordinationAdmin();
+
+        //! Supply the formatter admin
+        DGNPLATFORM_EXPORT virtual FormatterAdmin& _SupplyFormatterAdmin();
+
+        //! Supply the RealityDataAdmin
+        DGNPLATFORM_EXPORT virtual RealityDataAdmin& _SupplyRealityDataAdmin();
+
+        //! Supply the product name to be used to describe the host.
+        virtual void _SupplyProductName(Utf8StringR) = 0;
+
+        virtual BeSQLite::L10N::SqlangFiles  _SupplySqlangFiles() = 0;
+
+        Host()
+            {
+            m_knownLocationsAdmin = 0;
+            m_exceptionHandler = 0;
+            m_progressMeter = 0;
+            m_fontAdmin = 0;
+            m_lineStyleAdmin = 0;
+            m_rasterAttachmentAdmin = 0;
+            m_pointCloudAdmin = 0;
+            m_notificationAdmin = 0;
+            m_graphicsAdmin = 0;
+            m_materialAdmin = 0;
+            m_solidsKernelAdmin = 0;
+            m_geoCoordAdmin = 0;
+            m_txnAdmin = 0;
+            m_acsManager = 0;
+            m_lineStyleManager = 0;
+            m_formatterAdmin = 0;
+            m_realityDataAdmin = 0;
+
+            };
+
+        virtual ~Host() {}
+
+        IKnownLocationsAdmin&   GetIKnownLocationsAdmin() {return *m_knownLocationsAdmin;}
+        ExceptionHandler&       GetExceptionHandler()     {return *m_exceptionHandler;}
+        void                    SetProgressMeter(DgnProgressMeterP meter) {m_progressMeter=meter;}
+        DgnProgressMeterP       GetProgressMeter()         {return m_progressMeter;}
+        FontAdmin&              GetFontAdmin()             {return *m_fontAdmin;}
+        LineStyleAdmin&         GetLineStyleAdmin()        {return *m_lineStyleAdmin;}
+        RasterAttachmentAdmin&  GetRasterAttachmentAdmin() {return *m_rasterAttachmentAdmin;}
+        PointCloudAdmin&        GetPointCloudAdmin()       {return *m_pointCloudAdmin;}
+        NotificationAdmin&      GetNotificationAdmin()     {return *m_notificationAdmin;}
+        GraphicsAdmin&          GetGraphicsAdmin()         {return *m_graphicsAdmin;}
+        MaterialAdmin&          GetMaterialAdmin()         {return *m_materialAdmin;}
+        SolidsKernelAdmin&      GetSolidsKernelAdmin()     {return *m_solidsKernelAdmin;}
+        GeoCoordinationAdmin&   GetGeoCoordinationAdmin()  {return *m_geoCoordAdmin;}
+        TxnAdmin&               GetTxnAdmin()              {return *m_txnAdmin;}
+        IACSManagerR            GetAcsManager()            {return *m_acsManager;}
+        LineStyleManagerR       GetLineStyleManager()      {return *m_lineStyleManager;}
+        FormatterAdmin&         GetFormatterAdmin()        {return *m_formatterAdmin;}
+        RealityDataAdmin&       GetRealityDataAdmin()      {return *m_realityDataAdmin;}
+        Utf8CP                  GetProductName()           {return m_productName.c_str();}
+
+        void ChangeNotificationAdmin(NotificationAdmin& newAdmin) {m_notificationAdmin = &newAdmin;}
+
+        //! Returns true if this Host has been initialized; otherwise, false
+        bool IsInitialized() {return 0 != m_fontAdmin;}
+
+        //! Terminate this Host.
+        //! This method should be called when the application is done with this host. After this method is called, no further DgnPlatform methods can ever be called on this host again (including Initialize).
+        //! If other threads are sharing this host, be sure to terminate those threads first and/or call ForgetHost in them before calling Terminate on this host.
+        //! @param[in] onProgramExit Whether the entire program is exiting. If true, some cleanup operations can be skipped for faster program exits.
+        DGNPLATFORM_EXPORT void Terminate(bool onProgramExit);
+        };
+
+    static void StaticInitialize();
+
+public:
+    //! Must be called before DgnPlatform services can be used on a thread.
+    //! Optionally associates the host with the curent thread. See \ref HostsAndThreads.
+    //! @param host         The host to associate with this thread.
+    //! @param loadResources You may pass false for this only if you know your application will never require any fonts or linestyles.
+    //! @param adoptHost    Should \a host be associated with the current thread? If true, this function calls AdoptHost(host) for you. If false, this
+    //!                     function initializes \a host but does not adopt it. This option is useful if you want to initialize a host for later use for use by another thread.
+    //! See StaticInitialize, AdoptHost
+    DGNPLATFORM_EXPORT static void Initialize(Host& host, bool loadResources, bool adoptHost=true);
+
+    //! Associate a host with the current thread, allowing it to call DgnPlatform functions. The host must have been initialized already.
+    //! This function can be used to move a Host between threads or to sharea Host among multiple threads. See \ref HostsAndThreads
+    //! Note that, before you call DgnPlatformLib::Host::Terminate on a host object, you must call ForgetHost in any thread that is sharing it.
+    DGNPLATFORM_EXPORT static void AdoptHost(Host&);
+
+    //! Break the association between the curent thread and its host. See \ref HostsAndThreads
+    DGNPLATFORM_EXPORT static void ForgetHost();
+
+    //! Query if a Host is associated with the current thread
+    //! @return NULL if not Host is associated with the current thread. Otherwise, a pointer to the Host object.
+    DGNPLATFORM_EXPORT static Host* QueryHost();
+
+    //! Get the Host that associated with the current thread
+    //! @return a reference to the Host object. WARNING: Do not call this function unless you know that there is a Host.
+    DGNPLATFORM_EXPORT static Host& GetHost();
+
+    //! Used by DgnDbFileIO to initialize logging for Graphite code.
+    //! @param configFileName Optional. The name of the logging configuration file to parse. Pass NULL for logging to the console with default severities.
+    //! If configFileName is specified, then the log4cxx provider will be used. Note that this provider comes from log4cxx.dll, and both the Graphite and Vancouver
+    //! code will use the same log4cxx.dll. 
+    DGNPLATFORM_EXPORT static void InitializeBentleyLogging(WCharCP configFileName);
+
+    //! Forward assertion failures to the specified handler.
+    DGNPLATFORM_EXPORT static void ForwardAssertionFailures(BeAssertFunctions::T_BeAssertHandler*);
+};
+
+END_BENTLEY_DGNPLATFORM_NAMESPACE
+