/*--------------------------------------------------------------------------------------+
|
|     $Source: PublicAPI/DgnPlatform/Render.h $
|
|  $Copyright: (c) 2017 Bentley Systems, Incorporated. All rights reserved. $
|
+--------------------------------------------------------------------------------------*/
#pragma once
//__PUBLISH_SECTION_START__

#include "DgnModel.h"
#include "DgnCategory.h"
#include "AreaPattern.h"
#include <Bentley/BeTimeUtilities.h>

#if defined (BENTLEYCONFIG_DISPLAY_WIN32)
    struct HICON__;
    struct HWND__;
    struct HDC__;
#endif

BEGIN_BENTLEY_RENDER_NAMESPACE

struct GraphicBuilderPtr;

//=======================================================================================
// @bsiclass                                                    Keith.Bentley   12/14
//=======================================================================================
enum class RenderMode : int32_t
{
    Wireframe      = 0,
    HiddenLine     = 3,
    SolidFill      = 4,
    SmoothShade    = 6,
};

/*=================================================================================**//**
* Flags for view display style
* @bsiclass
+===============+===============+===============+===============+===============+======*/
struct ViewFlags
{
private:
    RenderMode m_renderMode = RenderMode::Wireframe;
    uint32_t m_text:1;             //!< Shows or hides text.
    uint32_t m_dimensions:1;       //!< Shows or hides dimensions.
    uint32_t m_patterns:1;         //!< Shows or hides pattern geometry.
    uint32_t m_weights:1;          //!< Controls whether non-zero line weights are used or display using weight 0.
    uint32_t m_styles:1;           //!< Controls whether custom line styles are used (e.g. control whether elements with custom line styles draw normally, or as solid lines).
    uint32_t m_transparency:1;     //!< Controls whether element transparency is used (e.g. control whether elements with transparency draw normally, or as opaque).
    uint32_t m_fill:1;             //!< Controls whether the fills on filled elements are displayed.
    uint32_t m_textures:1;         //!< Controls whether to display texture maps for material assignments. When off only material color is used for display.
    uint32_t m_materials:1;        //!< Controls whether materials are used (e.g. control whether geometry with materials draw normally, or as if it has no material).
    uint32_t m_sceneLights:1;      //!< Controls whether the custom scene lights or the default lighting scheme are used.
    uint32_t m_acsTriad:1;         //!< Shows or hides the ACS triad.
    uint32_t m_grid:1;             //!< Shows or hides the grid. The grid settings are a design file setting.
    uint32_t m_visibleEdges:1;     //!< Shows or hides visible edges in the shaded render mode.
    uint32_t m_hiddenEdges:1;      //!< Shows or hides hidden edges in the shaded render mode.
    uint32_t m_ignoreLighting:1;   //!< Controls whether lights are used.
    uint32_t m_shadows:1;          //!< Shows or hides shadows.
    uint32_t m_noClipVolume:1;     //!< Controls whether the clip volume is applied.
    uint32_t m_constructions:1;    //!< Shows or hides construction class geometry.
    uint32_t m_monochrome:1;       //!< use monochrome style
    uint32_t m_noGeometryMap:1;    //!< ignore geometry maps
    uint32_t m_edgeMask:2;         //!< 0=none, 1=generate mask, 2=use mask

public:
    ViewFlags()
        {
        m_text = 1;
        m_dimensions = 1;
        m_patterns = 1;
        m_weights = 1;
        m_styles = 1;
        m_transparency = 1;
        m_fill = 1;
        m_textures = 1;
        m_materials = 1;
        m_sceneLights = 1;
        m_acsTriad = 0;
        m_grid = 0;
        m_visibleEdges = 0;
        m_hiddenEdges = 0;
        m_ignoreLighting = 0;
        m_shadows = 0;
        m_noClipVolume = 0;
        m_constructions = 0;
        m_monochrome = 0;
        m_noGeometryMap = 0;
        m_edgeMask = 0;
        }

    bool ShowText() const {return m_text;}
    void SetShowText(bool val) {m_text = val;}
    bool ShowDimensions() const {return m_dimensions;}
    void SetShowDimensions(bool val) {m_dimensions = val;}
    bool ShowPatterns() const {return m_patterns;}
    void SetShowPatterns(bool val) {m_patterns = val;}
    bool ShowWeights() const {return m_weights;}
    void SetShowWeights(bool val) {m_weights = val;}
    bool ShowStyles() const {return m_styles;}
    void SetShowStyles(bool val) {m_styles = val;}
    bool ShowTransparency() const {return m_transparency;}
    void SetShowTransparency(bool val) {m_transparency = val;}
    bool ShowFill() const {return m_fill;}
    void SetShowFill(bool val) {m_fill = val;}
    bool ShowTextures() const {return m_textures;}
    void SetShowTextures(bool val) {m_textures = val;}
    bool ShowMaterials() const {return m_materials;}
    void SetShowMaterials(bool val) {m_materials = val;}
    bool ShowSceneLights() const {return m_sceneLights;}
    void SetShowSceneLights(bool val) {m_sceneLights = val;}
    bool ShowAcsTriad() const {return m_acsTriad;}
    void SetShowAcsTriad(bool val) {m_acsTriad = val;}
    bool ShowGrid() const {return m_grid;}
    void SetShowGrid(bool val) {m_grid = val;}
    bool ShowVisibleEdges() const {return m_visibleEdges;}
    void SetShowVisibleEdges(bool val) {m_visibleEdges = val;}
    bool ShowHiddenEdges() const {return m_hiddenEdges;}
    void SetShowHiddenEdges(bool val) {m_hiddenEdges = val;}
    bool IgnoreLighting() const {return m_ignoreLighting;}
    void SetIgnoreLighting(bool val) {m_ignoreLighting = val;}
    bool ShowShadows() const {return m_shadows;}
    void SetShowShadows(bool val) {m_shadows = val;}
    bool ShowClipVolume() const {return !m_noClipVolume;}
    void SetShowClipVolume(bool val) {m_noClipVolume = !val;}
    bool ShowConstructions() const {return m_constructions;}
    void SetShowConstructions(bool val) {m_constructions = val;}
    bool IsMonochrome() const {return m_monochrome;}
    void SetMonochrome(bool val) {m_monochrome = val;}
    int GetEdgeMask() const {return m_edgeMask;}
    void SetEdgeMask(int val) {m_edgeMask = val;}
    RenderMode GetRenderMode() const {return m_renderMode;}
    void SetRenderMode(RenderMode value) {m_renderMode = value;}

    void InitDefaults() {*this = ViewFlags();}
    DGNPLATFORM_EXPORT Json::Value ToJson() const;
    DGNPLATFORM_EXPORT void FromJson(JsonValueCR);
};

//=======================================================================================
//! A rendering task to be performed on the render thread.
// @bsiclass                                                    Keith.Bentley   07/15
//=======================================================================================
struct Task : RefCounted<NonCopyableClass>
{
    //! The rendering operation a task performs.
    enum class Operation
    {
        Initialize,
        ChangeScene,
        ChangeRenderPlan,
        ChangeDynamics,
        Redraw,
        DefineGeometryTexture,
        FindNearestZ,
        ReadImage,
        DestroyTarget,
        RenderTile,
        RenderFrame,
    };

    //! The outcome of the processing of a Task.
    enum class Outcome
    {
        Waiting,   //!< in queue, pending
        Abandoned, //!< replaced while pending
        Started,   //!< currently processing
        Aborted,   //!< aborted during processing
        Finished,  //!< successfully finished processing
    };

    struct Priority
    {
        uint32_t m_value;
        static Priority Highest() {return Priority(0);}
        static Priority Lowest() {return Priority(0xffff);}
        Priority& operator++() {++m_value; return *this;}
        explicit Priority(uint32_t val=0) : m_value(val) {}
    };

    friend struct Queue;

protected:
    Priority    m_priority;
    Operation   m_operation;
    TargetPtr   m_target;
    Outcome     m_outcome = Outcome::Waiting;
    double      m_elapsedTime = 0.0;
    void Perform(StopWatch&);

public:
    //! Get the name of this task. For debugging only
    virtual Utf8CP _GetName() const = 0;

    //! Perform the rendering task.
    //! @return the Outcome of the processing of the Task.
    virtual Outcome _Process(StopWatch&) = 0;

    //! Determine whether this Task can replace a pending entry in the Queue.
    //! @param[in] other a pending task for the same Render::Target
    //! @return true if this Task should replace the other pending task.
    virtual bool _Replaces(Task& other) const {return m_operation == other.m_operation;}

    //! return true if this task changes the scene.
    virtual bool _DefinesScene() const = 0;

    //! called when this task is entered into the render queue
    virtual void _OnQueued() const {}

    Priority GetPriority() const {return m_priority;} //!< Get the priority of this task
    Target* GetTarget() const {return m_target.get();} //!< Get the Target of this Task
    Operation GetOperation() const {return m_operation;} //!< Get the Operation of this Task.
    Outcome GetOutcome() const {return m_outcome;}   //!< The Outcome of the processing of this Task (or Waiting, if it has not been processed yet.)
    double GetElapsedTime() const {return m_elapsedTime;} //!< Elapsed time in seconds. Only valid if m_outcome is Finished or Aborted

    Task(Target* target, Operation operation, Priority priority) : m_target(target), m_operation(operation), m_priority(priority) {}
};

//=======================================================================================
// Base class for all tasks that change the scene
// @bsiclass                                                    Keith.Bentley   03/16
//=======================================================================================
struct SceneTask : Task
{
    bool _DefinesScene() const override {return true;}
    bool _Replaces(Task& other) const override {return Render::Task::_Replaces(other) || !other._DefinesScene();}
    using Task::Task;
};

//=======================================================================================
// Base class for tasks that don't change the scene
// @bsiclass                                                    Keith.Bentley   03/16
//=======================================================================================
struct NonSceneTask : Task
{
    bool _DefinesScene() const override {return false;}
    using Task::Task;
};

//=======================================================================================
//! The Render::Queue is accessed through DgnViewport::GetRenderQueue. It holds an array of Render::Tasks waiting
//! to to be processed on the render thread. Render::Tasks may be added to the Render::Queue only
//! on the main (work) thread, and may only be processed on the Render thread.
// @bsiclass                                                    Keith.Bentley   09/15
//=======================================================================================
struct Queue
{
    friend DgnViewport;
private:
    BeConditionVariable m_cv;
    std::deque<TaskPtr> m_tasks;
    TaskPtr             m_currTask;

    void WaitForWork();
    void Process();
    THREAD_MAIN_DECL Main(void*);

    DGNPLATFORM_EXPORT bool HasActiveOrPending(Task::Operation op, Target* target) const;
public:
    //! Add a Render::Task to the render queue. The Task will replace any existing pending entries in the Queue
    //! for the same Render::Target for which task._CanReplace(existing) returns true.
    //! @param[in] task The Render::Task to add to the queue.
    //! @note This method may only be called from the main thread.
    DGNPLATFORM_EXPORT void AddTask(Task& task);

    //! Wait for all Tasks in the Queue to be processed.
    //! @note This method may only be called from the main thread and will wait indefinitely for the existing render tasks
    //! to complete.
    DGNPLATFORM_EXPORT void WaitForIdle();

    //! Add a task to the Queue and wait for it (and all previously queued Tasks) to complete.
    //! @param[in] task The Render::Task to add to the queue.
    //! @note This method may only be called from the main thread and will wait indefinitely for the existing render tasks
    //! to complete.
    void AddAndWait(Task& task) {AddTask(task); WaitForIdle();}

    //! @return true if the render queue is empty and no pending tasks are active.
    //! @note This method may only be called from the main thread
    DGNPLATFORM_EXPORT bool IsIdle() const;

    DGNPLATFORM_EXPORT bool HasPending(Task::Operation op) const;
    bool HasActiveOrPending(Task::Operation op) const { return HasActiveOrPending(op, nullptr); }

    bool HasActiveOrPending(Task::Operation op, Target& target) const { return HasActiveOrPending(op, &target); }
};

//=======================================================================================
//! An uncompressed image in Rgb (3 bytes per pixel) or Rgba (4 bytes per pixel) format suitable for rendering.
// @bsiclass                                                    Keith.Bentley   05/16
//=======================================================================================
struct Image
{
    enum class Format {Rgba=0, Rgb=2}; // must match qvision.h values
    enum class BottomUp : bool {No=0, Yes=1}; //!< whether the rows in the image should be flipped top-to-bottom
protected:
    uint32_t   m_width = 0;
    uint32_t   m_height = 0;
    Format     m_format = Format::Rgb;
    ByteStream m_image;

    void ClearData() {m_image.Clear();}
    void Initialize(uint32_t width, uint32_t height, Format format=Format::Rgb) {m_height=height; m_width=width; m_format=format; ClearData();}
    void ReadJpeg(uint8_t const* srcData, uint32_t srcLen, Format targetFormat, BottomUp bottomUp);
    void ReadPng(uint8_t const* srcData, uint32_t srcLen, Format targetFormat);

public:
    //! Construct a blank invalid Image
    Image() {}

    //! Construct an image from a ByteStream containing either Rgb or Rgba data.
    //! @param[in] width the width of the image in pixels
    //! @param[in] height the height of the image in pixels
    //! @param[in] image an rvalue reference to the ByteStream holding the data. The ByteStream is moved into the newly constructed Image.
    //! @param[in] format the format of the data held in image
    //! @note the ByteStream is moved by this constructor, so it will be empty after this call. To use this method, you must
    //! either pass a temporary variable or use std::move on a non-temporary variable.
    Image(uint32_t width, uint32_t height, ByteStream&& image, Format format) : m_width(width), m_height(height), m_format(format), m_image(std::move(image)) {}

    //! Construct an image from an ImageSource.
    //! @param[in] source the ImageSource from which the image is to be created.
    //! @param[in] targetFormat The format (Rgb or Rgba) for the new Image. If the source has an alpha channel and Rgb is requested, to alpha data is discarded. If
    //! the source does not have an alpha channel and Rgba is requested, all alpha values are set to 0xff.
    //! @param[in] bottomUp If Yes, the source image is flipped vertically (top-to-bottom) to create the image.
    //! @note If the source is invalid, or if the decompression fails, IsValid() will return false on the new Image.
    DGNPLATFORM_EXPORT explicit Image(ImageSourceCR source, Format targetFormat=Format::Rgba, BottomUp bottomUp=BottomUp::No);

    //! Create an Image from a Jpeg.
    //! @param[in] srcData the Jpeg data
    //! @param[in] srcLen  the number of bytes of Jpeg data
    //! @param[in] targetFormat The format (Rgb or Rgba) for the new Image. If the source has an alpha channel and Rgb is requested, to alpha data is discarded.
    //! If the source does not have an alpha channel and Rgba is requested, all alpha values are set to 0xff.
    //! @param[in] bottomUp If Yes, the source image is flipped vertically (top-to-bottom) to create the image.
    //! @return The decompressed Image, or an invalid Image if decompression failed.
    DGNPLATFORM_EXPORT static Image FromJpeg(uint8_t const* srcData, uint32_t srcLen, Format targetFormat=Format::Rgba, BottomUp bottomUp=BottomUp::No);

    //! Create an Image from a Png.
    //! @param[in] srcData the Png data
    //! @param[in] srcLen the number of bytes of Png data
    //! @param[in] targetFormat The format (Rgb or Rgba) for the new Image. If the source has an alpha channel and Rgb is requested, to alpha data is discarded.
    //! If the source does not have an alpha channel and Rgba is requested, all alpha values are set to 0xff.
    //! @return The decompressed Image, or an invalid Image if decompression failed.
    DGNPLATFORM_EXPORT static Image FromPng(uint8_t const* srcData, uint32_t srcLen, Format targetFormat=Format::Rgba);

    //! Create an Image by resizing a source Image.
    //! @param[in] width the width of the image in pixels
    //! @param[in] height the height of the image in pixels
    //! @param[in] sourceImage the source image
    DGNPLATFORM_EXPORT static Image FromResizedImage(uint32_t width, uint32_t height, ImageCR sourceImage);

    int GetBytesPerPixel()const {return m_format == Format::Rgba ? 4 : 3;} //!< get the number of bytes per pixel
    void Invalidate() {m_width=m_height=0; ClearData();} //!< Clear the contents and invalidate this image.
    uint32_t GetWidth() const {return m_width;} //!< Get the width of this image in pixels
    uint32_t GetHeight() const {return m_height;} //!< Get the height of this image in pixels
    Format GetFormat() const {return m_format;} //!< Get the format (Rgb or Rgba) of this image
    void SetFormat(Format format) {m_format=format;} //!< Change the format of this image in pixels
    bool IsValid() const {return 0!=m_width && 0!=m_height && 0!=m_image.GetSize();} //!< @return true if this image holds valid data
    ByteStream const& GetByteStream() const {return m_image;} //!< get a readonly reference to the ByteStream of this image
    ByteStream& GetByteStreamR() {return m_image;}//!< Get a writable reference to the ByteStream of this image
    void SetSize(uint32_t width, uint32_t height) {BeAssert(0 == m_width && 0 == m_height); m_width = width; m_height = height;} //!< change the size in pixels of this image
};

//=======================================================================================
//! A compressed image in either JPEG or PNG format. This is called a "source" because it is usually
//! stored externally and can be used to create an Image.
// @bsiclass                                                    Keith.Bentley   02/16
//=======================================================================================
struct ImageSource
{
    enum class Format : uint32_t {Jpeg=0, Png=2}; // don't change values, saved in DgnTexture elements

private:
    Format m_format = Format::Jpeg;
    ByteStream m_stream;

public:
    Format GetFormat() const {return m_format;} //!< Get the format of this ImageSource
    void SetFormat(Format format) {m_format=format;} //!< Change the format of this ImageSource
    ByteStream const& GetByteStream() const {return m_stream;} //!< Get a readonly reference to the ByteStream of this ImageSource.
    ByteStream& GetByteStreamR() {return m_stream;} //!< Get a writable reference to the ByteStream of this ImageSource.
    bool IsValid() const {return 0 < m_stream.GetSize();} //!< @return true if this ImageSource holds valid data
    DGNPLATFORM_EXPORT Point2d GetSize() const; //!< Reads and returns the width and height of this ImageSource

    //! Construct a blank invalid ImageSource
    ImageSource() {}

    //! Construct an ImageSource from a ByteStream containing either Jpeg or Png data.
    //! @param[in] format the format of the data held in stream
    //! @param[in] stream an rvalue reference to a ByteStream holding the data. The ByteStream is moved into the newly constructed ImageSource.
    //! @note the ByteStream is moved by this constructor, so it will be empty after this call. To use this method, you must
    //! either pass a temporary variable or use std::move on a non-temporary variable.
    explicit ImageSource(Format format, ByteStream&& stream) : m_format(format), m_stream(stream) {}

    //! Construct an ImageSource by compressing the pixels of an Image. The compression is done using either Jpeg or Png format.
    //! @param[in] image the Rgb or Rgba image data to compress to create the ImageSource
    //! @param[in] format the format (either Jpeg or Png) to compress the image
    //! @param[in] quality a value between 1 and 100 to control the level of compression. Used only if format==Jpeg.
    //! @param[in] bottomUp If Yes, the image is flipped vertically (top-to-bottom) in the new ImageSource.
    //! @note If the image is invalid, or if the compression fails, IsValid() will return false on the new ImageSource.
    DGNPLATFORM_EXPORT explicit ImageSource(ImageCR image, Format format, int quality=100, Image::BottomUp bottomUp=Image::BottomUp::No);
};

//=======================================================================================
//! A Texture for rendering
// @bsiclass                                                    Keith.Bentley   09/15
//=======================================================================================
struct Texture : RefCounted<NonCopyableClass>
{
    struct CreateParams
    {
        bool m_isTileSection = false;
        int m_pitch = 0;
        void SetIsTileSection() {m_isTileSection=true;}
        void SetPitch(int val) {m_pitch=val;}
    };
};

//=======================================================================================
// @bsiclass                                                    Keith.Bentley   09/15
//=======================================================================================
struct Material : RefCounted<NonCopyableClass>
{
    enum class MapMode : int
    {
        None              = -1,
        Parametric        = 0,
        ElevationDrape    = 1,
        Planar            = 2,
        DirectionalDrape  = 3,
        Cubic             = 4,
        Spherical         = 5,
        Cylindrical       = 6,
        Solid             = 7,
        FrontProject      = 8, //<! Only valid for lights.
    };

    struct CreateParams
    {
        struct MatColor
        {
            bool m_valid = false;
            ColorDef m_value;
            MatColor(){}
            MatColor(ColorDef val) {m_valid=true; m_value=val;}
            bool IsValid() const {return m_valid;}
        };

        MatColor m_diffuseColor;
        MatColor m_specularColor;
        MatColor m_emissiveColor;
        double m_diffuse = 0.5;
        double m_ambient = 0.5;
        double m_specularExponent = 0.0;
        double m_reflect = 0.0;
        double m_transparency = 0.0;
        double m_specular = 0.05;
        double m_refract = 1.0;
        bool m_shadows = true;

        void SetDiffuseColor(ColorDef val) {m_diffuseColor = val;} //<! Set the surface color for fill or diffuse illumination
        void SetSpecularColor(ColorDef val) {m_specularColor = val;} //<! Set the surface color for specular illumination
        void SetEmissiveColor(ColorDef val) {m_emissiveColor = val;} //<!  Set the surface emissive color
        void SetDiffuse(double val) {m_diffuse = val;} //<! Set surface diffuse reflectivity
        void SetAmbient(double val) {m_ambient = val;} //<! Set surface ambient reflectivity
        void SetSpecularExponent(double val) {m_specularExponent = val;} //<! Set surface shininess (range 0 to 128)
        void SetReflect(double val) {m_reflect = val;} //<! Set surface environmental reflectivity
        void SetTransparency(double val) {m_transparency = val;} //<! Set surface transparency
        void SetSpecular(double val) {m_specular = val;} //<! Set surface specular reflectivity
        void SetRefract(double val) {m_refract = val;} //<! Set index of refraction
        void SetShadows(bool val) {m_shadows = val;} //! If false, do not cast shadows
    };

    struct Trans2x3
    {
        double m_val[2][3];
        Trans2x3() {}
        Trans2x3(double t00, double t01, double t02, double t10, double t11, double t12) {m_val[0][0]=t00; m_val[0][1]=t01; m_val[0][2]=t02; m_val[1][0]=t10; m_val[1][1]=t11; m_val[1][2]=t12;}
        DGNPLATFORM_EXPORT Transform GetTransform() const;
    };

    struct TextureMapParams
    {
        TextureMapParams() {}
        double m_textureWeight = 1.0;
        Trans2x3* m_textureMat2x3 = nullptr;
        MapMode m_mapMode = MapMode::Parametric;
        bool m_worldMapping = false;
        DPoint3dCP m_basisX = nullptr;
        DPoint3dCP m_basisY = nullptr;
        DPoint3dCP m_basisZ = nullptr;
        DPoint3dCP m_basisOrg = nullptr;
        DPoint3dCP m_basisScale = nullptr;
        void SetMapMode(MapMode val) {m_mapMode=val;}
        void SetWeight(double val) {m_textureWeight = val;} //<! Set weight for combining diffuse image and color
        void SetTransform(Trans2x3* val) {m_textureMat2x3 = val;} //<! Set Texture 2x3 transform
        void SetWorldMapping(bool val) {m_worldMapping = val;} //! if true world mapping, false for surface
        void SetBasis(DPoint3dCP x, DPoint3dCP y, DPoint3dCP z, DPoint3dCP org, DPoint3dCP scale) {m_basisX = x; m_basisY = y; m_basisZ = z; m_basisOrg = org; m_basisScale = scale;}
    };

protected:
    bvector<TextureCPtr> m_mappedTextures;
    void AddMappedTexture(TextureCR texture) {m_mappedTextures.push_back(&texture);}

public:
    //! Map a texture to this material
    virtual void _MapTexture(Texture const& texture, TextureMapParams const& params = TextureMapParams()) = 0;
};

//=======================================================================================
//! Line style parameters
//! @private
//=======================================================================================
struct LineStyleParams
{
    uint32_t    modifiers;      /* see STYLEMOD_... above              */
    uint32_t    reserved;
    double      scale;          /* Applied to all length values        */
    double      dashScale;      /* Applied to adjustable dash strokes  */
    double      gapScale;       /* Applied to adjustable gap strokes   */
    double      startWidth;     /* Taper start width                   */
    double      endWidth;       /* Taper end width                     */
    double      distPhase;      /* Phase shift by distance             */
    double      fractPhase;     /* Phase shift by fraction             */
    uint32_t    lineMask;       /* Multiline line mask                 */
    uint32_t    mlineFlags;     /* Multiline flags                     */
    DPoint3d    normal;
    RotMatrix   rMatrix;

    void Init()
        {
        memset(this, 0, sizeof(LineStyleParams));
        this->rMatrix.form3d[0][0] = this->rMatrix.form3d[1][1] = this->rMatrix.form3d[2][2] =
        this->scale = this->gapScale = this->dashScale = this->normal.z = 1.0;
        }

    //! Compare two LineStyleParams.
    DGNPLATFORM_EXPORT bool operator==(LineStyleParamsCR rhs) const;
    void SetScale(double inScale) {modifiers |= 0x01; scale = inScale;}
    DGNPLATFORM_EXPORT void ApplyTransform(TransformCR transform, uint32_t options = 0);
};

//=======================================================================================
//! This structure contains options (modifications) that can be applied
//! to existing line styles to change their appearance without changing the line style
//! definition. Most of the options pertain to the operation of the StrokePatternComponent
//! component but the plane definition and scale factors can be used by all components.
//=======================================================================================
struct LineStyleSymb
{
private:
    // NOTE: For performance, the constructor initializes members using:
    //         memset (&m_lStyle, 0, offsetof (LineStyleSymb, m_planeByRows)- offsetof (LineStyleSymb, m_lStyle));
    //         So it will be necessary to update it if first/last member are changed. */
    ILineStyleCP m_lStyle; // if nullptr, no linestyle active
    struct
        {
        uint32_t scale:1;
        uint32_t dashScale:1;
        uint32_t gapScale:1;
        uint32_t orgWidth:1;
        uint32_t endWidth:1;
        uint32_t phaseShift:1;
        uint32_t autoPhase:1;
        uint32_t maxCompress:1;
        uint32_t iterationLimit:1;
        uint32_t treatAsSingleSegment:1;
        uint32_t plane:1;
        uint32_t cosmetic:1;
        uint32_t centerPhase:1;
        uint32_t xElemPhaseSet:1;
        uint32_t startTangentSet:1;
        uint32_t endTangentSet:1;
        uint32_t elementIsClosed:1;
        uint32_t continuationXElems:1;
        uint32_t isCurve:1;
        uint32_t isContinuous:1;
        } m_options;

    int         m_nIterate;
    double      m_scale;
    double      m_dashScale;
    double      m_gapScale;
    double      m_orgWidth;
    double      m_endWidth;
    double      m_phaseShift;
    double      m_autoPhase;
    double      m_maxCompress;
    double      m_totalLength;      // length of entire element.
    double      m_xElemPhase;       // where we left off from last element (for compound elements)
    double      m_styleWidth;
    DVec3d      m_startTangent;
    DVec3d      m_endTangent;
    bool        m_useStroker;
    bool        m_useLinePixels;
    uint32_t    m_linePixels;
    RotMatrix   m_planeByRows;

public:
    DGNPLATFORM_EXPORT LineStyleSymb();
    DGNPLATFORM_EXPORT void Init(DgnStyleId styleId, LineStyleParamsCR styleParams, DgnDbR db);

    void Clear() {m_lStyle = nullptr;}
    void Init(ILineStyleCP);

    DGNPLATFORM_EXPORT bool operator==(LineStyleSymbCR rhs) const; //!< Compare two LineStyleSymb.

    ILineStyleCP GetILineStyle() const {return m_lStyle;}
    void GetPlaneAsMatrixRows(RotMatrixR matrix) const {matrix = m_planeByRows;}
    DGNPLATFORM_EXPORT double GetScale() const;
    DGNPLATFORM_EXPORT double GetDashScale() const;
    DGNPLATFORM_EXPORT double GetGapScale() const;
    DGNPLATFORM_EXPORT double GetOriginWidth() const;
    DGNPLATFORM_EXPORT double GetEndWidth() const;
    double GetPhaseShift() const {return m_phaseShift;}
    double GetFractionalPhase() const {return m_autoPhase;}
    double GetMaxCompress() const {return m_maxCompress;}
    int GetNumIterations() const {return m_nIterate;}
    DGNPLATFORM_EXPORT double GetMaxWidth() const;
    double GetStyleWidth() const {return m_styleWidth;}
    double GetTotalLength() const {return m_totalLength;}
    DVec3dCP GetStartTangent() const {return &m_startTangent;}
    DVec3dCP GetEndTangent() const{return &m_endTangent;}

    bool IsScaled() const {return m_options.scale;}
    bool IsAutoPhase() const {return m_options.autoPhase;}
    bool IsCenterPhase() const{return m_options.centerPhase;}
    bool IsCosmetic() const {return m_options.cosmetic;}
    bool IsTreatAsSingleSegment() const {return m_options.treatAsSingleSegment;}
    bool IsElementClosed() const {return m_options.elementIsClosed;}
    bool IsCurve() const {return m_options.isCurve;}
    bool IsContinuous() const {return m_options.isContinuous;}

    bool HasDashScale() const {return m_options.dashScale;}
    bool HasGapScale() const {return m_options.gapScale;}
    bool HasOrgWidth() const {return m_options.orgWidth;}
    bool HasEndWidth() const{return m_options.endWidth;}
    bool HasPhaseShift() const {return m_options.phaseShift;}
    bool HasIterationLimit() const {return m_options.iterationLimit;}
    bool HasPlane() const {return m_options.plane;}
    bool HasStartTangent() const {return m_options.startTangentSet;}
    bool HasEndTangent() const {return m_options.endTangentSet;}
    bool HasTrueWidth() const  {return HasOrgWidth() || HasEndWidth();}
    bool HasMaxCompress() const {return m_options.maxCompress;}

    DGNPLATFORM_EXPORT void SetPlaneAsMatrixRows(RotMatrixCP);
    DGNPLATFORM_EXPORT void SetNormalVec(DPoint3dCP);
    DGNPLATFORM_EXPORT void SetOriginWidth(double width);
    DGNPLATFORM_EXPORT void SetEndWidth(double width);
    DGNPLATFORM_EXPORT void SetWidth(double width);
    DGNPLATFORM_EXPORT void SetScale(double scaleFactor);
    DGNPLATFORM_EXPORT void SetGapScale(double scaleFactor);
    DGNPLATFORM_EXPORT void SetDashScale(double scaleFactor);
    DGNPLATFORM_EXPORT void SetFractionalPhase(bool isOn, double fraction);
    DGNPLATFORM_EXPORT void SetCenterPhase(bool isOn);
    DGNPLATFORM_EXPORT void SetPhaseShift(bool isOn, double distance);
    DGNPLATFORM_EXPORT void SetTreatAsSingleSegment(bool yesNo);
    DGNPLATFORM_EXPORT void SetTangents(DVec3dCP, DVec3dCP);
    DGNPLATFORM_EXPORT void SetCosmetic(bool cosmetic);
    void SetTotalLength(double length) {m_totalLength = length;}
    void SetLineStyle(ILineStyleCP lstyle) {m_lStyle = lstyle;}
    void SetXElemPhase(double last) {m_xElemPhase = last; m_options.xElemPhaseSet=true;}
    void SetElementClosed(bool closed) {m_options.elementIsClosed = closed;}
    void SetIsCurve(bool isCurve) {m_options.isCurve = isCurve;}
    bool UseLinePixels() const {return m_useLinePixels;}
    uint32_t GetLinePixels() const {return m_linePixels;}
    void SetUseLinePixels(uint32_t linePixels){m_linePixels = linePixels; m_useLinePixels = true;}
    bool GetUseStroker() const {return m_useStroker;}
    void SetUseStroker(bool useStroker) {m_useStroker = useStroker;}

    bool ContinuationXElems() const {return m_options.continuationXElems;}
    DGNPLATFORM_EXPORT void ClearContinuationData();
    DGNPLATFORM_EXPORT void CheckContinuationData();
};

//=======================================================================================
//! Line style id and parameters
//=======================================================================================
struct LineStyleInfo : RefCountedBase
{
protected:
    DgnStyleId          m_styleId;
    LineStyleParams     m_styleParams; //!< modifiers for user defined linestyle (if applicable)
    LineStyleSymb       m_lStyleSymb; //!< cooked form of linestyle

    DGNPLATFORM_EXPORT LineStyleInfo(DgnStyleId styleId, LineStyleParamsCP params);

    virtual uint32_t _GetExcessiveRefCountThreshold() const override {return 100000;}
public:
    DGNPLATFORM_EXPORT void CopyFrom(LineStyleInfoCR);

    //! Create an instance of a LineStyleInfo.
    DGNPLATFORM_EXPORT static LineStyleInfoPtr Create(DgnStyleId styleId, LineStyleParamsCP params);

    //! Compare two LineStyleInfo.
    DGNPLATFORM_EXPORT bool operator==(LineStyleInfoCR rhs) const;

    DgnStyleId GetStyleId() const {return m_styleId;}
    LineStyleParamsCP GetStyleParams() const {return 0 != m_styleParams.modifiers ? &m_styleParams : nullptr;}
    LineStyleParamsR GetStyleParamsR() {return m_styleParams;}
    LineStyleSymbCR GetLineStyleSymb() const {return m_lStyleSymb;}
    LineStyleSymbR GetLineStyleSymbR() {return m_lStyleSymb;}

    DGNPLATFORM_EXPORT void Resolve(DgnDbR); // Resolve effective values using the supplied DgnDb...
 };

struct ISprite;
struct DgnOleDraw;

enum class FillDisplay //!< Whether a closed region should be drawn for wireframe display with its internal area filled or not.
{
    Never    = 0, //!< don't fill, even if fill attribute is on for the viewport
    ByView   = 1, //!< fill if the fill attribute is on for the viewport
    Always   = 2, //!< always fill, even if the fill attribute is off for the viewport
    Blanking = 3, //!< always fill, fill will always be behind subsequent geometry
};

enum class DgnGeometryClass
{
    Primary      = 0,
    Construction = 1,
    Dimension    = 2,
    Pattern      = 3,
};

enum class LineJoin
{
    None    = 0,
    Bevel   = 1,
    Miter   = 2,
    Round   = 3,
};

enum class LineCap
{
    None     = 0,
    Flat     = 1,
    Square   = 2,
    Round    = 3,
    Triangle = 4,
};

//=======================================================================================
//! Parameters defining a gradient
// @bsiclass                                                    Keith.Bentley   09/15
//=======================================================================================
struct GradientSymb : RefCountedBase
{
    enum
    {
        MAX_GRADIENT_KEYS = 8,
    };

    enum Flags : Byte
    {
        None         = 0,
        Invert       = (1 << 0),
        Outline      = (1 << 1),
        AlwaysFilled = (1 << 2),
    };

    enum class Mode : Byte
    {
        None          = 0,
        Linear        = 1,
        Curved        = 2,
        Cylindrical   = 3,
        Spherical     = 4,
        Hemispherical = 5,
    };

protected:
    Mode m_mode = Mode::None;
    Flags m_flags = Flags::None;
    uint32_t m_nKeys = 0;
    double m_angle = 0.0;
    double m_tint = 0.0;
    double m_shift = 0.0;
    ColorDef m_colors[MAX_GRADIENT_KEYS];
    double m_values[MAX_GRADIENT_KEYS];

public:
    GradientSymb() {}

    DGNPLATFORM_EXPORT void CopyFrom(GradientSymbCR);

    //! Create an instance of a GradientSymb.
    static GradientSymbPtr Create() {return new GradientSymb();}

    //! Compare two GradientSymb.
    DGNPLATFORM_EXPORT bool operator==(GradientSymbCR rhs) const;

    uint32_t GetNKeys() const {return m_nKeys;}
    Mode GetMode() const {return m_mode;}
    Flags GetFlags() const {return m_flags;}
    double GetShift() const {return m_shift;}
    double GetTint() const {return m_tint;}
    double GetAngle() const {return m_angle;}
    void GetKey(ColorDef& color, double& value, int index) const {color = m_colors[index]; value = m_values[index];}
    void SetMode(Mode mode) {m_mode = mode;}
    void SetFlags(Flags flags) {m_flags = flags;}
    void SetAngle(double angle) {m_angle = angle;}
    void SetTint(double tint) {m_tint = tint;}
    void SetShift(double shift) {m_shift = shift;}
    DGNPLATFORM_EXPORT void SetKeys(uint32_t nKeys, ColorDef const* colors, double const* values);
};

//=======================================================================================
//! This structure holds the displayable parameters of a GeometrySource
// @bsiclass
//=======================================================================================
struct GeometryParams
{
private:
    struct AppearanceOverrides
        {
        bool m_color:1;
        bool m_weight:1;
        bool m_style:1;
        bool m_material:1;
        bool m_fill:1;   // If not set, fill is an opaque fill that matches sub-category appearance color...
        bool m_bgFill:1; // When set, fill is an opaque fill that matches current view background color...
        AppearanceOverrides() {memset(this, 0, sizeof(*this));}
        };

    AppearanceOverrides m_appearanceOverrides; //!< flags for parameters that override SubCategory::Appearance.
    bool m_resolved = false;  //!< whether Resolve has established SubCategory::Appearance/effective values.
    DgnCategoryId m_categoryId; //!< the Category Id on which the geometry is drawn.
    DgnSubCategoryId m_subCategoryId; //!< the SubCategory Id that controls the appearance of subsequent geometry.
    DgnMaterialId m_materialId; //!< render material Id.
    int32_t m_elmPriority = 0; //!< display priority (applies to 2d only)
    int32_t m_netPriority = 0; //!< net display priority for element/category (applies to 2d only)
    uint32_t m_weight = 0;
    ColorDef m_lineColor;
    ColorDef m_fillColor;  //!< fill color (applicable only if filled)
    FillDisplay m_fillDisplay = FillDisplay::Never; //!< whether or not the element should be displayed filled
    double m_elmTransparency = 0; //!< transparency, 1.0 == completely transparent.
    double m_netElmTransparency = 0; //!< net transparency for element/category.
    double m_fillTransparency = 0;  //!< fill transparency, 1.0 == completely transparent.
    double m_netFillTransparency = 0; //!< net transparency for fill/category.
    DgnGeometryClass m_geometryClass = DgnGeometryClass::Primary;   //!< geometry class
    LineStyleInfoPtr m_styleInfo; //!< line style id plus modifiers.
    GradientSymbPtr m_gradient; //!< gradient fill settings.
    PatternParamsPtr m_pattern; //!< area pattern settings.

public:
    GeometryParams() {}
    GeometryParams(DgnCategoryId categoryId, DgnSubCategoryId subCategoryId = DgnSubCategoryId()) : m_categoryId(categoryId), m_subCategoryId(subCategoryId) {}

    DGNPLATFORM_EXPORT GeometryParams(GeometryParamsCR rhs);
    DGNPLATFORM_EXPORT void ResetAppearance(); //!< Like Init, but saves and restores category and sub-category around the call to Init. This is particularly useful when a single element draws objects of different symbology, but its draw code does not have easy access to reset the category.
    DGNPLATFORM_EXPORT void Resolve(DgnDbR, DgnViewportP vp=nullptr); // Resolve effective values using the supplied DgnDb and optional DgnViewport (for view bg fill and view sub-category overrides)...
    DGNPLATFORM_EXPORT void Resolve(ViewContextR); // Resolve effective values using the supplied ViewContext.

    void SetCategoryId(DgnCategoryId categoryId, bool clearAppearanceOverrides = true) {m_categoryId = categoryId; m_subCategoryId = DgnCategory::GetDefaultSubCategoryId(categoryId); if (clearAppearanceOverrides) memset(&m_appearanceOverrides, 0, sizeof(m_appearanceOverrides)); m_resolved = false;} // Setting the Category Id also sets the SubCategory to the default.
    void SetSubCategoryId(DgnSubCategoryId subCategoryId, bool clearAppearanceOverrides = true) {m_subCategoryId = subCategoryId; if (clearAppearanceOverrides) memset(&m_appearanceOverrides, 0, sizeof(m_appearanceOverrides)); m_resolved = false;}
    void SetWeight(uint32_t weight) {m_appearanceOverrides.m_weight = true; m_weight = weight;}
    void SetLineStyle(LineStyleInfoP styleInfo) {m_appearanceOverrides.m_style = true; m_styleInfo = styleInfo; if (styleInfo) m_resolved = false;}
    void SetLineColor(ColorDef color) {m_appearanceOverrides.m_color = true; m_lineColor = color;}
    void SetFillDisplay(FillDisplay display) {m_fillDisplay = display;}
    void SetFillColor(ColorDef color) {m_appearanceOverrides.m_fill = true; m_appearanceOverrides.m_bgFill = false; m_fillColor = color;}
    void SetFillColorToViewBackground() {m_appearanceOverrides.m_fill = false; m_appearanceOverrides.m_bgFill = true;} // FillDisplay::Blanking creates an opaque view background fill...
    void SetGradient(GradientSymbP gradient) {m_gradient = gradient;}
    void SetGeometryClass(DgnGeometryClass geomClass) {m_geometryClass = geomClass;}
    void SetTransparency(double transparency) {m_elmTransparency = m_netElmTransparency = m_fillTransparency = m_netFillTransparency = transparency; m_resolved = false;} // NOTE: Sets BOTH element and fill transparency...
    void SetFillTransparency(double transparency) {m_fillTransparency = m_netFillTransparency = transparency; m_resolved = false;}
    void SetDisplayPriority(int32_t priority) {m_elmPriority = m_netPriority = priority; m_resolved = false;} // Set display priority (2d only).
    void SetMaterialId(DgnMaterialId materialId) {m_appearanceOverrides.m_material = true; m_materialId = materialId;}
    void SetPatternParams(PatternParamsP patternParams) {m_pattern = patternParams;}

    //! @cond DONTINCLUDEINDOC
    double GetNetTransparency() const {BeAssert(m_resolved); return m_netElmTransparency;}
    double GetNetFillTransparency() const {BeAssert(m_resolved); return m_netFillTransparency;}

    int32_t GetNetDisplayPriority() const {return m_netPriority;} // Get net display priority (2d only).
    void SetNetDisplayPriority(int32_t priority) {m_netPriority = priority;} // RASTER USE ONLY!!!

    void SetLineColorToSubCategoryAppearance() {m_resolved = m_appearanceOverrides.m_color = false;}
    void SetWeightToSubCategoryAppearance() {m_resolved = m_appearanceOverrides.m_weight = false;}
    void SetLineStyleToSubCategoryAppearance() {m_resolved = m_appearanceOverrides.m_style = false;}
    void SetMaterialToSubCategoryAppearance() {m_resolved = m_appearanceOverrides.m_material = false;}
    void SetFillColorToSubCategoryAppearance() {m_resolved = m_appearanceOverrides.m_fill = m_appearanceOverrides.m_bgFill = false;}

    bool IsLineColorFromSubCategoryAppearance() const {return !m_appearanceOverrides.m_color;}
    bool IsWeightFromSubCategoryAppearance() const {return !m_appearanceOverrides.m_weight;}
    bool IsLineStyleFromSubCategoryAppearance() const {return !m_appearanceOverrides.m_style;}
    bool IsMaterialFromSubCategoryAppearance() const {return !m_appearanceOverrides.m_material;}
    bool IsFillColorFromSubCategoryAppearance() const {return !m_appearanceOverrides.m_fill && !m_appearanceOverrides.m_bgFill;}
    bool IsFillColorFromViewBackground() const {return m_appearanceOverrides.m_bgFill;}
    //! @endcond

    //! Compare two GeometryParams.
    DGNPLATFORM_EXPORT bool operator==(GeometryParamsCR rhs) const;

    //! copy operator
    DGNPLATFORM_EXPORT GeometryParamsR operator=(GeometryParamsCR rhs);

    //! Get element category
    DgnCategoryId GetCategoryId() const {return m_categoryId;}

    //! Get element sub-category
    DgnSubCategoryId GetSubCategoryId() const {return m_subCategoryId;}

    //! Get element color
    ColorDef GetLineColor() const {BeAssert(m_appearanceOverrides.m_color || m_resolved); return m_lineColor;}

    //! Get element fill color
    ColorDef GetFillColor() const {BeAssert(m_appearanceOverrides.m_fill || m_resolved); return m_fillColor;}

    //! Get fill display setting
    FillDisplay GetFillDisplay() const {return m_fillDisplay;}

    //! Get gradient fill information. Valid when FillDisplay::Never != GetFillDisplay() and not nullptr.
    GradientSymbCP GetGradient() const {return m_gradient.get();}

    //! Get the area pattern params.
    PatternParamsCP GetPatternParams() const {return m_pattern.get();}
    PatternParamsP GetPatternParamsP() {return m_pattern.get();}

    //! Get the geometry class.
    DgnGeometryClass GetGeometryClass() const {return m_geometryClass;}

    //! Get line style information.
    LineStyleInfoCP GetLineStyle() const {BeAssert(m_appearanceOverrides.m_style || m_resolved); return m_styleInfo.get();}

    //! Get line weight.
    uint32_t GetWeight() const {BeAssert(m_appearanceOverrides.m_weight || m_resolved); return m_weight;}

    //! Get transparency.
    double GetTransparency() const {return m_elmTransparency;}

    //! Get fill/gradient transparency.
    double GetFillTransparency() const {return m_fillTransparency;}

    //! Get render material.
    DgnMaterialId GetMaterialId() const {BeAssert(m_appearanceOverrides.m_material || m_resolved); return m_materialId;}

    //! Get display priority (2d only).
    int32_t GetDisplayPriority() const {return m_elmPriority;}

    bool HasStrokedLineStyle() const {BeAssert(m_appearanceOverrides.m_style || m_resolved); return (m_styleInfo.IsValid() ? (nullptr != m_styleInfo->GetLineStyleSymb().GetILineStyle() && m_styleInfo->GetLineStyleSymb().GetUseStroker()) : false);}

    //! Get whether this GeometryParams contains information that needs to be transformed (ex. to apply local to world).
    bool IsTransformable() const {return m_pattern.IsValid() || m_styleInfo.IsValid();}

    //! Transform GeometryParams data like PatternParams and LineStyleInfo.
    DGNPLATFORM_EXPORT void ApplyTransform(TransformCR transform, uint32_t options = 0);
};

//=======================================================================================
//! The "cooked" material and symbology for a Render::Graphic. This determines the appearance
//! (e.g. texture, color, width, linestyle, etc.) used to draw Geometry.
//=======================================================================================
struct GraphicParams
{
private:
    bool m_isFilled = false;
    bool m_isBlankingRegion = false;
    uint32_t m_linePixels = (uint32_t) LinePixels::Solid;
    uint32_t m_rasterWidth = 1;
    ColorDef m_lineColor;
    ColorDef m_fillColor;
    double m_trueWidthStart = 0;
    double m_trueWidthEnd = 0;
    TexturePtr m_lineTexture;
    MaterialPtr m_material;
    GradientSymbPtr m_gradient;

public:

    enum class LinePixels : uint32_t
        {
        Solid = 0,
        Code0 = Solid,      // 0
        Code1 = 0x80808080, // 1
        Code2 = 0xf8f8f8f8, // 2
        Code3 = 0xffe0ffe0, // 3
        Code4 = 0xfe10fe10, // 4
        Code5 = 0xe0e0e0e0, // 5
        Code6 = 0xf888f888, // 6
        Code7 = 0xff18ff18, // 7
        Invisible = 0x00000001, // nearly invisible
        };

    void Cook(GeometryParamsCR, ViewContextR);

    void Init() {*this = GraphicParams();}
    GraphicParams() {}
    DGNPLATFORM_EXPORT explicit GraphicParams(GraphicParamsCR rhs);

    //! @name Query Methods
    //@{

    //! Compare two GraphicParams.
    DGNPLATFORM_EXPORT bool operator==(GraphicParamsCR rhs) const;

    //! copy operator
    DGNPLATFORM_EXPORT GraphicParamsR operator=(GraphicParamsCR rhs);

    //! Get the TBGR line color from this GraphicParams
    ColorDef GetLineColor() const {return m_lineColor;}

    //! Get the TBGR fill color from this GraphicParams.
    ColorDef GetFillColor() const {return m_fillColor;}

    //! Get the width in pixels from this GraphicParams.
    uint32_t GetWidth() const {return m_rasterWidth;}

    //! Get width at start in world coords from this GraphicParams.
    double GetTrueWidthStart() const {return m_trueWidthStart;}

    //! Get width at end in world coords from this GraphicParams.
    double GetTrueWidthEnd() const {return m_trueWidthEnd;}

    //! Get the texture applied to lines for this GraphicParams
    TextureP GetLineTexture() const {return m_lineTexture.get();}

    //! Get the linear pixel pattern for this GraphicParams. This is only valid for overlay decorators in pixel mode.
    uint32_t GetLinePixels() const {return m_linePixels;}

    //! Determine whether the fill flag is on for this GraphicParams.
    bool IsFilled() const {return m_isFilled;}

    //! Determine whether the fill represents blanking region.
    bool IsBlankingRegion() const {return m_isBlankingRegion;}

    //! Get the GradientSymb from this GraphicParams.
    GradientSymbCP GetGradientSymb() const {return m_gradient.get();}

    //! Get the render material.
    MaterialP GetMaterial() const {return m_material.get();}

    //@}

    //! @name Set Methods
    //@{

    //! Set the current line color for this GraphicParams.
    //! @param[in] lineColor the new TBGR line color for this GraphicParams.
    void SetLineColor(ColorDef lineColor) {m_lineColor = lineColor;}
    void SetLineTransparency(Byte transparency) {m_lineColor.SetAlpha(transparency);}

    //! Set the current fill color for this GraphicParams.
    //! @param[in] fillColor the new TBGR fill color for this GraphicParams.
    void SetFillColor(ColorDef fillColor) {m_fillColor = fillColor;}
    void SetFillTransparency(Byte transparency) {m_fillColor.SetAlpha(transparency);}

    //! Set the width in pixels for this GraphicParams.
    //! @param[in] rasterWidth the width in pixels of lines drawn using this GraphicParams.
    //! @note if either TrueWidthStart or TrueWidthEnd are non-zero, this value is ignored.
    void SetWidth(uint32_t rasterWidth) {m_rasterWidth = rasterWidth;}

    //! Set width at start in world coords from this GraphicParams.
    void SetTrueWidthStart(double width) {m_trueWidthStart = width;}

    //! Set width at end in world coords from this GraphicParams.
    void SetTrueWidthEnd(double width) {m_trueWidthEnd = width;}

    //! Set a LineTexture for this GraphicParams
    void SetLineTexture(TextureP texture) {m_lineTexture = texture;}

    //! Set the linear pixel pattern for this GraphicParams. This is only valid for overlay decorators in pixel mode.
    void SetLinePixels(LinePixels code) {m_linePixels = (uint32_t) code; m_lineTexture=nullptr;}

    //! Turn on or off the fill flag for this GraphicParams.
    //! @param[in] filled if true, the interior of elements drawn using this GraphicParams will be filled using the fill color.
    void SetIsFilled(bool filled) {m_isFilled = filled;}

    //! Set that fill is always behind other geometry.
    void SetIsBlankingRegion(bool blanking) {m_isBlankingRegion = blanking;}

    //! Set the gradient symbology
    void SetGradient(GradientSymbP gradient) {m_gradient = gradient;}

    //! Set the render material.
    void SetMaterial(MaterialP material) {m_material = material;}

    //@}
};

//=======================================================================================
// @bsiclass
//=======================================================================================
struct OvrGraphicParams
{
    enum Flags : uint32_t//! flags to indicate the parts of a GraphicParams that are to be overridden
    {
        FLAGS_None                   = (0),      //!< no overrides
        FLAGS_Color                  = (1<<0),   //!< override outline color
        FLAGS_ColorTransparency      = (1<<1),   //!< override outline color transparency
        FLAGS_FillColor              = (1<<2) | (0x80000000), //!< override fill color, override blanking fill with bg color
        FLAGS_FillColorTransparency  = (1<<3),   //!< override fill color transparency
        FLAGS_RastWidth              = (1<<4),   //!< override raster width
        FLAGS_Style                  = (1<<5),   //!< override style
        FLAGS_TrueWidth              = (1<<6),   //!< override true width
        FLAGS_ExtSymb                = (1<<7),   //!< override extended symbology
        FLAGS_RenderMaterial         = (1<<8),   //!< override render material
    };

private:
    uint32_t      m_flags;
    GraphicParams m_matSymb;

public:
    OvrGraphicParams() : m_flags(FLAGS_None) {}
    GraphicParamsCR GetMatSymb() const {return m_matSymb;}
    GraphicParamsR GetMatSymbR () {return m_matSymb;}

public:
    //! Compare two OvrGraphicParams.
    bool operator==(OvrGraphicParamsCR rhs) const {if (this == &rhs) return true; if (rhs.m_flags != m_flags) return false; return rhs.m_matSymb == m_matSymb;}

    uint32_t GetFlags() const {return m_flags;}
    ColorDef GetLineColor() const {return m_matSymb.GetLineColor();}
    ColorDef GetFillColor() const {return m_matSymb.GetFillColor();}
    uint32_t GetWidth() const {return m_matSymb.GetWidth();}
    MaterialPtr GetMaterial() const {return m_matSymb.GetMaterial();}

    void Clear() {SetFlags(FLAGS_None); m_matSymb.Init();};
    void SetFlags(uint32_t flags) {m_flags = flags;}
    void SetLineColor(ColorDef color) {m_matSymb.SetLineColor(color); m_flags |=  FLAGS_Color;}
    void SetFillColor(ColorDef color) {m_matSymb.SetFillColor(color); m_flags |= FLAGS_FillColor;}
    void SetLineTransparency(Byte trans) {m_matSymb.SetLineTransparency(trans); m_flags |= FLAGS_ColorTransparency;}
    void SetFillTransparency(Byte trans) {m_matSymb.SetFillTransparency(trans); m_flags |= FLAGS_FillColorTransparency;}
    void SetWidth(uint32_t width) {m_matSymb.SetWidth(width); m_flags |= FLAGS_RastWidth;}
    void SetLinePixels(GraphicParams::LinePixels pixels) {m_matSymb.SetLinePixels(pixels); m_flags |= FLAGS_Style;}
    void SetMaterial(Material* material) {m_matSymb.SetMaterial(material); m_flags |= FLAGS_RenderMaterial;}
    void SetLineTexture(TextureP texture) {m_matSymb.SetLineTexture(texture); m_flags |= FLAGS_Style;}
    void SetTrueWidthStart(double width) {m_matSymb.SetTrueWidthStart(width); m_flags |= FLAGS_TrueWidth;}
    void SetTrueWidthEnd(double width) {m_matSymb.SetTrueWidthEnd(width); m_flags |= FLAGS_TrueWidth;}
};

//=======================================================================================
//! A renderer-specific object which can be placed into a display list.
// @bsistruct                                                   Paul.Connelly   05/16
//=======================================================================================
struct Graphic : RefCounted<NonCopyableClass>
{
    friend struct ViewContext;
    struct CreateParams
    {
        DgnViewportCP m_vp;
        Transform     m_placement;
        double        m_pixelSize;
        CreateParams(DgnViewportCP vp=nullptr, TransformCR placement=Transform::FromIdentity(), double pixelSize=0.0) : m_vp(vp), m_pixelSize(pixelSize), m_placement(placement) {}
    };

protected:
    DgnViewportCP m_vp; //! Viewport this Graphic is valid for (Graphic is valid for any viewport if nullptr)
    double        m_pixelSize; //! Pixel size to use for stroke
    double        m_minSize; //! Minimum pixel size this Graphic is valid for (Graphic is valid for all sizes if min and max are both 0.0)
    double        m_maxSize; //! Maximum pixel size this Graphic is valid for (Graphic is valid for all sizes if min and max are both 0.0)
    Transform     m_localToWorldTransform;

    virtual ~Graphic() {}
    virtual bool _IsSimplifyGraphic() const {return false;}
    virtual StatusInt _EnsureClosed() = 0;
    uint32_t _GetExcessiveRefCountThreshold() const override {return 100000;}

public:
    explicit Graphic(CreateParams const& params=CreateParams()) : m_vp(params.m_vp), m_pixelSize(params.m_pixelSize), m_minSize(0.0), m_maxSize(0.0) {m_localToWorldTransform = params.m_placement;}

    bool IsValidFor(DgnViewportCR vp, double metersPerPixel) const
        {
        if (nullptr != m_vp && m_vp != &vp)
            return false;

        if (0.0 == metersPerPixel || (0.0 == m_minSize && 0.0 == m_maxSize))
            return true;

        return (metersPerPixel >= m_minSize && metersPerPixel <= m_maxSize);
        }

    bool IsSpecificToViewport(DgnViewportCR vp) const {return nullptr != m_vp && m_vp == &vp;}
    DgnViewportCP GetViewport() const {return m_vp;}

    //! Get current local to world transform (ex. GeometrySource placement transform).
    TransformCR GetLocalToWorldTransform() const {return m_localToWorldTransform;}

    double GetPixelSize() const {return m_pixelSize;}
    void GetPixelSizeRange(double& min, double& max) const {min = m_minSize; max = m_maxSize;}
    void SetPixelSizeRange(double min, double max) {m_minSize = min; m_maxSize = max;}
    void UpdatePixelSizeRange(double newMin, double newMax) //! Update min/max only if more restrictive than current value.
        {
        m_minSize = (0.0 == m_minSize ? newMin : DoubleOps::Max(m_minSize, newMin));
        m_maxSize = (0.0 == m_maxSize ? newMax : DoubleOps::Min(m_maxSize, newMax));
        }

    //! Return whether this decoration will be drawn to a viewport as opposed to being collected for some other purpose (ex. geometry export).
    bool IsSimplifyGraphic() const {return _IsSimplifyGraphic();}
    StatusInt EnsureClosed() {return _EnsureClosed();} //!< Called when this Graphic is added to a display list, to ensure it is fully constructed and ready for display
};

//=======================================================================================
//! Interface adopted by an object which can build a Graphic from the Graphic primitives.
// @bsiclass
//=======================================================================================
struct IGraphicBuilder
{
    //=======================================================================================
    //! Information needed to draw a triangle mesh
    // @bsiclass                                                    Keith.Bentley   06/16
    //=======================================================================================
    struct TriMeshArgs
    {
        int32_t m_numIndices = 0;
        int32_t const* m_vertIndex = nullptr;
        int32_t m_numPoints = 0;
        FPoint3d const* m_points= nullptr;
        FPoint3d const* m_normals= nullptr;
        FPoint2d const* m_textureUV= nullptr;
        TexturePtr m_texture;
        int32_t m_flags = 0; // don't generate normals
        DGNPLATFORM_EXPORT PolyfaceHeaderPtr ToPolyface() const;
    };

    //=======================================================================================
    //! Information needed to draw a set of indexed polylines using a shared vertex buffer.
    // @bsistruct                                                   Paul.Connelly   01/17
    //=======================================================================================
    struct IndexedPolylineArgs
    {
        //! An individual polyline which indexes into a shared set of vertices
        struct Polyline
        {
            uint32_t const* m_vertIndex = nullptr;
            uint32_t        m_numIndices = 0;

            Polyline() { }
            Polyline(uint32_t const* indices, uint32_t numIndices) : m_vertIndex(indices), m_numIndices(numIndices) { }

            DGNPLATFORM_EXPORT void ToPoints(bvector<DPoint3d>& points, FPoint3d const* verts) const;
        };

        FPoint3d const* m_points = nullptr;
        Polyline const* m_lines = nullptr;
        uint32_t        m_numPoints = 0;
        uint32_t        m_numLines = 0;

        IndexedPolylineArgs() { }
        IndexedPolylineArgs(FPoint3d const* points, uint32_t numPoints, Polyline const* lines, uint32_t numLines)
            : m_points(points), m_lines(lines), m_numPoints(numPoints), m_numLines(numLines) { }

        void PolylineToPoints(bvector<DPoint3d>& points, Polyline const& polyline) const { polyline.ToPoints(points, m_points); }
        bvector<DPoint3d> PolylineToPoints(Polyline const& polyline) const { bvector<DPoint3d> pts; PolylineToPoints(pts, polyline); return pts; }
    };

    //=======================================================================================
    //! Information needed to draw multiple instances of a graphic primitive.
    // @bsistruct                                                   Paul.Connelly   01/17
    //=======================================================================================
    struct Instances
    {
        uint32_t            m_count;
        TransformCP         m_transforms;

        Instances(uint32_t numInstances, TransformCP transforms) : m_count(numInstances), m_transforms(transforms) { }
    };

    struct TileCorners
    {
        DPoint3d m_pts[4];
    };

protected:
    friend struct GraphicBuilder;

    virtual bool _IsOpen() const = 0;
    virtual StatusInt _Close() = 0;
    virtual GeometryStreamEntryIdCP _GetGeometryStreamEntryId() const {return nullptr;}
    virtual void _SetGeometryStreamEntryId(GeometryStreamEntryIdCP) {}
    virtual void _ActivateGraphicParams(GraphicParamsCR graphicParams, GeometryParamsCP geomParams) = 0;
    virtual void _AddLineString(int numPoints, DPoint3dCP points) = 0;
    virtual void _AddLineString2d(int numPoints, DPoint2dCP points, double zDepth) = 0;
    virtual void _AddPointString(int numPoints, DPoint3dCP points) = 0;
    virtual void _AddPointString2d(int numPoints, DPoint2dCP points, double zDepth) = 0;
    virtual void _AddShape(int numPoints, DPoint3dCP points, bool filled) = 0;
    virtual void _AddShape2d(int numPoints, DPoint2dCP points, bool filled, double zDepth) = 0;
    virtual void _AddTriStrip(int numPoints, DPoint3dCP points, int32_t usageFlags) = 0;
    virtual void _AddTriStrip2d(int numPoints, DPoint2dCP points, int32_t usageFlags, double zDepth) = 0;
    virtual void _AddArc(DEllipse3dCR ellipse, bool isEllipse, bool filled) = 0;
    virtual void _AddArc2d(DEllipse3dCR ellipse, bool isEllipse, bool filled, double zDepth) = 0;
    virtual void _AddBSplineCurve(MSBsplineCurveCR curve, bool filled) = 0;
    virtual void _AddBSplineCurve2d(MSBsplineCurveCR curve, bool filled, double zDepth) = 0;
    virtual void _AddCurveVector(CurveVectorCR curves, bool isFilled) = 0;
    virtual void _AddCurveVector2d(CurveVectorCR curves, bool isFilled, double zDepth) = 0;
    virtual void _AddSolidPrimitive(ISolidPrimitiveCR primitive) = 0;
    virtual void _AddBSplineSurface(MSBsplineSurfaceCR surface) = 0;
    virtual void _AddPolyface(PolyfaceQueryCR meshData, bool filled = false) = 0;
    virtual void _AddTriMesh(TriMeshArgs const& args) = 0;
    virtual void _AddInstancedTriMesh(TriMeshArgs const&, Instances const&) { BeAssertOnce(false); }
    virtual void _AddIndexedPolylines(IndexedPolylineArgs const& args) = 0;
    virtual void _AddInstancedPolylines(IndexedPolylineArgs const&, Instances const&) { BeAssertOnce(false); }
    virtual void _AddBody(IBRepEntityCR) = 0;
    virtual void _AddTextString(TextStringCR text) = 0;
    virtual void _AddTextString2d(TextStringCR text, double zDepth) = 0;
    virtual void _AddTile(TextureCR tile, TileCorners const& corners) = 0;
    virtual void _AddDgnOle(DgnOleDraw*) = 0;
    virtual void _AddPointCloud(int32_t numPoints, DPoint3dCR origin, FPoint3d const* points, ByteCP colors) = 0;
    virtual void _AddSubGraphic(GraphicR, TransformCR, GraphicParamsCR) = 0;
    virtual GraphicBuilderPtr _CreateSubGraphic(TransformCR) const = 0;
};

//=======================================================================================
//! Exposes methods for constructing a Graphic from graphic primitives.
// @bsistruct                                                   Paul.Connelly   05/16
//=======================================================================================
struct GraphicBuilder
{
    typedef IGraphicBuilder::TriMeshArgs TriMeshArgs;
    typedef IGraphicBuilder::IndexedPolylineArgs IndexedPolylineArgs;
    typedef IGraphicBuilder::TileCorners TileCorners;
    typedef IGraphicBuilder::Instances Instances;
private:
    friend struct GraphicBuilderPtr;

    GraphicPtr          m_graphic;
    IGraphicBuilderP    m_builder;

    GraphicBuilder() : m_builder(nullptr) {}
    GraphicBuilder(GraphicR graphic, IGraphicBuilderR builder) : m_graphic(&graphic), m_builder(&builder) {}
    template<typename T> GraphicBuilder(T* t) : m_graphic(t), m_builder(t) {}

    bool IsValid() const {return m_graphic.IsValid();}
public:
    GraphicBuilder(GraphicBuilderP p) : m_graphic(nullptr != p ? p->m_graphic : nullptr), m_builder(nullptr != p ? p->m_builder : nullptr) {}
    template<typename T> GraphicBuilder(T& t) : m_graphic(&t), m_builder(&t) {}

    DGNPLATFORM_EXPORT GraphicBuilderPtr CreateSubGraphic(TransformCR subToGraphic) const; // NOTE: subToGraphic is provided to allow stroking in world coords...

    operator Graphic&() {BeAssert(m_graphic.IsValid()); return *m_graphic;}
    DgnViewportCP GetViewport() const {return m_graphic->GetViewport();}
    TransformCR GetLocalToWorldTransform() const {return m_graphic->GetLocalToWorldTransform();}
    double GetPixelSize() const {return m_graphic->GetPixelSize();}
    void GetPixelSizeRange(double& min, double& max) const {m_graphic->GetPixelSizeRange(min, max);}
    void SetPixelSizeRange(double min, double max) {m_graphic->SetPixelSizeRange(min, max);}
    void UpdatePixelSizeRange(double newMin, double newMax) {m_graphic->UpdatePixelSizeRange(newMin, newMax);}
    bool IsSimplifyGraphic() const {return m_graphic->IsSimplifyGraphic();}

    StatusInt Close() {return IsOpen() ? m_builder->_Close() : SUCCESS;}
    bool IsOpen() const {return m_builder->_IsOpen();}

    //! Get the current GeometryStreamEntryId.
    //! @return A GeometryStream entry identifier for the graphics that are currently being drawn.
    GeometryStreamEntryIdCP GetGeometryStreamEntryId() const {return m_builder->_GetGeometryStreamEntryId();}

    //! Set the current GeometryStreamEntryId.
    void SetGeometryStreamEntryId(GeometryStreamEntryIdCP entry) {m_builder->_SetGeometryStreamEntryId(entry);}

    //! Set an GraphicParams to be the "active" GraphicParams for this Render::Graphic.
    //! @param[in]          graphicParams   The new active GraphicParams. All geometry drawn via calls to this Render::Graphic will
    //! @param[in]          geomParams      The source GeometryParams if graphicParams was created by cooking geomParams, nullptr otherwise.
    void ActivateGraphicParams(GraphicParamsCR graphicParams, GeometryParamsCP geomParams=nullptr) {m_builder->_ActivateGraphicParams(graphicParams, geomParams);}

    //! Draw a 3D line string.
    //! @param[in]          numPoints   Number of vertices in points array.
    //! @param[in]          points      Array of vertices in the line string.
    void AddLineString(int numPoints, DPoint3dCP points) {m_builder->_AddLineString(numPoints, points);}

    //! Draw a 2D line string.
    //! @param[in]          numPoints   Number of vertices in points array.
    //! @param[in]          points      Array of vertices in the line string.
    //! @param[in]          zDepth      Z depth value in local coordinates.
    void AddLineString2d(int numPoints, DPoint2dCP points, double zDepth) {m_builder->_AddLineString2d(numPoints, points, zDepth);}

    //! Draw a 3D point string. A point string is displayed as a series of points, one at each vertex in the array, with no vectors connecting the vertices.
    //! @param[in]          numPoints   Number of vertices in points array.
    //! @param[in]          points      Array of vertices in the point string.
    void AddPointString(int numPoints, DPoint3dCP points) {m_builder->_AddPointString(numPoints, points);}

    //! Draw a 2D point string. A point string is displayed as a series of points, one at each vertex in the array, with no vectors connecting the vertices.
    //! @param[in]          numPoints   Number of vertices in points array.
    //! @param[in]          points      Array of vertices in the point string.
    //! @param[in]          zDepth      Z depth value.
    void AddPointString2d(int numPoints, DPoint2dCP points, double zDepth) {m_builder->_AddPointString2d(numPoints, points, zDepth);}

    //! Draw a closed 3D shape.
    //! @param[in]          numPoints   Number of vertices in \c points array. If the last vertex in the array is not the same as the first vertex, an
    //!                                     additional vertex will be added to close the shape.
    //! @param[in]          points      Array of vertices of the shape.
    //! @param[in]          filled      If true, the shape will be drawn filled.
    void AddShape(int numPoints, DPoint3dCP points, bool filled) {m_builder->_AddShape(numPoints, points, filled);}

    //! Draw a 2D shape.
    //! @param[in]          numPoints   Number of vertices in \c points array. If the last vertex in the array is not the same as the first vertex, an
    //!                                     additional vertex will be added to close the shape.
    //! @param[in]          points      Array of vertices of the shape.
    //! @param[in]          zDepth      Z depth value.
    //! @param[in]          filled      If true, the shape will be drawn filled.
    void AddShape2d(int numPoints, DPoint2dCP points, bool filled, double zDepth) {m_builder->_AddShape2d(numPoints, points, filled, zDepth);}

    //! Draw a 3D elliptical arc or ellipse.
    //! @param[in]          ellipse     arc data.
    //! @param[in]          isEllipse   If true, and if full sweep, then draw as an ellipse instead of an arc.
    //! @param[in]          filled      If true, and isEllipse is also true, then draw ellipse filled.
    void AddArc(DEllipse3dCR ellipse, bool isEllipse, bool filled) {m_builder->_AddArc(ellipse, isEllipse, filled);}

    //! Draw a 2D elliptical arc or ellipse.
    //! @param[in]          ellipse     arc data.
    //! @param[in]          isEllipse   If true, and if full sweep, then draw as an ellipse instead of an arc.
    //! @param[in]          filled      If true, and isEllipse is also true, then draw ellipse filled.
    //! @param[in]          zDepth      Z depth value
    void AddArc2d(DEllipse3dCR ellipse, bool isEllipse, bool filled, double zDepth) {m_builder->_AddArc2d(ellipse, isEllipse, filled, zDepth);}

    //! Draw a BSpline curve.
    void AddBSplineCurve(MSBsplineCurveCR curve, bool filled) {m_builder->_AddBSplineCurve(curve, filled);}

    //! Draw a BSpline curve as 2d geometry with display priority.
    //! @note Only necessary for non-ICachedDraw calls to support non-zero display priority.
    void AddBSplineCurve2d(MSBsplineCurveCR curve, bool filled, double zDepth) {m_builder->_AddBSplineCurve2d(curve, filled, zDepth);}

    //! Draw a curve vector.
    void AddCurveVector(CurveVectorCR curves, bool isFilled) {m_builder->_AddCurveVector(curves, isFilled);}

    //! Draw a curve vector as 2d geometry with display priority.
    //! @note Only necessary for non-ICachedDraw calls to support non-zero display priority.
    void AddCurveVector2d(CurveVectorCR curves, bool isFilled, double zDepth) {m_builder->_AddCurveVector2d(curves, isFilled, zDepth);}

    //! Draw a light-weight surface or solid primitive.
    //! @remarks Solid primitives can be capped or uncapped, they include cones, torus, box, spheres, and sweeps.
    void AddSolidPrimitive(ISolidPrimitiveCR primitive) {m_builder->_AddSolidPrimitive(primitive);}

    //! Draw a BSpline surface.
    void AddBSplineSurface(MSBsplineSurfaceCR surface) {m_builder->_AddBSplineSurface(surface);}

    //! @remarks Wireframe fill display supported for non-illuminated meshes.
    void AddPolyface(PolyfaceQueryCR meshData, bool filled = false) {m_builder->_AddPolyface(meshData, filled);}

    void AddTriMesh(TriMeshArgs const& args) {m_builder->_AddTriMesh(args);}

    void AddInstancedTriMesh(TriMeshArgs const& args, Instances const& instances) {m_builder->_AddInstancedTriMesh(args, instances);}

    void AddIndexedPolylines(IndexedPolylineArgs const& args) {m_builder->_AddIndexedPolylines(args);}

    void AddInstancedPolylines(IndexedPolylineArgs const& args, Instances const& instances) {m_builder->_AddInstancedPolylines(args, instances);}

    //! Draw a 3D point cloud.
    void AddPointCloud(int32_t numPoints, DPoint3dCR origin, FPoint3d const* points, ByteCP colors) {m_builder->_AddPointCloud(numPoints, origin, points, colors);}

    //! Draw a BRep surface/solid entity from the solids kernel.
    void AddBody(IBRepEntityCR entity) {m_builder->_AddBody(entity);}

    //! Draw a series of Glyphs.
    //! @param[in]          text        Text drawing parameters
    void AddTextString(TextStringCR text) {m_builder->_AddTextString(text);}

    //! Draw a series of Glyphs with display priority.
    //! @param[in] text   Text drawing parameters
    //! @param[in] zDepth Priority value in 2d
    void AddTextString2d(TextStringCR text, double zDepth) {m_builder->_AddTextString2d(text, zDepth);}

    //! Draw a filled triangle strip from 3D points.
    //! @param[in] numPoints   Number of vertices in \c points array.
    //! @param[in] points      Array of vertices.
    //! @param[in] usageFlags  0 or 1 if tri-strip represents a thickened line.
    void AddTriStrip(int numPoints, DPoint3dCP points, int32_t usageFlags) {m_builder->_AddTriStrip(numPoints, points, usageFlags);}

    //! Draw a filled triangle strip from 2D points.
    //! @param[in] numPoints   Number of vertices in \c points array.
    //! @param[in] points      Array of vertices.
    //! @param[in] zDepth      Z depth value.
    //! @param[in] usageFlags  0 or 1 if tri-strip represents a thickened line.
    void AddTriStrip2d(int numPoints, DPoint2dCP points, int32_t usageFlags, double zDepth) {m_builder->_AddTriStrip2d(numPoints, points, usageFlags, zDepth);}

    //! @private
    void AddTile(TextureCR tile, TileCorners const& corners) {m_builder->_AddTile(tile, corners);}

    //! Helper Methods to draw simple SolidPrimitives.
    void AddTorus(DPoint3dCR center, DVec3dCR vectorX, DVec3dCR vectorY, double majorRadius, double minorRadius, double sweepAngle, bool capped) {AddSolidPrimitive(*ISolidPrimitive::CreateDgnTorusPipe(DgnTorusPipeDetail(center, vectorX, vectorY, majorRadius, minorRadius, sweepAngle, capped)));}
    void AddBox(DVec3dCR primary, DVec3dCR secondary, DPoint3dCR basePoint, DPoint3dCR topPoint, double baseWidth, double baseLength, double topWidth, double topLength, bool capped) {AddSolidPrimitive(*ISolidPrimitive::CreateDgnBox(DgnBoxDetail::InitFromCenters(basePoint, topPoint, primary, secondary, baseWidth, baseLength, topWidth, topLength, capped)));}

    //! Add DRange3d edges
    void AddRangeBox(DRange3dCR range)
        {
        DPoint3d p[8], tmpPts[9];

        p[0].x = p[3].x = p[4].x = p[5].x = range.low.x;
        p[1].x = p[2].x = p[6].x = p[7].x = range.high.x;
        p[0].y = p[1].y = p[4].y = p[7].y = range.low.y;
        p[2].y = p[3].y = p[5].y = p[6].y = range.high.y;
        p[0].z = p[1].z = p[2].z = p[3].z = range.low.z;
        p[4].z = p[5].z = p[6].z = p[7].z = range.high.z;

        tmpPts[0] = p[0]; tmpPts[1] = p[1]; tmpPts[2] = p[2];
        tmpPts[3] = p[3]; tmpPts[4] = p[5]; tmpPts[5] = p[6];
        tmpPts[6] = p[7]; tmpPts[7] = p[4]; tmpPts[8] = p[0];

        AddLineString(9, tmpPts);
        AddLineString(2, DSegment3d::From(p[0], p[3]).point);
        AddLineString(2, DSegment3d::From(p[4], p[5]).point);
        AddLineString(2, DSegment3d::From(p[1], p[7]).point);
        AddLineString(2, DSegment3d::From(p[2], p[6]).point);
        }

    //! Add DRange2d edges
    void AddRangeBox2d(DRange2dCR range, double zDepth)
        {
        DPoint2d tmpPts[5];

        tmpPts[0] = DPoint2d::From(range.low.x, range.low.y);
        tmpPts[1] = DPoint2d::From(range.high.x, range.low.y);
        tmpPts[2] = DPoint2d::From(range.high.x, range.high.y);
        tmpPts[3] = DPoint2d::From(range.low.x, range.high.y);
        tmpPts[4] = tmpPts[0];

        AddLineString2d(5, tmpPts, zDepth);
        }

    //! Draw OLE object.
    void AddDgnOle(DgnOleDraw* ole) {m_builder->_AddDgnOle(ole);}

    void AddSubGraphic(GraphicR graphic, TransformCR subToGraphic, GraphicParamsCR params) {m_builder->_AddSubGraphic(graphic, subToGraphic, params);}

    //! Set symbology for decorations that are only used for display purposes. Pickable decorations require a category, must initialize
    //! a GeometryParams and cook it into a GraphicParams to have a locatable decoration.
    void SetSymbology(ColorDef lineColor, ColorDef fillColor, int lineWidth, GraphicParams::LinePixels linePixels=GraphicParams::LinePixels::Solid)
        {
        GraphicParams graphicParams;
        graphicParams.SetLineColor(lineColor);
        graphicParams.SetFillColor(fillColor);
        graphicParams.SetWidth(lineWidth);
        graphicParams.SetLinePixels(linePixels);
        ActivateGraphicParams(graphicParams);
        }

    //! Set blanking fill symbology for decorations that are only used for display purposes. Pickable decorations require a category, must initialize
    //! a GeometryParams and cook it into a GraphicParams to have a locatable decoration.
    void SetBlankingFill(ColorDef fillColor)
        {
        GraphicParams graphicParams;
        graphicParams.SetFillColor(fillColor);
        graphicParams.SetIsBlankingRegion(true);
        ActivateGraphicParams(graphicParams);
        }
};

//=======================================================================================
//! A smart-pointer to a GraphicBuilder object.
// @bsistruct                                                   Paul.Connelly   05/16
//=======================================================================================
struct GraphicBuilderPtr
{
private:
    GraphicBuilder  m_builder;
public:
    GraphicBuilderPtr() {}
    GraphicBuilderPtr(GraphicBuilderP builder) : m_builder(builder) {}

    template<typename T> GraphicBuilderPtr(T* impl) : m_builder(impl) {}
    operator GraphicPtr() {return m_builder.m_graphic;}

    bool IsValid() const {return m_builder.IsValid();}
    bool IsNull() const {return !IsValid();}
    GraphicBuilderP get() {return IsValid() ? &m_builder : nullptr;}
    GraphicBuilderP operator->() {return get();}
    GraphicBuilderR operator*() {BeAssert(IsValid()); return *get();}
    GraphicP GetGraphic() {return m_builder.m_graphic.get();}
};

//=======================================================================================
// An ordered list of RefCountedPtrs to a Render::Graphics, plus an override.
// @bsiclass
//=======================================================================================
struct GraphicList : RefCounted<NonCopyableClass>
{
    struct Node
    {
        GraphicPtr  m_ptr;
        void*       m_overrides;
        uint32_t    m_ovrFlags;
        Node(Graphic& graphic, void* ovr, uint32_t ovrFlags) : m_ptr(&graphic), m_overrides(ovr), m_ovrFlags(ovrFlags) {}
    };

    bvector<Node> m_list;

    uint32_t GetCount() const {return (uint32_t) m_list.size();}
    bool IsEmpty() const {return m_list.empty();}
    void Clear() {m_list.clear();}
    DGNPLATFORM_EXPORT void Drop(Graphic& graphic);
    DGNPLATFORM_EXPORT void Add(Graphic& graphic, void* ovr, uint32_t ovrFlags);
    DGNPLATFORM_EXPORT void ChangeOverride(Graphic& graphic, void* ovr, uint32_t ovrFlags);
};

//=======================================================================================
//! A set of GraphicLists of various types of Graphics that are "decorated" into the Render::Target,
//! in addition to the Scene.
// @bsiclass                                                    Keith.Bentley   12/15
//=======================================================================================
struct Decorations
{
    GraphicListPtr m_flashed;        // drawn with zbuffer, with scene lighting
    GraphicListPtr m_world;          // drawn with zbuffer, with default lighting, smooth shading
    GraphicListPtr m_worldOverlay;   // drawn in overlay mode, world units
    GraphicListPtr m_viewOverlay;    // drawn in overlay mode, view units
};

//=======================================================================================
// @bsiclass                                                    Keith.Bentley   02/16
//=======================================================================================
struct FrustumPlanes
{
    bool m_isValid = false;
    ClipPlane m_planes[6];

    FrustumPlanes() {}
    ~FrustumPlanes() {}
    explicit FrustumPlanes(FrustumCR frustum){Init(frustum);}
    DGNPLATFORM_EXPORT void Init(FrustumCR frustum);
    bool IsValid() const {return m_isValid;}
    enum struct Contained {Outside = 0, Partly = 1,Inside = 2,};
    Contained Contains(FrustumCR box) const {return Contains(box.m_pts, 8);}
    bool Intersects(FrustumCR box) const {return Contained::Outside != Contains(box);}
    bool ContainsPoint(DPoint3dCR pt, double tolerance=1.0e-8) const {return Contained::Outside != Contains(&pt, 1, tolerance);}
    DGNPLATFORM_EXPORT Contained Contains(DPoint3dCP, int nPts, double tolerance=1.0e-8) const;
    DGNPLATFORM_EXPORT bool IntersectsRay(DPoint3dCR origin, DVec3dCR direction);
};

//=======================================================================================
//! A Render::Plan holds a Frustum and the render settings for displaying
//! the current Render::Scene into a Render::Target.
// @bsiclass                                                    Keith.Bentley   12/15
//=======================================================================================
struct Plan
{
    enum class AntiAliasPref {Detect=0, On=1, Off=2};

    ViewFlags     m_viewFlags;
    bool          m_is3d;
    Frustum       m_frustum;
    double        m_fraction;
    ColorDef      m_bgColor;
    AntiAliasPref m_aaLines;
    AntiAliasPref m_aaText;
    ClipVectorPtr m_activeVolume;
    DGNPLATFORM_EXPORT Plan(DgnViewportCR);
};

//=======================================================================================
//! A Render::Window is a platform specific object that identifies a rectangular window on a screen.
//! On Windows, for example, the default Render::Window holds an "HWND"
// @bsiclass                                                    Keith.Bentley   11/15
//=======================================================================================
struct Window : RefCounted<NonCopyableClass>
{
    struct Rectangle {int left, top, right, bottom;};
protected:
    Window() {}
public:
    virtual Point2d _GetScreenOrigin() const = 0;
    virtual BSIRect _GetViewRect() const = 0;
    virtual void _OnPaint(Rectangle&) const = 0;
    virtual void* _GetNativeWindow() const = 0;

#if defined (BENTLEYCONFIG_DISPLAY_WIN32)
    virtual HWND__* _GetHWnd() const {return nullptr;} //!< Note this may return null even on Windows, depending on the associated Render::Target
    HWND__* GetHWnd() const {return _GetHWnd();}
#endif
};

//=======================================================================================
//! A Render::Device is the platform specific object that connects a render target to a rendering system.
//! It holds a reference to a Render::Window.
//! On Windows, for example, the default Render::Device maps to a "DC"
// @bsiclass                                                    Keith.Bentley   11/15
//=======================================================================================
struct Device : RefCounted<NonCopyableClass>
{
    struct PixelsPerInch {int width, height;};
protected:
    WindowPtr m_window;
    Device(Window* window) : m_window(window) {}
public:
    virtual PixelsPerInch _GetPixelsPerInch() const = 0;
    virtual DVec2d _GetDpiScale() const = 0;
    virtual void* _GetNativeDevice() const = 0;
#if defined (BENTLEYCONFIG_DISPLAY_WIN32)
    virtual HDC__* GetDC() const {return nullptr;} //!< Note this may return null even on Windows, depending on the associated Render::System
#endif
    virtual TargetPtr _CreateTarget(double tileSizeModifier) = 0;
    double PixelsFromInches(double inches) const {PixelsPerInch ppi=_GetPixelsPerInch(); return inches * (ppi.height + ppi.width)/2;}
    Window const* GetWindow() const {return m_window.get();}
};

//=======================================================================================
// @bsiclass                                                    Keith.Bentley   08/16
//=======================================================================================
struct TransClip : RefCounted<NonCopyableClass>
{
};

//=======================================================================================
//! An array of GraphicPtrs.
//! @note All entries are closed (and therefore may never change) when they're added to this array.
// @bsiclass                                                    Keith.Bentley   05/16
//=======================================================================================
struct GraphicBranch
{
    bool m_hasFlags = false;
    ViewFlags m_viewFlags;
    bvector<GraphicPtr> m_entries;

    void Add(Graphic& graphic) {graphic.EnsureClosed(); m_entries.push_back(&graphic);}
    void Add(bvector<GraphicPtr> const& entries) { for (auto& entry : entries) Add(*entry); }
    void SetViewFlags(ViewFlags flags) {m_hasFlags=true; m_viewFlags=flags;}
    void Clear() {m_entries.clear();}
};

//=======================================================================================
// @bsiclass                                                    Keith.Bentley   01/17
//=======================================================================================
struct ViewletPosition
{
    DPoint3d m_center;
    double m_width;
    double m_height;
    ClipVectorCPtr m_clip;
    ViewletPosition(DPoint3dCR center, double width, double height, ClipVectorCP clip) : m_center(center), m_width(width), m_height(height), m_clip(clip) {}
};

//=======================================================================================
//! A Render::System is the renderer-specific factory for creating Render::Graphics, Render::Textures, and Render::Materials.
//! @note The methods of this class may be called from any thread.
// @bsiclass                                                    Keith.Bentley   03/16
//=======================================================================================
struct System
{
    Target* m_nowPainting = nullptr;
    bool CheckPainting(Target* target) {return target==m_nowPainting;}
    bool IsPainting() {return !CheckPainting(nullptr);}
    void StartPainting(Target* target) {BeAssert(!IsPainting()); m_nowPainting = target;}
    void NotPainting() {m_nowPainting = nullptr;}

    //! Initialize the rendering system. Return a non-zero value in case of error.
    virtual int _Initialize(void* systemWindow, bool swRendering) = 0;

    //! Create a render target.
    virtual Render::TargetPtr _CreateTarget(Render::Device& device, double tileSizeModifier) = 0;

    //! Get or create a material from a material element, by id
    virtual MaterialPtr _GetMaterial(DgnMaterialId, DgnDbR) const = 0;

    //! Create a Material from parameters
    virtual MaterialPtr _CreateMaterial(Material::CreateParams const&) const = 0;

    virtual GraphicBuilderPtr _CreateGraphic(Graphic::CreateParams const& params) const = 0;
    virtual GraphicPtr _CreateSprite(ISprite& sprite, DPoint3dCR location, DPoint3dCR xVec, int transparency) const = 0;
    virtual GraphicPtr _CreateBranch(GraphicBranch& branch, TransformCP, ClipVectorCP) const = 0;
    virtual GraphicPtr _CreateViewlet(GraphicBranch& branch, PlanCR, ViewletPosition const&) const = 0;

    //! Get or create a Texture from a DgnTexture element. Note that there is a cache of textures stored on a DgnDb, so this may return a pointer to a previously-created texture.
    //! @param[in] textureId the DgnElementId of the texture element
    //! @param[in] db the DgnDb for textureId
    virtual TexturePtr _GetTexture(DgnTextureId textureId, DgnDbR db) const = 0;

    //! Create a new Texture from an Image.
    virtual TexturePtr _CreateTexture(ImageCR image, Texture::CreateParams const& params=Texture::CreateParams()) const = 0;

    //! Create a new Texture from an ImageSource.
    virtual TexturePtr _CreateTexture(ImageSourceCR source, Image::BottomUp bottomUp, Texture::CreateParams const& params=Texture::CreateParams()) const = 0;

    //! Create a Texture from a graphic.
    virtual TexturePtr _CreateGeometryTexture(GraphicCR graphic, DRange2dCR range, bool useGeometryColors, bool forAreaPattern) const = 0;
};

//=======================================================================================
//! Provides an algorithm for dynamically adjusting the tile size modifier of a
//! Render::Target based on observed frame rate.
// @bsistruct                                                   Paul.Connelly   06/16
//=======================================================================================
struct TileSizeAdjuster
{
private:
    uint32_t    m_frameWindow;  // # of frames to record before performing adjustment
    uint32_t    m_numFrames;    // # of frames recorded thus far
    double      m_averageFrameTime;   // average # of seconds to render each frame thus far

    void Record(double frameTime);
    double Compute(Render::TargetCR target, double curModifier) const;
public:
    explicit TileSizeAdjuster(uint32_t frameWindow=15) : m_frameWindow(frameWindow) { Reset(); }

    //! Call after each rendered frame. Returns an adjusted tile size modifier.
    DGNPLATFORM_EXPORT double Update(Render::TargetCR target, double frameTime);

    void Reset() {m_numFrames=0; m_averageFrameTime=0.0;}   //!< Reset the accumulated statistics
    uint32_t GetFramesPerSecond() const { return 0.0 != m_averageFrameTime ? static_cast<uint32_t>(1.0/m_averageFrameTime) : 0; }
    double GetAverageFrameTime() const { return m_averageFrameTime; }
    uint32_t GetNumFramesRecorded() const { return m_numFrames; }
};

//=======================================================================================
//! A Render:Target holds the current "scene", the current set of dynamic Graphics, and the current decorators.
//! When frames are composed, all of those Graphics are rendered, as appropriate.
//! A Render:Target holds a reference to a Render::Device, and a Render::System
//! Every DgnViewport holds a reference to a Render::Target.
// @bsiclass                                                    Keith.Bentley   11/15
//=======================================================================================
struct Target : RefCounted<NonCopyableClass>
{
protected:
    bool m_abort;
    int  m_id; // for debugging
    System& m_system;
    DevicePtr m_device;
    ClipVectorCPtr m_activeVolume;
    GraphicListPtr m_currentScene;
    GraphicListPtr m_dynamics;
    Decorations m_decorations;
    double m_tileSizeModifier;
    uint32_t m_minimumFrameRate;

    virtual void _OnResized() {}
    virtual void* _ResolveOverrides(OvrGraphicParamsCR) = 0;
    virtual Point2d _GetScreenOrigin() const = 0;
    virtual BSIRect _GetViewRect() const = 0;
    virtual DVec2d _GetDpiScale() const = 0;

    DGNVIEW_EXPORT Target(SystemR, double tileSizeModifier);
    DGNVIEW_EXPORT ~Target();
    DGNPLATFORM_EXPORT static void VerifyRenderThread();
    static double Get2dFrustumDepth() {return DgnUnits::OneMeter();}

public:
    virtual void _OnDestroy() {}
<<<<<<< HEAD
    virtual void _ChangeScene(GraphicListR scene, ClipPrimitiveCP activeVolume, double lowestScore) {VerifyRenderThread(); m_currentScene = &scene; m_activeVolume=activeVolume;}
=======
    virtual void _ChangeScene(GraphicListR scene, ClipVectorCP activeVolume, double lowestScore) {VerifyRenderThread(); m_currentScene = &scene; m_activeVolume=activeVolume;}
    virtual void _ChangeTerrain(GraphicListR terrain) {VerifyRenderThread(); m_terrain = !terrain.IsEmpty() ? &terrain : nullptr;}
>>>>>>> bf6877f1
    virtual void _ChangeDynamics(GraphicListP dynamics) {VerifyRenderThread(); m_dynamics = dynamics;}
    virtual void _ChangeDecorations(Decorations& decorations) {VerifyRenderThread(); m_decorations = decorations;}
    virtual void _ChangeRenderPlan(PlanCR) = 0;
    virtual void _DrawFrame(StopWatch&, double sceneSecondsElapsed) = 0;
    virtual Image _ReadImage(BSIRectCR viewRect, Point2dCR targetSize) = 0;
    virtual bool _WantInvertBlackBackground() {return false;}
    virtual uint32_t _SetMinimumFrameRate(uint32_t minimumFrameRate){m_minimumFrameRate = minimumFrameRate; return m_minimumFrameRate;}
    virtual double _GetCameraFrustumNearScaleLimit() const = 0;
    virtual double _FindNearestZ(DRange2dCR) const = 0;
    virtual void _SetViewRect(BSIRect rect) {}
<<<<<<< HEAD
    virtual BentleyStatus _RenderTile(StopWatch&,TexturePtr&,PlanCR,GraphicListR,ClipPrimitiveCP,Point2dCR) = 0;
=======
    virtual BentleyStatus _RenderTile(StopWatch&,TexturePtr&,PlanCR,GraphicListR,GraphicListR,ClipVectorCP,Point2dCR) = 0;
    DGNPLATFORM_EXPORT virtual void _RecordFrameTime(uint32_t numGraphicsInScene, double seconds, bool isFromProgressiveDisplay);
>>>>>>> bf6877f1

    int GetId() const {return m_id;}
    void SetAbortFlag() {m_abort=true;}
    Point2d GetScreenOrigin() const {return _GetScreenOrigin();}
    BSIRect GetViewRect() const {return _GetViewRect();}
    DVec2d GetDpiScale() const {return _GetDpiScale();}
    DeviceCP GetDevice() const {return m_device.get();}
    DGNPLATFORM_EXPORT void DestroyNow();
    void OnResized() {_OnResized();}
    void* ResolveOverrides(OvrGraphicParamsCP ovr) {return ovr ? _ResolveOverrides(*ovr) : nullptr;}
    GraphicBuilderPtr CreateGraphic(Graphic::CreateParams const& params) {return m_system._CreateGraphic(params);}
    GraphicPtr CreateSprite(ISprite& sprite, DPoint3dCR location, DPoint3dCR xVec, int transparency) {return m_system._CreateSprite(sprite, location, xVec, transparency);}
    MaterialPtr GetMaterial(DgnMaterialId id, DgnDbR dgndb) const {return m_system._GetMaterial(id, dgndb);}
    TexturePtr GetTexture(DgnTextureId id, DgnDbR dgndb) const {return m_system._GetTexture(id, dgndb);}
    TexturePtr CreateTexture(ImageCR image) const {return m_system._CreateTexture(image);}
    TexturePtr CreateTexture(ImageSourceCR source, Image::BottomUp bottomUp=Image::BottomUp::No) const {return m_system._CreateTexture(source, bottomUp);}
    TexturePtr CreateGeometryTexture(Render::GraphicCR graphic, DRange2dCR range, bool useGeometryColors, bool forAreaPattern) const {return m_system._CreateGeometryTexture(graphic, range, useGeometryColors, forAreaPattern);}
    SystemR GetSystem() {return m_system;}

    static constexpr double DefaultTileSizeModifier()
        {
#ifdef BENTLEYCONFIG_GRAPHICS_DIRECTX // *** WIP - we are trying to predict the likely graphics performance of the box.
        return 1.0; // Plan for the best on Windows (desktop) computers.
#else
        return 2.5; // Plan for the worst on mobile devices
#endif
        }

    static constexpr uint32_t DefaultMinimumFrameRate() { return 15; }

    static int32_t GetMaxDisplayPriority() {return (1<<23)-32;}
    static double DepthFromDisplayPriority(int32_t priority){return Get2dFrustumDepth() * (double) priority / (double) GetMaxDisplayPriority();}
    double GetTileSizeModifier() const {return m_tileSizeModifier;}
    void SetTileSizeModifier(double mod) {m_tileSizeModifier=mod;}
    uint32_t GetMinimumFrameRate() const {return m_minimumFrameRate;}
    uint32_t SetMinimumFrameRate(uint32_t minimumFrameRate) {return _SetMinimumFrameRate(minimumFrameRate);}
    double GetMaximumTileSizeModifier() const {return 8.0;}

    //! Make the specified rectangle have the specified aspect ratio
    //! @param[in] requestedRect    The rectangle within the view that the caller would like to capture
    //! @param[in] targetAspectRatio The desired aspect ratio
    //! @return The adjusted rectangle that captures as much of the requested rectangle as possible
    //!         with one of its dimensions adjusted to match the aspect ratio of targetSize.
    DGNPLATFORM_EXPORT static BSIRect SetAspectRatio(BSIRectCR requestedRect, double targetAspectRatio);
};

END_BENTLEY_RENDER_NAMESPACE
<|MERGE_RESOLUTION|>--- conflicted
+++ resolved
@@ -1,1892 +1,1882 @@
-/*--------------------------------------------------------------------------------------+
-|
-|     $Source: PublicAPI/DgnPlatform/Render.h $
-|
-|  $Copyright: (c) 2017 Bentley Systems, Incorporated. All rights reserved. $
-|
-+--------------------------------------------------------------------------------------*/
-#pragma once
-//__PUBLISH_SECTION_START__
-
-#include "DgnModel.h"
-#include "DgnCategory.h"
-#include "AreaPattern.h"
-#include <Bentley/BeTimeUtilities.h>
-
-#if defined (BENTLEYCONFIG_DISPLAY_WIN32)
-    struct HICON__;
-    struct HWND__;
-    struct HDC__;
-#endif
-
-BEGIN_BENTLEY_RENDER_NAMESPACE
-
-struct GraphicBuilderPtr;
-
-//=======================================================================================
-// @bsiclass                                                    Keith.Bentley   12/14
-//=======================================================================================
-enum class RenderMode : int32_t
-{
-    Wireframe      = 0,
-    HiddenLine     = 3,
-    SolidFill      = 4,
-    SmoothShade    = 6,
-};
-
-/*=================================================================================**//**
-* Flags for view display style
-* @bsiclass
-+===============+===============+===============+===============+===============+======*/
-struct ViewFlags
-{
-private:
-    RenderMode m_renderMode = RenderMode::Wireframe;
-    uint32_t m_text:1;             //!< Shows or hides text.
-    uint32_t m_dimensions:1;       //!< Shows or hides dimensions.
-    uint32_t m_patterns:1;         //!< Shows or hides pattern geometry.
-    uint32_t m_weights:1;          //!< Controls whether non-zero line weights are used or display using weight 0.
-    uint32_t m_styles:1;           //!< Controls whether custom line styles are used (e.g. control whether elements with custom line styles draw normally, or as solid lines).
-    uint32_t m_transparency:1;     //!< Controls whether element transparency is used (e.g. control whether elements with transparency draw normally, or as opaque).
-    uint32_t m_fill:1;             //!< Controls whether the fills on filled elements are displayed.
-    uint32_t m_textures:1;         //!< Controls whether to display texture maps for material assignments. When off only material color is used for display.
-    uint32_t m_materials:1;        //!< Controls whether materials are used (e.g. control whether geometry with materials draw normally, or as if it has no material).
-    uint32_t m_sceneLights:1;      //!< Controls whether the custom scene lights or the default lighting scheme are used.
-    uint32_t m_acsTriad:1;         //!< Shows or hides the ACS triad.
-    uint32_t m_grid:1;             //!< Shows or hides the grid. The grid settings are a design file setting.
-    uint32_t m_visibleEdges:1;     //!< Shows or hides visible edges in the shaded render mode.
-    uint32_t m_hiddenEdges:1;      //!< Shows or hides hidden edges in the shaded render mode.
-    uint32_t m_ignoreLighting:1;   //!< Controls whether lights are used.
-    uint32_t m_shadows:1;          //!< Shows or hides shadows.
-    uint32_t m_noClipVolume:1;     //!< Controls whether the clip volume is applied.
-    uint32_t m_constructions:1;    //!< Shows or hides construction class geometry.
-    uint32_t m_monochrome:1;       //!< use monochrome style
-    uint32_t m_noGeometryMap:1;    //!< ignore geometry maps
-    uint32_t m_edgeMask:2;         //!< 0=none, 1=generate mask, 2=use mask
-
-public:
-    ViewFlags()
-        {
-        m_text = 1;
-        m_dimensions = 1;
-        m_patterns = 1;
-        m_weights = 1;
-        m_styles = 1;
-        m_transparency = 1;
-        m_fill = 1;
-        m_textures = 1;
-        m_materials = 1;
-        m_sceneLights = 1;
-        m_acsTriad = 0;
-        m_grid = 0;
-        m_visibleEdges = 0;
-        m_hiddenEdges = 0;
-        m_ignoreLighting = 0;
-        m_shadows = 0;
-        m_noClipVolume = 0;
-        m_constructions = 0;
-        m_monochrome = 0;
-        m_noGeometryMap = 0;
-        m_edgeMask = 0;
-        }
-
-    bool ShowText() const {return m_text;}
-    void SetShowText(bool val) {m_text = val;}
-    bool ShowDimensions() const {return m_dimensions;}
-    void SetShowDimensions(bool val) {m_dimensions = val;}
-    bool ShowPatterns() const {return m_patterns;}
-    void SetShowPatterns(bool val) {m_patterns = val;}
-    bool ShowWeights() const {return m_weights;}
-    void SetShowWeights(bool val) {m_weights = val;}
-    bool ShowStyles() const {return m_styles;}
-    void SetShowStyles(bool val) {m_styles = val;}
-    bool ShowTransparency() const {return m_transparency;}
-    void SetShowTransparency(bool val) {m_transparency = val;}
-    bool ShowFill() const {return m_fill;}
-    void SetShowFill(bool val) {m_fill = val;}
-    bool ShowTextures() const {return m_textures;}
-    void SetShowTextures(bool val) {m_textures = val;}
-    bool ShowMaterials() const {return m_materials;}
-    void SetShowMaterials(bool val) {m_materials = val;}
-    bool ShowSceneLights() const {return m_sceneLights;}
-    void SetShowSceneLights(bool val) {m_sceneLights = val;}
-    bool ShowAcsTriad() const {return m_acsTriad;}
-    void SetShowAcsTriad(bool val) {m_acsTriad = val;}
-    bool ShowGrid() const {return m_grid;}
-    void SetShowGrid(bool val) {m_grid = val;}
-    bool ShowVisibleEdges() const {return m_visibleEdges;}
-    void SetShowVisibleEdges(bool val) {m_visibleEdges = val;}
-    bool ShowHiddenEdges() const {return m_hiddenEdges;}
-    void SetShowHiddenEdges(bool val) {m_hiddenEdges = val;}
-    bool IgnoreLighting() const {return m_ignoreLighting;}
-    void SetIgnoreLighting(bool val) {m_ignoreLighting = val;}
-    bool ShowShadows() const {return m_shadows;}
-    void SetShowShadows(bool val) {m_shadows = val;}
-    bool ShowClipVolume() const {return !m_noClipVolume;}
-    void SetShowClipVolume(bool val) {m_noClipVolume = !val;}
-    bool ShowConstructions() const {return m_constructions;}
-    void SetShowConstructions(bool val) {m_constructions = val;}
-    bool IsMonochrome() const {return m_monochrome;}
-    void SetMonochrome(bool val) {m_monochrome = val;}
-    int GetEdgeMask() const {return m_edgeMask;}
-    void SetEdgeMask(int val) {m_edgeMask = val;}
-    RenderMode GetRenderMode() const {return m_renderMode;}
-    void SetRenderMode(RenderMode value) {m_renderMode = value;}
-
-    void InitDefaults() {*this = ViewFlags();}
-    DGNPLATFORM_EXPORT Json::Value ToJson() const;
-    DGNPLATFORM_EXPORT void FromJson(JsonValueCR);
-};
-
-//=======================================================================================
-//! A rendering task to be performed on the render thread.
-// @bsiclass                                                    Keith.Bentley   07/15
-//=======================================================================================
-struct Task : RefCounted<NonCopyableClass>
-{
-    //! The rendering operation a task performs.
-    enum class Operation
-    {
-        Initialize,
-        ChangeScene,
-        ChangeRenderPlan,
-        ChangeDynamics,
-        Redraw,
-        DefineGeometryTexture,
-        FindNearestZ,
-        ReadImage,
-        DestroyTarget,
-        RenderTile,
-        RenderFrame,
-    };
-
-    //! The outcome of the processing of a Task.
-    enum class Outcome
-    {
-        Waiting,   //!< in queue, pending
-        Abandoned, //!< replaced while pending
-        Started,   //!< currently processing
-        Aborted,   //!< aborted during processing
-        Finished,  //!< successfully finished processing
-    };
-
-    struct Priority
-    {
-        uint32_t m_value;
-        static Priority Highest() {return Priority(0);}
-        static Priority Lowest() {return Priority(0xffff);}
-        Priority& operator++() {++m_value; return *this;}
-        explicit Priority(uint32_t val=0) : m_value(val) {}
-    };
-
-    friend struct Queue;
-
-protected:
-    Priority    m_priority;
-    Operation   m_operation;
-    TargetPtr   m_target;
-    Outcome     m_outcome = Outcome::Waiting;
-    double      m_elapsedTime = 0.0;
-    void Perform(StopWatch&);
-
-public:
-    //! Get the name of this task. For debugging only
-    virtual Utf8CP _GetName() const = 0;
-
-    //! Perform the rendering task.
-    //! @return the Outcome of the processing of the Task.
-    virtual Outcome _Process(StopWatch&) = 0;
-
-    //! Determine whether this Task can replace a pending entry in the Queue.
-    //! @param[in] other a pending task for the same Render::Target
-    //! @return true if this Task should replace the other pending task.
-    virtual bool _Replaces(Task& other) const {return m_operation == other.m_operation;}
-
-    //! return true if this task changes the scene.
-    virtual bool _DefinesScene() const = 0;
-
-    //! called when this task is entered into the render queue
-    virtual void _OnQueued() const {}
-
-    Priority GetPriority() const {return m_priority;} //!< Get the priority of this task
-    Target* GetTarget() const {return m_target.get();} //!< Get the Target of this Task
-    Operation GetOperation() const {return m_operation;} //!< Get the Operation of this Task.
-    Outcome GetOutcome() const {return m_outcome;}   //!< The Outcome of the processing of this Task (or Waiting, if it has not been processed yet.)
-    double GetElapsedTime() const {return m_elapsedTime;} //!< Elapsed time in seconds. Only valid if m_outcome is Finished or Aborted
-
-    Task(Target* target, Operation operation, Priority priority) : m_target(target), m_operation(operation), m_priority(priority) {}
-};
-
-//=======================================================================================
-// Base class for all tasks that change the scene
-// @bsiclass                                                    Keith.Bentley   03/16
-//=======================================================================================
-struct SceneTask : Task
-{
-    bool _DefinesScene() const override {return true;}
-    bool _Replaces(Task& other) const override {return Render::Task::_Replaces(other) || !other._DefinesScene();}
-    using Task::Task;
-};
-
-//=======================================================================================
-// Base class for tasks that don't change the scene
-// @bsiclass                                                    Keith.Bentley   03/16
-//=======================================================================================
-struct NonSceneTask : Task
-{
-    bool _DefinesScene() const override {return false;}
-    using Task::Task;
-};
-
-//=======================================================================================
-//! The Render::Queue is accessed through DgnViewport::GetRenderQueue. It holds an array of Render::Tasks waiting
-//! to to be processed on the render thread. Render::Tasks may be added to the Render::Queue only
-//! on the main (work) thread, and may only be processed on the Render thread.
-// @bsiclass                                                    Keith.Bentley   09/15
-//=======================================================================================
-struct Queue
-{
-    friend DgnViewport;
-private:
-    BeConditionVariable m_cv;
-    std::deque<TaskPtr> m_tasks;
-    TaskPtr             m_currTask;
-
-    void WaitForWork();
-    void Process();
-    THREAD_MAIN_DECL Main(void*);
-
-    DGNPLATFORM_EXPORT bool HasActiveOrPending(Task::Operation op, Target* target) const;
-public:
-    //! Add a Render::Task to the render queue. The Task will replace any existing pending entries in the Queue
-    //! for the same Render::Target for which task._CanReplace(existing) returns true.
-    //! @param[in] task The Render::Task to add to the queue.
-    //! @note This method may only be called from the main thread.
-    DGNPLATFORM_EXPORT void AddTask(Task& task);
-
-    //! Wait for all Tasks in the Queue to be processed.
-    //! @note This method may only be called from the main thread and will wait indefinitely for the existing render tasks
-    //! to complete.
-    DGNPLATFORM_EXPORT void WaitForIdle();
-
-    //! Add a task to the Queue and wait for it (and all previously queued Tasks) to complete.
-    //! @param[in] task The Render::Task to add to the queue.
-    //! @note This method may only be called from the main thread and will wait indefinitely for the existing render tasks
-    //! to complete.
-    void AddAndWait(Task& task) {AddTask(task); WaitForIdle();}
-
-    //! @return true if the render queue is empty and no pending tasks are active.
-    //! @note This method may only be called from the main thread
-    DGNPLATFORM_EXPORT bool IsIdle() const;
-
-    DGNPLATFORM_EXPORT bool HasPending(Task::Operation op) const;
-    bool HasActiveOrPending(Task::Operation op) const { return HasActiveOrPending(op, nullptr); }
-
-    bool HasActiveOrPending(Task::Operation op, Target& target) const { return HasActiveOrPending(op, &target); }
-};
-
-//=======================================================================================
-//! An uncompressed image in Rgb (3 bytes per pixel) or Rgba (4 bytes per pixel) format suitable for rendering.
-// @bsiclass                                                    Keith.Bentley   05/16
-//=======================================================================================
-struct Image
-{
-    enum class Format {Rgba=0, Rgb=2}; // must match qvision.h values
-    enum class BottomUp : bool {No=0, Yes=1}; //!< whether the rows in the image should be flipped top-to-bottom
-protected:
-    uint32_t   m_width = 0;
-    uint32_t   m_height = 0;
-    Format     m_format = Format::Rgb;
-    ByteStream m_image;
-
-    void ClearData() {m_image.Clear();}
-    void Initialize(uint32_t width, uint32_t height, Format format=Format::Rgb) {m_height=height; m_width=width; m_format=format; ClearData();}
-    void ReadJpeg(uint8_t const* srcData, uint32_t srcLen, Format targetFormat, BottomUp bottomUp);
-    void ReadPng(uint8_t const* srcData, uint32_t srcLen, Format targetFormat);
-
-public:
-    //! Construct a blank invalid Image
-    Image() {}
-
-    //! Construct an image from a ByteStream containing either Rgb or Rgba data.
-    //! @param[in] width the width of the image in pixels
-    //! @param[in] height the height of the image in pixels
-    //! @param[in] image an rvalue reference to the ByteStream holding the data. The ByteStream is moved into the newly constructed Image.
-    //! @param[in] format the format of the data held in image
-    //! @note the ByteStream is moved by this constructor, so it will be empty after this call. To use this method, you must
-    //! either pass a temporary variable or use std::move on a non-temporary variable.
-    Image(uint32_t width, uint32_t height, ByteStream&& image, Format format) : m_width(width), m_height(height), m_format(format), m_image(std::move(image)) {}
-
-    //! Construct an image from an ImageSource.
-    //! @param[in] source the ImageSource from which the image is to be created.
-    //! @param[in] targetFormat The format (Rgb or Rgba) for the new Image. If the source has an alpha channel and Rgb is requested, to alpha data is discarded. If
-    //! the source does not have an alpha channel and Rgba is requested, all alpha values are set to 0xff.
-    //! @param[in] bottomUp If Yes, the source image is flipped vertically (top-to-bottom) to create the image.
-    //! @note If the source is invalid, or if the decompression fails, IsValid() will return false on the new Image.
-    DGNPLATFORM_EXPORT explicit Image(ImageSourceCR source, Format targetFormat=Format::Rgba, BottomUp bottomUp=BottomUp::No);
-
-    //! Create an Image from a Jpeg.
-    //! @param[in] srcData the Jpeg data
-    //! @param[in] srcLen  the number of bytes of Jpeg data
-    //! @param[in] targetFormat The format (Rgb or Rgba) for the new Image. If the source has an alpha channel and Rgb is requested, to alpha data is discarded.
-    //! If the source does not have an alpha channel and Rgba is requested, all alpha values are set to 0xff.
-    //! @param[in] bottomUp If Yes, the source image is flipped vertically (top-to-bottom) to create the image.
-    //! @return The decompressed Image, or an invalid Image if decompression failed.
-    DGNPLATFORM_EXPORT static Image FromJpeg(uint8_t const* srcData, uint32_t srcLen, Format targetFormat=Format::Rgba, BottomUp bottomUp=BottomUp::No);
-
-    //! Create an Image from a Png.
-    //! @param[in] srcData the Png data
-    //! @param[in] srcLen the number of bytes of Png data
-    //! @param[in] targetFormat The format (Rgb or Rgba) for the new Image. If the source has an alpha channel and Rgb is requested, to alpha data is discarded.
-    //! If the source does not have an alpha channel and Rgba is requested, all alpha values are set to 0xff.
-    //! @return The decompressed Image, or an invalid Image if decompression failed.
-    DGNPLATFORM_EXPORT static Image FromPng(uint8_t const* srcData, uint32_t srcLen, Format targetFormat=Format::Rgba);
-
-    //! Create an Image by resizing a source Image.
-    //! @param[in] width the width of the image in pixels
-    //! @param[in] height the height of the image in pixels
-    //! @param[in] sourceImage the source image
-    DGNPLATFORM_EXPORT static Image FromResizedImage(uint32_t width, uint32_t height, ImageCR sourceImage);
-
-    int GetBytesPerPixel()const {return m_format == Format::Rgba ? 4 : 3;} //!< get the number of bytes per pixel
-    void Invalidate() {m_width=m_height=0; ClearData();} //!< Clear the contents and invalidate this image.
-    uint32_t GetWidth() const {return m_width;} //!< Get the width of this image in pixels
-    uint32_t GetHeight() const {return m_height;} //!< Get the height of this image in pixels
-    Format GetFormat() const {return m_format;} //!< Get the format (Rgb or Rgba) of this image
-    void SetFormat(Format format) {m_format=format;} //!< Change the format of this image in pixels
-    bool IsValid() const {return 0!=m_width && 0!=m_height && 0!=m_image.GetSize();} //!< @return true if this image holds valid data
-    ByteStream const& GetByteStream() const {return m_image;} //!< get a readonly reference to the ByteStream of this image
-    ByteStream& GetByteStreamR() {return m_image;}//!< Get a writable reference to the ByteStream of this image
-    void SetSize(uint32_t width, uint32_t height) {BeAssert(0 == m_width && 0 == m_height); m_width = width; m_height = height;} //!< change the size in pixels of this image
-};
-
-//=======================================================================================
-//! A compressed image in either JPEG or PNG format. This is called a "source" because it is usually
-//! stored externally and can be used to create an Image.
-// @bsiclass                                                    Keith.Bentley   02/16
-//=======================================================================================
-struct ImageSource
-{
-    enum class Format : uint32_t {Jpeg=0, Png=2}; // don't change values, saved in DgnTexture elements
-
-private:
-    Format m_format = Format::Jpeg;
-    ByteStream m_stream;
-
-public:
-    Format GetFormat() const {return m_format;} //!< Get the format of this ImageSource
-    void SetFormat(Format format) {m_format=format;} //!< Change the format of this ImageSource
-    ByteStream const& GetByteStream() const {return m_stream;} //!< Get a readonly reference to the ByteStream of this ImageSource.
-    ByteStream& GetByteStreamR() {return m_stream;} //!< Get a writable reference to the ByteStream of this ImageSource.
-    bool IsValid() const {return 0 < m_stream.GetSize();} //!< @return true if this ImageSource holds valid data
-    DGNPLATFORM_EXPORT Point2d GetSize() const; //!< Reads and returns the width and height of this ImageSource
-
-    //! Construct a blank invalid ImageSource
-    ImageSource() {}
-
-    //! Construct an ImageSource from a ByteStream containing either Jpeg or Png data.
-    //! @param[in] format the format of the data held in stream
-    //! @param[in] stream an rvalue reference to a ByteStream holding the data. The ByteStream is moved into the newly constructed ImageSource.
-    //! @note the ByteStream is moved by this constructor, so it will be empty after this call. To use this method, you must
-    //! either pass a temporary variable or use std::move on a non-temporary variable.
-    explicit ImageSource(Format format, ByteStream&& stream) : m_format(format), m_stream(stream) {}
-
-    //! Construct an ImageSource by compressing the pixels of an Image. The compression is done using either Jpeg or Png format.
-    //! @param[in] image the Rgb or Rgba image data to compress to create the ImageSource
-    //! @param[in] format the format (either Jpeg or Png) to compress the image
-    //! @param[in] quality a value between 1 and 100 to control the level of compression. Used only if format==Jpeg.
-    //! @param[in] bottomUp If Yes, the image is flipped vertically (top-to-bottom) in the new ImageSource.
-    //! @note If the image is invalid, or if the compression fails, IsValid() will return false on the new ImageSource.
-    DGNPLATFORM_EXPORT explicit ImageSource(ImageCR image, Format format, int quality=100, Image::BottomUp bottomUp=Image::BottomUp::No);
-};
-
-//=======================================================================================
-//! A Texture for rendering
-// @bsiclass                                                    Keith.Bentley   09/15
-//=======================================================================================
-struct Texture : RefCounted<NonCopyableClass>
-{
-    struct CreateParams
-    {
-        bool m_isTileSection = false;
-        int m_pitch = 0;
-        void SetIsTileSection() {m_isTileSection=true;}
-        void SetPitch(int val) {m_pitch=val;}
-    };
-};
-
-//=======================================================================================
-// @bsiclass                                                    Keith.Bentley   09/15
-//=======================================================================================
-struct Material : RefCounted<NonCopyableClass>
-{
-    enum class MapMode : int
-    {
-        None              = -1,
-        Parametric        = 0,
-        ElevationDrape    = 1,
-        Planar            = 2,
-        DirectionalDrape  = 3,
-        Cubic             = 4,
-        Spherical         = 5,
-        Cylindrical       = 6,
-        Solid             = 7,
-        FrontProject      = 8, //<! Only valid for lights.
-    };
-
-    struct CreateParams
-    {
-        struct MatColor
-        {
-            bool m_valid = false;
-            ColorDef m_value;
-            MatColor(){}
-            MatColor(ColorDef val) {m_valid=true; m_value=val;}
-            bool IsValid() const {return m_valid;}
-        };
-
-        MatColor m_diffuseColor;
-        MatColor m_specularColor;
-        MatColor m_emissiveColor;
-        double m_diffuse = 0.5;
-        double m_ambient = 0.5;
-        double m_specularExponent = 0.0;
-        double m_reflect = 0.0;
-        double m_transparency = 0.0;
-        double m_specular = 0.05;
-        double m_refract = 1.0;
-        bool m_shadows = true;
-
-        void SetDiffuseColor(ColorDef val) {m_diffuseColor = val;} //<! Set the surface color for fill or diffuse illumination
-        void SetSpecularColor(ColorDef val) {m_specularColor = val;} //<! Set the surface color for specular illumination
-        void SetEmissiveColor(ColorDef val) {m_emissiveColor = val;} //<!  Set the surface emissive color
-        void SetDiffuse(double val) {m_diffuse = val;} //<! Set surface diffuse reflectivity
-        void SetAmbient(double val) {m_ambient = val;} //<! Set surface ambient reflectivity
-        void SetSpecularExponent(double val) {m_specularExponent = val;} //<! Set surface shininess (range 0 to 128)
-        void SetReflect(double val) {m_reflect = val;} //<! Set surface environmental reflectivity
-        void SetTransparency(double val) {m_transparency = val;} //<! Set surface transparency
-        void SetSpecular(double val) {m_specular = val;} //<! Set surface specular reflectivity
-        void SetRefract(double val) {m_refract = val;} //<! Set index of refraction
-        void SetShadows(bool val) {m_shadows = val;} //! If false, do not cast shadows
-    };
-
-    struct Trans2x3
-    {
-        double m_val[2][3];
-        Trans2x3() {}
-        Trans2x3(double t00, double t01, double t02, double t10, double t11, double t12) {m_val[0][0]=t00; m_val[0][1]=t01; m_val[0][2]=t02; m_val[1][0]=t10; m_val[1][1]=t11; m_val[1][2]=t12;}
-        DGNPLATFORM_EXPORT Transform GetTransform() const;
-    };
-
-    struct TextureMapParams
-    {
-        TextureMapParams() {}
-        double m_textureWeight = 1.0;
-        Trans2x3* m_textureMat2x3 = nullptr;
-        MapMode m_mapMode = MapMode::Parametric;
-        bool m_worldMapping = false;
-        DPoint3dCP m_basisX = nullptr;
-        DPoint3dCP m_basisY = nullptr;
-        DPoint3dCP m_basisZ = nullptr;
-        DPoint3dCP m_basisOrg = nullptr;
-        DPoint3dCP m_basisScale = nullptr;
-        void SetMapMode(MapMode val) {m_mapMode=val;}
-        void SetWeight(double val) {m_textureWeight = val;} //<! Set weight for combining diffuse image and color
-        void SetTransform(Trans2x3* val) {m_textureMat2x3 = val;} //<! Set Texture 2x3 transform
-        void SetWorldMapping(bool val) {m_worldMapping = val;} //! if true world mapping, false for surface
-        void SetBasis(DPoint3dCP x, DPoint3dCP y, DPoint3dCP z, DPoint3dCP org, DPoint3dCP scale) {m_basisX = x; m_basisY = y; m_basisZ = z; m_basisOrg = org; m_basisScale = scale;}
-    };
-
-protected:
-    bvector<TextureCPtr> m_mappedTextures;
-    void AddMappedTexture(TextureCR texture) {m_mappedTextures.push_back(&texture);}
-
-public:
-    //! Map a texture to this material
-    virtual void _MapTexture(Texture const& texture, TextureMapParams const& params = TextureMapParams()) = 0;
-};
-
-//=======================================================================================
-//! Line style parameters
-//! @private
-//=======================================================================================
-struct LineStyleParams
-{
-    uint32_t    modifiers;      /* see STYLEMOD_... above              */
-    uint32_t    reserved;
-    double      scale;          /* Applied to all length values        */
-    double      dashScale;      /* Applied to adjustable dash strokes  */
-    double      gapScale;       /* Applied to adjustable gap strokes   */
-    double      startWidth;     /* Taper start width                   */
-    double      endWidth;       /* Taper end width                     */
-    double      distPhase;      /* Phase shift by distance             */
-    double      fractPhase;     /* Phase shift by fraction             */
-    uint32_t    lineMask;       /* Multiline line mask                 */
-    uint32_t    mlineFlags;     /* Multiline flags                     */
-    DPoint3d    normal;
-    RotMatrix   rMatrix;
-
-    void Init()
-        {
-        memset(this, 0, sizeof(LineStyleParams));
-        this->rMatrix.form3d[0][0] = this->rMatrix.form3d[1][1] = this->rMatrix.form3d[2][2] =
-        this->scale = this->gapScale = this->dashScale = this->normal.z = 1.0;
-        }
-
-    //! Compare two LineStyleParams.
-    DGNPLATFORM_EXPORT bool operator==(LineStyleParamsCR rhs) const;
-    void SetScale(double inScale) {modifiers |= 0x01; scale = inScale;}
-    DGNPLATFORM_EXPORT void ApplyTransform(TransformCR transform, uint32_t options = 0);
-};
-
-//=======================================================================================
-//! This structure contains options (modifications) that can be applied
-//! to existing line styles to change their appearance without changing the line style
-//! definition. Most of the options pertain to the operation of the StrokePatternComponent
-//! component but the plane definition and scale factors can be used by all components.
-//=======================================================================================
-struct LineStyleSymb
-{
-private:
-    // NOTE: For performance, the constructor initializes members using:
-    //         memset (&m_lStyle, 0, offsetof (LineStyleSymb, m_planeByRows)- offsetof (LineStyleSymb, m_lStyle));
-    //         So it will be necessary to update it if first/last member are changed. */
-    ILineStyleCP m_lStyle; // if nullptr, no linestyle active
-    struct
-        {
-        uint32_t scale:1;
-        uint32_t dashScale:1;
-        uint32_t gapScale:1;
-        uint32_t orgWidth:1;
-        uint32_t endWidth:1;
-        uint32_t phaseShift:1;
-        uint32_t autoPhase:1;
-        uint32_t maxCompress:1;
-        uint32_t iterationLimit:1;
-        uint32_t treatAsSingleSegment:1;
-        uint32_t plane:1;
-        uint32_t cosmetic:1;
-        uint32_t centerPhase:1;
-        uint32_t xElemPhaseSet:1;
-        uint32_t startTangentSet:1;
-        uint32_t endTangentSet:1;
-        uint32_t elementIsClosed:1;
-        uint32_t continuationXElems:1;
-        uint32_t isCurve:1;
-        uint32_t isContinuous:1;
-        } m_options;
-
-    int         m_nIterate;
-    double      m_scale;
-    double      m_dashScale;
-    double      m_gapScale;
-    double      m_orgWidth;
-    double      m_endWidth;
-    double      m_phaseShift;
-    double      m_autoPhase;
-    double      m_maxCompress;
-    double      m_totalLength;      // length of entire element.
-    double      m_xElemPhase;       // where we left off from last element (for compound elements)
-    double      m_styleWidth;
-    DVec3d      m_startTangent;
-    DVec3d      m_endTangent;
-    bool        m_useStroker;
-    bool        m_useLinePixels;
-    uint32_t    m_linePixels;
-    RotMatrix   m_planeByRows;
-
-public:
-    DGNPLATFORM_EXPORT LineStyleSymb();
-    DGNPLATFORM_EXPORT void Init(DgnStyleId styleId, LineStyleParamsCR styleParams, DgnDbR db);
-
-    void Clear() {m_lStyle = nullptr;}
-    void Init(ILineStyleCP);
-
-    DGNPLATFORM_EXPORT bool operator==(LineStyleSymbCR rhs) const; //!< Compare two LineStyleSymb.
-
-    ILineStyleCP GetILineStyle() const {return m_lStyle;}
-    void GetPlaneAsMatrixRows(RotMatrixR matrix) const {matrix = m_planeByRows;}
-    DGNPLATFORM_EXPORT double GetScale() const;
-    DGNPLATFORM_EXPORT double GetDashScale() const;
-    DGNPLATFORM_EXPORT double GetGapScale() const;
-    DGNPLATFORM_EXPORT double GetOriginWidth() const;
-    DGNPLATFORM_EXPORT double GetEndWidth() const;
-    double GetPhaseShift() const {return m_phaseShift;}
-    double GetFractionalPhase() const {return m_autoPhase;}
-    double GetMaxCompress() const {return m_maxCompress;}
-    int GetNumIterations() const {return m_nIterate;}
-    DGNPLATFORM_EXPORT double GetMaxWidth() const;
-    double GetStyleWidth() const {return m_styleWidth;}
-    double GetTotalLength() const {return m_totalLength;}
-    DVec3dCP GetStartTangent() const {return &m_startTangent;}
-    DVec3dCP GetEndTangent() const{return &m_endTangent;}
-
-    bool IsScaled() const {return m_options.scale;}
-    bool IsAutoPhase() const {return m_options.autoPhase;}
-    bool IsCenterPhase() const{return m_options.centerPhase;}
-    bool IsCosmetic() const {return m_options.cosmetic;}
-    bool IsTreatAsSingleSegment() const {return m_options.treatAsSingleSegment;}
-    bool IsElementClosed() const {return m_options.elementIsClosed;}
-    bool IsCurve() const {return m_options.isCurve;}
-    bool IsContinuous() const {return m_options.isContinuous;}
-
-    bool HasDashScale() const {return m_options.dashScale;}
-    bool HasGapScale() const {return m_options.gapScale;}
-    bool HasOrgWidth() const {return m_options.orgWidth;}
-    bool HasEndWidth() const{return m_options.endWidth;}
-    bool HasPhaseShift() const {return m_options.phaseShift;}
-    bool HasIterationLimit() const {return m_options.iterationLimit;}
-    bool HasPlane() const {return m_options.plane;}
-    bool HasStartTangent() const {return m_options.startTangentSet;}
-    bool HasEndTangent() const {return m_options.endTangentSet;}
-    bool HasTrueWidth() const  {return HasOrgWidth() || HasEndWidth();}
-    bool HasMaxCompress() const {return m_options.maxCompress;}
-
-    DGNPLATFORM_EXPORT void SetPlaneAsMatrixRows(RotMatrixCP);
-    DGNPLATFORM_EXPORT void SetNormalVec(DPoint3dCP);
-    DGNPLATFORM_EXPORT void SetOriginWidth(double width);
-    DGNPLATFORM_EXPORT void SetEndWidth(double width);
-    DGNPLATFORM_EXPORT void SetWidth(double width);
-    DGNPLATFORM_EXPORT void SetScale(double scaleFactor);
-    DGNPLATFORM_EXPORT void SetGapScale(double scaleFactor);
-    DGNPLATFORM_EXPORT void SetDashScale(double scaleFactor);
-    DGNPLATFORM_EXPORT void SetFractionalPhase(bool isOn, double fraction);
-    DGNPLATFORM_EXPORT void SetCenterPhase(bool isOn);
-    DGNPLATFORM_EXPORT void SetPhaseShift(bool isOn, double distance);
-    DGNPLATFORM_EXPORT void SetTreatAsSingleSegment(bool yesNo);
-    DGNPLATFORM_EXPORT void SetTangents(DVec3dCP, DVec3dCP);
-    DGNPLATFORM_EXPORT void SetCosmetic(bool cosmetic);
-    void SetTotalLength(double length) {m_totalLength = length;}
-    void SetLineStyle(ILineStyleCP lstyle) {m_lStyle = lstyle;}
-    void SetXElemPhase(double last) {m_xElemPhase = last; m_options.xElemPhaseSet=true;}
-    void SetElementClosed(bool closed) {m_options.elementIsClosed = closed;}
-    void SetIsCurve(bool isCurve) {m_options.isCurve = isCurve;}
-    bool UseLinePixels() const {return m_useLinePixels;}
-    uint32_t GetLinePixels() const {return m_linePixels;}
-    void SetUseLinePixels(uint32_t linePixels){m_linePixels = linePixels; m_useLinePixels = true;}
-    bool GetUseStroker() const {return m_useStroker;}
-    void SetUseStroker(bool useStroker) {m_useStroker = useStroker;}
-
-    bool ContinuationXElems() const {return m_options.continuationXElems;}
-    DGNPLATFORM_EXPORT void ClearContinuationData();
-    DGNPLATFORM_EXPORT void CheckContinuationData();
-};
-
-//=======================================================================================
-//! Line style id and parameters
-//=======================================================================================
-struct LineStyleInfo : RefCountedBase
-{
-protected:
-    DgnStyleId          m_styleId;
-    LineStyleParams     m_styleParams; //!< modifiers for user defined linestyle (if applicable)
-    LineStyleSymb       m_lStyleSymb; //!< cooked form of linestyle
-
-    DGNPLATFORM_EXPORT LineStyleInfo(DgnStyleId styleId, LineStyleParamsCP params);
-
-    virtual uint32_t _GetExcessiveRefCountThreshold() const override {return 100000;}
-public:
-    DGNPLATFORM_EXPORT void CopyFrom(LineStyleInfoCR);
-
-    //! Create an instance of a LineStyleInfo.
-    DGNPLATFORM_EXPORT static LineStyleInfoPtr Create(DgnStyleId styleId, LineStyleParamsCP params);
-
-    //! Compare two LineStyleInfo.
-    DGNPLATFORM_EXPORT bool operator==(LineStyleInfoCR rhs) const;
-
-    DgnStyleId GetStyleId() const {return m_styleId;}
-    LineStyleParamsCP GetStyleParams() const {return 0 != m_styleParams.modifiers ? &m_styleParams : nullptr;}
-    LineStyleParamsR GetStyleParamsR() {return m_styleParams;}
-    LineStyleSymbCR GetLineStyleSymb() const {return m_lStyleSymb;}
-    LineStyleSymbR GetLineStyleSymbR() {return m_lStyleSymb;}
-
-    DGNPLATFORM_EXPORT void Resolve(DgnDbR); // Resolve effective values using the supplied DgnDb...
- };
-
-struct ISprite;
-struct DgnOleDraw;
-
-enum class FillDisplay //!< Whether a closed region should be drawn for wireframe display with its internal area filled or not.
-{
-    Never    = 0, //!< don't fill, even if fill attribute is on for the viewport
-    ByView   = 1, //!< fill if the fill attribute is on for the viewport
-    Always   = 2, //!< always fill, even if the fill attribute is off for the viewport
-    Blanking = 3, //!< always fill, fill will always be behind subsequent geometry
-};
-
-enum class DgnGeometryClass
-{
-    Primary      = 0,
-    Construction = 1,
-    Dimension    = 2,
-    Pattern      = 3,
-};
-
-enum class LineJoin
-{
-    None    = 0,
-    Bevel   = 1,
-    Miter   = 2,
-    Round   = 3,
-};
-
-enum class LineCap
-{
-    None     = 0,
-    Flat     = 1,
-    Square   = 2,
-    Round    = 3,
-    Triangle = 4,
-};
-
-//=======================================================================================
-//! Parameters defining a gradient
-// @bsiclass                                                    Keith.Bentley   09/15
-//=======================================================================================
-struct GradientSymb : RefCountedBase
-{
-    enum
-    {
-        MAX_GRADIENT_KEYS = 8,
-    };
-
-    enum Flags : Byte
-    {
-        None         = 0,
-        Invert       = (1 << 0),
-        Outline      = (1 << 1),
-        AlwaysFilled = (1 << 2),
-    };
-
-    enum class Mode : Byte
-    {
-        None          = 0,
-        Linear        = 1,
-        Curved        = 2,
-        Cylindrical   = 3,
-        Spherical     = 4,
-        Hemispherical = 5,
-    };
-
-protected:
-    Mode m_mode = Mode::None;
-    Flags m_flags = Flags::None;
-    uint32_t m_nKeys = 0;
-    double m_angle = 0.0;
-    double m_tint = 0.0;
-    double m_shift = 0.0;
-    ColorDef m_colors[MAX_GRADIENT_KEYS];
-    double m_values[MAX_GRADIENT_KEYS];
-
-public:
-    GradientSymb() {}
-
-    DGNPLATFORM_EXPORT void CopyFrom(GradientSymbCR);
-
-    //! Create an instance of a GradientSymb.
-    static GradientSymbPtr Create() {return new GradientSymb();}
-
-    //! Compare two GradientSymb.
-    DGNPLATFORM_EXPORT bool operator==(GradientSymbCR rhs) const;
-
-    uint32_t GetNKeys() const {return m_nKeys;}
-    Mode GetMode() const {return m_mode;}
-    Flags GetFlags() const {return m_flags;}
-    double GetShift() const {return m_shift;}
-    double GetTint() const {return m_tint;}
-    double GetAngle() const {return m_angle;}
-    void GetKey(ColorDef& color, double& value, int index) const {color = m_colors[index]; value = m_values[index];}
-    void SetMode(Mode mode) {m_mode = mode;}
-    void SetFlags(Flags flags) {m_flags = flags;}
-    void SetAngle(double angle) {m_angle = angle;}
-    void SetTint(double tint) {m_tint = tint;}
-    void SetShift(double shift) {m_shift = shift;}
-    DGNPLATFORM_EXPORT void SetKeys(uint32_t nKeys, ColorDef const* colors, double const* values);
-};
-
-//=======================================================================================
-//! This structure holds the displayable parameters of a GeometrySource
-// @bsiclass
-//=======================================================================================
-struct GeometryParams
-{
-private:
-    struct AppearanceOverrides
-        {
-        bool m_color:1;
-        bool m_weight:1;
-        bool m_style:1;
-        bool m_material:1;
-        bool m_fill:1;   // If not set, fill is an opaque fill that matches sub-category appearance color...
-        bool m_bgFill:1; // When set, fill is an opaque fill that matches current view background color...
-        AppearanceOverrides() {memset(this, 0, sizeof(*this));}
-        };
-
-    AppearanceOverrides m_appearanceOverrides; //!< flags for parameters that override SubCategory::Appearance.
-    bool m_resolved = false;  //!< whether Resolve has established SubCategory::Appearance/effective values.
-    DgnCategoryId m_categoryId; //!< the Category Id on which the geometry is drawn.
-    DgnSubCategoryId m_subCategoryId; //!< the SubCategory Id that controls the appearance of subsequent geometry.
-    DgnMaterialId m_materialId; //!< render material Id.
-    int32_t m_elmPriority = 0; //!< display priority (applies to 2d only)
-    int32_t m_netPriority = 0; //!< net display priority for element/category (applies to 2d only)
-    uint32_t m_weight = 0;
-    ColorDef m_lineColor;
-    ColorDef m_fillColor;  //!< fill color (applicable only if filled)
-    FillDisplay m_fillDisplay = FillDisplay::Never; //!< whether or not the element should be displayed filled
-    double m_elmTransparency = 0; //!< transparency, 1.0 == completely transparent.
-    double m_netElmTransparency = 0; //!< net transparency for element/category.
-    double m_fillTransparency = 0;  //!< fill transparency, 1.0 == completely transparent.
-    double m_netFillTransparency = 0; //!< net transparency for fill/category.
-    DgnGeometryClass m_geometryClass = DgnGeometryClass::Primary;   //!< geometry class
-    LineStyleInfoPtr m_styleInfo; //!< line style id plus modifiers.
-    GradientSymbPtr m_gradient; //!< gradient fill settings.
-    PatternParamsPtr m_pattern; //!< area pattern settings.
-
-public:
-    GeometryParams() {}
-    GeometryParams(DgnCategoryId categoryId, DgnSubCategoryId subCategoryId = DgnSubCategoryId()) : m_categoryId(categoryId), m_subCategoryId(subCategoryId) {}
-
-    DGNPLATFORM_EXPORT GeometryParams(GeometryParamsCR rhs);
-    DGNPLATFORM_EXPORT void ResetAppearance(); //!< Like Init, but saves and restores category and sub-category around the call to Init. This is particularly useful when a single element draws objects of different symbology, but its draw code does not have easy access to reset the category.
-    DGNPLATFORM_EXPORT void Resolve(DgnDbR, DgnViewportP vp=nullptr); // Resolve effective values using the supplied DgnDb and optional DgnViewport (for view bg fill and view sub-category overrides)...
-    DGNPLATFORM_EXPORT void Resolve(ViewContextR); // Resolve effective values using the supplied ViewContext.
-
-    void SetCategoryId(DgnCategoryId categoryId, bool clearAppearanceOverrides = true) {m_categoryId = categoryId; m_subCategoryId = DgnCategory::GetDefaultSubCategoryId(categoryId); if (clearAppearanceOverrides) memset(&m_appearanceOverrides, 0, sizeof(m_appearanceOverrides)); m_resolved = false;} // Setting the Category Id also sets the SubCategory to the default.
-    void SetSubCategoryId(DgnSubCategoryId subCategoryId, bool clearAppearanceOverrides = true) {m_subCategoryId = subCategoryId; if (clearAppearanceOverrides) memset(&m_appearanceOverrides, 0, sizeof(m_appearanceOverrides)); m_resolved = false;}
-    void SetWeight(uint32_t weight) {m_appearanceOverrides.m_weight = true; m_weight = weight;}
-    void SetLineStyle(LineStyleInfoP styleInfo) {m_appearanceOverrides.m_style = true; m_styleInfo = styleInfo; if (styleInfo) m_resolved = false;}
-    void SetLineColor(ColorDef color) {m_appearanceOverrides.m_color = true; m_lineColor = color;}
-    void SetFillDisplay(FillDisplay display) {m_fillDisplay = display;}
-    void SetFillColor(ColorDef color) {m_appearanceOverrides.m_fill = true; m_appearanceOverrides.m_bgFill = false; m_fillColor = color;}
-    void SetFillColorToViewBackground() {m_appearanceOverrides.m_fill = false; m_appearanceOverrides.m_bgFill = true;} // FillDisplay::Blanking creates an opaque view background fill...
-    void SetGradient(GradientSymbP gradient) {m_gradient = gradient;}
-    void SetGeometryClass(DgnGeometryClass geomClass) {m_geometryClass = geomClass;}
-    void SetTransparency(double transparency) {m_elmTransparency = m_netElmTransparency = m_fillTransparency = m_netFillTransparency = transparency; m_resolved = false;} // NOTE: Sets BOTH element and fill transparency...
-    void SetFillTransparency(double transparency) {m_fillTransparency = m_netFillTransparency = transparency; m_resolved = false;}
-    void SetDisplayPriority(int32_t priority) {m_elmPriority = m_netPriority = priority; m_resolved = false;} // Set display priority (2d only).
-    void SetMaterialId(DgnMaterialId materialId) {m_appearanceOverrides.m_material = true; m_materialId = materialId;}
-    void SetPatternParams(PatternParamsP patternParams) {m_pattern = patternParams;}
-
-    //! @cond DONTINCLUDEINDOC
-    double GetNetTransparency() const {BeAssert(m_resolved); return m_netElmTransparency;}
-    double GetNetFillTransparency() const {BeAssert(m_resolved); return m_netFillTransparency;}
-
-    int32_t GetNetDisplayPriority() const {return m_netPriority;} // Get net display priority (2d only).
-    void SetNetDisplayPriority(int32_t priority) {m_netPriority = priority;} // RASTER USE ONLY!!!
-
-    void SetLineColorToSubCategoryAppearance() {m_resolved = m_appearanceOverrides.m_color = false;}
-    void SetWeightToSubCategoryAppearance() {m_resolved = m_appearanceOverrides.m_weight = false;}
-    void SetLineStyleToSubCategoryAppearance() {m_resolved = m_appearanceOverrides.m_style = false;}
-    void SetMaterialToSubCategoryAppearance() {m_resolved = m_appearanceOverrides.m_material = false;}
-    void SetFillColorToSubCategoryAppearance() {m_resolved = m_appearanceOverrides.m_fill = m_appearanceOverrides.m_bgFill = false;}
-
-    bool IsLineColorFromSubCategoryAppearance() const {return !m_appearanceOverrides.m_color;}
-    bool IsWeightFromSubCategoryAppearance() const {return !m_appearanceOverrides.m_weight;}
-    bool IsLineStyleFromSubCategoryAppearance() const {return !m_appearanceOverrides.m_style;}
-    bool IsMaterialFromSubCategoryAppearance() const {return !m_appearanceOverrides.m_material;}
-    bool IsFillColorFromSubCategoryAppearance() const {return !m_appearanceOverrides.m_fill && !m_appearanceOverrides.m_bgFill;}
-    bool IsFillColorFromViewBackground() const {return m_appearanceOverrides.m_bgFill;}
-    //! @endcond
-
-    //! Compare two GeometryParams.
-    DGNPLATFORM_EXPORT bool operator==(GeometryParamsCR rhs) const;
-
-    //! copy operator
-    DGNPLATFORM_EXPORT GeometryParamsR operator=(GeometryParamsCR rhs);
-
-    //! Get element category
-    DgnCategoryId GetCategoryId() const {return m_categoryId;}
-
-    //! Get element sub-category
-    DgnSubCategoryId GetSubCategoryId() const {return m_subCategoryId;}
-
-    //! Get element color
-    ColorDef GetLineColor() const {BeAssert(m_appearanceOverrides.m_color || m_resolved); return m_lineColor;}
-
-    //! Get element fill color
-    ColorDef GetFillColor() const {BeAssert(m_appearanceOverrides.m_fill || m_resolved); return m_fillColor;}
-
-    //! Get fill display setting
-    FillDisplay GetFillDisplay() const {return m_fillDisplay;}
-
-    //! Get gradient fill information. Valid when FillDisplay::Never != GetFillDisplay() and not nullptr.
-    GradientSymbCP GetGradient() const {return m_gradient.get();}
-
-    //! Get the area pattern params.
-    PatternParamsCP GetPatternParams() const {return m_pattern.get();}
-    PatternParamsP GetPatternParamsP() {return m_pattern.get();}
-
-    //! Get the geometry class.
-    DgnGeometryClass GetGeometryClass() const {return m_geometryClass;}
-
-    //! Get line style information.
-    LineStyleInfoCP GetLineStyle() const {BeAssert(m_appearanceOverrides.m_style || m_resolved); return m_styleInfo.get();}
-
-    //! Get line weight.
-    uint32_t GetWeight() const {BeAssert(m_appearanceOverrides.m_weight || m_resolved); return m_weight;}
-
-    //! Get transparency.
-    double GetTransparency() const {return m_elmTransparency;}
-
-    //! Get fill/gradient transparency.
-    double GetFillTransparency() const {return m_fillTransparency;}
-
-    //! Get render material.
-    DgnMaterialId GetMaterialId() const {BeAssert(m_appearanceOverrides.m_material || m_resolved); return m_materialId;}
-
-    //! Get display priority (2d only).
-    int32_t GetDisplayPriority() const {return m_elmPriority;}
-
-    bool HasStrokedLineStyle() const {BeAssert(m_appearanceOverrides.m_style || m_resolved); return (m_styleInfo.IsValid() ? (nullptr != m_styleInfo->GetLineStyleSymb().GetILineStyle() && m_styleInfo->GetLineStyleSymb().GetUseStroker()) : false);}
-
-    //! Get whether this GeometryParams contains information that needs to be transformed (ex. to apply local to world).
-    bool IsTransformable() const {return m_pattern.IsValid() || m_styleInfo.IsValid();}
-
-    //! Transform GeometryParams data like PatternParams and LineStyleInfo.
-    DGNPLATFORM_EXPORT void ApplyTransform(TransformCR transform, uint32_t options = 0);
-};
-
-//=======================================================================================
-//! The "cooked" material and symbology for a Render::Graphic. This determines the appearance
-//! (e.g. texture, color, width, linestyle, etc.) used to draw Geometry.
-//=======================================================================================
-struct GraphicParams
-{
-private:
-    bool m_isFilled = false;
-    bool m_isBlankingRegion = false;
-    uint32_t m_linePixels = (uint32_t) LinePixels::Solid;
-    uint32_t m_rasterWidth = 1;
-    ColorDef m_lineColor;
-    ColorDef m_fillColor;
-    double m_trueWidthStart = 0;
-    double m_trueWidthEnd = 0;
-    TexturePtr m_lineTexture;
-    MaterialPtr m_material;
-    GradientSymbPtr m_gradient;
-
-public:
-
-    enum class LinePixels : uint32_t
-        {
-        Solid = 0,
-        Code0 = Solid,      // 0
-        Code1 = 0x80808080, // 1
-        Code2 = 0xf8f8f8f8, // 2
-        Code3 = 0xffe0ffe0, // 3
-        Code4 = 0xfe10fe10, // 4
-        Code5 = 0xe0e0e0e0, // 5
-        Code6 = 0xf888f888, // 6
-        Code7 = 0xff18ff18, // 7
-        Invisible = 0x00000001, // nearly invisible
-        };
-
-    void Cook(GeometryParamsCR, ViewContextR);
-
-    void Init() {*this = GraphicParams();}
-    GraphicParams() {}
-    DGNPLATFORM_EXPORT explicit GraphicParams(GraphicParamsCR rhs);
-
-    //! @name Query Methods
-    //@{
-
-    //! Compare two GraphicParams.
-    DGNPLATFORM_EXPORT bool operator==(GraphicParamsCR rhs) const;
-
-    //! copy operator
-    DGNPLATFORM_EXPORT GraphicParamsR operator=(GraphicParamsCR rhs);
-
-    //! Get the TBGR line color from this GraphicParams
-    ColorDef GetLineColor() const {return m_lineColor;}
-
-    //! Get the TBGR fill color from this GraphicParams.
-    ColorDef GetFillColor() const {return m_fillColor;}
-
-    //! Get the width in pixels from this GraphicParams.
-    uint32_t GetWidth() const {return m_rasterWidth;}
-
-    //! Get width at start in world coords from this GraphicParams.
-    double GetTrueWidthStart() const {return m_trueWidthStart;}
-
-    //! Get width at end in world coords from this GraphicParams.
-    double GetTrueWidthEnd() const {return m_trueWidthEnd;}
-
-    //! Get the texture applied to lines for this GraphicParams
-    TextureP GetLineTexture() const {return m_lineTexture.get();}
-
-    //! Get the linear pixel pattern for this GraphicParams. This is only valid for overlay decorators in pixel mode.
-    uint32_t GetLinePixels() const {return m_linePixels;}
-
-    //! Determine whether the fill flag is on for this GraphicParams.
-    bool IsFilled() const {return m_isFilled;}
-
-    //! Determine whether the fill represents blanking region.
-    bool IsBlankingRegion() const {return m_isBlankingRegion;}
-
-    //! Get the GradientSymb from this GraphicParams.
-    GradientSymbCP GetGradientSymb() const {return m_gradient.get();}
-
-    //! Get the render material.
-    MaterialP GetMaterial() const {return m_material.get();}
-
-    //@}
-
-    //! @name Set Methods
-    //@{
-
-    //! Set the current line color for this GraphicParams.
-    //! @param[in] lineColor the new TBGR line color for this GraphicParams.
-    void SetLineColor(ColorDef lineColor) {m_lineColor = lineColor;}
-    void SetLineTransparency(Byte transparency) {m_lineColor.SetAlpha(transparency);}
-
-    //! Set the current fill color for this GraphicParams.
-    //! @param[in] fillColor the new TBGR fill color for this GraphicParams.
-    void SetFillColor(ColorDef fillColor) {m_fillColor = fillColor;}
-    void SetFillTransparency(Byte transparency) {m_fillColor.SetAlpha(transparency);}
-
-    //! Set the width in pixels for this GraphicParams.
-    //! @param[in] rasterWidth the width in pixels of lines drawn using this GraphicParams.
-    //! @note if either TrueWidthStart or TrueWidthEnd are non-zero, this value is ignored.
-    void SetWidth(uint32_t rasterWidth) {m_rasterWidth = rasterWidth;}
-
-    //! Set width at start in world coords from this GraphicParams.
-    void SetTrueWidthStart(double width) {m_trueWidthStart = width;}
-
-    //! Set width at end in world coords from this GraphicParams.
-    void SetTrueWidthEnd(double width) {m_trueWidthEnd = width;}
-
-    //! Set a LineTexture for this GraphicParams
-    void SetLineTexture(TextureP texture) {m_lineTexture = texture;}
-
-    //! Set the linear pixel pattern for this GraphicParams. This is only valid for overlay decorators in pixel mode.
-    void SetLinePixels(LinePixels code) {m_linePixels = (uint32_t) code; m_lineTexture=nullptr;}
-
-    //! Turn on or off the fill flag for this GraphicParams.
-    //! @param[in] filled if true, the interior of elements drawn using this GraphicParams will be filled using the fill color.
-    void SetIsFilled(bool filled) {m_isFilled = filled;}
-
-    //! Set that fill is always behind other geometry.
-    void SetIsBlankingRegion(bool blanking) {m_isBlankingRegion = blanking;}
-
-    //! Set the gradient symbology
-    void SetGradient(GradientSymbP gradient) {m_gradient = gradient;}
-
-    //! Set the render material.
-    void SetMaterial(MaterialP material) {m_material = material;}
-
-    //@}
-};
-
-//=======================================================================================
-// @bsiclass
-//=======================================================================================
-struct OvrGraphicParams
-{
-    enum Flags : uint32_t//! flags to indicate the parts of a GraphicParams that are to be overridden
-    {
-        FLAGS_None                   = (0),      //!< no overrides
-        FLAGS_Color                  = (1<<0),   //!< override outline color
-        FLAGS_ColorTransparency      = (1<<1),   //!< override outline color transparency
-        FLAGS_FillColor              = (1<<2) | (0x80000000), //!< override fill color, override blanking fill with bg color
-        FLAGS_FillColorTransparency  = (1<<3),   //!< override fill color transparency
-        FLAGS_RastWidth              = (1<<4),   //!< override raster width
-        FLAGS_Style                  = (1<<5),   //!< override style
-        FLAGS_TrueWidth              = (1<<6),   //!< override true width
-        FLAGS_ExtSymb                = (1<<7),   //!< override extended symbology
-        FLAGS_RenderMaterial         = (1<<8),   //!< override render material
-    };
-
-private:
-    uint32_t      m_flags;
-    GraphicParams m_matSymb;
-
-public:
-    OvrGraphicParams() : m_flags(FLAGS_None) {}
-    GraphicParamsCR GetMatSymb() const {return m_matSymb;}
-    GraphicParamsR GetMatSymbR () {return m_matSymb;}
-
-public:
-    //! Compare two OvrGraphicParams.
-    bool operator==(OvrGraphicParamsCR rhs) const {if (this == &rhs) return true; if (rhs.m_flags != m_flags) return false; return rhs.m_matSymb == m_matSymb;}
-
-    uint32_t GetFlags() const {return m_flags;}
-    ColorDef GetLineColor() const {return m_matSymb.GetLineColor();}
-    ColorDef GetFillColor() const {return m_matSymb.GetFillColor();}
-    uint32_t GetWidth() const {return m_matSymb.GetWidth();}
-    MaterialPtr GetMaterial() const {return m_matSymb.GetMaterial();}
-
-    void Clear() {SetFlags(FLAGS_None); m_matSymb.Init();};
-    void SetFlags(uint32_t flags) {m_flags = flags;}
-    void SetLineColor(ColorDef color) {m_matSymb.SetLineColor(color); m_flags |=  FLAGS_Color;}
-    void SetFillColor(ColorDef color) {m_matSymb.SetFillColor(color); m_flags |= FLAGS_FillColor;}
-    void SetLineTransparency(Byte trans) {m_matSymb.SetLineTransparency(trans); m_flags |= FLAGS_ColorTransparency;}
-    void SetFillTransparency(Byte trans) {m_matSymb.SetFillTransparency(trans); m_flags |= FLAGS_FillColorTransparency;}
-    void SetWidth(uint32_t width) {m_matSymb.SetWidth(width); m_flags |= FLAGS_RastWidth;}
-    void SetLinePixels(GraphicParams::LinePixels pixels) {m_matSymb.SetLinePixels(pixels); m_flags |= FLAGS_Style;}
-    void SetMaterial(Material* material) {m_matSymb.SetMaterial(material); m_flags |= FLAGS_RenderMaterial;}
-    void SetLineTexture(TextureP texture) {m_matSymb.SetLineTexture(texture); m_flags |= FLAGS_Style;}
-    void SetTrueWidthStart(double width) {m_matSymb.SetTrueWidthStart(width); m_flags |= FLAGS_TrueWidth;}
-    void SetTrueWidthEnd(double width) {m_matSymb.SetTrueWidthEnd(width); m_flags |= FLAGS_TrueWidth;}
-};
-
-//=======================================================================================
-//! A renderer-specific object which can be placed into a display list.
-// @bsistruct                                                   Paul.Connelly   05/16
-//=======================================================================================
-struct Graphic : RefCounted<NonCopyableClass>
-{
-    friend struct ViewContext;
-    struct CreateParams
-    {
-        DgnViewportCP m_vp;
-        Transform     m_placement;
-        double        m_pixelSize;
-        CreateParams(DgnViewportCP vp=nullptr, TransformCR placement=Transform::FromIdentity(), double pixelSize=0.0) : m_vp(vp), m_pixelSize(pixelSize), m_placement(placement) {}
-    };
-
-protected:
-    DgnViewportCP m_vp; //! Viewport this Graphic is valid for (Graphic is valid for any viewport if nullptr)
-    double        m_pixelSize; //! Pixel size to use for stroke
-    double        m_minSize; //! Minimum pixel size this Graphic is valid for (Graphic is valid for all sizes if min and max are both 0.0)
-    double        m_maxSize; //! Maximum pixel size this Graphic is valid for (Graphic is valid for all sizes if min and max are both 0.0)
-    Transform     m_localToWorldTransform;
-
-    virtual ~Graphic() {}
-    virtual bool _IsSimplifyGraphic() const {return false;}
-    virtual StatusInt _EnsureClosed() = 0;
-    uint32_t _GetExcessiveRefCountThreshold() const override {return 100000;}
-
-public:
-    explicit Graphic(CreateParams const& params=CreateParams()) : m_vp(params.m_vp), m_pixelSize(params.m_pixelSize), m_minSize(0.0), m_maxSize(0.0) {m_localToWorldTransform = params.m_placement;}
-
-    bool IsValidFor(DgnViewportCR vp, double metersPerPixel) const
-        {
-        if (nullptr != m_vp && m_vp != &vp)
-            return false;
-
-        if (0.0 == metersPerPixel || (0.0 == m_minSize && 0.0 == m_maxSize))
-            return true;
-
-        return (metersPerPixel >= m_minSize && metersPerPixel <= m_maxSize);
-        }
-
-    bool IsSpecificToViewport(DgnViewportCR vp) const {return nullptr != m_vp && m_vp == &vp;}
-    DgnViewportCP GetViewport() const {return m_vp;}
-
-    //! Get current local to world transform (ex. GeometrySource placement transform).
-    TransformCR GetLocalToWorldTransform() const {return m_localToWorldTransform;}
-
-    double GetPixelSize() const {return m_pixelSize;}
-    void GetPixelSizeRange(double& min, double& max) const {min = m_minSize; max = m_maxSize;}
-    void SetPixelSizeRange(double min, double max) {m_minSize = min; m_maxSize = max;}
-    void UpdatePixelSizeRange(double newMin, double newMax) //! Update min/max only if more restrictive than current value.
-        {
-        m_minSize = (0.0 == m_minSize ? newMin : DoubleOps::Max(m_minSize, newMin));
-        m_maxSize = (0.0 == m_maxSize ? newMax : DoubleOps::Min(m_maxSize, newMax));
-        }
-
-    //! Return whether this decoration will be drawn to a viewport as opposed to being collected for some other purpose (ex. geometry export).
-    bool IsSimplifyGraphic() const {return _IsSimplifyGraphic();}
-    StatusInt EnsureClosed() {return _EnsureClosed();} //!< Called when this Graphic is added to a display list, to ensure it is fully constructed and ready for display
-};
-
-//=======================================================================================
-//! Interface adopted by an object which can build a Graphic from the Graphic primitives.
-// @bsiclass
-//=======================================================================================
-struct IGraphicBuilder
-{
-    //=======================================================================================
-    //! Information needed to draw a triangle mesh
-    // @bsiclass                                                    Keith.Bentley   06/16
-    //=======================================================================================
-    struct TriMeshArgs
-    {
-        int32_t m_numIndices = 0;
-        int32_t const* m_vertIndex = nullptr;
-        int32_t m_numPoints = 0;
-        FPoint3d const* m_points= nullptr;
-        FPoint3d const* m_normals= nullptr;
-        FPoint2d const* m_textureUV= nullptr;
-        TexturePtr m_texture;
-        int32_t m_flags = 0; // don't generate normals
-        DGNPLATFORM_EXPORT PolyfaceHeaderPtr ToPolyface() const;
-    };
-
-    //=======================================================================================
-    //! Information needed to draw a set of indexed polylines using a shared vertex buffer.
-    // @bsistruct                                                   Paul.Connelly   01/17
-    //=======================================================================================
-    struct IndexedPolylineArgs
-    {
-        //! An individual polyline which indexes into a shared set of vertices
-        struct Polyline
-        {
-            uint32_t const* m_vertIndex = nullptr;
-            uint32_t        m_numIndices = 0;
-
-            Polyline() { }
-            Polyline(uint32_t const* indices, uint32_t numIndices) : m_vertIndex(indices), m_numIndices(numIndices) { }
-
-            DGNPLATFORM_EXPORT void ToPoints(bvector<DPoint3d>& points, FPoint3d const* verts) const;
-        };
-
-        FPoint3d const* m_points = nullptr;
-        Polyline const* m_lines = nullptr;
-        uint32_t        m_numPoints = 0;
-        uint32_t        m_numLines = 0;
-
-        IndexedPolylineArgs() { }
-        IndexedPolylineArgs(FPoint3d const* points, uint32_t numPoints, Polyline const* lines, uint32_t numLines)
-            : m_points(points), m_lines(lines), m_numPoints(numPoints), m_numLines(numLines) { }
-
-        void PolylineToPoints(bvector<DPoint3d>& points, Polyline const& polyline) const { polyline.ToPoints(points, m_points); }
-        bvector<DPoint3d> PolylineToPoints(Polyline const& polyline) const { bvector<DPoint3d> pts; PolylineToPoints(pts, polyline); return pts; }
-    };
-
-    //=======================================================================================
-    //! Information needed to draw multiple instances of a graphic primitive.
-    // @bsistruct                                                   Paul.Connelly   01/17
-    //=======================================================================================
-    struct Instances
-    {
-        uint32_t            m_count;
-        TransformCP         m_transforms;
-
-        Instances(uint32_t numInstances, TransformCP transforms) : m_count(numInstances), m_transforms(transforms) { }
-    };
-
-    struct TileCorners
-    {
-        DPoint3d m_pts[4];
-    };
-
-protected:
-    friend struct GraphicBuilder;
-
-    virtual bool _IsOpen() const = 0;
-    virtual StatusInt _Close() = 0;
-    virtual GeometryStreamEntryIdCP _GetGeometryStreamEntryId() const {return nullptr;}
-    virtual void _SetGeometryStreamEntryId(GeometryStreamEntryIdCP) {}
-    virtual void _ActivateGraphicParams(GraphicParamsCR graphicParams, GeometryParamsCP geomParams) = 0;
-    virtual void _AddLineString(int numPoints, DPoint3dCP points) = 0;
-    virtual void _AddLineString2d(int numPoints, DPoint2dCP points, double zDepth) = 0;
-    virtual void _AddPointString(int numPoints, DPoint3dCP points) = 0;
-    virtual void _AddPointString2d(int numPoints, DPoint2dCP points, double zDepth) = 0;
-    virtual void _AddShape(int numPoints, DPoint3dCP points, bool filled) = 0;
-    virtual void _AddShape2d(int numPoints, DPoint2dCP points, bool filled, double zDepth) = 0;
-    virtual void _AddTriStrip(int numPoints, DPoint3dCP points, int32_t usageFlags) = 0;
-    virtual void _AddTriStrip2d(int numPoints, DPoint2dCP points, int32_t usageFlags, double zDepth) = 0;
-    virtual void _AddArc(DEllipse3dCR ellipse, bool isEllipse, bool filled) = 0;
-    virtual void _AddArc2d(DEllipse3dCR ellipse, bool isEllipse, bool filled, double zDepth) = 0;
-    virtual void _AddBSplineCurve(MSBsplineCurveCR curve, bool filled) = 0;
-    virtual void _AddBSplineCurve2d(MSBsplineCurveCR curve, bool filled, double zDepth) = 0;
-    virtual void _AddCurveVector(CurveVectorCR curves, bool isFilled) = 0;
-    virtual void _AddCurveVector2d(CurveVectorCR curves, bool isFilled, double zDepth) = 0;
-    virtual void _AddSolidPrimitive(ISolidPrimitiveCR primitive) = 0;
-    virtual void _AddBSplineSurface(MSBsplineSurfaceCR surface) = 0;
-    virtual void _AddPolyface(PolyfaceQueryCR meshData, bool filled = false) = 0;
-    virtual void _AddTriMesh(TriMeshArgs const& args) = 0;
-    virtual void _AddInstancedTriMesh(TriMeshArgs const&, Instances const&) { BeAssertOnce(false); }
-    virtual void _AddIndexedPolylines(IndexedPolylineArgs const& args) = 0;
-    virtual void _AddInstancedPolylines(IndexedPolylineArgs const&, Instances const&) { BeAssertOnce(false); }
-    virtual void _AddBody(IBRepEntityCR) = 0;
-    virtual void _AddTextString(TextStringCR text) = 0;
-    virtual void _AddTextString2d(TextStringCR text, double zDepth) = 0;
-    virtual void _AddTile(TextureCR tile, TileCorners const& corners) = 0;
-    virtual void _AddDgnOle(DgnOleDraw*) = 0;
-    virtual void _AddPointCloud(int32_t numPoints, DPoint3dCR origin, FPoint3d const* points, ByteCP colors) = 0;
-    virtual void _AddSubGraphic(GraphicR, TransformCR, GraphicParamsCR) = 0;
-    virtual GraphicBuilderPtr _CreateSubGraphic(TransformCR) const = 0;
-};
-
-//=======================================================================================
-//! Exposes methods for constructing a Graphic from graphic primitives.
-// @bsistruct                                                   Paul.Connelly   05/16
-//=======================================================================================
-struct GraphicBuilder
-{
-    typedef IGraphicBuilder::TriMeshArgs TriMeshArgs;
-    typedef IGraphicBuilder::IndexedPolylineArgs IndexedPolylineArgs;
-    typedef IGraphicBuilder::TileCorners TileCorners;
-    typedef IGraphicBuilder::Instances Instances;
-private:
-    friend struct GraphicBuilderPtr;
-
-    GraphicPtr          m_graphic;
-    IGraphicBuilderP    m_builder;
-
-    GraphicBuilder() : m_builder(nullptr) {}
-    GraphicBuilder(GraphicR graphic, IGraphicBuilderR builder) : m_graphic(&graphic), m_builder(&builder) {}
-    template<typename T> GraphicBuilder(T* t) : m_graphic(t), m_builder(t) {}
-
-    bool IsValid() const {return m_graphic.IsValid();}
-public:
-    GraphicBuilder(GraphicBuilderP p) : m_graphic(nullptr != p ? p->m_graphic : nullptr), m_builder(nullptr != p ? p->m_builder : nullptr) {}
-    template<typename T> GraphicBuilder(T& t) : m_graphic(&t), m_builder(&t) {}
-
-    DGNPLATFORM_EXPORT GraphicBuilderPtr CreateSubGraphic(TransformCR subToGraphic) const; // NOTE: subToGraphic is provided to allow stroking in world coords...
-
-    operator Graphic&() {BeAssert(m_graphic.IsValid()); return *m_graphic;}
-    DgnViewportCP GetViewport() const {return m_graphic->GetViewport();}
-    TransformCR GetLocalToWorldTransform() const {return m_graphic->GetLocalToWorldTransform();}
-    double GetPixelSize() const {return m_graphic->GetPixelSize();}
-    void GetPixelSizeRange(double& min, double& max) const {m_graphic->GetPixelSizeRange(min, max);}
-    void SetPixelSizeRange(double min, double max) {m_graphic->SetPixelSizeRange(min, max);}
-    void UpdatePixelSizeRange(double newMin, double newMax) {m_graphic->UpdatePixelSizeRange(newMin, newMax);}
-    bool IsSimplifyGraphic() const {return m_graphic->IsSimplifyGraphic();}
-
-    StatusInt Close() {return IsOpen() ? m_builder->_Close() : SUCCESS;}
-    bool IsOpen() const {return m_builder->_IsOpen();}
-
-    //! Get the current GeometryStreamEntryId.
-    //! @return A GeometryStream entry identifier for the graphics that are currently being drawn.
-    GeometryStreamEntryIdCP GetGeometryStreamEntryId() const {return m_builder->_GetGeometryStreamEntryId();}
-
-    //! Set the current GeometryStreamEntryId.
-    void SetGeometryStreamEntryId(GeometryStreamEntryIdCP entry) {m_builder->_SetGeometryStreamEntryId(entry);}
-
-    //! Set an GraphicParams to be the "active" GraphicParams for this Render::Graphic.
-    //! @param[in]          graphicParams   The new active GraphicParams. All geometry drawn via calls to this Render::Graphic will
-    //! @param[in]          geomParams      The source GeometryParams if graphicParams was created by cooking geomParams, nullptr otherwise.
-    void ActivateGraphicParams(GraphicParamsCR graphicParams, GeometryParamsCP geomParams=nullptr) {m_builder->_ActivateGraphicParams(graphicParams, geomParams);}
-
-    //! Draw a 3D line string.
-    //! @param[in]          numPoints   Number of vertices in points array.
-    //! @param[in]          points      Array of vertices in the line string.
-    void AddLineString(int numPoints, DPoint3dCP points) {m_builder->_AddLineString(numPoints, points);}
-
-    //! Draw a 2D line string.
-    //! @param[in]          numPoints   Number of vertices in points array.
-    //! @param[in]          points      Array of vertices in the line string.
-    //! @param[in]          zDepth      Z depth value in local coordinates.
-    void AddLineString2d(int numPoints, DPoint2dCP points, double zDepth) {m_builder->_AddLineString2d(numPoints, points, zDepth);}
-
-    //! Draw a 3D point string. A point string is displayed as a series of points, one at each vertex in the array, with no vectors connecting the vertices.
-    //! @param[in]          numPoints   Number of vertices in points array.
-    //! @param[in]          points      Array of vertices in the point string.
-    void AddPointString(int numPoints, DPoint3dCP points) {m_builder->_AddPointString(numPoints, points);}
-
-    //! Draw a 2D point string. A point string is displayed as a series of points, one at each vertex in the array, with no vectors connecting the vertices.
-    //! @param[in]          numPoints   Number of vertices in points array.
-    //! @param[in]          points      Array of vertices in the point string.
-    //! @param[in]          zDepth      Z depth value.
-    void AddPointString2d(int numPoints, DPoint2dCP points, double zDepth) {m_builder->_AddPointString2d(numPoints, points, zDepth);}
-
-    //! Draw a closed 3D shape.
-    //! @param[in]          numPoints   Number of vertices in \c points array. If the last vertex in the array is not the same as the first vertex, an
-    //!                                     additional vertex will be added to close the shape.
-    //! @param[in]          points      Array of vertices of the shape.
-    //! @param[in]          filled      If true, the shape will be drawn filled.
-    void AddShape(int numPoints, DPoint3dCP points, bool filled) {m_builder->_AddShape(numPoints, points, filled);}
-
-    //! Draw a 2D shape.
-    //! @param[in]          numPoints   Number of vertices in \c points array. If the last vertex in the array is not the same as the first vertex, an
-    //!                                     additional vertex will be added to close the shape.
-    //! @param[in]          points      Array of vertices of the shape.
-    //! @param[in]          zDepth      Z depth value.
-    //! @param[in]          filled      If true, the shape will be drawn filled.
-    void AddShape2d(int numPoints, DPoint2dCP points, bool filled, double zDepth) {m_builder->_AddShape2d(numPoints, points, filled, zDepth);}
-
-    //! Draw a 3D elliptical arc or ellipse.
-    //! @param[in]          ellipse     arc data.
-    //! @param[in]          isEllipse   If true, and if full sweep, then draw as an ellipse instead of an arc.
-    //! @param[in]          filled      If true, and isEllipse is also true, then draw ellipse filled.
-    void AddArc(DEllipse3dCR ellipse, bool isEllipse, bool filled) {m_builder->_AddArc(ellipse, isEllipse, filled);}
-
-    //! Draw a 2D elliptical arc or ellipse.
-    //! @param[in]          ellipse     arc data.
-    //! @param[in]          isEllipse   If true, and if full sweep, then draw as an ellipse instead of an arc.
-    //! @param[in]          filled      If true, and isEllipse is also true, then draw ellipse filled.
-    //! @param[in]          zDepth      Z depth value
-    void AddArc2d(DEllipse3dCR ellipse, bool isEllipse, bool filled, double zDepth) {m_builder->_AddArc2d(ellipse, isEllipse, filled, zDepth);}
-
-    //! Draw a BSpline curve.
-    void AddBSplineCurve(MSBsplineCurveCR curve, bool filled) {m_builder->_AddBSplineCurve(curve, filled);}
-
-    //! Draw a BSpline curve as 2d geometry with display priority.
-    //! @note Only necessary for non-ICachedDraw calls to support non-zero display priority.
-    void AddBSplineCurve2d(MSBsplineCurveCR curve, bool filled, double zDepth) {m_builder->_AddBSplineCurve2d(curve, filled, zDepth);}
-
-    //! Draw a curve vector.
-    void AddCurveVector(CurveVectorCR curves, bool isFilled) {m_builder->_AddCurveVector(curves, isFilled);}
-
-    //! Draw a curve vector as 2d geometry with display priority.
-    //! @note Only necessary for non-ICachedDraw calls to support non-zero display priority.
-    void AddCurveVector2d(CurveVectorCR curves, bool isFilled, double zDepth) {m_builder->_AddCurveVector2d(curves, isFilled, zDepth);}
-
-    //! Draw a light-weight surface or solid primitive.
-    //! @remarks Solid primitives can be capped or uncapped, they include cones, torus, box, spheres, and sweeps.
-    void AddSolidPrimitive(ISolidPrimitiveCR primitive) {m_builder->_AddSolidPrimitive(primitive);}
-
-    //! Draw a BSpline surface.
-    void AddBSplineSurface(MSBsplineSurfaceCR surface) {m_builder->_AddBSplineSurface(surface);}
-
-    //! @remarks Wireframe fill display supported for non-illuminated meshes.
-    void AddPolyface(PolyfaceQueryCR meshData, bool filled = false) {m_builder->_AddPolyface(meshData, filled);}
-
-    void AddTriMesh(TriMeshArgs const& args) {m_builder->_AddTriMesh(args);}
-
-    void AddInstancedTriMesh(TriMeshArgs const& args, Instances const& instances) {m_builder->_AddInstancedTriMesh(args, instances);}
-
-    void AddIndexedPolylines(IndexedPolylineArgs const& args) {m_builder->_AddIndexedPolylines(args);}
-
-    void AddInstancedPolylines(IndexedPolylineArgs const& args, Instances const& instances) {m_builder->_AddInstancedPolylines(args, instances);}
-
-    //! Draw a 3D point cloud.
-    void AddPointCloud(int32_t numPoints, DPoint3dCR origin, FPoint3d const* points, ByteCP colors) {m_builder->_AddPointCloud(numPoints, origin, points, colors);}
-
-    //! Draw a BRep surface/solid entity from the solids kernel.
-    void AddBody(IBRepEntityCR entity) {m_builder->_AddBody(entity);}
-
-    //! Draw a series of Glyphs.
-    //! @param[in]          text        Text drawing parameters
-    void AddTextString(TextStringCR text) {m_builder->_AddTextString(text);}
-
-    //! Draw a series of Glyphs with display priority.
-    //! @param[in] text   Text drawing parameters
-    //! @param[in] zDepth Priority value in 2d
-    void AddTextString2d(TextStringCR text, double zDepth) {m_builder->_AddTextString2d(text, zDepth);}
-
-    //! Draw a filled triangle strip from 3D points.
-    //! @param[in] numPoints   Number of vertices in \c points array.
-    //! @param[in] points      Array of vertices.
-    //! @param[in] usageFlags  0 or 1 if tri-strip represents a thickened line.
-    void AddTriStrip(int numPoints, DPoint3dCP points, int32_t usageFlags) {m_builder->_AddTriStrip(numPoints, points, usageFlags);}
-
-    //! Draw a filled triangle strip from 2D points.
-    //! @param[in] numPoints   Number of vertices in \c points array.
-    //! @param[in] points      Array of vertices.
-    //! @param[in] zDepth      Z depth value.
-    //! @param[in] usageFlags  0 or 1 if tri-strip represents a thickened line.
-    void AddTriStrip2d(int numPoints, DPoint2dCP points, int32_t usageFlags, double zDepth) {m_builder->_AddTriStrip2d(numPoints, points, usageFlags, zDepth);}
-
-    //! @private
-    void AddTile(TextureCR tile, TileCorners const& corners) {m_builder->_AddTile(tile, corners);}
-
-    //! Helper Methods to draw simple SolidPrimitives.
-    void AddTorus(DPoint3dCR center, DVec3dCR vectorX, DVec3dCR vectorY, double majorRadius, double minorRadius, double sweepAngle, bool capped) {AddSolidPrimitive(*ISolidPrimitive::CreateDgnTorusPipe(DgnTorusPipeDetail(center, vectorX, vectorY, majorRadius, minorRadius, sweepAngle, capped)));}
-    void AddBox(DVec3dCR primary, DVec3dCR secondary, DPoint3dCR basePoint, DPoint3dCR topPoint, double baseWidth, double baseLength, double topWidth, double topLength, bool capped) {AddSolidPrimitive(*ISolidPrimitive::CreateDgnBox(DgnBoxDetail::InitFromCenters(basePoint, topPoint, primary, secondary, baseWidth, baseLength, topWidth, topLength, capped)));}
-
-    //! Add DRange3d edges
-    void AddRangeBox(DRange3dCR range)
-        {
-        DPoint3d p[8], tmpPts[9];
-
-        p[0].x = p[3].x = p[4].x = p[5].x = range.low.x;
-        p[1].x = p[2].x = p[6].x = p[7].x = range.high.x;
-        p[0].y = p[1].y = p[4].y = p[7].y = range.low.y;
-        p[2].y = p[3].y = p[5].y = p[6].y = range.high.y;
-        p[0].z = p[1].z = p[2].z = p[3].z = range.low.z;
-        p[4].z = p[5].z = p[6].z = p[7].z = range.high.z;
-
-        tmpPts[0] = p[0]; tmpPts[1] = p[1]; tmpPts[2] = p[2];
-        tmpPts[3] = p[3]; tmpPts[4] = p[5]; tmpPts[5] = p[6];
-        tmpPts[6] = p[7]; tmpPts[7] = p[4]; tmpPts[8] = p[0];
-
-        AddLineString(9, tmpPts);
-        AddLineString(2, DSegment3d::From(p[0], p[3]).point);
-        AddLineString(2, DSegment3d::From(p[4], p[5]).point);
-        AddLineString(2, DSegment3d::From(p[1], p[7]).point);
-        AddLineString(2, DSegment3d::From(p[2], p[6]).point);
-        }
-
-    //! Add DRange2d edges
-    void AddRangeBox2d(DRange2dCR range, double zDepth)
-        {
-        DPoint2d tmpPts[5];
-
-        tmpPts[0] = DPoint2d::From(range.low.x, range.low.y);
-        tmpPts[1] = DPoint2d::From(range.high.x, range.low.y);
-        tmpPts[2] = DPoint2d::From(range.high.x, range.high.y);
-        tmpPts[3] = DPoint2d::From(range.low.x, range.high.y);
-        tmpPts[4] = tmpPts[0];
-
-        AddLineString2d(5, tmpPts, zDepth);
-        }
-
-    //! Draw OLE object.
-    void AddDgnOle(DgnOleDraw* ole) {m_builder->_AddDgnOle(ole);}
-
-    void AddSubGraphic(GraphicR graphic, TransformCR subToGraphic, GraphicParamsCR params) {m_builder->_AddSubGraphic(graphic, subToGraphic, params);}
-
-    //! Set symbology for decorations that are only used for display purposes. Pickable decorations require a category, must initialize
-    //! a GeometryParams and cook it into a GraphicParams to have a locatable decoration.
-    void SetSymbology(ColorDef lineColor, ColorDef fillColor, int lineWidth, GraphicParams::LinePixels linePixels=GraphicParams::LinePixels::Solid)
-        {
-        GraphicParams graphicParams;
-        graphicParams.SetLineColor(lineColor);
-        graphicParams.SetFillColor(fillColor);
-        graphicParams.SetWidth(lineWidth);
-        graphicParams.SetLinePixels(linePixels);
-        ActivateGraphicParams(graphicParams);
-        }
-
-    //! Set blanking fill symbology for decorations that are only used for display purposes. Pickable decorations require a category, must initialize
-    //! a GeometryParams and cook it into a GraphicParams to have a locatable decoration.
-    void SetBlankingFill(ColorDef fillColor)
-        {
-        GraphicParams graphicParams;
-        graphicParams.SetFillColor(fillColor);
-        graphicParams.SetIsBlankingRegion(true);
-        ActivateGraphicParams(graphicParams);
-        }
-};
-
-//=======================================================================================
-//! A smart-pointer to a GraphicBuilder object.
-// @bsistruct                                                   Paul.Connelly   05/16
-//=======================================================================================
-struct GraphicBuilderPtr
-{
-private:
-    GraphicBuilder  m_builder;
-public:
-    GraphicBuilderPtr() {}
-    GraphicBuilderPtr(GraphicBuilderP builder) : m_builder(builder) {}
-
-    template<typename T> GraphicBuilderPtr(T* impl) : m_builder(impl) {}
-    operator GraphicPtr() {return m_builder.m_graphic;}
-
-    bool IsValid() const {return m_builder.IsValid();}
-    bool IsNull() const {return !IsValid();}
-    GraphicBuilderP get() {return IsValid() ? &m_builder : nullptr;}
-    GraphicBuilderP operator->() {return get();}
-    GraphicBuilderR operator*() {BeAssert(IsValid()); return *get();}
-    GraphicP GetGraphic() {return m_builder.m_graphic.get();}
-};
-
-//=======================================================================================
-// An ordered list of RefCountedPtrs to a Render::Graphics, plus an override.
-// @bsiclass
-//=======================================================================================
-struct GraphicList : RefCounted<NonCopyableClass>
-{
-    struct Node
-    {
-        GraphicPtr  m_ptr;
-        void*       m_overrides;
-        uint32_t    m_ovrFlags;
-        Node(Graphic& graphic, void* ovr, uint32_t ovrFlags) : m_ptr(&graphic), m_overrides(ovr), m_ovrFlags(ovrFlags) {}
-    };
-
-    bvector<Node> m_list;
-
-    uint32_t GetCount() const {return (uint32_t) m_list.size();}
-    bool IsEmpty() const {return m_list.empty();}
-    void Clear() {m_list.clear();}
-    DGNPLATFORM_EXPORT void Drop(Graphic& graphic);
-    DGNPLATFORM_EXPORT void Add(Graphic& graphic, void* ovr, uint32_t ovrFlags);
-    DGNPLATFORM_EXPORT void ChangeOverride(Graphic& graphic, void* ovr, uint32_t ovrFlags);
-};
-
-//=======================================================================================
-//! A set of GraphicLists of various types of Graphics that are "decorated" into the Render::Target,
-//! in addition to the Scene.
-// @bsiclass                                                    Keith.Bentley   12/15
-//=======================================================================================
-struct Decorations
-{
-    GraphicListPtr m_flashed;        // drawn with zbuffer, with scene lighting
-    GraphicListPtr m_world;          // drawn with zbuffer, with default lighting, smooth shading
-    GraphicListPtr m_worldOverlay;   // drawn in overlay mode, world units
-    GraphicListPtr m_viewOverlay;    // drawn in overlay mode, view units
-};
-
-//=======================================================================================
-// @bsiclass                                                    Keith.Bentley   02/16
-//=======================================================================================
-struct FrustumPlanes
-{
-    bool m_isValid = false;
-    ClipPlane m_planes[6];
-
-    FrustumPlanes() {}
-    ~FrustumPlanes() {}
-    explicit FrustumPlanes(FrustumCR frustum){Init(frustum);}
-    DGNPLATFORM_EXPORT void Init(FrustumCR frustum);
-    bool IsValid() const {return m_isValid;}
-    enum struct Contained {Outside = 0, Partly = 1,Inside = 2,};
-    Contained Contains(FrustumCR box) const {return Contains(box.m_pts, 8);}
-    bool Intersects(FrustumCR box) const {return Contained::Outside != Contains(box);}
-    bool ContainsPoint(DPoint3dCR pt, double tolerance=1.0e-8) const {return Contained::Outside != Contains(&pt, 1, tolerance);}
-    DGNPLATFORM_EXPORT Contained Contains(DPoint3dCP, int nPts, double tolerance=1.0e-8) const;
-    DGNPLATFORM_EXPORT bool IntersectsRay(DPoint3dCR origin, DVec3dCR direction);
-};
-
-//=======================================================================================
-//! A Render::Plan holds a Frustum and the render settings for displaying
-//! the current Render::Scene into a Render::Target.
-// @bsiclass                                                    Keith.Bentley   12/15
-//=======================================================================================
-struct Plan
-{
-    enum class AntiAliasPref {Detect=0, On=1, Off=2};
-
-    ViewFlags     m_viewFlags;
-    bool          m_is3d;
-    Frustum       m_frustum;
-    double        m_fraction;
-    ColorDef      m_bgColor;
-    AntiAliasPref m_aaLines;
-    AntiAliasPref m_aaText;
-    ClipVectorPtr m_activeVolume;
-    DGNPLATFORM_EXPORT Plan(DgnViewportCR);
-};
-
-//=======================================================================================
-//! A Render::Window is a platform specific object that identifies a rectangular window on a screen.
-//! On Windows, for example, the default Render::Window holds an "HWND"
-// @bsiclass                                                    Keith.Bentley   11/15
-//=======================================================================================
-struct Window : RefCounted<NonCopyableClass>
-{
-    struct Rectangle {int left, top, right, bottom;};
-protected:
-    Window() {}
-public:
-    virtual Point2d _GetScreenOrigin() const = 0;
-    virtual BSIRect _GetViewRect() const = 0;
-    virtual void _OnPaint(Rectangle&) const = 0;
-    virtual void* _GetNativeWindow() const = 0;
-
-#if defined (BENTLEYCONFIG_DISPLAY_WIN32)
-    virtual HWND__* _GetHWnd() const {return nullptr;} //!< Note this may return null even on Windows, depending on the associated Render::Target
-    HWND__* GetHWnd() const {return _GetHWnd();}
-#endif
-};
-
-//=======================================================================================
-//! A Render::Device is the platform specific object that connects a render target to a rendering system.
-//! It holds a reference to a Render::Window.
-//! On Windows, for example, the default Render::Device maps to a "DC"
-// @bsiclass                                                    Keith.Bentley   11/15
-//=======================================================================================
-struct Device : RefCounted<NonCopyableClass>
-{
-    struct PixelsPerInch {int width, height;};
-protected:
-    WindowPtr m_window;
-    Device(Window* window) : m_window(window) {}
-public:
-    virtual PixelsPerInch _GetPixelsPerInch() const = 0;
-    virtual DVec2d _GetDpiScale() const = 0;
-    virtual void* _GetNativeDevice() const = 0;
-#if defined (BENTLEYCONFIG_DISPLAY_WIN32)
-    virtual HDC__* GetDC() const {return nullptr;} //!< Note this may return null even on Windows, depending on the associated Render::System
-#endif
-    virtual TargetPtr _CreateTarget(double tileSizeModifier) = 0;
-    double PixelsFromInches(double inches) const {PixelsPerInch ppi=_GetPixelsPerInch(); return inches * (ppi.height + ppi.width)/2;}
-    Window const* GetWindow() const {return m_window.get();}
-};
-
-//=======================================================================================
-// @bsiclass                                                    Keith.Bentley   08/16
-//=======================================================================================
-struct TransClip : RefCounted<NonCopyableClass>
-{
-};
-
-//=======================================================================================
-//! An array of GraphicPtrs.
-//! @note All entries are closed (and therefore may never change) when they're added to this array.
-// @bsiclass                                                    Keith.Bentley   05/16
-//=======================================================================================
-struct GraphicBranch
-{
-    bool m_hasFlags = false;
-    ViewFlags m_viewFlags;
-    bvector<GraphicPtr> m_entries;
-
-    void Add(Graphic& graphic) {graphic.EnsureClosed(); m_entries.push_back(&graphic);}
-    void Add(bvector<GraphicPtr> const& entries) { for (auto& entry : entries) Add(*entry); }
-    void SetViewFlags(ViewFlags flags) {m_hasFlags=true; m_viewFlags=flags;}
-    void Clear() {m_entries.clear();}
-};
-
-//=======================================================================================
-// @bsiclass                                                    Keith.Bentley   01/17
-//=======================================================================================
-struct ViewletPosition
-{
-    DPoint3d m_center;
-    double m_width;
-    double m_height;
-    ClipVectorCPtr m_clip;
-    ViewletPosition(DPoint3dCR center, double width, double height, ClipVectorCP clip) : m_center(center), m_width(width), m_height(height), m_clip(clip) {}
-};
-
-//=======================================================================================
-//! A Render::System is the renderer-specific factory for creating Render::Graphics, Render::Textures, and Render::Materials.
-//! @note The methods of this class may be called from any thread.
-// @bsiclass                                                    Keith.Bentley   03/16
-//=======================================================================================
-struct System
-{
-    Target* m_nowPainting = nullptr;
-    bool CheckPainting(Target* target) {return target==m_nowPainting;}
-    bool IsPainting() {return !CheckPainting(nullptr);}
-    void StartPainting(Target* target) {BeAssert(!IsPainting()); m_nowPainting = target;}
-    void NotPainting() {m_nowPainting = nullptr;}
-
-    //! Initialize the rendering system. Return a non-zero value in case of error.
-    virtual int _Initialize(void* systemWindow, bool swRendering) = 0;
-
-    //! Create a render target.
-    virtual Render::TargetPtr _CreateTarget(Render::Device& device, double tileSizeModifier) = 0;
-
-    //! Get or create a material from a material element, by id
-    virtual MaterialPtr _GetMaterial(DgnMaterialId, DgnDbR) const = 0;
-
-    //! Create a Material from parameters
-    virtual MaterialPtr _CreateMaterial(Material::CreateParams const&) const = 0;
-
-    virtual GraphicBuilderPtr _CreateGraphic(Graphic::CreateParams const& params) const = 0;
-    virtual GraphicPtr _CreateSprite(ISprite& sprite, DPoint3dCR location, DPoint3dCR xVec, int transparency) const = 0;
-    virtual GraphicPtr _CreateBranch(GraphicBranch& branch, TransformCP, ClipVectorCP) const = 0;
-    virtual GraphicPtr _CreateViewlet(GraphicBranch& branch, PlanCR, ViewletPosition const&) const = 0;
-
-    //! Get or create a Texture from a DgnTexture element. Note that there is a cache of textures stored on a DgnDb, so this may return a pointer to a previously-created texture.
-    //! @param[in] textureId the DgnElementId of the texture element
-    //! @param[in] db the DgnDb for textureId
-    virtual TexturePtr _GetTexture(DgnTextureId textureId, DgnDbR db) const = 0;
-
-    //! Create a new Texture from an Image.
-    virtual TexturePtr _CreateTexture(ImageCR image, Texture::CreateParams const& params=Texture::CreateParams()) const = 0;
-
-    //! Create a new Texture from an ImageSource.
-    virtual TexturePtr _CreateTexture(ImageSourceCR source, Image::BottomUp bottomUp, Texture::CreateParams const& params=Texture::CreateParams()) const = 0;
-
-    //! Create a Texture from a graphic.
-    virtual TexturePtr _CreateGeometryTexture(GraphicCR graphic, DRange2dCR range, bool useGeometryColors, bool forAreaPattern) const = 0;
-};
-
-//=======================================================================================
-//! Provides an algorithm for dynamically adjusting the tile size modifier of a
-//! Render::Target based on observed frame rate.
-// @bsistruct                                                   Paul.Connelly   06/16
-//=======================================================================================
-struct TileSizeAdjuster
-{
-private:
-    uint32_t    m_frameWindow;  // # of frames to record before performing adjustment
-    uint32_t    m_numFrames;    // # of frames recorded thus far
-    double      m_averageFrameTime;   // average # of seconds to render each frame thus far
-
-    void Record(double frameTime);
-    double Compute(Render::TargetCR target, double curModifier) const;
-public:
-    explicit TileSizeAdjuster(uint32_t frameWindow=15) : m_frameWindow(frameWindow) { Reset(); }
-
-    //! Call after each rendered frame. Returns an adjusted tile size modifier.
-    DGNPLATFORM_EXPORT double Update(Render::TargetCR target, double frameTime);
-
-    void Reset() {m_numFrames=0; m_averageFrameTime=0.0;}   //!< Reset the accumulated statistics
-    uint32_t GetFramesPerSecond() const { return 0.0 != m_averageFrameTime ? static_cast<uint32_t>(1.0/m_averageFrameTime) : 0; }
-    double GetAverageFrameTime() const { return m_averageFrameTime; }
-    uint32_t GetNumFramesRecorded() const { return m_numFrames; }
-};
-
-//=======================================================================================
-//! A Render:Target holds the current "scene", the current set of dynamic Graphics, and the current decorators.
-//! When frames are composed, all of those Graphics are rendered, as appropriate.
-//! A Render:Target holds a reference to a Render::Device, and a Render::System
-//! Every DgnViewport holds a reference to a Render::Target.
-// @bsiclass                                                    Keith.Bentley   11/15
-//=======================================================================================
-struct Target : RefCounted<NonCopyableClass>
-{
-protected:
-    bool m_abort;
-    int  m_id; // for debugging
-    System& m_system;
-    DevicePtr m_device;
-    ClipVectorCPtr m_activeVolume;
-    GraphicListPtr m_currentScene;
-    GraphicListPtr m_dynamics;
-    Decorations m_decorations;
-    double m_tileSizeModifier;
-    uint32_t m_minimumFrameRate;
-
-    virtual void _OnResized() {}
-    virtual void* _ResolveOverrides(OvrGraphicParamsCR) = 0;
-    virtual Point2d _GetScreenOrigin() const = 0;
-    virtual BSIRect _GetViewRect() const = 0;
-    virtual DVec2d _GetDpiScale() const = 0;
-
-    DGNVIEW_EXPORT Target(SystemR, double tileSizeModifier);
-    DGNVIEW_EXPORT ~Target();
-    DGNPLATFORM_EXPORT static void VerifyRenderThread();
-    static double Get2dFrustumDepth() {return DgnUnits::OneMeter();}
-
-public:
-    virtual void _OnDestroy() {}
-<<<<<<< HEAD
-    virtual void _ChangeScene(GraphicListR scene, ClipPrimitiveCP activeVolume, double lowestScore) {VerifyRenderThread(); m_currentScene = &scene; m_activeVolume=activeVolume;}
-=======
-    virtual void _ChangeScene(GraphicListR scene, ClipVectorCP activeVolume, double lowestScore) {VerifyRenderThread(); m_currentScene = &scene; m_activeVolume=activeVolume;}
-    virtual void _ChangeTerrain(GraphicListR terrain) {VerifyRenderThread(); m_terrain = !terrain.IsEmpty() ? &terrain : nullptr;}
->>>>>>> bf6877f1
-    virtual void _ChangeDynamics(GraphicListP dynamics) {VerifyRenderThread(); m_dynamics = dynamics;}
-    virtual void _ChangeDecorations(Decorations& decorations) {VerifyRenderThread(); m_decorations = decorations;}
-    virtual void _ChangeRenderPlan(PlanCR) = 0;
-    virtual void _DrawFrame(StopWatch&, double sceneSecondsElapsed) = 0;
-    virtual Image _ReadImage(BSIRectCR viewRect, Point2dCR targetSize) = 0;
-    virtual bool _WantInvertBlackBackground() {return false;}
-    virtual uint32_t _SetMinimumFrameRate(uint32_t minimumFrameRate){m_minimumFrameRate = minimumFrameRate; return m_minimumFrameRate;}
-    virtual double _GetCameraFrustumNearScaleLimit() const = 0;
-    virtual double _FindNearestZ(DRange2dCR) const = 0;
-    virtual void _SetViewRect(BSIRect rect) {}
-<<<<<<< HEAD
-    virtual BentleyStatus _RenderTile(StopWatch&,TexturePtr&,PlanCR,GraphicListR,ClipPrimitiveCP,Point2dCR) = 0;
-=======
-    virtual BentleyStatus _RenderTile(StopWatch&,TexturePtr&,PlanCR,GraphicListR,GraphicListR,ClipVectorCP,Point2dCR) = 0;
-    DGNPLATFORM_EXPORT virtual void _RecordFrameTime(uint32_t numGraphicsInScene, double seconds, bool isFromProgressiveDisplay);
->>>>>>> bf6877f1
-
-    int GetId() const {return m_id;}
-    void SetAbortFlag() {m_abort=true;}
-    Point2d GetScreenOrigin() const {return _GetScreenOrigin();}
-    BSIRect GetViewRect() const {return _GetViewRect();}
-    DVec2d GetDpiScale() const {return _GetDpiScale();}
-    DeviceCP GetDevice() const {return m_device.get();}
-    DGNPLATFORM_EXPORT void DestroyNow();
-    void OnResized() {_OnResized();}
-    void* ResolveOverrides(OvrGraphicParamsCP ovr) {return ovr ? _ResolveOverrides(*ovr) : nullptr;}
-    GraphicBuilderPtr CreateGraphic(Graphic::CreateParams const& params) {return m_system._CreateGraphic(params);}
-    GraphicPtr CreateSprite(ISprite& sprite, DPoint3dCR location, DPoint3dCR xVec, int transparency) {return m_system._CreateSprite(sprite, location, xVec, transparency);}
-    MaterialPtr GetMaterial(DgnMaterialId id, DgnDbR dgndb) const {return m_system._GetMaterial(id, dgndb);}
-    TexturePtr GetTexture(DgnTextureId id, DgnDbR dgndb) const {return m_system._GetTexture(id, dgndb);}
-    TexturePtr CreateTexture(ImageCR image) const {return m_system._CreateTexture(image);}
-    TexturePtr CreateTexture(ImageSourceCR source, Image::BottomUp bottomUp=Image::BottomUp::No) const {return m_system._CreateTexture(source, bottomUp);}
-    TexturePtr CreateGeometryTexture(Render::GraphicCR graphic, DRange2dCR range, bool useGeometryColors, bool forAreaPattern) const {return m_system._CreateGeometryTexture(graphic, range, useGeometryColors, forAreaPattern);}
-    SystemR GetSystem() {return m_system;}
-
-    static constexpr double DefaultTileSizeModifier()
-        {
-#ifdef BENTLEYCONFIG_GRAPHICS_DIRECTX // *** WIP - we are trying to predict the likely graphics performance of the box.
-        return 1.0; // Plan for the best on Windows (desktop) computers.
-#else
-        return 2.5; // Plan for the worst on mobile devices
-#endif
-        }
-
-    static constexpr uint32_t DefaultMinimumFrameRate() { return 15; }
-
-    static int32_t GetMaxDisplayPriority() {return (1<<23)-32;}
-    static double DepthFromDisplayPriority(int32_t priority){return Get2dFrustumDepth() * (double) priority / (double) GetMaxDisplayPriority();}
-    double GetTileSizeModifier() const {return m_tileSizeModifier;}
-    void SetTileSizeModifier(double mod) {m_tileSizeModifier=mod;}
-    uint32_t GetMinimumFrameRate() const {return m_minimumFrameRate;}
-    uint32_t SetMinimumFrameRate(uint32_t minimumFrameRate) {return _SetMinimumFrameRate(minimumFrameRate);}
-    double GetMaximumTileSizeModifier() const {return 8.0;}
-
-    //! Make the specified rectangle have the specified aspect ratio
-    //! @param[in] requestedRect    The rectangle within the view that the caller would like to capture
-    //! @param[in] targetAspectRatio The desired aspect ratio
-    //! @return The adjusted rectangle that captures as much of the requested rectangle as possible
-    //!         with one of its dimensions adjusted to match the aspect ratio of targetSize.
-    DGNPLATFORM_EXPORT static BSIRect SetAspectRatio(BSIRectCR requestedRect, double targetAspectRatio);
-};
-
-END_BENTLEY_RENDER_NAMESPACE
+/*--------------------------------------------------------------------------------------+
+|
+|     $Source: PublicAPI/DgnPlatform/Render.h $
+|
+|  $Copyright: (c) 2017 Bentley Systems, Incorporated. All rights reserved. $
+|
++--------------------------------------------------------------------------------------*/
+#pragma once
+//__PUBLISH_SECTION_START__
+
+#include "DgnModel.h"
+#include "DgnCategory.h"
+#include "AreaPattern.h"
+#include <Bentley/BeTimeUtilities.h>
+
+#if defined (BENTLEYCONFIG_DISPLAY_WIN32)
+    struct HICON__;
+    struct HWND__;
+    struct HDC__;
+#endif
+
+BEGIN_BENTLEY_RENDER_NAMESPACE
+
+struct GraphicBuilderPtr;
+
+//=======================================================================================
+// @bsiclass                                                    Keith.Bentley   12/14
+//=======================================================================================
+enum class RenderMode : int32_t
+{
+    Wireframe      = 0,
+    HiddenLine     = 3,
+    SolidFill      = 4,
+    SmoothShade    = 6,
+};
+
+/*=================================================================================**//**
+* Flags for view display style
+* @bsiclass
++===============+===============+===============+===============+===============+======*/
+struct ViewFlags
+{
+private:
+    RenderMode m_renderMode = RenderMode::Wireframe;
+    uint32_t m_text:1;             //!< Shows or hides text.
+    uint32_t m_dimensions:1;       //!< Shows or hides dimensions.
+    uint32_t m_patterns:1;         //!< Shows or hides pattern geometry.
+    uint32_t m_weights:1;          //!< Controls whether non-zero line weights are used or display using weight 0.
+    uint32_t m_styles:1;           //!< Controls whether custom line styles are used (e.g. control whether elements with custom line styles draw normally, or as solid lines).
+    uint32_t m_transparency:1;     //!< Controls whether element transparency is used (e.g. control whether elements with transparency draw normally, or as opaque).
+    uint32_t m_fill:1;             //!< Controls whether the fills on filled elements are displayed.
+    uint32_t m_textures:1;         //!< Controls whether to display texture maps for material assignments. When off only material color is used for display.
+    uint32_t m_materials:1;        //!< Controls whether materials are used (e.g. control whether geometry with materials draw normally, or as if it has no material).
+    uint32_t m_sceneLights:1;      //!< Controls whether the custom scene lights or the default lighting scheme are used.
+    uint32_t m_acsTriad:1;         //!< Shows or hides the ACS triad.
+    uint32_t m_grid:1;             //!< Shows or hides the grid. The grid settings are a design file setting.
+    uint32_t m_visibleEdges:1;     //!< Shows or hides visible edges in the shaded render mode.
+    uint32_t m_hiddenEdges:1;      //!< Shows or hides hidden edges in the shaded render mode.
+    uint32_t m_ignoreLighting:1;   //!< Controls whether lights are used.
+    uint32_t m_shadows:1;          //!< Shows or hides shadows.
+    uint32_t m_noClipVolume:1;     //!< Controls whether the clip volume is applied.
+    uint32_t m_constructions:1;    //!< Shows or hides construction class geometry.
+    uint32_t m_monochrome:1;       //!< use monochrome style
+    uint32_t m_noGeometryMap:1;    //!< ignore geometry maps
+    uint32_t m_edgeMask:2;         //!< 0=none, 1=generate mask, 2=use mask
+
+public:
+    ViewFlags()
+        {
+        m_text = 1;
+        m_dimensions = 1;
+        m_patterns = 1;
+        m_weights = 1;
+        m_styles = 1;
+        m_transparency = 1;
+        m_fill = 1;
+        m_textures = 1;
+        m_materials = 1;
+        m_sceneLights = 1;
+        m_acsTriad = 0;
+        m_grid = 0;
+        m_visibleEdges = 0;
+        m_hiddenEdges = 0;
+        m_ignoreLighting = 0;
+        m_shadows = 0;
+        m_noClipVolume = 0;
+        m_constructions = 0;
+        m_monochrome = 0;
+        m_noGeometryMap = 0;
+        m_edgeMask = 0;
+        }
+
+    bool ShowText() const {return m_text;}
+    void SetShowText(bool val) {m_text = val;}
+    bool ShowDimensions() const {return m_dimensions;}
+    void SetShowDimensions(bool val) {m_dimensions = val;}
+    bool ShowPatterns() const {return m_patterns;}
+    void SetShowPatterns(bool val) {m_patterns = val;}
+    bool ShowWeights() const {return m_weights;}
+    void SetShowWeights(bool val) {m_weights = val;}
+    bool ShowStyles() const {return m_styles;}
+    void SetShowStyles(bool val) {m_styles = val;}
+    bool ShowTransparency() const {return m_transparency;}
+    void SetShowTransparency(bool val) {m_transparency = val;}
+    bool ShowFill() const {return m_fill;}
+    void SetShowFill(bool val) {m_fill = val;}
+    bool ShowTextures() const {return m_textures;}
+    void SetShowTextures(bool val) {m_textures = val;}
+    bool ShowMaterials() const {return m_materials;}
+    void SetShowMaterials(bool val) {m_materials = val;}
+    bool ShowSceneLights() const {return m_sceneLights;}
+    void SetShowSceneLights(bool val) {m_sceneLights = val;}
+    bool ShowAcsTriad() const {return m_acsTriad;}
+    void SetShowAcsTriad(bool val) {m_acsTriad = val;}
+    bool ShowGrid() const {return m_grid;}
+    void SetShowGrid(bool val) {m_grid = val;}
+    bool ShowVisibleEdges() const {return m_visibleEdges;}
+    void SetShowVisibleEdges(bool val) {m_visibleEdges = val;}
+    bool ShowHiddenEdges() const {return m_hiddenEdges;}
+    void SetShowHiddenEdges(bool val) {m_hiddenEdges = val;}
+    bool IgnoreLighting() const {return m_ignoreLighting;}
+    void SetIgnoreLighting(bool val) {m_ignoreLighting = val;}
+    bool ShowShadows() const {return m_shadows;}
+    void SetShowShadows(bool val) {m_shadows = val;}
+    bool ShowClipVolume() const {return !m_noClipVolume;}
+    void SetShowClipVolume(bool val) {m_noClipVolume = !val;}
+    bool ShowConstructions() const {return m_constructions;}
+    void SetShowConstructions(bool val) {m_constructions = val;}
+    bool IsMonochrome() const {return m_monochrome;}
+    void SetMonochrome(bool val) {m_monochrome = val;}
+    int GetEdgeMask() const {return m_edgeMask;}
+    void SetEdgeMask(int val) {m_edgeMask = val;}
+    RenderMode GetRenderMode() const {return m_renderMode;}
+    void SetRenderMode(RenderMode value) {m_renderMode = value;}
+
+    void InitDefaults() {*this = ViewFlags();}
+    DGNPLATFORM_EXPORT Json::Value ToJson() const;
+    DGNPLATFORM_EXPORT void FromJson(JsonValueCR);
+};
+
+//=======================================================================================
+//! A rendering task to be performed on the render thread.
+// @bsiclass                                                    Keith.Bentley   07/15
+//=======================================================================================
+struct Task : RefCounted<NonCopyableClass>
+{
+    //! The rendering operation a task performs.
+    enum class Operation
+    {
+        Initialize,
+        ChangeScene,
+        ChangeRenderPlan,
+        ChangeDynamics,
+        Redraw,
+        DefineGeometryTexture,
+        FindNearestZ,
+        ReadImage,
+        DestroyTarget,
+        RenderTile,
+        RenderFrame,
+    };
+
+    //! The outcome of the processing of a Task.
+    enum class Outcome
+    {
+        Waiting,   //!< in queue, pending
+        Abandoned, //!< replaced while pending
+        Started,   //!< currently processing
+        Aborted,   //!< aborted during processing
+        Finished,  //!< successfully finished processing
+    };
+
+    struct Priority
+    {
+        uint32_t m_value;
+        static Priority Highest() {return Priority(0);}
+        static Priority Lowest() {return Priority(0xffff);}
+        Priority& operator++() {++m_value; return *this;}
+        explicit Priority(uint32_t val=0) : m_value(val) {}
+    };
+
+    friend struct Queue;
+
+protected:
+    Priority    m_priority;
+    Operation   m_operation;
+    TargetPtr   m_target;
+    Outcome     m_outcome = Outcome::Waiting;
+    double      m_elapsedTime = 0.0;
+    void Perform(StopWatch&);
+
+public:
+    //! Get the name of this task. For debugging only
+    virtual Utf8CP _GetName() const = 0;
+
+    //! Perform the rendering task.
+    //! @return the Outcome of the processing of the Task.
+    virtual Outcome _Process(StopWatch&) = 0;
+
+    //! Determine whether this Task can replace a pending entry in the Queue.
+    //! @param[in] other a pending task for the same Render::Target
+    //! @return true if this Task should replace the other pending task.
+    virtual bool _Replaces(Task& other) const {return m_operation == other.m_operation;}
+
+    //! return true if this task changes the scene.
+    virtual bool _DefinesScene() const = 0;
+
+    //! called when this task is entered into the render queue
+    virtual void _OnQueued() const {}
+
+    Priority GetPriority() const {return m_priority;} //!< Get the priority of this task
+    Target* GetTarget() const {return m_target.get();} //!< Get the Target of this Task
+    Operation GetOperation() const {return m_operation;} //!< Get the Operation of this Task.
+    Outcome GetOutcome() const {return m_outcome;}   //!< The Outcome of the processing of this Task (or Waiting, if it has not been processed yet.)
+    double GetElapsedTime() const {return m_elapsedTime;} //!< Elapsed time in seconds. Only valid if m_outcome is Finished or Aborted
+
+    Task(Target* target, Operation operation, Priority priority) : m_target(target), m_operation(operation), m_priority(priority) {}
+};
+
+//=======================================================================================
+// Base class for all tasks that change the scene
+// @bsiclass                                                    Keith.Bentley   03/16
+//=======================================================================================
+struct SceneTask : Task
+{
+    bool _DefinesScene() const override {return true;}
+    bool _Replaces(Task& other) const override {return Render::Task::_Replaces(other) || !other._DefinesScene();}
+    using Task::Task;
+};
+
+//=======================================================================================
+// Base class for tasks that don't change the scene
+// @bsiclass                                                    Keith.Bentley   03/16
+//=======================================================================================
+struct NonSceneTask : Task
+{
+    bool _DefinesScene() const override {return false;}
+    using Task::Task;
+};
+
+//=======================================================================================
+//! The Render::Queue is accessed through DgnViewport::GetRenderQueue. It holds an array of Render::Tasks waiting
+//! to to be processed on the render thread. Render::Tasks may be added to the Render::Queue only
+//! on the main (work) thread, and may only be processed on the Render thread.
+// @bsiclass                                                    Keith.Bentley   09/15
+//=======================================================================================
+struct Queue
+{
+    friend DgnViewport;
+private:
+    BeConditionVariable m_cv;
+    std::deque<TaskPtr> m_tasks;
+    TaskPtr             m_currTask;
+
+    void WaitForWork();
+    void Process();
+    THREAD_MAIN_DECL Main(void*);
+
+    DGNPLATFORM_EXPORT bool HasActiveOrPending(Task::Operation op, Target* target) const;
+public:
+    //! Add a Render::Task to the render queue. The Task will replace any existing pending entries in the Queue
+    //! for the same Render::Target for which task._CanReplace(existing) returns true.
+    //! @param[in] task The Render::Task to add to the queue.
+    //! @note This method may only be called from the main thread.
+    DGNPLATFORM_EXPORT void AddTask(Task& task);
+
+    //! Wait for all Tasks in the Queue to be processed.
+    //! @note This method may only be called from the main thread and will wait indefinitely for the existing render tasks
+    //! to complete.
+    DGNPLATFORM_EXPORT void WaitForIdle();
+
+    //! Add a task to the Queue and wait for it (and all previously queued Tasks) to complete.
+    //! @param[in] task The Render::Task to add to the queue.
+    //! @note This method may only be called from the main thread and will wait indefinitely for the existing render tasks
+    //! to complete.
+    void AddAndWait(Task& task) {AddTask(task); WaitForIdle();}
+
+    //! @return true if the render queue is empty and no pending tasks are active.
+    //! @note This method may only be called from the main thread
+    DGNPLATFORM_EXPORT bool IsIdle() const;
+
+    DGNPLATFORM_EXPORT bool HasPending(Task::Operation op) const;
+    bool HasActiveOrPending(Task::Operation op) const { return HasActiveOrPending(op, nullptr); }
+
+    bool HasActiveOrPending(Task::Operation op, Target& target) const { return HasActiveOrPending(op, &target); }
+};
+
+//=======================================================================================
+//! An uncompressed image in Rgb (3 bytes per pixel) or Rgba (4 bytes per pixel) format suitable for rendering.
+// @bsiclass                                                    Keith.Bentley   05/16
+//=======================================================================================
+struct Image
+{
+    enum class Format {Rgba=0, Rgb=2}; // must match qvision.h values
+    enum class BottomUp : bool {No=0, Yes=1}; //!< whether the rows in the image should be flipped top-to-bottom
+protected:
+    uint32_t   m_width = 0;
+    uint32_t   m_height = 0;
+    Format     m_format = Format::Rgb;
+    ByteStream m_image;
+
+    void ClearData() {m_image.Clear();}
+    void Initialize(uint32_t width, uint32_t height, Format format=Format::Rgb) {m_height=height; m_width=width; m_format=format; ClearData();}
+    void ReadJpeg(uint8_t const* srcData, uint32_t srcLen, Format targetFormat, BottomUp bottomUp);
+    void ReadPng(uint8_t const* srcData, uint32_t srcLen, Format targetFormat);
+
+public:
+    //! Construct a blank invalid Image
+    Image() {}
+
+    //! Construct an image from a ByteStream containing either Rgb or Rgba data.
+    //! @param[in] width the width of the image in pixels
+    //! @param[in] height the height of the image in pixels
+    //! @param[in] image an rvalue reference to the ByteStream holding the data. The ByteStream is moved into the newly constructed Image.
+    //! @param[in] format the format of the data held in image
+    //! @note the ByteStream is moved by this constructor, so it will be empty after this call. To use this method, you must
+    //! either pass a temporary variable or use std::move on a non-temporary variable.
+    Image(uint32_t width, uint32_t height, ByteStream&& image, Format format) : m_width(width), m_height(height), m_format(format), m_image(std::move(image)) {}
+
+    //! Construct an image from an ImageSource.
+    //! @param[in] source the ImageSource from which the image is to be created.
+    //! @param[in] targetFormat The format (Rgb or Rgba) for the new Image. If the source has an alpha channel and Rgb is requested, to alpha data is discarded. If
+    //! the source does not have an alpha channel and Rgba is requested, all alpha values are set to 0xff.
+    //! @param[in] bottomUp If Yes, the source image is flipped vertically (top-to-bottom) to create the image.
+    //! @note If the source is invalid, or if the decompression fails, IsValid() will return false on the new Image.
+    DGNPLATFORM_EXPORT explicit Image(ImageSourceCR source, Format targetFormat=Format::Rgba, BottomUp bottomUp=BottomUp::No);
+
+    //! Create an Image from a Jpeg.
+    //! @param[in] srcData the Jpeg data
+    //! @param[in] srcLen  the number of bytes of Jpeg data
+    //! @param[in] targetFormat The format (Rgb or Rgba) for the new Image. If the source has an alpha channel and Rgb is requested, to alpha data is discarded.
+    //! If the source does not have an alpha channel and Rgba is requested, all alpha values are set to 0xff.
+    //! @param[in] bottomUp If Yes, the source image is flipped vertically (top-to-bottom) to create the image.
+    //! @return The decompressed Image, or an invalid Image if decompression failed.
+    DGNPLATFORM_EXPORT static Image FromJpeg(uint8_t const* srcData, uint32_t srcLen, Format targetFormat=Format::Rgba, BottomUp bottomUp=BottomUp::No);
+
+    //! Create an Image from a Png.
+    //! @param[in] srcData the Png data
+    //! @param[in] srcLen the number of bytes of Png data
+    //! @param[in] targetFormat The format (Rgb or Rgba) for the new Image. If the source has an alpha channel and Rgb is requested, to alpha data is discarded.
+    //! If the source does not have an alpha channel and Rgba is requested, all alpha values are set to 0xff.
+    //! @return The decompressed Image, or an invalid Image if decompression failed.
+    DGNPLATFORM_EXPORT static Image FromPng(uint8_t const* srcData, uint32_t srcLen, Format targetFormat=Format::Rgba);
+
+    //! Create an Image by resizing a source Image.
+    //! @param[in] width the width of the image in pixels
+    //! @param[in] height the height of the image in pixels
+    //! @param[in] sourceImage the source image
+    DGNPLATFORM_EXPORT static Image FromResizedImage(uint32_t width, uint32_t height, ImageCR sourceImage);
+
+    int GetBytesPerPixel()const {return m_format == Format::Rgba ? 4 : 3;} //!< get the number of bytes per pixel
+    void Invalidate() {m_width=m_height=0; ClearData();} //!< Clear the contents and invalidate this image.
+    uint32_t GetWidth() const {return m_width;} //!< Get the width of this image in pixels
+    uint32_t GetHeight() const {return m_height;} //!< Get the height of this image in pixels
+    Format GetFormat() const {return m_format;} //!< Get the format (Rgb or Rgba) of this image
+    void SetFormat(Format format) {m_format=format;} //!< Change the format of this image in pixels
+    bool IsValid() const {return 0!=m_width && 0!=m_height && 0!=m_image.GetSize();} //!< @return true if this image holds valid data
+    ByteStream const& GetByteStream() const {return m_image;} //!< get a readonly reference to the ByteStream of this image
+    ByteStream& GetByteStreamR() {return m_image;}//!< Get a writable reference to the ByteStream of this image
+    void SetSize(uint32_t width, uint32_t height) {BeAssert(0 == m_width && 0 == m_height); m_width = width; m_height = height;} //!< change the size in pixels of this image
+};
+
+//=======================================================================================
+//! A compressed image in either JPEG or PNG format. This is called a "source" because it is usually
+//! stored externally and can be used to create an Image.
+// @bsiclass                                                    Keith.Bentley   02/16
+//=======================================================================================
+struct ImageSource
+{
+    enum class Format : uint32_t {Jpeg=0, Png=2}; // don't change values, saved in DgnTexture elements
+
+private:
+    Format m_format = Format::Jpeg;
+    ByteStream m_stream;
+
+public:
+    Format GetFormat() const {return m_format;} //!< Get the format of this ImageSource
+    void SetFormat(Format format) {m_format=format;} //!< Change the format of this ImageSource
+    ByteStream const& GetByteStream() const {return m_stream;} //!< Get a readonly reference to the ByteStream of this ImageSource.
+    ByteStream& GetByteStreamR() {return m_stream;} //!< Get a writable reference to the ByteStream of this ImageSource.
+    bool IsValid() const {return 0 < m_stream.GetSize();} //!< @return true if this ImageSource holds valid data
+    DGNPLATFORM_EXPORT Point2d GetSize() const; //!< Reads and returns the width and height of this ImageSource
+
+    //! Construct a blank invalid ImageSource
+    ImageSource() {}
+
+    //! Construct an ImageSource from a ByteStream containing either Jpeg or Png data.
+    //! @param[in] format the format of the data held in stream
+    //! @param[in] stream an rvalue reference to a ByteStream holding the data. The ByteStream is moved into the newly constructed ImageSource.
+    //! @note the ByteStream is moved by this constructor, so it will be empty after this call. To use this method, you must
+    //! either pass a temporary variable or use std::move on a non-temporary variable.
+    explicit ImageSource(Format format, ByteStream&& stream) : m_format(format), m_stream(stream) {}
+
+    //! Construct an ImageSource by compressing the pixels of an Image. The compression is done using either Jpeg or Png format.
+    //! @param[in] image the Rgb or Rgba image data to compress to create the ImageSource
+    //! @param[in] format the format (either Jpeg or Png) to compress the image
+    //! @param[in] quality a value between 1 and 100 to control the level of compression. Used only if format==Jpeg.
+    //! @param[in] bottomUp If Yes, the image is flipped vertically (top-to-bottom) in the new ImageSource.
+    //! @note If the image is invalid, or if the compression fails, IsValid() will return false on the new ImageSource.
+    DGNPLATFORM_EXPORT explicit ImageSource(ImageCR image, Format format, int quality=100, Image::BottomUp bottomUp=Image::BottomUp::No);
+};
+
+//=======================================================================================
+//! A Texture for rendering
+// @bsiclass                                                    Keith.Bentley   09/15
+//=======================================================================================
+struct Texture : RefCounted<NonCopyableClass>
+{
+    struct CreateParams
+    {
+        bool m_isTileSection = false;
+        int m_pitch = 0;
+        void SetIsTileSection() {m_isTileSection=true;}
+        void SetPitch(int val) {m_pitch=val;}
+    };
+};
+
+//=======================================================================================
+// @bsiclass                                                    Keith.Bentley   09/15
+//=======================================================================================
+struct Material : RefCounted<NonCopyableClass>
+{
+    enum class MapMode : int
+    {
+        None              = -1,
+        Parametric        = 0,
+        ElevationDrape    = 1,
+        Planar            = 2,
+        DirectionalDrape  = 3,
+        Cubic             = 4,
+        Spherical         = 5,
+        Cylindrical       = 6,
+        Solid             = 7,
+        FrontProject      = 8, //<! Only valid for lights.
+    };
+
+    struct CreateParams
+    {
+        struct MatColor
+        {
+            bool m_valid = false;
+            ColorDef m_value;
+            MatColor(){}
+            MatColor(ColorDef val) {m_valid=true; m_value=val;}
+            bool IsValid() const {return m_valid;}
+        };
+
+        MatColor m_diffuseColor;
+        MatColor m_specularColor;
+        MatColor m_emissiveColor;
+        double m_diffuse = 0.5;
+        double m_ambient = 0.5;
+        double m_specularExponent = 0.0;
+        double m_reflect = 0.0;
+        double m_transparency = 0.0;
+        double m_specular = 0.05;
+        double m_refract = 1.0;
+        bool m_shadows = true;
+
+        void SetDiffuseColor(ColorDef val) {m_diffuseColor = val;} //<! Set the surface color for fill or diffuse illumination
+        void SetSpecularColor(ColorDef val) {m_specularColor = val;} //<! Set the surface color for specular illumination
+        void SetEmissiveColor(ColorDef val) {m_emissiveColor = val;} //<!  Set the surface emissive color
+        void SetDiffuse(double val) {m_diffuse = val;} //<! Set surface diffuse reflectivity
+        void SetAmbient(double val) {m_ambient = val;} //<! Set surface ambient reflectivity
+        void SetSpecularExponent(double val) {m_specularExponent = val;} //<! Set surface shininess (range 0 to 128)
+        void SetReflect(double val) {m_reflect = val;} //<! Set surface environmental reflectivity
+        void SetTransparency(double val) {m_transparency = val;} //<! Set surface transparency
+        void SetSpecular(double val) {m_specular = val;} //<! Set surface specular reflectivity
+        void SetRefract(double val) {m_refract = val;} //<! Set index of refraction
+        void SetShadows(bool val) {m_shadows = val;} //! If false, do not cast shadows
+    };
+
+    struct Trans2x3
+    {
+        double m_val[2][3];
+        Trans2x3() {}
+        Trans2x3(double t00, double t01, double t02, double t10, double t11, double t12) {m_val[0][0]=t00; m_val[0][1]=t01; m_val[0][2]=t02; m_val[1][0]=t10; m_val[1][1]=t11; m_val[1][2]=t12;}
+        DGNPLATFORM_EXPORT Transform GetTransform() const;
+    };
+
+    struct TextureMapParams
+    {
+        TextureMapParams() {}
+        double m_textureWeight = 1.0;
+        Trans2x3* m_textureMat2x3 = nullptr;
+        MapMode m_mapMode = MapMode::Parametric;
+        bool m_worldMapping = false;
+        DPoint3dCP m_basisX = nullptr;
+        DPoint3dCP m_basisY = nullptr;
+        DPoint3dCP m_basisZ = nullptr;
+        DPoint3dCP m_basisOrg = nullptr;
+        DPoint3dCP m_basisScale = nullptr;
+        void SetMapMode(MapMode val) {m_mapMode=val;}
+        void SetWeight(double val) {m_textureWeight = val;} //<! Set weight for combining diffuse image and color
+        void SetTransform(Trans2x3* val) {m_textureMat2x3 = val;} //<! Set Texture 2x3 transform
+        void SetWorldMapping(bool val) {m_worldMapping = val;} //! if true world mapping, false for surface
+        void SetBasis(DPoint3dCP x, DPoint3dCP y, DPoint3dCP z, DPoint3dCP org, DPoint3dCP scale) {m_basisX = x; m_basisY = y; m_basisZ = z; m_basisOrg = org; m_basisScale = scale;}
+    };
+
+protected:
+    bvector<TextureCPtr> m_mappedTextures;
+    void AddMappedTexture(TextureCR texture) {m_mappedTextures.push_back(&texture);}
+
+public:
+    //! Map a texture to this material
+    virtual void _MapTexture(Texture const& texture, TextureMapParams const& params = TextureMapParams()) = 0;
+};
+
+//=======================================================================================
+//! Line style parameters
+//! @private
+//=======================================================================================
+struct LineStyleParams
+{
+    uint32_t    modifiers;      /* see STYLEMOD_... above              */
+    uint32_t    reserved;
+    double      scale;          /* Applied to all length values        */
+    double      dashScale;      /* Applied to adjustable dash strokes  */
+    double      gapScale;       /* Applied to adjustable gap strokes   */
+    double      startWidth;     /* Taper start width                   */
+    double      endWidth;       /* Taper end width                     */
+    double      distPhase;      /* Phase shift by distance             */
+    double      fractPhase;     /* Phase shift by fraction             */
+    uint32_t    lineMask;       /* Multiline line mask                 */
+    uint32_t    mlineFlags;     /* Multiline flags                     */
+    DPoint3d    normal;
+    RotMatrix   rMatrix;
+
+    void Init()
+        {
+        memset(this, 0, sizeof(LineStyleParams));
+        this->rMatrix.form3d[0][0] = this->rMatrix.form3d[1][1] = this->rMatrix.form3d[2][2] =
+        this->scale = this->gapScale = this->dashScale = this->normal.z = 1.0;
+        }
+
+    //! Compare two LineStyleParams.
+    DGNPLATFORM_EXPORT bool operator==(LineStyleParamsCR rhs) const;
+    void SetScale(double inScale) {modifiers |= 0x01; scale = inScale;}
+    DGNPLATFORM_EXPORT void ApplyTransform(TransformCR transform, uint32_t options = 0);
+};
+
+//=======================================================================================
+//! This structure contains options (modifications) that can be applied
+//! to existing line styles to change their appearance without changing the line style
+//! definition. Most of the options pertain to the operation of the StrokePatternComponent
+//! component but the plane definition and scale factors can be used by all components.
+//=======================================================================================
+struct LineStyleSymb
+{
+private:
+    // NOTE: For performance, the constructor initializes members using:
+    //         memset (&m_lStyle, 0, offsetof (LineStyleSymb, m_planeByRows)- offsetof (LineStyleSymb, m_lStyle));
+    //         So it will be necessary to update it if first/last member are changed. */
+    ILineStyleCP m_lStyle; // if nullptr, no linestyle active
+    struct
+        {
+        uint32_t scale:1;
+        uint32_t dashScale:1;
+        uint32_t gapScale:1;
+        uint32_t orgWidth:1;
+        uint32_t endWidth:1;
+        uint32_t phaseShift:1;
+        uint32_t autoPhase:1;
+        uint32_t maxCompress:1;
+        uint32_t iterationLimit:1;
+        uint32_t treatAsSingleSegment:1;
+        uint32_t plane:1;
+        uint32_t cosmetic:1;
+        uint32_t centerPhase:1;
+        uint32_t xElemPhaseSet:1;
+        uint32_t startTangentSet:1;
+        uint32_t endTangentSet:1;
+        uint32_t elementIsClosed:1;
+        uint32_t continuationXElems:1;
+        uint32_t isCurve:1;
+        uint32_t isContinuous:1;
+        } m_options;
+
+    int         m_nIterate;
+    double      m_scale;
+    double      m_dashScale;
+    double      m_gapScale;
+    double      m_orgWidth;
+    double      m_endWidth;
+    double      m_phaseShift;
+    double      m_autoPhase;
+    double      m_maxCompress;
+    double      m_totalLength;      // length of entire element.
+    double      m_xElemPhase;       // where we left off from last element (for compound elements)
+    double      m_styleWidth;
+    DVec3d      m_startTangent;
+    DVec3d      m_endTangent;
+    bool        m_useStroker;
+    bool        m_useLinePixels;
+    uint32_t    m_linePixels;
+    RotMatrix   m_planeByRows;
+
+public:
+    DGNPLATFORM_EXPORT LineStyleSymb();
+    DGNPLATFORM_EXPORT void Init(DgnStyleId styleId, LineStyleParamsCR styleParams, DgnDbR db);
+
+    void Clear() {m_lStyle = nullptr;}
+    void Init(ILineStyleCP);
+
+    DGNPLATFORM_EXPORT bool operator==(LineStyleSymbCR rhs) const; //!< Compare two LineStyleSymb.
+
+    ILineStyleCP GetILineStyle() const {return m_lStyle;}
+    void GetPlaneAsMatrixRows(RotMatrixR matrix) const {matrix = m_planeByRows;}
+    DGNPLATFORM_EXPORT double GetScale() const;
+    DGNPLATFORM_EXPORT double GetDashScale() const;
+    DGNPLATFORM_EXPORT double GetGapScale() const;
+    DGNPLATFORM_EXPORT double GetOriginWidth() const;
+    DGNPLATFORM_EXPORT double GetEndWidth() const;
+    double GetPhaseShift() const {return m_phaseShift;}
+    double GetFractionalPhase() const {return m_autoPhase;}
+    double GetMaxCompress() const {return m_maxCompress;}
+    int GetNumIterations() const {return m_nIterate;}
+    DGNPLATFORM_EXPORT double GetMaxWidth() const;
+    double GetStyleWidth() const {return m_styleWidth;}
+    double GetTotalLength() const {return m_totalLength;}
+    DVec3dCP GetStartTangent() const {return &m_startTangent;}
+    DVec3dCP GetEndTangent() const{return &m_endTangent;}
+
+    bool IsScaled() const {return m_options.scale;}
+    bool IsAutoPhase() const {return m_options.autoPhase;}
+    bool IsCenterPhase() const{return m_options.centerPhase;}
+    bool IsCosmetic() const {return m_options.cosmetic;}
+    bool IsTreatAsSingleSegment() const {return m_options.treatAsSingleSegment;}
+    bool IsElementClosed() const {return m_options.elementIsClosed;}
+    bool IsCurve() const {return m_options.isCurve;}
+    bool IsContinuous() const {return m_options.isContinuous;}
+
+    bool HasDashScale() const {return m_options.dashScale;}
+    bool HasGapScale() const {return m_options.gapScale;}
+    bool HasOrgWidth() const {return m_options.orgWidth;}
+    bool HasEndWidth() const{return m_options.endWidth;}
+    bool HasPhaseShift() const {return m_options.phaseShift;}
+    bool HasIterationLimit() const {return m_options.iterationLimit;}
+    bool HasPlane() const {return m_options.plane;}
+    bool HasStartTangent() const {return m_options.startTangentSet;}
+    bool HasEndTangent() const {return m_options.endTangentSet;}
+    bool HasTrueWidth() const  {return HasOrgWidth() || HasEndWidth();}
+    bool HasMaxCompress() const {return m_options.maxCompress;}
+
+    DGNPLATFORM_EXPORT void SetPlaneAsMatrixRows(RotMatrixCP);
+    DGNPLATFORM_EXPORT void SetNormalVec(DPoint3dCP);
+    DGNPLATFORM_EXPORT void SetOriginWidth(double width);
+    DGNPLATFORM_EXPORT void SetEndWidth(double width);
+    DGNPLATFORM_EXPORT void SetWidth(double width);
+    DGNPLATFORM_EXPORT void SetScale(double scaleFactor);
+    DGNPLATFORM_EXPORT void SetGapScale(double scaleFactor);
+    DGNPLATFORM_EXPORT void SetDashScale(double scaleFactor);
+    DGNPLATFORM_EXPORT void SetFractionalPhase(bool isOn, double fraction);
+    DGNPLATFORM_EXPORT void SetCenterPhase(bool isOn);
+    DGNPLATFORM_EXPORT void SetPhaseShift(bool isOn, double distance);
+    DGNPLATFORM_EXPORT void SetTreatAsSingleSegment(bool yesNo);
+    DGNPLATFORM_EXPORT void SetTangents(DVec3dCP, DVec3dCP);
+    DGNPLATFORM_EXPORT void SetCosmetic(bool cosmetic);
+    void SetTotalLength(double length) {m_totalLength = length;}
+    void SetLineStyle(ILineStyleCP lstyle) {m_lStyle = lstyle;}
+    void SetXElemPhase(double last) {m_xElemPhase = last; m_options.xElemPhaseSet=true;}
+    void SetElementClosed(bool closed) {m_options.elementIsClosed = closed;}
+    void SetIsCurve(bool isCurve) {m_options.isCurve = isCurve;}
+    bool UseLinePixels() const {return m_useLinePixels;}
+    uint32_t GetLinePixels() const {return m_linePixels;}
+    void SetUseLinePixels(uint32_t linePixels){m_linePixels = linePixels; m_useLinePixels = true;}
+    bool GetUseStroker() const {return m_useStroker;}
+    void SetUseStroker(bool useStroker) {m_useStroker = useStroker;}
+
+    bool ContinuationXElems() const {return m_options.continuationXElems;}
+    DGNPLATFORM_EXPORT void ClearContinuationData();
+    DGNPLATFORM_EXPORT void CheckContinuationData();
+};
+
+//=======================================================================================
+//! Line style id and parameters
+//=======================================================================================
+struct LineStyleInfo : RefCountedBase
+{
+protected:
+    DgnStyleId          m_styleId;
+    LineStyleParams     m_styleParams; //!< modifiers for user defined linestyle (if applicable)
+    LineStyleSymb       m_lStyleSymb; //!< cooked form of linestyle
+
+    DGNPLATFORM_EXPORT LineStyleInfo(DgnStyleId styleId, LineStyleParamsCP params);
+
+    virtual uint32_t _GetExcessiveRefCountThreshold() const override {return 100000;}
+public:
+    DGNPLATFORM_EXPORT void CopyFrom(LineStyleInfoCR);
+
+    //! Create an instance of a LineStyleInfo.
+    DGNPLATFORM_EXPORT static LineStyleInfoPtr Create(DgnStyleId styleId, LineStyleParamsCP params);
+
+    //! Compare two LineStyleInfo.
+    DGNPLATFORM_EXPORT bool operator==(LineStyleInfoCR rhs) const;
+
+    DgnStyleId GetStyleId() const {return m_styleId;}
+    LineStyleParamsCP GetStyleParams() const {return 0 != m_styleParams.modifiers ? &m_styleParams : nullptr;}
+    LineStyleParamsR GetStyleParamsR() {return m_styleParams;}
+    LineStyleSymbCR GetLineStyleSymb() const {return m_lStyleSymb;}
+    LineStyleSymbR GetLineStyleSymbR() {return m_lStyleSymb;}
+
+    DGNPLATFORM_EXPORT void Resolve(DgnDbR); // Resolve effective values using the supplied DgnDb...
+ };
+
+struct ISprite;
+struct DgnOleDraw;
+
+enum class FillDisplay //!< Whether a closed region should be drawn for wireframe display with its internal area filled or not.
+{
+    Never    = 0, //!< don't fill, even if fill attribute is on for the viewport
+    ByView   = 1, //!< fill if the fill attribute is on for the viewport
+    Always   = 2, //!< always fill, even if the fill attribute is off for the viewport
+    Blanking = 3, //!< always fill, fill will always be behind subsequent geometry
+};
+
+enum class DgnGeometryClass
+{
+    Primary      = 0,
+    Construction = 1,
+    Dimension    = 2,
+    Pattern      = 3,
+};
+
+enum class LineJoin
+{
+    None    = 0,
+    Bevel   = 1,
+    Miter   = 2,
+    Round   = 3,
+};
+
+enum class LineCap
+{
+    None     = 0,
+    Flat     = 1,
+    Square   = 2,
+    Round    = 3,
+    Triangle = 4,
+};
+
+//=======================================================================================
+//! Parameters defining a gradient
+// @bsiclass                                                    Keith.Bentley   09/15
+//=======================================================================================
+struct GradientSymb : RefCountedBase
+{
+    enum
+    {
+        MAX_GRADIENT_KEYS = 8,
+    };
+
+    enum Flags : Byte
+    {
+        None         = 0,
+        Invert       = (1 << 0),
+        Outline      = (1 << 1),
+        AlwaysFilled = (1 << 2),
+    };
+
+    enum class Mode : Byte
+    {
+        None          = 0,
+        Linear        = 1,
+        Curved        = 2,
+        Cylindrical   = 3,
+        Spherical     = 4,
+        Hemispherical = 5,
+    };
+
+protected:
+    Mode m_mode = Mode::None;
+    Flags m_flags = Flags::None;
+    uint32_t m_nKeys = 0;
+    double m_angle = 0.0;
+    double m_tint = 0.0;
+    double m_shift = 0.0;
+    ColorDef m_colors[MAX_GRADIENT_KEYS];
+    double m_values[MAX_GRADIENT_KEYS];
+
+public:
+    GradientSymb() {}
+
+    DGNPLATFORM_EXPORT void CopyFrom(GradientSymbCR);
+
+    //! Create an instance of a GradientSymb.
+    static GradientSymbPtr Create() {return new GradientSymb();}
+
+    //! Compare two GradientSymb.
+    DGNPLATFORM_EXPORT bool operator==(GradientSymbCR rhs) const;
+
+    uint32_t GetNKeys() const {return m_nKeys;}
+    Mode GetMode() const {return m_mode;}
+    Flags GetFlags() const {return m_flags;}
+    double GetShift() const {return m_shift;}
+    double GetTint() const {return m_tint;}
+    double GetAngle() const {return m_angle;}
+    void GetKey(ColorDef& color, double& value, int index) const {color = m_colors[index]; value = m_values[index];}
+    void SetMode(Mode mode) {m_mode = mode;}
+    void SetFlags(Flags flags) {m_flags = flags;}
+    void SetAngle(double angle) {m_angle = angle;}
+    void SetTint(double tint) {m_tint = tint;}
+    void SetShift(double shift) {m_shift = shift;}
+    DGNPLATFORM_EXPORT void SetKeys(uint32_t nKeys, ColorDef const* colors, double const* values);
+};
+
+//=======================================================================================
+//! This structure holds the displayable parameters of a GeometrySource
+// @bsiclass
+//=======================================================================================
+struct GeometryParams
+{
+private:
+    struct AppearanceOverrides
+        {
+        bool m_color:1;
+        bool m_weight:1;
+        bool m_style:1;
+        bool m_material:1;
+        bool m_fill:1;   // If not set, fill is an opaque fill that matches sub-category appearance color...
+        bool m_bgFill:1; // When set, fill is an opaque fill that matches current view background color...
+        AppearanceOverrides() {memset(this, 0, sizeof(*this));}
+        };
+
+    AppearanceOverrides m_appearanceOverrides; //!< flags for parameters that override SubCategory::Appearance.
+    bool m_resolved = false;  //!< whether Resolve has established SubCategory::Appearance/effective values.
+    DgnCategoryId m_categoryId; //!< the Category Id on which the geometry is drawn.
+    DgnSubCategoryId m_subCategoryId; //!< the SubCategory Id that controls the appearance of subsequent geometry.
+    DgnMaterialId m_materialId; //!< render material Id.
+    int32_t m_elmPriority = 0; //!< display priority (applies to 2d only)
+    int32_t m_netPriority = 0; //!< net display priority for element/category (applies to 2d only)
+    uint32_t m_weight = 0;
+    ColorDef m_lineColor;
+    ColorDef m_fillColor;  //!< fill color (applicable only if filled)
+    FillDisplay m_fillDisplay = FillDisplay::Never; //!< whether or not the element should be displayed filled
+    double m_elmTransparency = 0; //!< transparency, 1.0 == completely transparent.
+    double m_netElmTransparency = 0; //!< net transparency for element/category.
+    double m_fillTransparency = 0;  //!< fill transparency, 1.0 == completely transparent.
+    double m_netFillTransparency = 0; //!< net transparency for fill/category.
+    DgnGeometryClass m_geometryClass = DgnGeometryClass::Primary;   //!< geometry class
+    LineStyleInfoPtr m_styleInfo; //!< line style id plus modifiers.
+    GradientSymbPtr m_gradient; //!< gradient fill settings.
+    PatternParamsPtr m_pattern; //!< area pattern settings.
+
+public:
+    GeometryParams() {}
+    GeometryParams(DgnCategoryId categoryId, DgnSubCategoryId subCategoryId = DgnSubCategoryId()) : m_categoryId(categoryId), m_subCategoryId(subCategoryId) {}
+
+    DGNPLATFORM_EXPORT GeometryParams(GeometryParamsCR rhs);
+    DGNPLATFORM_EXPORT void ResetAppearance(); //!< Like Init, but saves and restores category and sub-category around the call to Init. This is particularly useful when a single element draws objects of different symbology, but its draw code does not have easy access to reset the category.
+    DGNPLATFORM_EXPORT void Resolve(DgnDbR, DgnViewportP vp=nullptr); // Resolve effective values using the supplied DgnDb and optional DgnViewport (for view bg fill and view sub-category overrides)...
+    DGNPLATFORM_EXPORT void Resolve(ViewContextR); // Resolve effective values using the supplied ViewContext.
+
+    void SetCategoryId(DgnCategoryId categoryId, bool clearAppearanceOverrides = true) {m_categoryId = categoryId; m_subCategoryId = DgnCategory::GetDefaultSubCategoryId(categoryId); if (clearAppearanceOverrides) memset(&m_appearanceOverrides, 0, sizeof(m_appearanceOverrides)); m_resolved = false;} // Setting the Category Id also sets the SubCategory to the default.
+    void SetSubCategoryId(DgnSubCategoryId subCategoryId, bool clearAppearanceOverrides = true) {m_subCategoryId = subCategoryId; if (clearAppearanceOverrides) memset(&m_appearanceOverrides, 0, sizeof(m_appearanceOverrides)); m_resolved = false;}
+    void SetWeight(uint32_t weight) {m_appearanceOverrides.m_weight = true; m_weight = weight;}
+    void SetLineStyle(LineStyleInfoP styleInfo) {m_appearanceOverrides.m_style = true; m_styleInfo = styleInfo; if (styleInfo) m_resolved = false;}
+    void SetLineColor(ColorDef color) {m_appearanceOverrides.m_color = true; m_lineColor = color;}
+    void SetFillDisplay(FillDisplay display) {m_fillDisplay = display;}
+    void SetFillColor(ColorDef color) {m_appearanceOverrides.m_fill = true; m_appearanceOverrides.m_bgFill = false; m_fillColor = color;}
+    void SetFillColorToViewBackground() {m_appearanceOverrides.m_fill = false; m_appearanceOverrides.m_bgFill = true;} // FillDisplay::Blanking creates an opaque view background fill...
+    void SetGradient(GradientSymbP gradient) {m_gradient = gradient;}
+    void SetGeometryClass(DgnGeometryClass geomClass) {m_geometryClass = geomClass;}
+    void SetTransparency(double transparency) {m_elmTransparency = m_netElmTransparency = m_fillTransparency = m_netFillTransparency = transparency; m_resolved = false;} // NOTE: Sets BOTH element and fill transparency...
+    void SetFillTransparency(double transparency) {m_fillTransparency = m_netFillTransparency = transparency; m_resolved = false;}
+    void SetDisplayPriority(int32_t priority) {m_elmPriority = m_netPriority = priority; m_resolved = false;} // Set display priority (2d only).
+    void SetMaterialId(DgnMaterialId materialId) {m_appearanceOverrides.m_material = true; m_materialId = materialId;}
+    void SetPatternParams(PatternParamsP patternParams) {m_pattern = patternParams;}
+
+    //! @cond DONTINCLUDEINDOC
+    double GetNetTransparency() const {BeAssert(m_resolved); return m_netElmTransparency;}
+    double GetNetFillTransparency() const {BeAssert(m_resolved); return m_netFillTransparency;}
+
+    int32_t GetNetDisplayPriority() const {return m_netPriority;} // Get net display priority (2d only).
+    void SetNetDisplayPriority(int32_t priority) {m_netPriority = priority;} // RASTER USE ONLY!!!
+
+    void SetLineColorToSubCategoryAppearance() {m_resolved = m_appearanceOverrides.m_color = false;}
+    void SetWeightToSubCategoryAppearance() {m_resolved = m_appearanceOverrides.m_weight = false;}
+    void SetLineStyleToSubCategoryAppearance() {m_resolved = m_appearanceOverrides.m_style = false;}
+    void SetMaterialToSubCategoryAppearance() {m_resolved = m_appearanceOverrides.m_material = false;}
+    void SetFillColorToSubCategoryAppearance() {m_resolved = m_appearanceOverrides.m_fill = m_appearanceOverrides.m_bgFill = false;}
+
+    bool IsLineColorFromSubCategoryAppearance() const {return !m_appearanceOverrides.m_color;}
+    bool IsWeightFromSubCategoryAppearance() const {return !m_appearanceOverrides.m_weight;}
+    bool IsLineStyleFromSubCategoryAppearance() const {return !m_appearanceOverrides.m_style;}
+    bool IsMaterialFromSubCategoryAppearance() const {return !m_appearanceOverrides.m_material;}
+    bool IsFillColorFromSubCategoryAppearance() const {return !m_appearanceOverrides.m_fill && !m_appearanceOverrides.m_bgFill;}
+    bool IsFillColorFromViewBackground() const {return m_appearanceOverrides.m_bgFill;}
+    //! @endcond
+
+    //! Compare two GeometryParams.
+    DGNPLATFORM_EXPORT bool operator==(GeometryParamsCR rhs) const;
+
+    //! copy operator
+    DGNPLATFORM_EXPORT GeometryParamsR operator=(GeometryParamsCR rhs);
+
+    //! Get element category
+    DgnCategoryId GetCategoryId() const {return m_categoryId;}
+
+    //! Get element sub-category
+    DgnSubCategoryId GetSubCategoryId() const {return m_subCategoryId;}
+
+    //! Get element color
+    ColorDef GetLineColor() const {BeAssert(m_appearanceOverrides.m_color || m_resolved); return m_lineColor;}
+
+    //! Get element fill color
+    ColorDef GetFillColor() const {BeAssert(m_appearanceOverrides.m_fill || m_resolved); return m_fillColor;}
+
+    //! Get fill display setting
+    FillDisplay GetFillDisplay() const {return m_fillDisplay;}
+
+    //! Get gradient fill information. Valid when FillDisplay::Never != GetFillDisplay() and not nullptr.
+    GradientSymbCP GetGradient() const {return m_gradient.get();}
+
+    //! Get the area pattern params.
+    PatternParamsCP GetPatternParams() const {return m_pattern.get();}
+    PatternParamsP GetPatternParamsP() {return m_pattern.get();}
+
+    //! Get the geometry class.
+    DgnGeometryClass GetGeometryClass() const {return m_geometryClass;}
+
+    //! Get line style information.
+    LineStyleInfoCP GetLineStyle() const {BeAssert(m_appearanceOverrides.m_style || m_resolved); return m_styleInfo.get();}
+
+    //! Get line weight.
+    uint32_t GetWeight() const {BeAssert(m_appearanceOverrides.m_weight || m_resolved); return m_weight;}
+
+    //! Get transparency.
+    double GetTransparency() const {return m_elmTransparency;}
+
+    //! Get fill/gradient transparency.
+    double GetFillTransparency() const {return m_fillTransparency;}
+
+    //! Get render material.
+    DgnMaterialId GetMaterialId() const {BeAssert(m_appearanceOverrides.m_material || m_resolved); return m_materialId;}
+
+    //! Get display priority (2d only).
+    int32_t GetDisplayPriority() const {return m_elmPriority;}
+
+    bool HasStrokedLineStyle() const {BeAssert(m_appearanceOverrides.m_style || m_resolved); return (m_styleInfo.IsValid() ? (nullptr != m_styleInfo->GetLineStyleSymb().GetILineStyle() && m_styleInfo->GetLineStyleSymb().GetUseStroker()) : false);}
+
+    //! Get whether this GeometryParams contains information that needs to be transformed (ex. to apply local to world).
+    bool IsTransformable() const {return m_pattern.IsValid() || m_styleInfo.IsValid();}
+
+    //! Transform GeometryParams data like PatternParams and LineStyleInfo.
+    DGNPLATFORM_EXPORT void ApplyTransform(TransformCR transform, uint32_t options = 0);
+};
+
+//=======================================================================================
+//! The "cooked" material and symbology for a Render::Graphic. This determines the appearance
+//! (e.g. texture, color, width, linestyle, etc.) used to draw Geometry.
+//=======================================================================================
+struct GraphicParams
+{
+private:
+    bool m_isFilled = false;
+    bool m_isBlankingRegion = false;
+    uint32_t m_linePixels = (uint32_t) LinePixels::Solid;
+    uint32_t m_rasterWidth = 1;
+    ColorDef m_lineColor;
+    ColorDef m_fillColor;
+    double m_trueWidthStart = 0;
+    double m_trueWidthEnd = 0;
+    TexturePtr m_lineTexture;
+    MaterialPtr m_material;
+    GradientSymbPtr m_gradient;
+
+public:
+
+    enum class LinePixels : uint32_t
+        {
+        Solid = 0,
+        Code0 = Solid,      // 0
+        Code1 = 0x80808080, // 1
+        Code2 = 0xf8f8f8f8, // 2
+        Code3 = 0xffe0ffe0, // 3
+        Code4 = 0xfe10fe10, // 4
+        Code5 = 0xe0e0e0e0, // 5
+        Code6 = 0xf888f888, // 6
+        Code7 = 0xff18ff18, // 7
+        Invisible = 0x00000001, // nearly invisible
+        };
+
+    void Cook(GeometryParamsCR, ViewContextR);
+
+    void Init() {*this = GraphicParams();}
+    GraphicParams() {}
+    DGNPLATFORM_EXPORT explicit GraphicParams(GraphicParamsCR rhs);
+
+    //! @name Query Methods
+    //@{
+
+    //! Compare two GraphicParams.
+    DGNPLATFORM_EXPORT bool operator==(GraphicParamsCR rhs) const;
+
+    //! copy operator
+    DGNPLATFORM_EXPORT GraphicParamsR operator=(GraphicParamsCR rhs);
+
+    //! Get the TBGR line color from this GraphicParams
+    ColorDef GetLineColor() const {return m_lineColor;}
+
+    //! Get the TBGR fill color from this GraphicParams.
+    ColorDef GetFillColor() const {return m_fillColor;}
+
+    //! Get the width in pixels from this GraphicParams.
+    uint32_t GetWidth() const {return m_rasterWidth;}
+
+    //! Get width at start in world coords from this GraphicParams.
+    double GetTrueWidthStart() const {return m_trueWidthStart;}
+
+    //! Get width at end in world coords from this GraphicParams.
+    double GetTrueWidthEnd() const {return m_trueWidthEnd;}
+
+    //! Get the texture applied to lines for this GraphicParams
+    TextureP GetLineTexture() const {return m_lineTexture.get();}
+
+    //! Get the linear pixel pattern for this GraphicParams. This is only valid for overlay decorators in pixel mode.
+    uint32_t GetLinePixels() const {return m_linePixels;}
+
+    //! Determine whether the fill flag is on for this GraphicParams.
+    bool IsFilled() const {return m_isFilled;}
+
+    //! Determine whether the fill represents blanking region.
+    bool IsBlankingRegion() const {return m_isBlankingRegion;}
+
+    //! Get the GradientSymb from this GraphicParams.
+    GradientSymbCP GetGradientSymb() const {return m_gradient.get();}
+
+    //! Get the render material.
+    MaterialP GetMaterial() const {return m_material.get();}
+
+    //@}
+
+    //! @name Set Methods
+    //@{
+
+    //! Set the current line color for this GraphicParams.
+    //! @param[in] lineColor the new TBGR line color for this GraphicParams.
+    void SetLineColor(ColorDef lineColor) {m_lineColor = lineColor;}
+    void SetLineTransparency(Byte transparency) {m_lineColor.SetAlpha(transparency);}
+
+    //! Set the current fill color for this GraphicParams.
+    //! @param[in] fillColor the new TBGR fill color for this GraphicParams.
+    void SetFillColor(ColorDef fillColor) {m_fillColor = fillColor;}
+    void SetFillTransparency(Byte transparency) {m_fillColor.SetAlpha(transparency);}
+
+    //! Set the width in pixels for this GraphicParams.
+    //! @param[in] rasterWidth the width in pixels of lines drawn using this GraphicParams.
+    //! @note if either TrueWidthStart or TrueWidthEnd are non-zero, this value is ignored.
+    void SetWidth(uint32_t rasterWidth) {m_rasterWidth = rasterWidth;}
+
+    //! Set width at start in world coords from this GraphicParams.
+    void SetTrueWidthStart(double width) {m_trueWidthStart = width;}
+
+    //! Set width at end in world coords from this GraphicParams.
+    void SetTrueWidthEnd(double width) {m_trueWidthEnd = width;}
+
+    //! Set a LineTexture for this GraphicParams
+    void SetLineTexture(TextureP texture) {m_lineTexture = texture;}
+
+    //! Set the linear pixel pattern for this GraphicParams. This is only valid for overlay decorators in pixel mode.
+    void SetLinePixels(LinePixels code) {m_linePixels = (uint32_t) code; m_lineTexture=nullptr;}
+
+    //! Turn on or off the fill flag for this GraphicParams.
+    //! @param[in] filled if true, the interior of elements drawn using this GraphicParams will be filled using the fill color.
+    void SetIsFilled(bool filled) {m_isFilled = filled;}
+
+    //! Set that fill is always behind other geometry.
+    void SetIsBlankingRegion(bool blanking) {m_isBlankingRegion = blanking;}
+
+    //! Set the gradient symbology
+    void SetGradient(GradientSymbP gradient) {m_gradient = gradient;}
+
+    //! Set the render material.
+    void SetMaterial(MaterialP material) {m_material = material;}
+
+    //@}
+};
+
+//=======================================================================================
+// @bsiclass
+//=======================================================================================
+struct OvrGraphicParams
+{
+    enum Flags : uint32_t//! flags to indicate the parts of a GraphicParams that are to be overridden
+    {
+        FLAGS_None                   = (0),      //!< no overrides
+        FLAGS_Color                  = (1<<0),   //!< override outline color
+        FLAGS_ColorTransparency      = (1<<1),   //!< override outline color transparency
+        FLAGS_FillColor              = (1<<2) | (0x80000000), //!< override fill color, override blanking fill with bg color
+        FLAGS_FillColorTransparency  = (1<<3),   //!< override fill color transparency
+        FLAGS_RastWidth              = (1<<4),   //!< override raster width
+        FLAGS_Style                  = (1<<5),   //!< override style
+        FLAGS_TrueWidth              = (1<<6),   //!< override true width
+        FLAGS_ExtSymb                = (1<<7),   //!< override extended symbology
+        FLAGS_RenderMaterial         = (1<<8),   //!< override render material
+    };
+
+private:
+    uint32_t      m_flags;
+    GraphicParams m_matSymb;
+
+public:
+    OvrGraphicParams() : m_flags(FLAGS_None) {}
+    GraphicParamsCR GetMatSymb() const {return m_matSymb;}
+    GraphicParamsR GetMatSymbR () {return m_matSymb;}
+
+public:
+    //! Compare two OvrGraphicParams.
+    bool operator==(OvrGraphicParamsCR rhs) const {if (this == &rhs) return true; if (rhs.m_flags != m_flags) return false; return rhs.m_matSymb == m_matSymb;}
+
+    uint32_t GetFlags() const {return m_flags;}
+    ColorDef GetLineColor() const {return m_matSymb.GetLineColor();}
+    ColorDef GetFillColor() const {return m_matSymb.GetFillColor();}
+    uint32_t GetWidth() const {return m_matSymb.GetWidth();}
+    MaterialPtr GetMaterial() const {return m_matSymb.GetMaterial();}
+
+    void Clear() {SetFlags(FLAGS_None); m_matSymb.Init();};
+    void SetFlags(uint32_t flags) {m_flags = flags;}
+    void SetLineColor(ColorDef color) {m_matSymb.SetLineColor(color); m_flags |=  FLAGS_Color;}
+    void SetFillColor(ColorDef color) {m_matSymb.SetFillColor(color); m_flags |= FLAGS_FillColor;}
+    void SetLineTransparency(Byte trans) {m_matSymb.SetLineTransparency(trans); m_flags |= FLAGS_ColorTransparency;}
+    void SetFillTransparency(Byte trans) {m_matSymb.SetFillTransparency(trans); m_flags |= FLAGS_FillColorTransparency;}
+    void SetWidth(uint32_t width) {m_matSymb.SetWidth(width); m_flags |= FLAGS_RastWidth;}
+    void SetLinePixels(GraphicParams::LinePixels pixels) {m_matSymb.SetLinePixels(pixels); m_flags |= FLAGS_Style;}
+    void SetMaterial(Material* material) {m_matSymb.SetMaterial(material); m_flags |= FLAGS_RenderMaterial;}
+    void SetLineTexture(TextureP texture) {m_matSymb.SetLineTexture(texture); m_flags |= FLAGS_Style;}
+    void SetTrueWidthStart(double width) {m_matSymb.SetTrueWidthStart(width); m_flags |= FLAGS_TrueWidth;}
+    void SetTrueWidthEnd(double width) {m_matSymb.SetTrueWidthEnd(width); m_flags |= FLAGS_TrueWidth;}
+};
+
+//=======================================================================================
+//! A renderer-specific object which can be placed into a display list.
+// @bsistruct                                                   Paul.Connelly   05/16
+//=======================================================================================
+struct Graphic : RefCounted<NonCopyableClass>
+{
+    friend struct ViewContext;
+    struct CreateParams
+    {
+        DgnViewportCP m_vp;
+        Transform     m_placement;
+        double        m_pixelSize;
+        CreateParams(DgnViewportCP vp=nullptr, TransformCR placement=Transform::FromIdentity(), double pixelSize=0.0) : m_vp(vp), m_pixelSize(pixelSize), m_placement(placement) {}
+    };
+
+protected:
+    DgnViewportCP m_vp; //! Viewport this Graphic is valid for (Graphic is valid for any viewport if nullptr)
+    double        m_pixelSize; //! Pixel size to use for stroke
+    double        m_minSize; //! Minimum pixel size this Graphic is valid for (Graphic is valid for all sizes if min and max are both 0.0)
+    double        m_maxSize; //! Maximum pixel size this Graphic is valid for (Graphic is valid for all sizes if min and max are both 0.0)
+    Transform     m_localToWorldTransform;
+
+    virtual ~Graphic() {}
+    virtual bool _IsSimplifyGraphic() const {return false;}
+    virtual StatusInt _EnsureClosed() = 0;
+    uint32_t _GetExcessiveRefCountThreshold() const override {return 100000;}
+
+public:
+    explicit Graphic(CreateParams const& params=CreateParams()) : m_vp(params.m_vp), m_pixelSize(params.m_pixelSize), m_minSize(0.0), m_maxSize(0.0) {m_localToWorldTransform = params.m_placement;}
+
+    bool IsValidFor(DgnViewportCR vp, double metersPerPixel) const
+        {
+        if (nullptr != m_vp && m_vp != &vp)
+            return false;
+
+        if (0.0 == metersPerPixel || (0.0 == m_minSize && 0.0 == m_maxSize))
+            return true;
+
+        return (metersPerPixel >= m_minSize && metersPerPixel <= m_maxSize);
+        }
+
+    bool IsSpecificToViewport(DgnViewportCR vp) const {return nullptr != m_vp && m_vp == &vp;}
+    DgnViewportCP GetViewport() const {return m_vp;}
+
+    //! Get current local to world transform (ex. GeometrySource placement transform).
+    TransformCR GetLocalToWorldTransform() const {return m_localToWorldTransform;}
+
+    double GetPixelSize() const {return m_pixelSize;}
+    void GetPixelSizeRange(double& min, double& max) const {min = m_minSize; max = m_maxSize;}
+    void SetPixelSizeRange(double min, double max) {m_minSize = min; m_maxSize = max;}
+    void UpdatePixelSizeRange(double newMin, double newMax) //! Update min/max only if more restrictive than current value.
+        {
+        m_minSize = (0.0 == m_minSize ? newMin : DoubleOps::Max(m_minSize, newMin));
+        m_maxSize = (0.0 == m_maxSize ? newMax : DoubleOps::Min(m_maxSize, newMax));
+        }
+
+    //! Return whether this decoration will be drawn to a viewport as opposed to being collected for some other purpose (ex. geometry export).
+    bool IsSimplifyGraphic() const {return _IsSimplifyGraphic();}
+    StatusInt EnsureClosed() {return _EnsureClosed();} //!< Called when this Graphic is added to a display list, to ensure it is fully constructed and ready for display
+};
+
+//=======================================================================================
+//! Interface adopted by an object which can build a Graphic from the Graphic primitives.
+// @bsiclass
+//=======================================================================================
+struct IGraphicBuilder
+{
+    //=======================================================================================
+    //! Information needed to draw a triangle mesh
+    // @bsiclass                                                    Keith.Bentley   06/16
+    //=======================================================================================
+    struct TriMeshArgs
+    {
+        int32_t m_numIndices = 0;
+        int32_t const* m_vertIndex = nullptr;
+        int32_t m_numPoints = 0;
+        FPoint3d const* m_points= nullptr;
+        FPoint3d const* m_normals= nullptr;
+        FPoint2d const* m_textureUV= nullptr;
+        TexturePtr m_texture;
+        int32_t m_flags = 0; // don't generate normals
+        DGNPLATFORM_EXPORT PolyfaceHeaderPtr ToPolyface() const;
+    };
+
+    //=======================================================================================
+    //! Information needed to draw a set of indexed polylines using a shared vertex buffer.
+    // @bsistruct                                                   Paul.Connelly   01/17
+    //=======================================================================================
+    struct IndexedPolylineArgs
+    {
+        //! An individual polyline which indexes into a shared set of vertices
+        struct Polyline
+        {
+            uint32_t const* m_vertIndex = nullptr;
+            uint32_t        m_numIndices = 0;
+
+            Polyline() { }
+            Polyline(uint32_t const* indices, uint32_t numIndices) : m_vertIndex(indices), m_numIndices(numIndices) { }
+
+            DGNPLATFORM_EXPORT void ToPoints(bvector<DPoint3d>& points, FPoint3d const* verts) const;
+        };
+
+        FPoint3d const* m_points = nullptr;
+        Polyline const* m_lines = nullptr;
+        uint32_t        m_numPoints = 0;
+        uint32_t        m_numLines = 0;
+
+        IndexedPolylineArgs() { }
+        IndexedPolylineArgs(FPoint3d const* points, uint32_t numPoints, Polyline const* lines, uint32_t numLines)
+            : m_points(points), m_lines(lines), m_numPoints(numPoints), m_numLines(numLines) { }
+
+        void PolylineToPoints(bvector<DPoint3d>& points, Polyline const& polyline) const { polyline.ToPoints(points, m_points); }
+        bvector<DPoint3d> PolylineToPoints(Polyline const& polyline) const { bvector<DPoint3d> pts; PolylineToPoints(pts, polyline); return pts; }
+    };
+
+    //=======================================================================================
+    //! Information needed to draw multiple instances of a graphic primitive.
+    // @bsistruct                                                   Paul.Connelly   01/17
+    //=======================================================================================
+    struct Instances
+    {
+        uint32_t            m_count;
+        TransformCP         m_transforms;
+
+        Instances(uint32_t numInstances, TransformCP transforms) : m_count(numInstances), m_transforms(transforms) { }
+    };
+
+    struct TileCorners
+    {
+        DPoint3d m_pts[4];
+    };
+
+protected:
+    friend struct GraphicBuilder;
+
+    virtual bool _IsOpen() const = 0;
+    virtual StatusInt _Close() = 0;
+    virtual GeometryStreamEntryIdCP _GetGeometryStreamEntryId() const {return nullptr;}
+    virtual void _SetGeometryStreamEntryId(GeometryStreamEntryIdCP) {}
+    virtual void _ActivateGraphicParams(GraphicParamsCR graphicParams, GeometryParamsCP geomParams) = 0;
+    virtual void _AddLineString(int numPoints, DPoint3dCP points) = 0;
+    virtual void _AddLineString2d(int numPoints, DPoint2dCP points, double zDepth) = 0;
+    virtual void _AddPointString(int numPoints, DPoint3dCP points) = 0;
+    virtual void _AddPointString2d(int numPoints, DPoint2dCP points, double zDepth) = 0;
+    virtual void _AddShape(int numPoints, DPoint3dCP points, bool filled) = 0;
+    virtual void _AddShape2d(int numPoints, DPoint2dCP points, bool filled, double zDepth) = 0;
+    virtual void _AddTriStrip(int numPoints, DPoint3dCP points, int32_t usageFlags) = 0;
+    virtual void _AddTriStrip2d(int numPoints, DPoint2dCP points, int32_t usageFlags, double zDepth) = 0;
+    virtual void _AddArc(DEllipse3dCR ellipse, bool isEllipse, bool filled) = 0;
+    virtual void _AddArc2d(DEllipse3dCR ellipse, bool isEllipse, bool filled, double zDepth) = 0;
+    virtual void _AddBSplineCurve(MSBsplineCurveCR curve, bool filled) = 0;
+    virtual void _AddBSplineCurve2d(MSBsplineCurveCR curve, bool filled, double zDepth) = 0;
+    virtual void _AddCurveVector(CurveVectorCR curves, bool isFilled) = 0;
+    virtual void _AddCurveVector2d(CurveVectorCR curves, bool isFilled, double zDepth) = 0;
+    virtual void _AddSolidPrimitive(ISolidPrimitiveCR primitive) = 0;
+    virtual void _AddBSplineSurface(MSBsplineSurfaceCR surface) = 0;
+    virtual void _AddPolyface(PolyfaceQueryCR meshData, bool filled = false) = 0;
+    virtual void _AddTriMesh(TriMeshArgs const& args) = 0;
+    virtual void _AddInstancedTriMesh(TriMeshArgs const&, Instances const&) { BeAssertOnce(false); }
+    virtual void _AddIndexedPolylines(IndexedPolylineArgs const& args) = 0;
+    virtual void _AddInstancedPolylines(IndexedPolylineArgs const&, Instances const&) { BeAssertOnce(false); }
+    virtual void _AddBody(IBRepEntityCR) = 0;
+    virtual void _AddTextString(TextStringCR text) = 0;
+    virtual void _AddTextString2d(TextStringCR text, double zDepth) = 0;
+    virtual void _AddTile(TextureCR tile, TileCorners const& corners) = 0;
+    virtual void _AddDgnOle(DgnOleDraw*) = 0;
+    virtual void _AddPointCloud(int32_t numPoints, DPoint3dCR origin, FPoint3d const* points, ByteCP colors) = 0;
+    virtual void _AddSubGraphic(GraphicR, TransformCR, GraphicParamsCR) = 0;
+    virtual GraphicBuilderPtr _CreateSubGraphic(TransformCR) const = 0;
+};
+
+//=======================================================================================
+//! Exposes methods for constructing a Graphic from graphic primitives.
+// @bsistruct                                                   Paul.Connelly   05/16
+//=======================================================================================
+struct GraphicBuilder
+{
+    typedef IGraphicBuilder::TriMeshArgs TriMeshArgs;
+    typedef IGraphicBuilder::IndexedPolylineArgs IndexedPolylineArgs;
+    typedef IGraphicBuilder::TileCorners TileCorners;
+    typedef IGraphicBuilder::Instances Instances;
+private:
+    friend struct GraphicBuilderPtr;
+
+    GraphicPtr          m_graphic;
+    IGraphicBuilderP    m_builder;
+
+    GraphicBuilder() : m_builder(nullptr) {}
+    GraphicBuilder(GraphicR graphic, IGraphicBuilderR builder) : m_graphic(&graphic), m_builder(&builder) {}
+    template<typename T> GraphicBuilder(T* t) : m_graphic(t), m_builder(t) {}
+
+    bool IsValid() const {return m_graphic.IsValid();}
+public:
+    GraphicBuilder(GraphicBuilderP p) : m_graphic(nullptr != p ? p->m_graphic : nullptr), m_builder(nullptr != p ? p->m_builder : nullptr) {}
+    template<typename T> GraphicBuilder(T& t) : m_graphic(&t), m_builder(&t) {}
+
+    DGNPLATFORM_EXPORT GraphicBuilderPtr CreateSubGraphic(TransformCR subToGraphic) const; // NOTE: subToGraphic is provided to allow stroking in world coords...
+
+    operator Graphic&() {BeAssert(m_graphic.IsValid()); return *m_graphic;}
+    DgnViewportCP GetViewport() const {return m_graphic->GetViewport();}
+    TransformCR GetLocalToWorldTransform() const {return m_graphic->GetLocalToWorldTransform();}
+    double GetPixelSize() const {return m_graphic->GetPixelSize();}
+    void GetPixelSizeRange(double& min, double& max) const {m_graphic->GetPixelSizeRange(min, max);}
+    void SetPixelSizeRange(double min, double max) {m_graphic->SetPixelSizeRange(min, max);}
+    void UpdatePixelSizeRange(double newMin, double newMax) {m_graphic->UpdatePixelSizeRange(newMin, newMax);}
+    bool IsSimplifyGraphic() const {return m_graphic->IsSimplifyGraphic();}
+
+    StatusInt Close() {return IsOpen() ? m_builder->_Close() : SUCCESS;}
+    bool IsOpen() const {return m_builder->_IsOpen();}
+
+    //! Get the current GeometryStreamEntryId.
+    //! @return A GeometryStream entry identifier for the graphics that are currently being drawn.
+    GeometryStreamEntryIdCP GetGeometryStreamEntryId() const {return m_builder->_GetGeometryStreamEntryId();}
+
+    //! Set the current GeometryStreamEntryId.
+    void SetGeometryStreamEntryId(GeometryStreamEntryIdCP entry) {m_builder->_SetGeometryStreamEntryId(entry);}
+
+    //! Set an GraphicParams to be the "active" GraphicParams for this Render::Graphic.
+    //! @param[in]          graphicParams   The new active GraphicParams. All geometry drawn via calls to this Render::Graphic will
+    //! @param[in]          geomParams      The source GeometryParams if graphicParams was created by cooking geomParams, nullptr otherwise.
+    void ActivateGraphicParams(GraphicParamsCR graphicParams, GeometryParamsCP geomParams=nullptr) {m_builder->_ActivateGraphicParams(graphicParams, geomParams);}
+
+    //! Draw a 3D line string.
+    //! @param[in]          numPoints   Number of vertices in points array.
+    //! @param[in]          points      Array of vertices in the line string.
+    void AddLineString(int numPoints, DPoint3dCP points) {m_builder->_AddLineString(numPoints, points);}
+
+    //! Draw a 2D line string.
+    //! @param[in]          numPoints   Number of vertices in points array.
+    //! @param[in]          points      Array of vertices in the line string.
+    //! @param[in]          zDepth      Z depth value in local coordinates.
+    void AddLineString2d(int numPoints, DPoint2dCP points, double zDepth) {m_builder->_AddLineString2d(numPoints, points, zDepth);}
+
+    //! Draw a 3D point string. A point string is displayed as a series of points, one at each vertex in the array, with no vectors connecting the vertices.
+    //! @param[in]          numPoints   Number of vertices in points array.
+    //! @param[in]          points      Array of vertices in the point string.
+    void AddPointString(int numPoints, DPoint3dCP points) {m_builder->_AddPointString(numPoints, points);}
+
+    //! Draw a 2D point string. A point string is displayed as a series of points, one at each vertex in the array, with no vectors connecting the vertices.
+    //! @param[in]          numPoints   Number of vertices in points array.
+    //! @param[in]          points      Array of vertices in the point string.
+    //! @param[in]          zDepth      Z depth value.
+    void AddPointString2d(int numPoints, DPoint2dCP points, double zDepth) {m_builder->_AddPointString2d(numPoints, points, zDepth);}
+
+    //! Draw a closed 3D shape.
+    //! @param[in]          numPoints   Number of vertices in \c points array. If the last vertex in the array is not the same as the first vertex, an
+    //!                                     additional vertex will be added to close the shape.
+    //! @param[in]          points      Array of vertices of the shape.
+    //! @param[in]          filled      If true, the shape will be drawn filled.
+    void AddShape(int numPoints, DPoint3dCP points, bool filled) {m_builder->_AddShape(numPoints, points, filled);}
+
+    //! Draw a 2D shape.
+    //! @param[in]          numPoints   Number of vertices in \c points array. If the last vertex in the array is not the same as the first vertex, an
+    //!                                     additional vertex will be added to close the shape.
+    //! @param[in]          points      Array of vertices of the shape.
+    //! @param[in]          zDepth      Z depth value.
+    //! @param[in]          filled      If true, the shape will be drawn filled.
+    void AddShape2d(int numPoints, DPoint2dCP points, bool filled, double zDepth) {m_builder->_AddShape2d(numPoints, points, filled, zDepth);}
+
+    //! Draw a 3D elliptical arc or ellipse.
+    //! @param[in]          ellipse     arc data.
+    //! @param[in]          isEllipse   If true, and if full sweep, then draw as an ellipse instead of an arc.
+    //! @param[in]          filled      If true, and isEllipse is also true, then draw ellipse filled.
+    void AddArc(DEllipse3dCR ellipse, bool isEllipse, bool filled) {m_builder->_AddArc(ellipse, isEllipse, filled);}
+
+    //! Draw a 2D elliptical arc or ellipse.
+    //! @param[in]          ellipse     arc data.
+    //! @param[in]          isEllipse   If true, and if full sweep, then draw as an ellipse instead of an arc.
+    //! @param[in]          filled      If true, and isEllipse is also true, then draw ellipse filled.
+    //! @param[in]          zDepth      Z depth value
+    void AddArc2d(DEllipse3dCR ellipse, bool isEllipse, bool filled, double zDepth) {m_builder->_AddArc2d(ellipse, isEllipse, filled, zDepth);}
+
+    //! Draw a BSpline curve.
+    void AddBSplineCurve(MSBsplineCurveCR curve, bool filled) {m_builder->_AddBSplineCurve(curve, filled);}
+
+    //! Draw a BSpline curve as 2d geometry with display priority.
+    //! @note Only necessary for non-ICachedDraw calls to support non-zero display priority.
+    void AddBSplineCurve2d(MSBsplineCurveCR curve, bool filled, double zDepth) {m_builder->_AddBSplineCurve2d(curve, filled, zDepth);}
+
+    //! Draw a curve vector.
+    void AddCurveVector(CurveVectorCR curves, bool isFilled) {m_builder->_AddCurveVector(curves, isFilled);}
+
+    //! Draw a curve vector as 2d geometry with display priority.
+    //! @note Only necessary for non-ICachedDraw calls to support non-zero display priority.
+    void AddCurveVector2d(CurveVectorCR curves, bool isFilled, double zDepth) {m_builder->_AddCurveVector2d(curves, isFilled, zDepth);}
+
+    //! Draw a light-weight surface or solid primitive.
+    //! @remarks Solid primitives can be capped or uncapped, they include cones, torus, box, spheres, and sweeps.
+    void AddSolidPrimitive(ISolidPrimitiveCR primitive) {m_builder->_AddSolidPrimitive(primitive);}
+
+    //! Draw a BSpline surface.
+    void AddBSplineSurface(MSBsplineSurfaceCR surface) {m_builder->_AddBSplineSurface(surface);}
+
+    //! @remarks Wireframe fill display supported for non-illuminated meshes.
+    void AddPolyface(PolyfaceQueryCR meshData, bool filled = false) {m_builder->_AddPolyface(meshData, filled);}
+
+    void AddTriMesh(TriMeshArgs const& args) {m_builder->_AddTriMesh(args);}
+
+    void AddInstancedTriMesh(TriMeshArgs const& args, Instances const& instances) {m_builder->_AddInstancedTriMesh(args, instances);}
+
+    void AddIndexedPolylines(IndexedPolylineArgs const& args) {m_builder->_AddIndexedPolylines(args);}
+
+    void AddInstancedPolylines(IndexedPolylineArgs const& args, Instances const& instances) {m_builder->_AddInstancedPolylines(args, instances);}
+
+    //! Draw a 3D point cloud.
+    void AddPointCloud(int32_t numPoints, DPoint3dCR origin, FPoint3d const* points, ByteCP colors) {m_builder->_AddPointCloud(numPoints, origin, points, colors);}
+
+    //! Draw a BRep surface/solid entity from the solids kernel.
+    void AddBody(IBRepEntityCR entity) {m_builder->_AddBody(entity);}
+
+    //! Draw a series of Glyphs.
+    //! @param[in]          text        Text drawing parameters
+    void AddTextString(TextStringCR text) {m_builder->_AddTextString(text);}
+
+    //! Draw a series of Glyphs with display priority.
+    //! @param[in] text   Text drawing parameters
+    //! @param[in] zDepth Priority value in 2d
+    void AddTextString2d(TextStringCR text, double zDepth) {m_builder->_AddTextString2d(text, zDepth);}
+
+    //! Draw a filled triangle strip from 3D points.
+    //! @param[in] numPoints   Number of vertices in \c points array.
+    //! @param[in] points      Array of vertices.
+    //! @param[in] usageFlags  0 or 1 if tri-strip represents a thickened line.
+    void AddTriStrip(int numPoints, DPoint3dCP points, int32_t usageFlags) {m_builder->_AddTriStrip(numPoints, points, usageFlags);}
+
+    //! Draw a filled triangle strip from 2D points.
+    //! @param[in] numPoints   Number of vertices in \c points array.
+    //! @param[in] points      Array of vertices.
+    //! @param[in] zDepth      Z depth value.
+    //! @param[in] usageFlags  0 or 1 if tri-strip represents a thickened line.
+    void AddTriStrip2d(int numPoints, DPoint2dCP points, int32_t usageFlags, double zDepth) {m_builder->_AddTriStrip2d(numPoints, points, usageFlags, zDepth);}
+
+    //! @private
+    void AddTile(TextureCR tile, TileCorners const& corners) {m_builder->_AddTile(tile, corners);}
+
+    //! Helper Methods to draw simple SolidPrimitives.
+    void AddTorus(DPoint3dCR center, DVec3dCR vectorX, DVec3dCR vectorY, double majorRadius, double minorRadius, double sweepAngle, bool capped) {AddSolidPrimitive(*ISolidPrimitive::CreateDgnTorusPipe(DgnTorusPipeDetail(center, vectorX, vectorY, majorRadius, minorRadius, sweepAngle, capped)));}
+    void AddBox(DVec3dCR primary, DVec3dCR secondary, DPoint3dCR basePoint, DPoint3dCR topPoint, double baseWidth, double baseLength, double topWidth, double topLength, bool capped) {AddSolidPrimitive(*ISolidPrimitive::CreateDgnBox(DgnBoxDetail::InitFromCenters(basePoint, topPoint, primary, secondary, baseWidth, baseLength, topWidth, topLength, capped)));}
+
+    //! Add DRange3d edges
+    void AddRangeBox(DRange3dCR range)
+        {
+        DPoint3d p[8], tmpPts[9];
+
+        p[0].x = p[3].x = p[4].x = p[5].x = range.low.x;
+        p[1].x = p[2].x = p[6].x = p[7].x = range.high.x;
+        p[0].y = p[1].y = p[4].y = p[7].y = range.low.y;
+        p[2].y = p[3].y = p[5].y = p[6].y = range.high.y;
+        p[0].z = p[1].z = p[2].z = p[3].z = range.low.z;
+        p[4].z = p[5].z = p[6].z = p[7].z = range.high.z;
+
+        tmpPts[0] = p[0]; tmpPts[1] = p[1]; tmpPts[2] = p[2];
+        tmpPts[3] = p[3]; tmpPts[4] = p[5]; tmpPts[5] = p[6];
+        tmpPts[6] = p[7]; tmpPts[7] = p[4]; tmpPts[8] = p[0];
+
+        AddLineString(9, tmpPts);
+        AddLineString(2, DSegment3d::From(p[0], p[3]).point);
+        AddLineString(2, DSegment3d::From(p[4], p[5]).point);
+        AddLineString(2, DSegment3d::From(p[1], p[7]).point);
+        AddLineString(2, DSegment3d::From(p[2], p[6]).point);
+        }
+
+    //! Add DRange2d edges
+    void AddRangeBox2d(DRange2dCR range, double zDepth)
+        {
+        DPoint2d tmpPts[5];
+
+        tmpPts[0] = DPoint2d::From(range.low.x, range.low.y);
+        tmpPts[1] = DPoint2d::From(range.high.x, range.low.y);
+        tmpPts[2] = DPoint2d::From(range.high.x, range.high.y);
+        tmpPts[3] = DPoint2d::From(range.low.x, range.high.y);
+        tmpPts[4] = tmpPts[0];
+
+        AddLineString2d(5, tmpPts, zDepth);
+        }
+
+    //! Draw OLE object.
+    void AddDgnOle(DgnOleDraw* ole) {m_builder->_AddDgnOle(ole);}
+
+    void AddSubGraphic(GraphicR graphic, TransformCR subToGraphic, GraphicParamsCR params) {m_builder->_AddSubGraphic(graphic, subToGraphic, params);}
+
+    //! Set symbology for decorations that are only used for display purposes. Pickable decorations require a category, must initialize
+    //! a GeometryParams and cook it into a GraphicParams to have a locatable decoration.
+    void SetSymbology(ColorDef lineColor, ColorDef fillColor, int lineWidth, GraphicParams::LinePixels linePixels=GraphicParams::LinePixels::Solid)
+        {
+        GraphicParams graphicParams;
+        graphicParams.SetLineColor(lineColor);
+        graphicParams.SetFillColor(fillColor);
+        graphicParams.SetWidth(lineWidth);
+        graphicParams.SetLinePixels(linePixels);
+        ActivateGraphicParams(graphicParams);
+        }
+
+    //! Set blanking fill symbology for decorations that are only used for display purposes. Pickable decorations require a category, must initialize
+    //! a GeometryParams and cook it into a GraphicParams to have a locatable decoration.
+    void SetBlankingFill(ColorDef fillColor)
+        {
+        GraphicParams graphicParams;
+        graphicParams.SetFillColor(fillColor);
+        graphicParams.SetIsBlankingRegion(true);
+        ActivateGraphicParams(graphicParams);
+        }
+};
+
+//=======================================================================================
+//! A smart-pointer to a GraphicBuilder object.
+// @bsistruct                                                   Paul.Connelly   05/16
+//=======================================================================================
+struct GraphicBuilderPtr
+{
+private:
+    GraphicBuilder  m_builder;
+public:
+    GraphicBuilderPtr() {}
+    GraphicBuilderPtr(GraphicBuilderP builder) : m_builder(builder) {}
+
+    template<typename T> GraphicBuilderPtr(T* impl) : m_builder(impl) {}
+    operator GraphicPtr() {return m_builder.m_graphic;}
+
+    bool IsValid() const {return m_builder.IsValid();}
+    bool IsNull() const {return !IsValid();}
+    GraphicBuilderP get() {return IsValid() ? &m_builder : nullptr;}
+    GraphicBuilderP operator->() {return get();}
+    GraphicBuilderR operator*() {BeAssert(IsValid()); return *get();}
+    GraphicP GetGraphic() {return m_builder.m_graphic.get();}
+};
+
+//=======================================================================================
+// An ordered list of RefCountedPtrs to a Render::Graphics, plus an override.
+// @bsiclass
+//=======================================================================================
+struct GraphicList : RefCounted<NonCopyableClass>
+{
+    struct Node
+    {
+        GraphicPtr  m_ptr;
+        void*       m_overrides;
+        uint32_t    m_ovrFlags;
+        Node(Graphic& graphic, void* ovr, uint32_t ovrFlags) : m_ptr(&graphic), m_overrides(ovr), m_ovrFlags(ovrFlags) {}
+    };
+
+    bvector<Node> m_list;
+
+    uint32_t GetCount() const {return (uint32_t) m_list.size();}
+    bool IsEmpty() const {return m_list.empty();}
+    void Clear() {m_list.clear();}
+    DGNPLATFORM_EXPORT void Drop(Graphic& graphic);
+    DGNPLATFORM_EXPORT void Add(Graphic& graphic, void* ovr, uint32_t ovrFlags);
+    DGNPLATFORM_EXPORT void ChangeOverride(Graphic& graphic, void* ovr, uint32_t ovrFlags);
+};
+
+//=======================================================================================
+//! A set of GraphicLists of various types of Graphics that are "decorated" into the Render::Target,
+//! in addition to the Scene.
+// @bsiclass                                                    Keith.Bentley   12/15
+//=======================================================================================
+struct Decorations
+{
+    GraphicListPtr m_flashed;        // drawn with zbuffer, with scene lighting
+    GraphicListPtr m_world;          // drawn with zbuffer, with default lighting, smooth shading
+    GraphicListPtr m_worldOverlay;   // drawn in overlay mode, world units
+    GraphicListPtr m_viewOverlay;    // drawn in overlay mode, view units
+};
+
+//=======================================================================================
+// @bsiclass                                                    Keith.Bentley   02/16
+//=======================================================================================
+struct FrustumPlanes
+{
+    bool m_isValid = false;
+    ClipPlane m_planes[6];
+
+    FrustumPlanes() {}
+    ~FrustumPlanes() {}
+    explicit FrustumPlanes(FrustumCR frustum){Init(frustum);}
+    DGNPLATFORM_EXPORT void Init(FrustumCR frustum);
+    bool IsValid() const {return m_isValid;}
+    enum struct Contained {Outside = 0, Partly = 1,Inside = 2,};
+    Contained Contains(FrustumCR box) const {return Contains(box.m_pts, 8);}
+    bool Intersects(FrustumCR box) const {return Contained::Outside != Contains(box);}
+    bool ContainsPoint(DPoint3dCR pt, double tolerance=1.0e-8) const {return Contained::Outside != Contains(&pt, 1, tolerance);}
+    DGNPLATFORM_EXPORT Contained Contains(DPoint3dCP, int nPts, double tolerance=1.0e-8) const;
+    DGNPLATFORM_EXPORT bool IntersectsRay(DPoint3dCR origin, DVec3dCR direction);
+};
+
+//=======================================================================================
+//! A Render::Plan holds a Frustum and the render settings for displaying
+//! the current Render::Scene into a Render::Target.
+// @bsiclass                                                    Keith.Bentley   12/15
+//=======================================================================================
+struct Plan
+{
+    enum class AntiAliasPref {Detect=0, On=1, Off=2};
+
+    ViewFlags     m_viewFlags;
+    bool          m_is3d;
+    Frustum       m_frustum;
+    double        m_fraction;
+    ColorDef      m_bgColor;
+    AntiAliasPref m_aaLines;
+    AntiAliasPref m_aaText;
+    ClipVectorPtr m_activeVolume;
+    DGNPLATFORM_EXPORT Plan(DgnViewportCR);
+};
+
+//=======================================================================================
+//! A Render::Window is a platform specific object that identifies a rectangular window on a screen.
+//! On Windows, for example, the default Render::Window holds an "HWND"
+// @bsiclass                                                    Keith.Bentley   11/15
+//=======================================================================================
+struct Window : RefCounted<NonCopyableClass>
+{
+    struct Rectangle {int left, top, right, bottom;};
+protected:
+    Window() {}
+public:
+    virtual Point2d _GetScreenOrigin() const = 0;
+    virtual BSIRect _GetViewRect() const = 0;
+    virtual void _OnPaint(Rectangle&) const = 0;
+    virtual void* _GetNativeWindow() const = 0;
+
+#if defined (BENTLEYCONFIG_DISPLAY_WIN32)
+    virtual HWND__* _GetHWnd() const {return nullptr;} //!< Note this may return null even on Windows, depending on the associated Render::Target
+    HWND__* GetHWnd() const {return _GetHWnd();}
+#endif
+};
+
+//=======================================================================================
+//! A Render::Device is the platform specific object that connects a render target to a rendering system.
+//! It holds a reference to a Render::Window.
+//! On Windows, for example, the default Render::Device maps to a "DC"
+// @bsiclass                                                    Keith.Bentley   11/15
+//=======================================================================================
+struct Device : RefCounted<NonCopyableClass>
+{
+    struct PixelsPerInch {int width, height;};
+protected:
+    WindowPtr m_window;
+    Device(Window* window) : m_window(window) {}
+public:
+    virtual PixelsPerInch _GetPixelsPerInch() const = 0;
+    virtual DVec2d _GetDpiScale() const = 0;
+    virtual void* _GetNativeDevice() const = 0;
+#if defined (BENTLEYCONFIG_DISPLAY_WIN32)
+    virtual HDC__* GetDC() const {return nullptr;} //!< Note this may return null even on Windows, depending on the associated Render::System
+#endif
+    virtual TargetPtr _CreateTarget(double tileSizeModifier) = 0;
+    double PixelsFromInches(double inches) const {PixelsPerInch ppi=_GetPixelsPerInch(); return inches * (ppi.height + ppi.width)/2;}
+    Window const* GetWindow() const {return m_window.get();}
+};
+
+//=======================================================================================
+// @bsiclass                                                    Keith.Bentley   08/16
+//=======================================================================================
+struct TransClip : RefCounted<NonCopyableClass>
+{
+};
+
+//=======================================================================================
+//! An array of GraphicPtrs.
+//! @note All entries are closed (and therefore may never change) when they're added to this array.
+// @bsiclass                                                    Keith.Bentley   05/16
+//=======================================================================================
+struct GraphicBranch
+{
+    bool m_hasFlags = false;
+    ViewFlags m_viewFlags;
+    bvector<GraphicPtr> m_entries;
+
+    void Add(Graphic& graphic) {graphic.EnsureClosed(); m_entries.push_back(&graphic);}
+    void Add(bvector<GraphicPtr> const& entries) { for (auto& entry : entries) Add(*entry); }
+    void SetViewFlags(ViewFlags flags) {m_hasFlags=true; m_viewFlags=flags;}
+    void Clear() {m_entries.clear();}
+};
+
+//=======================================================================================
+// @bsiclass                                                    Keith.Bentley   01/17
+//=======================================================================================
+struct ViewletPosition
+{
+    DPoint3d m_center;
+    double m_width;
+    double m_height;
+    ClipVectorCPtr m_clip;
+    ViewletPosition(DPoint3dCR center, double width, double height, ClipVectorCP clip) : m_center(center), m_width(width), m_height(height), m_clip(clip) {}
+};
+
+//=======================================================================================
+//! A Render::System is the renderer-specific factory for creating Render::Graphics, Render::Textures, and Render::Materials.
+//! @note The methods of this class may be called from any thread.
+// @bsiclass                                                    Keith.Bentley   03/16
+//=======================================================================================
+struct System
+{
+    Target* m_nowPainting = nullptr;
+    bool CheckPainting(Target* target) {return target==m_nowPainting;}
+    bool IsPainting() {return !CheckPainting(nullptr);}
+    void StartPainting(Target* target) {BeAssert(!IsPainting()); m_nowPainting = target;}
+    void NotPainting() {m_nowPainting = nullptr;}
+
+    //! Initialize the rendering system. Return a non-zero value in case of error.
+    virtual int _Initialize(void* systemWindow, bool swRendering) = 0;
+
+    //! Create a render target.
+    virtual Render::TargetPtr _CreateTarget(Render::Device& device, double tileSizeModifier) = 0;
+
+    //! Get or create a material from a material element, by id
+    virtual MaterialPtr _GetMaterial(DgnMaterialId, DgnDbR) const = 0;
+
+    //! Create a Material from parameters
+    virtual MaterialPtr _CreateMaterial(Material::CreateParams const&) const = 0;
+
+    virtual GraphicBuilderPtr _CreateGraphic(Graphic::CreateParams const& params) const = 0;
+    virtual GraphicPtr _CreateSprite(ISprite& sprite, DPoint3dCR location, DPoint3dCR xVec, int transparency) const = 0;
+    virtual GraphicPtr _CreateBranch(GraphicBranch& branch, TransformCP, ClipVectorCP) const = 0;
+    virtual GraphicPtr _CreateViewlet(GraphicBranch& branch, PlanCR, ViewletPosition const&) const = 0;
+
+    //! Get or create a Texture from a DgnTexture element. Note that there is a cache of textures stored on a DgnDb, so this may return a pointer to a previously-created texture.
+    //! @param[in] textureId the DgnElementId of the texture element
+    //! @param[in] db the DgnDb for textureId
+    virtual TexturePtr _GetTexture(DgnTextureId textureId, DgnDbR db) const = 0;
+
+    //! Create a new Texture from an Image.
+    virtual TexturePtr _CreateTexture(ImageCR image, Texture::CreateParams const& params=Texture::CreateParams()) const = 0;
+
+    //! Create a new Texture from an ImageSource.
+    virtual TexturePtr _CreateTexture(ImageSourceCR source, Image::BottomUp bottomUp, Texture::CreateParams const& params=Texture::CreateParams()) const = 0;
+
+    //! Create a Texture from a graphic.
+    virtual TexturePtr _CreateGeometryTexture(GraphicCR graphic, DRange2dCR range, bool useGeometryColors, bool forAreaPattern) const = 0;
+};
+
+//=======================================================================================
+//! Provides an algorithm for dynamically adjusting the tile size modifier of a
+//! Render::Target based on observed frame rate.
+// @bsistruct                                                   Paul.Connelly   06/16
+//=======================================================================================
+struct TileSizeAdjuster
+{
+private:
+    uint32_t    m_frameWindow;  // # of frames to record before performing adjustment
+    uint32_t    m_numFrames;    // # of frames recorded thus far
+    double      m_averageFrameTime;   // average # of seconds to render each frame thus far
+
+    void Record(double frameTime);
+    double Compute(Render::TargetCR target, double curModifier) const;
+public:
+    explicit TileSizeAdjuster(uint32_t frameWindow=15) : m_frameWindow(frameWindow) { Reset(); }
+
+    //! Call after each rendered frame. Returns an adjusted tile size modifier.
+    DGNPLATFORM_EXPORT double Update(Render::TargetCR target, double frameTime);
+
+    void Reset() {m_numFrames=0; m_averageFrameTime=0.0;}   //!< Reset the accumulated statistics
+    uint32_t GetFramesPerSecond() const { return 0.0 != m_averageFrameTime ? static_cast<uint32_t>(1.0/m_averageFrameTime) : 0; }
+    double GetAverageFrameTime() const { return m_averageFrameTime; }
+    uint32_t GetNumFramesRecorded() const { return m_numFrames; }
+};
+
+//=======================================================================================
+//! A Render:Target holds the current "scene", the current set of dynamic Graphics, and the current decorators.
+//! When frames are composed, all of those Graphics are rendered, as appropriate.
+//! A Render:Target holds a reference to a Render::Device, and a Render::System
+//! Every DgnViewport holds a reference to a Render::Target.
+// @bsiclass                                                    Keith.Bentley   11/15
+//=======================================================================================
+struct Target : RefCounted<NonCopyableClass>
+{
+protected:
+    bool m_abort;
+    int  m_id; // for debugging
+    System& m_system;
+    DevicePtr m_device;
+    ClipVectorCPtr m_activeVolume;
+    GraphicListPtr m_currentScene;
+    GraphicListPtr m_dynamics;
+    Decorations m_decorations;
+    double m_tileSizeModifier;
+    uint32_t m_minimumFrameRate;
+
+    virtual void _OnResized() {}
+    virtual void* _ResolveOverrides(OvrGraphicParamsCR) = 0;
+    virtual Point2d _GetScreenOrigin() const = 0;
+    virtual BSIRect _GetViewRect() const = 0;
+    virtual DVec2d _GetDpiScale() const = 0;
+
+    DGNVIEW_EXPORT Target(SystemR, double tileSizeModifier);
+    DGNVIEW_EXPORT ~Target();
+    DGNPLATFORM_EXPORT static void VerifyRenderThread();
+    static double Get2dFrustumDepth() {return DgnUnits::OneMeter();}
+
+public:
+    virtual void _OnDestroy() {}
+    virtual void _ChangeScene(GraphicListR scene, ClipVectorCP activeVolume, double lowestScore) {VerifyRenderThread(); m_currentScene = &scene; m_activeVolume=activeVolume;}
+    virtual void _ChangeDynamics(GraphicListP dynamics) {VerifyRenderThread(); m_dynamics = dynamics;}
+    virtual void _ChangeDecorations(Decorations& decorations) {VerifyRenderThread(); m_decorations = decorations;}
+    virtual void _ChangeRenderPlan(PlanCR) = 0;
+    virtual void _DrawFrame(StopWatch&, double sceneSecondsElapsed) = 0;
+    virtual Image _ReadImage(BSIRectCR viewRect, Point2dCR targetSize) = 0;
+    virtual bool _WantInvertBlackBackground() {return false;}
+    virtual uint32_t _SetMinimumFrameRate(uint32_t minimumFrameRate){m_minimumFrameRate = minimumFrameRate; return m_minimumFrameRate;}
+    virtual double _GetCameraFrustumNearScaleLimit() const = 0;
+    virtual double _FindNearestZ(DRange2dCR) const = 0;
+    virtual void _SetViewRect(BSIRect rect) {}
+    virtual BentleyStatus _RenderTile(StopWatch&,TexturePtr&,PlanCR,GraphicListR,ClipVectorCP,Point2dCR) = 0;
+
+    int GetId() const {return m_id;}
+    void SetAbortFlag() {m_abort=true;}
+    Point2d GetScreenOrigin() const {return _GetScreenOrigin();}
+    BSIRect GetViewRect() const {return _GetViewRect();}
+    DVec2d GetDpiScale() const {return _GetDpiScale();}
+    DeviceCP GetDevice() const {return m_device.get();}
+    DGNPLATFORM_EXPORT void DestroyNow();
+    void OnResized() {_OnResized();}
+    void* ResolveOverrides(OvrGraphicParamsCP ovr) {return ovr ? _ResolveOverrides(*ovr) : nullptr;}
+    GraphicBuilderPtr CreateGraphic(Graphic::CreateParams const& params) {return m_system._CreateGraphic(params);}
+    GraphicPtr CreateSprite(ISprite& sprite, DPoint3dCR location, DPoint3dCR xVec, int transparency) {return m_system._CreateSprite(sprite, location, xVec, transparency);}
+    MaterialPtr GetMaterial(DgnMaterialId id, DgnDbR dgndb) const {return m_system._GetMaterial(id, dgndb);}
+    TexturePtr GetTexture(DgnTextureId id, DgnDbR dgndb) const {return m_system._GetTexture(id, dgndb);}
+    TexturePtr CreateTexture(ImageCR image) const {return m_system._CreateTexture(image);}
+    TexturePtr CreateTexture(ImageSourceCR source, Image::BottomUp bottomUp=Image::BottomUp::No) const {return m_system._CreateTexture(source, bottomUp);}
+    TexturePtr CreateGeometryTexture(Render::GraphicCR graphic, DRange2dCR range, bool useGeometryColors, bool forAreaPattern) const {return m_system._CreateGeometryTexture(graphic, range, useGeometryColors, forAreaPattern);}
+    SystemR GetSystem() {return m_system;}
+
+    static constexpr double DefaultTileSizeModifier()
+        {
+#ifdef BENTLEYCONFIG_GRAPHICS_DIRECTX // *** WIP - we are trying to predict the likely graphics performance of the box.
+        return 1.0; // Plan for the best on Windows (desktop) computers.
+#else
+        return 2.5; // Plan for the worst on mobile devices
+#endif
+        }
+
+    static constexpr uint32_t DefaultMinimumFrameRate() { return 15; }
+
+    static int32_t GetMaxDisplayPriority() {return (1<<23)-32;}
+    static double DepthFromDisplayPriority(int32_t priority){return Get2dFrustumDepth() * (double) priority / (double) GetMaxDisplayPriority();}
+    double GetTileSizeModifier() const {return m_tileSizeModifier;}
+    void SetTileSizeModifier(double mod) {m_tileSizeModifier=mod;}
+    uint32_t GetMinimumFrameRate() const {return m_minimumFrameRate;}
+    uint32_t SetMinimumFrameRate(uint32_t minimumFrameRate) {return _SetMinimumFrameRate(minimumFrameRate);}
+    double GetMaximumTileSizeModifier() const {return 8.0;}
+
+    //! Make the specified rectangle have the specified aspect ratio
+    //! @param[in] requestedRect    The rectangle within the view that the caller would like to capture
+    //! @param[in] targetAspectRatio The desired aspect ratio
+    //! @return The adjusted rectangle that captures as much of the requested rectangle as possible
+    //!         with one of its dimensions adjusted to match the aspect ratio of targetSize.
+    DGNPLATFORM_EXPORT static BSIRect SetAspectRatio(BSIRectCR requestedRect, double targetAspectRatio);
+};
+
+END_BENTLEY_RENDER_NAMESPACE