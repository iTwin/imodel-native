/*--------------------------------------------------------------------------------------+
|
|     $Source: PublicAPI/DgnPlatform/IManipulator.h $
|
|  $Copyright: (c) 2015 Bentley Systems, Incorporated. All rights reserved. $
|
+--------------------------------------------------------------------------------------*/
#pragma once
//__PUBLISH_SECTION_START__

BEGIN_BENTLEY_DGN_NAMESPACE

/*=================================================================================**//**
* @addtogroup Manipulators
* A manipulator maintains a set of controls used to modify an element. The manipulator
* is a new object that gets created by the handler for a supplied element. The
* IEditManipulator controls are driven by view based point to point changes.
* @beginGroup
* @bsiclass
+===============+===============+===============+===============+===============+======*/
/*=================================================================================**//**
* Interface adopted by an element handler class to present manipulator controls.
* @bsiclass
+===============+===============+===============+===============+===============+======*/
struct     IEditManipulator : RefCountedBase
{
public:

//! Called to have manipulator populate it's internal set of controls.
//! @return true if controls were created.
virtual bool _DoCreateControls () = 0;

//! Called to have manipulator cleanup it's internal control data so that
//! _DoCreateControls might be called again. For example after a successful drag,
//! _DoCleanupControls will be called followed by _DoCreateControls in order to
//! have the controls reflect the changes to the element.
virtual void _DoCleanupControls () = 0;

//! Flash control(s) at the button location. A flashed control is considered to be selected.
//! Called on motion, controls should not remain selected when the button is no longer over them.
//! @return true if a control is flashed.
virtual bool _DoUpdateFlashedControls (DgnButtonEventCR ev) = 0;

//! Select control(s) that the button location is over. Controls should remain selected
//! until specifically de-selected.
//! @return true if any controls remain selected.
virtual bool _DoUpdateSelectedControls (DgnButtonEventCR ev, SelectionMode mode) = 0;

//! Select control(s) that satisfy the given fence criteria. Controls should remain selected
//! until specifically de-selected.
//! @return true if any controls remain selected.
virtual bool _DoUpdateSelectedControls (FenceParamsR fp, SelectionMode mode) = 0;

//! Select control(s) that make the most sense for the supplied hit.
//! This method supports modification tools that need to select both the
//! element and controls from a single click and immediately start modification.
//! The manipulator might not ever be asked to draw it's controls.
//! @note A manipulator should always try to select at least one control.
//! @return true if any control is selected.
virtual bool _DoUpdateSelectedControls (HitDetailCR path) = 0;

//! Check whether manipulator currently has any controls selected.
//! @return true if manipulator has controls selected or flashed.
virtual bool _HasSelectedControls () = 0;

//! Return whether manipulator controls or dynamics should be shown in the supplied view.
virtual bool _IsDisplayedInView(DgnViewportR vp) = 0;

//! Called to display the manipulator's controls in the supplied viewport.
//! This is commonly done by drawing sprites, but the manipulator can choose to draw any geometry it wants.
virtual void _OnDraw (DgnViewportR vp) = 0;

//! When multiple manipulators are active on a selection set, only the one whose control is actually
//! selected to start the modify operation is given responsibility for setting up the modification.
//! If called, the manipulator is responsible for setting the anchor point that will be used by all 
//! active manipulators to the center of it's selected control. This manipulator can also enable AccuSnap/AccuDraw.
//! @param[in,out] ev Current button event, point needs to be set to center of selected control.
//! @note If you merely want a control to handle clicks, implement _OnClick instead.
//! @return false to reject starting modify dynamics.
//! @see _OnClick
virtual bool _OnPreModify (DgnButtonEventR ev) = 0;

//! Called when the modify operation is about to begin. It is the responsibily of the
//! manipulator to keep the point in the supplied button event to use as the anchor
//! point of the modify operation.
virtual void _OnModifyStart (DgnButtonEventCR ev) = 0;

//! Called if user aborts drag operation (reset), manipulator can cleanup anything done in _OnModifyStart.
virtual void _OnModifyCancel (DgnButtonEventCR ev) = 0;

//! Called to show modify dynamics. Expected to call _DoModify with isDynamics set
//! to true, and to display the result if _DoModify returned SUCCESS.
//! @return SUCCESS if modify operation could be applied.
virtual StatusInt _OnModify (DgnButtonEventCR ev) = 0;

//! Called to accept modify operation. Expected to call _DoModify with isDynamics set
//! to false, and to update the element in the DgnDb if _DoModify returned SUCCESS.
//! @return SUCCESS if modify operation could be applied and element was updated.
virtual StatusInt _OnModifyAccept (DgnButtonEventCR ev) = 0;

//! It is expected that this is where all the work is done to update the element.
//! Using the anchor point from _OnModifyStart and the supplied button event for the cursor
//! location, update the element data.
//! @param[in] ev Current button event,
//! @param[in] isDynamics Whether manipulator is being called from _OnModify or _OnModifyAccept.
//! @return SUCCESS if modify operation could be applied.
virtual StatusInt _DoModify (DgnButtonEventCR ev, bool isDynamics) = 0;

//! Called when manipulator is displaying controls and user clicks on the same or different geometry
//! instead of on a control. Manipulator may choose to present the user with a different set of controls or cleanup.
//! Transient manipulators need to verify that the new hit is compatible as caller has no way of checking.
//! @return true to clear manipulator, false if current manipulator is still ok.
virtual bool _OnNewHit (HitDetailCR hit) {return !hit.GetElementId().IsValid();}

//! Called on a data button event to allow controls to act on a single click.
//! @note This method can be used to launch editors as it is called before _OnPreModify.
//! @return true if event was handled and modify dynamics should not be started.
virtual bool _OnClick (DgnButtonEventCR ev) {return false;}

//! Called on right-click when not manipulating a control. One use of this event would be to
//! present the user with a menu of editing options.
//! @return true if manipulator wants to do something and handled the right-click event.
//! @note It is up to the manipulator to check whether a control is selected or under the cursor by
//!       calling HaveSelectedControls. A manipulator *could* also check if the current auto-locate HitDetail 
//!       is for the geometry that the manipulator was created for when not over a control.
virtual bool _OnRightClick (DgnButtonEventCR ev) {return false;}

//! Called when user double clicks on the manipulator's element. (ex. edit text)
//! @return true if manipulator handled double-click event.
virtual bool _OnDoubleClick (HitDetailCR path) {return false;}

//! Called when a drag operation starts. This method is only useful for manipulators that 
//! wish to distinguish click-move-click from down-drag-release.
//! @return true if the manipulator has handled the event.
virtual bool _OnDragStart (DgnButtonEventCR ev) {return false;}

//! Called when a drag operation ends.
virtual void _OnDragEnd (DgnButtonEventCR ev) {}

//! Called when a sub entity selection effects an element that is being manipulated.
//! Typically the manipulator should get the current selection state from the element
//! and update its display as appropriate.
//! @return true if the manipulator has handled the event.
virtual bool _OnSubSelection () {return false;}

//! Called if a modifier key goes up or down while dragging. Manipulator can use this
//! to cycle between different drag behaviors for a control, ex. move or copy.
virtual void _OnModifierKeyTransition (bool wentDown, int key) {}

//! Called when a keyboard key is pressed while an element is being manipulated.
//! This method is only called for a small set of specific keys presses (See below).
//! @param[in] wentDown true if the key was pressed, false if the key was released.
//! @param[in] key One of VK_TAB, VK_RETURN, VK_END, VK_HOME, VK_LEFT, VK_UP, VK_RIGHT, VK_DOWN.
//! @param[in] shiftIsDown The shift key was down during the transition.
//! @param[in] ctrlIsDown The control key was down during the transition.
//! @return true if the manipulator has handled the key. This will prevent further processing of the key press.
virtual bool _OnKeyTransition (bool wentDown, int key, bool shiftIsDown, bool ctrlIsDown) {return false;}

//! Return a string suitable for display in a tool tip that describes the currently selected controls.
//! @return String to describe selected controls or an empty string for no description.
virtual Utf8String _OnGetDescription () = 0;

//! @private
virtual ~IEditManipulator() {}

}; // IEditManipulator

typedef RefCountedPtr<IEditManipulator> IEditManipulatorPtr;

/*================================================================================**//**
* Extension to provide IEditManipulator for an element.
* @bsiclass
+===============+===============+===============+===============+===============+======*/
struct IEditManipulatorExtension : DgnDomain::Handler::Extension
{
public:

virtual IEditManipulatorPtr _GetIEditManipulator (GeometrySourceCR elm) = 0;
virtual IEditManipulatorPtr _GetIEditManipulator (HitDetailCR hit) = 0;
HANDLER_EXTENSION_DECLARE_MEMBERS(IEditManipulatorExtension, DGNPLATFORM_EXPORT)

//! @private
virtual ~IEditManipulatorExtension() {}

}; // IEditManipulatorExtension

<<<<<<< HEAD
//=======================================================================================
//! Interface for supplying additional functionality for transient geometry.
//=======================================================================================
struct ITransientGeometryHandler
{
public:

//! Implement this method to draw the HitDetail resulting from a locate of the transient graphics.
//! Will be called by AccuSnap for auto-locate flashing, etc.
//! @param hit The transient graphics HitDetail.
//! @param context The ViewContext in which to draw. 
//! @note You must fully setup context.GetCurrentGeometryParams() before drawing any geometry.
virtual void _DrawTransient (HitDetailCR hit, ViewContextR context) = 0;

//! Provide locate tool tip.
virtual void _GetTransientInfoString (HitDetailCR hit, Utf8StringR pathDescr, Utf8CP delimiter) {}

//! Return IEditManipulator for interacting with transient geometry.
//! @note Implementor is expected to check hit.GetDgnDb().IsReadonly().
virtual IEditManipulatorPtr _GetTransientManipulator (HitDetailCR hit) {return nullptr;}

}; // ITransientGeometryHandler

END_BENTLEY_DGN_NAMESPACE
=======
END_BENTLEY_DGNPLATFORM_NAMESPACE
>>>>>>> 392c19e6

<|MERGE_RESOLUTION|>--- conflicted
+++ resolved
@@ -1,215 +1,188 @@
-/*--------------------------------------------------------------------------------------+
-|
-|     $Source: PublicAPI/DgnPlatform/IManipulator.h $
-|
-|  $Copyright: (c) 2015 Bentley Systems, Incorporated. All rights reserved. $
-|
-+--------------------------------------------------------------------------------------*/
-#pragma once
-//__PUBLISH_SECTION_START__
-
-BEGIN_BENTLEY_DGN_NAMESPACE
-
-/*=================================================================================**//**
-* @addtogroup Manipulators
-* A manipulator maintains a set of controls used to modify an element. The manipulator
-* is a new object that gets created by the handler for a supplied element. The
-* IEditManipulator controls are driven by view based point to point changes.
-* @beginGroup
-* @bsiclass
-+===============+===============+===============+===============+===============+======*/
-/*=================================================================================**//**
-* Interface adopted by an element handler class to present manipulator controls.
-* @bsiclass
-+===============+===============+===============+===============+===============+======*/
-struct     IEditManipulator : RefCountedBase
-{
-public:
-
-//! Called to have manipulator populate it's internal set of controls.
-//! @return true if controls were created.
-virtual bool _DoCreateControls () = 0;
-
-//! Called to have manipulator cleanup it's internal control data so that
-//! _DoCreateControls might be called again. For example after a successful drag,
-//! _DoCleanupControls will be called followed by _DoCreateControls in order to
-//! have the controls reflect the changes to the element.
-virtual void _DoCleanupControls () = 0;
-
-//! Flash control(s) at the button location. A flashed control is considered to be selected.
-//! Called on motion, controls should not remain selected when the button is no longer over them.
-//! @return true if a control is flashed.
-virtual bool _DoUpdateFlashedControls (DgnButtonEventCR ev) = 0;
-
-//! Select control(s) that the button location is over. Controls should remain selected
-//! until specifically de-selected.
-//! @return true if any controls remain selected.
-virtual bool _DoUpdateSelectedControls (DgnButtonEventCR ev, SelectionMode mode) = 0;
-
-//! Select control(s) that satisfy the given fence criteria. Controls should remain selected
-//! until specifically de-selected.
-//! @return true if any controls remain selected.
-virtual bool _DoUpdateSelectedControls (FenceParamsR fp, SelectionMode mode) = 0;
-
-//! Select control(s) that make the most sense for the supplied hit.
-//! This method supports modification tools that need to select both the
-//! element and controls from a single click and immediately start modification.
-//! The manipulator might not ever be asked to draw it's controls.
-//! @note A manipulator should always try to select at least one control.
-//! @return true if any control is selected.
-virtual bool _DoUpdateSelectedControls (HitDetailCR path) = 0;
-
-//! Check whether manipulator currently has any controls selected.
-//! @return true if manipulator has controls selected or flashed.
-virtual bool _HasSelectedControls () = 0;
-
-//! Return whether manipulator controls or dynamics should be shown in the supplied view.
-virtual bool _IsDisplayedInView(DgnViewportR vp) = 0;
-
-//! Called to display the manipulator's controls in the supplied viewport.
-//! This is commonly done by drawing sprites, but the manipulator can choose to draw any geometry it wants.
-virtual void _OnDraw (DgnViewportR vp) = 0;
-
-//! When multiple manipulators are active on a selection set, only the one whose control is actually
-//! selected to start the modify operation is given responsibility for setting up the modification.
-//! If called, the manipulator is responsible for setting the anchor point that will be used by all 
-//! active manipulators to the center of it's selected control. This manipulator can also enable AccuSnap/AccuDraw.
-//! @param[in,out] ev Current button event, point needs to be set to center of selected control.
-//! @note If you merely want a control to handle clicks, implement _OnClick instead.
-//! @return false to reject starting modify dynamics.
-//! @see _OnClick
-virtual bool _OnPreModify (DgnButtonEventR ev) = 0;
-
-//! Called when the modify operation is about to begin. It is the responsibily of the
-//! manipulator to keep the point in the supplied button event to use as the anchor
-//! point of the modify operation.
-virtual void _OnModifyStart (DgnButtonEventCR ev) = 0;
-
-//! Called if user aborts drag operation (reset), manipulator can cleanup anything done in _OnModifyStart.
-virtual void _OnModifyCancel (DgnButtonEventCR ev) = 0;
-
-//! Called to show modify dynamics. Expected to call _DoModify with isDynamics set
-//! to true, and to display the result if _DoModify returned SUCCESS.
-//! @return SUCCESS if modify operation could be applied.
-virtual StatusInt _OnModify (DgnButtonEventCR ev) = 0;
-
-//! Called to accept modify operation. Expected to call _DoModify with isDynamics set
-//! to false, and to update the element in the DgnDb if _DoModify returned SUCCESS.
-//! @return SUCCESS if modify operation could be applied and element was updated.
-virtual StatusInt _OnModifyAccept (DgnButtonEventCR ev) = 0;
-
-//! It is expected that this is where all the work is done to update the element.
-//! Using the anchor point from _OnModifyStart and the supplied button event for the cursor
-//! location, update the element data.
-//! @param[in] ev Current button event,
-//! @param[in] isDynamics Whether manipulator is being called from _OnModify or _OnModifyAccept.
-//! @return SUCCESS if modify operation could be applied.
-virtual StatusInt _DoModify (DgnButtonEventCR ev, bool isDynamics) = 0;
-
-//! Called when manipulator is displaying controls and user clicks on the same or different geometry
-//! instead of on a control. Manipulator may choose to present the user with a different set of controls or cleanup.
-//! Transient manipulators need to verify that the new hit is compatible as caller has no way of checking.
-//! @return true to clear manipulator, false if current manipulator is still ok.
-virtual bool _OnNewHit (HitDetailCR hit) {return !hit.GetElementId().IsValid();}
-
-//! Called on a data button event to allow controls to act on a single click.
-//! @note This method can be used to launch editors as it is called before _OnPreModify.
-//! @return true if event was handled and modify dynamics should not be started.
-virtual bool _OnClick (DgnButtonEventCR ev) {return false;}
-
-//! Called on right-click when not manipulating a control. One use of this event would be to
-//! present the user with a menu of editing options.
-//! @return true if manipulator wants to do something and handled the right-click event.
-//! @note It is up to the manipulator to check whether a control is selected or under the cursor by
-//!       calling HaveSelectedControls. A manipulator *could* also check if the current auto-locate HitDetail 
-//!       is for the geometry that the manipulator was created for when not over a control.
-virtual bool _OnRightClick (DgnButtonEventCR ev) {return false;}
-
-//! Called when user double clicks on the manipulator's element. (ex. edit text)
-//! @return true if manipulator handled double-click event.
-virtual bool _OnDoubleClick (HitDetailCR path) {return false;}
-
-//! Called when a drag operation starts. This method is only useful for manipulators that 
-//! wish to distinguish click-move-click from down-drag-release.
-//! @return true if the manipulator has handled the event.
-virtual bool _OnDragStart (DgnButtonEventCR ev) {return false;}
-
-//! Called when a drag operation ends.
-virtual void _OnDragEnd (DgnButtonEventCR ev) {}
-
-//! Called when a sub entity selection effects an element that is being manipulated.
-//! Typically the manipulator should get the current selection state from the element
-//! and update its display as appropriate.
-//! @return true if the manipulator has handled the event.
-virtual bool _OnSubSelection () {return false;}
-
-//! Called if a modifier key goes up or down while dragging. Manipulator can use this
-//! to cycle between different drag behaviors for a control, ex. move or copy.
-virtual void _OnModifierKeyTransition (bool wentDown, int key) {}
-
-//! Called when a keyboard key is pressed while an element is being manipulated.
-//! This method is only called for a small set of specific keys presses (See below).
-//! @param[in] wentDown true if the key was pressed, false if the key was released.
-//! @param[in] key One of VK_TAB, VK_RETURN, VK_END, VK_HOME, VK_LEFT, VK_UP, VK_RIGHT, VK_DOWN.
-//! @param[in] shiftIsDown The shift key was down during the transition.
-//! @param[in] ctrlIsDown The control key was down during the transition.
-//! @return true if the manipulator has handled the key. This will prevent further processing of the key press.
-virtual bool _OnKeyTransition (bool wentDown, int key, bool shiftIsDown, bool ctrlIsDown) {return false;}
-
-//! Return a string suitable for display in a tool tip that describes the currently selected controls.
-//! @return String to describe selected controls or an empty string for no description.
-virtual Utf8String _OnGetDescription () = 0;
-
-//! @private
-virtual ~IEditManipulator() {}
-
-}; // IEditManipulator
-
-typedef RefCountedPtr<IEditManipulator> IEditManipulatorPtr;
-
-/*================================================================================**//**
-* Extension to provide IEditManipulator for an element.
-* @bsiclass
-+===============+===============+===============+===============+===============+======*/
-struct IEditManipulatorExtension : DgnDomain::Handler::Extension
-{
-public:
-
-virtual IEditManipulatorPtr _GetIEditManipulator (GeometrySourceCR elm) = 0;
-virtual IEditManipulatorPtr _GetIEditManipulator (HitDetailCR hit) = 0;
-HANDLER_EXTENSION_DECLARE_MEMBERS(IEditManipulatorExtension, DGNPLATFORM_EXPORT)
-
-//! @private
-virtual ~IEditManipulatorExtension() {}
-
-}; // IEditManipulatorExtension
-
-<<<<<<< HEAD
-//=======================================================================================
-//! Interface for supplying additional functionality for transient geometry.
-//=======================================================================================
-struct ITransientGeometryHandler
-{
-public:
-
-//! Implement this method to draw the HitDetail resulting from a locate of the transient graphics.
-//! Will be called by AccuSnap for auto-locate flashing, etc.
-//! @param hit The transient graphics HitDetail.
-//! @param context The ViewContext in which to draw. 
-//! @note You must fully setup context.GetCurrentGeometryParams() before drawing any geometry.
-virtual void _DrawTransient (HitDetailCR hit, ViewContextR context) = 0;
-
-//! Provide locate tool tip.
-virtual void _GetTransientInfoString (HitDetailCR hit, Utf8StringR pathDescr, Utf8CP delimiter) {}
-
-//! Return IEditManipulator for interacting with transient geometry.
-//! @note Implementor is expected to check hit.GetDgnDb().IsReadonly().
-virtual IEditManipulatorPtr _GetTransientManipulator (HitDetailCR hit) {return nullptr;}
-
-}; // ITransientGeometryHandler
-
-END_BENTLEY_DGN_NAMESPACE
-=======
-END_BENTLEY_DGNPLATFORM_NAMESPACE
->>>>>>> 392c19e6
-
+/*--------------------------------------------------------------------------------------+
+|
+|     $Source: PublicAPI/DgnPlatform/IManipulator.h $
+|
+|  $Copyright: (c) 2015 Bentley Systems, Incorporated. All rights reserved. $
+|
++--------------------------------------------------------------------------------------*/
+#pragma once
+//__PUBLISH_SECTION_START__
+
+BEGIN_BENTLEY_DGN_NAMESPACE
+
+/*=================================================================================**//**
+* @addtogroup Manipulators
+* A manipulator maintains a set of controls used to modify an element. The manipulator
+* is a new object that gets created by the handler for a supplied element. The
+* IEditManipulator controls are driven by view based point to point changes.
+* @beginGroup
+* @bsiclass
++===============+===============+===============+===============+===============+======*/
+/*=================================================================================**//**
+* Interface adopted by an element handler class to present manipulator controls.
+* @bsiclass
++===============+===============+===============+===============+===============+======*/
+struct     IEditManipulator : RefCountedBase
+{
+public:
+
+//! Called to have manipulator populate it's internal set of controls.
+//! @return true if controls were created.
+virtual bool _DoCreateControls () = 0;
+
+//! Called to have manipulator cleanup it's internal control data so that
+//! _DoCreateControls might be called again. For example after a successful drag,
+//! _DoCleanupControls will be called followed by _DoCreateControls in order to
+//! have the controls reflect the changes to the element.
+virtual void _DoCleanupControls () = 0;
+
+//! Flash control(s) at the button location. A flashed control is considered to be selected.
+//! Called on motion, controls should not remain selected when the button is no longer over them.
+//! @return true if a control is flashed.
+virtual bool _DoUpdateFlashedControls (DgnButtonEventCR ev) = 0;
+
+//! Select control(s) that the button location is over. Controls should remain selected
+//! until specifically de-selected.
+//! @return true if any controls remain selected.
+virtual bool _DoUpdateSelectedControls (DgnButtonEventCR ev, SelectionMode mode) = 0;
+
+//! Select control(s) that satisfy the given fence criteria. Controls should remain selected
+//! until specifically de-selected.
+//! @return true if any controls remain selected.
+virtual bool _DoUpdateSelectedControls (FenceParamsR fp, SelectionMode mode) = 0;
+
+//! Select control(s) that make the most sense for the supplied hit.
+//! This method supports modification tools that need to select both the
+//! element and controls from a single click and immediately start modification.
+//! The manipulator might not ever be asked to draw it's controls.
+//! @note A manipulator should always try to select at least one control.
+//! @return true if any control is selected.
+virtual bool _DoUpdateSelectedControls (HitDetailCR path) = 0;
+
+//! Check whether manipulator currently has any controls selected.
+//! @return true if manipulator has controls selected or flashed.
+virtual bool _HasSelectedControls () = 0;
+
+//! Return whether manipulator controls or dynamics should be shown in the supplied view.
+virtual bool _IsDisplayedInView(DgnViewportR vp) = 0;
+
+//! Called to display the manipulator's controls in the supplied viewport.
+//! This is commonly done by drawing sprites, but the manipulator can choose to draw any geometry it wants.
+virtual void _OnDraw (DgnViewportR vp) = 0;
+
+//! When multiple manipulators are active on a selection set, only the one whose control is actually
+//! selected to start the modify operation is given responsibility for setting up the modification.
+//! If called, the manipulator is responsible for setting the anchor point that will be used by all 
+//! active manipulators to the center of it's selected control. This manipulator can also enable AccuSnap/AccuDraw.
+//! @param[in,out] ev Current button event, point needs to be set to center of selected control.
+//! @note If you merely want a control to handle clicks, implement _OnClick instead.
+//! @return false to reject starting modify dynamics.
+//! @see _OnClick
+virtual bool _OnPreModify (DgnButtonEventR ev) = 0;
+
+//! Called when the modify operation is about to begin. It is the responsibily of the
+//! manipulator to keep the point in the supplied button event to use as the anchor
+//! point of the modify operation.
+virtual void _OnModifyStart (DgnButtonEventCR ev) = 0;
+
+//! Called if user aborts drag operation (reset), manipulator can cleanup anything done in _OnModifyStart.
+virtual void _OnModifyCancel (DgnButtonEventCR ev) = 0;
+
+//! Called to show modify dynamics. Expected to call _DoModify with isDynamics set
+//! to true, and to display the result if _DoModify returned SUCCESS.
+//! @return SUCCESS if modify operation could be applied.
+virtual StatusInt _OnModify (DgnButtonEventCR ev) = 0;
+
+//! Called to accept modify operation. Expected to call _DoModify with isDynamics set
+//! to false, and to update the element in the DgnDb if _DoModify returned SUCCESS.
+//! @return SUCCESS if modify operation could be applied and element was updated.
+virtual StatusInt _OnModifyAccept (DgnButtonEventCR ev) = 0;
+
+//! It is expected that this is where all the work is done to update the element.
+//! Using the anchor point from _OnModifyStart and the supplied button event for the cursor
+//! location, update the element data.
+//! @param[in] ev Current button event,
+//! @param[in] isDynamics Whether manipulator is being called from _OnModify or _OnModifyAccept.
+//! @return SUCCESS if modify operation could be applied.
+virtual StatusInt _DoModify (DgnButtonEventCR ev, bool isDynamics) = 0;
+
+//! Called when manipulator is displaying controls and user clicks on the same or different geometry
+//! instead of on a control. Manipulator may choose to present the user with a different set of controls or cleanup.
+//! Transient manipulators need to verify that the new hit is compatible as caller has no way of checking.
+//! @return true to clear manipulator, false if current manipulator is still ok.
+virtual bool _OnNewHit (HitDetailCR hit) {return !hit.GetElementId().IsValid();}
+
+//! Called on a data button event to allow controls to act on a single click.
+//! @note This method can be used to launch editors as it is called before _OnPreModify.
+//! @return true if event was handled and modify dynamics should not be started.
+virtual bool _OnClick (DgnButtonEventCR ev) {return false;}
+
+//! Called on right-click when not manipulating a control. One use of this event would be to
+//! present the user with a menu of editing options.
+//! @return true if manipulator wants to do something and handled the right-click event.
+//! @note It is up to the manipulator to check whether a control is selected or under the cursor by
+//!       calling HaveSelectedControls. A manipulator *could* also check if the current auto-locate HitDetail 
+//!       is for the geometry that the manipulator was created for when not over a control.
+virtual bool _OnRightClick (DgnButtonEventCR ev) {return false;}
+
+//! Called when user double clicks on the manipulator's element. (ex. edit text)
+//! @return true if manipulator handled double-click event.
+virtual bool _OnDoubleClick (HitDetailCR path) {return false;}
+
+//! Called when a drag operation starts. This method is only useful for manipulators that 
+//! wish to distinguish click-move-click from down-drag-release.
+//! @return true if the manipulator has handled the event.
+virtual bool _OnDragStart (DgnButtonEventCR ev) {return false;}
+
+//! Called when a drag operation ends.
+virtual void _OnDragEnd (DgnButtonEventCR ev) {}
+
+//! Called when a sub entity selection effects an element that is being manipulated.
+//! Typically the manipulator should get the current selection state from the element
+//! and update its display as appropriate.
+//! @return true if the manipulator has handled the event.
+virtual bool _OnSubSelection () {return false;}
+
+//! Called if a modifier key goes up or down while dragging. Manipulator can use this
+//! to cycle between different drag behaviors for a control, ex. move or copy.
+virtual void _OnModifierKeyTransition (bool wentDown, int key) {}
+
+//! Called when a keyboard key is pressed while an element is being manipulated.
+//! This method is only called for a small set of specific keys presses (See below).
+//! @param[in] wentDown true if the key was pressed, false if the key was released.
+//! @param[in] key One of VK_TAB, VK_RETURN, VK_END, VK_HOME, VK_LEFT, VK_UP, VK_RIGHT, VK_DOWN.
+//! @param[in] shiftIsDown The shift key was down during the transition.
+//! @param[in] ctrlIsDown The control key was down during the transition.
+//! @return true if the manipulator has handled the key. This will prevent further processing of the key press.
+virtual bool _OnKeyTransition (bool wentDown, int key, bool shiftIsDown, bool ctrlIsDown) {return false;}
+
+//! Return a string suitable for display in a tool tip that describes the currently selected controls.
+//! @return String to describe selected controls or an empty string for no description.
+virtual Utf8String _OnGetDescription () = 0;
+
+//! @private
+virtual ~IEditManipulator() {}
+
+}; // IEditManipulator
+
+typedef RefCountedPtr<IEditManipulator> IEditManipulatorPtr;
+
+/*================================================================================**//**
+* Extension to provide IEditManipulator for an element.
+* @bsiclass
++===============+===============+===============+===============+===============+======*/
+struct IEditManipulatorExtension : DgnDomain::Handler::Extension
+{
+public:
+
+virtual IEditManipulatorPtr _GetIEditManipulator (GeometrySourceCR elm) = 0;
+virtual IEditManipulatorPtr _GetIEditManipulator (HitDetailCR hit) = 0;
+HANDLER_EXTENSION_DECLARE_MEMBERS(IEditManipulatorExtension, DGNPLATFORM_EXPORT)
+
+//! @private
+virtual ~IEditManipulatorExtension() {}
+
+}; // IEditManipulatorExtension
+
+END_BENTLEY_DGN_NAMESPACE
+