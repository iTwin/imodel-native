/*--------------------------------------------------------------------------------------+
|
|     $Source: PublicAPI/DgnPlatform/DesktopTools/MacroConfigurationAdmin.h $
|
|  $Copyright: (c) 2015 Bentley Systems, Incorporated. All rights reserved. $
|
+--------------------------------------------------------------------------------------*/
#pragma once
//__BENTLEY_INTERNAL_ONLY__

#include <Bentley/bset.h>
#include <DgnPlatform/DgnPlatform.h>
#include "ConfigurationManager.h"

BEGIN_BENTLEY_DGN_NAMESPACE


struct          IMacroDebugOutput
    {
    virtual void                    ShowDebugMessage (int indent, WCharCP format, ...) = 0;
    };


struct          MacroEntry;
struct          ExpandOperator;
struct          CompareWChar {bool operator()  (WCharCP s1, WCharCP s2) const  {return BeStringUtilities::Wcsicmp (s1, s2) < 0;}};
struct          CompareMacroEntries { bool operator () (MacroEntry const* first, MacroEntry const* second) const; };

typedef         bmap <WString, WString> T_ReplacementMap;

/*=================================================================================**//**
* An implementation of IConfigurationAdmin that maintains
* a macro database and falls back on the system environment variables and CSIDL for system folders.
* @bsiclass                                     Sam.Wilson                      05/2011
+===============+===============+===============+===============+===============+======*/
struct          MacroConfigurationAdmin : IConfigurationAdmin
    {
    friend struct   MacroExpander;
    friend struct   MacroEntry;
    friend struct   MacroFileProcessor;
    friend struct   const_iterator;

    //! Options to control how macros are expanded
    struct  ExpandOptions
        {
        bool                        m_immediate;
        bool                        m_expandOnlyIfFullyDefined;
        bool                        m_formatExpansion;
        ConfigurationVariableLevel  m_level;

        public:
        DGNPLATFORM_EXPORT   explicit ExpandOptions (ConfigurationVariableLevel lv = ConfigurationVariableLevel::User);
                        void        SetImmediate                   (bool value) {m_immediate        = value;}
                        void        SetFormat                      (bool value) {m_formatExpansion  = value;}
                        void        SetExpandOnlyIfFullyDefined    (bool value) {m_expandOnlyIfFullyDefined = value;}
                        void        SetLevel (ConfigurationVariableLevel level) {m_level = level;}
        ConfigurationVariableLevel  GetLevel() const  {return m_level;}
        };

    typedef bset<struct MacroEntry*, CompareMacroEntries>       T_MacroSet;
    typedef bmap<WCharCP, struct ExpandOperator*, CompareWChar> T_OperatorMap;

private:
    T_MacroSet          m_macroSet;
    T_OperatorMap       m_operatorMap;
    bool                m_dependenciesSuspended;
    MacroEntry*         m_searchEntry;

    DGNPLATFORM_EXPORT    virtual void              _OnHostTermination (bool isProcessShutdown) override;
    DGNPLATFORM_EXPORT    virtual BeFileNameCR      _GetLocalTempDirectoryBaseName () override;
    DGNPLATFORM_EXPORT    virtual BentleyStatus     _GetConfigVariable (WStringR envStr, WCharCP envVar, ConfigurationVariableLevel level) override;
    DGNPLATFORM_EXPORT    virtual BentleyStatus     _UndefineConfigVariable (WCharCP cfgVarName) override;
    DGNPLATFORM_EXPORT    virtual BentleyStatus     _DefineConfigVariable (WCharCP cfgVarName, WCharCP cfgValue, ConfigurationVariableLevel level) override;
    DGNPLATFORM_EXPORT    virtual bool              _IsConfigVariableDefined (WCharCP cfgVarName, ConfigurationVariableLevel level) override;
    DGNPLATFORM_EXPORT    virtual bool              _IsConfigVariableDefinedAndTrue (WCharCP cfgVarName, ConfigurationVariableLevel level) override;
    DGNPLATFORM_EXPORT    virtual BentleyStatus     _IterateThroughVariables (IConfigVariableIteratorDelegate *delegate) override;
    DGNPLATFORM_EXPORT    virtual BentleyStatus     _MonitorVariable (WCharCP cfgVarName, IVariableMonitorR monitor) override;
    DGNPLATFORM_EXPORT    virtual void              _RemoveMonitor (WCharCP cfgVarName, IVariableMonitorR monitor) override;
    DGNPLATFORM_EXPORT    virtual void              _OnUnloadMdlDescr (MdlDescP mdlDesc) override;

                        MacroEntry const*           GetMacroDefinition (WCharCP macroName);
                        bool                        ContainsExpression (WCharCP expression);
                        ExpandOperator*             FindExpansionOperator (WCharCP operatorString);
                        void                        SetDefaultExpansionOperators ();
                        WCharCP                     GetMacroEntryAndTranslation (WCharCP macroName, MacroEntry const*& macroEntry, WStringR tmpString, ConfigurationVariableLevel level, bool addIfNotDefined);
                        BentleyStatus               CreateMacro (MacroEntry const* & newEntry, WCharCP macroName);

public:
    DGNPLATFORM_EXPORT    MacroConfigurationAdmin();
    DGNPLATFORM_EXPORT   ~MacroConfigurationAdmin();

    //  *** NEEDS WORK These methods are used by the legacy msMacro_ API
                        static bool                 IsValidCfgVarLevelForNewDefinition (ConfigurationVariableLevel level);
    DGNPLATFORM_EXPORT    static bool               IsMacroNameValid (WCharCP macroName);

    DGNPLATFORM_EXPORT    WCharCP                   GetMacroTranslation (WCharCP macroName, WStringR tmpString, ConfigurationVariableLevel level);
    DGNPLATFORM_EXPORT    BentleyStatus             GetMacro (WStringP envStr, WCharCP macroName);
    DGNPLATFORM_EXPORT    bool                      IsMacroDefinedFromLevel (WCharCP macroName, ConfigurationVariableLevel fromLevel);
    DGNPLATFORM_EXPORT    BentleyStatus             GetMacroAtLevel (WStringP envStr, WCharCP macroName, ConfigurationVariableLevel level);
    DGNPLATFORM_EXPORT    BentleyStatus             GetMacroFromLevel (WStringP envStr, WCharCP macroName, ConfigurationVariableLevel level);
    DGNPLATFORM_EXPORT    BentleyStatus             GetMacroLevel (ConfigurationVariableLevel& levelP, WCharCP macroName);
    DGNPLATFORM_EXPORT    BentleyStatus             DefineMacro (MacroEntry const* & newEntry, WCharCP macroName, WCharCP translation, ConfigurationVariableLevel level);
                          BentleyStatus             DefineMacroWithDebugging (WCharCP macroName, WCharCP translation, ConfigurationVariableLevel level, int indent, IMacroDebugOutput* debugOutput, int debugLevel);
    DGNPLATFORM_EXPORT    BentleyStatus             DefineBuiltinMacro (WCharCP macroName, WCharCP translation);

    DGNPLATFORM_EXPORT    BentleyStatus             RemoveMacroAtLevel (WCharCP macroName, ConfigurationVariableLevel level, bool removeLocked);
    DGNPLATFORM_EXPORT    BentleyStatus             RemoveAllMacrosAtLevel (ConfigurationVariableLevel level);
    DGNPLATFORM_EXPORT    void                      RemoveAllMacros();

                          void                      EnsureSysEnvDefinition (WCharCP macroName, ConfigurationVariableLevel level, IMacroDebugOutput* debugOutput, int debugLevel);
    DGNPLATFORM_EXPORT    void                      PrintAllMacros (IMacroDebugOutput& debugOutput, int debugLevel);

    //  These methods are used by MacroFileProcessor
    DGNPLATFORM_EXPORT    ExpandOperator*           GetExpansionOperator (WCharCP operatorString);
    DGNPLATFORM_EXPORT    ExpandOperator*           SetExpansionOperator (WCharCP operatorString, ExpandOperator* newOperator);

    DGNPLATFORM_EXPORT    BentleyStatus             LockMacro (WCharCP macroName);
    DGNPLATFORM_EXPORT    bool                      IsMacroLocked (WCharCP macroName);
    DGNPLATFORM_EXPORT    BentleyStatus             UnlockMacro (WCharCP macroName, WCharCP passWordP);

    DGNPLATFORM_EXPORT    StatusInt                 ExpandMacro (WStringR expansion, WCharCP macroExpression, ExpandOptions const& opts = ExpandOptions());

    DGNPLATFORM_EXPORT    void                      SuspendDependencies();
    DGNPLATFORM_EXPORT    void                      ResumeDependencies();
    DGNPLATFORM_EXPORT    BentleyStatus             GetDependentMacros (T_WStringVectorR dependents, WCharCP macroName);

    DGNPLATFORM_EXPORT    BentleyStatus             GetVariable (WStringR cfgValue, WCharCP cfgVarName, ConfigurationVariableLevel level=ConfigurationVariableLevel::User);

    //===================================================================================
    // These methods are used during the conversion process from V8i -> CONNECT.
    // A number of them give access to MacroEntry (which is private to MacroConfigurationAdmin).
    // It is also possible to iterate the MacroEntry's in a MacroConfigurationAdmin.
    //===================================================================================
    DGNPLATFORM_EXPORT    void                      RenameMacros (T_ReplacementMap& replacementMap);
    DGNPLATFORM_EXPORT    MacroEntry*               GetMacroEntry (WCharCP cfgVarName);

    DGNPLATFORM_EXPORT    static void               GetEntryVariableName (WStringR cfgVarName, MacroEntry const* macroEntry);
    DGNPLATFORM_EXPORT    static void               GetEntryTranslationAtLevel (WStringR translation, MacroEntry const* macroEntry, ConfigurationVariableLevel level=ConfigurationVariableLevel::User);
    DGNPLATFORM_EXPORT    static void               RemoveEntryReferencesTo (T_WStringVectorCR cfgVarList, MacroEntry* macroEntry, ConfigurationVariableLevel level);
    DGNPLATFORM_EXPORT    static void               ReplaceEntryReferences (T_ReplacementMap& replacementMap, MacroEntry* macroEntry, ConfigurationVariableLevel level);
    DGNPLATFORM_EXPORT    static BentleyStatus      GetAppropriateAssignmentStatement (WStringR assignmentStatement, MacroEntry const* macroEntry, ConfigurationVariableLevel level, T_ReplacementMap& replacementMap);

    DGNPLATFORM_EXPORT    StatusInt                 ReadV8iConfigurationFiles (WCharCP userName, WCharCP projectName, WCharCP workspaceRootDir, WCharCP msInstallDir, WCharCP msConfigFileName, WCharCP fallbackConfigDir, T_WStringVector& assignmentArgs);
    DGNPLATFORM_EXPORT    StatusInt                 ReadCONNECTConfigurationFiles (WCharCP workSpaceName, WCharCP workSetName, WCharCP configurationRootDir, WCharCP msInstallDir, WCharCP msConfigFileName, WCharCP fallbackConfigDir, T_WStringVector& assignmentArgs);

    //===================================================================================
    // Iterator over the MacroEntries
    //===================================================================================
    struct const_iterator : std::iterator<std::forward_iterator_tag, MacroEntry*>
    {
    ///@cond DONTINCLUDEINDOC
    private:
        friend struct MacroConfigurationAdmin;

        T_MacroSet::const_iterator                  m_setIterator;
        const_iterator (T_MacroSet::const_iterator  inputIterator);

        //! @endcond
    public:
        //! Advances the iterator to the next in collection.
        DGNPLATFORM_EXPORT   const_iterator&  operator ++();
        DGNPLATFORM_EXPORT   MacroEntry* operator *() const;
        DGNPLATFORM_EXPORT   bool operator != (const_iterator const &) const;
        DGNPLATFORM_EXPORT   bool operator == (const_iterator const & rhs) const {return !(*this != rhs);}

    };

    typedef const_iterator iterator;    //!< only const iteration is possible

    //! Returns the beginning of an iteration over the MacroEntries in the Administrator
    DGNPLATFORM_EXPORT   const_iterator begin () const;

    //! Returns the end of the  an iteration over the MacroEntries in the Administrator
    DGNPLATFORM_EXPORT   const_iterator end () const;


    }; // MacroConfigurationAdmin


typedef MacroConfigurationAdmin::ExpandOptions MacroExpandOptions;

<<<<<<< HEAD
END_BENTLEY_DGN_NAMESPACE

=======
enum        class   ExpandStatus
    {
    Success          = 0,
    NullExpression,
    Circular,
    DollarNotFollowedByParentheses,
    NoCloseParentheses,
    SyntaxErrorAfterDollarSign,
    SyntaxErrorExpansion,
    SyntaxErrorUnmatchedQuote,
    SyntaxErrorUnmatchedParen,
    SyntaxErrorUnmatchedBrace,
    SyntaxErrorInOperand,
    SyntaxErrorBadOperator,
    };


/*=================================================================================**//**
* @bsiclass                                     Sam.Wilson                      02/2012
+===============+===============+===============+===============+===============+======*/
struct      MacroExpander
    {
    friend      MacroConfigurationAdmin;

    private:

    MacroConfigurationAdmin&    m_macroCfgAdmin;
    int                         m_recursionDepth; // this is the recursion level of macro expansions (i.e., macros that reference other macros).
    bool                        m_expandOnlyIfFullyDefined;
    bool                        m_expandAllImmediately;
    bool                        m_formatExpansion;
    ConfigurationVariableLevel  m_cfgLevel;

    MacroExpander (MacroConfigurationAdmin& macroCfgAdmin, MacroConfigurationAdmin::ExpandOptions const& options);

    public:

    static bool                 CharIsLeftParen (WChar thisChar, bool immediate);
    static bool                 ContainsExpression (WCharCP textExpression, bool immediate);
    size_t                      SkipWhiteSpace (WString inputString, size_t position);

    ExpandStatus                SplitArguments (size_t& errorPosition, T_WStringVectorR arguments, WStringR operandString);
    ExpandStatus                SplitExpression (size_t& errorPosition, WStringR expansion, ExpandOperator*& thisOperator, bool& immediateExpansion, WStringR operandString, WStringR macroString);
    ExpandStatus                ExpandMacroExpression (WStringR expansion, WCharCP macroExpression, bool considerToBeMacro, bool immediateExpansion);
    StatusInt                   FormatExpansion (WStringR expandedString);

    MacroConfigurationAdmin&    GetCfgAdmin();
    ConfigurationVariableLevel  GetLevel();

    StatusInt                   Expand (WStringR expansion, WCharCP macroExpression);

    }; // MacroExpander

struct      ExpandOperator
    {
    virtual ExpandStatus Execute (size_t& errorPosition, MacroExpander& macroExpander, WStringR result, WStringR operandString, bool immediateExpansion) = 0;
    };

END_BENTLEY_DGNPLATFORM_NAMESPACE

>>>>>>> 1ac8ccbd
<|MERGE_RESOLUTION|>--- conflicted
+++ resolved
@@ -1,246 +1,240 @@
-/*--------------------------------------------------------------------------------------+
-|
-|     $Source: PublicAPI/DgnPlatform/DesktopTools/MacroConfigurationAdmin.h $
-|
-|  $Copyright: (c) 2015 Bentley Systems, Incorporated. All rights reserved. $
-|
-+--------------------------------------------------------------------------------------*/
-#pragma once
-//__BENTLEY_INTERNAL_ONLY__
-
-#include <Bentley/bset.h>
-#include <DgnPlatform/DgnPlatform.h>
-#include "ConfigurationManager.h"
-
-BEGIN_BENTLEY_DGN_NAMESPACE
-
-
-struct          IMacroDebugOutput
-    {
-    virtual void                    ShowDebugMessage (int indent, WCharCP format, ...) = 0;
-    };
-
-
-struct          MacroEntry;
-struct          ExpandOperator;
-struct          CompareWChar {bool operator()  (WCharCP s1, WCharCP s2) const  {return BeStringUtilities::Wcsicmp (s1, s2) < 0;}};
-struct          CompareMacroEntries { bool operator () (MacroEntry const* first, MacroEntry const* second) const; };
-
-typedef         bmap <WString, WString> T_ReplacementMap;
-
-/*=================================================================================**//**
-* An implementation of IConfigurationAdmin that maintains
-* a macro database and falls back on the system environment variables and CSIDL for system folders.
-* @bsiclass                                     Sam.Wilson                      05/2011
-+===============+===============+===============+===============+===============+======*/
-struct          MacroConfigurationAdmin : IConfigurationAdmin
-    {
-    friend struct   MacroExpander;
-    friend struct   MacroEntry;
-    friend struct   MacroFileProcessor;
-    friend struct   const_iterator;
-
-    //! Options to control how macros are expanded
-    struct  ExpandOptions
-        {
-        bool                        m_immediate;
-        bool                        m_expandOnlyIfFullyDefined;
-        bool                        m_formatExpansion;
-        ConfigurationVariableLevel  m_level;
-
-        public:
-        DGNPLATFORM_EXPORT   explicit ExpandOptions (ConfigurationVariableLevel lv = ConfigurationVariableLevel::User);
-                        void        SetImmediate                   (bool value) {m_immediate        = value;}
-                        void        SetFormat                      (bool value) {m_formatExpansion  = value;}
-                        void        SetExpandOnlyIfFullyDefined    (bool value) {m_expandOnlyIfFullyDefined = value;}
-                        void        SetLevel (ConfigurationVariableLevel level) {m_level = level;}
-        ConfigurationVariableLevel  GetLevel() const  {return m_level;}
-        };
-
-    typedef bset<struct MacroEntry*, CompareMacroEntries>       T_MacroSet;
-    typedef bmap<WCharCP, struct ExpandOperator*, CompareWChar> T_OperatorMap;
-
-private:
-    T_MacroSet          m_macroSet;
-    T_OperatorMap       m_operatorMap;
-    bool                m_dependenciesSuspended;
-    MacroEntry*         m_searchEntry;
-
-    DGNPLATFORM_EXPORT    virtual void              _OnHostTermination (bool isProcessShutdown) override;
-    DGNPLATFORM_EXPORT    virtual BeFileNameCR      _GetLocalTempDirectoryBaseName () override;
-    DGNPLATFORM_EXPORT    virtual BentleyStatus     _GetConfigVariable (WStringR envStr, WCharCP envVar, ConfigurationVariableLevel level) override;
-    DGNPLATFORM_EXPORT    virtual BentleyStatus     _UndefineConfigVariable (WCharCP cfgVarName) override;
-    DGNPLATFORM_EXPORT    virtual BentleyStatus     _DefineConfigVariable (WCharCP cfgVarName, WCharCP cfgValue, ConfigurationVariableLevel level) override;
-    DGNPLATFORM_EXPORT    virtual bool              _IsConfigVariableDefined (WCharCP cfgVarName, ConfigurationVariableLevel level) override;
-    DGNPLATFORM_EXPORT    virtual bool              _IsConfigVariableDefinedAndTrue (WCharCP cfgVarName, ConfigurationVariableLevel level) override;
-    DGNPLATFORM_EXPORT    virtual BentleyStatus     _IterateThroughVariables (IConfigVariableIteratorDelegate *delegate) override;
-    DGNPLATFORM_EXPORT    virtual BentleyStatus     _MonitorVariable (WCharCP cfgVarName, IVariableMonitorR monitor) override;
-    DGNPLATFORM_EXPORT    virtual void              _RemoveMonitor (WCharCP cfgVarName, IVariableMonitorR monitor) override;
-    DGNPLATFORM_EXPORT    virtual void              _OnUnloadMdlDescr (MdlDescP mdlDesc) override;
-
-                        MacroEntry const*           GetMacroDefinition (WCharCP macroName);
-                        bool                        ContainsExpression (WCharCP expression);
-                        ExpandOperator*             FindExpansionOperator (WCharCP operatorString);
-                        void                        SetDefaultExpansionOperators ();
-                        WCharCP                     GetMacroEntryAndTranslation (WCharCP macroName, MacroEntry const*& macroEntry, WStringR tmpString, ConfigurationVariableLevel level, bool addIfNotDefined);
-                        BentleyStatus               CreateMacro (MacroEntry const* & newEntry, WCharCP macroName);
-
-public:
-    DGNPLATFORM_EXPORT    MacroConfigurationAdmin();
-    DGNPLATFORM_EXPORT   ~MacroConfigurationAdmin();
-
-    //  *** NEEDS WORK These methods are used by the legacy msMacro_ API
-                        static bool                 IsValidCfgVarLevelForNewDefinition (ConfigurationVariableLevel level);
-    DGNPLATFORM_EXPORT    static bool               IsMacroNameValid (WCharCP macroName);
-
-    DGNPLATFORM_EXPORT    WCharCP                   GetMacroTranslation (WCharCP macroName, WStringR tmpString, ConfigurationVariableLevel level);
-    DGNPLATFORM_EXPORT    BentleyStatus             GetMacro (WStringP envStr, WCharCP macroName);
-    DGNPLATFORM_EXPORT    bool                      IsMacroDefinedFromLevel (WCharCP macroName, ConfigurationVariableLevel fromLevel);
-    DGNPLATFORM_EXPORT    BentleyStatus             GetMacroAtLevel (WStringP envStr, WCharCP macroName, ConfigurationVariableLevel level);
-    DGNPLATFORM_EXPORT    BentleyStatus             GetMacroFromLevel (WStringP envStr, WCharCP macroName, ConfigurationVariableLevel level);
-    DGNPLATFORM_EXPORT    BentleyStatus             GetMacroLevel (ConfigurationVariableLevel& levelP, WCharCP macroName);
-    DGNPLATFORM_EXPORT    BentleyStatus             DefineMacro (MacroEntry const* & newEntry, WCharCP macroName, WCharCP translation, ConfigurationVariableLevel level);
-                          BentleyStatus             DefineMacroWithDebugging (WCharCP macroName, WCharCP translation, ConfigurationVariableLevel level, int indent, IMacroDebugOutput* debugOutput, int debugLevel);
-    DGNPLATFORM_EXPORT    BentleyStatus             DefineBuiltinMacro (WCharCP macroName, WCharCP translation);
-
-    DGNPLATFORM_EXPORT    BentleyStatus             RemoveMacroAtLevel (WCharCP macroName, ConfigurationVariableLevel level, bool removeLocked);
-    DGNPLATFORM_EXPORT    BentleyStatus             RemoveAllMacrosAtLevel (ConfigurationVariableLevel level);
-    DGNPLATFORM_EXPORT    void                      RemoveAllMacros();
-
-                          void                      EnsureSysEnvDefinition (WCharCP macroName, ConfigurationVariableLevel level, IMacroDebugOutput* debugOutput, int debugLevel);
-    DGNPLATFORM_EXPORT    void                      PrintAllMacros (IMacroDebugOutput& debugOutput, int debugLevel);
-
-    //  These methods are used by MacroFileProcessor
-    DGNPLATFORM_EXPORT    ExpandOperator*           GetExpansionOperator (WCharCP operatorString);
-    DGNPLATFORM_EXPORT    ExpandOperator*           SetExpansionOperator (WCharCP operatorString, ExpandOperator* newOperator);
-
-    DGNPLATFORM_EXPORT    BentleyStatus             LockMacro (WCharCP macroName);
-    DGNPLATFORM_EXPORT    bool                      IsMacroLocked (WCharCP macroName);
-    DGNPLATFORM_EXPORT    BentleyStatus             UnlockMacro (WCharCP macroName, WCharCP passWordP);
-
-    DGNPLATFORM_EXPORT    StatusInt                 ExpandMacro (WStringR expansion, WCharCP macroExpression, ExpandOptions const& opts = ExpandOptions());
-
-    DGNPLATFORM_EXPORT    void                      SuspendDependencies();
-    DGNPLATFORM_EXPORT    void                      ResumeDependencies();
-    DGNPLATFORM_EXPORT    BentleyStatus             GetDependentMacros (T_WStringVectorR dependents, WCharCP macroName);
-
-    DGNPLATFORM_EXPORT    BentleyStatus             GetVariable (WStringR cfgValue, WCharCP cfgVarName, ConfigurationVariableLevel level=ConfigurationVariableLevel::User);
-
-    //===================================================================================
-    // These methods are used during the conversion process from V8i -> CONNECT.
-    // A number of them give access to MacroEntry (which is private to MacroConfigurationAdmin).
-    // It is also possible to iterate the MacroEntry's in a MacroConfigurationAdmin.
-    //===================================================================================
-    DGNPLATFORM_EXPORT    void                      RenameMacros (T_ReplacementMap& replacementMap);
-    DGNPLATFORM_EXPORT    MacroEntry*               GetMacroEntry (WCharCP cfgVarName);
-
-    DGNPLATFORM_EXPORT    static void               GetEntryVariableName (WStringR cfgVarName, MacroEntry const* macroEntry);
-    DGNPLATFORM_EXPORT    static void               GetEntryTranslationAtLevel (WStringR translation, MacroEntry const* macroEntry, ConfigurationVariableLevel level=ConfigurationVariableLevel::User);
-    DGNPLATFORM_EXPORT    static void               RemoveEntryReferencesTo (T_WStringVectorCR cfgVarList, MacroEntry* macroEntry, ConfigurationVariableLevel level);
-    DGNPLATFORM_EXPORT    static void               ReplaceEntryReferences (T_ReplacementMap& replacementMap, MacroEntry* macroEntry, ConfigurationVariableLevel level);
-    DGNPLATFORM_EXPORT    static BentleyStatus      GetAppropriateAssignmentStatement (WStringR assignmentStatement, MacroEntry const* macroEntry, ConfigurationVariableLevel level, T_ReplacementMap& replacementMap);
-
-    DGNPLATFORM_EXPORT    StatusInt                 ReadV8iConfigurationFiles (WCharCP userName, WCharCP projectName, WCharCP workspaceRootDir, WCharCP msInstallDir, WCharCP msConfigFileName, WCharCP fallbackConfigDir, T_WStringVector& assignmentArgs);
-    DGNPLATFORM_EXPORT    StatusInt                 ReadCONNECTConfigurationFiles (WCharCP workSpaceName, WCharCP workSetName, WCharCP configurationRootDir, WCharCP msInstallDir, WCharCP msConfigFileName, WCharCP fallbackConfigDir, T_WStringVector& assignmentArgs);
-
-    //===================================================================================
-    // Iterator over the MacroEntries
-    //===================================================================================
-    struct const_iterator : std::iterator<std::forward_iterator_tag, MacroEntry*>
-    {
-    ///@cond DONTINCLUDEINDOC
-    private:
-        friend struct MacroConfigurationAdmin;
-
-        T_MacroSet::const_iterator                  m_setIterator;
-        const_iterator (T_MacroSet::const_iterator  inputIterator);
-
-        //! @endcond
-    public:
-        //! Advances the iterator to the next in collection.
-        DGNPLATFORM_EXPORT   const_iterator&  operator ++();
-        DGNPLATFORM_EXPORT   MacroEntry* operator *() const;
-        DGNPLATFORM_EXPORT   bool operator != (const_iterator const &) const;
-        DGNPLATFORM_EXPORT   bool operator == (const_iterator const & rhs) const {return !(*this != rhs);}
-
-    };
-
-    typedef const_iterator iterator;    //!< only const iteration is possible
-
-    //! Returns the beginning of an iteration over the MacroEntries in the Administrator
-    DGNPLATFORM_EXPORT   const_iterator begin () const;
-
-    //! Returns the end of the  an iteration over the MacroEntries in the Administrator
-    DGNPLATFORM_EXPORT   const_iterator end () const;
-
-
-    }; // MacroConfigurationAdmin
-
-
-typedef MacroConfigurationAdmin::ExpandOptions MacroExpandOptions;
-
-<<<<<<< HEAD
-END_BENTLEY_DGN_NAMESPACE
-
-=======
-enum        class   ExpandStatus
-    {
-    Success          = 0,
-    NullExpression,
-    Circular,
-    DollarNotFollowedByParentheses,
-    NoCloseParentheses,
-    SyntaxErrorAfterDollarSign,
-    SyntaxErrorExpansion,
-    SyntaxErrorUnmatchedQuote,
-    SyntaxErrorUnmatchedParen,
-    SyntaxErrorUnmatchedBrace,
-    SyntaxErrorInOperand,
-    SyntaxErrorBadOperator,
-    };
-
-
-/*=================================================================================**//**
-* @bsiclass                                     Sam.Wilson                      02/2012
-+===============+===============+===============+===============+===============+======*/
-struct      MacroExpander
-    {
-    friend      MacroConfigurationAdmin;
-
-    private:
-
-    MacroConfigurationAdmin&    m_macroCfgAdmin;
-    int                         m_recursionDepth; // this is the recursion level of macro expansions (i.e., macros that reference other macros).
-    bool                        m_expandOnlyIfFullyDefined;
-    bool                        m_expandAllImmediately;
-    bool                        m_formatExpansion;
-    ConfigurationVariableLevel  m_cfgLevel;
-
-    MacroExpander (MacroConfigurationAdmin& macroCfgAdmin, MacroConfigurationAdmin::ExpandOptions const& options);
-
-    public:
-
-    static bool                 CharIsLeftParen (WChar thisChar, bool immediate);
-    static bool                 ContainsExpression (WCharCP textExpression, bool immediate);
-    size_t                      SkipWhiteSpace (WString inputString, size_t position);
-
-    ExpandStatus                SplitArguments (size_t& errorPosition, T_WStringVectorR arguments, WStringR operandString);
-    ExpandStatus                SplitExpression (size_t& errorPosition, WStringR expansion, ExpandOperator*& thisOperator, bool& immediateExpansion, WStringR operandString, WStringR macroString);
-    ExpandStatus                ExpandMacroExpression (WStringR expansion, WCharCP macroExpression, bool considerToBeMacro, bool immediateExpansion);
-    StatusInt                   FormatExpansion (WStringR expandedString);
-
-    MacroConfigurationAdmin&    GetCfgAdmin();
-    ConfigurationVariableLevel  GetLevel();
-
-    StatusInt                   Expand (WStringR expansion, WCharCP macroExpression);
-
-    }; // MacroExpander
-
-struct      ExpandOperator
-    {
-    virtual ExpandStatus Execute (size_t& errorPosition, MacroExpander& macroExpander, WStringR result, WStringR operandString, bool immediateExpansion) = 0;
-    };
-
-END_BENTLEY_DGNPLATFORM_NAMESPACE
-
->>>>>>> 1ac8ccbd
+/*--------------------------------------------------------------------------------------+
+|
+|     $Source: PublicAPI/DgnPlatform/DesktopTools/MacroConfigurationAdmin.h $
+|
+|  $Copyright: (c) 2015 Bentley Systems, Incorporated. All rights reserved. $
+|
++--------------------------------------------------------------------------------------*/
+#pragma once
+//__BENTLEY_INTERNAL_ONLY__
+
+#include <Bentley/bset.h>
+#include <DgnPlatform/DgnPlatform.h>
+#include "ConfigurationManager.h"
+
+BEGIN_BENTLEY_DGN_NAMESPACE
+
+
+struct          IMacroDebugOutput
+    {
+    virtual void                    ShowDebugMessage (int indent, WCharCP format, ...) = 0;
+    };
+
+
+struct          MacroEntry;
+struct          ExpandOperator;
+struct          CompareWChar {bool operator()  (WCharCP s1, WCharCP s2) const  {return BeStringUtilities::Wcsicmp (s1, s2) < 0;}};
+struct          CompareMacroEntries { bool operator () (MacroEntry const* first, MacroEntry const* second) const; };
+
+typedef         bmap <WString, WString> T_ReplacementMap;
+
+/*=================================================================================**//**
+* An implementation of IConfigurationAdmin that maintains
+* a macro database and falls back on the system environment variables and CSIDL for system folders.
+* @bsiclass                                     Sam.Wilson                      05/2011
++===============+===============+===============+===============+===============+======*/
+struct          MacroConfigurationAdmin : IConfigurationAdmin
+    {
+    friend struct   MacroExpander;
+    friend struct   MacroEntry;
+    friend struct   MacroFileProcessor;
+    friend struct   const_iterator;
+
+    //! Options to control how macros are expanded
+    struct  ExpandOptions
+        {
+        bool                        m_immediate;
+        bool                        m_expandOnlyIfFullyDefined;
+        bool                        m_formatExpansion;
+        ConfigurationVariableLevel  m_level;
+
+        public:
+        DGNPLATFORM_EXPORT   explicit ExpandOptions (ConfigurationVariableLevel lv = ConfigurationVariableLevel::User);
+                        void        SetImmediate                   (bool value) {m_immediate        = value;}
+                        void        SetFormat                      (bool value) {m_formatExpansion  = value;}
+                        void        SetExpandOnlyIfFullyDefined    (bool value) {m_expandOnlyIfFullyDefined = value;}
+                        void        SetLevel (ConfigurationVariableLevel level) {m_level = level;}
+        ConfigurationVariableLevel  GetLevel() const  {return m_level;}
+        };
+
+    typedef bset<struct MacroEntry*, CompareMacroEntries>       T_MacroSet;
+    typedef bmap<WCharCP, struct ExpandOperator*, CompareWChar> T_OperatorMap;
+
+private:
+    T_MacroSet          m_macroSet;
+    T_OperatorMap       m_operatorMap;
+    bool                m_dependenciesSuspended;
+    MacroEntry*         m_searchEntry;
+
+    DGNPLATFORM_EXPORT    virtual void              _OnHostTermination (bool isProcessShutdown) override;
+    DGNPLATFORM_EXPORT    virtual BeFileNameCR      _GetLocalTempDirectoryBaseName () override;
+    DGNPLATFORM_EXPORT    virtual BentleyStatus     _GetConfigVariable (WStringR envStr, WCharCP envVar, ConfigurationVariableLevel level) override;
+    DGNPLATFORM_EXPORT    virtual BentleyStatus     _UndefineConfigVariable (WCharCP cfgVarName) override;
+    DGNPLATFORM_EXPORT    virtual BentleyStatus     _DefineConfigVariable (WCharCP cfgVarName, WCharCP cfgValue, ConfigurationVariableLevel level) override;
+    DGNPLATFORM_EXPORT    virtual bool              _IsConfigVariableDefined (WCharCP cfgVarName, ConfigurationVariableLevel level) override;
+    DGNPLATFORM_EXPORT    virtual bool              _IsConfigVariableDefinedAndTrue (WCharCP cfgVarName, ConfigurationVariableLevel level) override;
+    DGNPLATFORM_EXPORT    virtual BentleyStatus     _IterateThroughVariables (IConfigVariableIteratorDelegate *delegate) override;
+    DGNPLATFORM_EXPORT    virtual BentleyStatus     _MonitorVariable (WCharCP cfgVarName, IVariableMonitorR monitor) override;
+    DGNPLATFORM_EXPORT    virtual void              _RemoveMonitor (WCharCP cfgVarName, IVariableMonitorR monitor) override;
+    DGNPLATFORM_EXPORT    virtual void              _OnUnloadMdlDescr (MdlDescP mdlDesc) override;
+
+                        MacroEntry const*           GetMacroDefinition (WCharCP macroName);
+                        bool                        ContainsExpression (WCharCP expression);
+                        ExpandOperator*             FindExpansionOperator (WCharCP operatorString);
+                        void                        SetDefaultExpansionOperators ();
+                        WCharCP                     GetMacroEntryAndTranslation (WCharCP macroName, MacroEntry const*& macroEntry, WStringR tmpString, ConfigurationVariableLevel level, bool addIfNotDefined);
+                        BentleyStatus               CreateMacro (MacroEntry const* & newEntry, WCharCP macroName);
+
+public:
+    DGNPLATFORM_EXPORT    MacroConfigurationAdmin();
+    DGNPLATFORM_EXPORT   ~MacroConfigurationAdmin();
+
+    //  *** NEEDS WORK These methods are used by the legacy msMacro_ API
+                        static bool                 IsValidCfgVarLevelForNewDefinition (ConfigurationVariableLevel level);
+    DGNPLATFORM_EXPORT    static bool               IsMacroNameValid (WCharCP macroName);
+
+    DGNPLATFORM_EXPORT    WCharCP                   GetMacroTranslation (WCharCP macroName, WStringR tmpString, ConfigurationVariableLevel level);
+    DGNPLATFORM_EXPORT    BentleyStatus             GetMacro (WStringP envStr, WCharCP macroName);
+    DGNPLATFORM_EXPORT    bool                      IsMacroDefinedFromLevel (WCharCP macroName, ConfigurationVariableLevel fromLevel);
+    DGNPLATFORM_EXPORT    BentleyStatus             GetMacroAtLevel (WStringP envStr, WCharCP macroName, ConfigurationVariableLevel level);
+    DGNPLATFORM_EXPORT    BentleyStatus             GetMacroFromLevel (WStringP envStr, WCharCP macroName, ConfigurationVariableLevel level);
+    DGNPLATFORM_EXPORT    BentleyStatus             GetMacroLevel (ConfigurationVariableLevel& levelP, WCharCP macroName);
+    DGNPLATFORM_EXPORT    BentleyStatus             DefineMacro (MacroEntry const* & newEntry, WCharCP macroName, WCharCP translation, ConfigurationVariableLevel level);
+                          BentleyStatus             DefineMacroWithDebugging (WCharCP macroName, WCharCP translation, ConfigurationVariableLevel level, int indent, IMacroDebugOutput* debugOutput, int debugLevel);
+    DGNPLATFORM_EXPORT    BentleyStatus             DefineBuiltinMacro (WCharCP macroName, WCharCP translation);
+
+    DGNPLATFORM_EXPORT    BentleyStatus             RemoveMacroAtLevel (WCharCP macroName, ConfigurationVariableLevel level, bool removeLocked);
+    DGNPLATFORM_EXPORT    BentleyStatus             RemoveAllMacrosAtLevel (ConfigurationVariableLevel level);
+    DGNPLATFORM_EXPORT    void                      RemoveAllMacros();
+
+                          void                      EnsureSysEnvDefinition (WCharCP macroName, ConfigurationVariableLevel level, IMacroDebugOutput* debugOutput, int debugLevel);
+    DGNPLATFORM_EXPORT    void                      PrintAllMacros (IMacroDebugOutput& debugOutput, int debugLevel);
+
+    //  These methods are used by MacroFileProcessor
+    DGNPLATFORM_EXPORT    ExpandOperator*           GetExpansionOperator (WCharCP operatorString);
+    DGNPLATFORM_EXPORT    ExpandOperator*           SetExpansionOperator (WCharCP operatorString, ExpandOperator* newOperator);
+
+    DGNPLATFORM_EXPORT    BentleyStatus             LockMacro (WCharCP macroName);
+    DGNPLATFORM_EXPORT    bool                      IsMacroLocked (WCharCP macroName);
+    DGNPLATFORM_EXPORT    BentleyStatus             UnlockMacro (WCharCP macroName, WCharCP passWordP);
+
+    DGNPLATFORM_EXPORT    StatusInt                 ExpandMacro (WStringR expansion, WCharCP macroExpression, ExpandOptions const& opts = ExpandOptions());
+
+    DGNPLATFORM_EXPORT    void                      SuspendDependencies();
+    DGNPLATFORM_EXPORT    void                      ResumeDependencies();
+    DGNPLATFORM_EXPORT    BentleyStatus             GetDependentMacros (T_WStringVectorR dependents, WCharCP macroName);
+
+    DGNPLATFORM_EXPORT    BentleyStatus             GetVariable (WStringR cfgValue, WCharCP cfgVarName, ConfigurationVariableLevel level=ConfigurationVariableLevel::User);
+
+    //===================================================================================
+    // These methods are used during the conversion process from V8i -> CONNECT.
+    // A number of them give access to MacroEntry (which is private to MacroConfigurationAdmin).
+    // It is also possible to iterate the MacroEntry's in a MacroConfigurationAdmin.
+    //===================================================================================
+    DGNPLATFORM_EXPORT    void                      RenameMacros (T_ReplacementMap& replacementMap);
+    DGNPLATFORM_EXPORT    MacroEntry*               GetMacroEntry (WCharCP cfgVarName);
+
+    DGNPLATFORM_EXPORT    static void               GetEntryVariableName (WStringR cfgVarName, MacroEntry const* macroEntry);
+    DGNPLATFORM_EXPORT    static void               GetEntryTranslationAtLevel (WStringR translation, MacroEntry const* macroEntry, ConfigurationVariableLevel level=ConfigurationVariableLevel::User);
+    DGNPLATFORM_EXPORT    static void               RemoveEntryReferencesTo (T_WStringVectorCR cfgVarList, MacroEntry* macroEntry, ConfigurationVariableLevel level);
+    DGNPLATFORM_EXPORT    static void               ReplaceEntryReferences (T_ReplacementMap& replacementMap, MacroEntry* macroEntry, ConfigurationVariableLevel level);
+    DGNPLATFORM_EXPORT    static BentleyStatus      GetAppropriateAssignmentStatement (WStringR assignmentStatement, MacroEntry const* macroEntry, ConfigurationVariableLevel level, T_ReplacementMap& replacementMap);
+
+    DGNPLATFORM_EXPORT    StatusInt                 ReadV8iConfigurationFiles (WCharCP userName, WCharCP projectName, WCharCP workspaceRootDir, WCharCP msInstallDir, WCharCP msConfigFileName, WCharCP fallbackConfigDir, T_WStringVector& assignmentArgs);
+    DGNPLATFORM_EXPORT    StatusInt                 ReadCONNECTConfigurationFiles (WCharCP workSpaceName, WCharCP workSetName, WCharCP configurationRootDir, WCharCP msInstallDir, WCharCP msConfigFileName, WCharCP fallbackConfigDir, T_WStringVector& assignmentArgs);
+
+    //===================================================================================
+    // Iterator over the MacroEntries
+    //===================================================================================
+    struct const_iterator : std::iterator<std::forward_iterator_tag, MacroEntry*>
+    {
+    ///@cond DONTINCLUDEINDOC
+    private:
+        friend struct MacroConfigurationAdmin;
+
+        T_MacroSet::const_iterator                  m_setIterator;
+        const_iterator (T_MacroSet::const_iterator  inputIterator);
+
+        //! @endcond
+    public:
+        //! Advances the iterator to the next in collection.
+        DGNPLATFORM_EXPORT   const_iterator&  operator ++();
+        DGNPLATFORM_EXPORT   MacroEntry* operator *() const;
+        DGNPLATFORM_EXPORT   bool operator != (const_iterator const &) const;
+        DGNPLATFORM_EXPORT   bool operator == (const_iterator const & rhs) const {return !(*this != rhs);}
+
+    };
+
+    typedef const_iterator iterator;    //!< only const iteration is possible
+
+    //! Returns the beginning of an iteration over the MacroEntries in the Administrator
+    DGNPLATFORM_EXPORT   const_iterator begin () const;
+
+    //! Returns the end of the  an iteration over the MacroEntries in the Administrator
+    DGNPLATFORM_EXPORT   const_iterator end () const;
+
+
+    }; // MacroConfigurationAdmin
+
+
+typedef MacroConfigurationAdmin::ExpandOptions MacroExpandOptions;
+
+enum        class   ExpandStatus
+    {
+    Success          = 0,
+    NullExpression,
+    Circular,
+    DollarNotFollowedByParentheses,
+    NoCloseParentheses,
+    SyntaxErrorAfterDollarSign,
+    SyntaxErrorExpansion,
+    SyntaxErrorUnmatchedQuote,
+    SyntaxErrorUnmatchedParen,
+    SyntaxErrorUnmatchedBrace,
+    SyntaxErrorInOperand,
+    SyntaxErrorBadOperator,
+    };
+
+
+/*=================================================================================**//**
+* @bsiclass                                     Sam.Wilson                      02/2012
++===============+===============+===============+===============+===============+======*/
+struct      MacroExpander
+    {
+    friend      MacroConfigurationAdmin;
+
+    private:
+
+    MacroConfigurationAdmin&    m_macroCfgAdmin;
+    int                         m_recursionDepth; // this is the recursion level of macro expansions (i.e., macros that reference other macros).
+    bool                        m_expandOnlyIfFullyDefined;
+    bool                        m_expandAllImmediately;
+    bool                        m_formatExpansion;
+    ConfigurationVariableLevel  m_cfgLevel;
+
+    MacroExpander (MacroConfigurationAdmin& macroCfgAdmin, MacroConfigurationAdmin::ExpandOptions const& options);
+
+    public:
+
+    static bool                 CharIsLeftParen (WChar thisChar, bool immediate);
+    static bool                 ContainsExpression (WCharCP textExpression, bool immediate);
+    size_t                      SkipWhiteSpace (WString inputString, size_t position);
+
+    ExpandStatus                SplitArguments (size_t& errorPosition, T_WStringVectorR arguments, WStringR operandString);
+    ExpandStatus                SplitExpression (size_t& errorPosition, WStringR expansion, ExpandOperator*& thisOperator, bool& immediateExpansion, WStringR operandString, WStringR macroString);
+    ExpandStatus                ExpandMacroExpression (WStringR expansion, WCharCP macroExpression, bool considerToBeMacro, bool immediateExpansion);
+    StatusInt                   FormatExpansion (WStringR expandedString);
+
+    MacroConfigurationAdmin&    GetCfgAdmin();
+    ConfigurationVariableLevel  GetLevel();
+
+    StatusInt                   Expand (WStringR expansion, WCharCP macroExpression);
+
+    }; // MacroExpander
+
+struct      ExpandOperator
+    {
+    virtual ExpandStatus Execute (size_t& errorPosition, MacroExpander& macroExpander, WStringR result, WStringR operandString, bool immediateExpansion) = 0;
+    };
+
+END_BENTLEY_DGN_NAMESPACE