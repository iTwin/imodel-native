/*--------------------------------------------------------------------------------------+
|
|     $Source: PublicAPI/DgnPlatform/DesktopTools/ConfigurationManager.h $
|
|  $Copyright: (c) 2015 Bentley Systems, Incorporated. All rights reserved. $
|
+--------------------------------------------------------------------------------------*/
#pragma once

// __BENTLEY_INTERNAL_ONLY__

#include <DgnPlatform/DgnPlatform.h>
#include <DgnPlatform/DgnHost.h>

<<<<<<< HEAD
BEGIN_BENTLEY_DGN_NAMESPACE
=======
typedef struct mdlDesc* MdlDescP;

BEGIN_BENTLEY_DGNPLATFORM_NAMESPACE
>>>>>>> 1ac8ccbd

/**
@addtogroup ConfigManagement
Configuration variables allow applications and users to supply values specific to their needs at runtime. Configuration variables
are pairs of name/value strings. Configuration variables can be defined recursivley, such that one configuration variable's value
is defined in terms of another configuration variable. When the value of a configuation variable is retrieved, these references
are resolved.
Configuration variable names are not case sensitive.
@beginGroup
*/

/*=================================================================================**//**
The IVariableMonitor interface is implemented by classes that need to be informed when a Configuration Variable is changed.
+===============+===============+===============+===============+===============+======*/
struct IVariableMonitor
{
public:
    virtual ~IVariableMonitor(){}

    //! Called to inform that a Configuration variable was redefined.
    //! @param[in] variableName     The Configuration Variable name.
    virtual void _VariableChanged (WCharCP variableName) = 0;

    //! Called to inform that a Configuration variable that this Configuration variable depends on was redefined.
    //! @param[in] variableName     The Configuration Variable name.
    //! @param[in] rootVariableName The Configuration Variable name of the changed root.
    //! @note   The variable that was changed may be an "ancestor" configuration variable, i.e., not a direct root of this configuration variable, but a root of one of its roots, etc.
    virtual void _VariableRootChanged (WCharCP variableName, WCharCP rootVariableName) = 0;

    //! Called to inform that a Configuration variable was undefined.
    //! @param[in] variableName     The Configuration Variable name.
    virtual void _VariableUndefined (WCharCP variableName) = 0;

    //! Called to inform that a Configuration variable this this Configuration variable depends on was undefined.
    //! @param[in] variableName     The Configuration Variable name.
    //! @param[in] rootVariableName The Configuration Variable name of the undefined root.
    //! @note   The variable that was undefined may be an "ancestor" configuration variable, i.e., not a direct root of this configuration variable, but a root of one of its roots, etc.
    virtual void _VariableRootUndefined (WCharCP variableName, WCharCP rootVariableName) = 0;

    //! Called to inform of the IVariableMonitor that the configuration monitor has been stopped for the configuraion variable.
    //! @param[in] variableName     The Configuration Variable name.
    //! @note   Typical behavior is to delete this instance of IVariableMonitor. In the case where one IVariableMonitor instance is used to monitor multiple configuration variables, use reference counting.
    //!         Increment the reference count for each call to MonitorVariable, and decrement the refeerence count for each call to IVariableMonitor::_MonitorStopped, deleting the instance when reference count hits 0.
    virtual void _MonitorStopped (WCharCP variableName) = 0;
};

/*=================================================================================**//**
The SimpleConfiguraionVariableMonitor class implements IVariableMonitor and provides only one callback for any change to a ConfigurationVariable.
+===============+===============+===============+===============+===============+======*/
struct SimpleConfigurationVariableMonitor : public IVariableMonitor
    {
    DGNPLATFORM_EXPORT SimpleConfigurationVariableMonitor ();

public:
    DGNPLATFORM_EXPORT virtual void _VariableChanged (WCharCP variableName) override;
    DGNPLATFORM_EXPORT virtual void _VariableRootChanged (WCharCP variableName, WCharCP rootVariableName) override;
    DGNPLATFORM_EXPORT virtual void _VariableUndefined (WCharCP variableName) override;
    DGNPLATFORM_EXPORT virtual void _VariableRootUndefined (WCharCP variableName, WCharCP rootVariableName) override;
    DGNPLATFORM_EXPORT virtual void _MonitorStopped (WCharCP variableName) override;

    //! Called when any change to the monitored Variable is detected. Application should retrieve the new configuration variable value and refresh their internal state.
    virtual void _UpdateState (WCharCP variableName) = 0;
    };

//! Provide a delegate mechanism for iterating through all configuration variables.
struct IConfigVariableIteratorDelegate
    {
    //! Called for each configuration variable.
    virtual void EachConfigVariable (WCharCP name, WCharCP value, ConfigurationVariableLevel level, bool locked) = 0;
    };


//__PUBLISH_SECTION_END__
//__PUBLISH_SCOPE_1_START__

//! Provide configuration-related values for ConfigurationManager. DgnPlatform libraries and applications use ConfigurationManager to
//! query host or user-configurable options. ConfigurationManager, in turn, calls ConfigurationAdmin methods to allow hosts to control how
//! those options are specified at runtime. For example, a host might implement this interface to return values stored in registry
//! keys. Generally, the default implementation is sufficient.
struct IConfigurationAdmin : DgnHost::IHostObject
    {
    virtual ~IConfigurationAdmin() {;}
    friend struct ConfigurationManager;

protected:
    //! Get the name of a local directory that can be used for creating temporary files. The directory must have
    //! write access. Subsystems generally create subdirectories in this directory for storing temporary data files.
    //! @return A string that holds the name of the base directory for temporary files. This is expected to always return the same object.
    //! The default implementation uses the Windows function GetTempPath().
    //! @note This method supplies the implementation for ConfigurationManager::GetLocalTempDirectoryBaseName.
    virtual BeFileNameCR _GetLocalTempDirectoryBaseName() = 0;

    //! Test for the existence of a configuration variable, and optionally return its (recursively) expanded value.
    //! @param[out]  cfgValue   The expanded value of cfgVarName. May be NULL to merely test for the existence of the configuration variable.
    //!                         If non-NULL, and if cfgVarName is not defined, the value is set to the empty string.
    //! @param[in]   cfgVarName The name of the configuration variable to test. If cfgVarName is NULL, return ERROR
    //! @param[in]   level      The level of the configuration variable.
    //! @return SUCCESS if cfgVarName is defined and cfgValue is valid.
    //! @note The default implementation first checks for configuration variables defined by _DefineConfigVariable and, if present,
    //!       returns that value. If no configuration variable exists, it checks the Environment variables (via the Windows
    //!       function #GetEnvironmentVariable) and returns that value, if it exists.
    //! @note This method supplies the implementation for ConfigurationManager::GetVariable.
    virtual BentleyStatus _GetConfigVariable (WStringR cfgValue, WCharCP cfgVarName, ConfigurationVariableLevel level) = 0;

    //! Test for the existence of a configuration variable.
    //! @param[in]   cfgVarName The name of the configuration variable to test. If cfgVarName is NULL, returns false.
    //! @param[in]   level      The level of the configuration variable.
    //! @return true if cfgVarName is defined.
    //! @note This method supplies the implementation for ConfigurationManager::IsVariableDefined.
    virtual bool _IsConfigVariableDefined (WCharCP cfgVarName, ConfigurationVariableLevel level) = 0;

    //! Test for the existence of a configuration variable.
    //! @param[in]   cfgVarName The name of the configuration variable to test. If cfgVarName is NULL, returns false.
    //! @param[in]   level      The level of the configuration variable.
    //! @return true if \c cfgVarName is defined to "1" or "true" (case insensitive).
    //! @note This method supplies the implementation for ConfigurationManager::IsVariableDefinedAndTrue.
    virtual bool _IsConfigVariableDefinedAndTrue (WCharCP cfgVarName, ConfigurationVariableLevel level) = 0;

    //! Define, or redefine, a configuration variable. This method supplies the implementation for ConfigurationManager::DefineVariable.
    virtual BentleyStatus _DefineConfigVariable (WCharCP cfgVarName, WCharCP cfgValue, ConfigurationVariableLevel level) = 0;

    //! Undefine (remove) a configuration variable. This method supplies the implementation for ConfigurationManager::UndefineVariable.
    virtual BentleyStatus _UndefineConfigVariable (WCharCP cfgVarName) = 0;

    virtual BentleyStatus _IterateThroughVariables (IConfigVariableIteratorDelegate *delegate) = 0;

    // Monitor a configuration variable
    virtual BentleyStatus _MonitorVariable (WCharCP cfgVarName, IVariableMonitorR monitor) = 0;

    // Remove a configuration variable Monitor
    virtual void          _RemoveMonitor (WCharCP cfgVarName, IVariableMonitorR monitor) = 0;

    // Respond to unloading of an Mdl.
    virtual void          _OnUnloadMdlDescr (MdlDescP mdlDesc) = 0;

public: 
    // most of the virtual methods of IConfigurationAdmin are accessible only through the ConfigurationManager class.

    DGNPLATFORM_EXPORT BentleyStatus GetConfigVariable(WStringR cfgValue, WCharCP cfgVarName, ConfigurationVariableLevel level);
    };
//__PUBLISH_SECTION_START__

/*=================================================================================**//**
The ConfigurationManager supplies methods that allow users and applications to customize the behavior of programs at runtime.

@remarks A configuration is specific to a host, and there may be more than one host active in an application. For example,
         each thread in the application can have its own host.
         The methods of ConfigurationManager provide access to the configuration database of <em>the current host</em>.
         Therefore, calling ConfigurationManager::GetVariable ("A") in one thread can yield a different value or return
         status than calling the same function with the same argument in another thread.

There are two ways to share configuration variables among multiple hosts:
\li Put the configuration variables into the native OS environment. Use the util_putenv function to to this.
\li Have the threads share the same host. \em Note: Most DgnPlatform functions are \em not thread-safe. It is up to the application to ensure thread-safety when sharing hosts among threads.

* @bsiclass
+===============+===============+===============+===============+===============+======*/
// ***
// *** NB: The ConfigurationManager functions must call the s_GetAdminFunc function pointer every time a config
// ***     variable is needed. The admin object that it returns must *not* be cached.
// ***
struct          ConfigurationManager
{
//__PUBLISH_SECTION_END__
//__PUBLISH_SCOPE_1_START__
typedef IConfigurationAdmin& (*T_GetAdminFunc) ();

                    static  T_GetAdminFunc    s_getAdminFunc;
public:
//! Ask the current host for its ConfigurationAdmin object
//! @remarks This might be confusing. The application provides a <em>single</em> function pointer to identify the admin of the </em>current</em> Host, which might be specific to the current thread.
DGNPLATFORM_EXPORT     static  void SetGetAdminFunc (T_GetAdminFunc);

//! Get the currently registered ConfigurationAdmin. When DgnPlatform is initialized, this will be the ConfigurationAdmin tied to the current Host.
DGNPLATFORM_EXPORT     static  IConfigurationAdmin& GetAdmin();

//! Get a singleton instance of an implementation of ConfigurationAdmin that accesses the native OS system environment.
DGNPLATFORM_EXPORT     static  IConfigurationAdmin& GetEnvAdmin();

//__PUBLISH_SECTION_END__

DGNPLATFORM_EXPORT     static   void                OnUnloadMdlDescr (MdlDescP mdlDescr);

//__PUBLISH_SECTION_START__
public:
    //! Return the root of the local directory that can be used to store temporary files. This directory must have write access.
    //! @return NULL if no temporary directory available.
    DGNPLATFORM_EXPORT static BeFileNameCR GetLocalTempDirectoryBaseName ();

    //! Return a local directory that can be used to store temporary files. This directory can optionally be a subdirectory of #GetLocalTempDirectoryBaseName.
    //! @param[out] tempDir The name of temporary directory. This must be MAX_PATH chars in size.
    //! @param[in]  subDirName Optional subdirectory relative to default temp directory. If non-NULL, this subdirectory will be created.
    //! @return NULL if no temporary directory available.
    DGNPLATFORM_EXPORT static BentleyStatus GetLocalTempDirectory (BeFileNameR tempDir, WCharCP subDirName);

#if defined (NEEDSWORK_DESKTOP_PLATFORM)
    //! Generate a unique name for a temporary file.
    //! @param[out] tempFileName  The name for a temporary file. Should be MAX_PATH chars in size.
    //! @param[in] partialPathName  intermediate dirs you want between %tmp% and the filename generated.
    //! @param[in] prefixString    up to 3 chars of this will be used in the generated filename
    //! @return SUCCESS, if the directory for the temporary file exists or was created.
    //! @note This method does not create a temporary file, it merely returns a name that can be used to create a temporary file.
    DGNPLATFORM_EXPORT static BentleyStatus GetNameForTempFile (BeFileNameR tempFileName, WCharCP partialPathName, WCharCP prefixString);
#endif

    //! Check for the existence of a configuration variable.
    //! @param[in] cfgVarName The name of the configuration variable to check.
    //! @return true if \c cfgVarName is defined.
    DGNPLATFORM_EXPORT  static bool IsVariableDefined (WCharCP cfgVarName);

    //! Check for a configuration variable defined to a "true" value.
    //! @param[in] cfgVarName The name of the configuration variable to check.
    //! @return true if \c cfgVarName is defined to "1", "true", or "on" (case insensitive).
    DGNPLATFORM_EXPORT  static bool IsVariableDefinedAndTrue (WCharCP cfgVarName);

    //! Check for a configuration variable defined to a "false" value.
    //! @param[in] cfgVarName The name of the configuration variable to check.
    //! @return true if \c cfgVarName is defined to "0", "false", or "off" (case insensitive).
    //! @remarks If the \c cfgVarName is not defined, returns false.
    DGNPLATFORM_EXPORT  static bool IsVariableDefinedAndFalse (WCharCP cfgVarName);

    //! Get the value for a configuration variable in a WString.
    //! @param[out] cfgValue The WString to fill with the fully expanded value of the configuration variable.
    //! @param[in] cfgVarName The name of the configuration variable to retrieve.
    //! @param[in]  level level of configuration variable. Typically, use #ConfigurationVariableLevel::User.
    //! @return SUCCESS if the configuration variable was defined and its value is in \c cfgValue. On failure, \c cfgValue will be empty.
    //! @remarks if the variable is defined at a higher level, this function returns SUCCESS but cfgValue will be empty.
    DGNPLATFORM_EXPORT  static BentleyStatus GetVariable (WStringR cfgValue, WCharCP cfgVarName, ConfigurationVariableLevel level=ConfigurationVariableLevel::User);

    //! Define a configuration variable. If the variable already exists, its value is redefined.
    //! @param[in]  cfgVarName Name of the configuration variable. Must not be NULL.
    //! @param[in]  cfgValue The new value. Must not be NULL.
    //! @param[in]  level level of configuration variable. Typically, use #ConfigurationVariableLevel::User.
    //! @return SUCCESS if the variable is successfully defined.
    DGNPLATFORM_EXPORT  static BentleyStatus DefineVariable (WCharCP cfgVarName, WCharCP cfgValue, ConfigurationVariableLevel level=ConfigurationVariableLevel::User);

    //! Undefine (remove) the configuration variable.
    //! @param cfgVarName The name of the variable to undefine.
    //! @note This method cannot be used to remove configuration values that come from operating system environment variables.
    //! @return  SUCCESS if the variable is successfully deleted. This method will fail if the variable is not defined.
    DGNPLATFORM_EXPORT  static BentleyStatus UndefineVariable (WCharCP cfgVarName);

    //! Iterate through all config variables and call the delegate for each.
    //! @param[in] delegate The delegate to call for each config variable.
    //! @return  SUCCESS if the variables could be iterated through.
    DGNPLATFORM_EXPORT  static BentleyStatus IterateThroughVariables (IConfigVariableIteratorDelegate *delegate);

    //! Monitor a ConfigurationVariable for changes.
    //! @param[in] cfgVarName   The configuration variable to monitor.
    //! @param[in] monitor      An instance of a class that implements IVariableMonitor.
    //! @return The method will fail if the configuration variable is not defined, or if the implementation of ConfigurationManager cannot monitor variables. The Macro system ConfigurationManager is able to monitor variables.
    //! @note   When this method is called, the IVariableMonitor::_VariableChanged method is called with the current configuration variable value, and with reason set to VariableChangeReason::Initiated.
    DGNPLATFORM_EXPORT  static BentleyStatus    MonitorVariable (WCharCP cfgVarName, IVariableMonitorR monitor);

    //! Remove a ConfigurationVariable Monitor.
    //! @param[in] cfgVarName   The configuration variable to monitor.
    //! @param[in] monitor      The instance of the class that implements IVariableMonitor that is to be removed as a monitor.
    //! @return The method will fail if the configuration variable is not defined, or if the implementation of ConfigurationManager cannot monitor variables. The Macro system ConfigurationManager is able to monitor variables.
    //! @note   When this method is called, the IVariableMonitor::_VariableChanged method is called with the current configuration variable value, and with reason set to VariableChangeReason::Initiated.
    DGNPLATFORM_EXPORT  static BentleyStatus RemoveMonitor (WCharCP cfgVarName, IVariableMonitorR monitor);

    //! Get and update a ConfigurationVariable that represents a boolean value.
    //! @param[out] monitor     A reference to a static IVariableMonitorP variable that is used both to hold the IVariableMonitorP in case it is needed by the caller, and to detect whether the monitor has been initialized on
    //!                         subsequent calls.
    //! @param[in] value        A reference to the boolean that will be set and updated by this method. After the initial call, the variable is set to the value stored in the configuration variable.
    //!                         If the configuration variable is subsequently changed, either by changing projects or directly by the user, the boolean variable referenced is updated.
    //! @param[in] cfgVarName   The configuration variable to monitor.
    //! @param[in] defaultValue The default that value is set to if the configuration variable is not defined.
    //! @return The method returns the value reference by the "value" parameter.
    //! @note   The value of a configuration variable is considered true if the it translates to "1", "true", or "on" (case insensitive).
    //! @note   You must ensure that both the value and monitor parameters references static variables, or make sure that you call ConfigurationManager::RemoveMonitor with the IVariableMonitor
    //!         returned when the variable ceases to exist (for example in the destructor of a class if they are class members).
    //! @note   After the first calls to MonitorBoolean, subsequent calls are very fast. The program can either
    DGNPLATFORM_EXPORT  static bool MonitorBoolean (IVariableMonitorP& monitor, bool& value, WCharCP cfgVarName, bool defaultValue);

    //! Get and update a ConfigurationVariable that represents an integer value.
    //! @param[out] monitor     A reference to a static IVariableMonitorP variable that is used both to hold the IVariableMonitorP in case it is needed by the caller, and to detect whether the monitor has been initialized on
    //!                         subsequent calls.
    //! @param[in] value        A reference to the integer that will be set and updated by this method. After the initial call, the variable is set to the value stored in the configuration variable.
    //!                         If the configuration variable is subsequently changed, either by changing projects or directly by the user, the boolean variable referenced is updated.
    //! @param[in] cfgVarName   The configuration variable to monitor.
    //! @param[in] defaultValue The default that value is set to if the configuration variable is not defined.
    //! @param[in] minimumValue The minimum that value can be set to.
    //! @param[in] maximumValue The maximum that value can be set to.
    //! @return The method returns the value reference by the "value" parameter.
    //! @note   You must ensure that both the value and monitor parameters references static variables, or make sure that you call ConfigurationManager::StopMonitor with the IVariableMonitor
    //!         returned when the variable ceases to exist (for example in the destructor of a class if they are class members).
    DGNPLATFORM_EXPORT  static int  MonitorInteger (IVariableMonitorP& monitor, int& value, WCharCP cfgVarName, int defaultValue, int minimumValue, int maximumValue);

    //! Get and update a string ConfigurationVariable.
    //! @param[out] monitor     A reference to a static IVariableMonitorP variable that is used both to hold the IVariableMonitorP in case it is needed by the caller, and to detect whether the monitor has been initialized on
    //!                         subsequent calls.
    //! @param[in] string        A reference to the string that will be set and updated by this method. After the initial call, the variable is set to the value stored in the configuration variable.
    //!                         If the configuration variable is subsequently changed, either by changing projects or directly by the user, the boolean variable referenced is updated.
    //! @param[in] cfgVarName   The configuration variable to monitor.
    //! @return The method returns the value reference by the "value" parameter.
    //! @note   You must ensure that both the value and monitor parameters references static variables, or make sure that you call ConfigurationManager::StopMonitor with the IVariableMonitor
    //!         returned when the variable ceases to exist (for example in the destructor of a class if they are class members).
    DGNPLATFORM_EXPORT  static WCharCP MonitorString (IVariableMonitorP& monitor, WStringR string, WCharCP cfgVarName);


    //__PUBLISH_SECTION_END__

    DGNPLATFORM_EXPORT  static bool     StringContainsMacros (WCharCP string);
    DGNPLATFORM_EXPORT  static void     StringExpandMacros (WStringR expanded);

    //__PUBLISH_SECTION_START__

};

<<<<<<< HEAD
END_BENTLEY_DGN_NAMESPACE

=======
//__PUBLISH_SECTION_END__

/*=================================================================================**//**
* @bsiclass                                                     Barry.Bentley   06/2014
* This class stores all the monitored configuration variables used in DgnPlatform.
* It is needed because each thread has a different configuration variable.
+===============+===============+===============+===============+===============+======*/
struct  MonitorBooleanPair
    {
    IVariableMonitorP   m_monitor;
    bool                m_value;
    MonitorBooleanPair ()
        {
        m_monitor = NULL;
        m_value   = false;
        }
    };

struct  MonitorStringPair
    {
    IVariableMonitorP   m_monitor;
    WString             m_value;
    MonitorStringPair ()
        {
        m_monitor = NULL;
        }
    };

struct DgnPlatformConfigVars : DgnHost::HostObjectBase
    {
private:
    // these are all struct members so they will automatically initialize.
    MonitorBooleanPair  m_accumulateColorAdjustment;
    MonitorBooleanPair  m_noPatternGeometryMaps;
    MonitorBooleanPair  m_needsBlankSpaceFit;
    MonitorBooleanPair  m_refMergeBreakAssociations;
    MonitorBooleanPair  m_wireframeSheetLegacyOverride;
    MonitorBooleanPair  m_loadCveAttachmentsDisabled;
    MonitorBooleanPair  m_allowDwgMasterColors;
    MonitorBooleanPair  m_useClipFrozenLevel;
    MonitorBooleanPair  m_treatOWithStokeAsDiameter;
    MonitorBooleanPair  m_noStrokeNonPlanarPolygon;
    MonitorBooleanPair  m_strokeNonPlanarPolygonTopView;
    MonitorBooleanPair  m_materialMasterMat;
    MonitorBooleanPair  m_newLevelDisplay;
    MonitorBooleanPair  m_drawDimensionMasking;
    MonitorBooleanPair  m_debugAssociativityData;
    MonitorBooleanPair  m_disableQuickScan;
    MonitorBooleanPair  m_refCycleCheck;
    MonitorStringPair   m_detailingRequiredSettings;
    MonitorStringPair   m_historyRevisionFormat;


public:
    // get the instance for this thread.
    DGNPLATFORM_EXPORT  static  DgnPlatformConfigVars&     Instance();

                        bool    AccumulateColorAdjustment ();
                        bool    NeedsBlankSpaceFit ();
                        bool    RefMergeBreakAssociations ();
                        bool    WireframeSheetLegacyOverride ();
                        bool    LoadCveAttachmentsDisabled ();
                        bool    AllowDwgMasterColors ();
                        bool    UseClipFrozenLevel ();
                        bool    AllowCapitalOWithStrokeAsDiameter ();
                        bool    NoStrokeNonPlanarPolygon ();
                        bool    StrokeNonPlanarPolygonTopView ();
                        bool    MaterialMasterMat ();
                        bool    RefCycleCheck ();
                        bool    NewLevelDisplay ();
                        bool    DrawDimensionMasking ();
                        bool    DebugAssociativityData ();
    DGNPLATFORM_EXPORT  bool    DisableQuickScan ();

                        WCharCP DetailingRequiredSettings ();
                        WCharCP HistoryRevisionNumberFormat ();

                        bool*   GetLoadCveValueP ();
    };

//__PUBLISH_SECTION_START__
/** @endGroup */
END_BENTLEY_DGNPLATFORM_NAMESPACE


>>>>>>> 1ac8ccbd
<|MERGE_RESOLUTION|>--- conflicted
+++ resolved
@@ -1,421 +1,410 @@
-/*--------------------------------------------------------------------------------------+
-|
-|     $Source: PublicAPI/DgnPlatform/DesktopTools/ConfigurationManager.h $
-|
-|  $Copyright: (c) 2015 Bentley Systems, Incorporated. All rights reserved. $
-|
-+--------------------------------------------------------------------------------------*/
-#pragma once
-
-// __BENTLEY_INTERNAL_ONLY__
-
-#include <DgnPlatform/DgnPlatform.h>
-#include <DgnPlatform/DgnHost.h>
-
-<<<<<<< HEAD
-BEGIN_BENTLEY_DGN_NAMESPACE
-=======
-typedef struct mdlDesc* MdlDescP;
-
-BEGIN_BENTLEY_DGNPLATFORM_NAMESPACE
->>>>>>> 1ac8ccbd
-
-/**
-@addtogroup ConfigManagement
-Configuration variables allow applications and users to supply values specific to their needs at runtime. Configuration variables
-are pairs of name/value strings. Configuration variables can be defined recursivley, such that one configuration variable's value
-is defined in terms of another configuration variable. When the value of a configuation variable is retrieved, these references
-are resolved.
-Configuration variable names are not case sensitive.
-@beginGroup
-*/
-
-/*=================================================================================**//**
-The IVariableMonitor interface is implemented by classes that need to be informed when a Configuration Variable is changed.
-+===============+===============+===============+===============+===============+======*/
-struct IVariableMonitor
-{
-public:
-    virtual ~IVariableMonitor(){}
-
-    //! Called to inform that a Configuration variable was redefined.
-    //! @param[in] variableName     The Configuration Variable name.
-    virtual void _VariableChanged (WCharCP variableName) = 0;
-
-    //! Called to inform that a Configuration variable that this Configuration variable depends on was redefined.
-    //! @param[in] variableName     The Configuration Variable name.
-    //! @param[in] rootVariableName The Configuration Variable name of the changed root.
-    //! @note   The variable that was changed may be an "ancestor" configuration variable, i.e., not a direct root of this configuration variable, but a root of one of its roots, etc.
-    virtual void _VariableRootChanged (WCharCP variableName, WCharCP rootVariableName) = 0;
-
-    //! Called to inform that a Configuration variable was undefined.
-    //! @param[in] variableName     The Configuration Variable name.
-    virtual void _VariableUndefined (WCharCP variableName) = 0;
-
-    //! Called to inform that a Configuration variable this this Configuration variable depends on was undefined.
-    //! @param[in] variableName     The Configuration Variable name.
-    //! @param[in] rootVariableName The Configuration Variable name of the undefined root.
-    //! @note   The variable that was undefined may be an "ancestor" configuration variable, i.e., not a direct root of this configuration variable, but a root of one of its roots, etc.
-    virtual void _VariableRootUndefined (WCharCP variableName, WCharCP rootVariableName) = 0;
-
-    //! Called to inform of the IVariableMonitor that the configuration monitor has been stopped for the configuraion variable.
-    //! @param[in] variableName     The Configuration Variable name.
-    //! @note   Typical behavior is to delete this instance of IVariableMonitor. In the case where one IVariableMonitor instance is used to monitor multiple configuration variables, use reference counting.
-    //!         Increment the reference count for each call to MonitorVariable, and decrement the refeerence count for each call to IVariableMonitor::_MonitorStopped, deleting the instance when reference count hits 0.
-    virtual void _MonitorStopped (WCharCP variableName) = 0;
-};
-
-/*=================================================================================**//**
-The SimpleConfiguraionVariableMonitor class implements IVariableMonitor and provides only one callback for any change to a ConfigurationVariable.
-+===============+===============+===============+===============+===============+======*/
-struct SimpleConfigurationVariableMonitor : public IVariableMonitor
-    {
-    DGNPLATFORM_EXPORT SimpleConfigurationVariableMonitor ();
-
-public:
-    DGNPLATFORM_EXPORT virtual void _VariableChanged (WCharCP variableName) override;
-    DGNPLATFORM_EXPORT virtual void _VariableRootChanged (WCharCP variableName, WCharCP rootVariableName) override;
-    DGNPLATFORM_EXPORT virtual void _VariableUndefined (WCharCP variableName) override;
-    DGNPLATFORM_EXPORT virtual void _VariableRootUndefined (WCharCP variableName, WCharCP rootVariableName) override;
-    DGNPLATFORM_EXPORT virtual void _MonitorStopped (WCharCP variableName) override;
-
-    //! Called when any change to the monitored Variable is detected. Application should retrieve the new configuration variable value and refresh their internal state.
-    virtual void _UpdateState (WCharCP variableName) = 0;
-    };
-
-//! Provide a delegate mechanism for iterating through all configuration variables.
-struct IConfigVariableIteratorDelegate
-    {
-    //! Called for each configuration variable.
-    virtual void EachConfigVariable (WCharCP name, WCharCP value, ConfigurationVariableLevel level, bool locked) = 0;
-    };
-
-
-//__PUBLISH_SECTION_END__
-//__PUBLISH_SCOPE_1_START__
-
-//! Provide configuration-related values for ConfigurationManager. DgnPlatform libraries and applications use ConfigurationManager to
-//! query host or user-configurable options. ConfigurationManager, in turn, calls ConfigurationAdmin methods to allow hosts to control how
-//! those options are specified at runtime. For example, a host might implement this interface to return values stored in registry
-//! keys. Generally, the default implementation is sufficient.
-struct IConfigurationAdmin : DgnHost::IHostObject
-    {
-    virtual ~IConfigurationAdmin() {;}
-    friend struct ConfigurationManager;
-
-protected:
-    //! Get the name of a local directory that can be used for creating temporary files. The directory must have
-    //! write access. Subsystems generally create subdirectories in this directory for storing temporary data files.
-    //! @return A string that holds the name of the base directory for temporary files. This is expected to always return the same object.
-    //! The default implementation uses the Windows function GetTempPath().
-    //! @note This method supplies the implementation for ConfigurationManager::GetLocalTempDirectoryBaseName.
-    virtual BeFileNameCR _GetLocalTempDirectoryBaseName() = 0;
-
-    //! Test for the existence of a configuration variable, and optionally return its (recursively) expanded value.
-    //! @param[out]  cfgValue   The expanded value of cfgVarName. May be NULL to merely test for the existence of the configuration variable.
-    //!                         If non-NULL, and if cfgVarName is not defined, the value is set to the empty string.
-    //! @param[in]   cfgVarName The name of the configuration variable to test. If cfgVarName is NULL, return ERROR
-    //! @param[in]   level      The level of the configuration variable.
-    //! @return SUCCESS if cfgVarName is defined and cfgValue is valid.
-    //! @note The default implementation first checks for configuration variables defined by _DefineConfigVariable and, if present,
-    //!       returns that value. If no configuration variable exists, it checks the Environment variables (via the Windows
-    //!       function #GetEnvironmentVariable) and returns that value, if it exists.
-    //! @note This method supplies the implementation for ConfigurationManager::GetVariable.
-    virtual BentleyStatus _GetConfigVariable (WStringR cfgValue, WCharCP cfgVarName, ConfigurationVariableLevel level) = 0;
-
-    //! Test for the existence of a configuration variable.
-    //! @param[in]   cfgVarName The name of the configuration variable to test. If cfgVarName is NULL, returns false.
-    //! @param[in]   level      The level of the configuration variable.
-    //! @return true if cfgVarName is defined.
-    //! @note This method supplies the implementation for ConfigurationManager::IsVariableDefined.
-    virtual bool _IsConfigVariableDefined (WCharCP cfgVarName, ConfigurationVariableLevel level) = 0;
-
-    //! Test for the existence of a configuration variable.
-    //! @param[in]   cfgVarName The name of the configuration variable to test. If cfgVarName is NULL, returns false.
-    //! @param[in]   level      The level of the configuration variable.
-    //! @return true if \c cfgVarName is defined to "1" or "true" (case insensitive).
-    //! @note This method supplies the implementation for ConfigurationManager::IsVariableDefinedAndTrue.
-    virtual bool _IsConfigVariableDefinedAndTrue (WCharCP cfgVarName, ConfigurationVariableLevel level) = 0;
-
-    //! Define, or redefine, a configuration variable. This method supplies the implementation for ConfigurationManager::DefineVariable.
-    virtual BentleyStatus _DefineConfigVariable (WCharCP cfgVarName, WCharCP cfgValue, ConfigurationVariableLevel level) = 0;
-
-    //! Undefine (remove) a configuration variable. This method supplies the implementation for ConfigurationManager::UndefineVariable.
-    virtual BentleyStatus _UndefineConfigVariable (WCharCP cfgVarName) = 0;
-
-    virtual BentleyStatus _IterateThroughVariables (IConfigVariableIteratorDelegate *delegate) = 0;
-
-    // Monitor a configuration variable
-    virtual BentleyStatus _MonitorVariable (WCharCP cfgVarName, IVariableMonitorR monitor) = 0;
-
-    // Remove a configuration variable Monitor
-    virtual void          _RemoveMonitor (WCharCP cfgVarName, IVariableMonitorR monitor) = 0;
-
-    // Respond to unloading of an Mdl.
-    virtual void          _OnUnloadMdlDescr (MdlDescP mdlDesc) = 0;
-
-public: 
-    // most of the virtual methods of IConfigurationAdmin are accessible only through the ConfigurationManager class.
-
-    DGNPLATFORM_EXPORT BentleyStatus GetConfigVariable(WStringR cfgValue, WCharCP cfgVarName, ConfigurationVariableLevel level);
-    };
-//__PUBLISH_SECTION_START__
-
-/*=================================================================================**//**
-The ConfigurationManager supplies methods that allow users and applications to customize the behavior of programs at runtime.
-
-@remarks A configuration is specific to a host, and there may be more than one host active in an application. For example,
-         each thread in the application can have its own host.
-         The methods of ConfigurationManager provide access to the configuration database of <em>the current host</em>.
-         Therefore, calling ConfigurationManager::GetVariable ("A") in one thread can yield a different value or return
-         status than calling the same function with the same argument in another thread.
-
-There are two ways to share configuration variables among multiple hosts:
-\li Put the configuration variables into the native OS environment. Use the util_putenv function to to this.
-\li Have the threads share the same host. \em Note: Most DgnPlatform functions are \em not thread-safe. It is up to the application to ensure thread-safety when sharing hosts among threads.
-
-* @bsiclass
-+===============+===============+===============+===============+===============+======*/
-// ***
-// *** NB: The ConfigurationManager functions must call the s_GetAdminFunc function pointer every time a config
-// ***     variable is needed. The admin object that it returns must *not* be cached.
-// ***
-struct          ConfigurationManager
-{
-//__PUBLISH_SECTION_END__
-//__PUBLISH_SCOPE_1_START__
-typedef IConfigurationAdmin& (*T_GetAdminFunc) ();
-
-                    static  T_GetAdminFunc    s_getAdminFunc;
-public:
-//! Ask the current host for its ConfigurationAdmin object
-//! @remarks This might be confusing. The application provides a <em>single</em> function pointer to identify the admin of the </em>current</em> Host, which might be specific to the current thread.
-DGNPLATFORM_EXPORT     static  void SetGetAdminFunc (T_GetAdminFunc);
-
-//! Get the currently registered ConfigurationAdmin. When DgnPlatform is initialized, this will be the ConfigurationAdmin tied to the current Host.
-DGNPLATFORM_EXPORT     static  IConfigurationAdmin& GetAdmin();
-
-//! Get a singleton instance of an implementation of ConfigurationAdmin that accesses the native OS system environment.
-DGNPLATFORM_EXPORT     static  IConfigurationAdmin& GetEnvAdmin();
-
-//__PUBLISH_SECTION_END__
-
-DGNPLATFORM_EXPORT     static   void                OnUnloadMdlDescr (MdlDescP mdlDescr);
-
-//__PUBLISH_SECTION_START__
-public:
-    //! Return the root of the local directory that can be used to store temporary files. This directory must have write access.
-    //! @return NULL if no temporary directory available.
-    DGNPLATFORM_EXPORT static BeFileNameCR GetLocalTempDirectoryBaseName ();
-
-    //! Return a local directory that can be used to store temporary files. This directory can optionally be a subdirectory of #GetLocalTempDirectoryBaseName.
-    //! @param[out] tempDir The name of temporary directory. This must be MAX_PATH chars in size.
-    //! @param[in]  subDirName Optional subdirectory relative to default temp directory. If non-NULL, this subdirectory will be created.
-    //! @return NULL if no temporary directory available.
-    DGNPLATFORM_EXPORT static BentleyStatus GetLocalTempDirectory (BeFileNameR tempDir, WCharCP subDirName);
-
-#if defined (NEEDSWORK_DESKTOP_PLATFORM)
-    //! Generate a unique name for a temporary file.
-    //! @param[out] tempFileName  The name for a temporary file. Should be MAX_PATH chars in size.
-    //! @param[in] partialPathName  intermediate dirs you want between %tmp% and the filename generated.
-    //! @param[in] prefixString    up to 3 chars of this will be used in the generated filename
-    //! @return SUCCESS, if the directory for the temporary file exists or was created.
-    //! @note This method does not create a temporary file, it merely returns a name that can be used to create a temporary file.
-    DGNPLATFORM_EXPORT static BentleyStatus GetNameForTempFile (BeFileNameR tempFileName, WCharCP partialPathName, WCharCP prefixString);
-#endif
-
-    //! Check for the existence of a configuration variable.
-    //! @param[in] cfgVarName The name of the configuration variable to check.
-    //! @return true if \c cfgVarName is defined.
-    DGNPLATFORM_EXPORT  static bool IsVariableDefined (WCharCP cfgVarName);
-
-    //! Check for a configuration variable defined to a "true" value.
-    //! @param[in] cfgVarName The name of the configuration variable to check.
-    //! @return true if \c cfgVarName is defined to "1", "true", or "on" (case insensitive).
-    DGNPLATFORM_EXPORT  static bool IsVariableDefinedAndTrue (WCharCP cfgVarName);
-
-    //! Check for a configuration variable defined to a "false" value.
-    //! @param[in] cfgVarName The name of the configuration variable to check.
-    //! @return true if \c cfgVarName is defined to "0", "false", or "off" (case insensitive).
-    //! @remarks If the \c cfgVarName is not defined, returns false.
-    DGNPLATFORM_EXPORT  static bool IsVariableDefinedAndFalse (WCharCP cfgVarName);
-
-    //! Get the value for a configuration variable in a WString.
-    //! @param[out] cfgValue The WString to fill with the fully expanded value of the configuration variable.
-    //! @param[in] cfgVarName The name of the configuration variable to retrieve.
-    //! @param[in]  level level of configuration variable. Typically, use #ConfigurationVariableLevel::User.
-    //! @return SUCCESS if the configuration variable was defined and its value is in \c cfgValue. On failure, \c cfgValue will be empty.
-    //! @remarks if the variable is defined at a higher level, this function returns SUCCESS but cfgValue will be empty.
-    DGNPLATFORM_EXPORT  static BentleyStatus GetVariable (WStringR cfgValue, WCharCP cfgVarName, ConfigurationVariableLevel level=ConfigurationVariableLevel::User);
-
-    //! Define a configuration variable. If the variable already exists, its value is redefined.
-    //! @param[in]  cfgVarName Name of the configuration variable. Must not be NULL.
-    //! @param[in]  cfgValue The new value. Must not be NULL.
-    //! @param[in]  level level of configuration variable. Typically, use #ConfigurationVariableLevel::User.
-    //! @return SUCCESS if the variable is successfully defined.
-    DGNPLATFORM_EXPORT  static BentleyStatus DefineVariable (WCharCP cfgVarName, WCharCP cfgValue, ConfigurationVariableLevel level=ConfigurationVariableLevel::User);
-
-    //! Undefine (remove) the configuration variable.
-    //! @param cfgVarName The name of the variable to undefine.
-    //! @note This method cannot be used to remove configuration values that come from operating system environment variables.
-    //! @return  SUCCESS if the variable is successfully deleted. This method will fail if the variable is not defined.
-    DGNPLATFORM_EXPORT  static BentleyStatus UndefineVariable (WCharCP cfgVarName);
-
-    //! Iterate through all config variables and call the delegate for each.
-    //! @param[in] delegate The delegate to call for each config variable.
-    //! @return  SUCCESS if the variables could be iterated through.
-    DGNPLATFORM_EXPORT  static BentleyStatus IterateThroughVariables (IConfigVariableIteratorDelegate *delegate);
-
-    //! Monitor a ConfigurationVariable for changes.
-    //! @param[in] cfgVarName   The configuration variable to monitor.
-    //! @param[in] monitor      An instance of a class that implements IVariableMonitor.
-    //! @return The method will fail if the configuration variable is not defined, or if the implementation of ConfigurationManager cannot monitor variables. The Macro system ConfigurationManager is able to monitor variables.
-    //! @note   When this method is called, the IVariableMonitor::_VariableChanged method is called with the current configuration variable value, and with reason set to VariableChangeReason::Initiated.
-    DGNPLATFORM_EXPORT  static BentleyStatus    MonitorVariable (WCharCP cfgVarName, IVariableMonitorR monitor);
-
-    //! Remove a ConfigurationVariable Monitor.
-    //! @param[in] cfgVarName   The configuration variable to monitor.
-    //! @param[in] monitor      The instance of the class that implements IVariableMonitor that is to be removed as a monitor.
-    //! @return The method will fail if the configuration variable is not defined, or if the implementation of ConfigurationManager cannot monitor variables. The Macro system ConfigurationManager is able to monitor variables.
-    //! @note   When this method is called, the IVariableMonitor::_VariableChanged method is called with the current configuration variable value, and with reason set to VariableChangeReason::Initiated.
-    DGNPLATFORM_EXPORT  static BentleyStatus RemoveMonitor (WCharCP cfgVarName, IVariableMonitorR monitor);
-
-    //! Get and update a ConfigurationVariable that represents a boolean value.
-    //! @param[out] monitor     A reference to a static IVariableMonitorP variable that is used both to hold the IVariableMonitorP in case it is needed by the caller, and to detect whether the monitor has been initialized on
-    //!                         subsequent calls.
-    //! @param[in] value        A reference to the boolean that will be set and updated by this method. After the initial call, the variable is set to the value stored in the configuration variable.
-    //!                         If the configuration variable is subsequently changed, either by changing projects or directly by the user, the boolean variable referenced is updated.
-    //! @param[in] cfgVarName   The configuration variable to monitor.
-    //! @param[in] defaultValue The default that value is set to if the configuration variable is not defined.
-    //! @return The method returns the value reference by the "value" parameter.
-    //! @note   The value of a configuration variable is considered true if the it translates to "1", "true", or "on" (case insensitive).
-    //! @note   You must ensure that both the value and monitor parameters references static variables, or make sure that you call ConfigurationManager::RemoveMonitor with the IVariableMonitor
-    //!         returned when the variable ceases to exist (for example in the destructor of a class if they are class members).
-    //! @note   After the first calls to MonitorBoolean, subsequent calls are very fast. The program can either
-    DGNPLATFORM_EXPORT  static bool MonitorBoolean (IVariableMonitorP& monitor, bool& value, WCharCP cfgVarName, bool defaultValue);
-
-    //! Get and update a ConfigurationVariable that represents an integer value.
-    //! @param[out] monitor     A reference to a static IVariableMonitorP variable that is used both to hold the IVariableMonitorP in case it is needed by the caller, and to detect whether the monitor has been initialized on
-    //!                         subsequent calls.
-    //! @param[in] value        A reference to the integer that will be set and updated by this method. After the initial call, the variable is set to the value stored in the configuration variable.
-    //!                         If the configuration variable is subsequently changed, either by changing projects or directly by the user, the boolean variable referenced is updated.
-    //! @param[in] cfgVarName   The configuration variable to monitor.
-    //! @param[in] defaultValue The default that value is set to if the configuration variable is not defined.
-    //! @param[in] minimumValue The minimum that value can be set to.
-    //! @param[in] maximumValue The maximum that value can be set to.
-    //! @return The method returns the value reference by the "value" parameter.
-    //! @note   You must ensure that both the value and monitor parameters references static variables, or make sure that you call ConfigurationManager::StopMonitor with the IVariableMonitor
-    //!         returned when the variable ceases to exist (for example in the destructor of a class if they are class members).
-    DGNPLATFORM_EXPORT  static int  MonitorInteger (IVariableMonitorP& monitor, int& value, WCharCP cfgVarName, int defaultValue, int minimumValue, int maximumValue);
-
-    //! Get and update a string ConfigurationVariable.
-    //! @param[out] monitor     A reference to a static IVariableMonitorP variable that is used both to hold the IVariableMonitorP in case it is needed by the caller, and to detect whether the monitor has been initialized on
-    //!                         subsequent calls.
-    //! @param[in] string        A reference to the string that will be set and updated by this method. After the initial call, the variable is set to the value stored in the configuration variable.
-    //!                         If the configuration variable is subsequently changed, either by changing projects or directly by the user, the boolean variable referenced is updated.
-    //! @param[in] cfgVarName   The configuration variable to monitor.
-    //! @return The method returns the value reference by the "value" parameter.
-    //! @note   You must ensure that both the value and monitor parameters references static variables, or make sure that you call ConfigurationManager::StopMonitor with the IVariableMonitor
-    //!         returned when the variable ceases to exist (for example in the destructor of a class if they are class members).
-    DGNPLATFORM_EXPORT  static WCharCP MonitorString (IVariableMonitorP& monitor, WStringR string, WCharCP cfgVarName);
-
-
-    //__PUBLISH_SECTION_END__
-
-    DGNPLATFORM_EXPORT  static bool     StringContainsMacros (WCharCP string);
-    DGNPLATFORM_EXPORT  static void     StringExpandMacros (WStringR expanded);
-
-    //__PUBLISH_SECTION_START__
-
-};
-
-<<<<<<< HEAD
-END_BENTLEY_DGN_NAMESPACE
-
-=======
-//__PUBLISH_SECTION_END__
-
-/*=================================================================================**//**
-* @bsiclass                                                     Barry.Bentley   06/2014
-* This class stores all the monitored configuration variables used in DgnPlatform.
-* It is needed because each thread has a different configuration variable.
-+===============+===============+===============+===============+===============+======*/
-struct  MonitorBooleanPair
-    {
-    IVariableMonitorP   m_monitor;
-    bool                m_value;
-    MonitorBooleanPair ()
-        {
-        m_monitor = NULL;
-        m_value   = false;
-        }
-    };
-
-struct  MonitorStringPair
-    {
-    IVariableMonitorP   m_monitor;
-    WString             m_value;
-    MonitorStringPair ()
-        {
-        m_monitor = NULL;
-        }
-    };
-
-struct DgnPlatformConfigVars : DgnHost::HostObjectBase
-    {
-private:
-    // these are all struct members so they will automatically initialize.
-    MonitorBooleanPair  m_accumulateColorAdjustment;
-    MonitorBooleanPair  m_noPatternGeometryMaps;
-    MonitorBooleanPair  m_needsBlankSpaceFit;
-    MonitorBooleanPair  m_refMergeBreakAssociations;
-    MonitorBooleanPair  m_wireframeSheetLegacyOverride;
-    MonitorBooleanPair  m_loadCveAttachmentsDisabled;
-    MonitorBooleanPair  m_allowDwgMasterColors;
-    MonitorBooleanPair  m_useClipFrozenLevel;
-    MonitorBooleanPair  m_treatOWithStokeAsDiameter;
-    MonitorBooleanPair  m_noStrokeNonPlanarPolygon;
-    MonitorBooleanPair  m_strokeNonPlanarPolygonTopView;
-    MonitorBooleanPair  m_materialMasterMat;
-    MonitorBooleanPair  m_newLevelDisplay;
-    MonitorBooleanPair  m_drawDimensionMasking;
-    MonitorBooleanPair  m_debugAssociativityData;
-    MonitorBooleanPair  m_disableQuickScan;
-    MonitorBooleanPair  m_refCycleCheck;
-    MonitorStringPair   m_detailingRequiredSettings;
-    MonitorStringPair   m_historyRevisionFormat;
-
-
-public:
-    // get the instance for this thread.
-    DGNPLATFORM_EXPORT  static  DgnPlatformConfigVars&     Instance();
-
-                        bool    AccumulateColorAdjustment ();
-                        bool    NeedsBlankSpaceFit ();
-                        bool    RefMergeBreakAssociations ();
-                        bool    WireframeSheetLegacyOverride ();
-                        bool    LoadCveAttachmentsDisabled ();
-                        bool    AllowDwgMasterColors ();
-                        bool    UseClipFrozenLevel ();
-                        bool    AllowCapitalOWithStrokeAsDiameter ();
-                        bool    NoStrokeNonPlanarPolygon ();
-                        bool    StrokeNonPlanarPolygonTopView ();
-                        bool    MaterialMasterMat ();
-                        bool    RefCycleCheck ();
-                        bool    NewLevelDisplay ();
-                        bool    DrawDimensionMasking ();
-                        bool    DebugAssociativityData ();
-    DGNPLATFORM_EXPORT  bool    DisableQuickScan ();
-
-                        WCharCP DetailingRequiredSettings ();
-                        WCharCP HistoryRevisionNumberFormat ();
-
-                        bool*   GetLoadCveValueP ();
-    };
-
-//__PUBLISH_SECTION_START__
-/** @endGroup */
-END_BENTLEY_DGNPLATFORM_NAMESPACE
-
-
->>>>>>> 1ac8ccbd
+/*--------------------------------------------------------------------------------------+
+|
+|     $Source: PublicAPI/DgnPlatform/DesktopTools/ConfigurationManager.h $
+|
+|  $Copyright: (c) 2015 Bentley Systems, Incorporated. All rights reserved. $
+|
++--------------------------------------------------------------------------------------*/
+#pragma once
+
+// __BENTLEY_INTERNAL_ONLY__
+
+#include <DgnPlatform/DgnPlatform.h>
+#include <DgnPlatform/DgnHost.h>
+
+
+BEGIN_BENTLEY_DGN_NAMESPACE
+
+/**
+@addtogroup ConfigManagement
+Configuration variables allow applications and users to supply values specific to their needs at runtime. Configuration variables
+are pairs of name/value strings. Configuration variables can be defined recursivley, such that one configuration variable's value
+is defined in terms of another configuration variable. When the value of a configuation variable is retrieved, these references
+are resolved.
+Configuration variable names are not case sensitive.
+@beginGroup
+*/
+
+/*=================================================================================**//**
+The IVariableMonitor interface is implemented by classes that need to be informed when a Configuration Variable is changed.
++===============+===============+===============+===============+===============+======*/
+struct IVariableMonitor
+{
+public:
+    virtual ~IVariableMonitor(){}
+
+    //! Called to inform that a Configuration variable was redefined.
+    //! @param[in] variableName     The Configuration Variable name.
+    virtual void _VariableChanged (WCharCP variableName) = 0;
+
+    //! Called to inform that a Configuration variable that this Configuration variable depends on was redefined.
+    //! @param[in] variableName     The Configuration Variable name.
+    //! @param[in] rootVariableName The Configuration Variable name of the changed root.
+    //! @note   The variable that was changed may be an "ancestor" configuration variable, i.e., not a direct root of this configuration variable, but a root of one of its roots, etc.
+    virtual void _VariableRootChanged (WCharCP variableName, WCharCP rootVariableName) = 0;
+
+    //! Called to inform that a Configuration variable was undefined.
+    //! @param[in] variableName     The Configuration Variable name.
+    virtual void _VariableUndefined (WCharCP variableName) = 0;
+
+    //! Called to inform that a Configuration variable this this Configuration variable depends on was undefined.
+    //! @param[in] variableName     The Configuration Variable name.
+    //! @param[in] rootVariableName The Configuration Variable name of the undefined root.
+    //! @note   The variable that was undefined may be an "ancestor" configuration variable, i.e., not a direct root of this configuration variable, but a root of one of its roots, etc.
+    virtual void _VariableRootUndefined (WCharCP variableName, WCharCP rootVariableName) = 0;
+
+    //! Called to inform of the IVariableMonitor that the configuration monitor has been stopped for the configuraion variable.
+    //! @param[in] variableName     The Configuration Variable name.
+    //! @note   Typical behavior is to delete this instance of IVariableMonitor. In the case where one IVariableMonitor instance is used to monitor multiple configuration variables, use reference counting.
+    //!         Increment the reference count for each call to MonitorVariable, and decrement the refeerence count for each call to IVariableMonitor::_MonitorStopped, deleting the instance when reference count hits 0.
+    virtual void _MonitorStopped (WCharCP variableName) = 0;
+};
+
+/*=================================================================================**//**
+The SimpleConfiguraionVariableMonitor class implements IVariableMonitor and provides only one callback for any change to a ConfigurationVariable.
++===============+===============+===============+===============+===============+======*/
+struct SimpleConfigurationVariableMonitor : public IVariableMonitor
+    {
+    DGNPLATFORM_EXPORT SimpleConfigurationVariableMonitor ();
+
+public:
+    DGNPLATFORM_EXPORT virtual void _VariableChanged (WCharCP variableName) override;
+    DGNPLATFORM_EXPORT virtual void _VariableRootChanged (WCharCP variableName, WCharCP rootVariableName) override;
+    DGNPLATFORM_EXPORT virtual void _VariableUndefined (WCharCP variableName) override;
+    DGNPLATFORM_EXPORT virtual void _VariableRootUndefined (WCharCP variableName, WCharCP rootVariableName) override;
+    DGNPLATFORM_EXPORT virtual void _MonitorStopped (WCharCP variableName) override;
+
+    //! Called when any change to the monitored Variable is detected. Application should retrieve the new configuration variable value and refresh their internal state.
+    virtual void _UpdateState (WCharCP variableName) = 0;
+    };
+
+//! Provide a delegate mechanism for iterating through all configuration variables.
+struct IConfigVariableIteratorDelegate
+    {
+    //! Called for each configuration variable.
+    virtual void EachConfigVariable (WCharCP name, WCharCP value, ConfigurationVariableLevel level, bool locked) = 0;
+    };
+
+
+//__PUBLISH_SECTION_END__
+//__PUBLISH_SCOPE_1_START__
+
+//! Provide configuration-related values for ConfigurationManager. DgnPlatform libraries and applications use ConfigurationManager to
+//! query host or user-configurable options. ConfigurationManager, in turn, calls ConfigurationAdmin methods to allow hosts to control how
+//! those options are specified at runtime. For example, a host might implement this interface to return values stored in registry
+//! keys. Generally, the default implementation is sufficient.
+struct IConfigurationAdmin : DgnHost::IHostObject
+    {
+    virtual ~IConfigurationAdmin() {;}
+    friend struct ConfigurationManager;
+
+protected:
+    //! Get the name of a local directory that can be used for creating temporary files. The directory must have
+    //! write access. Subsystems generally create subdirectories in this directory for storing temporary data files.
+    //! @return A string that holds the name of the base directory for temporary files. This is expected to always return the same object.
+    //! The default implementation uses the Windows function GetTempPath().
+    //! @note This method supplies the implementation for ConfigurationManager::GetLocalTempDirectoryBaseName.
+    virtual BeFileNameCR _GetLocalTempDirectoryBaseName() = 0;
+
+    //! Test for the existence of a configuration variable, and optionally return its (recursively) expanded value.
+    //! @param[out]  cfgValue   The expanded value of cfgVarName. May be NULL to merely test for the existence of the configuration variable.
+    //!                         If non-NULL, and if cfgVarName is not defined, the value is set to the empty string.
+    //! @param[in]   cfgVarName The name of the configuration variable to test. If cfgVarName is NULL, return ERROR
+    //! @param[in]   level      The level of the configuration variable.
+    //! @return SUCCESS if cfgVarName is defined and cfgValue is valid.
+    //! @note The default implementation first checks for configuration variables defined by _DefineConfigVariable and, if present,
+    //!       returns that value. If no configuration variable exists, it checks the Environment variables (via the Windows
+    //!       function #GetEnvironmentVariable) and returns that value, if it exists.
+    //! @note This method supplies the implementation for ConfigurationManager::GetVariable.
+    virtual BentleyStatus _GetConfigVariable (WStringR cfgValue, WCharCP cfgVarName, ConfigurationVariableLevel level) = 0;
+
+    //! Test for the existence of a configuration variable.
+    //! @param[in]   cfgVarName The name of the configuration variable to test. If cfgVarName is NULL, returns false.
+    //! @param[in]   level      The level of the configuration variable.
+    //! @return true if cfgVarName is defined.
+    //! @note This method supplies the implementation for ConfigurationManager::IsVariableDefined.
+    virtual bool _IsConfigVariableDefined (WCharCP cfgVarName, ConfigurationVariableLevel level) = 0;
+
+    //! Test for the existence of a configuration variable.
+    //! @param[in]   cfgVarName The name of the configuration variable to test. If cfgVarName is NULL, returns false.
+    //! @param[in]   level      The level of the configuration variable.
+    //! @return true if \c cfgVarName is defined to "1" or "true" (case insensitive).
+    //! @note This method supplies the implementation for ConfigurationManager::IsVariableDefinedAndTrue.
+    virtual bool _IsConfigVariableDefinedAndTrue (WCharCP cfgVarName, ConfigurationVariableLevel level) = 0;
+
+    //! Define, or redefine, a configuration variable. This method supplies the implementation for ConfigurationManager::DefineVariable.
+    virtual BentleyStatus _DefineConfigVariable (WCharCP cfgVarName, WCharCP cfgValue, ConfigurationVariableLevel level) = 0;
+
+    //! Undefine (remove) a configuration variable. This method supplies the implementation for ConfigurationManager::UndefineVariable.
+    virtual BentleyStatus _UndefineConfigVariable (WCharCP cfgVarName) = 0;
+
+    virtual BentleyStatus _IterateThroughVariables (IConfigVariableIteratorDelegate *delegate) = 0;
+
+    // Monitor a configuration variable
+    virtual BentleyStatus _MonitorVariable (WCharCP cfgVarName, IVariableMonitorR monitor) = 0;
+
+    // Remove a configuration variable Monitor
+    virtual void          _RemoveMonitor (WCharCP cfgVarName, IVariableMonitorR monitor) = 0;
+
+    // Respond to unloading of an Mdl.
+    virtual void          _OnUnloadMdlDescr (MdlDescP mdlDesc) = 0;
+
+public: 
+    // most of the virtual methods of IConfigurationAdmin are accessible only through the ConfigurationManager class.
+
+    DGNPLATFORM_EXPORT BentleyStatus GetConfigVariable(WStringR cfgValue, WCharCP cfgVarName, ConfigurationVariableLevel level);
+    };
+//__PUBLISH_SECTION_START__
+
+/*=================================================================================**//**
+The ConfigurationManager supplies methods that allow users and applications to customize the behavior of programs at runtime.
+
+@remarks A configuration is specific to a host, and there may be more than one host active in an application. For example,
+         each thread in the application can have its own host.
+         The methods of ConfigurationManager provide access to the configuration database of <em>the current host</em>.
+         Therefore, calling ConfigurationManager::GetVariable ("A") in one thread can yield a different value or return
+         status than calling the same function with the same argument in another thread.
+
+There are two ways to share configuration variables among multiple hosts:
+\li Put the configuration variables into the native OS environment. Use the util_putenv function to to this.
+\li Have the threads share the same host. \em Note: Most DgnPlatform functions are \em not thread-safe. It is up to the application to ensure thread-safety when sharing hosts among threads.
+
+* @bsiclass
++===============+===============+===============+===============+===============+======*/
+// ***
+// *** NB: The ConfigurationManager functions must call the s_GetAdminFunc function pointer every time a config
+// ***     variable is needed. The admin object that it returns must *not* be cached.
+// ***
+struct          ConfigurationManager
+{
+//__PUBLISH_SECTION_END__
+//__PUBLISH_SCOPE_1_START__
+typedef IConfigurationAdmin& (*T_GetAdminFunc) ();
+
+                    static  T_GetAdminFunc    s_getAdminFunc;
+public:
+//! Ask the current host for its ConfigurationAdmin object
+//! @remarks This might be confusing. The application provides a <em>single</em> function pointer to identify the admin of the </em>current</em> Host, which might be specific to the current thread.
+DGNPLATFORM_EXPORT     static  void SetGetAdminFunc (T_GetAdminFunc);
+
+//! Get the currently registered ConfigurationAdmin. When DgnPlatform is initialized, this will be the ConfigurationAdmin tied to the current Host.
+DGNPLATFORM_EXPORT     static  IConfigurationAdmin& GetAdmin();
+
+//! Get a singleton instance of an implementation of ConfigurationAdmin that accesses the native OS system environment.
+DGNPLATFORM_EXPORT     static  IConfigurationAdmin& GetEnvAdmin();
+
+//__PUBLISH_SECTION_END__
+
+DGNPLATFORM_EXPORT     static   void                OnUnloadMdlDescr (MdlDescP mdlDescr);
+
+//__PUBLISH_SECTION_START__
+public:
+    //! Return the root of the local directory that can be used to store temporary files. This directory must have write access.
+    //! @return NULL if no temporary directory available.
+    DGNPLATFORM_EXPORT static BeFileNameCR GetLocalTempDirectoryBaseName ();
+
+    //! Return a local directory that can be used to store temporary files. This directory can optionally be a subdirectory of #GetLocalTempDirectoryBaseName.
+    //! @param[out] tempDir The name of temporary directory. This must be MAX_PATH chars in size.
+    //! @param[in]  subDirName Optional subdirectory relative to default temp directory. If non-NULL, this subdirectory will be created.
+    //! @return NULL if no temporary directory available.
+    DGNPLATFORM_EXPORT static BentleyStatus GetLocalTempDirectory (BeFileNameR tempDir, WCharCP subDirName);
+
+#if defined (NEEDSWORK_DESKTOP_PLATFORM)
+    //! Generate a unique name for a temporary file.
+    //! @param[out] tempFileName  The name for a temporary file. Should be MAX_PATH chars in size.
+    //! @param[in] partialPathName  intermediate dirs you want between %tmp% and the filename generated.
+    //! @param[in] prefixString    up to 3 chars of this will be used in the generated filename
+    //! @return SUCCESS, if the directory for the temporary file exists or was created.
+    //! @note This method does not create a temporary file, it merely returns a name that can be used to create a temporary file.
+    DGNPLATFORM_EXPORT static BentleyStatus GetNameForTempFile (BeFileNameR tempFileName, WCharCP partialPathName, WCharCP prefixString);
+#endif
+
+    //! Check for the existence of a configuration variable.
+    //! @param[in] cfgVarName The name of the configuration variable to check.
+    //! @return true if \c cfgVarName is defined.
+    DGNPLATFORM_EXPORT  static bool IsVariableDefined (WCharCP cfgVarName);
+
+    //! Check for a configuration variable defined to a "true" value.
+    //! @param[in] cfgVarName The name of the configuration variable to check.
+    //! @return true if \c cfgVarName is defined to "1", "true", or "on" (case insensitive).
+    DGNPLATFORM_EXPORT  static bool IsVariableDefinedAndTrue (WCharCP cfgVarName);
+
+    //! Check for a configuration variable defined to a "false" value.
+    //! @param[in] cfgVarName The name of the configuration variable to check.
+    //! @return true if \c cfgVarName is defined to "0", "false", or "off" (case insensitive).
+    //! @remarks If the \c cfgVarName is not defined, returns false.
+    DGNPLATFORM_EXPORT  static bool IsVariableDefinedAndFalse (WCharCP cfgVarName);
+
+    //! Get the value for a configuration variable in a WString.
+    //! @param[out] cfgValue The WString to fill with the fully expanded value of the configuration variable.
+    //! @param[in] cfgVarName The name of the configuration variable to retrieve.
+    //! @param[in]  level level of configuration variable. Typically, use #ConfigurationVariableLevel::User.
+    //! @return SUCCESS if the configuration variable was defined and its value is in \c cfgValue. On failure, \c cfgValue will be empty.
+    //! @remarks if the variable is defined at a higher level, this function returns SUCCESS but cfgValue will be empty.
+    DGNPLATFORM_EXPORT  static BentleyStatus GetVariable (WStringR cfgValue, WCharCP cfgVarName, ConfigurationVariableLevel level=ConfigurationVariableLevel::User);
+
+    //! Define a configuration variable. If the variable already exists, its value is redefined.
+    //! @param[in]  cfgVarName Name of the configuration variable. Must not be NULL.
+    //! @param[in]  cfgValue The new value. Must not be NULL.
+    //! @param[in]  level level of configuration variable. Typically, use #ConfigurationVariableLevel::User.
+    //! @return SUCCESS if the variable is successfully defined.
+    DGNPLATFORM_EXPORT  static BentleyStatus DefineVariable (WCharCP cfgVarName, WCharCP cfgValue, ConfigurationVariableLevel level=ConfigurationVariableLevel::User);
+
+    //! Undefine (remove) the configuration variable.
+    //! @param cfgVarName The name of the variable to undefine.
+    //! @note This method cannot be used to remove configuration values that come from operating system environment variables.
+    //! @return  SUCCESS if the variable is successfully deleted. This method will fail if the variable is not defined.
+    DGNPLATFORM_EXPORT  static BentleyStatus UndefineVariable (WCharCP cfgVarName);
+
+    //! Iterate through all config variables and call the delegate for each.
+    //! @param[in] delegate The delegate to call for each config variable.
+    //! @return  SUCCESS if the variables could be iterated through.
+    DGNPLATFORM_EXPORT  static BentleyStatus IterateThroughVariables (IConfigVariableIteratorDelegate *delegate);
+
+    //! Monitor a ConfigurationVariable for changes.
+    //! @param[in] cfgVarName   The configuration variable to monitor.
+    //! @param[in] monitor      An instance of a class that implements IVariableMonitor.
+    //! @return The method will fail if the configuration variable is not defined, or if the implementation of ConfigurationManager cannot monitor variables. The Macro system ConfigurationManager is able to monitor variables.
+    //! @note   When this method is called, the IVariableMonitor::_VariableChanged method is called with the current configuration variable value, and with reason set to VariableChangeReason::Initiated.
+    DGNPLATFORM_EXPORT  static BentleyStatus    MonitorVariable (WCharCP cfgVarName, IVariableMonitorR monitor);
+
+    //! Remove a ConfigurationVariable Monitor.
+    //! @param[in] cfgVarName   The configuration variable to monitor.
+    //! @param[in] monitor      The instance of the class that implements IVariableMonitor that is to be removed as a monitor.
+    //! @return The method will fail if the configuration variable is not defined, or if the implementation of ConfigurationManager cannot monitor variables. The Macro system ConfigurationManager is able to monitor variables.
+    //! @note   When this method is called, the IVariableMonitor::_VariableChanged method is called with the current configuration variable value, and with reason set to VariableChangeReason::Initiated.
+    DGNPLATFORM_EXPORT  static BentleyStatus RemoveMonitor (WCharCP cfgVarName, IVariableMonitorR monitor);
+
+    //! Get and update a ConfigurationVariable that represents a boolean value.
+    //! @param[out] monitor     A reference to a static IVariableMonitorP variable that is used both to hold the IVariableMonitorP in case it is needed by the caller, and to detect whether the monitor has been initialized on
+    //!                         subsequent calls.
+    //! @param[in] value        A reference to the boolean that will be set and updated by this method. After the initial call, the variable is set to the value stored in the configuration variable.
+    //!                         If the configuration variable is subsequently changed, either by changing projects or directly by the user, the boolean variable referenced is updated.
+    //! @param[in] cfgVarName   The configuration variable to monitor.
+    //! @param[in] defaultValue The default that value is set to if the configuration variable is not defined.
+    //! @return The method returns the value reference by the "value" parameter.
+    //! @note   The value of a configuration variable is considered true if the it translates to "1", "true", or "on" (case insensitive).
+    //! @note   You must ensure that both the value and monitor parameters references static variables, or make sure that you call ConfigurationManager::RemoveMonitor with the IVariableMonitor
+    //!         returned when the variable ceases to exist (for example in the destructor of a class if they are class members).
+    //! @note   After the first calls to MonitorBoolean, subsequent calls are very fast. The program can either
+    DGNPLATFORM_EXPORT  static bool MonitorBoolean (IVariableMonitorP& monitor, bool& value, WCharCP cfgVarName, bool defaultValue);
+
+    //! Get and update a ConfigurationVariable that represents an integer value.
+    //! @param[out] monitor     A reference to a static IVariableMonitorP variable that is used both to hold the IVariableMonitorP in case it is needed by the caller, and to detect whether the monitor has been initialized on
+    //!                         subsequent calls.
+    //! @param[in] value        A reference to the integer that will be set and updated by this method. After the initial call, the variable is set to the value stored in the configuration variable.
+    //!                         If the configuration variable is subsequently changed, either by changing projects or directly by the user, the boolean variable referenced is updated.
+    //! @param[in] cfgVarName   The configuration variable to monitor.
+    //! @param[in] defaultValue The default that value is set to if the configuration variable is not defined.
+    //! @param[in] minimumValue The minimum that value can be set to.
+    //! @param[in] maximumValue The maximum that value can be set to.
+    //! @return The method returns the value reference by the "value" parameter.
+    //! @note   You must ensure that both the value and monitor parameters references static variables, or make sure that you call ConfigurationManager::StopMonitor with the IVariableMonitor
+    //!         returned when the variable ceases to exist (for example in the destructor of a class if they are class members).
+    DGNPLATFORM_EXPORT  static int  MonitorInteger (IVariableMonitorP& monitor, int& value, WCharCP cfgVarName, int defaultValue, int minimumValue, int maximumValue);
+
+    //! Get and update a string ConfigurationVariable.
+    //! @param[out] monitor     A reference to a static IVariableMonitorP variable that is used both to hold the IVariableMonitorP in case it is needed by the caller, and to detect whether the monitor has been initialized on
+    //!                         subsequent calls.
+    //! @param[in] string        A reference to the string that will be set and updated by this method. After the initial call, the variable is set to the value stored in the configuration variable.
+    //!                         If the configuration variable is subsequently changed, either by changing projects or directly by the user, the boolean variable referenced is updated.
+    //! @param[in] cfgVarName   The configuration variable to monitor.
+    //! @return The method returns the value reference by the "value" parameter.
+    //! @note   You must ensure that both the value and monitor parameters references static variables, or make sure that you call ConfigurationManager::StopMonitor with the IVariableMonitor
+    //!         returned when the variable ceases to exist (for example in the destructor of a class if they are class members).
+    DGNPLATFORM_EXPORT  static WCharCP MonitorString (IVariableMonitorP& monitor, WStringR string, WCharCP cfgVarName);
+
+
+    //__PUBLISH_SECTION_END__
+
+    DGNPLATFORM_EXPORT  static bool     StringContainsMacros (WCharCP string);
+    DGNPLATFORM_EXPORT  static void     StringExpandMacros (WStringR expanded);
+
+    //__PUBLISH_SECTION_START__
+
+};
+
+//__PUBLISH_SECTION_END__
+
+/*=================================================================================**//**
+* @bsiclass                                                     Barry.Bentley   06/2014
+* This class stores all the monitored configuration variables used in DgnPlatform.
+* It is needed because each thread has a different configuration variable.
++===============+===============+===============+===============+===============+======*/
+struct  MonitorBooleanPair
+    {
+    IVariableMonitorP   m_monitor;
+    bool                m_value;
+    MonitorBooleanPair ()
+        {
+        m_monitor = NULL;
+        m_value   = false;
+        }
+    };
+
+struct  MonitorStringPair
+    {
+    IVariableMonitorP   m_monitor;
+    WString             m_value;
+    MonitorStringPair ()
+        {
+        m_monitor = NULL;
+        }
+    };
+
+struct DgnPlatformConfigVars : DgnHost::HostObjectBase
+    {
+private:
+    // these are all struct members so they will automatically initialize.
+    MonitorBooleanPair  m_accumulateColorAdjustment;
+    MonitorBooleanPair  m_noPatternGeometryMaps;
+    MonitorBooleanPair  m_needsBlankSpaceFit;
+    MonitorBooleanPair  m_refMergeBreakAssociations;
+    MonitorBooleanPair  m_wireframeSheetLegacyOverride;
+    MonitorBooleanPair  m_loadCveAttachmentsDisabled;
+    MonitorBooleanPair  m_allowDwgMasterColors;
+    MonitorBooleanPair  m_useClipFrozenLevel;
+    MonitorBooleanPair  m_treatOWithStokeAsDiameter;
+    MonitorBooleanPair  m_noStrokeNonPlanarPolygon;
+    MonitorBooleanPair  m_strokeNonPlanarPolygonTopView;
+    MonitorBooleanPair  m_materialMasterMat;
+    MonitorBooleanPair  m_newLevelDisplay;
+    MonitorBooleanPair  m_drawDimensionMasking;
+    MonitorBooleanPair  m_debugAssociativityData;
+    MonitorBooleanPair  m_disableQuickScan;
+    MonitorBooleanPair  m_refCycleCheck;
+    MonitorStringPair   m_detailingRequiredSettings;
+    MonitorStringPair   m_historyRevisionFormat;
+
+
+public:
+    // get the instance for this thread.
+    DGNPLATFORM_EXPORT  static  DgnPlatformConfigVars&     Instance();
+
+                        bool    AccumulateColorAdjustment ();
+                        bool    NeedsBlankSpaceFit ();
+                        bool    RefMergeBreakAssociations ();
+                        bool    WireframeSheetLegacyOverride ();
+                        bool    LoadCveAttachmentsDisabled ();
+                        bool    AllowDwgMasterColors ();
+                        bool    UseClipFrozenLevel ();
+                        bool    AllowCapitalOWithStrokeAsDiameter ();
+                        bool    NoStrokeNonPlanarPolygon ();
+                        bool    StrokeNonPlanarPolygonTopView ();
+                        bool    MaterialMasterMat ();
+                        bool    RefCycleCheck ();
+                        bool    NewLevelDisplay ();
+                        bool    DrawDimensionMasking ();
+                        bool    DebugAssociativityData ();
+    DGNPLATFORM_EXPORT  bool    DisableQuickScan ();
+
+                        WCharCP DetailingRequiredSettings ();
+                        WCharCP HistoryRevisionNumberFormat ();
+
+                        bool*   GetLoadCveValueP ();
+    };
+
+//__PUBLISH_SECTION_START__
+/** @endGroup */
+END_BENTLEY_DGN_NAMESPACE
+