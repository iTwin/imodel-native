/*--------------------------------------------------------------------------------------+
|
|     $Source: PublicAPI/DgnPlatform/DgnMarkupProject.h $
|
|  $Copyright: (c) 2017 Bentley Systems, Incorporated. All rights reserved. $
|
+--------------------------------------------------------------------------------------*/
#pragma once
//__PUBLISH_SECTION_START__

#include "DgnDb.h"
#include <DgnPlatform/LinkElement.h>
#include "ViewDefinition.h"

/** @addtogroup DgnMarkupProjectGroup Markups and Redlines
* A markup is a set of annotations that apply to a DgnDb or to views of that project. Markups include redlines, markups, and punch lists.
*
* @section DgnMarkupProjectGroup_Association Associating a DgnMarkupProject with a DgnDb
*
* A DgnMarkupProject is associated with a DgnDb. When you create a DgnMarkupProject, you must supply a reference to a DgnDb.
* The DgnMarkupProject stores the BeGuid and filename of the project. The project filename is stored relative to the markup
* project file. See DgnMarkupProject::GetAssociation. You can use the stored relative filename
* to find the original project. After re-opening a DgnMarkupProject, you should call the DgnMarkupProject::CheckAssociation
* function to be sure that the given DgnDb is in fact associated with the DgnMarkupProject. This check is based on the project's BeGuid.
* 
* @section DgnMarkupProjectGroup_Redlines Markups and Redlines
*
* A "markup" is an annotation applied to a DgnDb. A markup has text properties but no graphics.
* 
* A "redline" is an annotation applied to a DgnDb or view that has both text and graphics.
* Redline graphics are stored in models within a DgnMarkupProject. There are two types of models that hold redlines, RedlineModel and SpatialRedlineModel.
* A redline model must be created or opened in order to store redlines.
*
* @section DgnMarkupProjectGroup_SpatialRedlines Physical vs. non-physical redlines.
* Suppose you want to draw redlines  on top of a map. The extent of the map is so great that no single view will show it very well. 
* You want to be able to zoom in and out and pan around and draw your redlines at any location in the map. Therefore, you want the redline 
* view to show you a live view of the map, combined with a live view of the redline model. In this case, you need a "physical" redline 
* model and view. It's called "physical" because in this case the redline model itself is a (3-D) SpatialModel, and the associated 
* ViewController is derived from SpatialViewController. In the normal (non-physical) redline case, the redline view shows you a 
* static image of a view of the DgnDb or some other static image. The redline model in that case is a (2-D) SheetModel, and the 
* associated redline view is a SheetViewController.
*/

#define MARKUP_SCHEMA_NAME "Markup"
#define MARKUP_SCHEMA_PATH L"ECSchemas/Dgn/Markup.ecschema.xml"
#define MARKUP_SCHEMA(name) MARKUP_SCHEMA_NAME "." name

#define MARKUP_CLASSNAME_MarkupExternalLink         "MarkupExternalLink"
#define MARKUP_CLASSNAME_MarkupExternalLinkGroup    "MarkupExternalLinkGroup"
#define MARKUP_CLASSNAME_Redline                    "Redline"
#define MARKUP_CLASSNAME_RedlineModel               "RedlineModel"
#define MARKUP_CLASSNAME_RedlineViewDefinition      "RedlineViewDefinition"
#define MARKUP_CLASSNAME_SpatialRedlineModel        "SpatialRedlineModel"

#define MARKUP_AUTHORITY_Redline                    MARKUP_SCHEMA_NAME ":" MARKUP_CLASSNAME_Redline

DGNPLATFORM_REF_COUNTED_PTR(RedlineModel)
DGNPLATFORM_REF_COUNTED_PTR(SpatialRedlineModel)
DGNPLATFORM_REF_COUNTED_PTR(RedlineViewController)
DGNPLATFORM_REF_COUNTED_PTR(SpatialRedlineViewController)
DGNPLATFORM_REF_COUNTED_PTR(MarkupExternalLink)
DGNPLATFORM_TYPEDEFS(MarkupExternalLink)
DGNPLATFORM_REF_COUNTED_PTR(MarkupExternalLinkGroup)
DGNPLATFORM_TYPEDEFS(MarkupExternalLinkGroup)

BEGIN_BENTLEY_DGN_NAMESPACE

namespace dgn_ElementHandler {struct RedlineElementHandler; struct RedlineViewDef;}

namespace dgn_ModelHandler {struct Redline;}

enum DgnMarkupProjectSchemaValues
    {
    MARKUP_DGNDB_CURRENT_VERSION_Major = 0,
    MARKUP_DGNDB_CURRENT_VERSION_Minor = 1,
    MARKUP_DGNDB_CURRENT_VERSION_Sub1  = 0,
    MARKUP_DGNDB_CURRENT_VERSION_Sub2  = 0,

    MARKUP_DGNDB_SUPPORTED_VERSION_Major = MARKUP_DGNDB_CURRENT_VERSION_Major,  // oldest version of the project schema supported by current api
    MARKUP_DGNDB_SUPPORTED_VERSION_Minor = MARKUP_DGNDB_CURRENT_VERSION_Minor,
    MARKUP_DGNDB_SUPPORTED_VERSION_Sub1  = 0,
    MARKUP_DGNDB_SUPPORTED_VERSION_Sub2  = 0,
    };

//=======================================================================================
//! The DgnDomain for the markup schema.
// @bsiclass                                            Ramanujam.Raman      04/16
//=======================================================================================
struct MarkupDomain : Dgn::DgnDomain
    {
    DOMAIN_DECLARE_MEMBERS(MarkupDomain, DGNPLATFORM_EXPORT)

    private:
        WCharCP _GetSchemaRelativePath() const override { return MARKUP_SCHEMA_PATH; }
        void _OnSchemaImported(DgnDbR) const override;
    public:
        MarkupDomain();
    };

//=======================================================================================
//! Represents annotations that mark up (a picture of) something.
//! A Redline may be (but does not have to be) associated with a view of a BIM. 
//! You can create and store a LinkElement to record such an association if you wish.
// @bsiclass                                                    Sam.Wilson      05/13
//=======================================================================================
struct EXPORT_VTABLE_ATTRIBUTE Redline : Document
    {
    DGNELEMENT_DECLARE_MEMBERS(MARKUP_CLASSNAME_Redline, Document);
    friend struct dgn_ElementHandler::RedlineElementHandler;

    Redline(CreateParams const& params) : T_Super(params) {}
public:
    static DgnClassId QueryClassId(DgnDbR db) { return DgnClassId(db.Schemas().GetClassId(MARKUP_SCHEMA_NAME, MARKUP_CLASSNAME_Redline)); }

    //! Create a Redline document element. @note It is the caller's responsibility to call Insert on the returned element in order to make it persistent.
    //! @param createStatus Optional. If not null, non-zero error status is returned in \a createStatus if creation fails
    //! @param model    The model where the Redline is listed. @see DgnMarkupProject::GetRedlineListModel
    //! @param name     The name of the redline.
    //! @return A new, non-persistent Redline element or an invalid handle if the element cannot be created.
    DGNPLATFORM_EXPORT static RedlinePtr Create(DgnDbStatus* createStatus, DocumentListModelCR model, Utf8StringCR name);

    static DgnCode CreateCode(DocumentListModelCR scope, Utf8StringCR name) {return CodeSpec::CreateCode(MARKUP_AUTHORITY_Redline, scope, name);}
    };

//=======================================================================================
//! Holds a raster image of what is being marked up, plus 2d graphics and other annotations.
//! The units of a RedlineModel are in meters. Normally, a RedlineModel will be about
//! the size (in meters) of the screen.
// @bsiclass                                                    Sam.Wilson      05/13
//=======================================================================================
struct EXPORT_VTABLE_ATTRIBUTE RedlineModel : GraphicalModel2d
    {
    DGNMODEL_DECLARE_MEMBERS(MARKUP_CLASSNAME_RedlineModel, GraphicalModel2d);

    friend struct dgn_ModelHandler::Redline;

    explicit RedlineModel(CreateParams const& params): T_Super(params) {}
public:
    static DgnClassId QueryClassId(DgnDbR db) { return DgnClassId(db.Schemas().GetClassId(MARKUP_SCHEMA_NAME, MARKUP_CLASSNAME_RedlineModel)); }

    //! Create a RedlineModel that is to contain the graphics for the specified Redline.  @note It is the caller's responsibility to call Insert on the returned model in order to make it persistent.
    //! @param createStatus Optional. If not null, non-zero error status is returned in \a createStatus if creation fails
    //! @param[in] doc      The Redline element
    //! @return a new, non-persisetnt RedlineModel object or an invalid handle if \a doc is invalid
    DGNPLATFORM_EXPORT static RedlineModelPtr Create(DgnDbStatus* createStatus, Redline& doc); 

    //! Save an image to display in this redline model.
    //! @param source the image source 
    //! @param origin the coordinates (in meters) of the lower left corner of the image
    //! @param size   the size of the image (in meters)
    DGNPLATFORM_EXPORT void StoreImage(Render::ImageSourceCR source, DPoint2dCR origin, DVec2dCR size);

    //! Get the DgnMarkupProject that contains this redline model
    DGNPLATFORM_EXPORT DgnMarkupProject* GetDgnMarkupProject() const;
    };

//=======================================================================================
//! Defines a view of a RedlineModel
// @bsiclass                                                      Paul.Connelly   10/15
//=======================================================================================
struct EXPORT_VTABLE_ATTRIBUTE RedlineViewDefinition : ViewDefinition2d
    {
    DGNELEMENT_DECLARE_MEMBERS(MARKUP_CLASSNAME_RedlineViewDefinition, ViewDefinition2d);
    friend struct dgn_ElementHandler::RedlineViewDef;

    protected:
        DGNPLATFORM_EXPORT ViewControllerPtr _SupplyController() const override;

        //! Construct a RedlineViewDefinition from the supplied params prior to loading it
        explicit RedlineViewDefinition(CreateParams const& params) : T_Super(params) {}

        //! Construct a new RedlineViewDefinition prior to inserting it
        RedlineViewDefinition(DefinitionModelR model, Utf8StringCR name, DgnModelId baseModelId, CategorySelectorR categories, DisplayStyle2dR displayStyle) : 
                T_Super(model, name, QueryClassId(model.GetDgnDb()), baseModelId, categories, displayStyle) {}


        //! Look up the ECClass ID used for RedlineViewDefinitions in the specified DgnDb
        static DgnClassId QueryClassId(DgnDbR db) { return DgnClassId(db.Schemas().GetClassId(MARKUP_SCHEMA_NAME, MARKUP_CLASSNAME_RedlineViewDefinition)); }

    public:
        //! Create a new redline view definition element, prior to inserting it.  @note It is the caller's responsibility to call Insert on the returned element in order to make it persistent.
        //! @param createStatus Optional. If not null, non-zero error status is returned in \a createStatus if creation fails
        //! @param model     The redline model to view
        //! @param viewSize  The width and height of the view in meters.
        //! @return a new non-persistent, redline view definition element or null if the model is invalid.
        DGNPLATFORM_EXPORT static RedlineViewDefinitionPtr Create(DgnDbStatus* createStatus, RedlineModelR model, DVec2dCR viewSize);
    };

//=======================================================================================
//! Displays a RedlineViewDefinition
//! @ingroup GROUP_DgnView
// @bsiclass                                                    Keith.Bentley   03/12
//=======================================================================================
struct RedlineViewController : ViewController2d
{
    DEFINE_T_SUPER (ViewController2d);

#if !defined (DOCUMENTATION_GENERATOR)
    friend struct DgnMarkupProject;

protected:
    void _DrawView(ViewContextR) override;

public:
    DGNPLATFORM_EXPORT static ViewController* Create(DgnDbStatus* openStatus, RedlineViewDefinitionR rdlViewDef);
    DGNPLATFORM_EXPORT RedlineViewController(RedlineViewDefinition const& rdlViewDef);
    DGNPLATFORM_EXPORT ~RedlineViewController();
    
    DGNPLATFORM_EXPORT void OnClose(RedlineModel& targetModel);
    DGNPLATFORM_EXPORT void OnOpen(RedlineModel& targetModel);
#endif // DOCUMENTATION_GENERATOR
};

#if !defined (DOCUMENTATION_GENERATOR)
namespace dgn_ElementHandler {
struct RedlineViewDef : ViewElementHandler::View2d
    {
    ELEMENTHANDLER_DECLARE_MEMBERS(MARKUP_CLASSNAME_RedlineViewDefinition, RedlineViewDefinition, RedlineViewDef, ViewElementHandler::View2d, DGNPLATFORM_EXPORT);
    };
struct RedlineElementHandler : Document
    {
    ELEMENTHANDLER_DECLARE_MEMBERS(MARKUP_CLASSNAME_Redline, Redline, RedlineElementHandler, Document, DGNPLATFORM_EXPORT);
    };
};
#endif // DOCUMENTATION_GENERATOR

//=======================================================================================
//! Displays a SpatialRedlineModel in conjunction with the display of another view controller.
//!@remarks
//! SpatialRedlineViewController is a normal Orthographic 3D view in most respects, and its SpatialRedlineModel is its target model.
//! 
//! SpatialRedlineViewController is unusual in that it also tries work in sync with another view controller.
//! This other controller is called the "subject view controller." It must be be supplied in the SpatialRedlineViewController constructor.
//! A SpatialRedlineViewController actually has no view parameters of its own. Instead, it adopts the view parameters of the subject view controller on the fly. 
//! SpatialRedlineViewController overrides _DrawView to draw its own SpatialRedlineModel. It then forwards the draw request to the subject view controller.
//! A SpatialRedlineViewController handles most viewing-related queries by applying them to itself and then forwarding them to the subject view controller, so that
//! the two view controllers are always in sync.
//! 
//! <h4>Locating and Editing</h4>
//! Locates and edits are normally directed to the SpatialRedlineModel, since that is the normal target model of a SpatialRedlineViewController.
//! If an app wants to re-direct locates and/or edits to the target of the subject view controller instead, it should SpatialRedlineViewController::SetTargetModel
//! in order to change the SpatialRedlineViewController's target model.
//!
//! @see @ref DgnMarkupProjectGroup_SpatialRedlines
//! @ingroup GROUP_DgnView
// @bsiclass                                                    Keith.Bentley   03/12
//=======================================================================================
struct SpatialRedlineViewController : OrthographicViewController
{
    DEFINE_T_SUPER (OrthographicViewController);

#if !defined (DOCUMENTATION_GENERATOR)
    friend struct DgnMarkupProject;
#endif

#if !defined (DOCUMENTATION_GENERATOR)
protected:
    SpatialViewController& m_subjectView;
    bvector<SpatialRedlineModelP> m_otherRdlsInView;
    bool m_targetModelIsInSubjectView;

    void _DrawView(ViewContextR) override;
    bool _Allow3dManipulations() const override;
    // WIP_MERGE_John_Patterns - virtual double _GetPatternZOffset (ViewContextR, ElementHandleCR) const override;
    AxisAlignedBox3d _GetViewedExtents(DgnViewportCR) const override;
    bool _IsSnapAdjustmentRequired(bool snapLockEnabled) const override {return true;} // Always project snap to ACS plane...
    bool _IsContextRotationRequired(bool contextLockEnabled) const override {return true;} // Always orient AccuDraw to ACS plane...
    void _OnViewOpened(DgnViewportR vp) override;

    //  Override and forward the methods that trigger a query.
    void _OnCategoryChange(bool singleEnabled) override;
    void _ChangeModelDisplay(DgnModelId modelId, bool onOff) override;

    //virtual ScanRange _ShowTxnSummary(TxnSummaryCR summary) override; -- we don't need to override this, because the subject view will never have changed elements that must be displayed
    void _OnAttachedToViewport(DgnViewportR) override;
    FitComplete _ComputeFitRange(FitContextR) override;

#ifdef WIP_SpatialRedlineViewController
    // QueryView
    bool _IsInSet (int nVal, BeSQLite::DbValue const*) const override;
    bool _WantElementLoadStart (ViewportR viewport, double currentTime, double lastQueryTime, uint32_t maxElementsDrawnInDynamicUpdate, Frustum const& queryFrustum) override;
    Utf8String _GetRTreeMatchSql (ViewportR viewport) override;
    int32_t _GetMaxElementFactor() override;
    double _GetMinimumSizePixels (DrawPurpose updateType) override;
    uint64_t _GetMaxElementMemory () override;
    // END QueryView
#endif
    // END QueryView

    void SynchWithSubjectViewController();
#endif // DOCUMENTATION_GENERATOR

public:
    //! Create a SpatialRedlineViewController
    //! @param model    The SpatialRedlineModel to view
    //! @param subjectView The view of the underlying physical coordinate space to overlay
    //! @param physicalRedlineViewDef The redline view definition
    //! @param otherRdlsToView Optional. Other SpatialRedlineModels to show in the view.
    DGNPLATFORM_EXPORT SpatialRedlineViewController (SpatialRedlineModel& model, SpatialViewController& subjectView, OrthographicViewDefinition& physicalRedlineViewDef, bvector<SpatialRedlineModelP> const& otherRdlsToView);

    DGNPLATFORM_EXPORT ~SpatialRedlineViewController();

    //! Create a new redline view in the database
    //! @return The newly created view controller
    //! @param[in] model the physical redline model to display
    //! @param[in] subjectView the subject view to display underneath the physical redline model
    DGNPLATFORM_EXPORT static SpatialRedlineViewControllerPtr InsertView(SpatialRedlineModel& model, OrthographicViewController& subjectView);
};

//=======================================================================================
//! Holds "redline" graphics and other annotations for a physical view of a subject DgnDb. 
//! This type of redline model is displayed simultaneously with view of the subject project by SpatialRedlineViewController.
//! The subject view is live, not a static image.
//! A SpatialRedlineModel has the same units and coordinate system as the target model of the view of the subject project.
//! Note that the DgnMarkupProject that holds a SpatialRedlineModel must have the same StorageUnits as the subject project. See CreateDgnMarkupProjectParams.
//! @see @ref DgnMarkupProjectGroup_SpatialRedlines
// @bsiclass                                                    Sam.Wilson      05/13
//=======================================================================================
struct SpatialRedlineModel : SpatialModel
    {
    DGNMODEL_DECLARE_MEMBERS("SpatialRedlineModel", SpatialModel);
private:

    friend struct DgnMarkupProject;

protected:
    static SpatialRedlineModelPtr Create(DgnMarkupProjectR markupProject, Utf8CP name, SpatialModelCR subjectViewTargetModel);

public:
    explicit SpatialRedlineModel(CreateParams const& params) : T_Super(params) {}

    //! Get the DgnMarkupProject that contains this redline model
    DGNPLATFORM_EXPORT DgnMarkupProject* GetDgnMarkupProject() const;
    };

//=======================================================================================
//! Supplies the parameters necessary to create new DgnMarkupProjects.
//! @ingroup DgnMarkupProjectGroup
// @bsiclass
//=======================================================================================
struct CreateDgnMarkupProjectParams : CreateDgnDbParams
{
private:
    DgnDbR          m_dgnDb;
    bool            m_overwriteExisting;
    bool            m_spatialRedlining;

public:
    //! ctor
    //! @param[in] dgnProject   The DgnDb which is the target of this markup.
    //! @param[in] guid         The BeProjectGuid to store in the newly created DgnDb. If not supplied, a new BeSQLite::BeGuid value is created.
    //! The new BeProjectGuid can be obtained via GetGuid.
    CreateDgnMarkupProjectParams(DgnDbR dgnProject, BeSQLite::BeGuid guid=BeSQLite::BeGuid(true)) : CreateDgnDbParams(guid), m_dgnDb(dgnProject), m_overwriteExisting(false) {;}

    //! Get the subject DgnDb
    DgnDbR GetSubjectDgnProject() const {return m_dgnDb;}

    //! Specify whether to overwrite an existing file or not. The default is to fail if a file by the supplied name already exists.
    void SetOverwriteExisting(bool val) {m_overwriteExisting = val;}
    bool GetOverwriteExisting() const {return m_overwriteExisting;}

    //! Specify if this markup project is to contain physical redline models. @see @ref DgnMarkupProjectGroup_SpatialRedlines
    void SetSpatialRedlining(bool val) {m_spatialRedlining = val;}
    bool GetSpatialRedlining() const {return m_spatialRedlining;}
};

//=======================================================================================
//! A DgnMarkupProject project is a type of DgnDb that holds markups of various kinds, including redlines and punch lists. 
//! @ingroup DgnMarkupProjectGroup
// @bsiclass
//=======================================================================================
struct DgnMarkupProject : DgnDb
{
private:
    DECLARE_KEY_METHOD

    DEFINE_T_SUPER(DgnDb)

private:
    DgnMarkupProject() {}
    virtual ~DgnMarkupProject() {}
    BeSQLite::DbResult InitializeNewMarkupProject(BeFileNameCR fileName, CreateDgnMarkupProjectParams const& params);

public:
    BentleyStatus CheckIsOpen();

public:
    //! Compute the default filename for a DgnMarkupProject, based on the associated DgnDb
    //! @param[out] markupProjectName   The computed name of the DgnMarkupProject
    //! @param[in]  dgnProjectName      The name of the DgnDb
    DGNPLATFORM_EXPORT static void ComputeDgnProjectFileName(BeFileNameR markupProjectName, BeFileNameCR dgnProjectName);

    //! Open and existing DgnMarkupProject file.
    //! @param[out] status BE_SQLITE_OK if the DgnMarkupProject file was successfully opened or a non-zero error code if the project could not be opened or is not a markup project. May be NULL. 
    //! @param[in] filename The name of the file from which the DgnMarkupProject is to be opened. Must be a valid filename.
    //! @param[in] openParams Parameters for opening the database file
    //! will never access any element data, you can skip that step. However, generally it is preferable to load the DgnFile when opening the project.
    //! @return a reference counted pointer to the opened DgnMarkupProject. Its IsValid() method will be false if the open failed for any reason.
    DGNPLATFORM_EXPORT static DgnMarkupProjectPtr OpenDgnDb(BeSQLite::DbResult* status, BeFileNameCR filename, OpenParams const& openParams);

    //! Create and open a new DgnMarkupProject file.
    //! @param[out] status \a BE_SQLITE_OK if the DgnMarkupProject file was successfully created or a non-zero error code if the project could not be created. May be NULL. 
    //! @param[in] filename The name of the file for the new DgnMarkupProject. The directory must be writable.
    //! @param[in] params Parameters that control aspects of the newly created DgnMarkupProject
    //! @return a reference counted pointer to the newly created DgnMarkupProject. Its IsValid() method will be false if the open failed for any reason.
    DGNPLATFORM_EXPORT static DgnMarkupProjectPtr CreateDgnDb(BeSQLite::DbResult* status, BeFileNameCR filename, CreateDgnMarkupProjectParams const& params);

    //! Get the model where Redline elements are normally stored
    DGNPLATFORM_EXPORT DocumentListModelPtr GetRedlineListModel();

    //! Query if this project has been initialized for physical redlining.
    //! @see CreateDgnMarkupProjectParams::SetSpatialRedlining
    DGNPLATFORM_EXPORT bool IsSpatialRedlineProject() const;

};

namespace dgn_ElementHandler { struct MarkupExternalLinkHandler; struct MarkupExternalLinkGroupHandler; }

//=======================================================================================
//! Captures a link to an element in the external DgnDb referenced from the markup DgnDb
//! @ingroup GROUP_DgnElement
//=======================================================================================
struct EXPORT_VTABLE_ATTRIBUTE MarkupExternalLink : LinkElement, ILinkElementBase<MarkupExternalLink>
{
    DGNELEMENT_DECLARE_MEMBERS(MARKUP_CLASSNAME_MarkupExternalLink, LinkElement)
    friend struct dgn_ElementHandler::MarkupExternalLinkHandler;

public:
    //! Parameters used to construct a MarkupExternalLink
    struct CreateParams : T_Super::CreateParams
    {
    DEFINE_T_SUPER(MarkupExternalLink::T_Super::CreateParams);

    DgnElementId m_linkedElementId;

    explicit CreateParams(Dgn::DgnElement::CreateParams const& params, DgnElementId linkedElementId = DgnElementId()) : T_Super(params), m_linkedElementId(linkedElementId) {}

    //! Constructor
    //! @param[in] linkModel Model that should contain the link
    //! @param[in] linkedElementId Id of the linked element in the external file
    DGNPLATFORM_EXPORT explicit CreateParams(LinkModelR linkModel, DgnElementId linkedElementId = DgnElementId());
    };

private:
    DgnElementId m_linkedElementId;

protected:
    DGNPLATFORM_EXPORT void _CopyFrom(Dgn::DgnElementCR source) override;
    DGNPLATFORM_EXPORT void _BindWriteParams(BeSQLite::EC::ECSqlStatement&, ForInsert) override;
    DGNPLATFORM_EXPORT Dgn::DgnDbStatus _ReadSelectParams(BeSQLite::EC::ECSqlStatement& statement, Dgn::ECSqlClassParams const& selectParams) override;
    DGNPLATFORM_EXPORT void _ToJson(JsonValueR out, JsonValueCR opts) const override;
<<<<<<< HEAD
=======
    DGNPLATFORM_EXPORT void _FromJson(JsonValueR props) override;
>>>>>>> 6e87b093

public:
    BE_JSON_NAME(linkedElementId)

    //! Constructor
    explicit MarkupExternalLink(CreateParams const& params) : T_Super(params), m_linkedElementId(params.m_linkedElementId) {}

    //! Create a MarkupExternalLink
    static MarkupExternalLinkPtr Create(CreateParams const& params) { return new MarkupExternalLink(params); }

    //! Insert the MarkupExternalLink in the DgnDb
    DGNPLATFORM_EXPORT MarkupExternalLinkCPtr Insert();

    //! Update the persistent state of the MarkupExternalLink in the DgnDb from this modified copy of it. 
    DGNPLATFORM_EXPORT MarkupExternalLinkCPtr Update();

    //! Set the linked element id
    void SetLinkedElementId(DgnElementId linkedElementId) { m_linkedElementId = linkedElementId; }

    //! Get the linked element id
    DgnElementId GetLinkedElementId() const { return m_linkedElementId; }

    //! Get the schema name for the MarkupExternalLink class
    //! @note This is a static method that always returns the schema name of the MarkupExternalLink class - it does @em not return the schema of a specific instance.
    static Utf8CP MyECSchemaName() { return MARKUP_SCHEMA_NAME; }

};

//=======================================================================================
// Group of markup external links for assignment of activities to multiple reference elements
//=======================================================================================
struct MarkupExternalLinkGroup : LinkElement, ILinkElementBase<MarkupExternalLinkGroup>, IElementGroupOf<MarkupExternalLink>
{
    DGNELEMENT_DECLARE_MEMBERS(MARKUP_CLASSNAME_MarkupExternalLinkGroup, LinkElement)
    friend struct dgn_ElementHandler::MarkupExternalLinkGroupHandler;

public:
    //! Parameters used to construct a MarkupExternalLinkGroup
    struct CreateParams : T_Super::CreateParams
        {
        DEFINE_T_SUPER(MarkupExternalLinkGroup::T_Super::CreateParams);

        explicit CreateParams(Dgn::DgnElement::CreateParams const& params) : T_Super(params) {}

        //! Constructor
        //! @param[in] linkModel Model that should contain the link group
        DGNPLATFORM_EXPORT explicit CreateParams(LinkModelR linkModel);
        };

private:
    DgnElementCP _ToGroupElement() const override { return this; }
    Dgn::IElementGroupCP _ToIElementGroup() const override { return this; }

public:
    explicit MarkupExternalLinkGroup(CreateParams const& params) : T_Super(params) {}

    static MarkupExternalLinkGroupPtr Create(CreateParams const& params) { return new MarkupExternalLinkGroup(params); }

    //! Insert the MarkupExternalLinkGroup in the DgnDb
    DGNPLATFORM_EXPORT MarkupExternalLinkGroupCPtr Insert();

    //! Update the persistent state of the MarkupExternalLinkGroup in the DgnDb from this modified copy of it. 
    DGNPLATFORM_EXPORT MarkupExternalLinkGroupCPtr Update();

    //! Get the schema name for the MarkupExternalLinkGroup class
    //! @note This is a static method that always returns the schema name of the MarkupExternalLinkGroup class - it does @em not return the schema of a specific instance.
    static Utf8CP MyECSchemaName() { return MARKUP_SCHEMA_NAME; }
};


namespace dgn_ElementHandler
{
//! The handler for MarkupExternalLink elements
struct EXPORT_VTABLE_ATTRIBUTE MarkupExternalLinkHandler : InformationContent
{
    ELEMENTHANDLER_DECLARE_MEMBERS(MARKUP_CLASSNAME_MarkupExternalLink, MarkupExternalLink, MarkupExternalLinkHandler, InformationContent, DGNPLATFORM_EXPORT)
    DGNPLATFORM_EXPORT void _RegisterPropertyAccessors(ECSqlClassInfo&, ECN::ClassLayoutCR) override;
};


//! The handler for MarkupExternalLinkGroup elements
struct EXPORT_VTABLE_ATTRIBUTE MarkupExternalLinkGroupHandler : InformationContent
{
    ELEMENTHANDLER_DECLARE_MEMBERS(MARKUP_CLASSNAME_MarkupExternalLinkGroup, MarkupExternalLinkGroup, MarkupExternalLinkGroupHandler, InformationContent, DGNPLATFORM_EXPORT)
};
}

namespace dgn_ModelHandler
{
//! The ModelHandler for RedlineModel.
struct Redline : Geometric2d
{
    MODELHANDLER_DECLARE_MEMBERS(MARKUP_CLASSNAME_RedlineModel, RedlineModel, Redline, Geometric2d, )
};

//! The ModelHandler for SpatialRedlineModel.
struct SpatialRedline : Spatial
{
    MODELHANDLER_DECLARE_MEMBERS(MARKUP_CLASSNAME_SpatialRedlineModel, SpatialRedlineModel, SpatialRedline, Spatial, )
};

}

END_BENTLEY_DGN_NAMESPACE
<|MERGE_RESOLUTION|>--- conflicted
+++ resolved
@@ -1,559 +1,556 @@
-/*--------------------------------------------------------------------------------------+
-|
-|     $Source: PublicAPI/DgnPlatform/DgnMarkupProject.h $
-|
-|  $Copyright: (c) 2017 Bentley Systems, Incorporated. All rights reserved. $
-|
-+--------------------------------------------------------------------------------------*/
-#pragma once
-//__PUBLISH_SECTION_START__
-
-#include "DgnDb.h"
-#include <DgnPlatform/LinkElement.h>
-#include "ViewDefinition.h"
-
-/** @addtogroup DgnMarkupProjectGroup Markups and Redlines
-* A markup is a set of annotations that apply to a DgnDb or to views of that project. Markups include redlines, markups, and punch lists.
-*
-* @section DgnMarkupProjectGroup_Association Associating a DgnMarkupProject with a DgnDb
-*
-* A DgnMarkupProject is associated with a DgnDb. When you create a DgnMarkupProject, you must supply a reference to a DgnDb.
-* The DgnMarkupProject stores the BeGuid and filename of the project. The project filename is stored relative to the markup
-* project file. See DgnMarkupProject::GetAssociation. You can use the stored relative filename
-* to find the original project. After re-opening a DgnMarkupProject, you should call the DgnMarkupProject::CheckAssociation
-* function to be sure that the given DgnDb is in fact associated with the DgnMarkupProject. This check is based on the project's BeGuid.
-* 
-* @section DgnMarkupProjectGroup_Redlines Markups and Redlines
-*
-* A "markup" is an annotation applied to a DgnDb. A markup has text properties but no graphics.
-* 
-* A "redline" is an annotation applied to a DgnDb or view that has both text and graphics.
-* Redline graphics are stored in models within a DgnMarkupProject. There are two types of models that hold redlines, RedlineModel and SpatialRedlineModel.
-* A redline model must be created or opened in order to store redlines.
-*
-* @section DgnMarkupProjectGroup_SpatialRedlines Physical vs. non-physical redlines.
-* Suppose you want to draw redlines  on top of a map. The extent of the map is so great that no single view will show it very well. 
-* You want to be able to zoom in and out and pan around and draw your redlines at any location in the map. Therefore, you want the redline 
-* view to show you a live view of the map, combined with a live view of the redline model. In this case, you need a "physical" redline 
-* model and view. It's called "physical" because in this case the redline model itself is a (3-D) SpatialModel, and the associated 
-* ViewController is derived from SpatialViewController. In the normal (non-physical) redline case, the redline view shows you a 
-* static image of a view of the DgnDb or some other static image. The redline model in that case is a (2-D) SheetModel, and the 
-* associated redline view is a SheetViewController.
-*/
-
-#define MARKUP_SCHEMA_NAME "Markup"
-#define MARKUP_SCHEMA_PATH L"ECSchemas/Dgn/Markup.ecschema.xml"
-#define MARKUP_SCHEMA(name) MARKUP_SCHEMA_NAME "." name
-
-#define MARKUP_CLASSNAME_MarkupExternalLink         "MarkupExternalLink"
-#define MARKUP_CLASSNAME_MarkupExternalLinkGroup    "MarkupExternalLinkGroup"
-#define MARKUP_CLASSNAME_Redline                    "Redline"
-#define MARKUP_CLASSNAME_RedlineModel               "RedlineModel"
-#define MARKUP_CLASSNAME_RedlineViewDefinition      "RedlineViewDefinition"
-#define MARKUP_CLASSNAME_SpatialRedlineModel        "SpatialRedlineModel"
-
-#define MARKUP_AUTHORITY_Redline                    MARKUP_SCHEMA_NAME ":" MARKUP_CLASSNAME_Redline
-
-DGNPLATFORM_REF_COUNTED_PTR(RedlineModel)
-DGNPLATFORM_REF_COUNTED_PTR(SpatialRedlineModel)
-DGNPLATFORM_REF_COUNTED_PTR(RedlineViewController)
-DGNPLATFORM_REF_COUNTED_PTR(SpatialRedlineViewController)
-DGNPLATFORM_REF_COUNTED_PTR(MarkupExternalLink)
-DGNPLATFORM_TYPEDEFS(MarkupExternalLink)
-DGNPLATFORM_REF_COUNTED_PTR(MarkupExternalLinkGroup)
-DGNPLATFORM_TYPEDEFS(MarkupExternalLinkGroup)
-
-BEGIN_BENTLEY_DGN_NAMESPACE
-
-namespace dgn_ElementHandler {struct RedlineElementHandler; struct RedlineViewDef;}
-
-namespace dgn_ModelHandler {struct Redline;}
-
-enum DgnMarkupProjectSchemaValues
-    {
-    MARKUP_DGNDB_CURRENT_VERSION_Major = 0,
-    MARKUP_DGNDB_CURRENT_VERSION_Minor = 1,
-    MARKUP_DGNDB_CURRENT_VERSION_Sub1  = 0,
-    MARKUP_DGNDB_CURRENT_VERSION_Sub2  = 0,
-
-    MARKUP_DGNDB_SUPPORTED_VERSION_Major = MARKUP_DGNDB_CURRENT_VERSION_Major,  // oldest version of the project schema supported by current api
-    MARKUP_DGNDB_SUPPORTED_VERSION_Minor = MARKUP_DGNDB_CURRENT_VERSION_Minor,
-    MARKUP_DGNDB_SUPPORTED_VERSION_Sub1  = 0,
-    MARKUP_DGNDB_SUPPORTED_VERSION_Sub2  = 0,
-    };
-
-//=======================================================================================
-//! The DgnDomain for the markup schema.
-// @bsiclass                                            Ramanujam.Raman      04/16
-//=======================================================================================
-struct MarkupDomain : Dgn::DgnDomain
-    {
-    DOMAIN_DECLARE_MEMBERS(MarkupDomain, DGNPLATFORM_EXPORT)
-
-    private:
-        WCharCP _GetSchemaRelativePath() const override { return MARKUP_SCHEMA_PATH; }
-        void _OnSchemaImported(DgnDbR) const override;
-    public:
-        MarkupDomain();
-    };
-
-//=======================================================================================
-//! Represents annotations that mark up (a picture of) something.
-//! A Redline may be (but does not have to be) associated with a view of a BIM. 
-//! You can create and store a LinkElement to record such an association if you wish.
-// @bsiclass                                                    Sam.Wilson      05/13
-//=======================================================================================
-struct EXPORT_VTABLE_ATTRIBUTE Redline : Document
-    {
-    DGNELEMENT_DECLARE_MEMBERS(MARKUP_CLASSNAME_Redline, Document);
-    friend struct dgn_ElementHandler::RedlineElementHandler;
-
-    Redline(CreateParams const& params) : T_Super(params) {}
-public:
-    static DgnClassId QueryClassId(DgnDbR db) { return DgnClassId(db.Schemas().GetClassId(MARKUP_SCHEMA_NAME, MARKUP_CLASSNAME_Redline)); }
-
-    //! Create a Redline document element. @note It is the caller's responsibility to call Insert on the returned element in order to make it persistent.
-    //! @param createStatus Optional. If not null, non-zero error status is returned in \a createStatus if creation fails
-    //! @param model    The model where the Redline is listed. @see DgnMarkupProject::GetRedlineListModel
-    //! @param name     The name of the redline.
-    //! @return A new, non-persistent Redline element or an invalid handle if the element cannot be created.
-    DGNPLATFORM_EXPORT static RedlinePtr Create(DgnDbStatus* createStatus, DocumentListModelCR model, Utf8StringCR name);
-
-    static DgnCode CreateCode(DocumentListModelCR scope, Utf8StringCR name) {return CodeSpec::CreateCode(MARKUP_AUTHORITY_Redline, scope, name);}
-    };
-
-//=======================================================================================
-//! Holds a raster image of what is being marked up, plus 2d graphics and other annotations.
-//! The units of a RedlineModel are in meters. Normally, a RedlineModel will be about
-//! the size (in meters) of the screen.
-// @bsiclass                                                    Sam.Wilson      05/13
-//=======================================================================================
-struct EXPORT_VTABLE_ATTRIBUTE RedlineModel : GraphicalModel2d
-    {
-    DGNMODEL_DECLARE_MEMBERS(MARKUP_CLASSNAME_RedlineModel, GraphicalModel2d);
-
-    friend struct dgn_ModelHandler::Redline;
-
-    explicit RedlineModel(CreateParams const& params): T_Super(params) {}
-public:
-    static DgnClassId QueryClassId(DgnDbR db) { return DgnClassId(db.Schemas().GetClassId(MARKUP_SCHEMA_NAME, MARKUP_CLASSNAME_RedlineModel)); }
-
-    //! Create a RedlineModel that is to contain the graphics for the specified Redline.  @note It is the caller's responsibility to call Insert on the returned model in order to make it persistent.
-    //! @param createStatus Optional. If not null, non-zero error status is returned in \a createStatus if creation fails
-    //! @param[in] doc      The Redline element
-    //! @return a new, non-persisetnt RedlineModel object or an invalid handle if \a doc is invalid
-    DGNPLATFORM_EXPORT static RedlineModelPtr Create(DgnDbStatus* createStatus, Redline& doc); 
-
-    //! Save an image to display in this redline model.
-    //! @param source the image source 
-    //! @param origin the coordinates (in meters) of the lower left corner of the image
-    //! @param size   the size of the image (in meters)
-    DGNPLATFORM_EXPORT void StoreImage(Render::ImageSourceCR source, DPoint2dCR origin, DVec2dCR size);
-
-    //! Get the DgnMarkupProject that contains this redline model
-    DGNPLATFORM_EXPORT DgnMarkupProject* GetDgnMarkupProject() const;
-    };
-
-//=======================================================================================
-//! Defines a view of a RedlineModel
-// @bsiclass                                                      Paul.Connelly   10/15
-//=======================================================================================
-struct EXPORT_VTABLE_ATTRIBUTE RedlineViewDefinition : ViewDefinition2d
-    {
-    DGNELEMENT_DECLARE_MEMBERS(MARKUP_CLASSNAME_RedlineViewDefinition, ViewDefinition2d);
-    friend struct dgn_ElementHandler::RedlineViewDef;
-
-    protected:
-        DGNPLATFORM_EXPORT ViewControllerPtr _SupplyController() const override;
-
-        //! Construct a RedlineViewDefinition from the supplied params prior to loading it
-        explicit RedlineViewDefinition(CreateParams const& params) : T_Super(params) {}
-
-        //! Construct a new RedlineViewDefinition prior to inserting it
-        RedlineViewDefinition(DefinitionModelR model, Utf8StringCR name, DgnModelId baseModelId, CategorySelectorR categories, DisplayStyle2dR displayStyle) : 
-                T_Super(model, name, QueryClassId(model.GetDgnDb()), baseModelId, categories, displayStyle) {}
-
-
-        //! Look up the ECClass ID used for RedlineViewDefinitions in the specified DgnDb
-        static DgnClassId QueryClassId(DgnDbR db) { return DgnClassId(db.Schemas().GetClassId(MARKUP_SCHEMA_NAME, MARKUP_CLASSNAME_RedlineViewDefinition)); }
-
-    public:
-        //! Create a new redline view definition element, prior to inserting it.  @note It is the caller's responsibility to call Insert on the returned element in order to make it persistent.
-        //! @param createStatus Optional. If not null, non-zero error status is returned in \a createStatus if creation fails
-        //! @param model     The redline model to view
-        //! @param viewSize  The width and height of the view in meters.
-        //! @return a new non-persistent, redline view definition element or null if the model is invalid.
-        DGNPLATFORM_EXPORT static RedlineViewDefinitionPtr Create(DgnDbStatus* createStatus, RedlineModelR model, DVec2dCR viewSize);
-    };
-
-//=======================================================================================
-//! Displays a RedlineViewDefinition
-//! @ingroup GROUP_DgnView
-// @bsiclass                                                    Keith.Bentley   03/12
-//=======================================================================================
-struct RedlineViewController : ViewController2d
-{
-    DEFINE_T_SUPER (ViewController2d);
-
-#if !defined (DOCUMENTATION_GENERATOR)
-    friend struct DgnMarkupProject;
-
-protected:
-    void _DrawView(ViewContextR) override;
-
-public:
-    DGNPLATFORM_EXPORT static ViewController* Create(DgnDbStatus* openStatus, RedlineViewDefinitionR rdlViewDef);
-    DGNPLATFORM_EXPORT RedlineViewController(RedlineViewDefinition const& rdlViewDef);
-    DGNPLATFORM_EXPORT ~RedlineViewController();
-    
-    DGNPLATFORM_EXPORT void OnClose(RedlineModel& targetModel);
-    DGNPLATFORM_EXPORT void OnOpen(RedlineModel& targetModel);
-#endif // DOCUMENTATION_GENERATOR
-};
-
-#if !defined (DOCUMENTATION_GENERATOR)
-namespace dgn_ElementHandler {
-struct RedlineViewDef : ViewElementHandler::View2d
-    {
-    ELEMENTHANDLER_DECLARE_MEMBERS(MARKUP_CLASSNAME_RedlineViewDefinition, RedlineViewDefinition, RedlineViewDef, ViewElementHandler::View2d, DGNPLATFORM_EXPORT);
-    };
-struct RedlineElementHandler : Document
-    {
-    ELEMENTHANDLER_DECLARE_MEMBERS(MARKUP_CLASSNAME_Redline, Redline, RedlineElementHandler, Document, DGNPLATFORM_EXPORT);
-    };
-};
-#endif // DOCUMENTATION_GENERATOR
-
-//=======================================================================================
-//! Displays a SpatialRedlineModel in conjunction with the display of another view controller.
-//!@remarks
-//! SpatialRedlineViewController is a normal Orthographic 3D view in most respects, and its SpatialRedlineModel is its target model.
-//! 
-//! SpatialRedlineViewController is unusual in that it also tries work in sync with another view controller.
-//! This other controller is called the "subject view controller." It must be be supplied in the SpatialRedlineViewController constructor.
-//! A SpatialRedlineViewController actually has no view parameters of its own. Instead, it adopts the view parameters of the subject view controller on the fly. 
-//! SpatialRedlineViewController overrides _DrawView to draw its own SpatialRedlineModel. It then forwards the draw request to the subject view controller.
-//! A SpatialRedlineViewController handles most viewing-related queries by applying them to itself and then forwarding them to the subject view controller, so that
-//! the two view controllers are always in sync.
-//! 
-//! <h4>Locating and Editing</h4>
-//! Locates and edits are normally directed to the SpatialRedlineModel, since that is the normal target model of a SpatialRedlineViewController.
-//! If an app wants to re-direct locates and/or edits to the target of the subject view controller instead, it should SpatialRedlineViewController::SetTargetModel
-//! in order to change the SpatialRedlineViewController's target model.
-//!
-//! @see @ref DgnMarkupProjectGroup_SpatialRedlines
-//! @ingroup GROUP_DgnView
-// @bsiclass                                                    Keith.Bentley   03/12
-//=======================================================================================
-struct SpatialRedlineViewController : OrthographicViewController
-{
-    DEFINE_T_SUPER (OrthographicViewController);
-
-#if !defined (DOCUMENTATION_GENERATOR)
-    friend struct DgnMarkupProject;
-#endif
-
-#if !defined (DOCUMENTATION_GENERATOR)
-protected:
-    SpatialViewController& m_subjectView;
-    bvector<SpatialRedlineModelP> m_otherRdlsInView;
-    bool m_targetModelIsInSubjectView;
-
-    void _DrawView(ViewContextR) override;
-    bool _Allow3dManipulations() const override;
-    // WIP_MERGE_John_Patterns - virtual double _GetPatternZOffset (ViewContextR, ElementHandleCR) const override;
-    AxisAlignedBox3d _GetViewedExtents(DgnViewportCR) const override;
-    bool _IsSnapAdjustmentRequired(bool snapLockEnabled) const override {return true;} // Always project snap to ACS plane...
-    bool _IsContextRotationRequired(bool contextLockEnabled) const override {return true;} // Always orient AccuDraw to ACS plane...
-    void _OnViewOpened(DgnViewportR vp) override;
-
-    //  Override and forward the methods that trigger a query.
-    void _OnCategoryChange(bool singleEnabled) override;
-    void _ChangeModelDisplay(DgnModelId modelId, bool onOff) override;
-
-    //virtual ScanRange _ShowTxnSummary(TxnSummaryCR summary) override; -- we don't need to override this, because the subject view will never have changed elements that must be displayed
-    void _OnAttachedToViewport(DgnViewportR) override;
-    FitComplete _ComputeFitRange(FitContextR) override;
-
-#ifdef WIP_SpatialRedlineViewController
-    // QueryView
-    bool _IsInSet (int nVal, BeSQLite::DbValue const*) const override;
-    bool _WantElementLoadStart (ViewportR viewport, double currentTime, double lastQueryTime, uint32_t maxElementsDrawnInDynamicUpdate, Frustum const& queryFrustum) override;
-    Utf8String _GetRTreeMatchSql (ViewportR viewport) override;
-    int32_t _GetMaxElementFactor() override;
-    double _GetMinimumSizePixels (DrawPurpose updateType) override;
-    uint64_t _GetMaxElementMemory () override;
-    // END QueryView
-#endif
-    // END QueryView
-
-    void SynchWithSubjectViewController();
-#endif // DOCUMENTATION_GENERATOR
-
-public:
-    //! Create a SpatialRedlineViewController
-    //! @param model    The SpatialRedlineModel to view
-    //! @param subjectView The view of the underlying physical coordinate space to overlay
-    //! @param physicalRedlineViewDef The redline view definition
-    //! @param otherRdlsToView Optional. Other SpatialRedlineModels to show in the view.
-    DGNPLATFORM_EXPORT SpatialRedlineViewController (SpatialRedlineModel& model, SpatialViewController& subjectView, OrthographicViewDefinition& physicalRedlineViewDef, bvector<SpatialRedlineModelP> const& otherRdlsToView);
-
-    DGNPLATFORM_EXPORT ~SpatialRedlineViewController();
-
-    //! Create a new redline view in the database
-    //! @return The newly created view controller
-    //! @param[in] model the physical redline model to display
-    //! @param[in] subjectView the subject view to display underneath the physical redline model
-    DGNPLATFORM_EXPORT static SpatialRedlineViewControllerPtr InsertView(SpatialRedlineModel& model, OrthographicViewController& subjectView);
-};
-
-//=======================================================================================
-//! Holds "redline" graphics and other annotations for a physical view of a subject DgnDb. 
-//! This type of redline model is displayed simultaneously with view of the subject project by SpatialRedlineViewController.
-//! The subject view is live, not a static image.
-//! A SpatialRedlineModel has the same units and coordinate system as the target model of the view of the subject project.
-//! Note that the DgnMarkupProject that holds a SpatialRedlineModel must have the same StorageUnits as the subject project. See CreateDgnMarkupProjectParams.
-//! @see @ref DgnMarkupProjectGroup_SpatialRedlines
-// @bsiclass                                                    Sam.Wilson      05/13
-//=======================================================================================
-struct SpatialRedlineModel : SpatialModel
-    {
-    DGNMODEL_DECLARE_MEMBERS("SpatialRedlineModel", SpatialModel);
-private:
-
-    friend struct DgnMarkupProject;
-
-protected:
-    static SpatialRedlineModelPtr Create(DgnMarkupProjectR markupProject, Utf8CP name, SpatialModelCR subjectViewTargetModel);
-
-public:
-    explicit SpatialRedlineModel(CreateParams const& params) : T_Super(params) {}
-
-    //! Get the DgnMarkupProject that contains this redline model
-    DGNPLATFORM_EXPORT DgnMarkupProject* GetDgnMarkupProject() const;
-    };
-
-//=======================================================================================
-//! Supplies the parameters necessary to create new DgnMarkupProjects.
-//! @ingroup DgnMarkupProjectGroup
-// @bsiclass
-//=======================================================================================
-struct CreateDgnMarkupProjectParams : CreateDgnDbParams
-{
-private:
-    DgnDbR          m_dgnDb;
-    bool            m_overwriteExisting;
-    bool            m_spatialRedlining;
-
-public:
-    //! ctor
-    //! @param[in] dgnProject   The DgnDb which is the target of this markup.
-    //! @param[in] guid         The BeProjectGuid to store in the newly created DgnDb. If not supplied, a new BeSQLite::BeGuid value is created.
-    //! The new BeProjectGuid can be obtained via GetGuid.
-    CreateDgnMarkupProjectParams(DgnDbR dgnProject, BeSQLite::BeGuid guid=BeSQLite::BeGuid(true)) : CreateDgnDbParams(guid), m_dgnDb(dgnProject), m_overwriteExisting(false) {;}
-
-    //! Get the subject DgnDb
-    DgnDbR GetSubjectDgnProject() const {return m_dgnDb;}
-
-    //! Specify whether to overwrite an existing file or not. The default is to fail if a file by the supplied name already exists.
-    void SetOverwriteExisting(bool val) {m_overwriteExisting = val;}
-    bool GetOverwriteExisting() const {return m_overwriteExisting;}
-
-    //! Specify if this markup project is to contain physical redline models. @see @ref DgnMarkupProjectGroup_SpatialRedlines
-    void SetSpatialRedlining(bool val) {m_spatialRedlining = val;}
-    bool GetSpatialRedlining() const {return m_spatialRedlining;}
-};
-
-//=======================================================================================
-//! A DgnMarkupProject project is a type of DgnDb that holds markups of various kinds, including redlines and punch lists. 
-//! @ingroup DgnMarkupProjectGroup
-// @bsiclass
-//=======================================================================================
-struct DgnMarkupProject : DgnDb
-{
-private:
-    DECLARE_KEY_METHOD
-
-    DEFINE_T_SUPER(DgnDb)
-
-private:
-    DgnMarkupProject() {}
-    virtual ~DgnMarkupProject() {}
-    BeSQLite::DbResult InitializeNewMarkupProject(BeFileNameCR fileName, CreateDgnMarkupProjectParams const& params);
-
-public:
-    BentleyStatus CheckIsOpen();
-
-public:
-    //! Compute the default filename for a DgnMarkupProject, based on the associated DgnDb
-    //! @param[out] markupProjectName   The computed name of the DgnMarkupProject
-    //! @param[in]  dgnProjectName      The name of the DgnDb
-    DGNPLATFORM_EXPORT static void ComputeDgnProjectFileName(BeFileNameR markupProjectName, BeFileNameCR dgnProjectName);
-
-    //! Open and existing DgnMarkupProject file.
-    //! @param[out] status BE_SQLITE_OK if the DgnMarkupProject file was successfully opened or a non-zero error code if the project could not be opened or is not a markup project. May be NULL. 
-    //! @param[in] filename The name of the file from which the DgnMarkupProject is to be opened. Must be a valid filename.
-    //! @param[in] openParams Parameters for opening the database file
-    //! will never access any element data, you can skip that step. However, generally it is preferable to load the DgnFile when opening the project.
-    //! @return a reference counted pointer to the opened DgnMarkupProject. Its IsValid() method will be false if the open failed for any reason.
-    DGNPLATFORM_EXPORT static DgnMarkupProjectPtr OpenDgnDb(BeSQLite::DbResult* status, BeFileNameCR filename, OpenParams const& openParams);
-
-    //! Create and open a new DgnMarkupProject file.
-    //! @param[out] status \a BE_SQLITE_OK if the DgnMarkupProject file was successfully created or a non-zero error code if the project could not be created. May be NULL. 
-    //! @param[in] filename The name of the file for the new DgnMarkupProject. The directory must be writable.
-    //! @param[in] params Parameters that control aspects of the newly created DgnMarkupProject
-    //! @return a reference counted pointer to the newly created DgnMarkupProject. Its IsValid() method will be false if the open failed for any reason.
-    DGNPLATFORM_EXPORT static DgnMarkupProjectPtr CreateDgnDb(BeSQLite::DbResult* status, BeFileNameCR filename, CreateDgnMarkupProjectParams const& params);
-
-    //! Get the model where Redline elements are normally stored
-    DGNPLATFORM_EXPORT DocumentListModelPtr GetRedlineListModel();
-
-    //! Query if this project has been initialized for physical redlining.
-    //! @see CreateDgnMarkupProjectParams::SetSpatialRedlining
-    DGNPLATFORM_EXPORT bool IsSpatialRedlineProject() const;
-
-};
-
-namespace dgn_ElementHandler { struct MarkupExternalLinkHandler; struct MarkupExternalLinkGroupHandler; }
-
-//=======================================================================================
-//! Captures a link to an element in the external DgnDb referenced from the markup DgnDb
-//! @ingroup GROUP_DgnElement
-//=======================================================================================
-struct EXPORT_VTABLE_ATTRIBUTE MarkupExternalLink : LinkElement, ILinkElementBase<MarkupExternalLink>
-{
-    DGNELEMENT_DECLARE_MEMBERS(MARKUP_CLASSNAME_MarkupExternalLink, LinkElement)
-    friend struct dgn_ElementHandler::MarkupExternalLinkHandler;
-
-public:
-    //! Parameters used to construct a MarkupExternalLink
-    struct CreateParams : T_Super::CreateParams
-    {
-    DEFINE_T_SUPER(MarkupExternalLink::T_Super::CreateParams);
-
-    DgnElementId m_linkedElementId;
-
-    explicit CreateParams(Dgn::DgnElement::CreateParams const& params, DgnElementId linkedElementId = DgnElementId()) : T_Super(params), m_linkedElementId(linkedElementId) {}
-
-    //! Constructor
-    //! @param[in] linkModel Model that should contain the link
-    //! @param[in] linkedElementId Id of the linked element in the external file
-    DGNPLATFORM_EXPORT explicit CreateParams(LinkModelR linkModel, DgnElementId linkedElementId = DgnElementId());
-    };
-
-private:
-    DgnElementId m_linkedElementId;
-
-protected:
-    DGNPLATFORM_EXPORT void _CopyFrom(Dgn::DgnElementCR source) override;
-    DGNPLATFORM_EXPORT void _BindWriteParams(BeSQLite::EC::ECSqlStatement&, ForInsert) override;
-    DGNPLATFORM_EXPORT Dgn::DgnDbStatus _ReadSelectParams(BeSQLite::EC::ECSqlStatement& statement, Dgn::ECSqlClassParams const& selectParams) override;
-    DGNPLATFORM_EXPORT void _ToJson(JsonValueR out, JsonValueCR opts) const override;
-<<<<<<< HEAD
-=======
-    DGNPLATFORM_EXPORT void _FromJson(JsonValueR props) override;
->>>>>>> 6e87b093
-
-public:
-    BE_JSON_NAME(linkedElementId)
-
-    //! Constructor
-    explicit MarkupExternalLink(CreateParams const& params) : T_Super(params), m_linkedElementId(params.m_linkedElementId) {}
-
-    //! Create a MarkupExternalLink
-    static MarkupExternalLinkPtr Create(CreateParams const& params) { return new MarkupExternalLink(params); }
-
-    //! Insert the MarkupExternalLink in the DgnDb
-    DGNPLATFORM_EXPORT MarkupExternalLinkCPtr Insert();
-
-    //! Update the persistent state of the MarkupExternalLink in the DgnDb from this modified copy of it. 
-    DGNPLATFORM_EXPORT MarkupExternalLinkCPtr Update();
-
-    //! Set the linked element id
-    void SetLinkedElementId(DgnElementId linkedElementId) { m_linkedElementId = linkedElementId; }
-
-    //! Get the linked element id
-    DgnElementId GetLinkedElementId() const { return m_linkedElementId; }
-
-    //! Get the schema name for the MarkupExternalLink class
-    //! @note This is a static method that always returns the schema name of the MarkupExternalLink class - it does @em not return the schema of a specific instance.
-    static Utf8CP MyECSchemaName() { return MARKUP_SCHEMA_NAME; }
-
-};
-
-//=======================================================================================
-// Group of markup external links for assignment of activities to multiple reference elements
-//=======================================================================================
-struct MarkupExternalLinkGroup : LinkElement, ILinkElementBase<MarkupExternalLinkGroup>, IElementGroupOf<MarkupExternalLink>
-{
-    DGNELEMENT_DECLARE_MEMBERS(MARKUP_CLASSNAME_MarkupExternalLinkGroup, LinkElement)
-    friend struct dgn_ElementHandler::MarkupExternalLinkGroupHandler;
-
-public:
-    //! Parameters used to construct a MarkupExternalLinkGroup
-    struct CreateParams : T_Super::CreateParams
-        {
-        DEFINE_T_SUPER(MarkupExternalLinkGroup::T_Super::CreateParams);
-
-        explicit CreateParams(Dgn::DgnElement::CreateParams const& params) : T_Super(params) {}
-
-        //! Constructor
-        //! @param[in] linkModel Model that should contain the link group
-        DGNPLATFORM_EXPORT explicit CreateParams(LinkModelR linkModel);
-        };
-
-private:
-    DgnElementCP _ToGroupElement() const override { return this; }
-    Dgn::IElementGroupCP _ToIElementGroup() const override { return this; }
-
-public:
-    explicit MarkupExternalLinkGroup(CreateParams const& params) : T_Super(params) {}
-
-    static MarkupExternalLinkGroupPtr Create(CreateParams const& params) { return new MarkupExternalLinkGroup(params); }
-
-    //! Insert the MarkupExternalLinkGroup in the DgnDb
-    DGNPLATFORM_EXPORT MarkupExternalLinkGroupCPtr Insert();
-
-    //! Update the persistent state of the MarkupExternalLinkGroup in the DgnDb from this modified copy of it. 
-    DGNPLATFORM_EXPORT MarkupExternalLinkGroupCPtr Update();
-
-    //! Get the schema name for the MarkupExternalLinkGroup class
-    //! @note This is a static method that always returns the schema name of the MarkupExternalLinkGroup class - it does @em not return the schema of a specific instance.
-    static Utf8CP MyECSchemaName() { return MARKUP_SCHEMA_NAME; }
-};
-
-
-namespace dgn_ElementHandler
-{
-//! The handler for MarkupExternalLink elements
-struct EXPORT_VTABLE_ATTRIBUTE MarkupExternalLinkHandler : InformationContent
-{
-    ELEMENTHANDLER_DECLARE_MEMBERS(MARKUP_CLASSNAME_MarkupExternalLink, MarkupExternalLink, MarkupExternalLinkHandler, InformationContent, DGNPLATFORM_EXPORT)
-    DGNPLATFORM_EXPORT void _RegisterPropertyAccessors(ECSqlClassInfo&, ECN::ClassLayoutCR) override;
-};
-
-
-//! The handler for MarkupExternalLinkGroup elements
-struct EXPORT_VTABLE_ATTRIBUTE MarkupExternalLinkGroupHandler : InformationContent
-{
-    ELEMENTHANDLER_DECLARE_MEMBERS(MARKUP_CLASSNAME_MarkupExternalLinkGroup, MarkupExternalLinkGroup, MarkupExternalLinkGroupHandler, InformationContent, DGNPLATFORM_EXPORT)
-};
-}
-
-namespace dgn_ModelHandler
-{
-//! The ModelHandler for RedlineModel.
-struct Redline : Geometric2d
-{
-    MODELHANDLER_DECLARE_MEMBERS(MARKUP_CLASSNAME_RedlineModel, RedlineModel, Redline, Geometric2d, )
-};
-
-//! The ModelHandler for SpatialRedlineModel.
-struct SpatialRedline : Spatial
-{
-    MODELHANDLER_DECLARE_MEMBERS(MARKUP_CLASSNAME_SpatialRedlineModel, SpatialRedlineModel, SpatialRedline, Spatial, )
-};
-
-}
-
-END_BENTLEY_DGN_NAMESPACE
+/*--------------------------------------------------------------------------------------+
+|
+|     $Source: PublicAPI/DgnPlatform/DgnMarkupProject.h $
+|
+|  $Copyright: (c) 2017 Bentley Systems, Incorporated. All rights reserved. $
+|
++--------------------------------------------------------------------------------------*/
+#pragma once
+//__PUBLISH_SECTION_START__
+
+#include "DgnDb.h"
+#include <DgnPlatform/LinkElement.h>
+#include "ViewDefinition.h"
+
+/** @addtogroup DgnMarkupProjectGroup Markups and Redlines
+* A markup is a set of annotations that apply to a DgnDb or to views of that project. Markups include redlines, markups, and punch lists.
+*
+* @section DgnMarkupProjectGroup_Association Associating a DgnMarkupProject with a DgnDb
+*
+* A DgnMarkupProject is associated with a DgnDb. When you create a DgnMarkupProject, you must supply a reference to a DgnDb.
+* The DgnMarkupProject stores the BeGuid and filename of the project. The project filename is stored relative to the markup
+* project file. See DgnMarkupProject::GetAssociation. You can use the stored relative filename
+* to find the original project. After re-opening a DgnMarkupProject, you should call the DgnMarkupProject::CheckAssociation
+* function to be sure that the given DgnDb is in fact associated with the DgnMarkupProject. This check is based on the project's BeGuid.
+* 
+* @section DgnMarkupProjectGroup_Redlines Markups and Redlines
+*
+* A "markup" is an annotation applied to a DgnDb. A markup has text properties but no graphics.
+* 
+* A "redline" is an annotation applied to a DgnDb or view that has both text and graphics.
+* Redline graphics are stored in models within a DgnMarkupProject. There are two types of models that hold redlines, RedlineModel and SpatialRedlineModel.
+* A redline model must be created or opened in order to store redlines.
+*
+* @section DgnMarkupProjectGroup_SpatialRedlines Physical vs. non-physical redlines.
+* Suppose you want to draw redlines  on top of a map. The extent of the map is so great that no single view will show it very well. 
+* You want to be able to zoom in and out and pan around and draw your redlines at any location in the map. Therefore, you want the redline 
+* view to show you a live view of the map, combined with a live view of the redline model. In this case, you need a "physical" redline 
+* model and view. It's called "physical" because in this case the redline model itself is a (3-D) SpatialModel, and the associated 
+* ViewController is derived from SpatialViewController. In the normal (non-physical) redline case, the redline view shows you a 
+* static image of a view of the DgnDb or some other static image. The redline model in that case is a (2-D) SheetModel, and the 
+* associated redline view is a SheetViewController.
+*/
+
+#define MARKUP_SCHEMA_NAME "Markup"
+#define MARKUP_SCHEMA_PATH L"ECSchemas/Dgn/Markup.ecschema.xml"
+#define MARKUP_SCHEMA(name) MARKUP_SCHEMA_NAME "." name
+
+#define MARKUP_CLASSNAME_MarkupExternalLink         "MarkupExternalLink"
+#define MARKUP_CLASSNAME_MarkupExternalLinkGroup    "MarkupExternalLinkGroup"
+#define MARKUP_CLASSNAME_Redline                    "Redline"
+#define MARKUP_CLASSNAME_RedlineModel               "RedlineModel"
+#define MARKUP_CLASSNAME_RedlineViewDefinition      "RedlineViewDefinition"
+#define MARKUP_CLASSNAME_SpatialRedlineModel        "SpatialRedlineModel"
+
+#define MARKUP_AUTHORITY_Redline                    MARKUP_SCHEMA_NAME ":" MARKUP_CLASSNAME_Redline
+
+DGNPLATFORM_REF_COUNTED_PTR(RedlineModel)
+DGNPLATFORM_REF_COUNTED_PTR(SpatialRedlineModel)
+DGNPLATFORM_REF_COUNTED_PTR(RedlineViewController)
+DGNPLATFORM_REF_COUNTED_PTR(SpatialRedlineViewController)
+DGNPLATFORM_REF_COUNTED_PTR(MarkupExternalLink)
+DGNPLATFORM_TYPEDEFS(MarkupExternalLink)
+DGNPLATFORM_REF_COUNTED_PTR(MarkupExternalLinkGroup)
+DGNPLATFORM_TYPEDEFS(MarkupExternalLinkGroup)
+
+BEGIN_BENTLEY_DGN_NAMESPACE
+
+namespace dgn_ElementHandler {struct RedlineElementHandler; struct RedlineViewDef;}
+
+namespace dgn_ModelHandler {struct Redline;}
+
+enum DgnMarkupProjectSchemaValues
+    {
+    MARKUP_DGNDB_CURRENT_VERSION_Major = 0,
+    MARKUP_DGNDB_CURRENT_VERSION_Minor = 1,
+    MARKUP_DGNDB_CURRENT_VERSION_Sub1  = 0,
+    MARKUP_DGNDB_CURRENT_VERSION_Sub2  = 0,
+
+    MARKUP_DGNDB_SUPPORTED_VERSION_Major = MARKUP_DGNDB_CURRENT_VERSION_Major,  // oldest version of the project schema supported by current api
+    MARKUP_DGNDB_SUPPORTED_VERSION_Minor = MARKUP_DGNDB_CURRENT_VERSION_Minor,
+    MARKUP_DGNDB_SUPPORTED_VERSION_Sub1  = 0,
+    MARKUP_DGNDB_SUPPORTED_VERSION_Sub2  = 0,
+    };
+
+//=======================================================================================
+//! The DgnDomain for the markup schema.
+// @bsiclass                                            Ramanujam.Raman      04/16
+//=======================================================================================
+struct MarkupDomain : Dgn::DgnDomain
+    {
+    DOMAIN_DECLARE_MEMBERS(MarkupDomain, DGNPLATFORM_EXPORT)
+
+    private:
+        WCharCP _GetSchemaRelativePath() const override { return MARKUP_SCHEMA_PATH; }
+        void _OnSchemaImported(DgnDbR) const override;
+    public:
+        MarkupDomain();
+    };
+
+//=======================================================================================
+//! Represents annotations that mark up (a picture of) something.
+//! A Redline may be (but does not have to be) associated with a view of a BIM. 
+//! You can create and store a LinkElement to record such an association if you wish.
+// @bsiclass                                                    Sam.Wilson      05/13
+//=======================================================================================
+struct EXPORT_VTABLE_ATTRIBUTE Redline : Document
+    {
+    DGNELEMENT_DECLARE_MEMBERS(MARKUP_CLASSNAME_Redline, Document);
+    friend struct dgn_ElementHandler::RedlineElementHandler;
+
+    Redline(CreateParams const& params) : T_Super(params) {}
+public:
+    static DgnClassId QueryClassId(DgnDbR db) { return DgnClassId(db.Schemas().GetClassId(MARKUP_SCHEMA_NAME, MARKUP_CLASSNAME_Redline)); }
+
+    //! Create a Redline document element. @note It is the caller's responsibility to call Insert on the returned element in order to make it persistent.
+    //! @param createStatus Optional. If not null, non-zero error status is returned in \a createStatus if creation fails
+    //! @param model    The model where the Redline is listed. @see DgnMarkupProject::GetRedlineListModel
+    //! @param name     The name of the redline.
+    //! @return A new, non-persistent Redline element or an invalid handle if the element cannot be created.
+    DGNPLATFORM_EXPORT static RedlinePtr Create(DgnDbStatus* createStatus, DocumentListModelCR model, Utf8StringCR name);
+
+    static DgnCode CreateCode(DocumentListModelCR scope, Utf8StringCR name) {return CodeSpec::CreateCode(MARKUP_AUTHORITY_Redline, scope, name);}
+    };
+
+//=======================================================================================
+//! Holds a raster image of what is being marked up, plus 2d graphics and other annotations.
+//! The units of a RedlineModel are in meters. Normally, a RedlineModel will be about
+//! the size (in meters) of the screen.
+// @bsiclass                                                    Sam.Wilson      05/13
+//=======================================================================================
+struct EXPORT_VTABLE_ATTRIBUTE RedlineModel : GraphicalModel2d
+    {
+    DGNMODEL_DECLARE_MEMBERS(MARKUP_CLASSNAME_RedlineModel, GraphicalModel2d);
+
+    friend struct dgn_ModelHandler::Redline;
+
+    explicit RedlineModel(CreateParams const& params): T_Super(params) {}
+public:
+    static DgnClassId QueryClassId(DgnDbR db) { return DgnClassId(db.Schemas().GetClassId(MARKUP_SCHEMA_NAME, MARKUP_CLASSNAME_RedlineModel)); }
+
+    //! Create a RedlineModel that is to contain the graphics for the specified Redline.  @note It is the caller's responsibility to call Insert on the returned model in order to make it persistent.
+    //! @param createStatus Optional. If not null, non-zero error status is returned in \a createStatus if creation fails
+    //! @param[in] doc      The Redline element
+    //! @return a new, non-persisetnt RedlineModel object or an invalid handle if \a doc is invalid
+    DGNPLATFORM_EXPORT static RedlineModelPtr Create(DgnDbStatus* createStatus, Redline& doc); 
+
+    //! Save an image to display in this redline model.
+    //! @param source the image source 
+    //! @param origin the coordinates (in meters) of the lower left corner of the image
+    //! @param size   the size of the image (in meters)
+    DGNPLATFORM_EXPORT void StoreImage(Render::ImageSourceCR source, DPoint2dCR origin, DVec2dCR size);
+
+    //! Get the DgnMarkupProject that contains this redline model
+    DGNPLATFORM_EXPORT DgnMarkupProject* GetDgnMarkupProject() const;
+    };
+
+//=======================================================================================
+//! Defines a view of a RedlineModel
+// @bsiclass                                                      Paul.Connelly   10/15
+//=======================================================================================
+struct EXPORT_VTABLE_ATTRIBUTE RedlineViewDefinition : ViewDefinition2d
+    {
+    DGNELEMENT_DECLARE_MEMBERS(MARKUP_CLASSNAME_RedlineViewDefinition, ViewDefinition2d);
+    friend struct dgn_ElementHandler::RedlineViewDef;
+
+    protected:
+        DGNPLATFORM_EXPORT ViewControllerPtr _SupplyController() const override;
+
+        //! Construct a RedlineViewDefinition from the supplied params prior to loading it
+        explicit RedlineViewDefinition(CreateParams const& params) : T_Super(params) {}
+
+        //! Construct a new RedlineViewDefinition prior to inserting it
+        RedlineViewDefinition(DefinitionModelR model, Utf8StringCR name, DgnModelId baseModelId, CategorySelectorR categories, DisplayStyle2dR displayStyle) : 
+                T_Super(model, name, QueryClassId(model.GetDgnDb()), baseModelId, categories, displayStyle) {}
+
+
+        //! Look up the ECClass ID used for RedlineViewDefinitions in the specified DgnDb
+        static DgnClassId QueryClassId(DgnDbR db) { return DgnClassId(db.Schemas().GetClassId(MARKUP_SCHEMA_NAME, MARKUP_CLASSNAME_RedlineViewDefinition)); }
+
+    public:
+        //! Create a new redline view definition element, prior to inserting it.  @note It is the caller's responsibility to call Insert on the returned element in order to make it persistent.
+        //! @param createStatus Optional. If not null, non-zero error status is returned in \a createStatus if creation fails
+        //! @param model     The redline model to view
+        //! @param viewSize  The width and height of the view in meters.
+        //! @return a new non-persistent, redline view definition element or null if the model is invalid.
+        DGNPLATFORM_EXPORT static RedlineViewDefinitionPtr Create(DgnDbStatus* createStatus, RedlineModelR model, DVec2dCR viewSize);
+    };
+
+//=======================================================================================
+//! Displays a RedlineViewDefinition
+//! @ingroup GROUP_DgnView
+// @bsiclass                                                    Keith.Bentley   03/12
+//=======================================================================================
+struct RedlineViewController : ViewController2d
+{
+    DEFINE_T_SUPER (ViewController2d);
+
+#if !defined (DOCUMENTATION_GENERATOR)
+    friend struct DgnMarkupProject;
+
+protected:
+    void _DrawView(ViewContextR) override;
+
+public:
+    DGNPLATFORM_EXPORT static ViewController* Create(DgnDbStatus* openStatus, RedlineViewDefinitionR rdlViewDef);
+    DGNPLATFORM_EXPORT RedlineViewController(RedlineViewDefinition const& rdlViewDef);
+    DGNPLATFORM_EXPORT ~RedlineViewController();
+    
+    DGNPLATFORM_EXPORT void OnClose(RedlineModel& targetModel);
+    DGNPLATFORM_EXPORT void OnOpen(RedlineModel& targetModel);
+#endif // DOCUMENTATION_GENERATOR
+};
+
+#if !defined (DOCUMENTATION_GENERATOR)
+namespace dgn_ElementHandler {
+struct RedlineViewDef : ViewElementHandler::View2d
+    {
+    ELEMENTHANDLER_DECLARE_MEMBERS(MARKUP_CLASSNAME_RedlineViewDefinition, RedlineViewDefinition, RedlineViewDef, ViewElementHandler::View2d, DGNPLATFORM_EXPORT);
+    };
+struct RedlineElementHandler : Document
+    {
+    ELEMENTHANDLER_DECLARE_MEMBERS(MARKUP_CLASSNAME_Redline, Redline, RedlineElementHandler, Document, DGNPLATFORM_EXPORT);
+    };
+};
+#endif // DOCUMENTATION_GENERATOR
+
+//=======================================================================================
+//! Displays a SpatialRedlineModel in conjunction with the display of another view controller.
+//!@remarks
+//! SpatialRedlineViewController is a normal Orthographic 3D view in most respects, and its SpatialRedlineModel is its target model.
+//! 
+//! SpatialRedlineViewController is unusual in that it also tries work in sync with another view controller.
+//! This other controller is called the "subject view controller." It must be be supplied in the SpatialRedlineViewController constructor.
+//! A SpatialRedlineViewController actually has no view parameters of its own. Instead, it adopts the view parameters of the subject view controller on the fly. 
+//! SpatialRedlineViewController overrides _DrawView to draw its own SpatialRedlineModel. It then forwards the draw request to the subject view controller.
+//! A SpatialRedlineViewController handles most viewing-related queries by applying them to itself and then forwarding them to the subject view controller, so that
+//! the two view controllers are always in sync.
+//! 
+//! <h4>Locating and Editing</h4>
+//! Locates and edits are normally directed to the SpatialRedlineModel, since that is the normal target model of a SpatialRedlineViewController.
+//! If an app wants to re-direct locates and/or edits to the target of the subject view controller instead, it should SpatialRedlineViewController::SetTargetModel
+//! in order to change the SpatialRedlineViewController's target model.
+//!
+//! @see @ref DgnMarkupProjectGroup_SpatialRedlines
+//! @ingroup GROUP_DgnView
+// @bsiclass                                                    Keith.Bentley   03/12
+//=======================================================================================
+struct SpatialRedlineViewController : OrthographicViewController
+{
+    DEFINE_T_SUPER (OrthographicViewController);
+
+#if !defined (DOCUMENTATION_GENERATOR)
+    friend struct DgnMarkupProject;
+#endif
+
+#if !defined (DOCUMENTATION_GENERATOR)
+protected:
+    SpatialViewController& m_subjectView;
+    bvector<SpatialRedlineModelP> m_otherRdlsInView;
+    bool m_targetModelIsInSubjectView;
+
+    void _DrawView(ViewContextR) override;
+    bool _Allow3dManipulations() const override;
+    // WIP_MERGE_John_Patterns - virtual double _GetPatternZOffset (ViewContextR, ElementHandleCR) const override;
+    AxisAlignedBox3d _GetViewedExtents(DgnViewportCR) const override;
+    bool _IsSnapAdjustmentRequired(bool snapLockEnabled) const override {return true;} // Always project snap to ACS plane...
+    bool _IsContextRotationRequired(bool contextLockEnabled) const override {return true;} // Always orient AccuDraw to ACS plane...
+    void _OnViewOpened(DgnViewportR vp) override;
+
+    //  Override and forward the methods that trigger a query.
+    void _OnCategoryChange(bool singleEnabled) override;
+    void _ChangeModelDisplay(DgnModelId modelId, bool onOff) override;
+
+    //virtual ScanRange _ShowTxnSummary(TxnSummaryCR summary) override; -- we don't need to override this, because the subject view will never have changed elements that must be displayed
+    void _OnAttachedToViewport(DgnViewportR) override;
+    FitComplete _ComputeFitRange(FitContextR) override;
+
+#ifdef WIP_SpatialRedlineViewController
+    // QueryView
+    bool _IsInSet (int nVal, BeSQLite::DbValue const*) const override;
+    bool _WantElementLoadStart (ViewportR viewport, double currentTime, double lastQueryTime, uint32_t maxElementsDrawnInDynamicUpdate, Frustum const& queryFrustum) override;
+    Utf8String _GetRTreeMatchSql (ViewportR viewport) override;
+    int32_t _GetMaxElementFactor() override;
+    double _GetMinimumSizePixels (DrawPurpose updateType) override;
+    uint64_t _GetMaxElementMemory () override;
+    // END QueryView
+#endif
+    // END QueryView
+
+    void SynchWithSubjectViewController();
+#endif // DOCUMENTATION_GENERATOR
+
+public:
+    //! Create a SpatialRedlineViewController
+    //! @param model    The SpatialRedlineModel to view
+    //! @param subjectView The view of the underlying physical coordinate space to overlay
+    //! @param physicalRedlineViewDef The redline view definition
+    //! @param otherRdlsToView Optional. Other SpatialRedlineModels to show in the view.
+    DGNPLATFORM_EXPORT SpatialRedlineViewController (SpatialRedlineModel& model, SpatialViewController& subjectView, OrthographicViewDefinition& physicalRedlineViewDef, bvector<SpatialRedlineModelP> const& otherRdlsToView);
+
+    DGNPLATFORM_EXPORT ~SpatialRedlineViewController();
+
+    //! Create a new redline view in the database
+    //! @return The newly created view controller
+    //! @param[in] model the physical redline model to display
+    //! @param[in] subjectView the subject view to display underneath the physical redline model
+    DGNPLATFORM_EXPORT static SpatialRedlineViewControllerPtr InsertView(SpatialRedlineModel& model, OrthographicViewController& subjectView);
+};
+
+//=======================================================================================
+//! Holds "redline" graphics and other annotations for a physical view of a subject DgnDb. 
+//! This type of redline model is displayed simultaneously with view of the subject project by SpatialRedlineViewController.
+//! The subject view is live, not a static image.
+//! A SpatialRedlineModel has the same units and coordinate system as the target model of the view of the subject project.
+//! Note that the DgnMarkupProject that holds a SpatialRedlineModel must have the same StorageUnits as the subject project. See CreateDgnMarkupProjectParams.
+//! @see @ref DgnMarkupProjectGroup_SpatialRedlines
+// @bsiclass                                                    Sam.Wilson      05/13
+//=======================================================================================
+struct SpatialRedlineModel : SpatialModel
+    {
+    DGNMODEL_DECLARE_MEMBERS("SpatialRedlineModel", SpatialModel);
+private:
+
+    friend struct DgnMarkupProject;
+
+protected:
+    static SpatialRedlineModelPtr Create(DgnMarkupProjectR markupProject, Utf8CP name, SpatialModelCR subjectViewTargetModel);
+
+public:
+    explicit SpatialRedlineModel(CreateParams const& params) : T_Super(params) {}
+
+    //! Get the DgnMarkupProject that contains this redline model
+    DGNPLATFORM_EXPORT DgnMarkupProject* GetDgnMarkupProject() const;
+    };
+
+//=======================================================================================
+//! Supplies the parameters necessary to create new DgnMarkupProjects.
+//! @ingroup DgnMarkupProjectGroup
+// @bsiclass
+//=======================================================================================
+struct CreateDgnMarkupProjectParams : CreateDgnDbParams
+{
+private:
+    DgnDbR          m_dgnDb;
+    bool            m_overwriteExisting;
+    bool            m_spatialRedlining;
+
+public:
+    //! ctor
+    //! @param[in] dgnProject   The DgnDb which is the target of this markup.
+    //! @param[in] guid         The BeProjectGuid to store in the newly created DgnDb. If not supplied, a new BeSQLite::BeGuid value is created.
+    //! The new BeProjectGuid can be obtained via GetGuid.
+    CreateDgnMarkupProjectParams(DgnDbR dgnProject, BeSQLite::BeGuid guid=BeSQLite::BeGuid(true)) : CreateDgnDbParams(guid), m_dgnDb(dgnProject), m_overwriteExisting(false) {;}
+
+    //! Get the subject DgnDb
+    DgnDbR GetSubjectDgnProject() const {return m_dgnDb;}
+
+    //! Specify whether to overwrite an existing file or not. The default is to fail if a file by the supplied name already exists.
+    void SetOverwriteExisting(bool val) {m_overwriteExisting = val;}
+    bool GetOverwriteExisting() const {return m_overwriteExisting;}
+
+    //! Specify if this markup project is to contain physical redline models. @see @ref DgnMarkupProjectGroup_SpatialRedlines
+    void SetSpatialRedlining(bool val) {m_spatialRedlining = val;}
+    bool GetSpatialRedlining() const {return m_spatialRedlining;}
+};
+
+//=======================================================================================
+//! A DgnMarkupProject project is a type of DgnDb that holds markups of various kinds, including redlines and punch lists. 
+//! @ingroup DgnMarkupProjectGroup
+// @bsiclass
+//=======================================================================================
+struct DgnMarkupProject : DgnDb
+{
+private:
+    DECLARE_KEY_METHOD
+
+    DEFINE_T_SUPER(DgnDb)
+
+private:
+    DgnMarkupProject() {}
+    virtual ~DgnMarkupProject() {}
+    BeSQLite::DbResult InitializeNewMarkupProject(BeFileNameCR fileName, CreateDgnMarkupProjectParams const& params);
+
+public:
+    BentleyStatus CheckIsOpen();
+
+public:
+    //! Compute the default filename for a DgnMarkupProject, based on the associated DgnDb
+    //! @param[out] markupProjectName   The computed name of the DgnMarkupProject
+    //! @param[in]  dgnProjectName      The name of the DgnDb
+    DGNPLATFORM_EXPORT static void ComputeDgnProjectFileName(BeFileNameR markupProjectName, BeFileNameCR dgnProjectName);
+
+    //! Open and existing DgnMarkupProject file.
+    //! @param[out] status BE_SQLITE_OK if the DgnMarkupProject file was successfully opened or a non-zero error code if the project could not be opened or is not a markup project. May be NULL. 
+    //! @param[in] filename The name of the file from which the DgnMarkupProject is to be opened. Must be a valid filename.
+    //! @param[in] openParams Parameters for opening the database file
+    //! will never access any element data, you can skip that step. However, generally it is preferable to load the DgnFile when opening the project.
+    //! @return a reference counted pointer to the opened DgnMarkupProject. Its IsValid() method will be false if the open failed for any reason.
+    DGNPLATFORM_EXPORT static DgnMarkupProjectPtr OpenDgnDb(BeSQLite::DbResult* status, BeFileNameCR filename, OpenParams const& openParams);
+
+    //! Create and open a new DgnMarkupProject file.
+    //! @param[out] status \a BE_SQLITE_OK if the DgnMarkupProject file was successfully created or a non-zero error code if the project could not be created. May be NULL. 
+    //! @param[in] filename The name of the file for the new DgnMarkupProject. The directory must be writable.
+    //! @param[in] params Parameters that control aspects of the newly created DgnMarkupProject
+    //! @return a reference counted pointer to the newly created DgnMarkupProject. Its IsValid() method will be false if the open failed for any reason.
+    DGNPLATFORM_EXPORT static DgnMarkupProjectPtr CreateDgnDb(BeSQLite::DbResult* status, BeFileNameCR filename, CreateDgnMarkupProjectParams const& params);
+
+    //! Get the model where Redline elements are normally stored
+    DGNPLATFORM_EXPORT DocumentListModelPtr GetRedlineListModel();
+
+    //! Query if this project has been initialized for physical redlining.
+    //! @see CreateDgnMarkupProjectParams::SetSpatialRedlining
+    DGNPLATFORM_EXPORT bool IsSpatialRedlineProject() const;
+
+};
+
+namespace dgn_ElementHandler { struct MarkupExternalLinkHandler; struct MarkupExternalLinkGroupHandler; }
+
+//=======================================================================================
+//! Captures a link to an element in the external DgnDb referenced from the markup DgnDb
+//! @ingroup GROUP_DgnElement
+//=======================================================================================
+struct EXPORT_VTABLE_ATTRIBUTE MarkupExternalLink : LinkElement, ILinkElementBase<MarkupExternalLink>
+{
+    DGNELEMENT_DECLARE_MEMBERS(MARKUP_CLASSNAME_MarkupExternalLink, LinkElement)
+    friend struct dgn_ElementHandler::MarkupExternalLinkHandler;
+
+public:
+    //! Parameters used to construct a MarkupExternalLink
+    struct CreateParams : T_Super::CreateParams
+    {
+    DEFINE_T_SUPER(MarkupExternalLink::T_Super::CreateParams);
+
+    DgnElementId m_linkedElementId;
+
+    explicit CreateParams(Dgn::DgnElement::CreateParams const& params, DgnElementId linkedElementId = DgnElementId()) : T_Super(params), m_linkedElementId(linkedElementId) {}
+
+    //! Constructor
+    //! @param[in] linkModel Model that should contain the link
+    //! @param[in] linkedElementId Id of the linked element in the external file
+    DGNPLATFORM_EXPORT explicit CreateParams(LinkModelR linkModel, DgnElementId linkedElementId = DgnElementId());
+    };
+
+private:
+    DgnElementId m_linkedElementId;
+
+protected:
+    DGNPLATFORM_EXPORT void _CopyFrom(Dgn::DgnElementCR source) override;
+    DGNPLATFORM_EXPORT void _BindWriteParams(BeSQLite::EC::ECSqlStatement&, ForInsert) override;
+    DGNPLATFORM_EXPORT Dgn::DgnDbStatus _ReadSelectParams(BeSQLite::EC::ECSqlStatement& statement, Dgn::ECSqlClassParams const& selectParams) override;
+    DGNPLATFORM_EXPORT void _ToJson(JsonValueR out, JsonValueCR opts) const override;
+    DGNPLATFORM_EXPORT void _FromJson(JsonValueR props) override;
+
+public:
+    BE_JSON_NAME(linkedElementId)
+
+    //! Constructor
+    explicit MarkupExternalLink(CreateParams const& params) : T_Super(params), m_linkedElementId(params.m_linkedElementId) {}
+
+    //! Create a MarkupExternalLink
+    static MarkupExternalLinkPtr Create(CreateParams const& params) { return new MarkupExternalLink(params); }
+
+    //! Insert the MarkupExternalLink in the DgnDb
+    DGNPLATFORM_EXPORT MarkupExternalLinkCPtr Insert();
+
+    //! Update the persistent state of the MarkupExternalLink in the DgnDb from this modified copy of it. 
+    DGNPLATFORM_EXPORT MarkupExternalLinkCPtr Update();
+
+    //! Set the linked element id
+    void SetLinkedElementId(DgnElementId linkedElementId) { m_linkedElementId = linkedElementId; }
+
+    //! Get the linked element id
+    DgnElementId GetLinkedElementId() const { return m_linkedElementId; }
+
+    //! Get the schema name for the MarkupExternalLink class
+    //! @note This is a static method that always returns the schema name of the MarkupExternalLink class - it does @em not return the schema of a specific instance.
+    static Utf8CP MyECSchemaName() { return MARKUP_SCHEMA_NAME; }
+
+};
+
+//=======================================================================================
+// Group of markup external links for assignment of activities to multiple reference elements
+//=======================================================================================
+struct MarkupExternalLinkGroup : LinkElement, ILinkElementBase<MarkupExternalLinkGroup>, IElementGroupOf<MarkupExternalLink>
+{
+    DGNELEMENT_DECLARE_MEMBERS(MARKUP_CLASSNAME_MarkupExternalLinkGroup, LinkElement)
+    friend struct dgn_ElementHandler::MarkupExternalLinkGroupHandler;
+
+public:
+    //! Parameters used to construct a MarkupExternalLinkGroup
+    struct CreateParams : T_Super::CreateParams
+        {
+        DEFINE_T_SUPER(MarkupExternalLinkGroup::T_Super::CreateParams);
+
+        explicit CreateParams(Dgn::DgnElement::CreateParams const& params) : T_Super(params) {}
+
+        //! Constructor
+        //! @param[in] linkModel Model that should contain the link group
+        DGNPLATFORM_EXPORT explicit CreateParams(LinkModelR linkModel);
+        };
+
+private:
+    DgnElementCP _ToGroupElement() const override { return this; }
+    Dgn::IElementGroupCP _ToIElementGroup() const override { return this; }
+
+public:
+    explicit MarkupExternalLinkGroup(CreateParams const& params) : T_Super(params) {}
+
+    static MarkupExternalLinkGroupPtr Create(CreateParams const& params) { return new MarkupExternalLinkGroup(params); }
+
+    //! Insert the MarkupExternalLinkGroup in the DgnDb
+    DGNPLATFORM_EXPORT MarkupExternalLinkGroupCPtr Insert();
+
+    //! Update the persistent state of the MarkupExternalLinkGroup in the DgnDb from this modified copy of it. 
+    DGNPLATFORM_EXPORT MarkupExternalLinkGroupCPtr Update();
+
+    //! Get the schema name for the MarkupExternalLinkGroup class
+    //! @note This is a static method that always returns the schema name of the MarkupExternalLinkGroup class - it does @em not return the schema of a specific instance.
+    static Utf8CP MyECSchemaName() { return MARKUP_SCHEMA_NAME; }
+};
+
+
+namespace dgn_ElementHandler
+{
+//! The handler for MarkupExternalLink elements
+struct EXPORT_VTABLE_ATTRIBUTE MarkupExternalLinkHandler : InformationContent
+{
+    ELEMENTHANDLER_DECLARE_MEMBERS(MARKUP_CLASSNAME_MarkupExternalLink, MarkupExternalLink, MarkupExternalLinkHandler, InformationContent, DGNPLATFORM_EXPORT)
+    DGNPLATFORM_EXPORT void _RegisterPropertyAccessors(ECSqlClassInfo&, ECN::ClassLayoutCR) override;
+};
+
+
+//! The handler for MarkupExternalLinkGroup elements
+struct EXPORT_VTABLE_ATTRIBUTE MarkupExternalLinkGroupHandler : InformationContent
+{
+    ELEMENTHANDLER_DECLARE_MEMBERS(MARKUP_CLASSNAME_MarkupExternalLinkGroup, MarkupExternalLinkGroup, MarkupExternalLinkGroupHandler, InformationContent, DGNPLATFORM_EXPORT)
+};
+}
+
+namespace dgn_ModelHandler
+{
+//! The ModelHandler for RedlineModel.
+struct Redline : Geometric2d
+{
+    MODELHANDLER_DECLARE_MEMBERS(MARKUP_CLASSNAME_RedlineModel, RedlineModel, Redline, Geometric2d, )
+};
+
+//! The ModelHandler for SpatialRedlineModel.
+struct SpatialRedline : Spatial
+{
+    MODELHANDLER_DECLARE_MEMBERS(MARKUP_CLASSNAME_SpatialRedlineModel, SpatialRedlineModel, SpatialRedline, Spatial, )
+};
+
+}
+
+END_BENTLEY_DGN_NAMESPACE