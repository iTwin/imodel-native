/*--------------------------------------------------------------------------------------+
|
|     $Source: PublicAPI/DgnPlatform/ViewController.h $
|
|  $Copyright: (c) 2018 Bentley Systems, Incorporated. All rights reserved. $
|
+--------------------------------------------------------------------------------------*/
#pragma once
//__PUBLISH_SECTION_START__

#include "DgnPlatform.h"
#include "IAuxCoordSys.h"
#include "ViewContext.h"
#include "UpdatePlan.h"
#include "ViewDefinition.h"
#include <Bentley/BeThread.h>
#include <BeSQLite/RTreeMatch.h>
#include "TileTree.h"

DGNPLATFORM_TYPEDEFS(FitViewParams)
DGNPLATFORM_TYPEDEFS(HypermodelingViewController)
DGNPLATFORM_TYPEDEFS(SectionDrawingViewController)
DGNPLATFORM_TYPEDEFS(SectioningViewController)

DGNPLATFORM_REF_COUNTED_PTR(HypermodelingViewController)
DGNPLATFORM_REF_COUNTED_PTR(SectionDrawingViewController)
DGNPLATFORM_REF_COUNTED_PTR(SectioningViewController)

BEGIN_BENTLEY_DGN_NAMESPACE

enum class OrientationError
{
    None,
    Unknown,
    DeviceRequiresMovement, //! Orientation events are meaningless until the user moves the device
    TrueNorthNotAvailable,  //! True north requested but available, possibly because wifi is not enabled.
    NotAvailable,
};

enum class OrientationMode
{
    CompassHeading  = 0,    //!< Use compass heading from device
    RelativeHeading = 1,    //!< Use heading relative to device's default orientation
    IgnoreHeading   = 2,    //!< Do not modify orientation from device heading
};

enum class UiOrientation
{
    Portrait            = 0,    //!< Up vector is positive device y, right vector is positive device x
    LandscapeRight      = 1,    //!< Up vector is positive device x, right vector is negative device y
    PortraitUpsideDown  = 2,    //!< Up vector is negative device y, right vector is negative device x
    LandscapeLeft       = 3,    //!< Up vector is negative device x, right vector is positive device y
};

//=======================================================================================
//! @ingroup GROUP_DgnView
/**
 A ViewController provides the behavior for a type of view.
 <p>
 When a ViewController is paired with a DgnViewport, it then controls the operation of that view. Generally there will
 be a 1-1 relationship between ViewControllers and Viewports and a DgnViewport holds a reference-counted-pointer to its 
 ViewController. See discussion at #DgnViewport about synchronizing Viewports and ViewControllers.
 <p>
 By overriding virtual methods, subclasses of ViewController may:
     - load and save settings from the database
     - customize the set of elements that are displayed in the view
     - customize the way the graphics for an individual element appear
     - draw non-persistent graphics into the view
     - draw "decorations" on top of the normal graphics
     - etc.

<h3>Defining a subclass of ViewController</h3>
To create a subclass of ViewController, create a ViewDefinition and implement _SupplyController.
*/
//=======================================================================================
struct EXPORT_VTABLE_ATTRIBUTE ViewController : RefCountedBase
{
    friend struct AuxCoordSystem;
    struct EXPORT_VTABLE_ATTRIBUTE AppData : RefCountedBase
    {
        //! A unique identifier for this type of AppData. Use a static instance of this class to identify your AppData.
        struct Key : NonCopyableClass {};

        virtual void _Save(ViewDefinitionR view) const {}
        virtual void _Load(ViewDefinitionR view) {}
    };

    //=======================================================================================
    //! The Ids of elements that are somehow treated specially for a SpatialViewController
    // @bsiclass                                                    Keith.Bentley   02/16
    //=======================================================================================
    struct SpecialElements
    {
        DgnElementIdSet m_always;
        DgnElementIdSet m_never;
        bool IsEmpty() const {return m_always.empty() && m_never.empty();}
    };

    //! Holds the results of a query.
    struct QueryResults
    {
        typedef bmultimap<double, DgnElementId> OcclusionScores;
        bool m_incomplete = false;
        OcclusionScores m_scores;
        uint32_t GetCount() const {return (uint32_t) m_scores.size();}
    };

protected:
    friend struct ViewContext;
    friend struct DecorateContext;
    friend struct DgnViewport;
    friend struct ViewManager;
    friend struct ToolAdmin;
    friend struct ViewDefinition;

    mutable BeMutex m_mutex;
    DgnDbR m_dgndb;
    DgnViewportP m_vp = nullptr;
    ViewDefinitionPtr m_definition;
    bool m_noQuery = false;
    bool m_featureOverridesDirty = true;
    bool m_selectionSetDirty;
    SpecialElements m_special;
    ClipVectorPtr m_activeVolume; //!< the active volume. If present, elements inside this volume may be treated specially
    Render::GraphicListPtr m_currentScene;
    Render::GraphicListPtr m_readyScene;
    GridOrientationType m_gridOrientation = GridOrientationType::WorldXY;
    DPoint2d m_gridSpacing = DPoint2d::From(1.0, 1.0);
    uint32_t m_gridsPerRef = 10;
    AuxCoordSystemCPtr m_auxCoordSys; //!< The auxiliary coordinate system in use.

    mutable bmap<AppData::Key const*, RefCountedPtr<AppData>, std::less<AppData::Key const*>, 8> m_appData;

    enum class SkipClone {No=0, Yes=1,};
    //! Construct a ViewController object.
    //! @param[in] definition The ViewDefinition to be controlled by this ViewController
    //! @param [in] skipClone Every ViewController *must* have a unique copy of a (non-persistent) ViewDefinition. Usually this
    //! rule is enforced by cloning the ViewDefintion as the ViewController is constructed. If you know that you have a unique
    //! non-persistent ViewDefinition, you can use SkipClone::Yes to skip the cloning of definition.
    DGNPLATFORM_EXPORT ViewController(ViewDefinitionCR definition, SkipClone skipClone=SkipClone::No);

    virtual ~ViewController() {}
    enum class FitComplete {No=0, Yes=1};
    DGNPLATFORM_EXPORT virtual FitComplete _ComputeFitRange(FitContextR);
    virtual void _OnViewOpened(DgnViewportR) {}
    virtual bool _Allow3dManipulations() const {return false;}
    virtual void _OnAttachedToViewport(DgnViewportR vp) {m_vp = &vp; m_featureOverridesDirty=m_selectionSetDirty=true;}
    virtual void _OnDetachedFromViewport(DgnViewportR vp) { m_vp = nullptr;}
    virtual GeometricModelP _GetTargetModel() const = 0;
    virtual BentleyStatus _CreateScene(SceneContextR context) = 0;
    DGNPLATFORM_EXPORT virtual void _LoadState();
    DGNPLATFORM_EXPORT virtual void _StoreState();

    //! @return true to project un-snapped points to the view's ACS plane.
    //! @note Normally true for a 3d view. A 3d digitizier supplying real z values would not want this...maybe this would be a special ViewController?
    DGNPLATFORM_EXPORT virtual bool _IsPointAdjustmentRequired() const;

    //! @return true to project snap points to the view's ACS plane.
    //! @note Normally true for a 3d view only when ACS plane snap is enabled.
    DGNPLATFORM_EXPORT virtual bool _IsSnapAdjustmentRequired(bool snapLockEnabled) const;

    //! @return true to automatically orient AccuDraw to the view's ACS plane when initially made active.
    //! @note Normally true for a view only when ACS context lock is enabled.
    DGNPLATFORM_EXPORT virtual bool _IsContextRotationRequired(bool contextLockEnabled) const;

    //! Display locate circle and information about the current AccuSnap/auto-locate HitDetail.
    DGNPLATFORM_EXPORT virtual void _DrawLocateCursor(DecorateContextR, DPoint3dCR, double aperture, bool isLocateCircleOn, HitDetailCP hit=nullptr);

    //! Grid display and point adjustment.
    virtual GridOrientationType _GetGridOrientationType() const {return m_gridOrientation;}
    DGNPLATFORM_EXPORT virtual void _GetGridSpacing(DPoint2dR, uint32_t& gridsPerRef) const;

    //! Display grid for this view.
    DGNPLATFORM_EXPORT virtual void _DrawGrid(DecorateContextR);

    //! Display view controller specific view decorations.
    virtual void _DrawDecorations(DecorateContextR) {}

    //! Locate/snap to view controller decorations.
    virtual void _PickDecorations(PickContextR) {}

    //! Called when the display of a category is turned on or off.
    //! @param[in] singleEnable true if just turned on one category; false if
    //! turned off a category or made a group of changes.
    virtual void _OnCategoryChange(bool singleEnable) {}

    //! Draw the contents of the view.
    virtual void _DrawView(ViewContextR) = 0;

    //! Override this if you want to perform some logic on each iteration of the render loop.
    virtual void _OnRenderFrame() { }

    DGNPLATFORM_EXPORT void InvalidateScene();
    bool IsSceneReady() const;

    //! Override visibility and/or symbology of features. Base implementation handles hilite color.
    //! Note: This function is invoked just before rendering a frame, if and only if ViewController::AreFeatureOverridesDirty() returns true.
    //! If you override this function, use SetFeatureOverridesDirty() to set this flag whenever changes are made which will affect your symbology overrides.
    DGNPLATFORM_EXPORT virtual void _AddFeatureOverrides(Render::FeatureSymbologyOverrides& overrides) const;

    //! Invokes the _VisitGeometry on \a context for <em>each element</em> that is in the view.
    //! For normal views, this does the same thing as _DrawView.
    virtual void _VisitAllElements(ViewContextR context) {_DrawView(context);}

    //! Stroke a single GeometrySource through a ViewContext.
    //! An application can override _StrokeGeometry to change the symbology of a GeometrySource.
    DGNPLATFORM_EXPORT virtual Render::GraphicPtr _StrokeGeometry(ViewContextR, GeometrySourceCR, double pixelSize);

    //! Stroke a single HitDetail through a DecorateContext.
    //! An application can override _StrokeHit to change how elements are flashed for auto-locate.
    DGNPLATFORM_EXPORT virtual BentleyStatus _StrokeHit(DecorateContextR, GeometrySourceCR, HitDetailCR);

    //! Get the extent of the model(s) viewed by this view
    virtual AxisAlignedBox3d _GetViewedExtents(DgnViewportCR) const = 0;

    enum class CloseMe {No=0, Yes=1};
    //! called when one or more models are deleted
    //! @return true to close this viewport
    virtual CloseMe _OnModelsDeleted(bset<Dgn::DgnModelId> const&, Dgn::DgnDbR db) {return CloseMe::No;}

    ViewDefinitionPtr CloneState() {StoreState(); return m_definition->MakeCopy<ViewDefinition>();}
    void ChangeState(ViewDefinitionCR newState) {m_definition=newState.MakeCopy<ViewDefinition>(); LoadState();}
    void ChangeSubCategoryDisplay(DgnSubCategoryId, bool onOff);
    void ToggleAllSubCategories(DgnCategoryId, bool onOff);

public:
    BentleyStatus CreateScene(SceneContextR context);
    Render::GraphicListPtr UseReadyScene() {BeMutexHolder lock(m_mutex); if (!m_readyScene.IsValid()) return nullptr; std::swap(m_currentScene, m_readyScene); m_readyScene = nullptr; return m_currentScene;}
    BentleyStatus CreateScene(DgnViewportR vp, UpdatePlan const& plan, TileTree::TileRequestsR requests);
    void RequestScene(DgnViewportR vp, UpdatePlan const& plan, TileTree::TileRequestsR requests);
    Render::GraphicListPtr GetScene() const {BeMutexHolder lock(m_mutex); return m_currentScene;}
    void DrawView(ViewContextR context) {return _DrawView(context);}
    void VisitAllElements(ViewContextR context) {return _VisitAllElements(context);}
    void AddFeatureOverrides(Render::FeatureSymbologyOverrides& overrides) const { _AddFeatureOverrides(overrides); }
    void OnViewOpened(DgnViewportR vp) {_OnViewOpened(vp);}
    virtual void _PickTerrain(PickContextR context) {}

    bool AreFeatureOverridesDirty() const {return m_featureOverridesDirty;}
    void SetFeatureOverridesDirty(bool dirty=true) {m_featureOverridesDirty = dirty;}
    bool IsSelectionSetDirty() const {return m_selectionSetDirty;}
    void SetSelectionSetDirty(bool dirty=true) {m_selectionSetDirty = dirty;}

    //! Get the DgnDb of this view.
    DgnDbR GetDgnDb() const {return m_dgndb;}

    DgnCategoryIdSet const& GetViewedCategories() const {return m_definition->GetCategorySelector().GetCategories();}
    DGNPLATFORM_EXPORT void SetViewedCategories(DgnCategoryIdSet const&, bool enableAllSubCategories=false);

    //! Get the axis-aliged extent of all of the possible elements visible in this view. For physical views, this is the "project extents".
    AxisAlignedBox3d GetViewedExtents(DgnViewportCR vp) const {return _GetViewedExtents(vp);}

    //! Read the state of this controller from its definition elements.
    //! @see GetDefinitionR
    void LoadState() {_LoadState();}

    //! Store the state of this controller to its definition elements. @note It is up to the caller to write the definition elements to the database if that is the goal.
    //! @see SaveDefinition
    void StoreState() {_StoreState();}

    //! perform the equivalent of a dynamic_cast to a ViewController3d.
    //! @return a valid ViewController3dCP, or nullptr if this is not a 3d view
    virtual ViewController3dCP _ToView3d() const {return nullptr;}
    ViewController3dP ToView3dP() {return const_cast<ViewController3dP>(_ToView3d());}

    //! perform the equivalent of a dynamic_cast to a SpatialViewController.
    //! @return a valid SpatialViewControllerCP, or nullptr if this is not a physical view
    virtual SpatialViewControllerCP _ToSpatialView() const {return nullptr;}
    SpatialViewControllerP ToSpatialViewP() {return const_cast<SpatialViewControllerP>(_ToSpatialView());}

    //! perform the equivalent of a dynamic_cast to a DrawingViewController.
    //! @return a valid DrawingViewControllerCP, or nullptr if this is not a drawing view
    virtual DrawingViewControllerCP _ToDrawingView() const {return nullptr;}
    DrawingViewControllerP ToDrawingViewP() {return const_cast<DrawingViewControllerP>(_ToDrawingView());}

    //! perform the equivalent of a dynamic_cast to a SheetViewController.
    //! @return a valid SheetViewControllerCP, or nullptr if this is not a sheet view
    virtual Sheet::ViewControllerCP _ToSheetView() const {return nullptr;}
    Sheet::ViewControllerP ToSheetViewP() {return const_cast<Sheet::ViewControllerP>(_ToSheetView());}

    virtual TemplateViewController2dCP _ToTemplateView2d() const {return nullptr;}
    TemplateViewController2dP ToTemplateView2dP() {return const_cast<TemplateViewController2dP>(_ToTemplateView2d());}

    virtual TemplateViewController3dCP _ToTemplateView3d() const {return nullptr;}
    TemplateViewController3dP ToTemplateView3dP() {return const_cast<TemplateViewController3dP>(_ToTemplateView3d());}

    //! determine whether this view is a 3d view
    bool Is3d() const {return nullptr != _ToView3d();}

    //! determine whether this is a physical view
    bool IsSpatialView() const {return nullptr != _ToSpatialView();}

    //! determine whether this is a drawing view
    bool IsDrawingView() const {return nullptr != _ToDrawingView();}

    //! determine whether this is a sheet view
    bool IsSheetView() const {return nullptr != _ToSheetView();}

    //! determine whether this is a 2d template view
    bool IsTemplateView2d() const {return nullptr != _ToTemplateView2d();}

    //! determine whether this is a 3d template view
    bool IsTemplateView3d() const {return nullptr != _ToTemplateView3d();}

    //! Get the ViewFlags from the DisplayStyle of this view
    Render::ViewFlags GetViewFlags() const {return m_definition->GetDisplayStyle().GetViewFlags();}

    //! Set the ViewFlags for the DisplayStyle of this view
    DGNPLATFORM_EXPORT void SetViewFlags(Render::ViewFlags viewFlags);

    //! Gets the DgnViewId of the ViewDefinition of this view.
    DgnViewId GetViewId() const {return m_definition->GetViewId();}

    //! Change whether a DgnCategory is displayed in the CategorySelector of this view.
    //! @param[in] categoryId the DgnCategoryId to change.
    //! @param[in] onOff if true, the category is displayed in this view.
    //! @param[in] toggleAllSubcategories if true, override the visibility of each of the category's sub-categories to match.
    DGNPLATFORM_EXPORT void ChangeCategoryDisplay(DgnCategoryId categoryId, bool onOff, bool toggleAllSubcategories=false);

    //! Set the CategorySelector for this view.
    void SetCategorySelector(CategorySelectorR selector) { m_definition->SetCategorySelector(selector); SetFeatureOverridesDirty(); }

    //! Gets the Auxiliary Coordinate System for this view.
    AuxCoordSystemCR GetAuxCoordinateSystem() const {return *m_auxCoordSys;}

    //! Sets the Auxiliary Coordinate System to use for this view.
    //! @param[in] acs The new Auxiliary Coordinate System.
    bool SetAuxCoordinateSystem(AuxCoordSystemCR acs) {if (!acs.IsValidForView(*this)) return false; m_auxCoordSys = &acs; return true;}

    DGNPLATFORM_EXPORT void PointToStandardGrid(DPoint3dR point, DPoint3dCR gridOrigin, RotMatrixCR gridOrientation, DPoint2dCR roundingDistance, bool isoGrid = false) const;
    DGNPLATFORM_EXPORT void PointToGrid(DPoint3dR point) const;

    //! Get the Appearance of a DgnSubCategory for this view.
    //! @param[in] id the DgnSubCategoryId of interest
    //! @return the appearance of the DgnSubCategory for this view.
    DgnSubCategory::Appearance GetSubCategoryAppearance(DgnSubCategoryId id) const {return m_definition->GetDisplayStyle().GetSubCategoryAppearance(id);}

    //! Override the appearance of a SubCategory for this view's DisplayStyle
    DGNPLATFORM_EXPORT void OverrideSubCategory(DgnSubCategoryId, DgnSubCategory::Override const&);

    //! Drop the override of the appearance of a SubCategory from this view's DisplayStyle
    DGNPLATFORM_EXPORT void DropSubCategoryOverride(DgnSubCategoryId);

    //! Look up the appearance overrides for the given SubCategory from this view's DisplayStyle
    //! If no such overides are defined, returns an empty Override
    DgnSubCategory::Override GetSubCategoryOverride(DgnSubCategoryId id) const { return m_definition->GetDisplayStyle().GetSubCategoryOverride(id); }

    //! Initialize this ViewController.
    DGNPLATFORM_EXPORT void Init();

    //! determine whether a DgnModel is displayed in this view
    bool IsModelViewed(DgnModelId modelId) const {return m_definition->ViewsModel(modelId);}

    GeometricModelP GetTargetModel() const {return _GetTargetModel();}

    //! Tests whether a rotation matrix corresponds to one of the StandardView orientations.
    //! @param[in] rotation  The matrix to test.
    //! @param[in] check3D   True to check the 3D members of StandardRotation.
    //! @return The standard view index.  StandardView::NotStandard indicates that rotation does not match any standard views.
    DGNPLATFORM_EXPORT static StandardView IsStandardViewRotation(RotMatrixCR rotation, bool check3D);

    //! Gets the name of a StandardView.
    //! @param[in]  standardView The StandardView of interest
    //! @return the ViewName.
    DGNPLATFORM_EXPORT static Utf8String GetStandardViewName(StandardView standardView);

    //! Get the RotMatrix for a standard view by name.
    //! @param[out] rotMatrix   The rotation of the standard view (optional)
    //! @param[out] standardId  The identifier of the standard view (optional)
    //! @param[in]  viewName    The name of the standard view to look up. Note that the comparison is case-insensitive.
    //! @return SUCCESS if viewName was interpreted correctly and rotMatrix and standardId are valid.
    DGNPLATFORM_EXPORT static BentleyStatus GetStandardViewByName(RotMatrixP rotMatrix, StandardView* standardId, Utf8CP viewName);

    //! @return true if this view supports 3d viewing operations. Otherwise the z-axis of the view must remain aligned with the world z axis, even
    //! if the view is a physical view.
    bool Allow3dManipulations() const {return _Allow3dManipulations();}
    
    //! Establish the view parameters from an 8-point frustum.
    //! @param[in] frustum The 8-point frustum from which to establish the parameters of this ViewController
    //! @note The order of the points in the frustum is defined by the NpcCorners enum.
    DGNPLATFORM_EXPORT ViewportStatus SetupFromFrustum(Frustum const& frustum);

    AppData* FindAppData(AppData::Key const& key) const {auto entry = m_appData.find(&key); return entry==m_appData.end() ? nullptr : entry->second.get();}
    DGNPLATFORM_EXPORT void AddAppData(AppData::Key const& key, AppData* obj) const;
    StatusInt DropAppData(AppData::Key const& key) const {return 0==m_appData.erase(&key) ? ERROR : SUCCESS;}

    //! Do not make any changes to the view definition which would affect visibility or appearance of elements, subcategories, categories, or geometry classes.
    ViewDefinitionR GetViewDefinitionR() {return *m_definition;}
    ViewDefinitionCR GetViewDefinition() const {return *m_definition;}

    //! @name Active Volume
    //! @{
    void AssignActiveVolume(ClipVectorPtr volume) {m_activeVolume = volume;}
    void ClearActiveVolume() {m_activeVolume = nullptr;}
    ClipVectorPtr GetActiveVolume() const {return m_activeVolume;}
    //! @}

    // Get the set of special elements for this ViewController.
    SpecialElements const& GetSpecialElements() const {return m_special;}

    //! Get the list of elements that are always drawn
    DgnElementIdSet const& GetAlwaysDrawn() const {return GetSpecialElements().m_always;}

    //! Establish a set of elements that are always drawn in the view.
    //! @param[in] exclusive If true, only these elements are drawn
    DGNPLATFORM_EXPORT void SetAlwaysDrawn(DgnElementIdSet const&, bool exclusive);

    //! Returns true if the set of elements returned by GetAlwaysDrawn() are the *only* elements rendered by this view controller
    bool IsAlwaysDrawnExclusive() const { return m_noQuery; }

    //! Empty the set of elements that are always drawn
    DGNPLATFORM_EXPORT void ClearAlwaysDrawn();

    //! Establish a set of elements that are never drawn in the view.
    DGNPLATFORM_EXPORT void SetNeverDrawn(DgnElementIdSet const&);

    //! Get the list of elements that are never drawn.
    //! @remarks An element in the never-draw list is excluded regardless of whether or not it is
    //! in the always-draw list. That is, the never-draw list gets priority over the always-draw list.
    DgnElementIdSet const& GetNeverDrawn() const {return GetSpecialElements().m_never;}

    //! Empty the set of elements that are never drawn
    DGNPLATFORM_EXPORT void ClearNeverDrawn();

    //! Returns true if all of the TileTree::Roots associated with this ViewController have been loaded.
    //! @private
    virtual bool _AllTileTreesLoaded() const = 0;

    //! Cancels loading of any tiles associated with this ViewController's TileTree::Roots and optionally waits.
    //! @private
    virtual void _CancelAllTileLoads(bool wait) = 0;

    //! Unloads any TileTree::Roots associated with this ViewController.
    //! @private
    virtual void _UnloadAllTileTrees() = 0;
};

//=======================================================================================
//! A ViewController3d is used to control views of 3d models.
//! @ingroup GROUP_DgnView
// @bsiclass                                                    Keith.Bentley   03/12
//=======================================================================================
struct EXPORT_VTABLE_ATTRIBUTE ViewController3d : ViewController
{
    DEFINE_T_SUPER(ViewController);

protected:
    mutable Render::SceneLightsPtr m_lights;

    ViewController3dCP _ToView3d() const override final {return this;}
    ViewController3d(ViewDefinition3dCR definition) : T_Super(definition) {}

    virtual void _AddModelLights(Render::SceneLightsR lights, Render::TargetR) const { }
    void AddModelLights(Render::SceneLightsR lights, DgnModelId modelId, Render::TargetR) const;
public:
    void SetDisplayStyle(DisplayStyle3dR style) { GetViewDefinition3dR().SetDisplayStyle3d(style); SetViewFlags(style.GetViewFlags()); }
    
    ViewDefinition3dCR GetViewDefinition3d() const {return static_cast<ViewDefinition3dCR>(*m_definition);}
    ViewDefinition3dR GetViewDefinition3dR() {return static_cast<ViewDefinition3dR>(*m_definition);}
    DGNPLATFORM_EXPORT ViewportStatus TurnCameraOn(Angle lensAngle);

    DGNPLATFORM_EXPORT Render::SceneLightsPtr GetLights() const;
    void ClearLights() {DgnDb::VerifyClientThread(); m_lights = nullptr;}
};

//=======================================================================================
//! A SpatialViewController controls views of SpatialModels.
//! It shows %DgnElements selected by an SQL query that can combine spatial criteria with business and graphic criteria.
//! @ingroup GROUP_DgnView
// @bsiclass                                                    Keith.Bentley   03/12
//=======================================================================================
struct EXPORT_VTABLE_ATTRIBUTE SpatialViewController : ViewController3d, BeSQLite::VirtualSet
{
    DEFINE_T_SUPER(ViewController3d);
    friend struct SpatialRedlineViewController;
    friend struct SpatialViewDefinition;

public:
    //=======================================================================================
    // @bsiclass                                                    Keith.Bentley   05/16
    //=======================================================================================
    struct ElementsQuery
    {
        BeSQLite::CachedStatementPtr m_viewStmt;
        SpecialElements const* m_special;
        ClipVectorCPtr m_activeVolume;
        int m_idCol = 0;
        DGNPLATFORM_EXPORT bool TestElement(DgnElementId);
        bool IsNever(DgnElementId id) const {return m_special && m_special->m_never.Contains(id);}
        bool IsAlways(DgnElementId id) const {return m_special && m_special->m_always.Contains(id);}
        bool HasAlwaysList() const {return m_special && !m_special->m_always.empty();}
        DGNPLATFORM_EXPORT void Start(SpatialViewControllerCR); //!< when this method is called the SQL string for the "ViewStmt" is obtained from the SpatialViewController supplied.
        ElementsQuery(SpecialElements const* special, ClipVectorCP activeVolume) {m_special = (special && !special->IsEmpty()) ? special : nullptr; m_activeVolume=activeVolume;}
    };

    //=======================================================================================
    //! A query that uses both the spatial index and a DgnElementId-based filter for a SpatialView.
    //! This object holds two statements - one for the spatial query and one that filters element, by id,
    //! on the "other" criteria for a SpatialView.
    //! The Statements are retrieved from the statement cache and prepared/bound in the Start method.
    // @bsiclass                                                    Keith.Bentley   02/16
    //=======================================================================================
    struct SpatialQuery : ElementsQuery
    {
        bool m_doSkewTest = false;
        BeSQLite::CachedStatementPtr m_rangeStmt;
        BeSQLite::RTree3dVal m_boundingRange;    // only return entries whose range intersects this cube.
        BeSQLite::RTree3dVal m_backFace;
        Render::FrustumPlanes m_planes;
        Frustum m_frustum;
        DMatrix4d m_localToNpc;
        DVec3d m_viewVec;  // vector from front face to back face, for SkewScan
        DPoint3d m_cameraPosition;

        virtual int _TestRTree(BeSQLite::RTreeMatchFunction::QueryInfo const&) = 0;
        DgnElementId StepRtree();
        bool SkewTest(BeSQLite::RTree3dValCP testRange);
        BeSQLite::RTreeMatchFunction::Within TestVolume(FrustumCR box, BeSQLite::RTree3dValCP);
        void Start(SpatialViewControllerCR); //!< when this method is called the SQL string for the "ViewStmt" is obtained from the SpatialViewController supplied.
        void SetFrustum(FrustumCR);
        SpatialQuery(SpecialElements const* special, ClipVectorCP activeVolume) : ElementsQuery(special, activeVolume) {}
    };

    //=======================================================================================
    //! This object is created on the Client thread and queued to the Query thread. It populates its
    //! QueryResults with the set of n-best elements that satisfy both range and view criteria.
    // @bsiclass                                                    Keith.Bentley   02/16
    //=======================================================================================
    struct RangeQuery : SpatialQuery
    {
        struct Plan
        {
            BeDuration m_maxTime = BeDuration::Seconds(2);    // maximum time query should run
            mutable uint32_t m_targetNumElements = 0;

            BeDuration GetTimeout() const {return m_maxTime;}
            void SetTimeout(BeDuration maxTime) {m_maxTime=maxTime;}
            uint32_t GetTargetNumElements() const {return m_targetNumElements;}
            void SetTargetNumElements(uint32_t val) const {m_targetNumElements=val;}
        };

        DEFINE_T_SUPER(SpatialQuery)
        bool m_depthFirst = false;
        bool m_cameraOn = false;
        bool m_testLOD = false;
        uint32_t m_orthogonalProjectionIndex;
        uint32_t m_count = 0;
        uint32_t m_hitLimit = 0;     // find this many "best" elements sorted by occlusion score
        uint64_t m_lastId = 0;
        double m_lodFilterNPCArea = 0.0;
        double m_minScore = 0.0;
        double m_lastScore = 0.0;
        SpatialViewControllerCR m_view;
        Plan m_plan;
        QueryResults* m_results;

        int _TestRTree(BeSQLite::RTreeMatchFunction::QueryInfo const&) override;
        void AddAlwaysDrawn(SpatialViewControllerCR);
        void SetDepthFirst() {m_depthFirst=true;}
        void SetTestLOD(bool onOff) {m_testLOD=onOff;}
        void SetSizeFilter(DgnViewportCR, double size);
        bool ComputeNPC(DPoint3dR npcOut, DPoint3dCR localIn);
        bool ComputeOcclusionScore(double& score, FrustumCR);

    public:
        RangeQuery(SpatialViewControllerCR, FrustumCR, DgnViewportCR, Plan const& plan, QueryResults*);
        void DoQuery();
    };

private:
    Utf8String m_viewSQL; // don't rely on this - it will soon be removed from the API!

protected:
    bool m_loading = false;
    bool m_defaultDeviceOrientationValid = false;
    bool m_allRootsLoaded = false;
    bmap<DgnModelId, TileTree::RootPtr> m_roots;
    RotMatrix m_defaultDeviceOrientation;
    double m_sceneLODSize = 6.0; 
    double m_nonSceneLODSize = 7.0; 
    mutable double m_queryElementPerSecond = 10000;
    bset<Utf8String> m_copyrightMsgs;  // from reality models. Only keep unique ones

    void QueryModelExtents(FitContextR);

    DGNPLATFORM_EXPORT bool _IsInSet(int nVal, BeSQLite::DbValue const*) const override;
    DGNPLATFORM_EXPORT void _PickTerrain(PickContextR context) override;
    DGNPLATFORM_EXPORT void _VisitAllElements(ViewContextR) override;
    DGNPLATFORM_EXPORT void _DrawView(ViewContextR context) override;
    DGNPLATFORM_EXPORT FitComplete _ComputeFitRange(struct FitContext&) override;
    DGNPLATFORM_EXPORT AxisAlignedBox3d _GetViewedExtents(DgnViewportCR) const override;
    DGNPLATFORM_EXPORT void _DrawDecorations(DecorateContextR) override;
    DGNPLATFORM_EXPORT virtual void _ChangeModelDisplay(DgnModelId modelId, bool onOff);
    DGNPLATFORM_EXPORT virtual void _SetViewedModels(DgnModelIdSet const&);
    DGNPLATFORM_EXPORT GeometricModelP _GetTargetModel() const override;
    SpatialViewControllerCP _ToSpatialView() const override {return this;}
    bool _Allow3dManipulations() const override {return true;}
    DGNPLATFORM_EXPORT void _AddModelLights(Render::SceneLightsR, Render::TargetR) const override;
    DGNPLATFORM_EXPORT BentleyStatus _CreateScene(SceneContextR context) override;
    BentleyStatus CreateThumbnailScene(SceneContextR context);

    //! Construct a new SpatialViewController from a View in the project.
    //! @param[in] definition the view definition
    DGNPLATFORM_EXPORT SpatialViewController(SpatialViewDefinitionCR definition);
    ~SpatialViewController() {}

    double GetGroundElevation() const;
    AxisAlignedBox3d GetGroundExtents(DgnViewportCR) const;
    void DrawGroundPlane(DecorateContextR);
    DGNPLATFORM_EXPORT void DrawSkyBox(DecorateContextR);

public:
    virtual double _ForceMinFrontDist() const {return 0.0;}
    void ResetDeviceOrientation() {m_defaultDeviceOrientationValid = false;}
    DGNPLATFORM_EXPORT bool OnOrientationEvent(RotMatrixCR matrix, OrientationMode mode, UiOrientation ui, uint32_t nEventsSinceEnabled);
    DGNPLATFORM_EXPORT bool OnGeoLocationEvent(GeoLocationEventStatus& status, GeoPointCR point); //!< @private
    SpatialViewDefinitionR GetSpatialViewDefinition() const {return static_cast<SpatialViewDefinitionR>(*m_definition);}

    //! Called when the display of a model is changed on or off
    //! @param modelId  The model to turn on or off.
    //! @param onOff    If true, elements in the model displayed
    void ChangeModelDisplay(DgnModelId modelId, bool onOff) {_ChangeModelDisplay(modelId, onOff);}

    DgnModelIdSet const& GetViewedModels() const {return GetSpatialViewDefinition().GetModelSelector().GetModels();}
    void SetViewedModels(DgnModelIdSet const& models) { _SetViewedModels(models); }
    
    DGNPLATFORM_EXPORT bool ViewVectorsFromOrientation(DVec3dR forward, DVec3dR up, RotMatrixCR orientation, OrientationMode mode, UiOrientation ui);

    //! Get the Level-of-Detail filtering size for scene creation for this SpatialViewController. This is the size, in pixels, of one side of a square. 
    //! Elements whose aabb projects onto the view an area less than this box are skipped during scene creation.
    double GetSceneLODSize() const {return m_sceneLODSize;}
    void SetSceneLODSize(double val) {m_sceneLODSize=val;} //!< see GetSceneLODSize

    //! Get the Level-of-Detail filtering size for non-scene (background) elements this SpatialViewController. This is the size, in pixels, of one side of a square. 
    //! Elements whose aabb projects onto the view an area less than this box are skipped during background-element display.
    double GetNonSceneLODSize() const {return m_nonSceneLODSize;}
    void SetNonSceneLODSize(double val) {m_nonSceneLODSize=val;} //!< see GetNonSceneLODSize
    DGNPLATFORM_EXPORT Render::TextureCP GetEnvironmentMap(Render::SystemCR system) const;

    bool _AllTileTreesLoaded() const override { return m_allRootsLoaded; }
    DGNPLATFORM_EXPORT void _CancelAllTileLoads(bool wait) override;
    void _UnloadAllTileTrees() override { m_allRootsLoaded = false; m_roots.clear(); }
};

//=======================================================================================
//! A OrthographicViewController controls orthographic projections of views of SpatialModels
//! @ingroup GROUP_DgnView
// @bsiclass                                                    Keith.Bentley   03/12
//=======================================================================================
struct EXPORT_VTABLE_ATTRIBUTE OrthographicViewController : SpatialViewController
{
    DEFINE_T_SUPER(SpatialViewController);
    friend struct OrthographicViewDefinition;

protected:
    //! Construct a new OrthographicViewController
    //! @param[in] definition the view definition
    OrthographicViewController(OrthographicViewDefinitionCR definition) : T_Super(definition) {}

public:
    OrthographicViewDefinitionR GetOrthographicViewDefinition() const {return static_cast<OrthographicViewDefinitionR>(*m_definition);}
};

//=======================================================================================
//! A ViewController2d is used to control views of 2d models.
//! @ingroup GROUP_DgnView
// @bsiclass                                                    Keith.Bentley   03/12
//=======================================================================================
struct EXPORT_VTABLE_ATTRIBUTE ViewController2d : ViewController
{
    DEFINE_T_SUPER(ViewController);

protected:
    TileTree::RootPtr m_root;

    DGNPLATFORM_EXPORT BentleyStatus _CreateScene(SceneContextR context) override;
    DGNPLATFORM_EXPORT void _DrawView(ViewContextR) override;
    DGNPLATFORM_EXPORT AxisAlignedBox3d _GetViewedExtents(DgnViewportCR) const override;
    DGNPLATFORM_EXPORT CloseMe _OnModelsDeleted(bset<DgnModelId> const& deletedIds, DgnDbR db) override;
    GeometricModelP _GetTargetModel() const override {return GetViewedModel();}
    TileTree::RootPtr GetRoot(SceneContextR context);

    ViewController2d(ViewDefinition2dCR def) : T_Super(def) {}

public:
    ViewDefinition2dR GetViewDefinition2dR() {return static_cast<ViewDefinition2dR>(*m_definition);}
    ViewDefinition2dCR GetViewDefinition2d() const {return static_cast<ViewDefinition2dCR>(*m_definition);}

    DgnModelId GetViewedModelId() const {return GetViewDefinition2d().GetBaseModelId();}
    GeometricModel2dP GetViewedModel() const {return GetDgnDb().Models().Get<GeometricModel2d>(GetViewedModelId()).get();}

    void SetDisplayStyle(DisplayStyle2dR style) { GetViewDefinition2dR().SetDisplayStyle2d(style); SetViewFlags(style.GetViewFlags()); }

    bool _AllTileTreesLoaded() const override { return m_root.IsValid(); }
    DGNPLATFORM_EXPORT void _CancelAllTileLoads(bool wait) override;
    void _UnloadAllTileTrees() override { m_root = nullptr; }
};

//=======================================================================================
//! A DrawingViewController is used to control views of DrawingModels
//! @ingroup GROUP_DgnView
// @bsiclass                                                    Keith.Bentley   03/12
//=======================================================================================
struct EXPORT_VTABLE_ATTRIBUTE DrawingViewController : ViewController2d
{
    DEFINE_T_SUPER(ViewController2d);
    friend struct DrawingViewDefinition;
protected:
    DrawingViewControllerCP _ToDrawingView() const override {return this;}

    //! Construct a new DrawingViewController.
    DrawingViewController(DrawingViewDefinitionCR def) : ViewController2d(def) {}
};

//=======================================================================================
//! A SectionDrawingViewController is used to control views of SectionDrawingModels
//! @ingroup GROUP_DgnView
// @bsiclass                                                    Keith.Bentley   03/12
//=======================================================================================
struct SectionDrawingViewController : DrawingViewController
{
    DEFINE_T_SUPER(DrawingViewController);

protected:
    mutable SectioningViewControllerPtr m_sectionView;  // transient

public:
    //! Convenience method to get the drawing that is displayed in this view.
    SectionDrawingModel* GetSectionDrawing() const {return GetDgnDb().Models().Get<SectionDrawingModel>(GetViewedModelId()).get();}

    //! Convenience method to ask the section view for its "forward" clip vector. That is how to clip a physical model view in order to display this view in context.
    DGNPLATFORM_EXPORT ClipVectorPtr GetProjectClipVector() const; //!< Get the clip to apply to a physical view when drawing this view embedded in it. Never returns nullptr. May create a temporary (empty) clip if there is no clip defined.

    //! Convenience method to ask the section view has multiple section planes.
    DGNPLATFORM_EXPORT bool GetSectionHasDogLeg() const; //!< Returns true if the drawing has a dog leg
};

//=======================================================================================
//! A HypermodelingViewController is used to display zero or more drawing models in the context of one physical view.
//! A HypermodelingViewController tries to mimic what the underlying physical view controller would do. The view frustum,
//! camera, render mode, etc. are all the same. HypermodelingViewController passes on changes to the view frustum, categories on/off,
//! etc. to the underlying physical view controller, so that, if the HypermodelingViewController is deleted and the physical
//! view controller is restored, the view will not changed.
//! <p>Note that a hypermodeling view is not a persistent concept. It is created at runtime to compose other views.
//! @ingroup GROUP_DgnView
// @bsiclass                                                    Keith.Bentley   03/12
//=======================================================================================
struct EXPORT_VTABLE_ATTRIBUTE HypermodelingViewController : SpatialViewController
{
    DEFINE_T_SUPER(SpatialViewController);

    //! Specifies symbology for some aspects of the drawings when they are drawn in context.
    struct DrawingSymbology
    {
        ColorDef  drawingBackgroundColor; //!< The background color of the drawing
        ColorDef  hatchColor; //!< The color of the fills where section cuts occur on planes other than the section plane closest to the eye.
    };

    //! Specifies drawing elements to draw.
    enum Pass
    {
        PASS_None        = 0,   //!< No drawing graphics specified
        PASS_Cut         = 2,   //!< Draw section cut graphics, including edges and fills
        PASS_Forward     = 4,   //!< Draw section forward graphics,
        PASS_Annotation  = 8,   //!< Draw annotations other than section graphics
        PASS_Hatch       = 16,  //!< Draw fills where section cuts occur on planes other than the section plane closest to the eye.
        PASS_DrawingBackground = 32,  //!< Draw a sheet border around drawing graphics
        PASS_CutOrAnnotation = (PASS_Cut|PASS_Annotation),
        PASS_ForPicking  = (PASS_Cut|PASS_Forward|PASS_Annotation),
        PASS_All  = 0xff
    };

private:
    SpatialViewControllerPtr m_physical;
    bvector<SectionDrawingViewControllerPtr> m_drawings;
    ViewControllerP m_currentViewController;
    mutable Pass m_pass;
    int m_nearestCutPlane;
    DrawingSymbology m_symbology;
    Pass m_passesToDraw;

    void _DrawView(ViewContextR) override;
    Render::GraphicPtr _StrokeGeometry(ViewContextR, GeometrySourceCR, double) override;
    BentleyStatus _StrokeHit(DecorateContextR, GeometrySourceCR, HitDetailCR) override;
    bool _Allow3dManipulations() const override;
    AxisAlignedBox3d _GetViewedExtents(DgnViewportCR) const override;

    void PushClipsForSpatialView(ViewContextR) const;
    void PopClipsForSpatialView(ViewContextR) const;
    void PushClipsForInContextViewPass(ViewContextR context, SectionDrawingViewControllerCR drawing) const;
    void PopClipsForInContextViewPass(ViewContextR context, SectionDrawingViewControllerCR drawing) const;

    DRange3d GetDrawingRange(DrawingViewControllerR) const;
    void DrawFakeSheetBorder(ViewContextR, DrawingViewControllerR) const;
    bool ShouldDraw(Pass p) const {return (m_passesToDraw & p) == p;}

public:
    DGNPLATFORM_EXPORT HypermodelingViewController(SpatialViewDefinition const& def, SpatialViewControllerR, bvector<SectionDrawingViewControllerPtr> const&);
    bool ShouldDrawProxyGraphics(ClipVolumePass proxyGraphicsType, int planeIndex) const;
    bool ShouldDrawAnnotations() const;
    DGNPLATFORM_EXPORT void SetOverrideGraphicParams(ViewContextR) const;

    DGNPLATFORM_EXPORT bvector<SectionDrawingViewControllerPtr> GetSectionDrawingViews() const;
    DGNPLATFORM_EXPORT SectionDrawingViewControllerPtr FindSectionDrawingViewById(DgnViewId) const;
    DGNPLATFORM_EXPORT BentleyStatus AddDrawing(SectionDrawingViewControllerR);
    DGNPLATFORM_EXPORT BentleyStatus RemoveDrawing(DgnViewId);
    DGNPLATFORM_EXPORT SpatialViewControllerR GetSpatialView() const;
    DrawingSymbology GetDrawingSymbology() const {return m_symbology;} //!< Get the symbology for some aspects of the drawings when they are drawn in context.
    void SetDrawingSymbology(DrawingSymbology const& s) {m_symbology=s;} //!< Set the symbology for some aspects of the drawings when they are drawn in context.
    Pass GetPassesToDraw() const {return m_passesToDraw;} //!< Get the drawing elements to draw.
    void SetPassesToDraw(Pass p) {m_passesToDraw = p;} //!< Set the drawing elements to draw.
};

//=======================================================================================
//! A TemplateViewController2d is used to view a single 2d template model.
//! @ingroup GROUP_DgnView
// @bsiclass                                                    Shaun.Sewall    02/17
//=======================================================================================
struct EXPORT_VTABLE_ATTRIBUTE TemplateViewController2d : ViewController2d
{
    DEFINE_T_SUPER(ViewController2d);

protected:
    TemplateViewController2dCP _ToTemplateView2d() const override final {return this;}
    GeometricModelP _GetTargetModel() const override {return GetViewedModel();}

public:
    TemplateViewController2d(TemplateViewDefinition2dCR viewDef) : T_Super(viewDef) {}
    TemplateViewDefinition2dCR GetTemplateViewDefinition2d() const {return static_cast<TemplateViewDefinition2dCR>(*m_definition);}
    TemplateViewDefinition2dR GetTemplateViewDefinition2dR() {return static_cast<TemplateViewDefinition2dR>(*m_definition);}

    DgnModelId GetViewedModelId() const {return GetTemplateViewDefinition2d().GetViewedModel();}
    GeometricModel2dP GetViewedModel() const {return GetDgnDb().Models().Get<GeometricModel2d>(GetViewedModelId()).get();}
    DGNPLATFORM_EXPORT DgnDbStatus SetViewedModel(DgnModelId modelId);
};

//=======================================================================================
//! A TemplateViewController3d is used to view a single 3d template model.
//! @ingroup GROUP_DgnView
// @bsiclass                                                    Shaun.Sewall    02/17
//=======================================================================================
struct EXPORT_VTABLE_ATTRIBUTE TemplateViewController3d : ViewController3d
{
    DEFINE_T_SUPER(ViewController3d);

private:
<<<<<<< HEAD
    DgnModelId m_viewedModelId;
    TileTree::RootPtr m_root;

=======
    DGNPLATFORM_EXPORT void _AddModelLights(Render::SceneLightsR, Render::TargetR) const override;
>>>>>>> 85ee69a8
protected:
    TemplateViewController3dCP _ToTemplateView3d() const override final {return this;}
    GeometricModelP _GetTargetModel() const override {return GetViewedModel();}
    bool _Allow3dManipulations() const override {return true;}
    DGNPLATFORM_EXPORT void _DrawView(ViewContextR) override;
    DGNPLATFORM_EXPORT AxisAlignedBox3d _GetViewedExtents(DgnViewportCR) const override;
    DGNPLATFORM_EXPORT BentleyStatus _CreateScene(SceneContextR context) override;
    TileTree::RootPtr GetRoot(SceneContextR context);

public:
    TemplateViewController3d(TemplateViewDefinition3dCR viewDef) : T_Super(viewDef) {}
    TemplateViewDefinition3dCR GetTemplateViewDefinition3d() const {return static_cast<TemplateViewDefinition3dCR>(*m_definition);}
    TemplateViewDefinition3dR GetTemplateViewDefinition3dR() {return static_cast<TemplateViewDefinition3dR>(*m_definition);}

    DgnModelId GetViewedModelId() const {return GetTemplateViewDefinition3d().GetViewedModel();}
    GeometricModel3dP GetViewedModel() const {return GetDgnDb().Models().Get<GeometricModel3d>(GetViewedModelId()).get();}
    DGNPLATFORM_EXPORT DgnDbStatus SetViewedModel(DgnModelId modelId);

    bool _AllTileTreesLoaded() const override { return m_root.IsValid(); }
    DGNPLATFORM_EXPORT void _CancelAllTileLoads(bool wait) override;
    void _UnloadAllTileTrees() override { m_root = nullptr; }
};

END_BENTLEY_DGN_NAMESPACE
<|MERGE_RESOLUTION|>--- conflicted
+++ resolved
@@ -1,876 +1,871 @@
-/*--------------------------------------------------------------------------------------+
-|
-|     $Source: PublicAPI/DgnPlatform/ViewController.h $
-|
-|  $Copyright: (c) 2018 Bentley Systems, Incorporated. All rights reserved. $
-|
-+--------------------------------------------------------------------------------------*/
-#pragma once
-//__PUBLISH_SECTION_START__
-
-#include "DgnPlatform.h"
-#include "IAuxCoordSys.h"
-#include "ViewContext.h"
-#include "UpdatePlan.h"
-#include "ViewDefinition.h"
-#include <Bentley/BeThread.h>
-#include <BeSQLite/RTreeMatch.h>
-#include "TileTree.h"
-
-DGNPLATFORM_TYPEDEFS(FitViewParams)
-DGNPLATFORM_TYPEDEFS(HypermodelingViewController)
-DGNPLATFORM_TYPEDEFS(SectionDrawingViewController)
-DGNPLATFORM_TYPEDEFS(SectioningViewController)
-
-DGNPLATFORM_REF_COUNTED_PTR(HypermodelingViewController)
-DGNPLATFORM_REF_COUNTED_PTR(SectionDrawingViewController)
-DGNPLATFORM_REF_COUNTED_PTR(SectioningViewController)
-
-BEGIN_BENTLEY_DGN_NAMESPACE
-
-enum class OrientationError
-{
-    None,
-    Unknown,
-    DeviceRequiresMovement, //! Orientation events are meaningless until the user moves the device
-    TrueNorthNotAvailable,  //! True north requested but available, possibly because wifi is not enabled.
-    NotAvailable,
-};
-
-enum class OrientationMode
-{
-    CompassHeading  = 0,    //!< Use compass heading from device
-    RelativeHeading = 1,    //!< Use heading relative to device's default orientation
-    IgnoreHeading   = 2,    //!< Do not modify orientation from device heading
-};
-
-enum class UiOrientation
-{
-    Portrait            = 0,    //!< Up vector is positive device y, right vector is positive device x
-    LandscapeRight      = 1,    //!< Up vector is positive device x, right vector is negative device y
-    PortraitUpsideDown  = 2,    //!< Up vector is negative device y, right vector is negative device x
-    LandscapeLeft       = 3,    //!< Up vector is negative device x, right vector is positive device y
-};
-
-//=======================================================================================
-//! @ingroup GROUP_DgnView
-/**
- A ViewController provides the behavior for a type of view.
- <p>
- When a ViewController is paired with a DgnViewport, it then controls the operation of that view. Generally there will
- be a 1-1 relationship between ViewControllers and Viewports and a DgnViewport holds a reference-counted-pointer to its 
- ViewController. See discussion at #DgnViewport about synchronizing Viewports and ViewControllers.
- <p>
- By overriding virtual methods, subclasses of ViewController may:
-     - load and save settings from the database
-     - customize the set of elements that are displayed in the view
-     - customize the way the graphics for an individual element appear
-     - draw non-persistent graphics into the view
-     - draw "decorations" on top of the normal graphics
-     - etc.
-
-<h3>Defining a subclass of ViewController</h3>
-To create a subclass of ViewController, create a ViewDefinition and implement _SupplyController.
-*/
-//=======================================================================================
-struct EXPORT_VTABLE_ATTRIBUTE ViewController : RefCountedBase
-{
-    friend struct AuxCoordSystem;
-    struct EXPORT_VTABLE_ATTRIBUTE AppData : RefCountedBase
-    {
-        //! A unique identifier for this type of AppData. Use a static instance of this class to identify your AppData.
-        struct Key : NonCopyableClass {};
-
-        virtual void _Save(ViewDefinitionR view) const {}
-        virtual void _Load(ViewDefinitionR view) {}
-    };
-
-    //=======================================================================================
-    //! The Ids of elements that are somehow treated specially for a SpatialViewController
-    // @bsiclass                                                    Keith.Bentley   02/16
-    //=======================================================================================
-    struct SpecialElements
-    {
-        DgnElementIdSet m_always;
-        DgnElementIdSet m_never;
-        bool IsEmpty() const {return m_always.empty() && m_never.empty();}
-    };
-
-    //! Holds the results of a query.
-    struct QueryResults
-    {
-        typedef bmultimap<double, DgnElementId> OcclusionScores;
-        bool m_incomplete = false;
-        OcclusionScores m_scores;
-        uint32_t GetCount() const {return (uint32_t) m_scores.size();}
-    };
-
-protected:
-    friend struct ViewContext;
-    friend struct DecorateContext;
-    friend struct DgnViewport;
-    friend struct ViewManager;
-    friend struct ToolAdmin;
-    friend struct ViewDefinition;
-
-    mutable BeMutex m_mutex;
-    DgnDbR m_dgndb;
-    DgnViewportP m_vp = nullptr;
-    ViewDefinitionPtr m_definition;
-    bool m_noQuery = false;
-    bool m_featureOverridesDirty = true;
-    bool m_selectionSetDirty;
-    SpecialElements m_special;
-    ClipVectorPtr m_activeVolume; //!< the active volume. If present, elements inside this volume may be treated specially
-    Render::GraphicListPtr m_currentScene;
-    Render::GraphicListPtr m_readyScene;
-    GridOrientationType m_gridOrientation = GridOrientationType::WorldXY;
-    DPoint2d m_gridSpacing = DPoint2d::From(1.0, 1.0);
-    uint32_t m_gridsPerRef = 10;
-    AuxCoordSystemCPtr m_auxCoordSys; //!< The auxiliary coordinate system in use.
-
-    mutable bmap<AppData::Key const*, RefCountedPtr<AppData>, std::less<AppData::Key const*>, 8> m_appData;
-
-    enum class SkipClone {No=0, Yes=1,};
-    //! Construct a ViewController object.
-    //! @param[in] definition The ViewDefinition to be controlled by this ViewController
-    //! @param [in] skipClone Every ViewController *must* have a unique copy of a (non-persistent) ViewDefinition. Usually this
-    //! rule is enforced by cloning the ViewDefintion as the ViewController is constructed. If you know that you have a unique
-    //! non-persistent ViewDefinition, you can use SkipClone::Yes to skip the cloning of definition.
-    DGNPLATFORM_EXPORT ViewController(ViewDefinitionCR definition, SkipClone skipClone=SkipClone::No);
-
-    virtual ~ViewController() {}
-    enum class FitComplete {No=0, Yes=1};
-    DGNPLATFORM_EXPORT virtual FitComplete _ComputeFitRange(FitContextR);
-    virtual void _OnViewOpened(DgnViewportR) {}
-    virtual bool _Allow3dManipulations() const {return false;}
-    virtual void _OnAttachedToViewport(DgnViewportR vp) {m_vp = &vp; m_featureOverridesDirty=m_selectionSetDirty=true;}
-    virtual void _OnDetachedFromViewport(DgnViewportR vp) { m_vp = nullptr;}
-    virtual GeometricModelP _GetTargetModel() const = 0;
-    virtual BentleyStatus _CreateScene(SceneContextR context) = 0;
-    DGNPLATFORM_EXPORT virtual void _LoadState();
-    DGNPLATFORM_EXPORT virtual void _StoreState();
-
-    //! @return true to project un-snapped points to the view's ACS plane.
-    //! @note Normally true for a 3d view. A 3d digitizier supplying real z values would not want this...maybe this would be a special ViewController?
-    DGNPLATFORM_EXPORT virtual bool _IsPointAdjustmentRequired() const;
-
-    //! @return true to project snap points to the view's ACS plane.
-    //! @note Normally true for a 3d view only when ACS plane snap is enabled.
-    DGNPLATFORM_EXPORT virtual bool _IsSnapAdjustmentRequired(bool snapLockEnabled) const;
-
-    //! @return true to automatically orient AccuDraw to the view's ACS plane when initially made active.
-    //! @note Normally true for a view only when ACS context lock is enabled.
-    DGNPLATFORM_EXPORT virtual bool _IsContextRotationRequired(bool contextLockEnabled) const;
-
-    //! Display locate circle and information about the current AccuSnap/auto-locate HitDetail.
-    DGNPLATFORM_EXPORT virtual void _DrawLocateCursor(DecorateContextR, DPoint3dCR, double aperture, bool isLocateCircleOn, HitDetailCP hit=nullptr);
-
-    //! Grid display and point adjustment.
-    virtual GridOrientationType _GetGridOrientationType() const {return m_gridOrientation;}
-    DGNPLATFORM_EXPORT virtual void _GetGridSpacing(DPoint2dR, uint32_t& gridsPerRef) const;
-
-    //! Display grid for this view.
-    DGNPLATFORM_EXPORT virtual void _DrawGrid(DecorateContextR);
-
-    //! Display view controller specific view decorations.
-    virtual void _DrawDecorations(DecorateContextR) {}
-
-    //! Locate/snap to view controller decorations.
-    virtual void _PickDecorations(PickContextR) {}
-
-    //! Called when the display of a category is turned on or off.
-    //! @param[in] singleEnable true if just turned on one category; false if
-    //! turned off a category or made a group of changes.
-    virtual void _OnCategoryChange(bool singleEnable) {}
-
-    //! Draw the contents of the view.
-    virtual void _DrawView(ViewContextR) = 0;
-
-    //! Override this if you want to perform some logic on each iteration of the render loop.
-    virtual void _OnRenderFrame() { }
-
-    DGNPLATFORM_EXPORT void InvalidateScene();
-    bool IsSceneReady() const;
-
-    //! Override visibility and/or symbology of features. Base implementation handles hilite color.
-    //! Note: This function is invoked just before rendering a frame, if and only if ViewController::AreFeatureOverridesDirty() returns true.
-    //! If you override this function, use SetFeatureOverridesDirty() to set this flag whenever changes are made which will affect your symbology overrides.
-    DGNPLATFORM_EXPORT virtual void _AddFeatureOverrides(Render::FeatureSymbologyOverrides& overrides) const;
-
-    //! Invokes the _VisitGeometry on \a context for <em>each element</em> that is in the view.
-    //! For normal views, this does the same thing as _DrawView.
-    virtual void _VisitAllElements(ViewContextR context) {_DrawView(context);}
-
-    //! Stroke a single GeometrySource through a ViewContext.
-    //! An application can override _StrokeGeometry to change the symbology of a GeometrySource.
-    DGNPLATFORM_EXPORT virtual Render::GraphicPtr _StrokeGeometry(ViewContextR, GeometrySourceCR, double pixelSize);
-
-    //! Stroke a single HitDetail through a DecorateContext.
-    //! An application can override _StrokeHit to change how elements are flashed for auto-locate.
-    DGNPLATFORM_EXPORT virtual BentleyStatus _StrokeHit(DecorateContextR, GeometrySourceCR, HitDetailCR);
-
-    //! Get the extent of the model(s) viewed by this view
-    virtual AxisAlignedBox3d _GetViewedExtents(DgnViewportCR) const = 0;
-
-    enum class CloseMe {No=0, Yes=1};
-    //! called when one or more models are deleted
-    //! @return true to close this viewport
-    virtual CloseMe _OnModelsDeleted(bset<Dgn::DgnModelId> const&, Dgn::DgnDbR db) {return CloseMe::No;}
-
-    ViewDefinitionPtr CloneState() {StoreState(); return m_definition->MakeCopy<ViewDefinition>();}
-    void ChangeState(ViewDefinitionCR newState) {m_definition=newState.MakeCopy<ViewDefinition>(); LoadState();}
-    void ChangeSubCategoryDisplay(DgnSubCategoryId, bool onOff);
-    void ToggleAllSubCategories(DgnCategoryId, bool onOff);
-
-public:
-    BentleyStatus CreateScene(SceneContextR context);
-    Render::GraphicListPtr UseReadyScene() {BeMutexHolder lock(m_mutex); if (!m_readyScene.IsValid()) return nullptr; std::swap(m_currentScene, m_readyScene); m_readyScene = nullptr; return m_currentScene;}
-    BentleyStatus CreateScene(DgnViewportR vp, UpdatePlan const& plan, TileTree::TileRequestsR requests);
-    void RequestScene(DgnViewportR vp, UpdatePlan const& plan, TileTree::TileRequestsR requests);
-    Render::GraphicListPtr GetScene() const {BeMutexHolder lock(m_mutex); return m_currentScene;}
-    void DrawView(ViewContextR context) {return _DrawView(context);}
-    void VisitAllElements(ViewContextR context) {return _VisitAllElements(context);}
-    void AddFeatureOverrides(Render::FeatureSymbologyOverrides& overrides) const { _AddFeatureOverrides(overrides); }
-    void OnViewOpened(DgnViewportR vp) {_OnViewOpened(vp);}
-    virtual void _PickTerrain(PickContextR context) {}
-
-    bool AreFeatureOverridesDirty() const {return m_featureOverridesDirty;}
-    void SetFeatureOverridesDirty(bool dirty=true) {m_featureOverridesDirty = dirty;}
-    bool IsSelectionSetDirty() const {return m_selectionSetDirty;}
-    void SetSelectionSetDirty(bool dirty=true) {m_selectionSetDirty = dirty;}
-
-    //! Get the DgnDb of this view.
-    DgnDbR GetDgnDb() const {return m_dgndb;}
-
-    DgnCategoryIdSet const& GetViewedCategories() const {return m_definition->GetCategorySelector().GetCategories();}
-    DGNPLATFORM_EXPORT void SetViewedCategories(DgnCategoryIdSet const&, bool enableAllSubCategories=false);
-
-    //! Get the axis-aliged extent of all of the possible elements visible in this view. For physical views, this is the "project extents".
-    AxisAlignedBox3d GetViewedExtents(DgnViewportCR vp) const {return _GetViewedExtents(vp);}
-
-    //! Read the state of this controller from its definition elements.
-    //! @see GetDefinitionR
-    void LoadState() {_LoadState();}
-
-    //! Store the state of this controller to its definition elements. @note It is up to the caller to write the definition elements to the database if that is the goal.
-    //! @see SaveDefinition
-    void StoreState() {_StoreState();}
-
-    //! perform the equivalent of a dynamic_cast to a ViewController3d.
-    //! @return a valid ViewController3dCP, or nullptr if this is not a 3d view
-    virtual ViewController3dCP _ToView3d() const {return nullptr;}
-    ViewController3dP ToView3dP() {return const_cast<ViewController3dP>(_ToView3d());}
-
-    //! perform the equivalent of a dynamic_cast to a SpatialViewController.
-    //! @return a valid SpatialViewControllerCP, or nullptr if this is not a physical view
-    virtual SpatialViewControllerCP _ToSpatialView() const {return nullptr;}
-    SpatialViewControllerP ToSpatialViewP() {return const_cast<SpatialViewControllerP>(_ToSpatialView());}
-
-    //! perform the equivalent of a dynamic_cast to a DrawingViewController.
-    //! @return a valid DrawingViewControllerCP, or nullptr if this is not a drawing view
-    virtual DrawingViewControllerCP _ToDrawingView() const {return nullptr;}
-    DrawingViewControllerP ToDrawingViewP() {return const_cast<DrawingViewControllerP>(_ToDrawingView());}
-
-    //! perform the equivalent of a dynamic_cast to a SheetViewController.
-    //! @return a valid SheetViewControllerCP, or nullptr if this is not a sheet view
-    virtual Sheet::ViewControllerCP _ToSheetView() const {return nullptr;}
-    Sheet::ViewControllerP ToSheetViewP() {return const_cast<Sheet::ViewControllerP>(_ToSheetView());}
-
-    virtual TemplateViewController2dCP _ToTemplateView2d() const {return nullptr;}
-    TemplateViewController2dP ToTemplateView2dP() {return const_cast<TemplateViewController2dP>(_ToTemplateView2d());}
-
-    virtual TemplateViewController3dCP _ToTemplateView3d() const {return nullptr;}
-    TemplateViewController3dP ToTemplateView3dP() {return const_cast<TemplateViewController3dP>(_ToTemplateView3d());}
-
-    //! determine whether this view is a 3d view
-    bool Is3d() const {return nullptr != _ToView3d();}
-
-    //! determine whether this is a physical view
-    bool IsSpatialView() const {return nullptr != _ToSpatialView();}
-
-    //! determine whether this is a drawing view
-    bool IsDrawingView() const {return nullptr != _ToDrawingView();}
-
-    //! determine whether this is a sheet view
-    bool IsSheetView() const {return nullptr != _ToSheetView();}
-
-    //! determine whether this is a 2d template view
-    bool IsTemplateView2d() const {return nullptr != _ToTemplateView2d();}
-
-    //! determine whether this is a 3d template view
-    bool IsTemplateView3d() const {return nullptr != _ToTemplateView3d();}
-
-    //! Get the ViewFlags from the DisplayStyle of this view
-    Render::ViewFlags GetViewFlags() const {return m_definition->GetDisplayStyle().GetViewFlags();}
-
-    //! Set the ViewFlags for the DisplayStyle of this view
-    DGNPLATFORM_EXPORT void SetViewFlags(Render::ViewFlags viewFlags);
-
-    //! Gets the DgnViewId of the ViewDefinition of this view.
-    DgnViewId GetViewId() const {return m_definition->GetViewId();}
-
-    //! Change whether a DgnCategory is displayed in the CategorySelector of this view.
-    //! @param[in] categoryId the DgnCategoryId to change.
-    //! @param[in] onOff if true, the category is displayed in this view.
-    //! @param[in] toggleAllSubcategories if true, override the visibility of each of the category's sub-categories to match.
-    DGNPLATFORM_EXPORT void ChangeCategoryDisplay(DgnCategoryId categoryId, bool onOff, bool toggleAllSubcategories=false);
-
-    //! Set the CategorySelector for this view.
-    void SetCategorySelector(CategorySelectorR selector) { m_definition->SetCategorySelector(selector); SetFeatureOverridesDirty(); }
-
-    //! Gets the Auxiliary Coordinate System for this view.
-    AuxCoordSystemCR GetAuxCoordinateSystem() const {return *m_auxCoordSys;}
-
-    //! Sets the Auxiliary Coordinate System to use for this view.
-    //! @param[in] acs The new Auxiliary Coordinate System.
-    bool SetAuxCoordinateSystem(AuxCoordSystemCR acs) {if (!acs.IsValidForView(*this)) return false; m_auxCoordSys = &acs; return true;}
-
-    DGNPLATFORM_EXPORT void PointToStandardGrid(DPoint3dR point, DPoint3dCR gridOrigin, RotMatrixCR gridOrientation, DPoint2dCR roundingDistance, bool isoGrid = false) const;
-    DGNPLATFORM_EXPORT void PointToGrid(DPoint3dR point) const;
-
-    //! Get the Appearance of a DgnSubCategory for this view.
-    //! @param[in] id the DgnSubCategoryId of interest
-    //! @return the appearance of the DgnSubCategory for this view.
-    DgnSubCategory::Appearance GetSubCategoryAppearance(DgnSubCategoryId id) const {return m_definition->GetDisplayStyle().GetSubCategoryAppearance(id);}
-
-    //! Override the appearance of a SubCategory for this view's DisplayStyle
-    DGNPLATFORM_EXPORT void OverrideSubCategory(DgnSubCategoryId, DgnSubCategory::Override const&);
-
-    //! Drop the override of the appearance of a SubCategory from this view's DisplayStyle
-    DGNPLATFORM_EXPORT void DropSubCategoryOverride(DgnSubCategoryId);
-
-    //! Look up the appearance overrides for the given SubCategory from this view's DisplayStyle
-    //! If no such overides are defined, returns an empty Override
-    DgnSubCategory::Override GetSubCategoryOverride(DgnSubCategoryId id) const { return m_definition->GetDisplayStyle().GetSubCategoryOverride(id); }
-
-    //! Initialize this ViewController.
-    DGNPLATFORM_EXPORT void Init();
-
-    //! determine whether a DgnModel is displayed in this view
-    bool IsModelViewed(DgnModelId modelId) const {return m_definition->ViewsModel(modelId);}
-
-    GeometricModelP GetTargetModel() const {return _GetTargetModel();}
-
-    //! Tests whether a rotation matrix corresponds to one of the StandardView orientations.
-    //! @param[in] rotation  The matrix to test.
-    //! @param[in] check3D   True to check the 3D members of StandardRotation.
-    //! @return The standard view index.  StandardView::NotStandard indicates that rotation does not match any standard views.
-    DGNPLATFORM_EXPORT static StandardView IsStandardViewRotation(RotMatrixCR rotation, bool check3D);
-
-    //! Gets the name of a StandardView.
-    //! @param[in]  standardView The StandardView of interest
-    //! @return the ViewName.
-    DGNPLATFORM_EXPORT static Utf8String GetStandardViewName(StandardView standardView);
-
-    //! Get the RotMatrix for a standard view by name.
-    //! @param[out] rotMatrix   The rotation of the standard view (optional)
-    //! @param[out] standardId  The identifier of the standard view (optional)
-    //! @param[in]  viewName    The name of the standard view to look up. Note that the comparison is case-insensitive.
-    //! @return SUCCESS if viewName was interpreted correctly and rotMatrix and standardId are valid.
-    DGNPLATFORM_EXPORT static BentleyStatus GetStandardViewByName(RotMatrixP rotMatrix, StandardView* standardId, Utf8CP viewName);
-
-    //! @return true if this view supports 3d viewing operations. Otherwise the z-axis of the view must remain aligned with the world z axis, even
-    //! if the view is a physical view.
-    bool Allow3dManipulations() const {return _Allow3dManipulations();}
-    
-    //! Establish the view parameters from an 8-point frustum.
-    //! @param[in] frustum The 8-point frustum from which to establish the parameters of this ViewController
-    //! @note The order of the points in the frustum is defined by the NpcCorners enum.
-    DGNPLATFORM_EXPORT ViewportStatus SetupFromFrustum(Frustum const& frustum);
-
-    AppData* FindAppData(AppData::Key const& key) const {auto entry = m_appData.find(&key); return entry==m_appData.end() ? nullptr : entry->second.get();}
-    DGNPLATFORM_EXPORT void AddAppData(AppData::Key const& key, AppData* obj) const;
-    StatusInt DropAppData(AppData::Key const& key) const {return 0==m_appData.erase(&key) ? ERROR : SUCCESS;}
-
-    //! Do not make any changes to the view definition which would affect visibility or appearance of elements, subcategories, categories, or geometry classes.
-    ViewDefinitionR GetViewDefinitionR() {return *m_definition;}
-    ViewDefinitionCR GetViewDefinition() const {return *m_definition;}
-
-    //! @name Active Volume
-    //! @{
-    void AssignActiveVolume(ClipVectorPtr volume) {m_activeVolume = volume;}
-    void ClearActiveVolume() {m_activeVolume = nullptr;}
-    ClipVectorPtr GetActiveVolume() const {return m_activeVolume;}
-    //! @}
-
-    // Get the set of special elements for this ViewController.
-    SpecialElements const& GetSpecialElements() const {return m_special;}
-
-    //! Get the list of elements that are always drawn
-    DgnElementIdSet const& GetAlwaysDrawn() const {return GetSpecialElements().m_always;}
-
-    //! Establish a set of elements that are always drawn in the view.
-    //! @param[in] exclusive If true, only these elements are drawn
-    DGNPLATFORM_EXPORT void SetAlwaysDrawn(DgnElementIdSet const&, bool exclusive);
-
-    //! Returns true if the set of elements returned by GetAlwaysDrawn() are the *only* elements rendered by this view controller
-    bool IsAlwaysDrawnExclusive() const { return m_noQuery; }
-
-    //! Empty the set of elements that are always drawn
-    DGNPLATFORM_EXPORT void ClearAlwaysDrawn();
-
-    //! Establish a set of elements that are never drawn in the view.
-    DGNPLATFORM_EXPORT void SetNeverDrawn(DgnElementIdSet const&);
-
-    //! Get the list of elements that are never drawn.
-    //! @remarks An element in the never-draw list is excluded regardless of whether or not it is
-    //! in the always-draw list. That is, the never-draw list gets priority over the always-draw list.
-    DgnElementIdSet const& GetNeverDrawn() const {return GetSpecialElements().m_never;}
-
-    //! Empty the set of elements that are never drawn
-    DGNPLATFORM_EXPORT void ClearNeverDrawn();
-
-    //! Returns true if all of the TileTree::Roots associated with this ViewController have been loaded.
-    //! @private
-    virtual bool _AllTileTreesLoaded() const = 0;
-
-    //! Cancels loading of any tiles associated with this ViewController's TileTree::Roots and optionally waits.
-    //! @private
-    virtual void _CancelAllTileLoads(bool wait) = 0;
-
-    //! Unloads any TileTree::Roots associated with this ViewController.
-    //! @private
-    virtual void _UnloadAllTileTrees() = 0;
-};
-
-//=======================================================================================
-//! A ViewController3d is used to control views of 3d models.
-//! @ingroup GROUP_DgnView
-// @bsiclass                                                    Keith.Bentley   03/12
-//=======================================================================================
-struct EXPORT_VTABLE_ATTRIBUTE ViewController3d : ViewController
-{
-    DEFINE_T_SUPER(ViewController);
-
-protected:
-    mutable Render::SceneLightsPtr m_lights;
-
-    ViewController3dCP _ToView3d() const override final {return this;}
-    ViewController3d(ViewDefinition3dCR definition) : T_Super(definition) {}
-
-    virtual void _AddModelLights(Render::SceneLightsR lights, Render::TargetR) const { }
-    void AddModelLights(Render::SceneLightsR lights, DgnModelId modelId, Render::TargetR) const;
-public:
-    void SetDisplayStyle(DisplayStyle3dR style) { GetViewDefinition3dR().SetDisplayStyle3d(style); SetViewFlags(style.GetViewFlags()); }
-    
-    ViewDefinition3dCR GetViewDefinition3d() const {return static_cast<ViewDefinition3dCR>(*m_definition);}
-    ViewDefinition3dR GetViewDefinition3dR() {return static_cast<ViewDefinition3dR>(*m_definition);}
-    DGNPLATFORM_EXPORT ViewportStatus TurnCameraOn(Angle lensAngle);
-
-    DGNPLATFORM_EXPORT Render::SceneLightsPtr GetLights() const;
-    void ClearLights() {DgnDb::VerifyClientThread(); m_lights = nullptr;}
-};
-
-//=======================================================================================
-//! A SpatialViewController controls views of SpatialModels.
-//! It shows %DgnElements selected by an SQL query that can combine spatial criteria with business and graphic criteria.
-//! @ingroup GROUP_DgnView
-// @bsiclass                                                    Keith.Bentley   03/12
-//=======================================================================================
-struct EXPORT_VTABLE_ATTRIBUTE SpatialViewController : ViewController3d, BeSQLite::VirtualSet
-{
-    DEFINE_T_SUPER(ViewController3d);
-    friend struct SpatialRedlineViewController;
-    friend struct SpatialViewDefinition;
-
-public:
-    //=======================================================================================
-    // @bsiclass                                                    Keith.Bentley   05/16
-    //=======================================================================================
-    struct ElementsQuery
-    {
-        BeSQLite::CachedStatementPtr m_viewStmt;
-        SpecialElements const* m_special;
-        ClipVectorCPtr m_activeVolume;
-        int m_idCol = 0;
-        DGNPLATFORM_EXPORT bool TestElement(DgnElementId);
-        bool IsNever(DgnElementId id) const {return m_special && m_special->m_never.Contains(id);}
-        bool IsAlways(DgnElementId id) const {return m_special && m_special->m_always.Contains(id);}
-        bool HasAlwaysList() const {return m_special && !m_special->m_always.empty();}
-        DGNPLATFORM_EXPORT void Start(SpatialViewControllerCR); //!< when this method is called the SQL string for the "ViewStmt" is obtained from the SpatialViewController supplied.
-        ElementsQuery(SpecialElements const* special, ClipVectorCP activeVolume) {m_special = (special && !special->IsEmpty()) ? special : nullptr; m_activeVolume=activeVolume;}
-    };
-
-    //=======================================================================================
-    //! A query that uses both the spatial index and a DgnElementId-based filter for a SpatialView.
-    //! This object holds two statements - one for the spatial query and one that filters element, by id,
-    //! on the "other" criteria for a SpatialView.
-    //! The Statements are retrieved from the statement cache and prepared/bound in the Start method.
-    // @bsiclass                                                    Keith.Bentley   02/16
-    //=======================================================================================
-    struct SpatialQuery : ElementsQuery
-    {
-        bool m_doSkewTest = false;
-        BeSQLite::CachedStatementPtr m_rangeStmt;
-        BeSQLite::RTree3dVal m_boundingRange;    // only return entries whose range intersects this cube.
-        BeSQLite::RTree3dVal m_backFace;
-        Render::FrustumPlanes m_planes;
-        Frustum m_frustum;
-        DMatrix4d m_localToNpc;
-        DVec3d m_viewVec;  // vector from front face to back face, for SkewScan
-        DPoint3d m_cameraPosition;
-
-        virtual int _TestRTree(BeSQLite::RTreeMatchFunction::QueryInfo const&) = 0;
-        DgnElementId StepRtree();
-        bool SkewTest(BeSQLite::RTree3dValCP testRange);
-        BeSQLite::RTreeMatchFunction::Within TestVolume(FrustumCR box, BeSQLite::RTree3dValCP);
-        void Start(SpatialViewControllerCR); //!< when this method is called the SQL string for the "ViewStmt" is obtained from the SpatialViewController supplied.
-        void SetFrustum(FrustumCR);
-        SpatialQuery(SpecialElements const* special, ClipVectorCP activeVolume) : ElementsQuery(special, activeVolume) {}
-    };
-
-    //=======================================================================================
-    //! This object is created on the Client thread and queued to the Query thread. It populates its
-    //! QueryResults with the set of n-best elements that satisfy both range and view criteria.
-    // @bsiclass                                                    Keith.Bentley   02/16
-    //=======================================================================================
-    struct RangeQuery : SpatialQuery
-    {
-        struct Plan
-        {
-            BeDuration m_maxTime = BeDuration::Seconds(2);    // maximum time query should run
-            mutable uint32_t m_targetNumElements = 0;
-
-            BeDuration GetTimeout() const {return m_maxTime;}
-            void SetTimeout(BeDuration maxTime) {m_maxTime=maxTime;}
-            uint32_t GetTargetNumElements() const {return m_targetNumElements;}
-            void SetTargetNumElements(uint32_t val) const {m_targetNumElements=val;}
-        };
-
-        DEFINE_T_SUPER(SpatialQuery)
-        bool m_depthFirst = false;
-        bool m_cameraOn = false;
-        bool m_testLOD = false;
-        uint32_t m_orthogonalProjectionIndex;
-        uint32_t m_count = 0;
-        uint32_t m_hitLimit = 0;     // find this many "best" elements sorted by occlusion score
-        uint64_t m_lastId = 0;
-        double m_lodFilterNPCArea = 0.0;
-        double m_minScore = 0.0;
-        double m_lastScore = 0.0;
-        SpatialViewControllerCR m_view;
-        Plan m_plan;
-        QueryResults* m_results;
-
-        int _TestRTree(BeSQLite::RTreeMatchFunction::QueryInfo const&) override;
-        void AddAlwaysDrawn(SpatialViewControllerCR);
-        void SetDepthFirst() {m_depthFirst=true;}
-        void SetTestLOD(bool onOff) {m_testLOD=onOff;}
-        void SetSizeFilter(DgnViewportCR, double size);
-        bool ComputeNPC(DPoint3dR npcOut, DPoint3dCR localIn);
-        bool ComputeOcclusionScore(double& score, FrustumCR);
-
-    public:
-        RangeQuery(SpatialViewControllerCR, FrustumCR, DgnViewportCR, Plan const& plan, QueryResults*);
-        void DoQuery();
-    };
-
-private:
-    Utf8String m_viewSQL; // don't rely on this - it will soon be removed from the API!
-
-protected:
-    bool m_loading = false;
-    bool m_defaultDeviceOrientationValid = false;
-    bool m_allRootsLoaded = false;
-    bmap<DgnModelId, TileTree::RootPtr> m_roots;
-    RotMatrix m_defaultDeviceOrientation;
-    double m_sceneLODSize = 6.0; 
-    double m_nonSceneLODSize = 7.0; 
-    mutable double m_queryElementPerSecond = 10000;
-    bset<Utf8String> m_copyrightMsgs;  // from reality models. Only keep unique ones
-
-    void QueryModelExtents(FitContextR);
-
-    DGNPLATFORM_EXPORT bool _IsInSet(int nVal, BeSQLite::DbValue const*) const override;
-    DGNPLATFORM_EXPORT void _PickTerrain(PickContextR context) override;
-    DGNPLATFORM_EXPORT void _VisitAllElements(ViewContextR) override;
-    DGNPLATFORM_EXPORT void _DrawView(ViewContextR context) override;
-    DGNPLATFORM_EXPORT FitComplete _ComputeFitRange(struct FitContext&) override;
-    DGNPLATFORM_EXPORT AxisAlignedBox3d _GetViewedExtents(DgnViewportCR) const override;
-    DGNPLATFORM_EXPORT void _DrawDecorations(DecorateContextR) override;
-    DGNPLATFORM_EXPORT virtual void _ChangeModelDisplay(DgnModelId modelId, bool onOff);
-    DGNPLATFORM_EXPORT virtual void _SetViewedModels(DgnModelIdSet const&);
-    DGNPLATFORM_EXPORT GeometricModelP _GetTargetModel() const override;
-    SpatialViewControllerCP _ToSpatialView() const override {return this;}
-    bool _Allow3dManipulations() const override {return true;}
-    DGNPLATFORM_EXPORT void _AddModelLights(Render::SceneLightsR, Render::TargetR) const override;
-    DGNPLATFORM_EXPORT BentleyStatus _CreateScene(SceneContextR context) override;
-    BentleyStatus CreateThumbnailScene(SceneContextR context);
-
-    //! Construct a new SpatialViewController from a View in the project.
-    //! @param[in] definition the view definition
-    DGNPLATFORM_EXPORT SpatialViewController(SpatialViewDefinitionCR definition);
-    ~SpatialViewController() {}
-
-    double GetGroundElevation() const;
-    AxisAlignedBox3d GetGroundExtents(DgnViewportCR) const;
-    void DrawGroundPlane(DecorateContextR);
-    DGNPLATFORM_EXPORT void DrawSkyBox(DecorateContextR);
-
-public:
-    virtual double _ForceMinFrontDist() const {return 0.0;}
-    void ResetDeviceOrientation() {m_defaultDeviceOrientationValid = false;}
-    DGNPLATFORM_EXPORT bool OnOrientationEvent(RotMatrixCR matrix, OrientationMode mode, UiOrientation ui, uint32_t nEventsSinceEnabled);
-    DGNPLATFORM_EXPORT bool OnGeoLocationEvent(GeoLocationEventStatus& status, GeoPointCR point); //!< @private
-    SpatialViewDefinitionR GetSpatialViewDefinition() const {return static_cast<SpatialViewDefinitionR>(*m_definition);}
-
-    //! Called when the display of a model is changed on or off
-    //! @param modelId  The model to turn on or off.
-    //! @param onOff    If true, elements in the model displayed
-    void ChangeModelDisplay(DgnModelId modelId, bool onOff) {_ChangeModelDisplay(modelId, onOff);}
-
-    DgnModelIdSet const& GetViewedModels() const {return GetSpatialViewDefinition().GetModelSelector().GetModels();}
-    void SetViewedModels(DgnModelIdSet const& models) { _SetViewedModels(models); }
-    
-    DGNPLATFORM_EXPORT bool ViewVectorsFromOrientation(DVec3dR forward, DVec3dR up, RotMatrixCR orientation, OrientationMode mode, UiOrientation ui);
-
-    //! Get the Level-of-Detail filtering size for scene creation for this SpatialViewController. This is the size, in pixels, of one side of a square. 
-    //! Elements whose aabb projects onto the view an area less than this box are skipped during scene creation.
-    double GetSceneLODSize() const {return m_sceneLODSize;}
-    void SetSceneLODSize(double val) {m_sceneLODSize=val;} //!< see GetSceneLODSize
-
-    //! Get the Level-of-Detail filtering size for non-scene (background) elements this SpatialViewController. This is the size, in pixels, of one side of a square. 
-    //! Elements whose aabb projects onto the view an area less than this box are skipped during background-element display.
-    double GetNonSceneLODSize() const {return m_nonSceneLODSize;}
-    void SetNonSceneLODSize(double val) {m_nonSceneLODSize=val;} //!< see GetNonSceneLODSize
-    DGNPLATFORM_EXPORT Render::TextureCP GetEnvironmentMap(Render::SystemCR system) const;
-
-    bool _AllTileTreesLoaded() const override { return m_allRootsLoaded; }
-    DGNPLATFORM_EXPORT void _CancelAllTileLoads(bool wait) override;
-    void _UnloadAllTileTrees() override { m_allRootsLoaded = false; m_roots.clear(); }
-};
-
-//=======================================================================================
-//! A OrthographicViewController controls orthographic projections of views of SpatialModels
-//! @ingroup GROUP_DgnView
-// @bsiclass                                                    Keith.Bentley   03/12
-//=======================================================================================
-struct EXPORT_VTABLE_ATTRIBUTE OrthographicViewController : SpatialViewController
-{
-    DEFINE_T_SUPER(SpatialViewController);
-    friend struct OrthographicViewDefinition;
-
-protected:
-    //! Construct a new OrthographicViewController
-    //! @param[in] definition the view definition
-    OrthographicViewController(OrthographicViewDefinitionCR definition) : T_Super(definition) {}
-
-public:
-    OrthographicViewDefinitionR GetOrthographicViewDefinition() const {return static_cast<OrthographicViewDefinitionR>(*m_definition);}
-};
-
-//=======================================================================================
-//! A ViewController2d is used to control views of 2d models.
-//! @ingroup GROUP_DgnView
-// @bsiclass                                                    Keith.Bentley   03/12
-//=======================================================================================
-struct EXPORT_VTABLE_ATTRIBUTE ViewController2d : ViewController
-{
-    DEFINE_T_SUPER(ViewController);
-
-protected:
-    TileTree::RootPtr m_root;
-
-    DGNPLATFORM_EXPORT BentleyStatus _CreateScene(SceneContextR context) override;
-    DGNPLATFORM_EXPORT void _DrawView(ViewContextR) override;
-    DGNPLATFORM_EXPORT AxisAlignedBox3d _GetViewedExtents(DgnViewportCR) const override;
-    DGNPLATFORM_EXPORT CloseMe _OnModelsDeleted(bset<DgnModelId> const& deletedIds, DgnDbR db) override;
-    GeometricModelP _GetTargetModel() const override {return GetViewedModel();}
-    TileTree::RootPtr GetRoot(SceneContextR context);
-
-    ViewController2d(ViewDefinition2dCR def) : T_Super(def) {}
-
-public:
-    ViewDefinition2dR GetViewDefinition2dR() {return static_cast<ViewDefinition2dR>(*m_definition);}
-    ViewDefinition2dCR GetViewDefinition2d() const {return static_cast<ViewDefinition2dCR>(*m_definition);}
-
-    DgnModelId GetViewedModelId() const {return GetViewDefinition2d().GetBaseModelId();}
-    GeometricModel2dP GetViewedModel() const {return GetDgnDb().Models().Get<GeometricModel2d>(GetViewedModelId()).get();}
-
-    void SetDisplayStyle(DisplayStyle2dR style) { GetViewDefinition2dR().SetDisplayStyle2d(style); SetViewFlags(style.GetViewFlags()); }
-
-    bool _AllTileTreesLoaded() const override { return m_root.IsValid(); }
-    DGNPLATFORM_EXPORT void _CancelAllTileLoads(bool wait) override;
-    void _UnloadAllTileTrees() override { m_root = nullptr; }
-};
-
-//=======================================================================================
-//! A DrawingViewController is used to control views of DrawingModels
-//! @ingroup GROUP_DgnView
-// @bsiclass                                                    Keith.Bentley   03/12
-//=======================================================================================
-struct EXPORT_VTABLE_ATTRIBUTE DrawingViewController : ViewController2d
-{
-    DEFINE_T_SUPER(ViewController2d);
-    friend struct DrawingViewDefinition;
-protected:
-    DrawingViewControllerCP _ToDrawingView() const override {return this;}
-
-    //! Construct a new DrawingViewController.
-    DrawingViewController(DrawingViewDefinitionCR def) : ViewController2d(def) {}
-};
-
-//=======================================================================================
-//! A SectionDrawingViewController is used to control views of SectionDrawingModels
-//! @ingroup GROUP_DgnView
-// @bsiclass                                                    Keith.Bentley   03/12
-//=======================================================================================
-struct SectionDrawingViewController : DrawingViewController
-{
-    DEFINE_T_SUPER(DrawingViewController);
-
-protected:
-    mutable SectioningViewControllerPtr m_sectionView;  // transient
-
-public:
-    //! Convenience method to get the drawing that is displayed in this view.
-    SectionDrawingModel* GetSectionDrawing() const {return GetDgnDb().Models().Get<SectionDrawingModel>(GetViewedModelId()).get();}
-
-    //! Convenience method to ask the section view for its "forward" clip vector. That is how to clip a physical model view in order to display this view in context.
-    DGNPLATFORM_EXPORT ClipVectorPtr GetProjectClipVector() const; //!< Get the clip to apply to a physical view when drawing this view embedded in it. Never returns nullptr. May create a temporary (empty) clip if there is no clip defined.
-
-    //! Convenience method to ask the section view has multiple section planes.
-    DGNPLATFORM_EXPORT bool GetSectionHasDogLeg() const; //!< Returns true if the drawing has a dog leg
-};
-
-//=======================================================================================
-//! A HypermodelingViewController is used to display zero or more drawing models in the context of one physical view.
-//! A HypermodelingViewController tries to mimic what the underlying physical view controller would do. The view frustum,
-//! camera, render mode, etc. are all the same. HypermodelingViewController passes on changes to the view frustum, categories on/off,
-//! etc. to the underlying physical view controller, so that, if the HypermodelingViewController is deleted and the physical
-//! view controller is restored, the view will not changed.
-//! <p>Note that a hypermodeling view is not a persistent concept. It is created at runtime to compose other views.
-//! @ingroup GROUP_DgnView
-// @bsiclass                                                    Keith.Bentley   03/12
-//=======================================================================================
-struct EXPORT_VTABLE_ATTRIBUTE HypermodelingViewController : SpatialViewController
-{
-    DEFINE_T_SUPER(SpatialViewController);
-
-    //! Specifies symbology for some aspects of the drawings when they are drawn in context.
-    struct DrawingSymbology
-    {
-        ColorDef  drawingBackgroundColor; //!< The background color of the drawing
-        ColorDef  hatchColor; //!< The color of the fills where section cuts occur on planes other than the section plane closest to the eye.
-    };
-
-    //! Specifies drawing elements to draw.
-    enum Pass
-    {
-        PASS_None        = 0,   //!< No drawing graphics specified
-        PASS_Cut         = 2,   //!< Draw section cut graphics, including edges and fills
-        PASS_Forward     = 4,   //!< Draw section forward graphics,
-        PASS_Annotation  = 8,   //!< Draw annotations other than section graphics
-        PASS_Hatch       = 16,  //!< Draw fills where section cuts occur on planes other than the section plane closest to the eye.
-        PASS_DrawingBackground = 32,  //!< Draw a sheet border around drawing graphics
-        PASS_CutOrAnnotation = (PASS_Cut|PASS_Annotation),
-        PASS_ForPicking  = (PASS_Cut|PASS_Forward|PASS_Annotation),
-        PASS_All  = 0xff
-    };
-
-private:
-    SpatialViewControllerPtr m_physical;
-    bvector<SectionDrawingViewControllerPtr> m_drawings;
-    ViewControllerP m_currentViewController;
-    mutable Pass m_pass;
-    int m_nearestCutPlane;
-    DrawingSymbology m_symbology;
-    Pass m_passesToDraw;
-
-    void _DrawView(ViewContextR) override;
-    Render::GraphicPtr _StrokeGeometry(ViewContextR, GeometrySourceCR, double) override;
-    BentleyStatus _StrokeHit(DecorateContextR, GeometrySourceCR, HitDetailCR) override;
-    bool _Allow3dManipulations() const override;
-    AxisAlignedBox3d _GetViewedExtents(DgnViewportCR) const override;
-
-    void PushClipsForSpatialView(ViewContextR) const;
-    void PopClipsForSpatialView(ViewContextR) const;
-    void PushClipsForInContextViewPass(ViewContextR context, SectionDrawingViewControllerCR drawing) const;
-    void PopClipsForInContextViewPass(ViewContextR context, SectionDrawingViewControllerCR drawing) const;
-
-    DRange3d GetDrawingRange(DrawingViewControllerR) const;
-    void DrawFakeSheetBorder(ViewContextR, DrawingViewControllerR) const;
-    bool ShouldDraw(Pass p) const {return (m_passesToDraw & p) == p;}
-
-public:
-    DGNPLATFORM_EXPORT HypermodelingViewController(SpatialViewDefinition const& def, SpatialViewControllerR, bvector<SectionDrawingViewControllerPtr> const&);
-    bool ShouldDrawProxyGraphics(ClipVolumePass proxyGraphicsType, int planeIndex) const;
-    bool ShouldDrawAnnotations() const;
-    DGNPLATFORM_EXPORT void SetOverrideGraphicParams(ViewContextR) const;
-
-    DGNPLATFORM_EXPORT bvector<SectionDrawingViewControllerPtr> GetSectionDrawingViews() const;
-    DGNPLATFORM_EXPORT SectionDrawingViewControllerPtr FindSectionDrawingViewById(DgnViewId) const;
-    DGNPLATFORM_EXPORT BentleyStatus AddDrawing(SectionDrawingViewControllerR);
-    DGNPLATFORM_EXPORT BentleyStatus RemoveDrawing(DgnViewId);
-    DGNPLATFORM_EXPORT SpatialViewControllerR GetSpatialView() const;
-    DrawingSymbology GetDrawingSymbology() const {return m_symbology;} //!< Get the symbology for some aspects of the drawings when they are drawn in context.
-    void SetDrawingSymbology(DrawingSymbology const& s) {m_symbology=s;} //!< Set the symbology for some aspects of the drawings when they are drawn in context.
-    Pass GetPassesToDraw() const {return m_passesToDraw;} //!< Get the drawing elements to draw.
-    void SetPassesToDraw(Pass p) {m_passesToDraw = p;} //!< Set the drawing elements to draw.
-};
-
-//=======================================================================================
-//! A TemplateViewController2d is used to view a single 2d template model.
-//! @ingroup GROUP_DgnView
-// @bsiclass                                                    Shaun.Sewall    02/17
-//=======================================================================================
-struct EXPORT_VTABLE_ATTRIBUTE TemplateViewController2d : ViewController2d
-{
-    DEFINE_T_SUPER(ViewController2d);
-
-protected:
-    TemplateViewController2dCP _ToTemplateView2d() const override final {return this;}
-    GeometricModelP _GetTargetModel() const override {return GetViewedModel();}
-
-public:
-    TemplateViewController2d(TemplateViewDefinition2dCR viewDef) : T_Super(viewDef) {}
-    TemplateViewDefinition2dCR GetTemplateViewDefinition2d() const {return static_cast<TemplateViewDefinition2dCR>(*m_definition);}
-    TemplateViewDefinition2dR GetTemplateViewDefinition2dR() {return static_cast<TemplateViewDefinition2dR>(*m_definition);}
-
-    DgnModelId GetViewedModelId() const {return GetTemplateViewDefinition2d().GetViewedModel();}
-    GeometricModel2dP GetViewedModel() const {return GetDgnDb().Models().Get<GeometricModel2d>(GetViewedModelId()).get();}
-    DGNPLATFORM_EXPORT DgnDbStatus SetViewedModel(DgnModelId modelId);
-};
-
-//=======================================================================================
-//! A TemplateViewController3d is used to view a single 3d template model.
-//! @ingroup GROUP_DgnView
-// @bsiclass                                                    Shaun.Sewall    02/17
-//=======================================================================================
-struct EXPORT_VTABLE_ATTRIBUTE TemplateViewController3d : ViewController3d
-{
-    DEFINE_T_SUPER(ViewController3d);
-
-private:
-<<<<<<< HEAD
-    DgnModelId m_viewedModelId;
-    TileTree::RootPtr m_root;
-
-=======
-    DGNPLATFORM_EXPORT void _AddModelLights(Render::SceneLightsR, Render::TargetR) const override;
->>>>>>> 85ee69a8
-protected:
-    TemplateViewController3dCP _ToTemplateView3d() const override final {return this;}
-    GeometricModelP _GetTargetModel() const override {return GetViewedModel();}
-    bool _Allow3dManipulations() const override {return true;}
-    DGNPLATFORM_EXPORT void _DrawView(ViewContextR) override;
-    DGNPLATFORM_EXPORT AxisAlignedBox3d _GetViewedExtents(DgnViewportCR) const override;
-    DGNPLATFORM_EXPORT BentleyStatus _CreateScene(SceneContextR context) override;
-    TileTree::RootPtr GetRoot(SceneContextR context);
-
-public:
-    TemplateViewController3d(TemplateViewDefinition3dCR viewDef) : T_Super(viewDef) {}
-    TemplateViewDefinition3dCR GetTemplateViewDefinition3d() const {return static_cast<TemplateViewDefinition3dCR>(*m_definition);}
-    TemplateViewDefinition3dR GetTemplateViewDefinition3dR() {return static_cast<TemplateViewDefinition3dR>(*m_definition);}
-
-    DgnModelId GetViewedModelId() const {return GetTemplateViewDefinition3d().GetViewedModel();}
-    GeometricModel3dP GetViewedModel() const {return GetDgnDb().Models().Get<GeometricModel3d>(GetViewedModelId()).get();}
-    DGNPLATFORM_EXPORT DgnDbStatus SetViewedModel(DgnModelId modelId);
-
-    bool _AllTileTreesLoaded() const override { return m_root.IsValid(); }
-    DGNPLATFORM_EXPORT void _CancelAllTileLoads(bool wait) override;
-    void _UnloadAllTileTrees() override { m_root = nullptr; }
-};
-
-END_BENTLEY_DGN_NAMESPACE
+/*--------------------------------------------------------------------------------------+
+|
+|     $Source: PublicAPI/DgnPlatform/ViewController.h $
+|
+|  $Copyright: (c) 2018 Bentley Systems, Incorporated. All rights reserved. $
+|
++--------------------------------------------------------------------------------------*/
+#pragma once
+//__PUBLISH_SECTION_START__
+
+#include "DgnPlatform.h"
+#include "IAuxCoordSys.h"
+#include "ViewContext.h"
+#include "UpdatePlan.h"
+#include "ViewDefinition.h"
+#include <Bentley/BeThread.h>
+#include <BeSQLite/RTreeMatch.h>
+#include "TileTree.h"
+
+DGNPLATFORM_TYPEDEFS(FitViewParams)
+DGNPLATFORM_TYPEDEFS(HypermodelingViewController)
+DGNPLATFORM_TYPEDEFS(SectionDrawingViewController)
+DGNPLATFORM_TYPEDEFS(SectioningViewController)
+
+DGNPLATFORM_REF_COUNTED_PTR(HypermodelingViewController)
+DGNPLATFORM_REF_COUNTED_PTR(SectionDrawingViewController)
+DGNPLATFORM_REF_COUNTED_PTR(SectioningViewController)
+
+BEGIN_BENTLEY_DGN_NAMESPACE
+
+enum class OrientationError
+{
+    None,
+    Unknown,
+    DeviceRequiresMovement, //! Orientation events are meaningless until the user moves the device
+    TrueNorthNotAvailable,  //! True north requested but available, possibly because wifi is not enabled.
+    NotAvailable,
+};
+
+enum class OrientationMode
+{
+    CompassHeading  = 0,    //!< Use compass heading from device
+    RelativeHeading = 1,    //!< Use heading relative to device's default orientation
+    IgnoreHeading   = 2,    //!< Do not modify orientation from device heading
+};
+
+enum class UiOrientation
+{
+    Portrait            = 0,    //!< Up vector is positive device y, right vector is positive device x
+    LandscapeRight      = 1,    //!< Up vector is positive device x, right vector is negative device y
+    PortraitUpsideDown  = 2,    //!< Up vector is negative device y, right vector is negative device x
+    LandscapeLeft       = 3,    //!< Up vector is negative device x, right vector is positive device y
+};
+
+//=======================================================================================
+//! @ingroup GROUP_DgnView
+/**
+ A ViewController provides the behavior for a type of view.
+ <p>
+ When a ViewController is paired with a DgnViewport, it then controls the operation of that view. Generally there will
+ be a 1-1 relationship between ViewControllers and Viewports and a DgnViewport holds a reference-counted-pointer to its 
+ ViewController. See discussion at #DgnViewport about synchronizing Viewports and ViewControllers.
+ <p>
+ By overriding virtual methods, subclasses of ViewController may:
+     - load and save settings from the database
+     - customize the set of elements that are displayed in the view
+     - customize the way the graphics for an individual element appear
+     - draw non-persistent graphics into the view
+     - draw "decorations" on top of the normal graphics
+     - etc.
+
+<h3>Defining a subclass of ViewController</h3>
+To create a subclass of ViewController, create a ViewDefinition and implement _SupplyController.
+*/
+//=======================================================================================
+struct EXPORT_VTABLE_ATTRIBUTE ViewController : RefCountedBase
+{
+    friend struct AuxCoordSystem;
+    struct EXPORT_VTABLE_ATTRIBUTE AppData : RefCountedBase
+    {
+        //! A unique identifier for this type of AppData. Use a static instance of this class to identify your AppData.
+        struct Key : NonCopyableClass {};
+
+        virtual void _Save(ViewDefinitionR view) const {}
+        virtual void _Load(ViewDefinitionR view) {}
+    };
+
+    //=======================================================================================
+    //! The Ids of elements that are somehow treated specially for a SpatialViewController
+    // @bsiclass                                                    Keith.Bentley   02/16
+    //=======================================================================================
+    struct SpecialElements
+    {
+        DgnElementIdSet m_always;
+        DgnElementIdSet m_never;
+        bool IsEmpty() const {return m_always.empty() && m_never.empty();}
+    };
+
+    //! Holds the results of a query.
+    struct QueryResults
+    {
+        typedef bmultimap<double, DgnElementId> OcclusionScores;
+        bool m_incomplete = false;
+        OcclusionScores m_scores;
+        uint32_t GetCount() const {return (uint32_t) m_scores.size();}
+    };
+
+protected:
+    friend struct ViewContext;
+    friend struct DecorateContext;
+    friend struct DgnViewport;
+    friend struct ViewManager;
+    friend struct ToolAdmin;
+    friend struct ViewDefinition;
+
+    mutable BeMutex m_mutex;
+    DgnDbR m_dgndb;
+    DgnViewportP m_vp = nullptr;
+    ViewDefinitionPtr m_definition;
+    bool m_noQuery = false;
+    bool m_featureOverridesDirty = true;
+    bool m_selectionSetDirty;
+    SpecialElements m_special;
+    ClipVectorPtr m_activeVolume; //!< the active volume. If present, elements inside this volume may be treated specially
+    Render::GraphicListPtr m_currentScene;
+    Render::GraphicListPtr m_readyScene;
+    GridOrientationType m_gridOrientation = GridOrientationType::WorldXY;
+    DPoint2d m_gridSpacing = DPoint2d::From(1.0, 1.0);
+    uint32_t m_gridsPerRef = 10;
+    AuxCoordSystemCPtr m_auxCoordSys; //!< The auxiliary coordinate system in use.
+
+    mutable bmap<AppData::Key const*, RefCountedPtr<AppData>, std::less<AppData::Key const*>, 8> m_appData;
+
+    enum class SkipClone {No=0, Yes=1,};
+    //! Construct a ViewController object.
+    //! @param[in] definition The ViewDefinition to be controlled by this ViewController
+    //! @param [in] skipClone Every ViewController *must* have a unique copy of a (non-persistent) ViewDefinition. Usually this
+    //! rule is enforced by cloning the ViewDefintion as the ViewController is constructed. If you know that you have a unique
+    //! non-persistent ViewDefinition, you can use SkipClone::Yes to skip the cloning of definition.
+    DGNPLATFORM_EXPORT ViewController(ViewDefinitionCR definition, SkipClone skipClone=SkipClone::No);
+
+    virtual ~ViewController() {}
+    enum class FitComplete {No=0, Yes=1};
+    DGNPLATFORM_EXPORT virtual FitComplete _ComputeFitRange(FitContextR);
+    virtual void _OnViewOpened(DgnViewportR) {}
+    virtual bool _Allow3dManipulations() const {return false;}
+    virtual void _OnAttachedToViewport(DgnViewportR vp) {m_vp = &vp; m_featureOverridesDirty=m_selectionSetDirty=true;}
+    virtual void _OnDetachedFromViewport(DgnViewportR vp) { m_vp = nullptr;}
+    virtual GeometricModelP _GetTargetModel() const = 0;
+    virtual BentleyStatus _CreateScene(SceneContextR context) = 0;
+    DGNPLATFORM_EXPORT virtual void _LoadState();
+    DGNPLATFORM_EXPORT virtual void _StoreState();
+
+    //! @return true to project un-snapped points to the view's ACS plane.
+    //! @note Normally true for a 3d view. A 3d digitizier supplying real z values would not want this...maybe this would be a special ViewController?
+    DGNPLATFORM_EXPORT virtual bool _IsPointAdjustmentRequired() const;
+
+    //! @return true to project snap points to the view's ACS plane.
+    //! @note Normally true for a 3d view only when ACS plane snap is enabled.
+    DGNPLATFORM_EXPORT virtual bool _IsSnapAdjustmentRequired(bool snapLockEnabled) const;
+
+    //! @return true to automatically orient AccuDraw to the view's ACS plane when initially made active.
+    //! @note Normally true for a view only when ACS context lock is enabled.
+    DGNPLATFORM_EXPORT virtual bool _IsContextRotationRequired(bool contextLockEnabled) const;
+
+    //! Display locate circle and information about the current AccuSnap/auto-locate HitDetail.
+    DGNPLATFORM_EXPORT virtual void _DrawLocateCursor(DecorateContextR, DPoint3dCR, double aperture, bool isLocateCircleOn, HitDetailCP hit=nullptr);
+
+    //! Grid display and point adjustment.
+    virtual GridOrientationType _GetGridOrientationType() const {return m_gridOrientation;}
+    DGNPLATFORM_EXPORT virtual void _GetGridSpacing(DPoint2dR, uint32_t& gridsPerRef) const;
+
+    //! Display grid for this view.
+    DGNPLATFORM_EXPORT virtual void _DrawGrid(DecorateContextR);
+
+    //! Display view controller specific view decorations.
+    virtual void _DrawDecorations(DecorateContextR) {}
+
+    //! Locate/snap to view controller decorations.
+    virtual void _PickDecorations(PickContextR) {}
+
+    //! Called when the display of a category is turned on or off.
+    //! @param[in] singleEnable true if just turned on one category; false if
+    //! turned off a category or made a group of changes.
+    virtual void _OnCategoryChange(bool singleEnable) {}
+
+    //! Draw the contents of the view.
+    virtual void _DrawView(ViewContextR) = 0;
+
+    //! Override this if you want to perform some logic on each iteration of the render loop.
+    virtual void _OnRenderFrame() { }
+
+    DGNPLATFORM_EXPORT void InvalidateScene();
+    bool IsSceneReady() const;
+
+    //! Override visibility and/or symbology of features. Base implementation handles hilite color.
+    //! Note: This function is invoked just before rendering a frame, if and only if ViewController::AreFeatureOverridesDirty() returns true.
+    //! If you override this function, use SetFeatureOverridesDirty() to set this flag whenever changes are made which will affect your symbology overrides.
+    DGNPLATFORM_EXPORT virtual void _AddFeatureOverrides(Render::FeatureSymbologyOverrides& overrides) const;
+
+    //! Invokes the _VisitGeometry on \a context for <em>each element</em> that is in the view.
+    //! For normal views, this does the same thing as _DrawView.
+    virtual void _VisitAllElements(ViewContextR context) {_DrawView(context);}
+
+    //! Stroke a single GeometrySource through a ViewContext.
+    //! An application can override _StrokeGeometry to change the symbology of a GeometrySource.
+    DGNPLATFORM_EXPORT virtual Render::GraphicPtr _StrokeGeometry(ViewContextR, GeometrySourceCR, double pixelSize);
+
+    //! Stroke a single HitDetail through a DecorateContext.
+    //! An application can override _StrokeHit to change how elements are flashed for auto-locate.
+    DGNPLATFORM_EXPORT virtual BentleyStatus _StrokeHit(DecorateContextR, GeometrySourceCR, HitDetailCR);
+
+    //! Get the extent of the model(s) viewed by this view
+    virtual AxisAlignedBox3d _GetViewedExtents(DgnViewportCR) const = 0;
+
+    enum class CloseMe {No=0, Yes=1};
+    //! called when one or more models are deleted
+    //! @return true to close this viewport
+    virtual CloseMe _OnModelsDeleted(bset<Dgn::DgnModelId> const&, Dgn::DgnDbR db) {return CloseMe::No;}
+
+    ViewDefinitionPtr CloneState() {StoreState(); return m_definition->MakeCopy<ViewDefinition>();}
+    void ChangeState(ViewDefinitionCR newState) {m_definition=newState.MakeCopy<ViewDefinition>(); LoadState();}
+    void ChangeSubCategoryDisplay(DgnSubCategoryId, bool onOff);
+    void ToggleAllSubCategories(DgnCategoryId, bool onOff);
+
+public:
+    BentleyStatus CreateScene(SceneContextR context);
+    Render::GraphicListPtr UseReadyScene() {BeMutexHolder lock(m_mutex); if (!m_readyScene.IsValid()) return nullptr; std::swap(m_currentScene, m_readyScene); m_readyScene = nullptr; return m_currentScene;}
+    BentleyStatus CreateScene(DgnViewportR vp, UpdatePlan const& plan, TileTree::TileRequestsR requests);
+    void RequestScene(DgnViewportR vp, UpdatePlan const& plan, TileTree::TileRequestsR requests);
+    Render::GraphicListPtr GetScene() const {BeMutexHolder lock(m_mutex); return m_currentScene;}
+    void DrawView(ViewContextR context) {return _DrawView(context);}
+    void VisitAllElements(ViewContextR context) {return _VisitAllElements(context);}
+    void AddFeatureOverrides(Render::FeatureSymbologyOverrides& overrides) const { _AddFeatureOverrides(overrides); }
+    void OnViewOpened(DgnViewportR vp) {_OnViewOpened(vp);}
+    virtual void _PickTerrain(PickContextR context) {}
+
+    bool AreFeatureOverridesDirty() const {return m_featureOverridesDirty;}
+    void SetFeatureOverridesDirty(bool dirty=true) {m_featureOverridesDirty = dirty;}
+    bool IsSelectionSetDirty() const {return m_selectionSetDirty;}
+    void SetSelectionSetDirty(bool dirty=true) {m_selectionSetDirty = dirty;}
+
+    //! Get the DgnDb of this view.
+    DgnDbR GetDgnDb() const {return m_dgndb;}
+
+    DgnCategoryIdSet const& GetViewedCategories() const {return m_definition->GetCategorySelector().GetCategories();}
+    DGNPLATFORM_EXPORT void SetViewedCategories(DgnCategoryIdSet const&, bool enableAllSubCategories=false);
+
+    //! Get the axis-aliged extent of all of the possible elements visible in this view. For physical views, this is the "project extents".
+    AxisAlignedBox3d GetViewedExtents(DgnViewportCR vp) const {return _GetViewedExtents(vp);}
+
+    //! Read the state of this controller from its definition elements.
+    //! @see GetDefinitionR
+    void LoadState() {_LoadState();}
+
+    //! Store the state of this controller to its definition elements. @note It is up to the caller to write the definition elements to the database if that is the goal.
+    //! @see SaveDefinition
+    void StoreState() {_StoreState();}
+
+    //! perform the equivalent of a dynamic_cast to a ViewController3d.
+    //! @return a valid ViewController3dCP, or nullptr if this is not a 3d view
+    virtual ViewController3dCP _ToView3d() const {return nullptr;}
+    ViewController3dP ToView3dP() {return const_cast<ViewController3dP>(_ToView3d());}
+
+    //! perform the equivalent of a dynamic_cast to a SpatialViewController.
+    //! @return a valid SpatialViewControllerCP, or nullptr if this is not a physical view
+    virtual SpatialViewControllerCP _ToSpatialView() const {return nullptr;}
+    SpatialViewControllerP ToSpatialViewP() {return const_cast<SpatialViewControllerP>(_ToSpatialView());}
+
+    //! perform the equivalent of a dynamic_cast to a DrawingViewController.
+    //! @return a valid DrawingViewControllerCP, or nullptr if this is not a drawing view
+    virtual DrawingViewControllerCP _ToDrawingView() const {return nullptr;}
+    DrawingViewControllerP ToDrawingViewP() {return const_cast<DrawingViewControllerP>(_ToDrawingView());}
+
+    //! perform the equivalent of a dynamic_cast to a SheetViewController.
+    //! @return a valid SheetViewControllerCP, or nullptr if this is not a sheet view
+    virtual Sheet::ViewControllerCP _ToSheetView() const {return nullptr;}
+    Sheet::ViewControllerP ToSheetViewP() {return const_cast<Sheet::ViewControllerP>(_ToSheetView());}
+
+    virtual TemplateViewController2dCP _ToTemplateView2d() const {return nullptr;}
+    TemplateViewController2dP ToTemplateView2dP() {return const_cast<TemplateViewController2dP>(_ToTemplateView2d());}
+
+    virtual TemplateViewController3dCP _ToTemplateView3d() const {return nullptr;}
+    TemplateViewController3dP ToTemplateView3dP() {return const_cast<TemplateViewController3dP>(_ToTemplateView3d());}
+
+    //! determine whether this view is a 3d view
+    bool Is3d() const {return nullptr != _ToView3d();}
+
+    //! determine whether this is a physical view
+    bool IsSpatialView() const {return nullptr != _ToSpatialView();}
+
+    //! determine whether this is a drawing view
+    bool IsDrawingView() const {return nullptr != _ToDrawingView();}
+
+    //! determine whether this is a sheet view
+    bool IsSheetView() const {return nullptr != _ToSheetView();}
+
+    //! determine whether this is a 2d template view
+    bool IsTemplateView2d() const {return nullptr != _ToTemplateView2d();}
+
+    //! determine whether this is a 3d template view
+    bool IsTemplateView3d() const {return nullptr != _ToTemplateView3d();}
+
+    //! Get the ViewFlags from the DisplayStyle of this view
+    Render::ViewFlags GetViewFlags() const {return m_definition->GetDisplayStyle().GetViewFlags();}
+
+    //! Set the ViewFlags for the DisplayStyle of this view
+    DGNPLATFORM_EXPORT void SetViewFlags(Render::ViewFlags viewFlags);
+
+    //! Gets the DgnViewId of the ViewDefinition of this view.
+    DgnViewId GetViewId() const {return m_definition->GetViewId();}
+
+    //! Change whether a DgnCategory is displayed in the CategorySelector of this view.
+    //! @param[in] categoryId the DgnCategoryId to change.
+    //! @param[in] onOff if true, the category is displayed in this view.
+    //! @param[in] toggleAllSubcategories if true, override the visibility of each of the category's sub-categories to match.
+    DGNPLATFORM_EXPORT void ChangeCategoryDisplay(DgnCategoryId categoryId, bool onOff, bool toggleAllSubcategories=false);
+
+    //! Set the CategorySelector for this view.
+    void SetCategorySelector(CategorySelectorR selector) { m_definition->SetCategorySelector(selector); SetFeatureOverridesDirty(); }
+
+    //! Gets the Auxiliary Coordinate System for this view.
+    AuxCoordSystemCR GetAuxCoordinateSystem() const {return *m_auxCoordSys;}
+
+    //! Sets the Auxiliary Coordinate System to use for this view.
+    //! @param[in] acs The new Auxiliary Coordinate System.
+    bool SetAuxCoordinateSystem(AuxCoordSystemCR acs) {if (!acs.IsValidForView(*this)) return false; m_auxCoordSys = &acs; return true;}
+
+    DGNPLATFORM_EXPORT void PointToStandardGrid(DPoint3dR point, DPoint3dCR gridOrigin, RotMatrixCR gridOrientation, DPoint2dCR roundingDistance, bool isoGrid = false) const;
+    DGNPLATFORM_EXPORT void PointToGrid(DPoint3dR point) const;
+
+    //! Get the Appearance of a DgnSubCategory for this view.
+    //! @param[in] id the DgnSubCategoryId of interest
+    //! @return the appearance of the DgnSubCategory for this view.
+    DgnSubCategory::Appearance GetSubCategoryAppearance(DgnSubCategoryId id) const {return m_definition->GetDisplayStyle().GetSubCategoryAppearance(id);}
+
+    //! Override the appearance of a SubCategory for this view's DisplayStyle
+    DGNPLATFORM_EXPORT void OverrideSubCategory(DgnSubCategoryId, DgnSubCategory::Override const&);
+
+    //! Drop the override of the appearance of a SubCategory from this view's DisplayStyle
+    DGNPLATFORM_EXPORT void DropSubCategoryOverride(DgnSubCategoryId);
+
+    //! Look up the appearance overrides for the given SubCategory from this view's DisplayStyle
+    //! If no such overides are defined, returns an empty Override
+    DgnSubCategory::Override GetSubCategoryOverride(DgnSubCategoryId id) const { return m_definition->GetDisplayStyle().GetSubCategoryOverride(id); }
+
+    //! Initialize this ViewController.
+    DGNPLATFORM_EXPORT void Init();
+
+    //! determine whether a DgnModel is displayed in this view
+    bool IsModelViewed(DgnModelId modelId) const {return m_definition->ViewsModel(modelId);}
+
+    GeometricModelP GetTargetModel() const {return _GetTargetModel();}
+
+    //! Tests whether a rotation matrix corresponds to one of the StandardView orientations.
+    //! @param[in] rotation  The matrix to test.
+    //! @param[in] check3D   True to check the 3D members of StandardRotation.
+    //! @return The standard view index.  StandardView::NotStandard indicates that rotation does not match any standard views.
+    DGNPLATFORM_EXPORT static StandardView IsStandardViewRotation(RotMatrixCR rotation, bool check3D);
+
+    //! Gets the name of a StandardView.
+    //! @param[in]  standardView The StandardView of interest
+    //! @return the ViewName.
+    DGNPLATFORM_EXPORT static Utf8String GetStandardViewName(StandardView standardView);
+
+    //! Get the RotMatrix for a standard view by name.
+    //! @param[out] rotMatrix   The rotation of the standard view (optional)
+    //! @param[out] standardId  The identifier of the standard view (optional)
+    //! @param[in]  viewName    The name of the standard view to look up. Note that the comparison is case-insensitive.
+    //! @return SUCCESS if viewName was interpreted correctly and rotMatrix and standardId are valid.
+    DGNPLATFORM_EXPORT static BentleyStatus GetStandardViewByName(RotMatrixP rotMatrix, StandardView* standardId, Utf8CP viewName);
+
+    //! @return true if this view supports 3d viewing operations. Otherwise the z-axis of the view must remain aligned with the world z axis, even
+    //! if the view is a physical view.
+    bool Allow3dManipulations() const {return _Allow3dManipulations();}
+    
+    //! Establish the view parameters from an 8-point frustum.
+    //! @param[in] frustum The 8-point frustum from which to establish the parameters of this ViewController
+    //! @note The order of the points in the frustum is defined by the NpcCorners enum.
+    DGNPLATFORM_EXPORT ViewportStatus SetupFromFrustum(Frustum const& frustum);
+
+    AppData* FindAppData(AppData::Key const& key) const {auto entry = m_appData.find(&key); return entry==m_appData.end() ? nullptr : entry->second.get();}
+    DGNPLATFORM_EXPORT void AddAppData(AppData::Key const& key, AppData* obj) const;
+    StatusInt DropAppData(AppData::Key const& key) const {return 0==m_appData.erase(&key) ? ERROR : SUCCESS;}
+
+    //! Do not make any changes to the view definition which would affect visibility or appearance of elements, subcategories, categories, or geometry classes.
+    ViewDefinitionR GetViewDefinitionR() {return *m_definition;}
+    ViewDefinitionCR GetViewDefinition() const {return *m_definition;}
+
+    //! @name Active Volume
+    //! @{
+    void AssignActiveVolume(ClipVectorPtr volume) {m_activeVolume = volume;}
+    void ClearActiveVolume() {m_activeVolume = nullptr;}
+    ClipVectorPtr GetActiveVolume() const {return m_activeVolume;}
+    //! @}
+
+    // Get the set of special elements for this ViewController.
+    SpecialElements const& GetSpecialElements() const {return m_special;}
+
+    //! Get the list of elements that are always drawn
+    DgnElementIdSet const& GetAlwaysDrawn() const {return GetSpecialElements().m_always;}
+
+    //! Establish a set of elements that are always drawn in the view.
+    //! @param[in] exclusive If true, only these elements are drawn
+    DGNPLATFORM_EXPORT void SetAlwaysDrawn(DgnElementIdSet const&, bool exclusive);
+
+    //! Returns true if the set of elements returned by GetAlwaysDrawn() are the *only* elements rendered by this view controller
+    bool IsAlwaysDrawnExclusive() const { return m_noQuery; }
+
+    //! Empty the set of elements that are always drawn
+    DGNPLATFORM_EXPORT void ClearAlwaysDrawn();
+
+    //! Establish a set of elements that are never drawn in the view.
+    DGNPLATFORM_EXPORT void SetNeverDrawn(DgnElementIdSet const&);
+
+    //! Get the list of elements that are never drawn.
+    //! @remarks An element in the never-draw list is excluded regardless of whether or not it is
+    //! in the always-draw list. That is, the never-draw list gets priority over the always-draw list.
+    DgnElementIdSet const& GetNeverDrawn() const {return GetSpecialElements().m_never;}
+
+    //! Empty the set of elements that are never drawn
+    DGNPLATFORM_EXPORT void ClearNeverDrawn();
+
+    //! Returns true if all of the TileTree::Roots associated with this ViewController have been loaded.
+    //! @private
+    virtual bool _AllTileTreesLoaded() const = 0;
+
+    //! Cancels loading of any tiles associated with this ViewController's TileTree::Roots and optionally waits.
+    //! @private
+    virtual void _CancelAllTileLoads(bool wait) = 0;
+
+    //! Unloads any TileTree::Roots associated with this ViewController.
+    //! @private
+    virtual void _UnloadAllTileTrees() = 0;
+};
+
+//=======================================================================================
+//! A ViewController3d is used to control views of 3d models.
+//! @ingroup GROUP_DgnView
+// @bsiclass                                                    Keith.Bentley   03/12
+//=======================================================================================
+struct EXPORT_VTABLE_ATTRIBUTE ViewController3d : ViewController
+{
+    DEFINE_T_SUPER(ViewController);
+
+protected:
+    mutable Render::SceneLightsPtr m_lights;
+
+    ViewController3dCP _ToView3d() const override final {return this;}
+    ViewController3d(ViewDefinition3dCR definition) : T_Super(definition) {}
+
+    virtual void _AddModelLights(Render::SceneLightsR lights, Render::TargetR) const { }
+    void AddModelLights(Render::SceneLightsR lights, DgnModelId modelId, Render::TargetR) const;
+public:
+    void SetDisplayStyle(DisplayStyle3dR style) { GetViewDefinition3dR().SetDisplayStyle3d(style); SetViewFlags(style.GetViewFlags()); }
+    
+    ViewDefinition3dCR GetViewDefinition3d() const {return static_cast<ViewDefinition3dCR>(*m_definition);}
+    ViewDefinition3dR GetViewDefinition3dR() {return static_cast<ViewDefinition3dR>(*m_definition);}
+    DGNPLATFORM_EXPORT ViewportStatus TurnCameraOn(Angle lensAngle);
+
+    DGNPLATFORM_EXPORT Render::SceneLightsPtr GetLights() const;
+    void ClearLights() {DgnDb::VerifyClientThread(); m_lights = nullptr;}
+};
+
+//=======================================================================================
+//! A SpatialViewController controls views of SpatialModels.
+//! It shows %DgnElements selected by an SQL query that can combine spatial criteria with business and graphic criteria.
+//! @ingroup GROUP_DgnView
+// @bsiclass                                                    Keith.Bentley   03/12
+//=======================================================================================
+struct EXPORT_VTABLE_ATTRIBUTE SpatialViewController : ViewController3d, BeSQLite::VirtualSet
+{
+    DEFINE_T_SUPER(ViewController3d);
+    friend struct SpatialRedlineViewController;
+    friend struct SpatialViewDefinition;
+
+public:
+    //=======================================================================================
+    // @bsiclass                                                    Keith.Bentley   05/16
+    //=======================================================================================
+    struct ElementsQuery
+    {
+        BeSQLite::CachedStatementPtr m_viewStmt;
+        SpecialElements const* m_special;
+        ClipVectorCPtr m_activeVolume;
+        int m_idCol = 0;
+        DGNPLATFORM_EXPORT bool TestElement(DgnElementId);
+        bool IsNever(DgnElementId id) const {return m_special && m_special->m_never.Contains(id);}
+        bool IsAlways(DgnElementId id) const {return m_special && m_special->m_always.Contains(id);}
+        bool HasAlwaysList() const {return m_special && !m_special->m_always.empty();}
+        DGNPLATFORM_EXPORT void Start(SpatialViewControllerCR); //!< when this method is called the SQL string for the "ViewStmt" is obtained from the SpatialViewController supplied.
+        ElementsQuery(SpecialElements const* special, ClipVectorCP activeVolume) {m_special = (special && !special->IsEmpty()) ? special : nullptr; m_activeVolume=activeVolume;}
+    };
+
+    //=======================================================================================
+    //! A query that uses both the spatial index and a DgnElementId-based filter for a SpatialView.
+    //! This object holds two statements - one for the spatial query and one that filters element, by id,
+    //! on the "other" criteria for a SpatialView.
+    //! The Statements are retrieved from the statement cache and prepared/bound in the Start method.
+    // @bsiclass                                                    Keith.Bentley   02/16
+    //=======================================================================================
+    struct SpatialQuery : ElementsQuery
+    {
+        bool m_doSkewTest = false;
+        BeSQLite::CachedStatementPtr m_rangeStmt;
+        BeSQLite::RTree3dVal m_boundingRange;    // only return entries whose range intersects this cube.
+        BeSQLite::RTree3dVal m_backFace;
+        Render::FrustumPlanes m_planes;
+        Frustum m_frustum;
+        DMatrix4d m_localToNpc;
+        DVec3d m_viewVec;  // vector from front face to back face, for SkewScan
+        DPoint3d m_cameraPosition;
+
+        virtual int _TestRTree(BeSQLite::RTreeMatchFunction::QueryInfo const&) = 0;
+        DgnElementId StepRtree();
+        bool SkewTest(BeSQLite::RTree3dValCP testRange);
+        BeSQLite::RTreeMatchFunction::Within TestVolume(FrustumCR box, BeSQLite::RTree3dValCP);
+        void Start(SpatialViewControllerCR); //!< when this method is called the SQL string for the "ViewStmt" is obtained from the SpatialViewController supplied.
+        void SetFrustum(FrustumCR);
+        SpatialQuery(SpecialElements const* special, ClipVectorCP activeVolume) : ElementsQuery(special, activeVolume) {}
+    };
+
+    //=======================================================================================
+    //! This object is created on the Client thread and queued to the Query thread. It populates its
+    //! QueryResults with the set of n-best elements that satisfy both range and view criteria.
+    // @bsiclass                                                    Keith.Bentley   02/16
+    //=======================================================================================
+    struct RangeQuery : SpatialQuery
+    {
+        struct Plan
+        {
+            BeDuration m_maxTime = BeDuration::Seconds(2);    // maximum time query should run
+            mutable uint32_t m_targetNumElements = 0;
+
+            BeDuration GetTimeout() const {return m_maxTime;}
+            void SetTimeout(BeDuration maxTime) {m_maxTime=maxTime;}
+            uint32_t GetTargetNumElements() const {return m_targetNumElements;}
+            void SetTargetNumElements(uint32_t val) const {m_targetNumElements=val;}
+        };
+
+        DEFINE_T_SUPER(SpatialQuery)
+        bool m_depthFirst = false;
+        bool m_cameraOn = false;
+        bool m_testLOD = false;
+        uint32_t m_orthogonalProjectionIndex;
+        uint32_t m_count = 0;
+        uint32_t m_hitLimit = 0;     // find this many "best" elements sorted by occlusion score
+        uint64_t m_lastId = 0;
+        double m_lodFilterNPCArea = 0.0;
+        double m_minScore = 0.0;
+        double m_lastScore = 0.0;
+        SpatialViewControllerCR m_view;
+        Plan m_plan;
+        QueryResults* m_results;
+
+        int _TestRTree(BeSQLite::RTreeMatchFunction::QueryInfo const&) override;
+        void AddAlwaysDrawn(SpatialViewControllerCR);
+        void SetDepthFirst() {m_depthFirst=true;}
+        void SetTestLOD(bool onOff) {m_testLOD=onOff;}
+        void SetSizeFilter(DgnViewportCR, double size);
+        bool ComputeNPC(DPoint3dR npcOut, DPoint3dCR localIn);
+        bool ComputeOcclusionScore(double& score, FrustumCR);
+
+    public:
+        RangeQuery(SpatialViewControllerCR, FrustumCR, DgnViewportCR, Plan const& plan, QueryResults*);
+        void DoQuery();
+    };
+
+private:
+    Utf8String m_viewSQL; // don't rely on this - it will soon be removed from the API!
+
+protected:
+    bool m_loading = false;
+    bool m_defaultDeviceOrientationValid = false;
+    bool m_allRootsLoaded = false;
+    bmap<DgnModelId, TileTree::RootPtr> m_roots;
+    RotMatrix m_defaultDeviceOrientation;
+    double m_sceneLODSize = 6.0; 
+    double m_nonSceneLODSize = 7.0; 
+    mutable double m_queryElementPerSecond = 10000;
+    bset<Utf8String> m_copyrightMsgs;  // from reality models. Only keep unique ones
+
+    void QueryModelExtents(FitContextR);
+
+    DGNPLATFORM_EXPORT bool _IsInSet(int nVal, BeSQLite::DbValue const*) const override;
+    DGNPLATFORM_EXPORT void _PickTerrain(PickContextR context) override;
+    DGNPLATFORM_EXPORT void _VisitAllElements(ViewContextR) override;
+    DGNPLATFORM_EXPORT void _DrawView(ViewContextR context) override;
+    DGNPLATFORM_EXPORT FitComplete _ComputeFitRange(struct FitContext&) override;
+    DGNPLATFORM_EXPORT AxisAlignedBox3d _GetViewedExtents(DgnViewportCR) const override;
+    DGNPLATFORM_EXPORT void _DrawDecorations(DecorateContextR) override;
+    DGNPLATFORM_EXPORT virtual void _ChangeModelDisplay(DgnModelId modelId, bool onOff);
+    DGNPLATFORM_EXPORT virtual void _SetViewedModels(DgnModelIdSet const&);
+    DGNPLATFORM_EXPORT GeometricModelP _GetTargetModel() const override;
+    SpatialViewControllerCP _ToSpatialView() const override {return this;}
+    bool _Allow3dManipulations() const override {return true;}
+    DGNPLATFORM_EXPORT void _AddModelLights(Render::SceneLightsR, Render::TargetR) const override;
+    DGNPLATFORM_EXPORT BentleyStatus _CreateScene(SceneContextR context) override;
+    BentleyStatus CreateThumbnailScene(SceneContextR context);
+
+    //! Construct a new SpatialViewController from a View in the project.
+    //! @param[in] definition the view definition
+    DGNPLATFORM_EXPORT SpatialViewController(SpatialViewDefinitionCR definition);
+    ~SpatialViewController() {}
+
+    double GetGroundElevation() const;
+    AxisAlignedBox3d GetGroundExtents(DgnViewportCR) const;
+    void DrawGroundPlane(DecorateContextR);
+    DGNPLATFORM_EXPORT void DrawSkyBox(DecorateContextR);
+
+public:
+    virtual double _ForceMinFrontDist() const {return 0.0;}
+    void ResetDeviceOrientation() {m_defaultDeviceOrientationValid = false;}
+    DGNPLATFORM_EXPORT bool OnOrientationEvent(RotMatrixCR matrix, OrientationMode mode, UiOrientation ui, uint32_t nEventsSinceEnabled);
+    DGNPLATFORM_EXPORT bool OnGeoLocationEvent(GeoLocationEventStatus& status, GeoPointCR point); //!< @private
+    SpatialViewDefinitionR GetSpatialViewDefinition() const {return static_cast<SpatialViewDefinitionR>(*m_definition);}
+
+    //! Called when the display of a model is changed on or off
+    //! @param modelId  The model to turn on or off.
+    //! @param onOff    If true, elements in the model displayed
+    void ChangeModelDisplay(DgnModelId modelId, bool onOff) {_ChangeModelDisplay(modelId, onOff);}
+
+    DgnModelIdSet const& GetViewedModels() const {return GetSpatialViewDefinition().GetModelSelector().GetModels();}
+    void SetViewedModels(DgnModelIdSet const& models) { _SetViewedModels(models); }
+    
+    DGNPLATFORM_EXPORT bool ViewVectorsFromOrientation(DVec3dR forward, DVec3dR up, RotMatrixCR orientation, OrientationMode mode, UiOrientation ui);
+
+    //! Get the Level-of-Detail filtering size for scene creation for this SpatialViewController. This is the size, in pixels, of one side of a square. 
+    //! Elements whose aabb projects onto the view an area less than this box are skipped during scene creation.
+    double GetSceneLODSize() const {return m_sceneLODSize;}
+    void SetSceneLODSize(double val) {m_sceneLODSize=val;} //!< see GetSceneLODSize
+
+    //! Get the Level-of-Detail filtering size for non-scene (background) elements this SpatialViewController. This is the size, in pixels, of one side of a square. 
+    //! Elements whose aabb projects onto the view an area less than this box are skipped during background-element display.
+    double GetNonSceneLODSize() const {return m_nonSceneLODSize;}
+    void SetNonSceneLODSize(double val) {m_nonSceneLODSize=val;} //!< see GetNonSceneLODSize
+    DGNPLATFORM_EXPORT Render::TextureCP GetEnvironmentMap(Render::SystemCR system) const;
+
+    bool _AllTileTreesLoaded() const override { return m_allRootsLoaded; }
+    DGNPLATFORM_EXPORT void _CancelAllTileLoads(bool wait) override;
+    void _UnloadAllTileTrees() override { m_allRootsLoaded = false; m_roots.clear(); }
+};
+
+//=======================================================================================
+//! A OrthographicViewController controls orthographic projections of views of SpatialModels
+//! @ingroup GROUP_DgnView
+// @bsiclass                                                    Keith.Bentley   03/12
+//=======================================================================================
+struct EXPORT_VTABLE_ATTRIBUTE OrthographicViewController : SpatialViewController
+{
+    DEFINE_T_SUPER(SpatialViewController);
+    friend struct OrthographicViewDefinition;
+
+protected:
+    //! Construct a new OrthographicViewController
+    //! @param[in] definition the view definition
+    OrthographicViewController(OrthographicViewDefinitionCR definition) : T_Super(definition) {}
+
+public:
+    OrthographicViewDefinitionR GetOrthographicViewDefinition() const {return static_cast<OrthographicViewDefinitionR>(*m_definition);}
+};
+
+//=======================================================================================
+//! A ViewController2d is used to control views of 2d models.
+//! @ingroup GROUP_DgnView
+// @bsiclass                                                    Keith.Bentley   03/12
+//=======================================================================================
+struct EXPORT_VTABLE_ATTRIBUTE ViewController2d : ViewController
+{
+    DEFINE_T_SUPER(ViewController);
+
+protected:
+    TileTree::RootPtr m_root;
+
+    DGNPLATFORM_EXPORT BentleyStatus _CreateScene(SceneContextR context) override;
+    DGNPLATFORM_EXPORT void _DrawView(ViewContextR) override;
+    DGNPLATFORM_EXPORT AxisAlignedBox3d _GetViewedExtents(DgnViewportCR) const override;
+    DGNPLATFORM_EXPORT CloseMe _OnModelsDeleted(bset<DgnModelId> const& deletedIds, DgnDbR db) override;
+    GeometricModelP _GetTargetModel() const override {return GetViewedModel();}
+    TileTree::RootPtr GetRoot(SceneContextR context);
+
+    ViewController2d(ViewDefinition2dCR def) : T_Super(def) {}
+
+public:
+    ViewDefinition2dR GetViewDefinition2dR() {return static_cast<ViewDefinition2dR>(*m_definition);}
+    ViewDefinition2dCR GetViewDefinition2d() const {return static_cast<ViewDefinition2dCR>(*m_definition);}
+
+    DgnModelId GetViewedModelId() const {return GetViewDefinition2d().GetBaseModelId();}
+    GeometricModel2dP GetViewedModel() const {return GetDgnDb().Models().Get<GeometricModel2d>(GetViewedModelId()).get();}
+
+    void SetDisplayStyle(DisplayStyle2dR style) { GetViewDefinition2dR().SetDisplayStyle2d(style); SetViewFlags(style.GetViewFlags()); }
+
+    bool _AllTileTreesLoaded() const override { return m_root.IsValid(); }
+    DGNPLATFORM_EXPORT void _CancelAllTileLoads(bool wait) override;
+    void _UnloadAllTileTrees() override { m_root = nullptr; }
+};
+
+//=======================================================================================
+//! A DrawingViewController is used to control views of DrawingModels
+//! @ingroup GROUP_DgnView
+// @bsiclass                                                    Keith.Bentley   03/12
+//=======================================================================================
+struct EXPORT_VTABLE_ATTRIBUTE DrawingViewController : ViewController2d
+{
+    DEFINE_T_SUPER(ViewController2d);
+    friend struct DrawingViewDefinition;
+protected:
+    DrawingViewControllerCP _ToDrawingView() const override {return this;}
+
+    //! Construct a new DrawingViewController.
+    DrawingViewController(DrawingViewDefinitionCR def) : ViewController2d(def) {}
+};
+
+//=======================================================================================
+//! A SectionDrawingViewController is used to control views of SectionDrawingModels
+//! @ingroup GROUP_DgnView
+// @bsiclass                                                    Keith.Bentley   03/12
+//=======================================================================================
+struct SectionDrawingViewController : DrawingViewController
+{
+    DEFINE_T_SUPER(DrawingViewController);
+
+protected:
+    mutable SectioningViewControllerPtr m_sectionView;  // transient
+
+public:
+    //! Convenience method to get the drawing that is displayed in this view.
+    SectionDrawingModel* GetSectionDrawing() const {return GetDgnDb().Models().Get<SectionDrawingModel>(GetViewedModelId()).get();}
+
+    //! Convenience method to ask the section view for its "forward" clip vector. That is how to clip a physical model view in order to display this view in context.
+    DGNPLATFORM_EXPORT ClipVectorPtr GetProjectClipVector() const; //!< Get the clip to apply to a physical view when drawing this view embedded in it. Never returns nullptr. May create a temporary (empty) clip if there is no clip defined.
+
+    //! Convenience method to ask the section view has multiple section planes.
+    DGNPLATFORM_EXPORT bool GetSectionHasDogLeg() const; //!< Returns true if the drawing has a dog leg
+};
+
+//=======================================================================================
+//! A HypermodelingViewController is used to display zero or more drawing models in the context of one physical view.
+//! A HypermodelingViewController tries to mimic what the underlying physical view controller would do. The view frustum,
+//! camera, render mode, etc. are all the same. HypermodelingViewController passes on changes to the view frustum, categories on/off,
+//! etc. to the underlying physical view controller, so that, if the HypermodelingViewController is deleted and the physical
+//! view controller is restored, the view will not changed.
+//! <p>Note that a hypermodeling view is not a persistent concept. It is created at runtime to compose other views.
+//! @ingroup GROUP_DgnView
+// @bsiclass                                                    Keith.Bentley   03/12
+//=======================================================================================
+struct EXPORT_VTABLE_ATTRIBUTE HypermodelingViewController : SpatialViewController
+{
+    DEFINE_T_SUPER(SpatialViewController);
+
+    //! Specifies symbology for some aspects of the drawings when they are drawn in context.
+    struct DrawingSymbology
+    {
+        ColorDef  drawingBackgroundColor; //!< The background color of the drawing
+        ColorDef  hatchColor; //!< The color of the fills where section cuts occur on planes other than the section plane closest to the eye.
+    };
+
+    //! Specifies drawing elements to draw.
+    enum Pass
+    {
+        PASS_None        = 0,   //!< No drawing graphics specified
+        PASS_Cut         = 2,   //!< Draw section cut graphics, including edges and fills
+        PASS_Forward     = 4,   //!< Draw section forward graphics,
+        PASS_Annotation  = 8,   //!< Draw annotations other than section graphics
+        PASS_Hatch       = 16,  //!< Draw fills where section cuts occur on planes other than the section plane closest to the eye.
+        PASS_DrawingBackground = 32,  //!< Draw a sheet border around drawing graphics
+        PASS_CutOrAnnotation = (PASS_Cut|PASS_Annotation),
+        PASS_ForPicking  = (PASS_Cut|PASS_Forward|PASS_Annotation),
+        PASS_All  = 0xff
+    };
+
+private:
+    SpatialViewControllerPtr m_physical;
+    bvector<SectionDrawingViewControllerPtr> m_drawings;
+    ViewControllerP m_currentViewController;
+    mutable Pass m_pass;
+    int m_nearestCutPlane;
+    DrawingSymbology m_symbology;
+    Pass m_passesToDraw;
+
+    void _DrawView(ViewContextR) override;
+    Render::GraphicPtr _StrokeGeometry(ViewContextR, GeometrySourceCR, double) override;
+    BentleyStatus _StrokeHit(DecorateContextR, GeometrySourceCR, HitDetailCR) override;
+    bool _Allow3dManipulations() const override;
+    AxisAlignedBox3d _GetViewedExtents(DgnViewportCR) const override;
+
+    void PushClipsForSpatialView(ViewContextR) const;
+    void PopClipsForSpatialView(ViewContextR) const;
+    void PushClipsForInContextViewPass(ViewContextR context, SectionDrawingViewControllerCR drawing) const;
+    void PopClipsForInContextViewPass(ViewContextR context, SectionDrawingViewControllerCR drawing) const;
+
+    DRange3d GetDrawingRange(DrawingViewControllerR) const;
+    void DrawFakeSheetBorder(ViewContextR, DrawingViewControllerR) const;
+    bool ShouldDraw(Pass p) const {return (m_passesToDraw & p) == p;}
+
+public:
+    DGNPLATFORM_EXPORT HypermodelingViewController(SpatialViewDefinition const& def, SpatialViewControllerR, bvector<SectionDrawingViewControllerPtr> const&);
+    bool ShouldDrawProxyGraphics(ClipVolumePass proxyGraphicsType, int planeIndex) const;
+    bool ShouldDrawAnnotations() const;
+    DGNPLATFORM_EXPORT void SetOverrideGraphicParams(ViewContextR) const;
+
+    DGNPLATFORM_EXPORT bvector<SectionDrawingViewControllerPtr> GetSectionDrawingViews() const;
+    DGNPLATFORM_EXPORT SectionDrawingViewControllerPtr FindSectionDrawingViewById(DgnViewId) const;
+    DGNPLATFORM_EXPORT BentleyStatus AddDrawing(SectionDrawingViewControllerR);
+    DGNPLATFORM_EXPORT BentleyStatus RemoveDrawing(DgnViewId);
+    DGNPLATFORM_EXPORT SpatialViewControllerR GetSpatialView() const;
+    DrawingSymbology GetDrawingSymbology() const {return m_symbology;} //!< Get the symbology for some aspects of the drawings when they are drawn in context.
+    void SetDrawingSymbology(DrawingSymbology const& s) {m_symbology=s;} //!< Set the symbology for some aspects of the drawings when they are drawn in context.
+    Pass GetPassesToDraw() const {return m_passesToDraw;} //!< Get the drawing elements to draw.
+    void SetPassesToDraw(Pass p) {m_passesToDraw = p;} //!< Set the drawing elements to draw.
+};
+
+//=======================================================================================
+//! A TemplateViewController2d is used to view a single 2d template model.
+//! @ingroup GROUP_DgnView
+// @bsiclass                                                    Shaun.Sewall    02/17
+//=======================================================================================
+struct EXPORT_VTABLE_ATTRIBUTE TemplateViewController2d : ViewController2d
+{
+    DEFINE_T_SUPER(ViewController2d);
+
+protected:
+    TemplateViewController2dCP _ToTemplateView2d() const override final {return this;}
+    GeometricModelP _GetTargetModel() const override {return GetViewedModel();}
+
+public:
+    TemplateViewController2d(TemplateViewDefinition2dCR viewDef) : T_Super(viewDef) {}
+    TemplateViewDefinition2dCR GetTemplateViewDefinition2d() const {return static_cast<TemplateViewDefinition2dCR>(*m_definition);}
+    TemplateViewDefinition2dR GetTemplateViewDefinition2dR() {return static_cast<TemplateViewDefinition2dR>(*m_definition);}
+
+    DgnModelId GetViewedModelId() const {return GetTemplateViewDefinition2d().GetViewedModel();}
+    GeometricModel2dP GetViewedModel() const {return GetDgnDb().Models().Get<GeometricModel2d>(GetViewedModelId()).get();}
+    DGNPLATFORM_EXPORT DgnDbStatus SetViewedModel(DgnModelId modelId);
+};
+
+//=======================================================================================
+//! A TemplateViewController3d is used to view a single 3d template model.
+//! @ingroup GROUP_DgnView
+// @bsiclass                                                    Shaun.Sewall    02/17
+//=======================================================================================
+struct EXPORT_VTABLE_ATTRIBUTE TemplateViewController3d : ViewController3d
+{
+    DEFINE_T_SUPER(ViewController3d);
+
+private:
+    TileTree::RootPtr m_root;
+    DGNPLATFORM_EXPORT void _AddModelLights(Render::SceneLightsR, Render::TargetR) const override;
+protected:
+    TemplateViewController3dCP _ToTemplateView3d() const override final {return this;}
+    GeometricModelP _GetTargetModel() const override {return GetViewedModel();}
+    bool _Allow3dManipulations() const override {return true;}
+    DGNPLATFORM_EXPORT void _DrawView(ViewContextR) override;
+    DGNPLATFORM_EXPORT AxisAlignedBox3d _GetViewedExtents(DgnViewportCR) const override;
+    DGNPLATFORM_EXPORT BentleyStatus _CreateScene(SceneContextR context) override;
+    TileTree::RootPtr GetRoot(SceneContextR context);
+
+public:
+    TemplateViewController3d(TemplateViewDefinition3dCR viewDef) : T_Super(viewDef) {}
+    TemplateViewDefinition3dCR GetTemplateViewDefinition3d() const {return static_cast<TemplateViewDefinition3dCR>(*m_definition);}
+    TemplateViewDefinition3dR GetTemplateViewDefinition3dR() {return static_cast<TemplateViewDefinition3dR>(*m_definition);}
+
+    DgnModelId GetViewedModelId() const {return GetTemplateViewDefinition3d().GetViewedModel();}
+    GeometricModel3dP GetViewedModel() const {return GetDgnDb().Models().Get<GeometricModel3d>(GetViewedModelId()).get();}
+    DGNPLATFORM_EXPORT DgnDbStatus SetViewedModel(DgnModelId modelId);
+
+    bool _AllTileTreesLoaded() const override { return m_root.IsValid(); }
+    DGNPLATFORM_EXPORT void _CancelAllTileLoads(bool wait) override;
+    void _UnloadAllTileTrees() override { m_root = nullptr; }
+};
+
+END_BENTLEY_DGN_NAMESPACE