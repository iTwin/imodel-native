/*--------------------------------------------------------------------------------------+
|
|     $Source: PublicAPI/DgnPlatform/ViewController.h $
|
|  $Copyright: (c) 2015 Bentley Systems, Incorporated. All rights reserved. $
|
+--------------------------------------------------------------------------------------*/
#pragma once
//__PUBLISH_SECTION_START__

#include "DgnPlatform.h"

DGNPLATFORM_TYPEDEFS(PhysicalViewController)
DGNPLATFORM_TYPEDEFS(CameraViewController)
DGNPLATFORM_TYPEDEFS(HypermodelingViewController)
DGNPLATFORM_TYPEDEFS(DrawingViewController)
DGNPLATFORM_TYPEDEFS(SectionDrawingViewController)
DGNPLATFORM_TYPEDEFS(SheetViewController)
DGNPLATFORM_TYPEDEFS(FitViewParams)
DGNPLATFORM_TYPEDEFS(CameraInfo)
DGNPLATFORM_TYPEDEFS(SectioningViewController)

DGNPLATFORM_REF_COUNTED_PTR(DrawingViewController)
DGNPLATFORM_REF_COUNTED_PTR(SectionDrawingViewController)
DGNPLATFORM_REF_COUNTED_PTR(SheetViewController)
DGNPLATFORM_REF_COUNTED_PTR(PhysicalViewController)
DGNPLATFORM_REF_COUNTED_PTR(CameraViewController)
DGNPLATFORM_REF_COUNTED_PTR(SectioningViewController)
DGNPLATFORM_REF_COUNTED_PTR(HypermodelingViewController)

#include "IAuxCoordSys.h"
#include "ViewContext.h"
#include "DgnPlatformErrors.r.h"
#include "SectionClip.h"

BEGIN_BENTLEY_DGN_NAMESPACE

struct FullUpdateInfo;
struct DynamicUpdateInfo;

enum class OrientationMode
{
    CompassHeading  = 0,    //!< Use compass heading from device
    RelativeHeading = 1,    //!< Use heading relative to device's default orientation
    IgnoreHeading   = 2,    //!< Do not modify orientation from device heading
};

enum class UiOrientation
{
    Portrait            = 0,    //!< Up vector is positive device y, right vector is positive device x
    LandscapeRight      = 1,    //!< Up vector is positive device x, right vector is negative device y
    PortraitUpsideDown  = 2,    //!< Up vector is negative device y, right vector is negative device x
    LandscapeLeft       = 3,    //!< Up vector is negative device x, right vector is positive device y
};

//=======================================================================================
//! The current position, lens angle, and focus distance of a camera.
//=======================================================================================
struct CameraInfo
{
private:
    double   m_lensAngle;
    double   m_focusDistance;
    DPoint3d m_eyePoint;
    static bool IsValidLensAngle(double val) {return val>(Angle::Pi()/8.0) && val<Angle::Pi();}

public:
    void     InvalidateFocus() {m_focusDistance=-1.0;}
    bool     IsFocusValid() const {return m_focusDistance > 0.0 && m_focusDistance<1.0e14;}
    double   GetFocusDistance() const {return m_focusDistance;}
    void     SetFocusDistance(double dist) {m_focusDistance = dist;}
    bool     IsLensValid() const {return IsValidLensAngle(m_lensAngle);}
    void     ValidateLens() {if (!IsLensValid()) m_lensAngle=Angle::PiOver2();}
    double   GetLensAngle() const {return m_lensAngle;}
    void     SetLensAngle(double angle) {m_lensAngle = angle;}
    DPoint3dCR GetEyePoint() const {return m_eyePoint;}
    void     SetEyePoint(DPoint3dCR pt) {m_eyePoint = pt;}
    bool     IsValid() const {return IsLensValid() && IsFocusValid();}
};

//=======================================================================================
//! @ingroup DgnViewGroup
/**
 A ViewController provides the behavior for a type of view. It also provides the persistent information
 about how the view relates to a \ref DgnDbGroup (e.g. what models/categories are displayed, the ViewFlags that control how graphics
 are represented, etc.)
 <p>
 When a ViewController is paired with a DgnViewport, it then controls the operation of that view. Generally there will
 be a 1-1 relationship between ViewControllers and Viewports and a DgnViewport holds a reference-counted-pointer to its \
 ViewController. See discussion at #DgnViewport about synchronizing Viewports and ViewControllers.
 <p>
 By overriding virtual methods, subclasses of ViewController may:
     - load and save settings from the database
     - customize the set of elements that are displayed in the view
     - customize the way the graphics for an individual element appear
     - draw non-persistent graphics into the view
     - draw "decorations" on top of the normal graphics
     - etc.


<h3>Defining a subclass of ViewController</h3>
To create a subclass of ViewController, create a ViewHandler and implement _SupplyController.

*/
//=======================================================================================
struct EXPORT_VTABLE_ATTRIBUTE ViewController : RefCountedBase
{
protected:
    friend struct ViewContext;
    friend struct DgnViewport;
    friend struct ViewManager;
    friend struct PhysicalRedlineViewController;
    friend struct IACSManager;
    friend struct ToolAdmin;
    friend struct ViewDefinition;

    DgnDbR         m_dgndb;
    Render::ViewFlags m_viewFlags;
    DgnViewId      m_viewId;
    DgnClassId     m_classId;
    DgnModelId     m_baseModelId;
    DgnModelId     m_targetModelId;
    DgnModelIdSet  m_viewedModels;
    DgnCategoryIdSet  m_viewedCategories;
    ColorDef       m_backgroundColor;      // used only if bit set in flags
    RotMatrix      m_defaultDeviceOrientation;
    bool           m_defaultDeviceOrientationValid;
    mutable bmap<DgnSubCategoryId,DgnSubCategory::Appearance> m_subCategories;
    bmap<DgnSubCategoryId,DgnSubCategory::Override> m_subCategoryOverrides;

protected:
    DGNPLATFORM_EXPORT ViewController(DgnDbR, DgnViewId viewId);
    void LoadCategories(JsonValueCR);
    void ReloadSubCategory(DgnSubCategoryId);

    virtual ~ViewController(){}
    virtual void _AdjustAspectRatio(double, bool expandView) = 0;
    virtual DPoint3d _GetTargetPoint() const {return GetCenter();}
    virtual DPoint3d _GetOrigin() const = 0;
    virtual DVec3d _GetDelta() const = 0;
    virtual RotMatrix _GetRotation() const = 0;
    virtual void _SetOrigin(DPoint3dCR viewOrg) = 0;
    virtual void _SetDelta(DVec3dCR viewDelta) = 0;
    virtual void _SetRotation(RotMatrixCR viewRot) = 0;
    enum class FitComplete {No=0, Yes=1};
    virtual FitComplete _ComputeFitRange(DRange3dR range, DgnViewportR, FitViewParamsR) {return FitComplete::No;}
    virtual void _OnViewOpened(DgnViewportR) {}
    virtual bool _Allow3dManipulations() const {return false;}
    virtual void _OnDynamicUpdateComplete(DgnViewportR vp, ViewContextR context, bool completedSuccessfully) {}
    virtual void _OnAttachedToViewport(DgnViewportR) {}
    virtual ColorDef _GetBackgroundColor() const {return m_backgroundColor;}
    virtual double _GetAspectRatioSkew() const {return 1.0;}

    DGNPLATFORM_EXPORT virtual void _FillModels();
    DGNPLATFORM_EXPORT virtual ViewportStatus _SetupFromFrustum(Frustum const& inFrustum);

    //! @return true to project un-snapped points to the view's ACS plane.
    //! @note Normally true for a 3d view. A 3d digitizier supplying real z values would not want this...maybe this would be a special ViewController?
    DGNPLATFORM_EXPORT virtual bool _IsPointAdjustmentRequired(DgnViewportR vp) const;

    //! @return true to project snap points to the view's ACS plane.
    //! @note Normally true for a 3d view only when ACS plane snap is enabled.
    DGNPLATFORM_EXPORT virtual bool _IsSnapAdjustmentRequired(DgnViewportR vp, bool snapLockEnabled) const;

    //! @return true to automatically orient AccuDraw to the view's ACS plane when initially made active.
    //! @note Normally true for a view only when ACS context lock is enabled.
    DGNPLATFORM_EXPORT virtual bool _IsContextRotationRequired(DgnViewportR vp, bool contextLockEnabled) const;

    //!< Store settings in the supplied Json object. These values will be persisted in the database and in the undo stack
    //!< Note that if you override _SaveToSettings, you must call T_Super::_SaveToSettings!
    DGNPLATFORM_EXPORT virtual void _SaveToSettings(JsonValueR) const;

    //!< Restore settings from the supplied Json object. These values were persisted in the database and in the undo stack
    //!< Note that if you override _RestoreFromSettings, you must call T_Super::_RestoreFromSettings!
    DGNPLATFORM_EXPORT virtual void _RestoreFromSettings(JsonValueCR);

    //! Display locate circle and information about the current AccuSnap/auto-locate HitDetail.
    DGNPLATFORM_EXPORT virtual void _DrawLocateCursor(DecorateContextR, DPoint3dCR, double aperture, bool isLocateCircleOn, HitDetailCP hit=nullptr);

    virtual void _DrawDecorations(DecorateContextR) {}

    //! Called when the display of a category is turned on or off.
    //! @param[in] singleEnable true if just turned on one category; false if
    //! turned off a category or made a group of changes.
    virtual void _OnCategoryChange(bool singleEnable) {}

    //! Turn the display of a category on or off.
    DGNPLATFORM_EXPORT virtual void _ChangeCategoryDisplay(DgnCategoryId, bool onOff);

    //! Turn the display of a model on or off.
    DGNPLATFORM_EXPORT virtual void _ChangeModelDisplay(DgnModelId, bool onOff);

    //! Draws the contents of the view.
    //! @remarks It is very rare that an applications needs to call this or to override it.
    DGNPLATFORM_EXPORT virtual void _DrawView(ViewContextR);

    virtual void _OverrideGraphicParams(Render::OvrGraphicParamsR, GeometrySourceCP) {}

    //! Invokes the _VisitElement on \a context for <em>each element</em> that is in the view.
    //! For normal views, this does the same thing as _DrawView.
    DGNPLATFORM_EXPORT virtual void _VisitElements(ViewContextR& context);

    //! Stroke a single GeometrySource through a ViewContext.
    //! An application can override _StrokeGeometry to change the symbology of a GeometrySource.
    DGNPLATFORM_EXPORT virtual Render::GraphicPtr _StrokeGeometry(ViewContextR, GeometrySourceCR, double pixelSize);

    //! Invoked just before the locate tooltip is displayed to retrieve the info text. Allows the ViewController to override the default description.
    //! @param[in]  hit The locate HitDetail whose info is needed.
    //! @param[out] descr The info string.
    //! @param[in] delimiter The default delimiter to use when building the info string.
    //! @return true if the info string was set or false to use the default implementation.
    virtual bool _GetInfoString(HitDetailCR hit, Utf8StringR descr, Utf8CP delimiter) const {return false;}

    DGNPLATFORM_EXPORT virtual StatusInt _VisitHit(HitDetailCR hit, ViewContextR context) const;

    //! Used to notify derived classes when a heal update begins.
    //! <p>See QueryViewController::_OnHealUpdate
    virtual void _OnHealUpdate(DgnViewportR vp, ViewContextR context, bool fullHeal) {}

    //! Used to notify derived classes when a dynamic update begins.
    //! <p>See QueryViewController::_OnDynamicUpdate
    virtual void _OnDynamicUpdate(DgnViewportR vp, DynamicUpdateInfo const& info) {}

    //! Used to notify derived classes when a full update begins.
    //! <p>See QueryViewController::_OnFullUpdate
    virtual void _OnFullUpdate(DgnViewportR vp, ViewContextR context) {}

    //! Used to notify derived classes of an attempt to locate the viewport around the specified
    //! WGS84 location. Override to change how these points are interpreted.
    //! @param[out] status Extra information about how this event was handled; ignored if return value is false.
    //! @param[in] point the new location
    //! @return true to indicate that the view was modified.
    virtual bool _OnGeoLocationEvent(GeoLocationEventStatus& status, GeoPointCR point) {return false;}

    //! Used to notify derived classes of an attempt to orient the viewport around the specified
    //! rotation matrix from the device's orientation.
    //! @return true to indicate that the view was modified.
    virtual bool _OnOrientationEvent(RotMatrixCR matrix, OrientationMode mode, UiOrientation ui) {return false;}

    //! Returns the target model. Normally, this is the model at the m_targetIndex index of m_viewedModels.
    //! Used as the writable model in which new elements can be placed.
    //! A subclass can override this function to get the target model some other way.
    DGNPLATFORM_EXPORT virtual GeometricModelP _GetTargetModel() const;

    //! Returns the project that is being viewed
    virtual DgnDbR _GetDgnDb() const {return m_dgndb;}

    //! Get the union of the range (axis-aligned bounding box) of all physical elements in project
    DGNPLATFORM_EXPORT virtual AxisAlignedBox3d _GetViewedExtents() const;

    DGNPLATFORM_EXPORT BeSQLite::DbResult QueryViewsPropertyAsJson(JsonValueR, DgnViewProperty::Spec const&) const;
    DGNPLATFORM_EXPORT BentleyStatus CheckViewSubType() const;

public:
    /*=================================================================================**//**
    * Margins for "white space" to be left around view volumes for #LookAtVolume.
    * Values mean "percent of view" and must be between 0 and .25.
    * @bsiclass                                     Grigas.Petraitis                02/13
    +===============+===============+===============+===============+===============+======*/
    struct MarginPercent
    {
    private:
        double m_left;
        double m_top;
        double m_right;
        double m_bottom;

        double LimitMargin(double val) {return (val<0.0) ? 0.0 :(val>.25) ? .25 : val;}

    public:
        MarginPercent(double left, double top, double right, double bottom) {Init(left, top, right, bottom);}
        void Init(double left, double top, double right, double bottom)
            {
            m_left   = LimitMargin(left);
            m_top    = LimitMargin(top);
            m_right  = LimitMargin(right);
            m_bottom = LimitMargin(bottom);
            }

        double Left() const   {return m_left;}
        double Top() const    {return m_top;}
        double Right() const  {return m_right;}
        double Bottom() const {return m_bottom;}
    };

    StatusInt VisitHit(HitDetailCR hit, ViewContextR context) const{return _VisitHit(hit, context);}
    void DrawView(ViewContextR context) {return _DrawView(context);}
    void VisitElements(ViewContextR context) {return _VisitElements(context);}
    void ChangeModelDisplay(DgnModelId modelId, bool onOff) {_ChangeModelDisplay(modelId, onOff);}
    DGNPLATFORM_EXPORT StatusInt GetRangeForFit(DRange3dR range);
    void OnViewOpened(DgnViewportR vp) {_OnViewOpened(vp);}
    void SetBaseModelId(DgnModelId id) {m_baseModelId = id;}
    DgnModelId GetBaseModelId() const {return m_baseModelId;}
    bool IsCategoryViewed(DgnCategoryId categoryId) const {return m_viewedCategories.Contains(categoryId);}
    bool IsModelViewed(DgnModelId modelId) const {return m_viewedModels.Contains(modelId);}
    DGNPLATFORM_EXPORT void LookAtViewAlignedVolume(DRange3dCR volume, double const* aspectRatio=nullptr, MarginPercent const* margin=nullptr, bool expandClippingPlanes=true);
    void SaveToSettings(JsonValueR val) const {_SaveToSettings(val);}
    void RestoreFromSettings(JsonValueCR val) {_RestoreFromSettings(val);}
    void OnFullUpdate(DgnViewportR vp, ViewContextR context) {_OnFullUpdate(vp,context);}
    void OnDynamicUpdate(DgnViewportR vp, DynamicUpdateInfo const& info) {_OnDynamicUpdate(vp, info);}

public:
    DgnClassId GetClassId() const {return m_classId;}

    //! Get the DgnDb of this view.
    DgnDbR GetDgnDb() const {return _GetDgnDb();}

    //! Get the union of the range (axis-aligned bounding box) of all physical elements in project
    AxisAlignedBox3d GetViewedExtents() const {return _GetViewedExtents();}

    //! Load the settings of this view from persistent settings in the database.
    DGNPLATFORM_EXPORT BeSQLite::DbResult Load();

    //! Save the settings of this view to persistent settings in the database.
    DGNPLATFORM_EXPORT BeSQLite::DbResult Save();

    //! Save the current state of this ViewController to a new view name. After this call succeeds, this ViewController is
    //! directed at the new view, and the previous view's state is unchanged.
    //! @param[in] newName The name for the new view. Must be unique.
    //! @return BE_SQLITE_OK if the view was successfully saved, error code otherwise.
    DGNPLATFORM_EXPORT BeSQLite::DbResult SaveAs(Utf8CP newName);

    //! Save the current state of this ViewController to a new view name. After this call succeeds, the new view will exist in the
    //! database with this ViewController's state, but this ViewController remains directed at the existing view (future calls to Save
    //! will be written to the existing not new view). However, the current state will not have been saved.
    //! @param[in] newName The name for the new view. Must be unique.
    //! @param[out] newId On success, the DgnViewId of the newly created view.
    //! @return BE_SQLITE_OK if the view was successfully saved, error code otherwise.
    DGNPLATFORM_EXPORT BeSQLite::DbResult SaveTo(Utf8CP newName, DgnViewId& newId);

    //! perform the equivalent of a dynamic_cast to a PhysicalViewController.
    //! @return a valid PhysicalViewControllerCP, or nullptr if this is not a physical view
    virtual PhysicalViewControllerCP _ToPhysicalView() const {return nullptr;}
    PhysicalViewControllerP ToPhysicalViewP() {return const_cast<PhysicalViewControllerP>(_ToPhysicalView());}

    //! perform the equivalent of a dynamic_cast to a CameraViewController.
    //! @return a valid CameraViewControllerCP, or nullptr if this is not a physical view with a camera
    virtual CameraViewControllerCP _ToCameraView() const {return nullptr;}
    CameraViewControllerP ToCameraViewP() {return const_cast<CameraViewControllerP>(_ToCameraView());}

    //! perform the equivalent of a dynamic_cast to a DrawingViewController.
    //! @return a valid DrawingViewControllerCP, or nullptr if this is not a drawing view
    virtual DrawingViewControllerCP _ToDrawingView() const {return nullptr;}
    DrawingViewControllerP  ToDrawingViewP() {return const_cast<DrawingViewControllerP>(_ToDrawingView());}

    //! perform the equivalent of a dynamic_cast to a SheetViewController.
    //! @return a valid SheetViewControllerCP, or nullptr if this is not a sheet view
    virtual SheetViewControllerCP _ToSheetView() const {return nullptr;}
    SheetViewControllerP  ToSheetViewP() {return const_cast<SheetViewControllerP>(_ToSheetView());}

    //! determine whether this is a physical view
    bool IsPhysicalView() const {return nullptr != _ToPhysicalView();}

    //! determine whether this is a camera view
    bool IsCameraView() const {return nullptr != _ToCameraView();}

    //! determine whether this is a drawing view
    bool IsDrawingView() const {return nullptr != _ToDrawingView();}

    //! determine whether this is a sheet view
    bool IsSheetView() const {return nullptr != _ToSheetView();}

    //! determine whether this view has been loaded from the database.
    bool IsLoaded() const {return m_baseModelId.IsValid();}

    //! Get the ViewFlags.
    Render::ViewFlags GetViewFlags() const {return m_viewFlags;}

    //! Gets a reference to the ViewFlags.
    Render::ViewFlags& GetViewFlagsR() {return m_viewFlags;}

    //! Gets the DgnViewId of this view.
    DgnViewId GetViewId() const {return m_viewId;}

    //! Gets the background color used in the view.
    ColorDef GetBackgroundColor() const {return _GetBackgroundColor();}

    //! Adjust the aspect ratio of this view so that it matches the aspect ratio (x/y) of the supplied rectangle.
    //! @param[in] aspect The target aspect ratio.
    //! @param[in] expandView When adjusting the view to correct the aspect ratio, the one axis (x or y) must either be lengthened or shortened.
    //! if expandView is true, the shorter axis is lengthened. Otherwise the long axis is shortened.
    void AdjustAspectRatio(double aspect, bool expandView) {_AdjustAspectRatio(aspect, expandView);}

    //! Get the origin (lower, left, front) point of of the view in coordinates of the target
    //! model (physical coordinates for PhysicalViewController and drawing coordinates for DrawingViewController).
    DPoint3d GetOrigin() const {return _GetOrigin();}

    //! Get the size of the X and Y axes of this view. The axes are in world coordinates units, aligned with the view.
    DVec3d GetDelta() const {return _GetDelta();}

    //! Get the 3x3 orthonormal rotation matrix for this view.
    RotMatrix GetRotation() const {return _GetRotation();}

    //! Change the origin (lower, left, front) point of this view.
    //! @param[in] viewOrg The new origin for this view.
    void SetOrigin(DPoint3dCR viewOrg) {_SetOrigin(viewOrg);}

    //! Change the size of this view. The axes are in world coordinates units, aligned with the view.
    //! @param[in] viewDelta the new size for the view.
    void SetDelta(DVec3dCR viewDelta) {_SetDelta(viewDelta);}

    //! Change the rotation of the view.
    //! @note viewRot must be orthonormal. For 2d views, only the rotation angle about the z axis is used.
    void SetRotation(RotMatrixCR viewRot){_SetRotation(viewRot);}

    //! Get the center point of the view.
    DGNPLATFORM_EXPORT DPoint3d GetCenter() const;

    //! Get the target point of the view. If there is no camera, Center() is returned.
    DGNPLATFORM_EXPORT DPoint3d GetTargetPoint() const;

    //! Change whether a DgnCatetory is display in this view.
    //! @param[in] categoryId the DgnCategoryId to change.
    //! @param[in] onOff if true, the category is displayed in this view.
    void ChangeCategoryDisplay(DgnCategoryId categoryId, bool onOff) {_ChangeCategoryDisplay(categoryId, onOff);}

    double GetAspectRatioSkew() const {return _GetAspectRatioSkew();}

//__PUBLISH_SECTION_END__
    DGNPLATFORM_EXPORT bool IsViewChanged(Utf8StringCR base) const;
    bool OnGeoLocationEvent(GeoLocationEventStatus& status, GeoPointCR point) {return _OnGeoLocationEvent(status, point);}
    DGNPLATFORM_EXPORT bool OnOrientationEvent (RotMatrixCR matrix, OrientationMode mode, UiOrientation ui, uint32_t nEventsSinceEnabled);
    DGNPLATFORM_EXPORT void ResetDeviceOrientation();
    DGNPLATFORM_EXPORT void OverrideSubCategory(DgnSubCategoryId, DgnSubCategory::Override const&);
    DGNPLATFORM_EXPORT void DropSubCategoryOverride(DgnSubCategoryId);
//__PUBLISH_SECTION_START__

    //! Get the set of currently displayed DgnModels for this ViewController
    DgnModelIdSet const& GetViewedModels() const {return m_viewedModels;}
    DgnModelIdSet& GetViewedModelsR() {return m_viewedModels;}

    //! Get the set of currently displayed DgnCategories for this ViewController
    DgnCategoryIdSet const& GetViewedCategories() const {return m_viewedCategories;}
    DgnCategoryIdSet& GetViewedCategoriesR() {return m_viewedCategories;}

    //! Get the Appearance of a DgnSubCategory for this view.
    //! @param[in] id the DgnSubCategoryId of interest
    //! @return the appearance of the DgnSubCategory for this view.
    DGNPLATFORM_EXPORT DgnSubCategory::Appearance GetSubCategoryAppearance(DgnSubCategoryId id) const;

    //! Change the background color of the view.
    //! @param[in] color The new background color
    void SetBackgroundColor(ColorDef color) {m_backgroundColor = color;}

    //! Initialize this ViewController .
    DGNPLATFORM_EXPORT void Init();

    //! Gets the DgnModel that will be the target of tools that add new elements.
<<<<<<< HEAD
    DgnModelP GetTargetModel() const {return _GetTargetModel();}
=======
    DGNPLATFORM_EXPORT GeometricModelP GetTargetModel() const;
>>>>>>> ae0de621

    //! Tests whether a rotation matrix corresponds to one of the StandardView orientations.
    //! @param[in] rotation  The matrix to test.
    //! @param[in] check3D   True to check the 3D members of StandardRotation.
    //! @return The standard view index.  StandardView::NotStandard indicates that rotation does not match any standard views.
    DGNPLATFORM_EXPORT static StandardView IsStandardViewRotation(RotMatrixCR rotation, bool check3D);

    //! Gets the name of a StandardView.
    //! @param[in]  standardView The StandardView of interest
    //! @return the ViewName. 
    DGNPLATFORM_EXPORT static Utf8String GetStandardViewName(StandardView standardView);

    //! Get the RotMatrix for a standard view by name.
    //! @param[out] rotMatrix   The rotation of the standard view (optional)
    //! @param[out] standardId  The identifier of the standard view (optional)
    //! @param[in]  viewName    The name of the standard view to look up. Note that the comparison is case-insensitive.
    //! @return SUCCESS if viewName was interpreted correctly and rotMatrix and standardId are valid.
    DGNPLATFORM_EXPORT static BentleyStatus GetStandardViewByName(RotMatrixP rotMatrix, StandardView* standardId, Utf8CP viewName);

    //! Change the view orientation to one of the standard views.
    //! @param[in] standardView the rotation to which the view should be set.
    //! @return SUCCESS if the view was changed.
    DGNPLATFORM_EXPORT BentleyStatus SetStandardViewRotation(StandardView standardView);

    //! @return true if this view supports 3d viewing operations. Otherwise the z-axis of the view must remain aligned with the world z axis, even
    //! if the view is a physical view.
    bool Allow3dManipulations() const {return _Allow3dManipulations();}

    //! Establish the view parameters from an 8-point frustum.
    //! @param[in] frustum The 8-point frustum from which to establish the parameters of this ViewController
    //! @note The order of the points in the frustum is defined by the NpcCorners enum.
    DGNPLATFORM_EXPORT ViewportStatus SetupFromFrustum(Frustum const& frustum);

    //! Change the volume that this view displays, keeping its current rotation.
    //! @param[in] worldVolume The new volume, in world-coordinates, for the view. The resulting view will show all of worldVolume, by fitting a
    //! view-axis-aligned bounding box around it. For views that are not aligned with the world coordinate system, this will sometimes
    //! result in a much larger volume than worldVolume.
    //! @param[in] aspectRatio The X/Y aspect ratio of the view into which the result will be displayed. If the aspect ratio of the volume does not
    //! match aspectRatio, the shorter axis is lengthened and the volume is centered. If aspectRatio is nullptr, no adjustment is made.
    //! @param[in] margin The amount of "white space" to leave around the view volume (which essentially increases the volume
    //! of space shown in the view.) If nullptr, no additional white space is added.
    //! @param[in] expandClippingPlanes If false, the front and back clipping planes are not moved. This is rarely desired.
    //! @note For 3d views, the camera is centered on the new volume and moved along the view z axis using the default lens angle
    //! such that the entire volume is visible.
    //! @note, for 2d views, only the X and Y values of volume are used.
    DGNPLATFORM_EXPORT void LookAtVolume(DRange3dCR worldVolume, double const* aspectRatio=nullptr, MarginPercent const* margin=nullptr, bool expandClippingPlanes=true);

    //! Get the unit vector that points in the view X (left-to-right) direction.
    DVec3d GetXVector() const {DVec3d v; GetRotation().GetRow(v,0); return v;}

    //! Get the unit vector that points in the view Y (bottom-to-top) direction.
    DVec3d GetYVector() const {DVec3d v; GetRotation().GetRow(v,1); return v;}

    //! Get the unit vector that points in the view Z (front-to-back) direction.
    DVec3d GetZVector() const {DVec3d v; GetRotation().GetRow(v,2); return v;}
};

//=======================================================================================
//! A PhysicalViewControllerBase controls views of PhysicalModels.
//! @ingroup DgnViewGroup
// @bsiclass                                                    Keith.Bentley   03/12
//=======================================================================================
struct EXPORT_VTABLE_ATTRIBUTE PhysicalViewController : ViewController
{
    DEFINE_T_SUPER(ViewController);

    friend struct  PhysicalRedlineViewController;

protected:
    DPoint3d        m_origin;           //!< The lower left back corner of the view frustum.
    DVec3d          m_delta;            //!< The extent of the view frustum.
    RotMatrix       m_rotation;         //!< Rotation of the view frustum.
    DgnStyleId      m_displayStyleId;   //!< The display style id of the view
    IAuxCoordSysPtr m_auxCoordSys;      //!< The auxiliary coordinate system in use.

    virtual PhysicalViewControllerCP _ToPhysicalView() const override {return this;}
    virtual ClipVectorPtr _GetClipVector() const {return nullptr;}

    DGNPLATFORM_EXPORT virtual void _AdjustAspectRatio(double, bool expandView) override;
    virtual DPoint3d _GetOrigin() const override {return m_origin;}
    virtual DVec3d _GetDelta() const override {return m_delta;}
    virtual RotMatrix _GetRotation() const override {return m_rotation;}
    virtual void _SetOrigin(DPoint3dCR origin) override {m_origin = origin;}
    virtual void _SetDelta(DVec3dCR delta) override {m_delta = delta;}
    virtual void _SetRotation(RotMatrixCR rot) override {m_rotation = rot;}
    virtual bool _Allow3dManipulations() const override {return true;}
    DGNPLATFORM_EXPORT virtual bool _OnGeoLocationEvent(GeoLocationEventStatus& status, GeoPointCR point) override;
    DGNPLATFORM_EXPORT virtual bool _OnOrientationEvent(RotMatrixCR matrix, OrientationMode mode, UiOrientation ui) override;
    DGNPLATFORM_EXPORT virtual void _OnTransform(TransformCR);
    DGNPLATFORM_EXPORT virtual void _SaveToSettings(JsonValueR) const override;
    DGNPLATFORM_EXPORT virtual void _RestoreFromSettings(JsonValueCR) override;

public:
    DGNPLATFORM_EXPORT bool ViewVectorsFromOrientation(DVec3dR forward, DVec3dR up, RotMatrixCR orientation, OrientationMode mode, UiOrientation ui);

    //! Construct a new PhysicalViewController from a View in the project.
    //! @param[in] project the project for which this PhysicalViewController applies.
    //! @param[in] viewId the id of the view in the project.
    DGNPLATFORM_EXPORT PhysicalViewController(DgnDbR project, DgnViewId viewId);

    ClipVectorPtr GetClipVector() const {return _GetClipVector();}
    DGNPLATFORM_EXPORT void TransformBy(TransformCR);

//__PUBLISH_SECTION_END__
    DGNPLATFORM_EXPORT static double CalculateMaxDepth(DVec3dCR delta, DVec3dCR zVec);
//__PUBLISH_SECTION_START__

    //! Gets the Auxiliary Coordinate System for this view.
    IAuxCoordSysP GetAuxCoordinateSystem() const {return m_auxCoordSys.get();}

    //! Sets the Auxiliary Coordinate System to use for this view.
    //! @param[in] acs The new Auxiliary Coordinate System.
    void SetAuxCoordinateSystem(IAuxCoordSysP acs) {m_auxCoordSys = acs;}

    //! Sets the Target DgnModel for this PhysicalViewController.
    //! @param[in] target The model to which new elements are added by modification tools.
    DGNPLATFORM_EXPORT BentleyStatus SetTargetModel(GeometricModelP target);
};

/** @addtogroup DgnViewGroup
<h4>%PhysicalViewController Camera</h4>

 This is what the parameters to the camera methods, and the values stored by CameraViewController mean.
@verbatim
               v-- {origin}
          -----+-------------------------------------- -   [back plane]
          ^\   .                                    /  ^
          | \  .                                   /   |        p
        d |  \ .                                  /    |        o
        e |   \.         {targetPoint}           /     |        i
        l |    |---------------+----------------|      |        t    [focus plane]
        t |     \  ^delta.x    ^               /     b |        i
        a |      \             |              /      a |        v
        . |       \            |             /       c |        e
        z |        \           | f          /        k |        Z
          |         \          | o         /         D |        |
          |          \         | c        /          i |        |
          |           \        | u       /           s |        v
          v            \       | s      /            t |
          -     -       -----  | D -----               |   [front plane]
                ^              | i                     |
                |              | s                     |
    frontDist ->|              | t                     |
                |              |                       |
                v           \  v  / <- lens angle      v
                -              + {eyePoint}            -     positiveX ->

@endverbatim

   Notes:
         - Up vector (positiveY) points out of the screen towards you in this diagram. Likewise delta.y.
         - The view origin is in world coordinates. It is the point at the lower left of the rectangle at the
           focus plane, projected onto the back plane.
         - [delta.x,delta.y] are on the focus plane and delta.z is from the back plane to the front plane.
         - The three view vectors come from:
@verbatim
                {vector from eyePoint->targetPoint} : -Z (positive view Z points towards negative world Z)
                {the up vector}                     : +Y
                {Z cross Y}                         : +X
@endverbatim
           these three vectors form the rows of the view's RotMatrix
         - Objects in space in front of the front plane or behind the back plane are not displayed.
         - The focus plane is not necessarily centered between the front plane and back plane (though it often is). It should generally be
           between the front plane and the back plane.
         - targetPoint is not stored in the view parameters. Instead it may be derived from
           {origin},{eyePoint},[RotMatrix] and focusDist.
         - The view volume is completely specified by: @verbatim {origin}<delta>[RotMatrix] @endverbatim
         - Perspective is determined by {eyePoint}, which is independent of the view volume. Sometimes the eyepoint is not centered
           on the rectangle on the focus plane (that is, a vector from the eyepoint along the viewZ does not hit the view center.)
           This creates a 1-point perspective, which can be disconcerting. It is usually best to keep the camera centered.
         - Cameras hold a "lens angle" value which is defines the field-of-view for the camera in radians.
           The lens angle value is not used to compute the perspective transform for a view. Instead, the len angle value
           can be used to reposition {eyePoint} when the view volume or target changes.
         - View volumes where one dimension is very small or large relative to the other dimensions (e.g. "long skinny telescope" views,
           or "wide and shallow slices", etc.) are problematic and disallowed based on ratio limits.
*/

//=======================================================================================
//! A CameraViewController is used to control views of PhysicalModels. A CameraViewController
//! may have a camera enabled that displays world-coordinate geometry onto the image plane through a perspective projection.
//! @ingroup DgnViewGroup
// @bsiclass                                                    Keith.Bentley   03/12
//=======================================================================================
struct EXPORT_VTABLE_ATTRIBUTE CameraViewController : PhysicalViewController
{
    DEFINE_T_SUPER(PhysicalViewController);

    bool            m_isCameraOn;       //!< if true, m_camera is valid.
    CameraInfo      m_camera;           //!< Information about the camera lens used for the view.
    ClipVectorPtr   m_clipVector;       //!< The clip currently applied to this view

protected:
    //! Calculate and save the lens angle formed by the current delta and focus distance
    void CalculateLensAngle();

    virtual CameraViewControllerCP _ToCameraView() const override {return this;}
    DGNPLATFORM_EXPORT virtual void _OnTransform(TransformCR) override;
    DGNPLATFORM_EXPORT virtual DPoint3d _GetTargetPoint() const override;
    DGNPLATFORM_EXPORT virtual bool _OnGeoLocationEvent(GeoLocationEventStatus& status, GeoPointCR point) override;
    DGNPLATFORM_EXPORT virtual bool _OnOrientationEvent(RotMatrixCR matrix, OrientationMode mode, UiOrientation ui) override;
    DGNPLATFORM_EXPORT virtual ClipVectorPtr _GetClipVector() const override;
    DGNPLATFORM_EXPORT virtual ViewportStatus _SetupFromFrustum(Frustum const&) override;
    DGNPLATFORM_EXPORT virtual void _SaveToSettings(JsonValueR) const override;
    DGNPLATFORM_EXPORT virtual void _RestoreFromSettings(JsonValueCR) override;

public:
    void VerifyFocusPlane();

    //! Construct a new CameraViewController
    //! @param[in] dgndb The DgnDb of this view
    //! @param[in] viewId the id of the view in the project.
    DGNPLATFORM_EXPORT CameraViewController(DgnDbR dgndb, DgnViewId viewId);

/** @name Camera */
/** @{ */
    //! Determine whether the camera is on for this view
    bool IsCameraOn() const {return m_isCameraOn;}

    //! Determine whether the camera is valid for this view
    bool IsCameraValid() const {return m_camera.IsValid();}

    //! Turn the camera on or off for this view
    //! @param[in] val whether the camera is to be on or off
    void SetCameraOn(bool val) {m_isCameraOn = val;}

    //! Get a reference to the CameraInfo for this view.
    CameraInfo& GetControllerCameraR() {return m_camera;}

    //! Get a const reference to the CameraInfo for this view.
    CameraInfo const& GetControllerCamera() const {return m_camera;}

    //! Position the camera for this view and point it at a new target point.
    //! @param[in] eyePoint The new location of the camera.
    //! @param[in] targetPoint The new location to which the camera should point. This becomes the center of the view on the focus plane.
    //! @param[in] upVector A vector that orients the camera's "up" (view y). This vector must not be parallel to the vector from eye to target.
    //! @param[in] viewDelta The new size (width and height) of the view rectangle. The view rectangle is on the focus plane centered on the targetPoint.
    //! If viewDelta is nullptr, the existing size is unchanged.
    //! @param[in] frontDistance The distance from the eyePoint to the front plane. If nullptr, the existing front distance is used.
    //! @param[in] backDistance The distance from the eyePoint to the back plane. If nullptr, the existing back distance is used.
    //! @return a status indicating whether the camera was successfully positioned. See values at #ViewportStatus for possible errors.
    //! @note If the aspect ratio of viewDelta does not match the aspect ratio of a DgnViewport into which this view is displayed, it will be
    //! adjusted when the DgnViewport is synchronized from this view.
    //! @note This method modifies this ViewController. If this ViewController is attached to DgnViewport, you must call DgnViewport::SynchWithViewController
    //! to see the new changes in the DgnViewport.
    DGNPLATFORM_EXPORT ViewportStatus LookAt(DPoint3dCR eyePoint, DPoint3dCR targetPoint, DVec3dCR upVector,
                                             DVec2dCP viewDelta=nullptr, double const* frontDistance=nullptr, double const* backDistance=nullptr);

    //! Position the camera for this view and point it at a new target point, using a specified lens angle.
    //! @param[in] eyePoint The new location of the camera.
    //! @param[in] targetPoint The new location to which the camera should point. This becomes the center of the view on the focus plane.
    //! @param[in] upVector A vector that orients the camera's "up" (view y). This vector must not be parallel to the vector from eye to target.
    //! @param[in] fov The angle, in radians, that defines the field-of-view for the camera. Must be between .0001 and pi.
    //! @param[in] frontDistance The distance from the eyePoint to the front plane. If nullptr, the existing front distance is used.
    //! @param[in] backDistance The distance from the eyePoint to the back plane. If nullptr, the existing back distance is used.
    //! @return Status indicating whether the camera was successfully positioned. See values at #ViewportStatus for possible errors.
    //! @note The aspect ratio of the view remains unchanged.
    //! @note This method modifies this ViewController. If this ViewController is attached to DgnViewport, you must call DgnViewport::SynchWithViewController
    //! to see the new changes in the DgnViewport.
    DGNPLATFORM_EXPORT ViewportStatus LookAtUsingLensAngle(DPoint3dCR eyePoint, DPoint3dCR targetPoint, DVec3dCR upVector,
                                             double fov, double const* frontDistance=nullptr, double const* backDistance=nullptr);

    //! Move the camera relative to its current location by a distance in camera coordinates.
    //! @param[in] distance to move camera. Length is in world units, direction relative to current camera orientation.
    //! @return Status indicating whether the camera was successfully positioned. See values at #ViewportStatus for possible errors.
    //! @note This method modifies this ViewController. If this ViewController is attached to DgnViewport, you must call DgnViewport::SynchWithViewController
    //! to see the new changes in the DgnViewport.
    DGNPLATFORM_EXPORT ViewportStatus MoveCameraLocal(DVec3dCR distance);

    //! Move the camera relative to its current location by a distance in world coordinates.
    //! @param[in] distance in world units.
    //! @return Status indicating whether the camera was successfully positioned. See values at #ViewportStatus for possible errors.
    //! @note This method modifies this ViewController. If this ViewController is attached to DgnViewport, you must call DgnViewport::SynchWithViewController
    //! to see the new changes in the DgnViewport.
    DGNPLATFORM_EXPORT ViewportStatus MoveCameraWorld(DVec3dCR distance);

    //! Rotate the camera from its current location about an axis relative to its current orientation.
    //! @param[in] angle The angle to rotate the camera, in radians.
    //! @param[in] axis The axis about which to rotate the camera. The axis is a direction relative to the current camera orientation.
    //! @param[in] aboutPt The point, in world coordinates, about which the camera is rotated. If aboutPt is nullptr, the camera rotates in place
    //! (i.e. about the current eyePoint).
    //! @note Even though the axis is relative to the current camera orientation, the aboutPt is in world coordinates, \b not relative to the camera.
    //! @return Status indicating whether the camera was successfully positioned. See values at #ViewportStatus for possible errors.
    //! @note This method modifies this ViewController. If this ViewController is attached to DgnViewport, you must call DgnViewport::SynchWithViewController
    //! to see the new changes in the DgnViewport.
    DGNPLATFORM_EXPORT ViewportStatus RotateCameraLocal(double angle, DVec3dCR axis, DPoint3dCP aboutPt=nullptr);

    //! Rotate the camera from its current location about an axis in world coordinates.
    //! @param[in] angle The angle to rotate the camera, in radians.
    //! @param[in] axis The world-based axis (direction) about which to rotate the camera.
    //! @param[in] aboutPt The point, in world coordinates, about which the camera is rotated. If aboutPt is nullptr, the camera rotates in place
    //! (i.e. about the current eyePoint).
    //! @return Status indicating whether the camera was successfully positioned. See values at #ViewportStatus for possible errors.
    //! @note This method modifies this ViewController. If this ViewController is attached to DgnViewport, you must call DgnViewport::SynchWithViewController
    //! to see the new changes in the DgnViewport.
    DGNPLATFORM_EXPORT ViewportStatus RotateCameraWorld(double angle, DVec3dCR axis, DPoint3dCP aboutPt=nullptr);

    //! Get the distance from the eyePoint to the back plane for this view.
    DGNPLATFORM_EXPORT double GetBackDistance() const;

    //! Place the eyepoint of the camera so it is centered in the view. This removes any 1-point perspective skewing that may be
    //! present in the current view.
    //! @param[in] backDistance optional, If not nullptr, the new the distance from the eyepoint to the back plane. Otherwise the distance from the
    //! current eyepoint is used.
    DGNPLATFORM_EXPORT void CenterEyePoint(double const* backDistance=nullptr);

    //! Center the focus distance of the camera halfway between the front plane and the back plane, keeping the eyepont,
    //! lens angle, rotation, back distance, and front distance unchanged.
    //! @note The focus distance, origin, and delta values are modified, but the view encloses the same volume and appears visually unchanged.
    DGNPLATFORM_EXPORT void CenterFocusDistance();

    //! Get the distance from the eyePoint to the front plane for this view.
    double GetFrontDistance() const {return GetBackDistance() - GetDelta().z;}

    //! Get the lens angle for this view.
    double GetLensAngle() const {return m_camera.GetLensAngle();}

    //! Set the lens angle for this view.
    //! @param[in] angle The new lens angle in radians. Must be greater than 0 and less than pi.
    //! @note This does not change the view's current field-of-view. Instead, it changes the lens that will be used if the view
    //! is subsequently modified and the lens angle is used to position the eyepoint.
    //! @note To change the field-of-view (i.e. "zoom") of a view, pass a new viewDelta to #LookAt
    void SetLensAngle(double angle) {m_camera.SetLensAngle(angle);}

    //! Get the distance from the eyePoint to the focus plane for this view.
    double GetFocusDistance() const {return m_camera.GetFocusDistance();}

    //! Set the focus distance for this view.
    //! @note Changing the focus distance changes the plane on which the delta.x and delta.y values lie. So, changing focus distance
    //! without making corresponding changes to delta.x and delta.y essentially changes the lens angle, causing a "zoom" effect.
    void SetFocusDistance(double dist) {m_camera.SetFocusDistance(dist);}

    //! Get the current location of the eyePoint for camera in this view.
    DPoint3dCR GetEyePoint() const {return m_camera.GetEyePoint();}

    //! Change the location of the eyePoint for the camera in this view.
    //! @param[in] pt The new eyepoint.
    //! @note This method is generally for internal use only. Moving the eyePoint arbitrarily can result in skewed or illegal perspectives.
    //! The most common method for user-level camera positioning is #LookAt.
    void SetEyePoint(DPoint3dCR pt) {m_camera.SetEyePoint(pt);}
/** @} */

/** @name ClipVector */
/** @{ */
    void SetClipVector(ClipVectorR clip) {m_clipVector = &clip;}
    void ClearClipVector() {m_clipVector=nullptr;}
/** @} */
};

//=======================================================================================
//! A SectioningViewController is a physical view with a clip that defines a section cut.
//! @ingroup DgnViewGroup
// @bsiclass                                                    Keith.Bentley   03/12
//=======================================================================================
struct EXPORT_VTABLE_ATTRIBUTE SectioningViewController : PhysicalViewController
{
    DEFINE_T_SUPER(PhysicalViewController);

protected:
    IViewClipObjectPtr m_clip; // a SectionClipObject
    mutable bool m_hasAnalyzedCutPlanes;
    mutable uint32_t m_cutPlaneCount;
    mutable uint32_t m_foremostCutPlaneIndex;
    mutable DPlane3d m_foremostCutPlane;
    ClipVolumePass m_pass;

    DGNPLATFORM_EXPORT virtual ClipVectorPtr _GetClipVector() const override;

    DGNPLATFORM_EXPORT virtual void _DrawView(ViewContextR) override;
    DGNPLATFORM_EXPORT virtual Render::GraphicPtr _StrokeGeometry(ViewContextR, GeometrySourceCR, double) override;
    DGNPLATFORM_EXPORT virtual void _SaveToSettings(JsonValueR) const override;
    DGNPLATFORM_EXPORT virtual void _RestoreFromSettings(JsonValueCR) override;

    void SetOverrideGraphicParams(ViewContextR) const;
    void DrawViewInternal(ViewContextR);
    ClipVectorPtr GetClipVectorInternal(ClipVolumePass) const;

    void AnalyzeCutPlanes() const;

public:
    void SetClip(IViewClipObject& clip) {m_clip = &clip;}

    //! Construct a new SectioningViewController.
    //! @remarks This constructor is normally used only as part of creating a new view in the project.
    //! @remarks Use this constructor only to create a new camera view controller. To load an existing view controller,
    //! call PhysicalViewController::Create.
    //! @param[in] project the project for which this SectioningViewController applies.
    //! @param[in] viewId the id of the view in the project.
    DGNPLATFORM_EXPORT SectioningViewController(DgnDbR project, DgnViewId viewId);

    DGNPLATFORM_EXPORT DPlane3d GetForemostCutPlane() const;

    DGNPLATFORM_EXPORT bool HasDogLeg() const;

    ClipVectorPtr GetInsideForwardClipVector() const {return GetClipVectorInternal(ClipVolumePass::InsideForward);}
};

//=======================================================================================
//! A ViewController2d is used to control views of 2d models.
//! @ingroup DgnViewGroup
// @bsiclass                                                    Keith.Bentley   03/12
//=======================================================================================
struct EXPORT_VTABLE_ATTRIBUTE ViewController2d : ViewController
    {
    DEFINE_T_SUPER(ViewController);

protected:
    DPoint2d    m_origin;       //!< The lower left front corner of the view frustum.
    DVec2d      m_delta;        //!< The extent of the view frustum.
    double      m_rotAngle;     //!< Rotation of the view frustum.

    DGNPLATFORM_EXPORT virtual void _AdjustAspectRatio(double, bool expandView) override;
    DGNPLATFORM_EXPORT virtual DPoint3d _GetOrigin() const override;
    DGNPLATFORM_EXPORT virtual DVec3d _GetDelta() const override;
    DGNPLATFORM_EXPORT virtual RotMatrix _GetRotation() const override;
    DGNPLATFORM_EXPORT virtual void _SetOrigin(DPoint3dCR org) override;
    DGNPLATFORM_EXPORT virtual void _SetDelta(DVec3dCR delta) override;
    DGNPLATFORM_EXPORT virtual void _SetRotation(RotMatrixCR rot) override;
    DGNPLATFORM_EXPORT virtual void _SaveToSettings(JsonValueR) const override;
    DGNPLATFORM_EXPORT virtual void _RestoreFromSettings(JsonValueCR) override;

public:
    ViewController2d(DgnDbR project, DgnViewId viewId) : ViewController(project, viewId) {}
    double GetRotAngle() const {return m_rotAngle;}
    DPoint2d GetOrigin2d() const {return m_origin;}
    DVec2d GetDelta2d() const {return m_delta;}
    };

//=======================================================================================
//! A DrawingViewController is used to control views of DrawingModel's
//! @ingroup DgnViewGroup
// @bsiclass                                                    Keith.Bentley   03/12
//=======================================================================================
struct EXPORT_VTABLE_ATTRIBUTE DrawingViewController : ViewController2d
{
    DEFINE_T_SUPER(ViewController2d);

    virtual DrawingViewControllerCP _ToDrawingView() const override {return this;}
    DGNPLATFORM_EXPORT virtual bool _OnGeoLocationEvent(GeoLocationEventStatus& status, GeoPointCR point) override;

public:
    //! Construct a new DrawingViewController.
    DrawingViewController(DgnDbR project, DgnViewId viewId) : ViewController2d(project, viewId) {}
};

//=======================================================================================
//! A SectionDrawingViewController is used to control views of SectionDrawingModels
//! @ingroup DgnViewGroup
// @bsiclass                                                    Keith.Bentley   03/12
//=======================================================================================
struct EXPORT_VTABLE_ATTRIBUTE SectionDrawingViewController : DrawingViewController
{
    DEFINE_T_SUPER(DrawingViewController);

protected:
    DGNPLATFORM_EXPORT virtual void _DrawView(ViewContextR) override;
    DGNPLATFORM_EXPORT virtual Render::GraphicPtr _StrokeGeometry(ViewContextR, GeometrySourceCR, double) override;
    DGNPLATFORM_EXPORT virtual StatusInt _VisitHit(HitDetailCR hit, ViewContextR context) const override;

    mutable SectioningViewControllerPtr m_sectionView;  // transient

public:
    //! Convenience method to get the drawing that is displayed in this view.
    SectionDrawingModel* GetSectionDrawing() const {return dynamic_cast<SectionDrawingModel*>(GetTargetModel());}

    //! Convenience method to query the source section `view
    DGNPLATFORM_EXPORT SectioningViewControllerPtr GetSectioningViewController() const;

    //! Convenience method to ask the section view for its "forward" clip vector. That is how to clip a physical model view in order to display this view in context.
    DGNPLATFORM_EXPORT ClipVectorPtr GetProjectClipVector() const; //!< Get the clip to apply to a physical view when drawing this view embedded in it. Never returns nullptr. May create a temporary (empty) clip if there is no clip defined.

    //! Convenience method to ask the section view has multiple section planes.
    DGNPLATFORM_EXPORT bool GetSectionHasDogLeg() const; //!< Returns true if the drawing has a dog leg
};

//=======================================================================================
//! A HypermodelingViewController is used to display zero or more drawing models in the context of one physical view.
//! A HypermodelingViewController tries to mimic what the underlying physical view controller would do. The view frustum,
//! camera, render mode, etc. are all the same. HypermodelingViewController passes on changes to the view frustum, categories on/off,
//! etc. to the underlying physical view controller, so that, if the HypermodelingViewController is deleted and the physical
//! view controller is restored, the view will not changed.
//! <p>Note that a hypermodeling view is not a persistent concept. It is created at runtime to compose other views.
//! @ingroup DgnViewGroup
// @bsiclass                                                    Keith.Bentley   03/12
//=======================================================================================
struct EXPORT_VTABLE_ATTRIBUTE HypermodelingViewController : PhysicalViewController
{
    DEFINE_T_SUPER(PhysicalViewController);

    //! Specifies symbology for some aspects of the drawings when they are drawn in context.
    struct DrawingSymbology
        {
        ColorDef  drawingBackgroundColor; //!< The background color of the drawing
        ColorDef  hatchColor; //!< The color of the fills where section cuts occur on planes other than the section plane closest to the eye.
        };

    //! Specifies drawing elements to draw.
    enum Pass
        {
        PASS_None        = 0,   //!< No drawing graphics specified
        PASS_Cut         = 2,   //!< Draw section cut graphics, including edges and fills
        PASS_Forward     = 4,   //!< Draw section forward graphics,
        PASS_Annotation  = 8,   //!< Draw annotations other than section graphics
        PASS_Hatch       = 16,  //!< Draw fills where section cuts occur on planes other than the section plane closest to the eye.
        PASS_DrawingBackground = 32,  //!< Draw a sheet border around drawing graphics
        PASS_CutOrAnnotation = (PASS_Cut|PASS_Annotation),
        PASS_ForPicking  = (PASS_Cut|PASS_Forward|PASS_Annotation),
        PASS_All  = 0xff
        };

private:
    PhysicalViewControllerPtr m_physical;
    bvector<SectionDrawingViewControllerPtr> m_drawings;
    ViewControllerP m_currentViewController;
    mutable Pass m_pass;
    int m_nearestCutPlane;
    DrawingSymbology m_symbology;
    Pass m_passesToDraw;

    virtual void _DrawView(ViewContextR) override;
    virtual Render::GraphicPtr _StrokeGeometry(ViewContextR, GeometrySourceCR, double) override;
    virtual StatusInt _VisitHit(HitDetailCR hit, ViewContextR context) const override;
    virtual DPoint3d _GetOrigin() const override;
    virtual DVec3d _GetDelta() const override;
    virtual RotMatrix _GetRotation() const override;
    virtual void _SetOrigin(DPoint3dCR org) override;
    virtual void _SetDelta(DVec3dCR delta) override;
    virtual void _SetRotation(RotMatrixCR rot) override;
    virtual GeometricModelP _GetTargetModel() const override;
    virtual void _AdjustAspectRatio(double , bool expandView) override;
    virtual DPoint3d _GetTargetPoint() const override;
    virtual bool _Allow3dManipulations() const override;
    virtual AxisAlignedBox3d _GetViewedExtents() const override;
#if defined (NEEDS_WORK_CONTINUOUS_RENDER)
    virtual ColorDef _GetBackgroundColor() const override;
#endif
    virtual ClipVectorPtr _GetClipVector() const override;

    void PushClipsForPhysicalView(ViewContextR) const;
    void PopClipsForPhysicalView(ViewContextR) const;
    void PushClipsForInContextViewPass(ViewContextR context, SectionDrawingViewControllerCR drawing) const;
    void PopClipsForInContextViewPass(ViewContextR context, SectionDrawingViewControllerCR drawing) const;

    DRange3d GetDrawingRange(DrawingViewControllerR) const;
    void DrawFakeSheetBorder(ViewContextR, DrawingViewControllerR) const;

    bool ShouldDraw(Pass p) const {return (m_passesToDraw & p) == p;}

public:
    DGNPLATFORM_EXPORT HypermodelingViewController(DgnViewId, PhysicalViewControllerR, bvector<SectionDrawingViewControllerPtr> const&);
    bool ShouldDrawProxyGraphics(ClipVolumePass proxyGraphicsType, int planeIndex) const;
    bool ShouldDrawAnnotations() const;
    DGNPLATFORM_EXPORT void SetOverrideGraphicParams(ViewContextR) const;

    DGNPLATFORM_EXPORT bvector<SectionDrawingViewControllerPtr> GetSectionDrawingViews() const;
    DGNPLATFORM_EXPORT SectionDrawingViewControllerPtr FindSectionDrawingViewById(DgnViewId) const;
    DGNPLATFORM_EXPORT BentleyStatus AddDrawing(SectionDrawingViewControllerR);
    DGNPLATFORM_EXPORT BentleyStatus RemoveDrawing(DgnViewId);
    DGNPLATFORM_EXPORT PhysicalViewControllerR GetPhysicalView() const;
    DrawingSymbology GetDrawingSymbology() const {return m_symbology;} //!< Get the symbology for some aspects of the drawings when they are drawn in context.
    void SetDrawingSymbology(DrawingSymbology const& s) {m_symbology=s;} //!< Set the symbology for some aspects of the drawings when they are drawn in context.
    Pass GetPassesToDraw() const {return m_passesToDraw;} //!< Get the drawing elements to draw.
    void SetPassesToDraw(Pass p) {m_passesToDraw = p;} //!< Set the drawing elements to draw.
};

//=======================================================================================
//! A SheetViewController is used to control views of SheetModels
// @bsiclass                                                    Keith.Bentley   03/12
//=======================================================================================
struct SheetViewController : ViewController2d
{
    DEFINE_T_SUPER(ViewController2d);

protected:
    virtual SheetViewControllerCP _ToSheetView() const override {return this;}

public:
    //! Construct a new SheetViewController.
    SheetViewController(DgnDbR project, DgnViewId viewId) : ViewController2d(project, viewId) {}
};

END_BENTLEY_DGN_NAMESPACE
<|MERGE_RESOLUTION|>--- conflicted
+++ resolved
@@ -1,1034 +1,1030 @@
-/*--------------------------------------------------------------------------------------+
-|
-|     $Source: PublicAPI/DgnPlatform/ViewController.h $
-|
-|  $Copyright: (c) 2015 Bentley Systems, Incorporated. All rights reserved. $
-|
-+--------------------------------------------------------------------------------------*/
-#pragma once
-//__PUBLISH_SECTION_START__
-
-#include "DgnPlatform.h"
-
-DGNPLATFORM_TYPEDEFS(PhysicalViewController)
-DGNPLATFORM_TYPEDEFS(CameraViewController)
-DGNPLATFORM_TYPEDEFS(HypermodelingViewController)
-DGNPLATFORM_TYPEDEFS(DrawingViewController)
-DGNPLATFORM_TYPEDEFS(SectionDrawingViewController)
-DGNPLATFORM_TYPEDEFS(SheetViewController)
-DGNPLATFORM_TYPEDEFS(FitViewParams)
-DGNPLATFORM_TYPEDEFS(CameraInfo)
-DGNPLATFORM_TYPEDEFS(SectioningViewController)
-
-DGNPLATFORM_REF_COUNTED_PTR(DrawingViewController)
-DGNPLATFORM_REF_COUNTED_PTR(SectionDrawingViewController)
-DGNPLATFORM_REF_COUNTED_PTR(SheetViewController)
-DGNPLATFORM_REF_COUNTED_PTR(PhysicalViewController)
-DGNPLATFORM_REF_COUNTED_PTR(CameraViewController)
-DGNPLATFORM_REF_COUNTED_PTR(SectioningViewController)
-DGNPLATFORM_REF_COUNTED_PTR(HypermodelingViewController)
-
-#include "IAuxCoordSys.h"
-#include "ViewContext.h"
-#include "DgnPlatformErrors.r.h"
-#include "SectionClip.h"
-
-BEGIN_BENTLEY_DGN_NAMESPACE
-
-struct FullUpdateInfo;
-struct DynamicUpdateInfo;
-
-enum class OrientationMode
-{
-    CompassHeading  = 0,    //!< Use compass heading from device
-    RelativeHeading = 1,    //!< Use heading relative to device's default orientation
-    IgnoreHeading   = 2,    //!< Do not modify orientation from device heading
-};
-
-enum class UiOrientation
-{
-    Portrait            = 0,    //!< Up vector is positive device y, right vector is positive device x
-    LandscapeRight      = 1,    //!< Up vector is positive device x, right vector is negative device y
-    PortraitUpsideDown  = 2,    //!< Up vector is negative device y, right vector is negative device x
-    LandscapeLeft       = 3,    //!< Up vector is negative device x, right vector is positive device y
-};
-
-//=======================================================================================
-//! The current position, lens angle, and focus distance of a camera.
-//=======================================================================================
-struct CameraInfo
-{
-private:
-    double   m_lensAngle;
-    double   m_focusDistance;
-    DPoint3d m_eyePoint;
-    static bool IsValidLensAngle(double val) {return val>(Angle::Pi()/8.0) && val<Angle::Pi();}
-
-public:
-    void     InvalidateFocus() {m_focusDistance=-1.0;}
-    bool     IsFocusValid() const {return m_focusDistance > 0.0 && m_focusDistance<1.0e14;}
-    double   GetFocusDistance() const {return m_focusDistance;}
-    void     SetFocusDistance(double dist) {m_focusDistance = dist;}
-    bool     IsLensValid() const {return IsValidLensAngle(m_lensAngle);}
-    void     ValidateLens() {if (!IsLensValid()) m_lensAngle=Angle::PiOver2();}
-    double   GetLensAngle() const {return m_lensAngle;}
-    void     SetLensAngle(double angle) {m_lensAngle = angle;}
-    DPoint3dCR GetEyePoint() const {return m_eyePoint;}
-    void     SetEyePoint(DPoint3dCR pt) {m_eyePoint = pt;}
-    bool     IsValid() const {return IsLensValid() && IsFocusValid();}
-};
-
-//=======================================================================================
-//! @ingroup DgnViewGroup
-/**
- A ViewController provides the behavior for a type of view. It also provides the persistent information
- about how the view relates to a \ref DgnDbGroup (e.g. what models/categories are displayed, the ViewFlags that control how graphics
- are represented, etc.)
- <p>
- When a ViewController is paired with a DgnViewport, it then controls the operation of that view. Generally there will
- be a 1-1 relationship between ViewControllers and Viewports and a DgnViewport holds a reference-counted-pointer to its \
- ViewController. See discussion at #DgnViewport about synchronizing Viewports and ViewControllers.
- <p>
- By overriding virtual methods, subclasses of ViewController may:
-     - load and save settings from the database
-     - customize the set of elements that are displayed in the view
-     - customize the way the graphics for an individual element appear
-     - draw non-persistent graphics into the view
-     - draw "decorations" on top of the normal graphics
-     - etc.
-
-
-<h3>Defining a subclass of ViewController</h3>
-To create a subclass of ViewController, create a ViewHandler and implement _SupplyController.
-
-*/
-//=======================================================================================
-struct EXPORT_VTABLE_ATTRIBUTE ViewController : RefCountedBase
-{
-protected:
-    friend struct ViewContext;
-    friend struct DgnViewport;
-    friend struct ViewManager;
-    friend struct PhysicalRedlineViewController;
-    friend struct IACSManager;
-    friend struct ToolAdmin;
-    friend struct ViewDefinition;
-
-    DgnDbR         m_dgndb;
-    Render::ViewFlags m_viewFlags;
-    DgnViewId      m_viewId;
-    DgnClassId     m_classId;
-    DgnModelId     m_baseModelId;
-    DgnModelId     m_targetModelId;
-    DgnModelIdSet  m_viewedModels;
-    DgnCategoryIdSet  m_viewedCategories;
-    ColorDef       m_backgroundColor;      // used only if bit set in flags
-    RotMatrix      m_defaultDeviceOrientation;
-    bool           m_defaultDeviceOrientationValid;
-    mutable bmap<DgnSubCategoryId,DgnSubCategory::Appearance> m_subCategories;
-    bmap<DgnSubCategoryId,DgnSubCategory::Override> m_subCategoryOverrides;
-
-protected:
-    DGNPLATFORM_EXPORT ViewController(DgnDbR, DgnViewId viewId);
-    void LoadCategories(JsonValueCR);
-    void ReloadSubCategory(DgnSubCategoryId);
-
-    virtual ~ViewController(){}
-    virtual void _AdjustAspectRatio(double, bool expandView) = 0;
-    virtual DPoint3d _GetTargetPoint() const {return GetCenter();}
-    virtual DPoint3d _GetOrigin() const = 0;
-    virtual DVec3d _GetDelta() const = 0;
-    virtual RotMatrix _GetRotation() const = 0;
-    virtual void _SetOrigin(DPoint3dCR viewOrg) = 0;
-    virtual void _SetDelta(DVec3dCR viewDelta) = 0;
-    virtual void _SetRotation(RotMatrixCR viewRot) = 0;
-    enum class FitComplete {No=0, Yes=1};
-    virtual FitComplete _ComputeFitRange(DRange3dR range, DgnViewportR, FitViewParamsR) {return FitComplete::No;}
-    virtual void _OnViewOpened(DgnViewportR) {}
-    virtual bool _Allow3dManipulations() const {return false;}
-    virtual void _OnDynamicUpdateComplete(DgnViewportR vp, ViewContextR context, bool completedSuccessfully) {}
-    virtual void _OnAttachedToViewport(DgnViewportR) {}
-    virtual ColorDef _GetBackgroundColor() const {return m_backgroundColor;}
-    virtual double _GetAspectRatioSkew() const {return 1.0;}
-
-    DGNPLATFORM_EXPORT virtual void _FillModels();
-    DGNPLATFORM_EXPORT virtual ViewportStatus _SetupFromFrustum(Frustum const& inFrustum);
-
-    //! @return true to project un-snapped points to the view's ACS plane.
-    //! @note Normally true for a 3d view. A 3d digitizier supplying real z values would not want this...maybe this would be a special ViewController?
-    DGNPLATFORM_EXPORT virtual bool _IsPointAdjustmentRequired(DgnViewportR vp) const;
-
-    //! @return true to project snap points to the view's ACS plane.
-    //! @note Normally true for a 3d view only when ACS plane snap is enabled.
-    DGNPLATFORM_EXPORT virtual bool _IsSnapAdjustmentRequired(DgnViewportR vp, bool snapLockEnabled) const;
-
-    //! @return true to automatically orient AccuDraw to the view's ACS plane when initially made active.
-    //! @note Normally true for a view only when ACS context lock is enabled.
-    DGNPLATFORM_EXPORT virtual bool _IsContextRotationRequired(DgnViewportR vp, bool contextLockEnabled) const;
-
-    //!< Store settings in the supplied Json object. These values will be persisted in the database and in the undo stack
-    //!< Note that if you override _SaveToSettings, you must call T_Super::_SaveToSettings!
-    DGNPLATFORM_EXPORT virtual void _SaveToSettings(JsonValueR) const;
-
-    //!< Restore settings from the supplied Json object. These values were persisted in the database and in the undo stack
-    //!< Note that if you override _RestoreFromSettings, you must call T_Super::_RestoreFromSettings!
-    DGNPLATFORM_EXPORT virtual void _RestoreFromSettings(JsonValueCR);
-
-    //! Display locate circle and information about the current AccuSnap/auto-locate HitDetail.
-    DGNPLATFORM_EXPORT virtual void _DrawLocateCursor(DecorateContextR, DPoint3dCR, double aperture, bool isLocateCircleOn, HitDetailCP hit=nullptr);
-
-    virtual void _DrawDecorations(DecorateContextR) {}
-
-    //! Called when the display of a category is turned on or off.
-    //! @param[in] singleEnable true if just turned on one category; false if
-    //! turned off a category or made a group of changes.
-    virtual void _OnCategoryChange(bool singleEnable) {}
-
-    //! Turn the display of a category on or off.
-    DGNPLATFORM_EXPORT virtual void _ChangeCategoryDisplay(DgnCategoryId, bool onOff);
-
-    //! Turn the display of a model on or off.
-    DGNPLATFORM_EXPORT virtual void _ChangeModelDisplay(DgnModelId, bool onOff);
-
-    //! Draws the contents of the view.
-    //! @remarks It is very rare that an applications needs to call this or to override it.
-    DGNPLATFORM_EXPORT virtual void _DrawView(ViewContextR);
-
-    virtual void _OverrideGraphicParams(Render::OvrGraphicParamsR, GeometrySourceCP) {}
-
-    //! Invokes the _VisitElement on \a context for <em>each element</em> that is in the view.
-    //! For normal views, this does the same thing as _DrawView.
-    DGNPLATFORM_EXPORT virtual void _VisitElements(ViewContextR& context);
-
-    //! Stroke a single GeometrySource through a ViewContext.
-    //! An application can override _StrokeGeometry to change the symbology of a GeometrySource.
-    DGNPLATFORM_EXPORT virtual Render::GraphicPtr _StrokeGeometry(ViewContextR, GeometrySourceCR, double pixelSize);
-
-    //! Invoked just before the locate tooltip is displayed to retrieve the info text. Allows the ViewController to override the default description.
-    //! @param[in]  hit The locate HitDetail whose info is needed.
-    //! @param[out] descr The info string.
-    //! @param[in] delimiter The default delimiter to use when building the info string.
-    //! @return true if the info string was set or false to use the default implementation.
-    virtual bool _GetInfoString(HitDetailCR hit, Utf8StringR descr, Utf8CP delimiter) const {return false;}
-
-    DGNPLATFORM_EXPORT virtual StatusInt _VisitHit(HitDetailCR hit, ViewContextR context) const;
-
-    //! Used to notify derived classes when a heal update begins.
-    //! <p>See QueryViewController::_OnHealUpdate
-    virtual void _OnHealUpdate(DgnViewportR vp, ViewContextR context, bool fullHeal) {}
-
-    //! Used to notify derived classes when a dynamic update begins.
-    //! <p>See QueryViewController::_OnDynamicUpdate
-    virtual void _OnDynamicUpdate(DgnViewportR vp, DynamicUpdateInfo const& info) {}
-
-    //! Used to notify derived classes when a full update begins.
-    //! <p>See QueryViewController::_OnFullUpdate
-    virtual void _OnFullUpdate(DgnViewportR vp, ViewContextR context) {}
-
-    //! Used to notify derived classes of an attempt to locate the viewport around the specified
-    //! WGS84 location. Override to change how these points are interpreted.
-    //! @param[out] status Extra information about how this event was handled; ignored if return value is false.
-    //! @param[in] point the new location
-    //! @return true to indicate that the view was modified.
-    virtual bool _OnGeoLocationEvent(GeoLocationEventStatus& status, GeoPointCR point) {return false;}
-
-    //! Used to notify derived classes of an attempt to orient the viewport around the specified
-    //! rotation matrix from the device's orientation.
-    //! @return true to indicate that the view was modified.
-    virtual bool _OnOrientationEvent(RotMatrixCR matrix, OrientationMode mode, UiOrientation ui) {return false;}
-
-    //! Returns the target model. Normally, this is the model at the m_targetIndex index of m_viewedModels.
-    //! Used as the writable model in which new elements can be placed.
-    //! A subclass can override this function to get the target model some other way.
-    DGNPLATFORM_EXPORT virtual GeometricModelP _GetTargetModel() const;
-
-    //! Returns the project that is being viewed
-    virtual DgnDbR _GetDgnDb() const {return m_dgndb;}
-
-    //! Get the union of the range (axis-aligned bounding box) of all physical elements in project
-    DGNPLATFORM_EXPORT virtual AxisAlignedBox3d _GetViewedExtents() const;
-
-    DGNPLATFORM_EXPORT BeSQLite::DbResult QueryViewsPropertyAsJson(JsonValueR, DgnViewProperty::Spec const&) const;
-    DGNPLATFORM_EXPORT BentleyStatus CheckViewSubType() const;
-
-public:
-    /*=================================================================================**//**
-    * Margins for "white space" to be left around view volumes for #LookAtVolume.
-    * Values mean "percent of view" and must be between 0 and .25.
-    * @bsiclass                                     Grigas.Petraitis                02/13
-    +===============+===============+===============+===============+===============+======*/
-    struct MarginPercent
-    {
-    private:
-        double m_left;
-        double m_top;
-        double m_right;
-        double m_bottom;
-
-        double LimitMargin(double val) {return (val<0.0) ? 0.0 :(val>.25) ? .25 : val;}
-
-    public:
-        MarginPercent(double left, double top, double right, double bottom) {Init(left, top, right, bottom);}
-        void Init(double left, double top, double right, double bottom)
-            {
-            m_left   = LimitMargin(left);
-            m_top    = LimitMargin(top);
-            m_right  = LimitMargin(right);
-            m_bottom = LimitMargin(bottom);
-            }
-
-        double Left() const   {return m_left;}
-        double Top() const    {return m_top;}
-        double Right() const  {return m_right;}
-        double Bottom() const {return m_bottom;}
-    };
-
-    StatusInt VisitHit(HitDetailCR hit, ViewContextR context) const{return _VisitHit(hit, context);}
-    void DrawView(ViewContextR context) {return _DrawView(context);}
-    void VisitElements(ViewContextR context) {return _VisitElements(context);}
-    void ChangeModelDisplay(DgnModelId modelId, bool onOff) {_ChangeModelDisplay(modelId, onOff);}
-    DGNPLATFORM_EXPORT StatusInt GetRangeForFit(DRange3dR range);
-    void OnViewOpened(DgnViewportR vp) {_OnViewOpened(vp);}
-    void SetBaseModelId(DgnModelId id) {m_baseModelId = id;}
-    DgnModelId GetBaseModelId() const {return m_baseModelId;}
-    bool IsCategoryViewed(DgnCategoryId categoryId) const {return m_viewedCategories.Contains(categoryId);}
-    bool IsModelViewed(DgnModelId modelId) const {return m_viewedModels.Contains(modelId);}
-    DGNPLATFORM_EXPORT void LookAtViewAlignedVolume(DRange3dCR volume, double const* aspectRatio=nullptr, MarginPercent const* margin=nullptr, bool expandClippingPlanes=true);
-    void SaveToSettings(JsonValueR val) const {_SaveToSettings(val);}
-    void RestoreFromSettings(JsonValueCR val) {_RestoreFromSettings(val);}
-    void OnFullUpdate(DgnViewportR vp, ViewContextR context) {_OnFullUpdate(vp,context);}
-    void OnDynamicUpdate(DgnViewportR vp, DynamicUpdateInfo const& info) {_OnDynamicUpdate(vp, info);}
-
-public:
-    DgnClassId GetClassId() const {return m_classId;}
-
-    //! Get the DgnDb of this view.
-    DgnDbR GetDgnDb() const {return _GetDgnDb();}
-
-    //! Get the union of the range (axis-aligned bounding box) of all physical elements in project
-    AxisAlignedBox3d GetViewedExtents() const {return _GetViewedExtents();}
-
-    //! Load the settings of this view from persistent settings in the database.
-    DGNPLATFORM_EXPORT BeSQLite::DbResult Load();
-
-    //! Save the settings of this view to persistent settings in the database.
-    DGNPLATFORM_EXPORT BeSQLite::DbResult Save();
-
-    //! Save the current state of this ViewController to a new view name. After this call succeeds, this ViewController is
-    //! directed at the new view, and the previous view's state is unchanged.
-    //! @param[in] newName The name for the new view. Must be unique.
-    //! @return BE_SQLITE_OK if the view was successfully saved, error code otherwise.
-    DGNPLATFORM_EXPORT BeSQLite::DbResult SaveAs(Utf8CP newName);
-
-    //! Save the current state of this ViewController to a new view name. After this call succeeds, the new view will exist in the
-    //! database with this ViewController's state, but this ViewController remains directed at the existing view (future calls to Save
-    //! will be written to the existing not new view). However, the current state will not have been saved.
-    //! @param[in] newName The name for the new view. Must be unique.
-    //! @param[out] newId On success, the DgnViewId of the newly created view.
-    //! @return BE_SQLITE_OK if the view was successfully saved, error code otherwise.
-    DGNPLATFORM_EXPORT BeSQLite::DbResult SaveTo(Utf8CP newName, DgnViewId& newId);
-
-    //! perform the equivalent of a dynamic_cast to a PhysicalViewController.
-    //! @return a valid PhysicalViewControllerCP, or nullptr if this is not a physical view
-    virtual PhysicalViewControllerCP _ToPhysicalView() const {return nullptr;}
-    PhysicalViewControllerP ToPhysicalViewP() {return const_cast<PhysicalViewControllerP>(_ToPhysicalView());}
-
-    //! perform the equivalent of a dynamic_cast to a CameraViewController.
-    //! @return a valid CameraViewControllerCP, or nullptr if this is not a physical view with a camera
-    virtual CameraViewControllerCP _ToCameraView() const {return nullptr;}
-    CameraViewControllerP ToCameraViewP() {return const_cast<CameraViewControllerP>(_ToCameraView());}
-
-    //! perform the equivalent of a dynamic_cast to a DrawingViewController.
-    //! @return a valid DrawingViewControllerCP, or nullptr if this is not a drawing view
-    virtual DrawingViewControllerCP _ToDrawingView() const {return nullptr;}
-    DrawingViewControllerP  ToDrawingViewP() {return const_cast<DrawingViewControllerP>(_ToDrawingView());}
-
-    //! perform the equivalent of a dynamic_cast to a SheetViewController.
-    //! @return a valid SheetViewControllerCP, or nullptr if this is not a sheet view
-    virtual SheetViewControllerCP _ToSheetView() const {return nullptr;}
-    SheetViewControllerP  ToSheetViewP() {return const_cast<SheetViewControllerP>(_ToSheetView());}
-
-    //! determine whether this is a physical view
-    bool IsPhysicalView() const {return nullptr != _ToPhysicalView();}
-
-    //! determine whether this is a camera view
-    bool IsCameraView() const {return nullptr != _ToCameraView();}
-
-    //! determine whether this is a drawing view
-    bool IsDrawingView() const {return nullptr != _ToDrawingView();}
-
-    //! determine whether this is a sheet view
-    bool IsSheetView() const {return nullptr != _ToSheetView();}
-
-    //! determine whether this view has been loaded from the database.
-    bool IsLoaded() const {return m_baseModelId.IsValid();}
-
-    //! Get the ViewFlags.
-    Render::ViewFlags GetViewFlags() const {return m_viewFlags;}
-
-    //! Gets a reference to the ViewFlags.
-    Render::ViewFlags& GetViewFlagsR() {return m_viewFlags;}
-
-    //! Gets the DgnViewId of this view.
-    DgnViewId GetViewId() const {return m_viewId;}
-
-    //! Gets the background color used in the view.
-    ColorDef GetBackgroundColor() const {return _GetBackgroundColor();}
-
-    //! Adjust the aspect ratio of this view so that it matches the aspect ratio (x/y) of the supplied rectangle.
-    //! @param[in] aspect The target aspect ratio.
-    //! @param[in] expandView When adjusting the view to correct the aspect ratio, the one axis (x or y) must either be lengthened or shortened.
-    //! if expandView is true, the shorter axis is lengthened. Otherwise the long axis is shortened.
-    void AdjustAspectRatio(double aspect, bool expandView) {_AdjustAspectRatio(aspect, expandView);}
-
-    //! Get the origin (lower, left, front) point of of the view in coordinates of the target
-    //! model (physical coordinates for PhysicalViewController and drawing coordinates for DrawingViewController).
-    DPoint3d GetOrigin() const {return _GetOrigin();}
-
-    //! Get the size of the X and Y axes of this view. The axes are in world coordinates units, aligned with the view.
-    DVec3d GetDelta() const {return _GetDelta();}
-
-    //! Get the 3x3 orthonormal rotation matrix for this view.
-    RotMatrix GetRotation() const {return _GetRotation();}
-
-    //! Change the origin (lower, left, front) point of this view.
-    //! @param[in] viewOrg The new origin for this view.
-    void SetOrigin(DPoint3dCR viewOrg) {_SetOrigin(viewOrg);}
-
-    //! Change the size of this view. The axes are in world coordinates units, aligned with the view.
-    //! @param[in] viewDelta the new size for the view.
-    void SetDelta(DVec3dCR viewDelta) {_SetDelta(viewDelta);}
-
-    //! Change the rotation of the view.
-    //! @note viewRot must be orthonormal. For 2d views, only the rotation angle about the z axis is used.
-    void SetRotation(RotMatrixCR viewRot){_SetRotation(viewRot);}
-
-    //! Get the center point of the view.
-    DGNPLATFORM_EXPORT DPoint3d GetCenter() const;
-
-    //! Get the target point of the view. If there is no camera, Center() is returned.
-    DGNPLATFORM_EXPORT DPoint3d GetTargetPoint() const;
-
-    //! Change whether a DgnCatetory is display in this view.
-    //! @param[in] categoryId the DgnCategoryId to change.
-    //! @param[in] onOff if true, the category is displayed in this view.
-    void ChangeCategoryDisplay(DgnCategoryId categoryId, bool onOff) {_ChangeCategoryDisplay(categoryId, onOff);}
-
-    double GetAspectRatioSkew() const {return _GetAspectRatioSkew();}
-
-//__PUBLISH_SECTION_END__
-    DGNPLATFORM_EXPORT bool IsViewChanged(Utf8StringCR base) const;
-    bool OnGeoLocationEvent(GeoLocationEventStatus& status, GeoPointCR point) {return _OnGeoLocationEvent(status, point);}
-    DGNPLATFORM_EXPORT bool OnOrientationEvent (RotMatrixCR matrix, OrientationMode mode, UiOrientation ui, uint32_t nEventsSinceEnabled);
-    DGNPLATFORM_EXPORT void ResetDeviceOrientation();
-    DGNPLATFORM_EXPORT void OverrideSubCategory(DgnSubCategoryId, DgnSubCategory::Override const&);
-    DGNPLATFORM_EXPORT void DropSubCategoryOverride(DgnSubCategoryId);
-//__PUBLISH_SECTION_START__
-
-    //! Get the set of currently displayed DgnModels for this ViewController
-    DgnModelIdSet const& GetViewedModels() const {return m_viewedModels;}
-    DgnModelIdSet& GetViewedModelsR() {return m_viewedModels;}
-
-    //! Get the set of currently displayed DgnCategories for this ViewController
-    DgnCategoryIdSet const& GetViewedCategories() const {return m_viewedCategories;}
-    DgnCategoryIdSet& GetViewedCategoriesR() {return m_viewedCategories;}
-
-    //! Get the Appearance of a DgnSubCategory for this view.
-    //! @param[in] id the DgnSubCategoryId of interest
-    //! @return the appearance of the DgnSubCategory for this view.
-    DGNPLATFORM_EXPORT DgnSubCategory::Appearance GetSubCategoryAppearance(DgnSubCategoryId id) const;
-
-    //! Change the background color of the view.
-    //! @param[in] color The new background color
-    void SetBackgroundColor(ColorDef color) {m_backgroundColor = color;}
-
-    //! Initialize this ViewController .
-    DGNPLATFORM_EXPORT void Init();
-
-    //! Gets the DgnModel that will be the target of tools that add new elements.
-<<<<<<< HEAD
-    DgnModelP GetTargetModel() const {return _GetTargetModel();}
-=======
-    DGNPLATFORM_EXPORT GeometricModelP GetTargetModel() const;
->>>>>>> ae0de621
-
-    //! Tests whether a rotation matrix corresponds to one of the StandardView orientations.
-    //! @param[in] rotation  The matrix to test.
-    //! @param[in] check3D   True to check the 3D members of StandardRotation.
-    //! @return The standard view index.  StandardView::NotStandard indicates that rotation does not match any standard views.
-    DGNPLATFORM_EXPORT static StandardView IsStandardViewRotation(RotMatrixCR rotation, bool check3D);
-
-    //! Gets the name of a StandardView.
-    //! @param[in]  standardView The StandardView of interest
-    //! @return the ViewName. 
-    DGNPLATFORM_EXPORT static Utf8String GetStandardViewName(StandardView standardView);
-
-    //! Get the RotMatrix for a standard view by name.
-    //! @param[out] rotMatrix   The rotation of the standard view (optional)
-    //! @param[out] standardId  The identifier of the standard view (optional)
-    //! @param[in]  viewName    The name of the standard view to look up. Note that the comparison is case-insensitive.
-    //! @return SUCCESS if viewName was interpreted correctly and rotMatrix and standardId are valid.
-    DGNPLATFORM_EXPORT static BentleyStatus GetStandardViewByName(RotMatrixP rotMatrix, StandardView* standardId, Utf8CP viewName);
-
-    //! Change the view orientation to one of the standard views.
-    //! @param[in] standardView the rotation to which the view should be set.
-    //! @return SUCCESS if the view was changed.
-    DGNPLATFORM_EXPORT BentleyStatus SetStandardViewRotation(StandardView standardView);
-
-    //! @return true if this view supports 3d viewing operations. Otherwise the z-axis of the view must remain aligned with the world z axis, even
-    //! if the view is a physical view.
-    bool Allow3dManipulations() const {return _Allow3dManipulations();}
-
-    //! Establish the view parameters from an 8-point frustum.
-    //! @param[in] frustum The 8-point frustum from which to establish the parameters of this ViewController
-    //! @note The order of the points in the frustum is defined by the NpcCorners enum.
-    DGNPLATFORM_EXPORT ViewportStatus SetupFromFrustum(Frustum const& frustum);
-
-    //! Change the volume that this view displays, keeping its current rotation.
-    //! @param[in] worldVolume The new volume, in world-coordinates, for the view. The resulting view will show all of worldVolume, by fitting a
-    //! view-axis-aligned bounding box around it. For views that are not aligned with the world coordinate system, this will sometimes
-    //! result in a much larger volume than worldVolume.
-    //! @param[in] aspectRatio The X/Y aspect ratio of the view into which the result will be displayed. If the aspect ratio of the volume does not
-    //! match aspectRatio, the shorter axis is lengthened and the volume is centered. If aspectRatio is nullptr, no adjustment is made.
-    //! @param[in] margin The amount of "white space" to leave around the view volume (which essentially increases the volume
-    //! of space shown in the view.) If nullptr, no additional white space is added.
-    //! @param[in] expandClippingPlanes If false, the front and back clipping planes are not moved. This is rarely desired.
-    //! @note For 3d views, the camera is centered on the new volume and moved along the view z axis using the default lens angle
-    //! such that the entire volume is visible.
-    //! @note, for 2d views, only the X and Y values of volume are used.
-    DGNPLATFORM_EXPORT void LookAtVolume(DRange3dCR worldVolume, double const* aspectRatio=nullptr, MarginPercent const* margin=nullptr, bool expandClippingPlanes=true);
-
-    //! Get the unit vector that points in the view X (left-to-right) direction.
-    DVec3d GetXVector() const {DVec3d v; GetRotation().GetRow(v,0); return v;}
-
-    //! Get the unit vector that points in the view Y (bottom-to-top) direction.
-    DVec3d GetYVector() const {DVec3d v; GetRotation().GetRow(v,1); return v;}
-
-    //! Get the unit vector that points in the view Z (front-to-back) direction.
-    DVec3d GetZVector() const {DVec3d v; GetRotation().GetRow(v,2); return v;}
-};
-
-//=======================================================================================
-//! A PhysicalViewControllerBase controls views of PhysicalModels.
-//! @ingroup DgnViewGroup
-// @bsiclass                                                    Keith.Bentley   03/12
-//=======================================================================================
-struct EXPORT_VTABLE_ATTRIBUTE PhysicalViewController : ViewController
-{
-    DEFINE_T_SUPER(ViewController);
-
-    friend struct  PhysicalRedlineViewController;
-
-protected:
-    DPoint3d        m_origin;           //!< The lower left back corner of the view frustum.
-    DVec3d          m_delta;            //!< The extent of the view frustum.
-    RotMatrix       m_rotation;         //!< Rotation of the view frustum.
-    DgnStyleId      m_displayStyleId;   //!< The display style id of the view
-    IAuxCoordSysPtr m_auxCoordSys;      //!< The auxiliary coordinate system in use.
-
-    virtual PhysicalViewControllerCP _ToPhysicalView() const override {return this;}
-    virtual ClipVectorPtr _GetClipVector() const {return nullptr;}
-
-    DGNPLATFORM_EXPORT virtual void _AdjustAspectRatio(double, bool expandView) override;
-    virtual DPoint3d _GetOrigin() const override {return m_origin;}
-    virtual DVec3d _GetDelta() const override {return m_delta;}
-    virtual RotMatrix _GetRotation() const override {return m_rotation;}
-    virtual void _SetOrigin(DPoint3dCR origin) override {m_origin = origin;}
-    virtual void _SetDelta(DVec3dCR delta) override {m_delta = delta;}
-    virtual void _SetRotation(RotMatrixCR rot) override {m_rotation = rot;}
-    virtual bool _Allow3dManipulations() const override {return true;}
-    DGNPLATFORM_EXPORT virtual bool _OnGeoLocationEvent(GeoLocationEventStatus& status, GeoPointCR point) override;
-    DGNPLATFORM_EXPORT virtual bool _OnOrientationEvent(RotMatrixCR matrix, OrientationMode mode, UiOrientation ui) override;
-    DGNPLATFORM_EXPORT virtual void _OnTransform(TransformCR);
-    DGNPLATFORM_EXPORT virtual void _SaveToSettings(JsonValueR) const override;
-    DGNPLATFORM_EXPORT virtual void _RestoreFromSettings(JsonValueCR) override;
-
-public:
-    DGNPLATFORM_EXPORT bool ViewVectorsFromOrientation(DVec3dR forward, DVec3dR up, RotMatrixCR orientation, OrientationMode mode, UiOrientation ui);
-
-    //! Construct a new PhysicalViewController from a View in the project.
-    //! @param[in] project the project for which this PhysicalViewController applies.
-    //! @param[in] viewId the id of the view in the project.
-    DGNPLATFORM_EXPORT PhysicalViewController(DgnDbR project, DgnViewId viewId);
-
-    ClipVectorPtr GetClipVector() const {return _GetClipVector();}
-    DGNPLATFORM_EXPORT void TransformBy(TransformCR);
-
-//__PUBLISH_SECTION_END__
-    DGNPLATFORM_EXPORT static double CalculateMaxDepth(DVec3dCR delta, DVec3dCR zVec);
-//__PUBLISH_SECTION_START__
-
-    //! Gets the Auxiliary Coordinate System for this view.
-    IAuxCoordSysP GetAuxCoordinateSystem() const {return m_auxCoordSys.get();}
-
-    //! Sets the Auxiliary Coordinate System to use for this view.
-    //! @param[in] acs The new Auxiliary Coordinate System.
-    void SetAuxCoordinateSystem(IAuxCoordSysP acs) {m_auxCoordSys = acs;}
-
-    //! Sets the Target DgnModel for this PhysicalViewController.
-    //! @param[in] target The model to which new elements are added by modification tools.
-    DGNPLATFORM_EXPORT BentleyStatus SetTargetModel(GeometricModelP target);
-};
-
-/** @addtogroup DgnViewGroup
-<h4>%PhysicalViewController Camera</h4>
-
- This is what the parameters to the camera methods, and the values stored by CameraViewController mean.
-@verbatim
-               v-- {origin}
-          -----+-------------------------------------- -   [back plane]
-          ^\   .                                    /  ^
-          | \  .                                   /   |        p
-        d |  \ .                                  /    |        o
-        e |   \.         {targetPoint}           /     |        i
-        l |    |---------------+----------------|      |        t    [focus plane]
-        t |     \  ^delta.x    ^               /     b |        i
-        a |      \             |              /      a |        v
-        . |       \            |             /       c |        e
-        z |        \           | f          /        k |        Z
-          |         \          | o         /         D |        |
-          |          \         | c        /          i |        |
-          |           \        | u       /           s |        v
-          v            \       | s      /            t |
-          -     -       -----  | D -----               |   [front plane]
-                ^              | i                     |
-                |              | s                     |
-    frontDist ->|              | t                     |
-                |              |                       |
-                v           \  v  / <- lens angle      v
-                -              + {eyePoint}            -     positiveX ->
-
-@endverbatim
-
-   Notes:
-         - Up vector (positiveY) points out of the screen towards you in this diagram. Likewise delta.y.
-         - The view origin is in world coordinates. It is the point at the lower left of the rectangle at the
-           focus plane, projected onto the back plane.
-         - [delta.x,delta.y] are on the focus plane and delta.z is from the back plane to the front plane.
-         - The three view vectors come from:
-@verbatim
-                {vector from eyePoint->targetPoint} : -Z (positive view Z points towards negative world Z)
-                {the up vector}                     : +Y
-                {Z cross Y}                         : +X
-@endverbatim
-           these three vectors form the rows of the view's RotMatrix
-         - Objects in space in front of the front plane or behind the back plane are not displayed.
-         - The focus plane is not necessarily centered between the front plane and back plane (though it often is). It should generally be
-           between the front plane and the back plane.
-         - targetPoint is not stored in the view parameters. Instead it may be derived from
-           {origin},{eyePoint},[RotMatrix] and focusDist.
-         - The view volume is completely specified by: @verbatim {origin}<delta>[RotMatrix] @endverbatim
-         - Perspective is determined by {eyePoint}, which is independent of the view volume. Sometimes the eyepoint is not centered
-           on the rectangle on the focus plane (that is, a vector from the eyepoint along the viewZ does not hit the view center.)
-           This creates a 1-point perspective, which can be disconcerting. It is usually best to keep the camera centered.
-         - Cameras hold a "lens angle" value which is defines the field-of-view for the camera in radians.
-           The lens angle value is not used to compute the perspective transform for a view. Instead, the len angle value
-           can be used to reposition {eyePoint} when the view volume or target changes.
-         - View volumes where one dimension is very small or large relative to the other dimensions (e.g. "long skinny telescope" views,
-           or "wide and shallow slices", etc.) are problematic and disallowed based on ratio limits.
-*/
-
-//=======================================================================================
-//! A CameraViewController is used to control views of PhysicalModels. A CameraViewController
-//! may have a camera enabled that displays world-coordinate geometry onto the image plane through a perspective projection.
-//! @ingroup DgnViewGroup
-// @bsiclass                                                    Keith.Bentley   03/12
-//=======================================================================================
-struct EXPORT_VTABLE_ATTRIBUTE CameraViewController : PhysicalViewController
-{
-    DEFINE_T_SUPER(PhysicalViewController);
-
-    bool            m_isCameraOn;       //!< if true, m_camera is valid.
-    CameraInfo      m_camera;           //!< Information about the camera lens used for the view.
-    ClipVectorPtr   m_clipVector;       //!< The clip currently applied to this view
-
-protected:
-    //! Calculate and save the lens angle formed by the current delta and focus distance
-    void CalculateLensAngle();
-
-    virtual CameraViewControllerCP _ToCameraView() const override {return this;}
-    DGNPLATFORM_EXPORT virtual void _OnTransform(TransformCR) override;
-    DGNPLATFORM_EXPORT virtual DPoint3d _GetTargetPoint() const override;
-    DGNPLATFORM_EXPORT virtual bool _OnGeoLocationEvent(GeoLocationEventStatus& status, GeoPointCR point) override;
-    DGNPLATFORM_EXPORT virtual bool _OnOrientationEvent(RotMatrixCR matrix, OrientationMode mode, UiOrientation ui) override;
-    DGNPLATFORM_EXPORT virtual ClipVectorPtr _GetClipVector() const override;
-    DGNPLATFORM_EXPORT virtual ViewportStatus _SetupFromFrustum(Frustum const&) override;
-    DGNPLATFORM_EXPORT virtual void _SaveToSettings(JsonValueR) const override;
-    DGNPLATFORM_EXPORT virtual void _RestoreFromSettings(JsonValueCR) override;
-
-public:
-    void VerifyFocusPlane();
-
-    //! Construct a new CameraViewController
-    //! @param[in] dgndb The DgnDb of this view
-    //! @param[in] viewId the id of the view in the project.
-    DGNPLATFORM_EXPORT CameraViewController(DgnDbR dgndb, DgnViewId viewId);
-
-/** @name Camera */
-/** @{ */
-    //! Determine whether the camera is on for this view
-    bool IsCameraOn() const {return m_isCameraOn;}
-
-    //! Determine whether the camera is valid for this view
-    bool IsCameraValid() const {return m_camera.IsValid();}
-
-    //! Turn the camera on or off for this view
-    //! @param[in] val whether the camera is to be on or off
-    void SetCameraOn(bool val) {m_isCameraOn = val;}
-
-    //! Get a reference to the CameraInfo for this view.
-    CameraInfo& GetControllerCameraR() {return m_camera;}
-
-    //! Get a const reference to the CameraInfo for this view.
-    CameraInfo const& GetControllerCamera() const {return m_camera;}
-
-    //! Position the camera for this view and point it at a new target point.
-    //! @param[in] eyePoint The new location of the camera.
-    //! @param[in] targetPoint The new location to which the camera should point. This becomes the center of the view on the focus plane.
-    //! @param[in] upVector A vector that orients the camera's "up" (view y). This vector must not be parallel to the vector from eye to target.
-    //! @param[in] viewDelta The new size (width and height) of the view rectangle. The view rectangle is on the focus plane centered on the targetPoint.
-    //! If viewDelta is nullptr, the existing size is unchanged.
-    //! @param[in] frontDistance The distance from the eyePoint to the front plane. If nullptr, the existing front distance is used.
-    //! @param[in] backDistance The distance from the eyePoint to the back plane. If nullptr, the existing back distance is used.
-    //! @return a status indicating whether the camera was successfully positioned. See values at #ViewportStatus for possible errors.
-    //! @note If the aspect ratio of viewDelta does not match the aspect ratio of a DgnViewport into which this view is displayed, it will be
-    //! adjusted when the DgnViewport is synchronized from this view.
-    //! @note This method modifies this ViewController. If this ViewController is attached to DgnViewport, you must call DgnViewport::SynchWithViewController
-    //! to see the new changes in the DgnViewport.
-    DGNPLATFORM_EXPORT ViewportStatus LookAt(DPoint3dCR eyePoint, DPoint3dCR targetPoint, DVec3dCR upVector,
-                                             DVec2dCP viewDelta=nullptr, double const* frontDistance=nullptr, double const* backDistance=nullptr);
-
-    //! Position the camera for this view and point it at a new target point, using a specified lens angle.
-    //! @param[in] eyePoint The new location of the camera.
-    //! @param[in] targetPoint The new location to which the camera should point. This becomes the center of the view on the focus plane.
-    //! @param[in] upVector A vector that orients the camera's "up" (view y). This vector must not be parallel to the vector from eye to target.
-    //! @param[in] fov The angle, in radians, that defines the field-of-view for the camera. Must be between .0001 and pi.
-    //! @param[in] frontDistance The distance from the eyePoint to the front plane. If nullptr, the existing front distance is used.
-    //! @param[in] backDistance The distance from the eyePoint to the back plane. If nullptr, the existing back distance is used.
-    //! @return Status indicating whether the camera was successfully positioned. See values at #ViewportStatus for possible errors.
-    //! @note The aspect ratio of the view remains unchanged.
-    //! @note This method modifies this ViewController. If this ViewController is attached to DgnViewport, you must call DgnViewport::SynchWithViewController
-    //! to see the new changes in the DgnViewport.
-    DGNPLATFORM_EXPORT ViewportStatus LookAtUsingLensAngle(DPoint3dCR eyePoint, DPoint3dCR targetPoint, DVec3dCR upVector,
-                                             double fov, double const* frontDistance=nullptr, double const* backDistance=nullptr);
-
-    //! Move the camera relative to its current location by a distance in camera coordinates.
-    //! @param[in] distance to move camera. Length is in world units, direction relative to current camera orientation.
-    //! @return Status indicating whether the camera was successfully positioned. See values at #ViewportStatus for possible errors.
-    //! @note This method modifies this ViewController. If this ViewController is attached to DgnViewport, you must call DgnViewport::SynchWithViewController
-    //! to see the new changes in the DgnViewport.
-    DGNPLATFORM_EXPORT ViewportStatus MoveCameraLocal(DVec3dCR distance);
-
-    //! Move the camera relative to its current location by a distance in world coordinates.
-    //! @param[in] distance in world units.
-    //! @return Status indicating whether the camera was successfully positioned. See values at #ViewportStatus for possible errors.
-    //! @note This method modifies this ViewController. If this ViewController is attached to DgnViewport, you must call DgnViewport::SynchWithViewController
-    //! to see the new changes in the DgnViewport.
-    DGNPLATFORM_EXPORT ViewportStatus MoveCameraWorld(DVec3dCR distance);
-
-    //! Rotate the camera from its current location about an axis relative to its current orientation.
-    //! @param[in] angle The angle to rotate the camera, in radians.
-    //! @param[in] axis The axis about which to rotate the camera. The axis is a direction relative to the current camera orientation.
-    //! @param[in] aboutPt The point, in world coordinates, about which the camera is rotated. If aboutPt is nullptr, the camera rotates in place
-    //! (i.e. about the current eyePoint).
-    //! @note Even though the axis is relative to the current camera orientation, the aboutPt is in world coordinates, \b not relative to the camera.
-    //! @return Status indicating whether the camera was successfully positioned. See values at #ViewportStatus for possible errors.
-    //! @note This method modifies this ViewController. If this ViewController is attached to DgnViewport, you must call DgnViewport::SynchWithViewController
-    //! to see the new changes in the DgnViewport.
-    DGNPLATFORM_EXPORT ViewportStatus RotateCameraLocal(double angle, DVec3dCR axis, DPoint3dCP aboutPt=nullptr);
-
-    //! Rotate the camera from its current location about an axis in world coordinates.
-    //! @param[in] angle The angle to rotate the camera, in radians.
-    //! @param[in] axis The world-based axis (direction) about which to rotate the camera.
-    //! @param[in] aboutPt The point, in world coordinates, about which the camera is rotated. If aboutPt is nullptr, the camera rotates in place
-    //! (i.e. about the current eyePoint).
-    //! @return Status indicating whether the camera was successfully positioned. See values at #ViewportStatus for possible errors.
-    //! @note This method modifies this ViewController. If this ViewController is attached to DgnViewport, you must call DgnViewport::SynchWithViewController
-    //! to see the new changes in the DgnViewport.
-    DGNPLATFORM_EXPORT ViewportStatus RotateCameraWorld(double angle, DVec3dCR axis, DPoint3dCP aboutPt=nullptr);
-
-    //! Get the distance from the eyePoint to the back plane for this view.
-    DGNPLATFORM_EXPORT double GetBackDistance() const;
-
-    //! Place the eyepoint of the camera so it is centered in the view. This removes any 1-point perspective skewing that may be
-    //! present in the current view.
-    //! @param[in] backDistance optional, If not nullptr, the new the distance from the eyepoint to the back plane. Otherwise the distance from the
-    //! current eyepoint is used.
-    DGNPLATFORM_EXPORT void CenterEyePoint(double const* backDistance=nullptr);
-
-    //! Center the focus distance of the camera halfway between the front plane and the back plane, keeping the eyepont,
-    //! lens angle, rotation, back distance, and front distance unchanged.
-    //! @note The focus distance, origin, and delta values are modified, but the view encloses the same volume and appears visually unchanged.
-    DGNPLATFORM_EXPORT void CenterFocusDistance();
-
-    //! Get the distance from the eyePoint to the front plane for this view.
-    double GetFrontDistance() const {return GetBackDistance() - GetDelta().z;}
-
-    //! Get the lens angle for this view.
-    double GetLensAngle() const {return m_camera.GetLensAngle();}
-
-    //! Set the lens angle for this view.
-    //! @param[in] angle The new lens angle in radians. Must be greater than 0 and less than pi.
-    //! @note This does not change the view's current field-of-view. Instead, it changes the lens that will be used if the view
-    //! is subsequently modified and the lens angle is used to position the eyepoint.
-    //! @note To change the field-of-view (i.e. "zoom") of a view, pass a new viewDelta to #LookAt
-    void SetLensAngle(double angle) {m_camera.SetLensAngle(angle);}
-
-    //! Get the distance from the eyePoint to the focus plane for this view.
-    double GetFocusDistance() const {return m_camera.GetFocusDistance();}
-
-    //! Set the focus distance for this view.
-    //! @note Changing the focus distance changes the plane on which the delta.x and delta.y values lie. So, changing focus distance
-    //! without making corresponding changes to delta.x and delta.y essentially changes the lens angle, causing a "zoom" effect.
-    void SetFocusDistance(double dist) {m_camera.SetFocusDistance(dist);}
-
-    //! Get the current location of the eyePoint for camera in this view.
-    DPoint3dCR GetEyePoint() const {return m_camera.GetEyePoint();}
-
-    //! Change the location of the eyePoint for the camera in this view.
-    //! @param[in] pt The new eyepoint.
-    //! @note This method is generally for internal use only. Moving the eyePoint arbitrarily can result in skewed or illegal perspectives.
-    //! The most common method for user-level camera positioning is #LookAt.
-    void SetEyePoint(DPoint3dCR pt) {m_camera.SetEyePoint(pt);}
-/** @} */
-
-/** @name ClipVector */
-/** @{ */
-    void SetClipVector(ClipVectorR clip) {m_clipVector = &clip;}
-    void ClearClipVector() {m_clipVector=nullptr;}
-/** @} */
-};
-
-//=======================================================================================
-//! A SectioningViewController is a physical view with a clip that defines a section cut.
-//! @ingroup DgnViewGroup
-// @bsiclass                                                    Keith.Bentley   03/12
-//=======================================================================================
-struct EXPORT_VTABLE_ATTRIBUTE SectioningViewController : PhysicalViewController
-{
-    DEFINE_T_SUPER(PhysicalViewController);
-
-protected:
-    IViewClipObjectPtr m_clip; // a SectionClipObject
-    mutable bool m_hasAnalyzedCutPlanes;
-    mutable uint32_t m_cutPlaneCount;
-    mutable uint32_t m_foremostCutPlaneIndex;
-    mutable DPlane3d m_foremostCutPlane;
-    ClipVolumePass m_pass;
-
-    DGNPLATFORM_EXPORT virtual ClipVectorPtr _GetClipVector() const override;
-
-    DGNPLATFORM_EXPORT virtual void _DrawView(ViewContextR) override;
-    DGNPLATFORM_EXPORT virtual Render::GraphicPtr _StrokeGeometry(ViewContextR, GeometrySourceCR, double) override;
-    DGNPLATFORM_EXPORT virtual void _SaveToSettings(JsonValueR) const override;
-    DGNPLATFORM_EXPORT virtual void _RestoreFromSettings(JsonValueCR) override;
-
-    void SetOverrideGraphicParams(ViewContextR) const;
-    void DrawViewInternal(ViewContextR);
-    ClipVectorPtr GetClipVectorInternal(ClipVolumePass) const;
-
-    void AnalyzeCutPlanes() const;
-
-public:
-    void SetClip(IViewClipObject& clip) {m_clip = &clip;}
-
-    //! Construct a new SectioningViewController.
-    //! @remarks This constructor is normally used only as part of creating a new view in the project.
-    //! @remarks Use this constructor only to create a new camera view controller. To load an existing view controller,
-    //! call PhysicalViewController::Create.
-    //! @param[in] project the project for which this SectioningViewController applies.
-    //! @param[in] viewId the id of the view in the project.
-    DGNPLATFORM_EXPORT SectioningViewController(DgnDbR project, DgnViewId viewId);
-
-    DGNPLATFORM_EXPORT DPlane3d GetForemostCutPlane() const;
-
-    DGNPLATFORM_EXPORT bool HasDogLeg() const;
-
-    ClipVectorPtr GetInsideForwardClipVector() const {return GetClipVectorInternal(ClipVolumePass::InsideForward);}
-};
-
-//=======================================================================================
-//! A ViewController2d is used to control views of 2d models.
-//! @ingroup DgnViewGroup
-// @bsiclass                                                    Keith.Bentley   03/12
-//=======================================================================================
-struct EXPORT_VTABLE_ATTRIBUTE ViewController2d : ViewController
-    {
-    DEFINE_T_SUPER(ViewController);
-
-protected:
-    DPoint2d    m_origin;       //!< The lower left front corner of the view frustum.
-    DVec2d      m_delta;        //!< The extent of the view frustum.
-    double      m_rotAngle;     //!< Rotation of the view frustum.
-
-    DGNPLATFORM_EXPORT virtual void _AdjustAspectRatio(double, bool expandView) override;
-    DGNPLATFORM_EXPORT virtual DPoint3d _GetOrigin() const override;
-    DGNPLATFORM_EXPORT virtual DVec3d _GetDelta() const override;
-    DGNPLATFORM_EXPORT virtual RotMatrix _GetRotation() const override;
-    DGNPLATFORM_EXPORT virtual void _SetOrigin(DPoint3dCR org) override;
-    DGNPLATFORM_EXPORT virtual void _SetDelta(DVec3dCR delta) override;
-    DGNPLATFORM_EXPORT virtual void _SetRotation(RotMatrixCR rot) override;
-    DGNPLATFORM_EXPORT virtual void _SaveToSettings(JsonValueR) const override;
-    DGNPLATFORM_EXPORT virtual void _RestoreFromSettings(JsonValueCR) override;
-
-public:
-    ViewController2d(DgnDbR project, DgnViewId viewId) : ViewController(project, viewId) {}
-    double GetRotAngle() const {return m_rotAngle;}
-    DPoint2d GetOrigin2d() const {return m_origin;}
-    DVec2d GetDelta2d() const {return m_delta;}
-    };
-
-//=======================================================================================
-//! A DrawingViewController is used to control views of DrawingModel's
-//! @ingroup DgnViewGroup
-// @bsiclass                                                    Keith.Bentley   03/12
-//=======================================================================================
-struct EXPORT_VTABLE_ATTRIBUTE DrawingViewController : ViewController2d
-{
-    DEFINE_T_SUPER(ViewController2d);
-
-    virtual DrawingViewControllerCP _ToDrawingView() const override {return this;}
-    DGNPLATFORM_EXPORT virtual bool _OnGeoLocationEvent(GeoLocationEventStatus& status, GeoPointCR point) override;
-
-public:
-    //! Construct a new DrawingViewController.
-    DrawingViewController(DgnDbR project, DgnViewId viewId) : ViewController2d(project, viewId) {}
-};
-
-//=======================================================================================
-//! A SectionDrawingViewController is used to control views of SectionDrawingModels
-//! @ingroup DgnViewGroup
-// @bsiclass                                                    Keith.Bentley   03/12
-//=======================================================================================
-struct EXPORT_VTABLE_ATTRIBUTE SectionDrawingViewController : DrawingViewController
-{
-    DEFINE_T_SUPER(DrawingViewController);
-
-protected:
-    DGNPLATFORM_EXPORT virtual void _DrawView(ViewContextR) override;
-    DGNPLATFORM_EXPORT virtual Render::GraphicPtr _StrokeGeometry(ViewContextR, GeometrySourceCR, double) override;
-    DGNPLATFORM_EXPORT virtual StatusInt _VisitHit(HitDetailCR hit, ViewContextR context) const override;
-
-    mutable SectioningViewControllerPtr m_sectionView;  // transient
-
-public:
-    //! Convenience method to get the drawing that is displayed in this view.
-    SectionDrawingModel* GetSectionDrawing() const {return dynamic_cast<SectionDrawingModel*>(GetTargetModel());}
-
-    //! Convenience method to query the source section `view
-    DGNPLATFORM_EXPORT SectioningViewControllerPtr GetSectioningViewController() const;
-
-    //! Convenience method to ask the section view for its "forward" clip vector. That is how to clip a physical model view in order to display this view in context.
-    DGNPLATFORM_EXPORT ClipVectorPtr GetProjectClipVector() const; //!< Get the clip to apply to a physical view when drawing this view embedded in it. Never returns nullptr. May create a temporary (empty) clip if there is no clip defined.
-
-    //! Convenience method to ask the section view has multiple section planes.
-    DGNPLATFORM_EXPORT bool GetSectionHasDogLeg() const; //!< Returns true if the drawing has a dog leg
-};
-
-//=======================================================================================
-//! A HypermodelingViewController is used to display zero or more drawing models in the context of one physical view.
-//! A HypermodelingViewController tries to mimic what the underlying physical view controller would do. The view frustum,
-//! camera, render mode, etc. are all the same. HypermodelingViewController passes on changes to the view frustum, categories on/off,
-//! etc. to the underlying physical view controller, so that, if the HypermodelingViewController is deleted and the physical
-//! view controller is restored, the view will not changed.
-//! <p>Note that a hypermodeling view is not a persistent concept. It is created at runtime to compose other views.
-//! @ingroup DgnViewGroup
-// @bsiclass                                                    Keith.Bentley   03/12
-//=======================================================================================
-struct EXPORT_VTABLE_ATTRIBUTE HypermodelingViewController : PhysicalViewController
-{
-    DEFINE_T_SUPER(PhysicalViewController);
-
-    //! Specifies symbology for some aspects of the drawings when they are drawn in context.
-    struct DrawingSymbology
-        {
-        ColorDef  drawingBackgroundColor; //!< The background color of the drawing
-        ColorDef  hatchColor; //!< The color of the fills where section cuts occur on planes other than the section plane closest to the eye.
-        };
-
-    //! Specifies drawing elements to draw.
-    enum Pass
-        {
-        PASS_None        = 0,   //!< No drawing graphics specified
-        PASS_Cut         = 2,   //!< Draw section cut graphics, including edges and fills
-        PASS_Forward     = 4,   //!< Draw section forward graphics,
-        PASS_Annotation  = 8,   //!< Draw annotations other than section graphics
-        PASS_Hatch       = 16,  //!< Draw fills where section cuts occur on planes other than the section plane closest to the eye.
-        PASS_DrawingBackground = 32,  //!< Draw a sheet border around drawing graphics
-        PASS_CutOrAnnotation = (PASS_Cut|PASS_Annotation),
-        PASS_ForPicking  = (PASS_Cut|PASS_Forward|PASS_Annotation),
-        PASS_All  = 0xff
-        };
-
-private:
-    PhysicalViewControllerPtr m_physical;
-    bvector<SectionDrawingViewControllerPtr> m_drawings;
-    ViewControllerP m_currentViewController;
-    mutable Pass m_pass;
-    int m_nearestCutPlane;
-    DrawingSymbology m_symbology;
-    Pass m_passesToDraw;
-
-    virtual void _DrawView(ViewContextR) override;
-    virtual Render::GraphicPtr _StrokeGeometry(ViewContextR, GeometrySourceCR, double) override;
-    virtual StatusInt _VisitHit(HitDetailCR hit, ViewContextR context) const override;
-    virtual DPoint3d _GetOrigin() const override;
-    virtual DVec3d _GetDelta() const override;
-    virtual RotMatrix _GetRotation() const override;
-    virtual void _SetOrigin(DPoint3dCR org) override;
-    virtual void _SetDelta(DVec3dCR delta) override;
-    virtual void _SetRotation(RotMatrixCR rot) override;
-    virtual GeometricModelP _GetTargetModel() const override;
-    virtual void _AdjustAspectRatio(double , bool expandView) override;
-    virtual DPoint3d _GetTargetPoint() const override;
-    virtual bool _Allow3dManipulations() const override;
-    virtual AxisAlignedBox3d _GetViewedExtents() const override;
-#if defined (NEEDS_WORK_CONTINUOUS_RENDER)
-    virtual ColorDef _GetBackgroundColor() const override;
-#endif
-    virtual ClipVectorPtr _GetClipVector() const override;
-
-    void PushClipsForPhysicalView(ViewContextR) const;
-    void PopClipsForPhysicalView(ViewContextR) const;
-    void PushClipsForInContextViewPass(ViewContextR context, SectionDrawingViewControllerCR drawing) const;
-    void PopClipsForInContextViewPass(ViewContextR context, SectionDrawingViewControllerCR drawing) const;
-
-    DRange3d GetDrawingRange(DrawingViewControllerR) const;
-    void DrawFakeSheetBorder(ViewContextR, DrawingViewControllerR) const;
-
-    bool ShouldDraw(Pass p) const {return (m_passesToDraw & p) == p;}
-
-public:
-    DGNPLATFORM_EXPORT HypermodelingViewController(DgnViewId, PhysicalViewControllerR, bvector<SectionDrawingViewControllerPtr> const&);
-    bool ShouldDrawProxyGraphics(ClipVolumePass proxyGraphicsType, int planeIndex) const;
-    bool ShouldDrawAnnotations() const;
-    DGNPLATFORM_EXPORT void SetOverrideGraphicParams(ViewContextR) const;
-
-    DGNPLATFORM_EXPORT bvector<SectionDrawingViewControllerPtr> GetSectionDrawingViews() const;
-    DGNPLATFORM_EXPORT SectionDrawingViewControllerPtr FindSectionDrawingViewById(DgnViewId) const;
-    DGNPLATFORM_EXPORT BentleyStatus AddDrawing(SectionDrawingViewControllerR);
-    DGNPLATFORM_EXPORT BentleyStatus RemoveDrawing(DgnViewId);
-    DGNPLATFORM_EXPORT PhysicalViewControllerR GetPhysicalView() const;
-    DrawingSymbology GetDrawingSymbology() const {return m_symbology;} //!< Get the symbology for some aspects of the drawings when they are drawn in context.
-    void SetDrawingSymbology(DrawingSymbology const& s) {m_symbology=s;} //!< Set the symbology for some aspects of the drawings when they are drawn in context.
-    Pass GetPassesToDraw() const {return m_passesToDraw;} //!< Get the drawing elements to draw.
-    void SetPassesToDraw(Pass p) {m_passesToDraw = p;} //!< Set the drawing elements to draw.
-};
-
-//=======================================================================================
-//! A SheetViewController is used to control views of SheetModels
-// @bsiclass                                                    Keith.Bentley   03/12
-//=======================================================================================
-struct SheetViewController : ViewController2d
-{
-    DEFINE_T_SUPER(ViewController2d);
-
-protected:
-    virtual SheetViewControllerCP _ToSheetView() const override {return this;}
-
-public:
-    //! Construct a new SheetViewController.
-    SheetViewController(DgnDbR project, DgnViewId viewId) : ViewController2d(project, viewId) {}
-};
-
-END_BENTLEY_DGN_NAMESPACE
+/*--------------------------------------------------------------------------------------+
+|
+|     $Source: PublicAPI/DgnPlatform/ViewController.h $
+|
+|  $Copyright: (c) 2015 Bentley Systems, Incorporated. All rights reserved. $
+|
++--------------------------------------------------------------------------------------*/
+#pragma once
+//__PUBLISH_SECTION_START__
+
+#include "DgnPlatform.h"
+
+DGNPLATFORM_TYPEDEFS(PhysicalViewController)
+DGNPLATFORM_TYPEDEFS(CameraViewController)
+DGNPLATFORM_TYPEDEFS(HypermodelingViewController)
+DGNPLATFORM_TYPEDEFS(DrawingViewController)
+DGNPLATFORM_TYPEDEFS(SectionDrawingViewController)
+DGNPLATFORM_TYPEDEFS(SheetViewController)
+DGNPLATFORM_TYPEDEFS(FitViewParams)
+DGNPLATFORM_TYPEDEFS(CameraInfo)
+DGNPLATFORM_TYPEDEFS(SectioningViewController)
+
+DGNPLATFORM_REF_COUNTED_PTR(DrawingViewController)
+DGNPLATFORM_REF_COUNTED_PTR(SectionDrawingViewController)
+DGNPLATFORM_REF_COUNTED_PTR(SheetViewController)
+DGNPLATFORM_REF_COUNTED_PTR(PhysicalViewController)
+DGNPLATFORM_REF_COUNTED_PTR(CameraViewController)
+DGNPLATFORM_REF_COUNTED_PTR(SectioningViewController)
+DGNPLATFORM_REF_COUNTED_PTR(HypermodelingViewController)
+
+#include "IAuxCoordSys.h"
+#include "ViewContext.h"
+#include "DgnPlatformErrors.r.h"
+#include "SectionClip.h"
+
+BEGIN_BENTLEY_DGN_NAMESPACE
+
+struct FullUpdateInfo;
+struct DynamicUpdateInfo;
+
+enum class OrientationMode
+{
+    CompassHeading  = 0,    //!< Use compass heading from device
+    RelativeHeading = 1,    //!< Use heading relative to device's default orientation
+    IgnoreHeading   = 2,    //!< Do not modify orientation from device heading
+};
+
+enum class UiOrientation
+{
+    Portrait            = 0,    //!< Up vector is positive device y, right vector is positive device x
+    LandscapeRight      = 1,    //!< Up vector is positive device x, right vector is negative device y
+    PortraitUpsideDown  = 2,    //!< Up vector is negative device y, right vector is negative device x
+    LandscapeLeft       = 3,    //!< Up vector is negative device x, right vector is positive device y
+};
+
+//=======================================================================================
+//! The current position, lens angle, and focus distance of a camera.
+//=======================================================================================
+struct CameraInfo
+{
+private:
+    double   m_lensAngle;
+    double   m_focusDistance;
+    DPoint3d m_eyePoint;
+    static bool IsValidLensAngle(double val) {return val>(Angle::Pi()/8.0) && val<Angle::Pi();}
+
+public:
+    void     InvalidateFocus() {m_focusDistance=-1.0;}
+    bool     IsFocusValid() const {return m_focusDistance > 0.0 && m_focusDistance<1.0e14;}
+    double   GetFocusDistance() const {return m_focusDistance;}
+    void     SetFocusDistance(double dist) {m_focusDistance = dist;}
+    bool     IsLensValid() const {return IsValidLensAngle(m_lensAngle);}
+    void     ValidateLens() {if (!IsLensValid()) m_lensAngle=Angle::PiOver2();}
+    double   GetLensAngle() const {return m_lensAngle;}
+    void     SetLensAngle(double angle) {m_lensAngle = angle;}
+    DPoint3dCR GetEyePoint() const {return m_eyePoint;}
+    void     SetEyePoint(DPoint3dCR pt) {m_eyePoint = pt;}
+    bool     IsValid() const {return IsLensValid() && IsFocusValid();}
+};
+
+//=======================================================================================
+//! @ingroup DgnViewGroup
+/**
+ A ViewController provides the behavior for a type of view. It also provides the persistent information
+ about how the view relates to a \ref DgnDbGroup (e.g. what models/categories are displayed, the ViewFlags that control how graphics
+ are represented, etc.)
+ <p>
+ When a ViewController is paired with a DgnViewport, it then controls the operation of that view. Generally there will
+ be a 1-1 relationship between ViewControllers and Viewports and a DgnViewport holds a reference-counted-pointer to its \
+ ViewController. See discussion at #DgnViewport about synchronizing Viewports and ViewControllers.
+ <p>
+ By overriding virtual methods, subclasses of ViewController may:
+     - load and save settings from the database
+     - customize the set of elements that are displayed in the view
+     - customize the way the graphics for an individual element appear
+     - draw non-persistent graphics into the view
+     - draw "decorations" on top of the normal graphics
+     - etc.
+
+
+<h3>Defining a subclass of ViewController</h3>
+To create a subclass of ViewController, create a ViewHandler and implement _SupplyController.
+
+*/
+//=======================================================================================
+struct EXPORT_VTABLE_ATTRIBUTE ViewController : RefCountedBase
+{
+protected:
+    friend struct ViewContext;
+    friend struct DgnViewport;
+    friend struct ViewManager;
+    friend struct PhysicalRedlineViewController;
+    friend struct IACSManager;
+    friend struct ToolAdmin;
+    friend struct ViewDefinition;
+
+    DgnDbR         m_dgndb;
+    Render::ViewFlags m_viewFlags;
+    DgnViewId      m_viewId;
+    DgnClassId     m_classId;
+    DgnModelId     m_baseModelId;
+    DgnModelId     m_targetModelId;
+    DgnModelIdSet  m_viewedModels;
+    DgnCategoryIdSet  m_viewedCategories;
+    ColorDef       m_backgroundColor;      // used only if bit set in flags
+    RotMatrix      m_defaultDeviceOrientation;
+    bool           m_defaultDeviceOrientationValid;
+    mutable bmap<DgnSubCategoryId,DgnSubCategory::Appearance> m_subCategories;
+    bmap<DgnSubCategoryId,DgnSubCategory::Override> m_subCategoryOverrides;
+
+protected:
+    DGNPLATFORM_EXPORT ViewController(DgnDbR, DgnViewId viewId);
+    void LoadCategories(JsonValueCR);
+    void ReloadSubCategory(DgnSubCategoryId);
+
+    virtual ~ViewController(){}
+    virtual void _AdjustAspectRatio(double, bool expandView) = 0;
+    virtual DPoint3d _GetTargetPoint() const {return GetCenter();}
+    virtual DPoint3d _GetOrigin() const = 0;
+    virtual DVec3d _GetDelta() const = 0;
+    virtual RotMatrix _GetRotation() const = 0;
+    virtual void _SetOrigin(DPoint3dCR viewOrg) = 0;
+    virtual void _SetDelta(DVec3dCR viewDelta) = 0;
+    virtual void _SetRotation(RotMatrixCR viewRot) = 0;
+    enum class FitComplete {No=0, Yes=1};
+    virtual FitComplete _ComputeFitRange(DRange3dR range, DgnViewportR, FitViewParamsR) {return FitComplete::No;}
+    virtual void _OnViewOpened(DgnViewportR) {}
+    virtual bool _Allow3dManipulations() const {return false;}
+    virtual void _OnDynamicUpdateComplete(DgnViewportR vp, ViewContextR context, bool completedSuccessfully) {}
+    virtual void _OnAttachedToViewport(DgnViewportR) {}
+    virtual ColorDef _GetBackgroundColor() const {return m_backgroundColor;}
+    virtual double _GetAspectRatioSkew() const {return 1.0;}
+
+    DGNPLATFORM_EXPORT virtual void _FillModels();
+    DGNPLATFORM_EXPORT virtual ViewportStatus _SetupFromFrustum(Frustum const& inFrustum);
+
+    //! @return true to project un-snapped points to the view's ACS plane.
+    //! @note Normally true for a 3d view. A 3d digitizier supplying real z values would not want this...maybe this would be a special ViewController?
+    DGNPLATFORM_EXPORT virtual bool _IsPointAdjustmentRequired(DgnViewportR vp) const;
+
+    //! @return true to project snap points to the view's ACS plane.
+    //! @note Normally true for a 3d view only when ACS plane snap is enabled.
+    DGNPLATFORM_EXPORT virtual bool _IsSnapAdjustmentRequired(DgnViewportR vp, bool snapLockEnabled) const;
+
+    //! @return true to automatically orient AccuDraw to the view's ACS plane when initially made active.
+    //! @note Normally true for a view only when ACS context lock is enabled.
+    DGNPLATFORM_EXPORT virtual bool _IsContextRotationRequired(DgnViewportR vp, bool contextLockEnabled) const;
+
+    //!< Store settings in the supplied Json object. These values will be persisted in the database and in the undo stack
+    //!< Note that if you override _SaveToSettings, you must call T_Super::_SaveToSettings!
+    DGNPLATFORM_EXPORT virtual void _SaveToSettings(JsonValueR) const;
+
+    //!< Restore settings from the supplied Json object. These values were persisted in the database and in the undo stack
+    //!< Note that if you override _RestoreFromSettings, you must call T_Super::_RestoreFromSettings!
+    DGNPLATFORM_EXPORT virtual void _RestoreFromSettings(JsonValueCR);
+
+    //! Display locate circle and information about the current AccuSnap/auto-locate HitDetail.
+    DGNPLATFORM_EXPORT virtual void _DrawLocateCursor(DecorateContextR, DPoint3dCR, double aperture, bool isLocateCircleOn, HitDetailCP hit=nullptr);
+
+    virtual void _DrawDecorations(DecorateContextR) {}
+
+    //! Called when the display of a category is turned on or off.
+    //! @param[in] singleEnable true if just turned on one category; false if
+    //! turned off a category or made a group of changes.
+    virtual void _OnCategoryChange(bool singleEnable) {}
+
+    //! Turn the display of a category on or off.
+    DGNPLATFORM_EXPORT virtual void _ChangeCategoryDisplay(DgnCategoryId, bool onOff);
+
+    //! Turn the display of a model on or off.
+    DGNPLATFORM_EXPORT virtual void _ChangeModelDisplay(DgnModelId, bool onOff);
+
+    //! Draws the contents of the view.
+    //! @remarks It is very rare that an applications needs to call this or to override it.
+    DGNPLATFORM_EXPORT virtual void _DrawView(ViewContextR);
+
+    virtual void _OverrideGraphicParams(Render::OvrGraphicParamsR, GeometrySourceCP) {}
+
+    //! Invokes the _VisitElement on \a context for <em>each element</em> that is in the view.
+    //! For normal views, this does the same thing as _DrawView.
+    DGNPLATFORM_EXPORT virtual void _VisitElements(ViewContextR& context);
+
+    //! Stroke a single GeometrySource through a ViewContext.
+    //! An application can override _StrokeGeometry to change the symbology of a GeometrySource.
+    DGNPLATFORM_EXPORT virtual Render::GraphicPtr _StrokeGeometry(ViewContextR, GeometrySourceCR, double pixelSize);
+
+    //! Invoked just before the locate tooltip is displayed to retrieve the info text. Allows the ViewController to override the default description.
+    //! @param[in]  hit The locate HitDetail whose info is needed.
+    //! @param[out] descr The info string.
+    //! @param[in] delimiter The default delimiter to use when building the info string.
+    //! @return true if the info string was set or false to use the default implementation.
+    virtual bool _GetInfoString(HitDetailCR hit, Utf8StringR descr, Utf8CP delimiter) const {return false;}
+
+    DGNPLATFORM_EXPORT virtual StatusInt _VisitHit(HitDetailCR hit, ViewContextR context) const;
+
+    //! Used to notify derived classes when a heal update begins.
+    //! <p>See QueryViewController::_OnHealUpdate
+    virtual void _OnHealUpdate(DgnViewportR vp, ViewContextR context, bool fullHeal) {}
+
+    //! Used to notify derived classes when a dynamic update begins.
+    //! <p>See QueryViewController::_OnDynamicUpdate
+    virtual void _OnDynamicUpdate(DgnViewportR vp, DynamicUpdateInfo const& info) {}
+
+    //! Used to notify derived classes when a full update begins.
+    //! <p>See QueryViewController::_OnFullUpdate
+    virtual void _OnFullUpdate(DgnViewportR vp, ViewContextR context) {}
+
+    //! Used to notify derived classes of an attempt to locate the viewport around the specified
+    //! WGS84 location. Override to change how these points are interpreted.
+    //! @param[out] status Extra information about how this event was handled; ignored if return value is false.
+    //! @param[in] point the new location
+    //! @return true to indicate that the view was modified.
+    virtual bool _OnGeoLocationEvent(GeoLocationEventStatus& status, GeoPointCR point) {return false;}
+
+    //! Used to notify derived classes of an attempt to orient the viewport around the specified
+    //! rotation matrix from the device's orientation.
+    //! @return true to indicate that the view was modified.
+    virtual bool _OnOrientationEvent(RotMatrixCR matrix, OrientationMode mode, UiOrientation ui) {return false;}
+
+    //! Returns the target model. Normally, this is the model at the m_targetIndex index of m_viewedModels.
+    //! Used as the writable model in which new elements can be placed.
+    //! A subclass can override this function to get the target model some other way.
+    DGNPLATFORM_EXPORT virtual GeometricModelP _GetTargetModel() const;
+
+    //! Returns the project that is being viewed
+    virtual DgnDbR _GetDgnDb() const {return m_dgndb;}
+
+    //! Get the union of the range (axis-aligned bounding box) of all physical elements in project
+    DGNPLATFORM_EXPORT virtual AxisAlignedBox3d _GetViewedExtents() const;
+
+    DGNPLATFORM_EXPORT BeSQLite::DbResult QueryViewsPropertyAsJson(JsonValueR, DgnViewProperty::Spec const&) const;
+    DGNPLATFORM_EXPORT BentleyStatus CheckViewSubType() const;
+
+public:
+    /*=================================================================================**//**
+    * Margins for "white space" to be left around view volumes for #LookAtVolume.
+    * Values mean "percent of view" and must be between 0 and .25.
+    * @bsiclass                                     Grigas.Petraitis                02/13
+    +===============+===============+===============+===============+===============+======*/
+    struct MarginPercent
+    {
+    private:
+        double m_left;
+        double m_top;
+        double m_right;
+        double m_bottom;
+
+        double LimitMargin(double val) {return (val<0.0) ? 0.0 :(val>.25) ? .25 : val;}
+
+    public:
+        MarginPercent(double left, double top, double right, double bottom) {Init(left, top, right, bottom);}
+        void Init(double left, double top, double right, double bottom)
+            {
+            m_left   = LimitMargin(left);
+            m_top    = LimitMargin(top);
+            m_right  = LimitMargin(right);
+            m_bottom = LimitMargin(bottom);
+            }
+
+        double Left() const   {return m_left;}
+        double Top() const    {return m_top;}
+        double Right() const  {return m_right;}
+        double Bottom() const {return m_bottom;}
+    };
+
+    StatusInt VisitHit(HitDetailCR hit, ViewContextR context) const{return _VisitHit(hit, context);}
+    void DrawView(ViewContextR context) {return _DrawView(context);}
+    void VisitElements(ViewContextR context) {return _VisitElements(context);}
+    void ChangeModelDisplay(DgnModelId modelId, bool onOff) {_ChangeModelDisplay(modelId, onOff);}
+    DGNPLATFORM_EXPORT StatusInt GetRangeForFit(DRange3dR range);
+    void OnViewOpened(DgnViewportR vp) {_OnViewOpened(vp);}
+    void SetBaseModelId(DgnModelId id) {m_baseModelId = id;}
+    DgnModelId GetBaseModelId() const {return m_baseModelId;}
+    bool IsCategoryViewed(DgnCategoryId categoryId) const {return m_viewedCategories.Contains(categoryId);}
+    bool IsModelViewed(DgnModelId modelId) const {return m_viewedModels.Contains(modelId);}
+    DGNPLATFORM_EXPORT void LookAtViewAlignedVolume(DRange3dCR volume, double const* aspectRatio=nullptr, MarginPercent const* margin=nullptr, bool expandClippingPlanes=true);
+    void SaveToSettings(JsonValueR val) const {_SaveToSettings(val);}
+    void RestoreFromSettings(JsonValueCR val) {_RestoreFromSettings(val);}
+    void OnFullUpdate(DgnViewportR vp, ViewContextR context) {_OnFullUpdate(vp,context);}
+    void OnDynamicUpdate(DgnViewportR vp, DynamicUpdateInfo const& info) {_OnDynamicUpdate(vp, info);}
+
+public:
+    DgnClassId GetClassId() const {return m_classId;}
+
+    //! Get the DgnDb of this view.
+    DgnDbR GetDgnDb() const {return _GetDgnDb();}
+
+    //! Get the union of the range (axis-aligned bounding box) of all physical elements in project
+    AxisAlignedBox3d GetViewedExtents() const {return _GetViewedExtents();}
+
+    //! Load the settings of this view from persistent settings in the database.
+    DGNPLATFORM_EXPORT BeSQLite::DbResult Load();
+
+    //! Save the settings of this view to persistent settings in the database.
+    DGNPLATFORM_EXPORT BeSQLite::DbResult Save();
+
+    //! Save the current state of this ViewController to a new view name. After this call succeeds, this ViewController is
+    //! directed at the new view, and the previous view's state is unchanged.
+    //! @param[in] newName The name for the new view. Must be unique.
+    //! @return BE_SQLITE_OK if the view was successfully saved, error code otherwise.
+    DGNPLATFORM_EXPORT BeSQLite::DbResult SaveAs(Utf8CP newName);
+
+    //! Save the current state of this ViewController to a new view name. After this call succeeds, the new view will exist in the
+    //! database with this ViewController's state, but this ViewController remains directed at the existing view (future calls to Save
+    //! will be written to the existing not new view). However, the current state will not have been saved.
+    //! @param[in] newName The name for the new view. Must be unique.
+    //! @param[out] newId On success, the DgnViewId of the newly created view.
+    //! @return BE_SQLITE_OK if the view was successfully saved, error code otherwise.
+    DGNPLATFORM_EXPORT BeSQLite::DbResult SaveTo(Utf8CP newName, DgnViewId& newId);
+
+    //! perform the equivalent of a dynamic_cast to a PhysicalViewController.
+    //! @return a valid PhysicalViewControllerCP, or nullptr if this is not a physical view
+    virtual PhysicalViewControllerCP _ToPhysicalView() const {return nullptr;}
+    PhysicalViewControllerP ToPhysicalViewP() {return const_cast<PhysicalViewControllerP>(_ToPhysicalView());}
+
+    //! perform the equivalent of a dynamic_cast to a CameraViewController.
+    //! @return a valid CameraViewControllerCP, or nullptr if this is not a physical view with a camera
+    virtual CameraViewControllerCP _ToCameraView() const {return nullptr;}
+    CameraViewControllerP ToCameraViewP() {return const_cast<CameraViewControllerP>(_ToCameraView());}
+
+    //! perform the equivalent of a dynamic_cast to a DrawingViewController.
+    //! @return a valid DrawingViewControllerCP, or nullptr if this is not a drawing view
+    virtual DrawingViewControllerCP _ToDrawingView() const {return nullptr;}
+    DrawingViewControllerP  ToDrawingViewP() {return const_cast<DrawingViewControllerP>(_ToDrawingView());}
+
+    //! perform the equivalent of a dynamic_cast to a SheetViewController.
+    //! @return a valid SheetViewControllerCP, or nullptr if this is not a sheet view
+    virtual SheetViewControllerCP _ToSheetView() const {return nullptr;}
+    SheetViewControllerP  ToSheetViewP() {return const_cast<SheetViewControllerP>(_ToSheetView());}
+
+    //! determine whether this is a physical view
+    bool IsPhysicalView() const {return nullptr != _ToPhysicalView();}
+
+    //! determine whether this is a camera view
+    bool IsCameraView() const {return nullptr != _ToCameraView();}
+
+    //! determine whether this is a drawing view
+    bool IsDrawingView() const {return nullptr != _ToDrawingView();}
+
+    //! determine whether this is a sheet view
+    bool IsSheetView() const {return nullptr != _ToSheetView();}
+
+    //! determine whether this view has been loaded from the database.
+    bool IsLoaded() const {return m_baseModelId.IsValid();}
+
+    //! Get the ViewFlags.
+    Render::ViewFlags GetViewFlags() const {return m_viewFlags;}
+
+    //! Gets a reference to the ViewFlags.
+    Render::ViewFlags& GetViewFlagsR() {return m_viewFlags;}
+
+    //! Gets the DgnViewId of this view.
+    DgnViewId GetViewId() const {return m_viewId;}
+
+    //! Gets the background color used in the view.
+    ColorDef GetBackgroundColor() const {return _GetBackgroundColor();}
+
+    //! Adjust the aspect ratio of this view so that it matches the aspect ratio (x/y) of the supplied rectangle.
+    //! @param[in] aspect The target aspect ratio.
+    //! @param[in] expandView When adjusting the view to correct the aspect ratio, the one axis (x or y) must either be lengthened or shortened.
+    //! if expandView is true, the shorter axis is lengthened. Otherwise the long axis is shortened.
+    void AdjustAspectRatio(double aspect, bool expandView) {_AdjustAspectRatio(aspect, expandView);}
+
+    //! Get the origin (lower, left, front) point of of the view in coordinates of the target
+    //! model (physical coordinates for PhysicalViewController and drawing coordinates for DrawingViewController).
+    DPoint3d GetOrigin() const {return _GetOrigin();}
+
+    //! Get the size of the X and Y axes of this view. The axes are in world coordinates units, aligned with the view.
+    DVec3d GetDelta() const {return _GetDelta();}
+
+    //! Get the 3x3 orthonormal rotation matrix for this view.
+    RotMatrix GetRotation() const {return _GetRotation();}
+
+    //! Change the origin (lower, left, front) point of this view.
+    //! @param[in] viewOrg The new origin for this view.
+    void SetOrigin(DPoint3dCR viewOrg) {_SetOrigin(viewOrg);}
+
+    //! Change the size of this view. The axes are in world coordinates units, aligned with the view.
+    //! @param[in] viewDelta the new size for the view.
+    void SetDelta(DVec3dCR viewDelta) {_SetDelta(viewDelta);}
+
+    //! Change the rotation of the view.
+    //! @note viewRot must be orthonormal. For 2d views, only the rotation angle about the z axis is used.
+    void SetRotation(RotMatrixCR viewRot){_SetRotation(viewRot);}
+
+    //! Get the center point of the view.
+    DGNPLATFORM_EXPORT DPoint3d GetCenter() const;
+
+    //! Get the target point of the view. If there is no camera, Center() is returned.
+    DGNPLATFORM_EXPORT DPoint3d GetTargetPoint() const;
+
+    //! Change whether a DgnCatetory is display in this view.
+    //! @param[in] categoryId the DgnCategoryId to change.
+    //! @param[in] onOff if true, the category is displayed in this view.
+    void ChangeCategoryDisplay(DgnCategoryId categoryId, bool onOff) {_ChangeCategoryDisplay(categoryId, onOff);}
+
+    double GetAspectRatioSkew() const {return _GetAspectRatioSkew();}
+
+//__PUBLISH_SECTION_END__
+    DGNPLATFORM_EXPORT bool IsViewChanged(Utf8StringCR base) const;
+    bool OnGeoLocationEvent(GeoLocationEventStatus& status, GeoPointCR point) {return _OnGeoLocationEvent(status, point);}
+    DGNPLATFORM_EXPORT bool OnOrientationEvent (RotMatrixCR matrix, OrientationMode mode, UiOrientation ui, uint32_t nEventsSinceEnabled);
+    DGNPLATFORM_EXPORT void ResetDeviceOrientation();
+    DGNPLATFORM_EXPORT void OverrideSubCategory(DgnSubCategoryId, DgnSubCategory::Override const&);
+    DGNPLATFORM_EXPORT void DropSubCategoryOverride(DgnSubCategoryId);
+//__PUBLISH_SECTION_START__
+
+    //! Get the set of currently displayed DgnModels for this ViewController
+    DgnModelIdSet const& GetViewedModels() const {return m_viewedModels;}
+    DgnModelIdSet& GetViewedModelsR() {return m_viewedModels;}
+
+    //! Get the set of currently displayed DgnCategories for this ViewController
+    DgnCategoryIdSet const& GetViewedCategories() const {return m_viewedCategories;}
+    DgnCategoryIdSet& GetViewedCategoriesR() {return m_viewedCategories;}
+
+    //! Get the Appearance of a DgnSubCategory for this view.
+    //! @param[in] id the DgnSubCategoryId of interest
+    //! @return the appearance of the DgnSubCategory for this view.
+    DGNPLATFORM_EXPORT DgnSubCategory::Appearance GetSubCategoryAppearance(DgnSubCategoryId id) const;
+
+    //! Change the background color of the view.
+    //! @param[in] color The new background color
+    void SetBackgroundColor(ColorDef color) {m_backgroundColor = color;}
+
+    //! Initialize this ViewController .
+    DGNPLATFORM_EXPORT void Init();
+
+    //! Gets the DgnModel that will be the target of tools that add new elements.
+    GeometricModelP GetTargetModel() const {return _GetTargetModel();}
+
+    //! Tests whether a rotation matrix corresponds to one of the StandardView orientations.
+    //! @param[in] rotation  The matrix to test.
+    //! @param[in] check3D   True to check the 3D members of StandardRotation.
+    //! @return The standard view index.  StandardView::NotStandard indicates that rotation does not match any standard views.
+    DGNPLATFORM_EXPORT static StandardView IsStandardViewRotation(RotMatrixCR rotation, bool check3D);
+
+    //! Gets the name of a StandardView.
+    //! @param[in]  standardView The StandardView of interest
+    //! @return the ViewName. 
+    DGNPLATFORM_EXPORT static Utf8String GetStandardViewName(StandardView standardView);
+
+    //! Get the RotMatrix for a standard view by name.
+    //! @param[out] rotMatrix   The rotation of the standard view (optional)
+    //! @param[out] standardId  The identifier of the standard view (optional)
+    //! @param[in]  viewName    The name of the standard view to look up. Note that the comparison is case-insensitive.
+    //! @return SUCCESS if viewName was interpreted correctly and rotMatrix and standardId are valid.
+    DGNPLATFORM_EXPORT static BentleyStatus GetStandardViewByName(RotMatrixP rotMatrix, StandardView* standardId, Utf8CP viewName);
+
+    //! Change the view orientation to one of the standard views.
+    //! @param[in] standardView the rotation to which the view should be set.
+    //! @return SUCCESS if the view was changed.
+    DGNPLATFORM_EXPORT BentleyStatus SetStandardViewRotation(StandardView standardView);
+
+    //! @return true if this view supports 3d viewing operations. Otherwise the z-axis of the view must remain aligned with the world z axis, even
+    //! if the view is a physical view.
+    bool Allow3dManipulations() const {return _Allow3dManipulations();}
+
+    //! Establish the view parameters from an 8-point frustum.
+    //! @param[in] frustum The 8-point frustum from which to establish the parameters of this ViewController
+    //! @note The order of the points in the frustum is defined by the NpcCorners enum.
+    DGNPLATFORM_EXPORT ViewportStatus SetupFromFrustum(Frustum const& frustum);
+
+    //! Change the volume that this view displays, keeping its current rotation.
+    //! @param[in] worldVolume The new volume, in world-coordinates, for the view. The resulting view will show all of worldVolume, by fitting a
+    //! view-axis-aligned bounding box around it. For views that are not aligned with the world coordinate system, this will sometimes
+    //! result in a much larger volume than worldVolume.
+    //! @param[in] aspectRatio The X/Y aspect ratio of the view into which the result will be displayed. If the aspect ratio of the volume does not
+    //! match aspectRatio, the shorter axis is lengthened and the volume is centered. If aspectRatio is nullptr, no adjustment is made.
+    //! @param[in] margin The amount of "white space" to leave around the view volume (which essentially increases the volume
+    //! of space shown in the view.) If nullptr, no additional white space is added.
+    //! @param[in] expandClippingPlanes If false, the front and back clipping planes are not moved. This is rarely desired.
+    //! @note For 3d views, the camera is centered on the new volume and moved along the view z axis using the default lens angle
+    //! such that the entire volume is visible.
+    //! @note, for 2d views, only the X and Y values of volume are used.
+    DGNPLATFORM_EXPORT void LookAtVolume(DRange3dCR worldVolume, double const* aspectRatio=nullptr, MarginPercent const* margin=nullptr, bool expandClippingPlanes=true);
+
+    //! Get the unit vector that points in the view X (left-to-right) direction.
+    DVec3d GetXVector() const {DVec3d v; GetRotation().GetRow(v,0); return v;}
+
+    //! Get the unit vector that points in the view Y (bottom-to-top) direction.
+    DVec3d GetYVector() const {DVec3d v; GetRotation().GetRow(v,1); return v;}
+
+    //! Get the unit vector that points in the view Z (front-to-back) direction.
+    DVec3d GetZVector() const {DVec3d v; GetRotation().GetRow(v,2); return v;}
+};
+
+//=======================================================================================
+//! A PhysicalViewControllerBase controls views of PhysicalModels.
+//! @ingroup DgnViewGroup
+// @bsiclass                                                    Keith.Bentley   03/12
+//=======================================================================================
+struct EXPORT_VTABLE_ATTRIBUTE PhysicalViewController : ViewController
+{
+    DEFINE_T_SUPER(ViewController);
+
+    friend struct  PhysicalRedlineViewController;
+
+protected:
+    DPoint3d        m_origin;           //!< The lower left back corner of the view frustum.
+    DVec3d          m_delta;            //!< The extent of the view frustum.
+    RotMatrix       m_rotation;         //!< Rotation of the view frustum.
+    DgnStyleId      m_displayStyleId;   //!< The display style id of the view
+    IAuxCoordSysPtr m_auxCoordSys;      //!< The auxiliary coordinate system in use.
+
+    virtual PhysicalViewControllerCP _ToPhysicalView() const override {return this;}
+    virtual ClipVectorPtr _GetClipVector() const {return nullptr;}
+
+    DGNPLATFORM_EXPORT virtual void _AdjustAspectRatio(double, bool expandView) override;
+    virtual DPoint3d _GetOrigin() const override {return m_origin;}
+    virtual DVec3d _GetDelta() const override {return m_delta;}
+    virtual RotMatrix _GetRotation() const override {return m_rotation;}
+    virtual void _SetOrigin(DPoint3dCR origin) override {m_origin = origin;}
+    virtual void _SetDelta(DVec3dCR delta) override {m_delta = delta;}
+    virtual void _SetRotation(RotMatrixCR rot) override {m_rotation = rot;}
+    virtual bool _Allow3dManipulations() const override {return true;}
+    DGNPLATFORM_EXPORT virtual bool _OnGeoLocationEvent(GeoLocationEventStatus& status, GeoPointCR point) override;
+    DGNPLATFORM_EXPORT virtual bool _OnOrientationEvent(RotMatrixCR matrix, OrientationMode mode, UiOrientation ui) override;
+    DGNPLATFORM_EXPORT virtual void _OnTransform(TransformCR);
+    DGNPLATFORM_EXPORT virtual void _SaveToSettings(JsonValueR) const override;
+    DGNPLATFORM_EXPORT virtual void _RestoreFromSettings(JsonValueCR) override;
+
+public:
+    DGNPLATFORM_EXPORT bool ViewVectorsFromOrientation(DVec3dR forward, DVec3dR up, RotMatrixCR orientation, OrientationMode mode, UiOrientation ui);
+
+    //! Construct a new PhysicalViewController from a View in the project.
+    //! @param[in] project the project for which this PhysicalViewController applies.
+    //! @param[in] viewId the id of the view in the project.
+    DGNPLATFORM_EXPORT PhysicalViewController(DgnDbR project, DgnViewId viewId);
+
+    ClipVectorPtr GetClipVector() const {return _GetClipVector();}
+    DGNPLATFORM_EXPORT void TransformBy(TransformCR);
+
+//__PUBLISH_SECTION_END__
+    DGNPLATFORM_EXPORT static double CalculateMaxDepth(DVec3dCR delta, DVec3dCR zVec);
+//__PUBLISH_SECTION_START__
+
+    //! Gets the Auxiliary Coordinate System for this view.
+    IAuxCoordSysP GetAuxCoordinateSystem() const {return m_auxCoordSys.get();}
+
+    //! Sets the Auxiliary Coordinate System to use for this view.
+    //! @param[in] acs The new Auxiliary Coordinate System.
+    void SetAuxCoordinateSystem(IAuxCoordSysP acs) {m_auxCoordSys = acs;}
+
+    //! Sets the Target DgnModel for this PhysicalViewController.
+    //! @param[in] target The model to which new elements are added by modification tools.
+    DGNPLATFORM_EXPORT BentleyStatus SetTargetModel(GeometricModelP target);
+};
+
+/** @addtogroup DgnViewGroup
+<h4>%PhysicalViewController Camera</h4>
+
+ This is what the parameters to the camera methods, and the values stored by CameraViewController mean.
+@verbatim
+               v-- {origin}
+          -----+-------------------------------------- -   [back plane]
+          ^\   .                                    /  ^
+          | \  .                                   /   |        p
+        d |  \ .                                  /    |        o
+        e |   \.         {targetPoint}           /     |        i
+        l |    |---------------+----------------|      |        t    [focus plane]
+        t |     \  ^delta.x    ^               /     b |        i
+        a |      \             |              /      a |        v
+        . |       \            |             /       c |        e
+        z |        \           | f          /        k |        Z
+          |         \          | o         /         D |        |
+          |          \         | c        /          i |        |
+          |           \        | u       /           s |        v
+          v            \       | s      /            t |
+          -     -       -----  | D -----               |   [front plane]
+                ^              | i                     |
+                |              | s                     |
+    frontDist ->|              | t                     |
+                |              |                       |
+                v           \  v  / <- lens angle      v
+                -              + {eyePoint}            -     positiveX ->
+
+@endverbatim
+
+   Notes:
+         - Up vector (positiveY) points out of the screen towards you in this diagram. Likewise delta.y.
+         - The view origin is in world coordinates. It is the point at the lower left of the rectangle at the
+           focus plane, projected onto the back plane.
+         - [delta.x,delta.y] are on the focus plane and delta.z is from the back plane to the front plane.
+         - The three view vectors come from:
+@verbatim
+                {vector from eyePoint->targetPoint} : -Z (positive view Z points towards negative world Z)
+                {the up vector}                     : +Y
+                {Z cross Y}                         : +X
+@endverbatim
+           these three vectors form the rows of the view's RotMatrix
+         - Objects in space in front of the front plane or behind the back plane are not displayed.
+         - The focus plane is not necessarily centered between the front plane and back plane (though it often is). It should generally be
+           between the front plane and the back plane.
+         - targetPoint is not stored in the view parameters. Instead it may be derived from
+           {origin},{eyePoint},[RotMatrix] and focusDist.
+         - The view volume is completely specified by: @verbatim {origin}<delta>[RotMatrix] @endverbatim
+         - Perspective is determined by {eyePoint}, which is independent of the view volume. Sometimes the eyepoint is not centered
+           on the rectangle on the focus plane (that is, a vector from the eyepoint along the viewZ does not hit the view center.)
+           This creates a 1-point perspective, which can be disconcerting. It is usually best to keep the camera centered.
+         - Cameras hold a "lens angle" value which is defines the field-of-view for the camera in radians.
+           The lens angle value is not used to compute the perspective transform for a view. Instead, the len angle value
+           can be used to reposition {eyePoint} when the view volume or target changes.
+         - View volumes where one dimension is very small or large relative to the other dimensions (e.g. "long skinny telescope" views,
+           or "wide and shallow slices", etc.) are problematic and disallowed based on ratio limits.
+*/
+
+//=======================================================================================
+//! A CameraViewController is used to control views of PhysicalModels. A CameraViewController
+//! may have a camera enabled that displays world-coordinate geometry onto the image plane through a perspective projection.
+//! @ingroup DgnViewGroup
+// @bsiclass                                                    Keith.Bentley   03/12
+//=======================================================================================
+struct EXPORT_VTABLE_ATTRIBUTE CameraViewController : PhysicalViewController
+{
+    DEFINE_T_SUPER(PhysicalViewController);
+
+    bool            m_isCameraOn;       //!< if true, m_camera is valid.
+    CameraInfo      m_camera;           //!< Information about the camera lens used for the view.
+    ClipVectorPtr   m_clipVector;       //!< The clip currently applied to this view
+
+protected:
+    //! Calculate and save the lens angle formed by the current delta and focus distance
+    void CalculateLensAngle();
+
+    virtual CameraViewControllerCP _ToCameraView() const override {return this;}
+    DGNPLATFORM_EXPORT virtual void _OnTransform(TransformCR) override;
+    DGNPLATFORM_EXPORT virtual DPoint3d _GetTargetPoint() const override;
+    DGNPLATFORM_EXPORT virtual bool _OnGeoLocationEvent(GeoLocationEventStatus& status, GeoPointCR point) override;
+    DGNPLATFORM_EXPORT virtual bool _OnOrientationEvent(RotMatrixCR matrix, OrientationMode mode, UiOrientation ui) override;
+    DGNPLATFORM_EXPORT virtual ClipVectorPtr _GetClipVector() const override;
+    DGNPLATFORM_EXPORT virtual ViewportStatus _SetupFromFrustum(Frustum const&) override;
+    DGNPLATFORM_EXPORT virtual void _SaveToSettings(JsonValueR) const override;
+    DGNPLATFORM_EXPORT virtual void _RestoreFromSettings(JsonValueCR) override;
+
+public:
+    void VerifyFocusPlane();
+
+    //! Construct a new CameraViewController
+    //! @param[in] dgndb The DgnDb of this view
+    //! @param[in] viewId the id of the view in the project.
+    DGNPLATFORM_EXPORT CameraViewController(DgnDbR dgndb, DgnViewId viewId);
+
+/** @name Camera */
+/** @{ */
+    //! Determine whether the camera is on for this view
+    bool IsCameraOn() const {return m_isCameraOn;}
+
+    //! Determine whether the camera is valid for this view
+    bool IsCameraValid() const {return m_camera.IsValid();}
+
+    //! Turn the camera on or off for this view
+    //! @param[in] val whether the camera is to be on or off
+    void SetCameraOn(bool val) {m_isCameraOn = val;}
+
+    //! Get a reference to the CameraInfo for this view.
+    CameraInfo& GetControllerCameraR() {return m_camera;}
+
+    //! Get a const reference to the CameraInfo for this view.
+    CameraInfo const& GetControllerCamera() const {return m_camera;}
+
+    //! Position the camera for this view and point it at a new target point.
+    //! @param[in] eyePoint The new location of the camera.
+    //! @param[in] targetPoint The new location to which the camera should point. This becomes the center of the view on the focus plane.
+    //! @param[in] upVector A vector that orients the camera's "up" (view y). This vector must not be parallel to the vector from eye to target.
+    //! @param[in] viewDelta The new size (width and height) of the view rectangle. The view rectangle is on the focus plane centered on the targetPoint.
+    //! If viewDelta is nullptr, the existing size is unchanged.
+    //! @param[in] frontDistance The distance from the eyePoint to the front plane. If nullptr, the existing front distance is used.
+    //! @param[in] backDistance The distance from the eyePoint to the back plane. If nullptr, the existing back distance is used.
+    //! @return a status indicating whether the camera was successfully positioned. See values at #ViewportStatus for possible errors.
+    //! @note If the aspect ratio of viewDelta does not match the aspect ratio of a DgnViewport into which this view is displayed, it will be
+    //! adjusted when the DgnViewport is synchronized from this view.
+    //! @note This method modifies this ViewController. If this ViewController is attached to DgnViewport, you must call DgnViewport::SynchWithViewController
+    //! to see the new changes in the DgnViewport.
+    DGNPLATFORM_EXPORT ViewportStatus LookAt(DPoint3dCR eyePoint, DPoint3dCR targetPoint, DVec3dCR upVector,
+                                             DVec2dCP viewDelta=nullptr, double const* frontDistance=nullptr, double const* backDistance=nullptr);
+
+    //! Position the camera for this view and point it at a new target point, using a specified lens angle.
+    //! @param[in] eyePoint The new location of the camera.
+    //! @param[in] targetPoint The new location to which the camera should point. This becomes the center of the view on the focus plane.
+    //! @param[in] upVector A vector that orients the camera's "up" (view y). This vector must not be parallel to the vector from eye to target.
+    //! @param[in] fov The angle, in radians, that defines the field-of-view for the camera. Must be between .0001 and pi.
+    //! @param[in] frontDistance The distance from the eyePoint to the front plane. If nullptr, the existing front distance is used.
+    //! @param[in] backDistance The distance from the eyePoint to the back plane. If nullptr, the existing back distance is used.
+    //! @return Status indicating whether the camera was successfully positioned. See values at #ViewportStatus for possible errors.
+    //! @note The aspect ratio of the view remains unchanged.
+    //! @note This method modifies this ViewController. If this ViewController is attached to DgnViewport, you must call DgnViewport::SynchWithViewController
+    //! to see the new changes in the DgnViewport.
+    DGNPLATFORM_EXPORT ViewportStatus LookAtUsingLensAngle(DPoint3dCR eyePoint, DPoint3dCR targetPoint, DVec3dCR upVector,
+                                             double fov, double const* frontDistance=nullptr, double const* backDistance=nullptr);
+
+    //! Move the camera relative to its current location by a distance in camera coordinates.
+    //! @param[in] distance to move camera. Length is in world units, direction relative to current camera orientation.
+    //! @return Status indicating whether the camera was successfully positioned. See values at #ViewportStatus for possible errors.
+    //! @note This method modifies this ViewController. If this ViewController is attached to DgnViewport, you must call DgnViewport::SynchWithViewController
+    //! to see the new changes in the DgnViewport.
+    DGNPLATFORM_EXPORT ViewportStatus MoveCameraLocal(DVec3dCR distance);
+
+    //! Move the camera relative to its current location by a distance in world coordinates.
+    //! @param[in] distance in world units.
+    //! @return Status indicating whether the camera was successfully positioned. See values at #ViewportStatus for possible errors.
+    //! @note This method modifies this ViewController. If this ViewController is attached to DgnViewport, you must call DgnViewport::SynchWithViewController
+    //! to see the new changes in the DgnViewport.
+    DGNPLATFORM_EXPORT ViewportStatus MoveCameraWorld(DVec3dCR distance);
+
+    //! Rotate the camera from its current location about an axis relative to its current orientation.
+    //! @param[in] angle The angle to rotate the camera, in radians.
+    //! @param[in] axis The axis about which to rotate the camera. The axis is a direction relative to the current camera orientation.
+    //! @param[in] aboutPt The point, in world coordinates, about which the camera is rotated. If aboutPt is nullptr, the camera rotates in place
+    //! (i.e. about the current eyePoint).
+    //! @note Even though the axis is relative to the current camera orientation, the aboutPt is in world coordinates, \b not relative to the camera.
+    //! @return Status indicating whether the camera was successfully positioned. See values at #ViewportStatus for possible errors.
+    //! @note This method modifies this ViewController. If this ViewController is attached to DgnViewport, you must call DgnViewport::SynchWithViewController
+    //! to see the new changes in the DgnViewport.
+    DGNPLATFORM_EXPORT ViewportStatus RotateCameraLocal(double angle, DVec3dCR axis, DPoint3dCP aboutPt=nullptr);
+
+    //! Rotate the camera from its current location about an axis in world coordinates.
+    //! @param[in] angle The angle to rotate the camera, in radians.
+    //! @param[in] axis The world-based axis (direction) about which to rotate the camera.
+    //! @param[in] aboutPt The point, in world coordinates, about which the camera is rotated. If aboutPt is nullptr, the camera rotates in place
+    //! (i.e. about the current eyePoint).
+    //! @return Status indicating whether the camera was successfully positioned. See values at #ViewportStatus for possible errors.
+    //! @note This method modifies this ViewController. If this ViewController is attached to DgnViewport, you must call DgnViewport::SynchWithViewController
+    //! to see the new changes in the DgnViewport.
+    DGNPLATFORM_EXPORT ViewportStatus RotateCameraWorld(double angle, DVec3dCR axis, DPoint3dCP aboutPt=nullptr);
+
+    //! Get the distance from the eyePoint to the back plane for this view.
+    DGNPLATFORM_EXPORT double GetBackDistance() const;
+
+    //! Place the eyepoint of the camera so it is centered in the view. This removes any 1-point perspective skewing that may be
+    //! present in the current view.
+    //! @param[in] backDistance optional, If not nullptr, the new the distance from the eyepoint to the back plane. Otherwise the distance from the
+    //! current eyepoint is used.
+    DGNPLATFORM_EXPORT void CenterEyePoint(double const* backDistance=nullptr);
+
+    //! Center the focus distance of the camera halfway between the front plane and the back plane, keeping the eyepont,
+    //! lens angle, rotation, back distance, and front distance unchanged.
+    //! @note The focus distance, origin, and delta values are modified, but the view encloses the same volume and appears visually unchanged.
+    DGNPLATFORM_EXPORT void CenterFocusDistance();
+
+    //! Get the distance from the eyePoint to the front plane for this view.
+    double GetFrontDistance() const {return GetBackDistance() - GetDelta().z;}
+
+    //! Get the lens angle for this view.
+    double GetLensAngle() const {return m_camera.GetLensAngle();}
+
+    //! Set the lens angle for this view.
+    //! @param[in] angle The new lens angle in radians. Must be greater than 0 and less than pi.
+    //! @note This does not change the view's current field-of-view. Instead, it changes the lens that will be used if the view
+    //! is subsequently modified and the lens angle is used to position the eyepoint.
+    //! @note To change the field-of-view (i.e. "zoom") of a view, pass a new viewDelta to #LookAt
+    void SetLensAngle(double angle) {m_camera.SetLensAngle(angle);}
+
+    //! Get the distance from the eyePoint to the focus plane for this view.
+    double GetFocusDistance() const {return m_camera.GetFocusDistance();}
+
+    //! Set the focus distance for this view.
+    //! @note Changing the focus distance changes the plane on which the delta.x and delta.y values lie. So, changing focus distance
+    //! without making corresponding changes to delta.x and delta.y essentially changes the lens angle, causing a "zoom" effect.
+    void SetFocusDistance(double dist) {m_camera.SetFocusDistance(dist);}
+
+    //! Get the current location of the eyePoint for camera in this view.
+    DPoint3dCR GetEyePoint() const {return m_camera.GetEyePoint();}
+
+    //! Change the location of the eyePoint for the camera in this view.
+    //! @param[in] pt The new eyepoint.
+    //! @note This method is generally for internal use only. Moving the eyePoint arbitrarily can result in skewed or illegal perspectives.
+    //! The most common method for user-level camera positioning is #LookAt.
+    void SetEyePoint(DPoint3dCR pt) {m_camera.SetEyePoint(pt);}
+/** @} */
+
+/** @name ClipVector */
+/** @{ */
+    void SetClipVector(ClipVectorR clip) {m_clipVector = &clip;}
+    void ClearClipVector() {m_clipVector=nullptr;}
+/** @} */
+};
+
+//=======================================================================================
+//! A SectioningViewController is a physical view with a clip that defines a section cut.
+//! @ingroup DgnViewGroup
+// @bsiclass                                                    Keith.Bentley   03/12
+//=======================================================================================
+struct EXPORT_VTABLE_ATTRIBUTE SectioningViewController : PhysicalViewController
+{
+    DEFINE_T_SUPER(PhysicalViewController);
+
+protected:
+    IViewClipObjectPtr m_clip; // a SectionClipObject
+    mutable bool m_hasAnalyzedCutPlanes;
+    mutable uint32_t m_cutPlaneCount;
+    mutable uint32_t m_foremostCutPlaneIndex;
+    mutable DPlane3d m_foremostCutPlane;
+    ClipVolumePass m_pass;
+
+    DGNPLATFORM_EXPORT virtual ClipVectorPtr _GetClipVector() const override;
+
+    DGNPLATFORM_EXPORT virtual void _DrawView(ViewContextR) override;
+    DGNPLATFORM_EXPORT virtual Render::GraphicPtr _StrokeGeometry(ViewContextR, GeometrySourceCR, double) override;
+    DGNPLATFORM_EXPORT virtual void _SaveToSettings(JsonValueR) const override;
+    DGNPLATFORM_EXPORT virtual void _RestoreFromSettings(JsonValueCR) override;
+
+    void SetOverrideGraphicParams(ViewContextR) const;
+    void DrawViewInternal(ViewContextR);
+    ClipVectorPtr GetClipVectorInternal(ClipVolumePass) const;
+
+    void AnalyzeCutPlanes() const;
+
+public:
+    void SetClip(IViewClipObject& clip) {m_clip = &clip;}
+
+    //! Construct a new SectioningViewController.
+    //! @remarks This constructor is normally used only as part of creating a new view in the project.
+    //! @remarks Use this constructor only to create a new camera view controller. To load an existing view controller,
+    //! call PhysicalViewController::Create.
+    //! @param[in] project the project for which this SectioningViewController applies.
+    //! @param[in] viewId the id of the view in the project.
+    DGNPLATFORM_EXPORT SectioningViewController(DgnDbR project, DgnViewId viewId);
+
+    DGNPLATFORM_EXPORT DPlane3d GetForemostCutPlane() const;
+
+    DGNPLATFORM_EXPORT bool HasDogLeg() const;
+
+    ClipVectorPtr GetInsideForwardClipVector() const {return GetClipVectorInternal(ClipVolumePass::InsideForward);}
+};
+
+//=======================================================================================
+//! A ViewController2d is used to control views of 2d models.
+//! @ingroup DgnViewGroup
+// @bsiclass                                                    Keith.Bentley   03/12
+//=======================================================================================
+struct EXPORT_VTABLE_ATTRIBUTE ViewController2d : ViewController
+    {
+    DEFINE_T_SUPER(ViewController);
+
+protected:
+    DPoint2d    m_origin;       //!< The lower left front corner of the view frustum.
+    DVec2d      m_delta;        //!< The extent of the view frustum.
+    double      m_rotAngle;     //!< Rotation of the view frustum.
+
+    DGNPLATFORM_EXPORT virtual void _AdjustAspectRatio(double, bool expandView) override;
+    DGNPLATFORM_EXPORT virtual DPoint3d _GetOrigin() const override;
+    DGNPLATFORM_EXPORT virtual DVec3d _GetDelta() const override;
+    DGNPLATFORM_EXPORT virtual RotMatrix _GetRotation() const override;
+    DGNPLATFORM_EXPORT virtual void _SetOrigin(DPoint3dCR org) override;
+    DGNPLATFORM_EXPORT virtual void _SetDelta(DVec3dCR delta) override;
+    DGNPLATFORM_EXPORT virtual void _SetRotation(RotMatrixCR rot) override;
+    DGNPLATFORM_EXPORT virtual void _SaveToSettings(JsonValueR) const override;
+    DGNPLATFORM_EXPORT virtual void _RestoreFromSettings(JsonValueCR) override;
+
+public:
+    ViewController2d(DgnDbR project, DgnViewId viewId) : ViewController(project, viewId) {}
+    double GetRotAngle() const {return m_rotAngle;}
+    DPoint2d GetOrigin2d() const {return m_origin;}
+    DVec2d GetDelta2d() const {return m_delta;}
+    };
+
+//=======================================================================================
+//! A DrawingViewController is used to control views of DrawingModel's
+//! @ingroup DgnViewGroup
+// @bsiclass                                                    Keith.Bentley   03/12
+//=======================================================================================
+struct EXPORT_VTABLE_ATTRIBUTE DrawingViewController : ViewController2d
+{
+    DEFINE_T_SUPER(ViewController2d);
+
+    virtual DrawingViewControllerCP _ToDrawingView() const override {return this;}
+    DGNPLATFORM_EXPORT virtual bool _OnGeoLocationEvent(GeoLocationEventStatus& status, GeoPointCR point) override;
+
+public:
+    //! Construct a new DrawingViewController.
+    DrawingViewController(DgnDbR project, DgnViewId viewId) : ViewController2d(project, viewId) {}
+};
+
+//=======================================================================================
+//! A SectionDrawingViewController is used to control views of SectionDrawingModels
+//! @ingroup DgnViewGroup
+// @bsiclass                                                    Keith.Bentley   03/12
+//=======================================================================================
+struct EXPORT_VTABLE_ATTRIBUTE SectionDrawingViewController : DrawingViewController
+{
+    DEFINE_T_SUPER(DrawingViewController);
+
+protected:
+    DGNPLATFORM_EXPORT virtual void _DrawView(ViewContextR) override;
+    DGNPLATFORM_EXPORT virtual Render::GraphicPtr _StrokeGeometry(ViewContextR, GeometrySourceCR, double) override;
+    DGNPLATFORM_EXPORT virtual StatusInt _VisitHit(HitDetailCR hit, ViewContextR context) const override;
+
+    mutable SectioningViewControllerPtr m_sectionView;  // transient
+
+public:
+    //! Convenience method to get the drawing that is displayed in this view.
+    SectionDrawingModel* GetSectionDrawing() const {return dynamic_cast<SectionDrawingModel*>(GetTargetModel());}
+
+    //! Convenience method to query the source section `view
+    DGNPLATFORM_EXPORT SectioningViewControllerPtr GetSectioningViewController() const;
+
+    //! Convenience method to ask the section view for its "forward" clip vector. That is how to clip a physical model view in order to display this view in context.
+    DGNPLATFORM_EXPORT ClipVectorPtr GetProjectClipVector() const; //!< Get the clip to apply to a physical view when drawing this view embedded in it. Never returns nullptr. May create a temporary (empty) clip if there is no clip defined.
+
+    //! Convenience method to ask the section view has multiple section planes.
+    DGNPLATFORM_EXPORT bool GetSectionHasDogLeg() const; //!< Returns true if the drawing has a dog leg
+};
+
+//=======================================================================================
+//! A HypermodelingViewController is used to display zero or more drawing models in the context of one physical view.
+//! A HypermodelingViewController tries to mimic what the underlying physical view controller would do. The view frustum,
+//! camera, render mode, etc. are all the same. HypermodelingViewController passes on changes to the view frustum, categories on/off,
+//! etc. to the underlying physical view controller, so that, if the HypermodelingViewController is deleted and the physical
+//! view controller is restored, the view will not changed.
+//! <p>Note that a hypermodeling view is not a persistent concept. It is created at runtime to compose other views.
+//! @ingroup DgnViewGroup
+// @bsiclass                                                    Keith.Bentley   03/12
+//=======================================================================================
+struct EXPORT_VTABLE_ATTRIBUTE HypermodelingViewController : PhysicalViewController
+{
+    DEFINE_T_SUPER(PhysicalViewController);
+
+    //! Specifies symbology for some aspects of the drawings when they are drawn in context.
+    struct DrawingSymbology
+        {
+        ColorDef  drawingBackgroundColor; //!< The background color of the drawing
+        ColorDef  hatchColor; //!< The color of the fills where section cuts occur on planes other than the section plane closest to the eye.
+        };
+
+    //! Specifies drawing elements to draw.
+    enum Pass
+        {
+        PASS_None        = 0,   //!< No drawing graphics specified
+        PASS_Cut         = 2,   //!< Draw section cut graphics, including edges and fills
+        PASS_Forward     = 4,   //!< Draw section forward graphics,
+        PASS_Annotation  = 8,   //!< Draw annotations other than section graphics
+        PASS_Hatch       = 16,  //!< Draw fills where section cuts occur on planes other than the section plane closest to the eye.
+        PASS_DrawingBackground = 32,  //!< Draw a sheet border around drawing graphics
+        PASS_CutOrAnnotation = (PASS_Cut|PASS_Annotation),
+        PASS_ForPicking  = (PASS_Cut|PASS_Forward|PASS_Annotation),
+        PASS_All  = 0xff
+        };
+
+private:
+    PhysicalViewControllerPtr m_physical;
+    bvector<SectionDrawingViewControllerPtr> m_drawings;
+    ViewControllerP m_currentViewController;
+    mutable Pass m_pass;
+    int m_nearestCutPlane;
+    DrawingSymbology m_symbology;
+    Pass m_passesToDraw;
+
+    virtual void _DrawView(ViewContextR) override;
+    virtual Render::GraphicPtr _StrokeGeometry(ViewContextR, GeometrySourceCR, double) override;
+    virtual StatusInt _VisitHit(HitDetailCR hit, ViewContextR context) const override;
+    virtual DPoint3d _GetOrigin() const override;
+    virtual DVec3d _GetDelta() const override;
+    virtual RotMatrix _GetRotation() const override;
+    virtual void _SetOrigin(DPoint3dCR org) override;
+    virtual void _SetDelta(DVec3dCR delta) override;
+    virtual void _SetRotation(RotMatrixCR rot) override;
+    virtual GeometricModelP _GetTargetModel() const override;
+    virtual void _AdjustAspectRatio(double , bool expandView) override;
+    virtual DPoint3d _GetTargetPoint() const override;
+    virtual bool _Allow3dManipulations() const override;
+    virtual AxisAlignedBox3d _GetViewedExtents() const override;
+#if defined (NEEDS_WORK_CONTINUOUS_RENDER)
+    virtual ColorDef _GetBackgroundColor() const override;
+#endif
+    virtual ClipVectorPtr _GetClipVector() const override;
+
+    void PushClipsForPhysicalView(ViewContextR) const;
+    void PopClipsForPhysicalView(ViewContextR) const;
+    void PushClipsForInContextViewPass(ViewContextR context, SectionDrawingViewControllerCR drawing) const;
+    void PopClipsForInContextViewPass(ViewContextR context, SectionDrawingViewControllerCR drawing) const;
+
+    DRange3d GetDrawingRange(DrawingViewControllerR) const;
+    void DrawFakeSheetBorder(ViewContextR, DrawingViewControllerR) const;
+
+    bool ShouldDraw(Pass p) const {return (m_passesToDraw & p) == p;}
+
+public:
+    DGNPLATFORM_EXPORT HypermodelingViewController(DgnViewId, PhysicalViewControllerR, bvector<SectionDrawingViewControllerPtr> const&);
+    bool ShouldDrawProxyGraphics(ClipVolumePass proxyGraphicsType, int planeIndex) const;
+    bool ShouldDrawAnnotations() const;
+    DGNPLATFORM_EXPORT void SetOverrideGraphicParams(ViewContextR) const;
+
+    DGNPLATFORM_EXPORT bvector<SectionDrawingViewControllerPtr> GetSectionDrawingViews() const;
+    DGNPLATFORM_EXPORT SectionDrawingViewControllerPtr FindSectionDrawingViewById(DgnViewId) const;
+    DGNPLATFORM_EXPORT BentleyStatus AddDrawing(SectionDrawingViewControllerR);
+    DGNPLATFORM_EXPORT BentleyStatus RemoveDrawing(DgnViewId);
+    DGNPLATFORM_EXPORT PhysicalViewControllerR GetPhysicalView() const;
+    DrawingSymbology GetDrawingSymbology() const {return m_symbology;} //!< Get the symbology for some aspects of the drawings when they are drawn in context.
+    void SetDrawingSymbology(DrawingSymbology const& s) {m_symbology=s;} //!< Set the symbology for some aspects of the drawings when they are drawn in context.
+    Pass GetPassesToDraw() const {return m_passesToDraw;} //!< Get the drawing elements to draw.
+    void SetPassesToDraw(Pass p) {m_passesToDraw = p;} //!< Set the drawing elements to draw.
+};
+
+//=======================================================================================
+//! A SheetViewController is used to control views of SheetModels
+// @bsiclass                                                    Keith.Bentley   03/12
+//=======================================================================================
+struct SheetViewController : ViewController2d
+{
+    DEFINE_T_SUPER(ViewController2d);
+
+protected:
+    virtual SheetViewControllerCP _ToSheetView() const override {return this;}
+
+public:
+    //! Construct a new SheetViewController.
+    SheetViewController(DgnDbR project, DgnViewId viewId) : ViewController2d(project, viewId) {}
+};
+
+END_BENTLEY_DGN_NAMESPACE