/*--------------------------------------------------------------------------------------+
|
|     $Source: PublicAPI/DgnPlatform/UpdatePlan.h $
|
|  $Copyright: (c) 2017 Bentley Systems, Incorporated. All rights reserved. $
|
+--------------------------------------------------------------------------------------*/
#pragma once
//__PUBLISH_SECTION_START__

#include "DgnPlatform.h"
#include <Bentley/BeTimeUtilities.h>
#include <folly/futures/Future.h>

BEGIN_BENTLEY_DGN_NAMESPACE

//=======================================================================================
// @bsiclass                                                    Keith.Bentley   01/12
//=======================================================================================
struct CheckStop
{  
private:
    bool m_aborted;

public:
    bool InitAborted(bool val) {return m_aborted = val;}
    bool ClearAborted() {m_aborted = false; return false;}
    bool WasAborted()  {return m_aborted;}
    bool SetAborted() {m_aborted = true; return true;}
    bool AddAbortTest(bool val) {return  m_aborted |= val;}

    CheckStop() {m_aborted=false;}

    //! return true to abort the current operation.
    //! @note Overrides MUST call SetAborted or use AddAbortTest since WasAborted may be directly tested!
    virtual bool _CheckStop() {return m_aborted;}
};

/*=================================================================================**//**
* @bsiclass
+===============+===============+===============+===============+===============+======*/
enum class UpdateAbort : int
{
    None          = 0,
    BadView       = 1,
    Motion        = 2,
    MotionStopped = 3,
    Keystroke     = 4,
    ReachedLimit  = 5,
    MouseWheel    = 6,
    Timeout       = 7,
    Button        = 8,
    Paint         = 9,
    Focus         = 10,
    ModifierKey   = 11,
    Gesture       = 12,
    Command       = 13,
    Sensor        = 14,
    Unknown       = 15
};

/*=================================================================================**//**
* The types of events that cause ViewContext operations to abort early.
* @bsiclass                                                     Keith.Bentley   02/04
+===============+===============+===============+===============+===============+======*/
struct StopEvents
{
    bool m_keystrokes;
    bool m_wheel;
    bool m_button;
    bool m_buttonUp;
    bool m_reset;
    bool m_resetUp;
    bool m_paint;
    bool m_focus;
    bool m_modifierKeyTransition;
    bool m_sensor;
    bool m_abortUpdateRequest;
    bool m_touchMotion;          //  Ignored unless the motion exceeds range.
    bool m_mouseMotion;
    bool m_anyEvent;
    uint32_t m_touchLimit;
    uint32_t m_numTouches;
    BentleyApi::Point2d m_touches[3];

    enum StopMask
        {
        None          = 0,
        OnKeystrokes  = 1<<0,
        OnWheel       = 1<<1,
        OnButton      = 1<<2,
        OnButtonUp    = 1<<3,
        OnReset       = 1<<4,
        OnResetUp     = 1<<5,
        OnPaint       = 1<<6,
        OnFocus       = 1<<7,
        OnModifierKey = 1<<8,
        OnTouch       = 1<<9,
        OnAbortUpdate = 1<<10,
        OnSensor      = 1<<11,   //  GPS, Gyro
        OnMouseMotion = 1<<12,   //  any mouse movement
        AnyEvent      = 1<<13,   //  includes all of the other events plus unknown events

        ForFullUpdate  = OnWheel | OnAbortUpdate | OnReset, // doesn't stop on keystrokes, data buttons, or touch
        ForQuickUpdate = ForFullUpdate | OnKeystrokes | OnButton | OnTouch,
        ForViewTransition = OnWheel | OnReset| OnKeystrokes | OnButton | OnTouch, // don't stop for "updateabort"
        };

    void Clear()
        {
        m_keystrokes = m_wheel = m_button = m_buttonUp = m_reset = m_resetUp = false;
        m_paint = m_focus = m_modifierKeyTransition = m_sensor = m_abortUpdateRequest = m_touchMotion = m_mouseMotion = m_anyEvent = false;
        m_touchLimit = 0;
        }

    StopEvents(int mask)
        {
        if (mask & AnyEvent)
            mask = -1;

        m_keystrokes            = TO_BOOL(mask & OnKeystrokes);
        m_wheel                 = TO_BOOL(mask & OnWheel);
        m_button                = TO_BOOL(mask & OnButton);
        m_buttonUp              = TO_BOOL(mask & OnButtonUp);
        m_reset                 = TO_BOOL(mask & OnReset);
        m_resetUp               = TO_BOOL(mask & OnResetUp);
        m_paint                 = TO_BOOL(mask & OnPaint);
        m_focus                 = TO_BOOL(mask & OnFocus);
        m_modifierKeyTransition = TO_BOOL(mask & OnModifierKey);
        m_sensor                = TO_BOOL(mask & OnSensor);
        m_abortUpdateRequest    = TO_BOOL(mask & OnAbortUpdate);
        m_touchMotion           = TO_BOOL(mask & OnTouch);
        m_mouseMotion           = TO_BOOL(mask & OnMouseMotion);
        m_anyEvent              = TO_BOOL(mask & AnyEvent);

        m_touchLimit = 0;
        }

    void SetTouchLimit(uint32_t limit, uint32_t numTouches, Point2dCP touches);

    // Stop when the ctrl or shift key is pressed or released.
    void SetStopOnModifierKey(bool stop) {m_modifierKeyTransition = stop;}
};

//=======================================================================================
// @bsiclass                                                    Keith.Bentley   01/12
//=======================================================================================
struct UpdatePlan
{
    struct Query
    {
        BeDuration m_maxTime = BeDuration::Seconds(2);    // maximum time query should run
        double m_frustumScale = 1.0;
        bool m_onlyAlwaysDrawn = false;
        uint32_t m_minElements = 3000;
        uint32_t m_maxElements = 50000;
        mutable uint32_t m_delayAfter = 0;
        mutable uint32_t m_targetNumElements = 0;

        BeDuration GetTimeout() const {return m_maxTime;}
        uint32_t GetMinElements() const {return m_minElements;}
        uint32_t GetMaxElements() const {return m_maxElements;}
        void SetMinElements(uint32_t val) {m_minElements = val;}
        void SetMaxElements(uint32_t val) {m_maxElements = val;}
        void SetTargetNumElements(uint32_t val) const {m_targetNumElements=val;}
        uint32_t GetTargetNumElements() const {return m_targetNumElements;}
        void SetTimeout(BeDuration maxTime) {m_maxTime=maxTime;}
        uint32_t GetDelayAfter() const {return m_delayAfter;}
        void SetDelayAfter(uint32_t val) const {m_delayAfter=val;}
    };

    struct AbortFlags
    {
        struct Motion
        {
            int     m_tolerance = 0;
            int     m_total = 0;
            Point2d m_cursorPos;
            void Clear() {m_total=0; m_cursorPos.x = m_cursorPos.y = 0;}

            void AddMotion(int val) {m_total += val;}
            int GetTotalMotion() {return m_total;}
            void SetCursorPos(Point2d pt) {m_cursorPos=pt;}
            void SetTolerance(int val) {m_tolerance=val;}
            int GetTolerance() {return m_tolerance;}
            Point2d GetCursorPos() {return m_cursorPos;}
        };

        StopEvents  m_stopEvents = StopEvents::ForFullUpdate;
        mutable Motion m_motion;

        void SetTouchCheckStopLimit(bool enabled, uint32_t pixels, uint32_t numberTouches, Point2dCP touches);
        void SetStopEvents(StopEvents stopEvents) {m_stopEvents = stopEvents;}
        StopEvents GetStopEvents() const {return m_stopEvents;}
        Motion& GetMotion() const {return m_motion;}
        bool WantMotionAbort() const {return 0 != m_motion.GetTolerance();}
    };

    bool m_hasSubRect = false;
    mutable bool m_wantWait = false;
    bool m_wantDecorators = true;
    uint32_t m_priority = 0;
    BeTimePoint m_sceneQuitTime; // don't allow scene creation past this timepoint
    BeTimePoint m_quitTime; // don't allow this update to continue past this timepoint
    DRange3d m_subRect;
    Query m_query;
    AbortFlags m_abortFlags;

public:
    Query& GetQueryR() {return m_query;}
    Query const& GetQuery() const {return m_query;}
    void SetPriority(uint32_t val) {m_priority=val;}
    uint32_t GetPriority() const {return m_priority;}
    AbortFlags const& GetAbortFlags() const {return m_abortFlags;}
    void ClearAbortFlags() {m_abortFlags.m_stopEvents = StopEvents::None;}
    void SetAbortFlags(AbortFlags const& flags) {m_abortFlags=flags;}
    void SetWait(bool val) const {m_wantWait=val;}
    bool WantWait() const {return m_wantWait;}
    AbortFlags& GetAbortFlagsR() {return m_abortFlags;}
    void SetQuitTime(BeTimePoint end) {m_quitTime = end;}
    BeTimePoint GetQuitTime() const {return m_quitTime;}
    void SetSceneQuitTime(BeTimePoint end) {m_sceneQuitTime = end;}
    BeTimePoint GetSceneQuitTime () const {return m_sceneQuitTime;}
    void SetSubRect(DRange3dCR rect) {m_subRect=rect; m_hasSubRect=true;}
    bool WantDecorators() const {return m_wantDecorators;}
    void SetWantDecorators(bool want) {m_wantDecorators=want;}
};

//=======================================================================================
// @bsiclass                                                    Keith.Bentley   01/12
//=======================================================================================
struct DynamicUpdatePlan : UpdatePlan
{
    DynamicUpdatePlan() {m_abortFlags.SetStopEvents(StopEvents::ForQuickUpdate);}
};

<<<<<<< HEAD
=======
//=======================================================================================
// @bsiclass                                                    Keith.Bentley   02/16
//=======================================================================================
struct SceneQueue
{
    //! Executes a query on a separate thread to load elements for a QueryModel
    struct Task : RefCounted<NonCopyableClass>
    {
        DgnViewportR m_vp;
        ViewControllerPtr m_view;
        UpdatePlan m_plan;
        bool m_abortFlag = false;

    public:
        Task(DgnViewportR vp, ViewController& view, UpdatePlan const& plan) : m_vp(vp), m_view(&view), m_plan(plan) {}
        virtual void _Go() = 0;
        uint32_t GetDelayAfter() {return m_plan.m_query.GetDelayAfter();}
        bool IsForView(ViewController const& view) const {return m_view.get() == &view;}
        void RequestAbort() {m_abortFlag = true;}
        bool IsAborted() {return m_abortFlag;}
    };

    typedef RefCountedPtr<Task> TaskPtr;

private:
    enum class State {Active, TerminateRequested, Terminated};

    DgnDbR m_db;
    BeConditionVariable m_cv;
    std::deque<TaskPtr> m_pending;
    TaskPtr m_active;
    State m_state;
    bool WaitForWork();
    bool HasActiveOrPending(ViewControllerCR);
    void Process();
    THREAD_MAIN_DECL Main(void* arg);

public:
    SceneQueue(DgnDbR db);
    void Terminate();

    //! Enqueue a request to execute the query
    DGNPLATFORM_EXPORT void Add(Task& task);

    //! Cancel any pending requests to process the specified QueryView.
    //! @param[in] view The view whose processing is to be canceled
    DGNPLATFORM_EXPORT void RemovePending(ViewControllerCR view);

    //! Suspends the calling thread until the specified model is in the idle state
    DGNPLATFORM_EXPORT void WaitFor(ViewControllerCR);

    DGNPLATFORM_EXPORT bool IsIdle() const;
    DGNPLATFORM_EXPORT void AbortAll();
};

>>>>>>> 2aca3ed9
END_BENTLEY_DGN_NAMESPACE

<|MERGE_RESOLUTION|>--- conflicted
+++ resolved
@@ -1,296 +1,239 @@
-/*--------------------------------------------------------------------------------------+
-|
-|     $Source: PublicAPI/DgnPlatform/UpdatePlan.h $
-|
-|  $Copyright: (c) 2017 Bentley Systems, Incorporated. All rights reserved. $
-|
-+--------------------------------------------------------------------------------------*/
-#pragma once
-//__PUBLISH_SECTION_START__
-
-#include "DgnPlatform.h"
-#include <Bentley/BeTimeUtilities.h>
-#include <folly/futures/Future.h>
-
-BEGIN_BENTLEY_DGN_NAMESPACE
-
-//=======================================================================================
-// @bsiclass                                                    Keith.Bentley   01/12
-//=======================================================================================
-struct CheckStop
-{  
-private:
-    bool m_aborted;
-
-public:
-    bool InitAborted(bool val) {return m_aborted = val;}
-    bool ClearAborted() {m_aborted = false; return false;}
-    bool WasAborted()  {return m_aborted;}
-    bool SetAborted() {m_aborted = true; return true;}
-    bool AddAbortTest(bool val) {return  m_aborted |= val;}
-
-    CheckStop() {m_aborted=false;}
-
-    //! return true to abort the current operation.
-    //! @note Overrides MUST call SetAborted or use AddAbortTest since WasAborted may be directly tested!
-    virtual bool _CheckStop() {return m_aborted;}
-};
-
-/*=================================================================================**//**
-* @bsiclass
-+===============+===============+===============+===============+===============+======*/
-enum class UpdateAbort : int
-{
-    None          = 0,
-    BadView       = 1,
-    Motion        = 2,
-    MotionStopped = 3,
-    Keystroke     = 4,
-    ReachedLimit  = 5,
-    MouseWheel    = 6,
-    Timeout       = 7,
-    Button        = 8,
-    Paint         = 9,
-    Focus         = 10,
-    ModifierKey   = 11,
-    Gesture       = 12,
-    Command       = 13,
-    Sensor        = 14,
-    Unknown       = 15
-};
-
-/*=================================================================================**//**
-* The types of events that cause ViewContext operations to abort early.
-* @bsiclass                                                     Keith.Bentley   02/04
-+===============+===============+===============+===============+===============+======*/
-struct StopEvents
-{
-    bool m_keystrokes;
-    bool m_wheel;
-    bool m_button;
-    bool m_buttonUp;
-    bool m_reset;
-    bool m_resetUp;
-    bool m_paint;
-    bool m_focus;
-    bool m_modifierKeyTransition;
-    bool m_sensor;
-    bool m_abortUpdateRequest;
-    bool m_touchMotion;          //  Ignored unless the motion exceeds range.
-    bool m_mouseMotion;
-    bool m_anyEvent;
-    uint32_t m_touchLimit;
-    uint32_t m_numTouches;
-    BentleyApi::Point2d m_touches[3];
-
-    enum StopMask
-        {
-        None          = 0,
-        OnKeystrokes  = 1<<0,
-        OnWheel       = 1<<1,
-        OnButton      = 1<<2,
-        OnButtonUp    = 1<<3,
-        OnReset       = 1<<4,
-        OnResetUp     = 1<<5,
-        OnPaint       = 1<<6,
-        OnFocus       = 1<<7,
-        OnModifierKey = 1<<8,
-        OnTouch       = 1<<9,
-        OnAbortUpdate = 1<<10,
-        OnSensor      = 1<<11,   //  GPS, Gyro
-        OnMouseMotion = 1<<12,   //  any mouse movement
-        AnyEvent      = 1<<13,   //  includes all of the other events plus unknown events
-
-        ForFullUpdate  = OnWheel | OnAbortUpdate | OnReset, // doesn't stop on keystrokes, data buttons, or touch
-        ForQuickUpdate = ForFullUpdate | OnKeystrokes | OnButton | OnTouch,
-        ForViewTransition = OnWheel | OnReset| OnKeystrokes | OnButton | OnTouch, // don't stop for "updateabort"
-        };
-
-    void Clear()
-        {
-        m_keystrokes = m_wheel = m_button = m_buttonUp = m_reset = m_resetUp = false;
-        m_paint = m_focus = m_modifierKeyTransition = m_sensor = m_abortUpdateRequest = m_touchMotion = m_mouseMotion = m_anyEvent = false;
-        m_touchLimit = 0;
-        }
-
-    StopEvents(int mask)
-        {
-        if (mask & AnyEvent)
-            mask = -1;
-
-        m_keystrokes            = TO_BOOL(mask & OnKeystrokes);
-        m_wheel                 = TO_BOOL(mask & OnWheel);
-        m_button                = TO_BOOL(mask & OnButton);
-        m_buttonUp              = TO_BOOL(mask & OnButtonUp);
-        m_reset                 = TO_BOOL(mask & OnReset);
-        m_resetUp               = TO_BOOL(mask & OnResetUp);
-        m_paint                 = TO_BOOL(mask & OnPaint);
-        m_focus                 = TO_BOOL(mask & OnFocus);
-        m_modifierKeyTransition = TO_BOOL(mask & OnModifierKey);
-        m_sensor                = TO_BOOL(mask & OnSensor);
-        m_abortUpdateRequest    = TO_BOOL(mask & OnAbortUpdate);
-        m_touchMotion           = TO_BOOL(mask & OnTouch);
-        m_mouseMotion           = TO_BOOL(mask & OnMouseMotion);
-        m_anyEvent              = TO_BOOL(mask & AnyEvent);
-
-        m_touchLimit = 0;
-        }
-
-    void SetTouchLimit(uint32_t limit, uint32_t numTouches, Point2dCP touches);
-
-    // Stop when the ctrl or shift key is pressed or released.
-    void SetStopOnModifierKey(bool stop) {m_modifierKeyTransition = stop;}
-};
-
-//=======================================================================================
-// @bsiclass                                                    Keith.Bentley   01/12
-//=======================================================================================
-struct UpdatePlan
-{
-    struct Query
-    {
-        BeDuration m_maxTime = BeDuration::Seconds(2);    // maximum time query should run
-        double m_frustumScale = 1.0;
-        bool m_onlyAlwaysDrawn = false;
-        uint32_t m_minElements = 3000;
-        uint32_t m_maxElements = 50000;
-        mutable uint32_t m_delayAfter = 0;
-        mutable uint32_t m_targetNumElements = 0;
-
-        BeDuration GetTimeout() const {return m_maxTime;}
-        uint32_t GetMinElements() const {return m_minElements;}
-        uint32_t GetMaxElements() const {return m_maxElements;}
-        void SetMinElements(uint32_t val) {m_minElements = val;}
-        void SetMaxElements(uint32_t val) {m_maxElements = val;}
-        void SetTargetNumElements(uint32_t val) const {m_targetNumElements=val;}
-        uint32_t GetTargetNumElements() const {return m_targetNumElements;}
-        void SetTimeout(BeDuration maxTime) {m_maxTime=maxTime;}
-        uint32_t GetDelayAfter() const {return m_delayAfter;}
-        void SetDelayAfter(uint32_t val) const {m_delayAfter=val;}
-    };
-
-    struct AbortFlags
-    {
-        struct Motion
-        {
-            int     m_tolerance = 0;
-            int     m_total = 0;
-            Point2d m_cursorPos;
-            void Clear() {m_total=0; m_cursorPos.x = m_cursorPos.y = 0;}
-
-            void AddMotion(int val) {m_total += val;}
-            int GetTotalMotion() {return m_total;}
-            void SetCursorPos(Point2d pt) {m_cursorPos=pt;}
-            void SetTolerance(int val) {m_tolerance=val;}
-            int GetTolerance() {return m_tolerance;}
-            Point2d GetCursorPos() {return m_cursorPos;}
-        };
-
-        StopEvents  m_stopEvents = StopEvents::ForFullUpdate;
-        mutable Motion m_motion;
-
-        void SetTouchCheckStopLimit(bool enabled, uint32_t pixels, uint32_t numberTouches, Point2dCP touches);
-        void SetStopEvents(StopEvents stopEvents) {m_stopEvents = stopEvents;}
-        StopEvents GetStopEvents() const {return m_stopEvents;}
-        Motion& GetMotion() const {return m_motion;}
-        bool WantMotionAbort() const {return 0 != m_motion.GetTolerance();}
-    };
-
-    bool m_hasSubRect = false;
-    mutable bool m_wantWait = false;
-    bool m_wantDecorators = true;
-    uint32_t m_priority = 0;
-    BeTimePoint m_sceneQuitTime; // don't allow scene creation past this timepoint
-    BeTimePoint m_quitTime; // don't allow this update to continue past this timepoint
-    DRange3d m_subRect;
-    Query m_query;
-    AbortFlags m_abortFlags;
-
-public:
-    Query& GetQueryR() {return m_query;}
-    Query const& GetQuery() const {return m_query;}
-    void SetPriority(uint32_t val) {m_priority=val;}
-    uint32_t GetPriority() const {return m_priority;}
-    AbortFlags const& GetAbortFlags() const {return m_abortFlags;}
-    void ClearAbortFlags() {m_abortFlags.m_stopEvents = StopEvents::None;}
-    void SetAbortFlags(AbortFlags const& flags) {m_abortFlags=flags;}
-    void SetWait(bool val) const {m_wantWait=val;}
-    bool WantWait() const {return m_wantWait;}
-    AbortFlags& GetAbortFlagsR() {return m_abortFlags;}
-    void SetQuitTime(BeTimePoint end) {m_quitTime = end;}
-    BeTimePoint GetQuitTime() const {return m_quitTime;}
-    void SetSceneQuitTime(BeTimePoint end) {m_sceneQuitTime = end;}
-    BeTimePoint GetSceneQuitTime () const {return m_sceneQuitTime;}
-    void SetSubRect(DRange3dCR rect) {m_subRect=rect; m_hasSubRect=true;}
-    bool WantDecorators() const {return m_wantDecorators;}
-    void SetWantDecorators(bool want) {m_wantDecorators=want;}
-};
-
-//=======================================================================================
-// @bsiclass                                                    Keith.Bentley   01/12
-//=======================================================================================
-struct DynamicUpdatePlan : UpdatePlan
-{
-    DynamicUpdatePlan() {m_abortFlags.SetStopEvents(StopEvents::ForQuickUpdate);}
-};
-
-<<<<<<< HEAD
-=======
-//=======================================================================================
-// @bsiclass                                                    Keith.Bentley   02/16
-//=======================================================================================
-struct SceneQueue
-{
-    //! Executes a query on a separate thread to load elements for a QueryModel
-    struct Task : RefCounted<NonCopyableClass>
-    {
-        DgnViewportR m_vp;
-        ViewControllerPtr m_view;
-        UpdatePlan m_plan;
-        bool m_abortFlag = false;
-
-    public:
-        Task(DgnViewportR vp, ViewController& view, UpdatePlan const& plan) : m_vp(vp), m_view(&view), m_plan(plan) {}
-        virtual void _Go() = 0;
-        uint32_t GetDelayAfter() {return m_plan.m_query.GetDelayAfter();}
-        bool IsForView(ViewController const& view) const {return m_view.get() == &view;}
-        void RequestAbort() {m_abortFlag = true;}
-        bool IsAborted() {return m_abortFlag;}
-    };
-
-    typedef RefCountedPtr<Task> TaskPtr;
-
-private:
-    enum class State {Active, TerminateRequested, Terminated};
-
-    DgnDbR m_db;
-    BeConditionVariable m_cv;
-    std::deque<TaskPtr> m_pending;
-    TaskPtr m_active;
-    State m_state;
-    bool WaitForWork();
-    bool HasActiveOrPending(ViewControllerCR);
-    void Process();
-    THREAD_MAIN_DECL Main(void* arg);
-
-public:
-    SceneQueue(DgnDbR db);
-    void Terminate();
-
-    //! Enqueue a request to execute the query
-    DGNPLATFORM_EXPORT void Add(Task& task);
-
-    //! Cancel any pending requests to process the specified QueryView.
-    //! @param[in] view The view whose processing is to be canceled
-    DGNPLATFORM_EXPORT void RemovePending(ViewControllerCR view);
-
-    //! Suspends the calling thread until the specified model is in the idle state
-    DGNPLATFORM_EXPORT void WaitFor(ViewControllerCR);
-
-    DGNPLATFORM_EXPORT bool IsIdle() const;
-    DGNPLATFORM_EXPORT void AbortAll();
-};
-
->>>>>>> 2aca3ed9
-END_BENTLEY_DGN_NAMESPACE
-
+/*--------------------------------------------------------------------------------------+
+|
+|     $Source: PublicAPI/DgnPlatform/UpdatePlan.h $
+|
+|  $Copyright: (c) 2017 Bentley Systems, Incorporated. All rights reserved. $
+|
++--------------------------------------------------------------------------------------*/
+#pragma once
+//__PUBLISH_SECTION_START__
+
+#include "DgnPlatform.h"
+#include <Bentley/BeTimeUtilities.h>
+#include <folly/futures/Future.h>
+
+BEGIN_BENTLEY_DGN_NAMESPACE
+
+//=======================================================================================
+// @bsiclass                                                    Keith.Bentley   01/12
+//=======================================================================================
+struct CheckStop
+{  
+private:
+    bool m_aborted;
+
+public:
+    bool InitAborted(bool val) {return m_aborted = val;}
+    bool ClearAborted() {m_aborted = false; return false;}
+    bool WasAborted()  {return m_aborted;}
+    bool SetAborted() {m_aborted = true; return true;}
+    bool AddAbortTest(bool val) {return  m_aborted |= val;}
+
+    CheckStop() {m_aborted=false;}
+
+    //! return true to abort the current operation.
+    //! @note Overrides MUST call SetAborted or use AddAbortTest since WasAborted may be directly tested!
+    virtual bool _CheckStop() {return m_aborted;}
+};
+
+/*=================================================================================**//**
+* @bsiclass
++===============+===============+===============+===============+===============+======*/
+enum class UpdateAbort : int
+{
+    None          = 0,
+    BadView       = 1,
+    Motion        = 2,
+    MotionStopped = 3,
+    Keystroke     = 4,
+    ReachedLimit  = 5,
+    MouseWheel    = 6,
+    Timeout       = 7,
+    Button        = 8,
+    Paint         = 9,
+    Focus         = 10,
+    ModifierKey   = 11,
+    Gesture       = 12,
+    Command       = 13,
+    Sensor        = 14,
+    Unknown       = 15
+};
+
+/*=================================================================================**//**
+* The types of events that cause ViewContext operations to abort early.
+* @bsiclass                                                     Keith.Bentley   02/04
++===============+===============+===============+===============+===============+======*/
+struct StopEvents
+{
+    bool m_keystrokes;
+    bool m_wheel;
+    bool m_button;
+    bool m_buttonUp;
+    bool m_reset;
+    bool m_resetUp;
+    bool m_paint;
+    bool m_focus;
+    bool m_modifierKeyTransition;
+    bool m_sensor;
+    bool m_abortUpdateRequest;
+    bool m_touchMotion;          //  Ignored unless the motion exceeds range.
+    bool m_mouseMotion;
+    bool m_anyEvent;
+    uint32_t m_touchLimit;
+    uint32_t m_numTouches;
+    BentleyApi::Point2d m_touches[3];
+
+    enum StopMask
+        {
+        None          = 0,
+        OnKeystrokes  = 1<<0,
+        OnWheel       = 1<<1,
+        OnButton      = 1<<2,
+        OnButtonUp    = 1<<3,
+        OnReset       = 1<<4,
+        OnResetUp     = 1<<5,
+        OnPaint       = 1<<6,
+        OnFocus       = 1<<7,
+        OnModifierKey = 1<<8,
+        OnTouch       = 1<<9,
+        OnAbortUpdate = 1<<10,
+        OnSensor      = 1<<11,   //  GPS, Gyro
+        OnMouseMotion = 1<<12,   //  any mouse movement
+        AnyEvent      = 1<<13,   //  includes all of the other events plus unknown events
+
+        ForFullUpdate  = OnWheel | OnAbortUpdate | OnReset, // doesn't stop on keystrokes, data buttons, or touch
+        ForQuickUpdate = ForFullUpdate | OnKeystrokes | OnButton | OnTouch,
+        ForViewTransition = OnWheel | OnReset| OnKeystrokes | OnButton | OnTouch, // don't stop for "updateabort"
+        };
+
+    void Clear()
+        {
+        m_keystrokes = m_wheel = m_button = m_buttonUp = m_reset = m_resetUp = false;
+        m_paint = m_focus = m_modifierKeyTransition = m_sensor = m_abortUpdateRequest = m_touchMotion = m_mouseMotion = m_anyEvent = false;
+        m_touchLimit = 0;
+        }
+
+    StopEvents(int mask)
+        {
+        if (mask & AnyEvent)
+            mask = -1;
+
+        m_keystrokes            = TO_BOOL(mask & OnKeystrokes);
+        m_wheel                 = TO_BOOL(mask & OnWheel);
+        m_button                = TO_BOOL(mask & OnButton);
+        m_buttonUp              = TO_BOOL(mask & OnButtonUp);
+        m_reset                 = TO_BOOL(mask & OnReset);
+        m_resetUp               = TO_BOOL(mask & OnResetUp);
+        m_paint                 = TO_BOOL(mask & OnPaint);
+        m_focus                 = TO_BOOL(mask & OnFocus);
+        m_modifierKeyTransition = TO_BOOL(mask & OnModifierKey);
+        m_sensor                = TO_BOOL(mask & OnSensor);
+        m_abortUpdateRequest    = TO_BOOL(mask & OnAbortUpdate);
+        m_touchMotion           = TO_BOOL(mask & OnTouch);
+        m_mouseMotion           = TO_BOOL(mask & OnMouseMotion);
+        m_anyEvent              = TO_BOOL(mask & AnyEvent);
+
+        m_touchLimit = 0;
+        }
+
+    void SetTouchLimit(uint32_t limit, uint32_t numTouches, Point2dCP touches);
+
+    // Stop when the ctrl or shift key is pressed or released.
+    void SetStopOnModifierKey(bool stop) {m_modifierKeyTransition = stop;}
+};
+
+//=======================================================================================
+// @bsiclass                                                    Keith.Bentley   01/12
+//=======================================================================================
+struct UpdatePlan
+{
+    struct Query
+    {
+        BeDuration m_maxTime = BeDuration::Seconds(2);    // maximum time query should run
+        double m_frustumScale = 1.0;
+        bool m_onlyAlwaysDrawn = false;
+        uint32_t m_minElements = 3000;
+        uint32_t m_maxElements = 50000;
+        mutable uint32_t m_delayAfter = 0;
+        mutable uint32_t m_targetNumElements = 0;
+
+        BeDuration GetTimeout() const {return m_maxTime;}
+        uint32_t GetMinElements() const {return m_minElements;}
+        uint32_t GetMaxElements() const {return m_maxElements;}
+        void SetMinElements(uint32_t val) {m_minElements = val;}
+        void SetMaxElements(uint32_t val) {m_maxElements = val;}
+        void SetTargetNumElements(uint32_t val) const {m_targetNumElements=val;}
+        uint32_t GetTargetNumElements() const {return m_targetNumElements;}
+        void SetTimeout(BeDuration maxTime) {m_maxTime=maxTime;}
+        uint32_t GetDelayAfter() const {return m_delayAfter;}
+        void SetDelayAfter(uint32_t val) const {m_delayAfter=val;}
+    };
+
+    struct AbortFlags
+    {
+        struct Motion
+        {
+            int     m_tolerance = 0;
+            int     m_total = 0;
+            Point2d m_cursorPos;
+            void Clear() {m_total=0; m_cursorPos.x = m_cursorPos.y = 0;}
+
+            void AddMotion(int val) {m_total += val;}
+            int GetTotalMotion() {return m_total;}
+            void SetCursorPos(Point2d pt) {m_cursorPos=pt;}
+            void SetTolerance(int val) {m_tolerance=val;}
+            int GetTolerance() {return m_tolerance;}
+            Point2d GetCursorPos() {return m_cursorPos;}
+        };
+
+        StopEvents  m_stopEvents = StopEvents::ForFullUpdate;
+        mutable Motion m_motion;
+
+        void SetTouchCheckStopLimit(bool enabled, uint32_t pixels, uint32_t numberTouches, Point2dCP touches);
+        void SetStopEvents(StopEvents stopEvents) {m_stopEvents = stopEvents;}
+        StopEvents GetStopEvents() const {return m_stopEvents;}
+        Motion& GetMotion() const {return m_motion;}
+        bool WantMotionAbort() const {return 0 != m_motion.GetTolerance();}
+    };
+
+    bool m_hasSubRect = false;
+    mutable bool m_wantWait = false;
+    bool m_wantDecorators = true;
+    uint32_t m_priority = 0;
+    BeTimePoint m_sceneQuitTime; // don't allow scene creation past this timepoint
+    BeTimePoint m_quitTime; // don't allow this update to continue past this timepoint
+    DRange3d m_subRect;
+    Query m_query;
+    AbortFlags m_abortFlags;
+
+public:
+    Query& GetQueryR() {return m_query;}
+    Query const& GetQuery() const {return m_query;}
+    void SetPriority(uint32_t val) {m_priority=val;}
+    uint32_t GetPriority() const {return m_priority;}
+    AbortFlags const& GetAbortFlags() const {return m_abortFlags;}
+    void ClearAbortFlags() {m_abortFlags.m_stopEvents = StopEvents::None;}
+    void SetAbortFlags(AbortFlags const& flags) {m_abortFlags=flags;}
+    void SetWait(bool val) const {m_wantWait=val;}
+    bool WantWait() const {return m_wantWait;}
+    AbortFlags& GetAbortFlagsR() {return m_abortFlags;}
+    void SetQuitTime(BeTimePoint end) {m_quitTime = end;}
+    BeTimePoint GetQuitTime() const {return m_quitTime;}
+    void SetSceneQuitTime(BeTimePoint end) {m_sceneQuitTime = end;}
+    BeTimePoint GetSceneQuitTime () const {return m_sceneQuitTime;}
+    void SetSubRect(DRange3dCR rect) {m_subRect=rect; m_hasSubRect=true;}
+    bool WantDecorators() const {return m_wantDecorators;}
+    void SetWantDecorators(bool want) {m_wantDecorators=want;}
+};
+
+//=======================================================================================
+// @bsiclass                                                    Keith.Bentley   01/12
+//=======================================================================================
+struct DynamicUpdatePlan : UpdatePlan
+{
+    DynamicUpdatePlan() {m_abortFlags.SetStopEvents(StopEvents::ForQuickUpdate);}
+};
+
+    DGNPLATFORM_EXPORT void AbortAll();
+END_BENTLEY_DGN_NAMESPACE
+