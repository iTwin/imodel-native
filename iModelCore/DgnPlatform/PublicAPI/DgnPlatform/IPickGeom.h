/*--------------------------------------------------------------------------------------+
|
|     $Source: PublicAPI/DgnPlatform/IPickGeom.h $
|
|  $Copyright: (c) 2015 Bentley Systems, Incorporated. All rights reserved. $
|
+--------------------------------------------------------------------------------------*/
#pragma once
//__PUBLISH_SECTION_START__

#include <DgnPlatform/DgnPlatform.h>
#include "HitDetail.h"
#include "IManipulator.h"

<<<<<<< HEAD
BEGIN_BENTLEY_DGN_NAMESPACE
=======
BEGIN_BENTLEY_DGNPLATFORM_NAMESPACE

//=======================================================================================
//! Interface to supply additional topology information that describes the subsequent geometry.
//! The ViewContext's current IElemTopology will be cloned and saved as part of the HitDetail
//! when picking. Can be used to make transient geometry locatable; set context.SetElemTopology
//! before drawing the geometry (ex. IViewTransients) and implement _ToGeometrySource.
//! @note Always call context.SetElemTopology(nullptr) after drawing geometry.
//=======================================================================================
struct EXPORT_VTABLE_ATTRIBUTE IElemTopology : BentleyApi::IRefCounted
{
//! Create a deep copy of this object.
virtual IElemTopologyP _Clone() const = 0;

//! Compare objects and return true if they should be considered the same.
virtual bool _IsEqual (IElemTopologyCR) const = 0;

//! Return GeometrySource to handle requests related to transient geometry (like locate) where we don't have an DgnElement.
virtual GeometrySourceCP _ToGeometrySource() const {return nullptr;}

//! Return IEditManipulator for interacting with transient geometry.
//! @note Implementor is expected to check hit.GetDgnDb().IsReadonly().
virtual IEditManipulatorPtr _GetTransientManipulator (HitDetailCR) const {return nullptr;}

}; // IElemTopology

typedef RefCountedPtr<IElemTopology> IElemTopologyPtr;   //!< Reference counted type to manage the life-cycle of the IElemTopology.
typedef RefCountedCPtr<IElemTopology> IElemTopologyCPtr; //!< Reference counted type to manage the life-cycle of the IElemTopology.
>>>>>>> 392c19e6

//=======================================================================================
//! Geometry data associated with a pick.
//=======================================================================================
struct IPickGeom
{
    virtual DPoint4dCR _GetPickPointView() const = 0;
    virtual DPoint3dCR _GetPickPointWorld() const = 0;
    virtual GeomDetailR _GetGeomDetail() = 0;
    virtual bool _IsPointVisible(DPoint3dCP screenPt) = 0;
    virtual void _SetHitPriorityOverride(HitPriority priority) = 0;
    virtual void _AddHit(DPoint4dCR hitPtScreen, DPoint3dCP hitPtLocal, HitPriority) = 0;
    virtual bool _IsSnap() const = 0;
    virtual DRay3d _GetBoresite() const = 0;
};

END_BENTLEY_DGN_NAMESPACE

<|MERGE_RESOLUTION|>--- conflicted
+++ resolved
@@ -1,64 +1,33 @@
-/*--------------------------------------------------------------------------------------+
-|
-|     $Source: PublicAPI/DgnPlatform/IPickGeom.h $
-|
-|  $Copyright: (c) 2015 Bentley Systems, Incorporated. All rights reserved. $
-|
-+--------------------------------------------------------------------------------------*/
-#pragma once
-//__PUBLISH_SECTION_START__
-
-#include <DgnPlatform/DgnPlatform.h>
-#include "HitDetail.h"
-#include "IManipulator.h"
-
-<<<<<<< HEAD
-BEGIN_BENTLEY_DGN_NAMESPACE
-=======
-BEGIN_BENTLEY_DGNPLATFORM_NAMESPACE
-
-//=======================================================================================
-//! Interface to supply additional topology information that describes the subsequent geometry.
-//! The ViewContext's current IElemTopology will be cloned and saved as part of the HitDetail
-//! when picking. Can be used to make transient geometry locatable; set context.SetElemTopology
-//! before drawing the geometry (ex. IViewTransients) and implement _ToGeometrySource.
-//! @note Always call context.SetElemTopology(nullptr) after drawing geometry.
-//=======================================================================================
-struct EXPORT_VTABLE_ATTRIBUTE IElemTopology : BentleyApi::IRefCounted
-{
-//! Create a deep copy of this object.
-virtual IElemTopologyP _Clone() const = 0;
-
-//! Compare objects and return true if they should be considered the same.
-virtual bool _IsEqual (IElemTopologyCR) const = 0;
-
-//! Return GeometrySource to handle requests related to transient geometry (like locate) where we don't have an DgnElement.
-virtual GeometrySourceCP _ToGeometrySource() const {return nullptr;}
-
-//! Return IEditManipulator for interacting with transient geometry.
-//! @note Implementor is expected to check hit.GetDgnDb().IsReadonly().
-virtual IEditManipulatorPtr _GetTransientManipulator (HitDetailCR) const {return nullptr;}
-
-}; // IElemTopology
-
-typedef RefCountedPtr<IElemTopology> IElemTopologyPtr;   //!< Reference counted type to manage the life-cycle of the IElemTopology.
-typedef RefCountedCPtr<IElemTopology> IElemTopologyCPtr; //!< Reference counted type to manage the life-cycle of the IElemTopology.
->>>>>>> 392c19e6
-
-//=======================================================================================
-//! Geometry data associated with a pick.
-//=======================================================================================
-struct IPickGeom
-{
-    virtual DPoint4dCR _GetPickPointView() const = 0;
-    virtual DPoint3dCR _GetPickPointWorld() const = 0;
-    virtual GeomDetailR _GetGeomDetail() = 0;
-    virtual bool _IsPointVisible(DPoint3dCP screenPt) = 0;
-    virtual void _SetHitPriorityOverride(HitPriority priority) = 0;
-    virtual void _AddHit(DPoint4dCR hitPtScreen, DPoint3dCP hitPtLocal, HitPriority) = 0;
-    virtual bool _IsSnap() const = 0;
-    virtual DRay3d _GetBoresite() const = 0;
-};
-
-END_BENTLEY_DGN_NAMESPACE
-
+/*--------------------------------------------------------------------------------------+
+|
+|     $Source: PublicAPI/DgnPlatform/IPickGeom.h $
+|
+|  $Copyright: (c) 2015 Bentley Systems, Incorporated. All rights reserved. $
+|
++--------------------------------------------------------------------------------------*/
+#pragma once
+//__PUBLISH_SECTION_START__
+
+#include <DgnPlatform/DgnPlatform.h>
+#include "HitDetail.h"
+#include "IManipulator.h"
+
+BEGIN_BENTLEY_DGN_NAMESPACE
+
+//=======================================================================================
+//! Geometry data associated with a pick.
+//=======================================================================================
+struct IPickGeom
+{
+    virtual DPoint4dCR _GetPickPointView() const = 0;
+    virtual DPoint3dCR _GetPickPointWorld() const = 0;
+    virtual GeomDetailR _GetGeomDetail() = 0;
+    virtual bool _IsPointVisible(DPoint3dCP screenPt) = 0;
+    virtual void _SetHitPriorityOverride(HitPriority priority) = 0;
+    virtual void _AddHit(DPoint4dCR hitPtScreen, DPoint3dCP hitPtLocal, HitPriority) = 0;
+    virtual bool _IsSnap() const = 0;
+    virtual DRay3d _GetBoresite() const = 0;
+};
+
+END_BENTLEY_DGN_NAMESPACE
+