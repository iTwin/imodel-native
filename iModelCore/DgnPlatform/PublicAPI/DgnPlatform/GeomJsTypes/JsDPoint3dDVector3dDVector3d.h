/*--------------------------------------------------------------------------------------+
|
|     $Source: PublicAPI/DgnPlatform/GeomJsTypes/JsDPoint3dDVector3dDVector3d.h $
|
|  $Copyright: (c) 2015 Bentley Systems, Incorporated. All rights reserved. $
|
+--------------------------------------------------------------------------------------*/
//__BENTLEY_INTERNAL_ONLY__
// This file is included into GeomJsApi.h and relies on it for #include and various JsXxx classes.
#pragma once

#ifndef JSDPOINT3DDVECTOR3DDVECTOR3D_H_
#define JSDPOINT3DDVECTOR3DDVECTOR3D_H_

BEGIN_BENTLEY_DGNPLATFORM_NAMESPACE
//=======================================================================================
// @bsiclass                                                    Sam.Wilson      06/15
//=======================================================================================
struct JsDPoint3dDVector3dDVector3d: JsGeomWrapperBase<DPoint3dDVec3dDVec3d>
{
<<<<<<< HEAD
private:
    DPoint3dDVec3dDVec3d m_data;
=======
>>>>>>> cebe3348
public:
    JsDPoint3dDVector3dDVector3d (DPoint3dDVec3dDVec3dCR data) {m_data = data;}
    JsDPoint3dDVector3dDVector3d (DPoint3dCR origin, DVec3dCR vectorU, DVec3dCR vectorV)
        {
        m_data = DPoint3dDVec3dDVec3d (origin, vectorU, vectorV);
        }
    JsDPoint3dDVector3dDVector3d (JsDPoint3dP origin, JsDVector3dP vectorU, JsDVector3dP vectorV)
        {
        m_data = DPoint3dDVec3dDVec3d (origin->Get (), vectorU->Get (), vectorV->Get ());
        }
        
    JsDPoint3dDVector3dDVector3dP Clone () { return new JsDPoint3dDVector3dDVector3d (m_data);}

    JsDPoint3dP GetPoint (){return new JsDPoint3d (m_data.origin);}
    JsDVector3dP GetVectorU (){return new JsDVector3d (m_data.vectorU);}
    JsDVector3dP GetVectorV (){return new JsDVector3d (m_data.vectorV);}

    void SetPoint (JsDPoint3dP data){m_data.origin = data->Get ();}
    void SetVectorU (JsDVector3dP data){m_data.vectorU = data->Get ();}
    void SetVectorV (JsDVector3dP data){m_data.vectorV = data->Get ();}

};

END_BENTLEY_DGNPLATFORM_NAMESPACE

#endif//ndef JSDPOINT3DDVECTOR3DDVECTOR3D_H_

<|MERGE_RESOLUTION|>--- conflicted
+++ resolved
@@ -1,52 +1,47 @@
-/*--------------------------------------------------------------------------------------+
-|
-|     $Source: PublicAPI/DgnPlatform/GeomJsTypes/JsDPoint3dDVector3dDVector3d.h $
-|
-|  $Copyright: (c) 2015 Bentley Systems, Incorporated. All rights reserved. $
-|
-+--------------------------------------------------------------------------------------*/
-//__BENTLEY_INTERNAL_ONLY__
-// This file is included into GeomJsApi.h and relies on it for #include and various JsXxx classes.
-#pragma once
-
-#ifndef JSDPOINT3DDVECTOR3DDVECTOR3D_H_
-#define JSDPOINT3DDVECTOR3DDVECTOR3D_H_
-
-BEGIN_BENTLEY_DGNPLATFORM_NAMESPACE
-//=======================================================================================
-// @bsiclass                                                    Sam.Wilson      06/15
-//=======================================================================================
-struct JsDPoint3dDVector3dDVector3d: JsGeomWrapperBase<DPoint3dDVec3dDVec3d>
-{
-<<<<<<< HEAD
-private:
-    DPoint3dDVec3dDVec3d m_data;
-=======
->>>>>>> cebe3348
-public:
-    JsDPoint3dDVector3dDVector3d (DPoint3dDVec3dDVec3dCR data) {m_data = data;}
-    JsDPoint3dDVector3dDVector3d (DPoint3dCR origin, DVec3dCR vectorU, DVec3dCR vectorV)
-        {
-        m_data = DPoint3dDVec3dDVec3d (origin, vectorU, vectorV);
-        }
-    JsDPoint3dDVector3dDVector3d (JsDPoint3dP origin, JsDVector3dP vectorU, JsDVector3dP vectorV)
-        {
-        m_data = DPoint3dDVec3dDVec3d (origin->Get (), vectorU->Get (), vectorV->Get ());
-        }
-        
-    JsDPoint3dDVector3dDVector3dP Clone () { return new JsDPoint3dDVector3dDVector3d (m_data);}
-
-    JsDPoint3dP GetPoint (){return new JsDPoint3d (m_data.origin);}
-    JsDVector3dP GetVectorU (){return new JsDVector3d (m_data.vectorU);}
-    JsDVector3dP GetVectorV (){return new JsDVector3d (m_data.vectorV);}
-
-    void SetPoint (JsDPoint3dP data){m_data.origin = data->Get ();}
-    void SetVectorU (JsDVector3dP data){m_data.vectorU = data->Get ();}
-    void SetVectorV (JsDVector3dP data){m_data.vectorV = data->Get ();}
-
-};
-
-END_BENTLEY_DGNPLATFORM_NAMESPACE
-
-#endif//ndef JSDPOINT3DDVECTOR3DDVECTOR3D_H_
-
+/*--------------------------------------------------------------------------------------+
+|
+|     $Source: PublicAPI/DgnPlatform/GeomJsTypes/JsDPoint3dDVector3dDVector3d.h $
+|
+|  $Copyright: (c) 2015 Bentley Systems, Incorporated. All rights reserved. $
+|
++--------------------------------------------------------------------------------------*/
+//__BENTLEY_INTERNAL_ONLY__
+// This file is included into GeomJsApi.h and relies on it for #include and various JsXxx classes.
+#pragma once
+
+#ifndef JSDPOINT3DDVECTOR3DDVECTOR3D_H_
+#define JSDPOINT3DDVECTOR3DDVECTOR3D_H_
+
+BEGIN_BENTLEY_DGNPLATFORM_NAMESPACE
+//=======================================================================================
+// @bsiclass                                                    Sam.Wilson      06/15
+//=======================================================================================
+struct JsDPoint3dDVector3dDVector3d: JsGeomWrapperBase<DPoint3dDVec3dDVec3d>
+{
+public:
+    JsDPoint3dDVector3dDVector3d (DPoint3dDVec3dDVec3dCR data) {m_data = data;}
+    JsDPoint3dDVector3dDVector3d (DPoint3dCR origin, DVec3dCR vectorU, DVec3dCR vectorV)
+        {
+        m_data = DPoint3dDVec3dDVec3d (origin, vectorU, vectorV);
+        }
+    JsDPoint3dDVector3dDVector3d (JsDPoint3dP origin, JsDVector3dP vectorU, JsDVector3dP vectorV)
+        {
+        m_data = DPoint3dDVec3dDVec3d (origin->Get (), vectorU->Get (), vectorV->Get ());
+        }
+        
+    JsDPoint3dDVector3dDVector3dP Clone () { return new JsDPoint3dDVector3dDVector3d (m_data);}
+
+    JsDPoint3dP GetPoint (){return new JsDPoint3d (m_data.origin);}
+    JsDVector3dP GetVectorU (){return new JsDVector3d (m_data.vectorU);}
+    JsDVector3dP GetVectorV (){return new JsDVector3d (m_data.vectorV);}
+
+    void SetPoint (JsDPoint3dP data){m_data.origin = data->Get ();}
+    void SetVectorU (JsDVector3dP data){m_data.vectorU = data->Get ();}
+    void SetVectorV (JsDVector3dP data){m_data.vectorV = data->Get ();}
+
+};
+
+END_BENTLEY_DGNPLATFORM_NAMESPACE
+
+#endif//ndef JSDPOINT3DDVECTOR3DDVECTOR3D_H_
+