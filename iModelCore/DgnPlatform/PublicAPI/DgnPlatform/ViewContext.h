/*--------------------------------------------------------------------------------------+
|
|     $Source: PublicAPI/DgnPlatform/ViewContext.h $
|
|  $Copyright: (c) 2015 Bentley Systems, Incorporated. All rights reserved. $
|
+--------------------------------------------------------------------------------------*/
#pragma once
//__PUBLISH_SECTION_START__

#include "DgnPlatform.h"
#include "ClipVector.h"
#include "TransformClipStack.h"
#include "Render.h"
#include "ScanCriteria.h"
#include "IPickGeom.h"

#define FOCAL_LENGTH_RATIO 0.023584905

BEGIN_BENTLEY_DGN_NAMESPACE

/*=================================================================================**//**
 @addtogroup ViewContext
 A ViewContext holds the <i>current state</i> of an operation on a DgnViewport. A ViewContext must be first
 \e attached to a DgnViewport to be useful, and must be \e detached from the DgnViewport to free any memory associated with its internal state.
 @beginGroup 
+===============+===============+===============+===============+===============+======*/

enum FilterLODFlags
{
    FILTER_LOD_Off          = 0,        //!< don't do Level-of-detail filtering at all
    FILTER_LOD_ShowRange    = 1,        //!< when too small, just show range
    FILTER_LOD_ShowNothing  = 2,        //!< when too small, show nothing
};

enum
{
    LOD_DISPLAY_AS_POINT    = 6,        // extent squared
    LOD_DELTA_INCREASE      = 9,        // extent squared
    LOD_DELTA_DECREASE      = 100,      // extent squared
    MAX_LOD_DELTA           = 40000,    // extent squared
};

//=======================================================================================
//! @note This is stored persistently as part of the Reference Dynamic View Settings XAttributes, and thus cannot be changed
//=======================================================================================
struct  ClipVolumeOverrides
{
    struct
    {
        unsigned    m_display:1;        //!< If true, the clip volume area displays.
        unsigned    m_disableLocate:1;  //!< If true, the elements in the clip volume area cannot be located.
        unsigned    m_disableSnap:1;    //!< If true, the elements in the clip volume area cannot be snaped.
        unsigned    m_reflected:1;      //!< If true, the clip volume area is reflected.
        unsigned    m_unused:28;
    } m_flags;

    int32_t    m_styleIndex;       //!< Display style of the clip volume area. -1 to match that view.

    int32_t GetDisplayStyleIndex() const {return m_styleIndex;}
    void SetDisplayStyleIndex(int32_t index) {m_styleIndex = index;}
    bool IsEqual(const ClipVolumeOverrides& other) const
        {
        if (m_flags.m_display != other.m_flags.m_display)
            return false;
        if (m_flags.m_disableLocate != other.m_flags.m_disableLocate)
            return false;
        if (m_flags.m_disableSnap != other.m_flags.m_disableSnap)
            return false;
        if (m_styleIndex != other.m_styleIndex)
            return false;

        return true;
        }
};

//=======================================================================================
// @bsiclass
//=======================================================================================
struct     ILineStyleComponent
{
    virtual bool _IsContinuous() const = 0;
    virtual bool _HasWidth() const = 0;
    virtual double _GetLength() const = 0;
    virtual StatusInt _StrokeLineString(ViewContextP, Render::LineStyleSymbP, DPoint3dCP, int nPts, bool isClosed) const = 0;
    virtual StatusInt _StrokeLineString2d(ViewContextP, Render::LineStyleSymbP, DPoint2dCP, int nPts, double zDepth, bool isClosed) const = 0;
    virtual StatusInt _StrokeArc(ViewContextP, Render::LineStyleSymbP, DPoint3dCP origin, RotMatrixCP rMatrix, double r0, double r1, double const* start, double const* sweep, DPoint3dCP range) const = 0;
    virtual StatusInt _StrokeBSplineCurve(ViewContextP context, Render::LineStyleSymbP lsSymb, MSBsplineCurveCP, double const* tolerance) const = 0;
};

//=======================================================================================
// @bsiclass
//=======================================================================================
struct  ILineStyle
{
    virtual Utf8CP _GetName() const = 0;
    virtual ILineStyleComponent const* _GetComponent() const = 0;
    virtual bool _IsSnappable() const = 0;
};

//=======================================================================================
// @bsiclass
//=======================================================================================
struct IRangeNodeCheck
{
    virtual ScanCriteria::Result _CheckNodeRange(ScanCriteriaCR, DRange3dCR, bool is3d) = 0;
};

//=======================================================================================
// @bsiclass                                                    Keith.Bentley   01/12
//=======================================================================================
struct ICheckStop
{  
private:
    bool m_aborted;

public:
    bool InitAborted(bool val) {return m_aborted = val;}
    bool ClearAborted() {return m_aborted = false;}
    bool WasAborted()  {return m_aborted;}
    bool SetAborted() {return m_aborted = true;}
    bool AddAbortTest(bool val) {return  m_aborted |= val;}

    ICheckStop() {m_aborted=false;}

    //! return true to abort the current operation.
    //! @note Overrides MUST call SetAborted or use AddAbortTest since WasAborted may be directly tested!
    virtual bool _CheckStop() {return m_aborted;}
};

struct IElemTopology;
struct IEditManipulator;
DEFINE_REF_COUNTED_PTR(IElemTopology)
DEFINE_REF_COUNTED_PTR(IEditManipulator)

//=======================================================================================
//! Interface to supply additional topology information that describes the subsequent geometry.
//! The ViewContext's current IElemTopology will be cloned and saved as part of the HitDetail
//! when picking. Can be used to make transient geometry locatable; set context.SetElemTopology
//! before drawing the geometry (ex. IViewTransients) and implement ITransientGeometryHandler.
//! @note Always call context.SetElemTopology(nullptr) after drawing geometry.
//=======================================================================================
struct IElemTopology : IRefCounted
{
    //! Create a deep copy of this object.
    virtual IElemTopologyP _Clone() const = 0;

    //! Compare objects and return true if they should be considered the same.
    virtual bool _IsEqual (IElemTopologyCR) const = 0;

    //! Return GeometrySource to handle requests related to transient geometry (like locate) where we don't have an DgnElement.
    virtual GeometrySourceCP _ToGeometrySource() const {return nullptr;}

    //! Return IEditManipulator for interacting with transient geometry.
    //! @note Implementor is expected to check hit.GetDgnDb().IsReadonly().
    virtual IEditManipulatorPtr _GetTransientManipulator (HitDetailCR) const {return nullptr;}
};

//=======================================================================================
// @bsiclass                                                     KeithBentley    04/01
//=======================================================================================
struct EXPORT_VTABLE_ATTRIBUTE ViewContext : NonCopyableClass, ICheckStop, IRangeNodeCheck
{
    friend struct ViewController;
    friend struct SimplifyGraphic;

public:

    //=======================================================================================
    // @bsiclass                                                     KeithBentley    04/01
    //=======================================================================================
    struct ContextMark
    {
        ViewContextP m_context;
        size_t       m_transClipMark;

    public:
        DGNPLATFORM_EXPORT explicit ContextMark(ViewContextP context);
        ~ContextMark() {Pop();}
        DGNPLATFORM_EXPORT void Pop();
        DGNPLATFORM_EXPORT void SetNow();
        void Init(ViewContextP context) {m_transClipMark = 0; m_context = context;}
    };

    //=======================================================================================
    // @bsiclass                                                     Brien.Bastings  11/07
    //=======================================================================================
    struct  ClipStencil
    {
    private:
        GeometrySourceCR    m_geomSource;
        Render::GraphicPtr  m_tmpQvElem;
        CurveVectorPtr      m_curveVector;

    public:
        DGNPLATFORM_EXPORT Render::GraphicPtr GetQvElem(ViewContextR);
        DGNPLATFORM_EXPORT CurveVectorPtr GetCurveVector();
        GeometrySourceCR GetGeomSource() {return m_geomSource;}

        DGNPLATFORM_EXPORT explicit ClipStencil(GeometrySourceCR);
        DGNPLATFORM_EXPORT ~ClipStencil();
    };

protected:
    DgnDbP                  m_dgnDb;
    bool                    m_isAttached;
    bool                    m_is3dView;
    bool                    m_wantMaterials;
    bool                    m_useNpcSubRange;
    bool                    m_ignoreViewRange;
    bool                    m_scanRangeValid;
    Byte                    m_filterLOD;
    ViewFlags               m_viewflags;
    DrawPurpose             m_purpose;
    DRange3d                m_npcSubRange;
    DMap4d                  m_worldToNpc;
    DMap4d                  m_worldToView;
    ScanCriteria            m_scanCriteria;
    int32_t                 m_displayPriorityRange[2];
    TransformClipStack      m_transformClipStack;
    DgnViewportP            m_viewport;
<<<<<<< HEAD
=======
    Render::GeometryParams  m_currGeometryParams;
    Render::GraphicParams   m_graphicParams;
    Render::OvrGraphicParams m_ovrGraphicParams;
    DPoint3dCP              m_startTangent;       // linestyle start tangent.
    DPoint3dCP              m_endTangent;         // linestyle end tangent.
>>>>>>> 0f1f17d5
    DgnElement::Hilited     m_hiliteState;
    IElemTopologyCPtr       m_currElemTopo;
    GeometryStreamEntryId   m_currGeometryStreamEntryId;
    double                  m_levelOfDetail;
    double                  m_arcTolerance;

    void InvalidateScanRange() {m_scanRangeValid = false;}
    DGNPLATFORM_EXPORT void InitDisplayPriorityRange();
    DGNPLATFORM_EXPORT virtual StatusInt _Attach(DgnViewportP, DrawPurpose purpose);
    DGNPLATFORM_EXPORT virtual void _Detach();
    DGNPLATFORM_EXPORT virtual void _OutputGeometry(GeometrySourceCR);
    virtual void _OutputGraphic(Render::GraphicR) {}
    virtual Render::GraphicP _GetCachedGraphic(GeometrySourceCR, double pixelSize) {return nullptr;}
    virtual void _SaveGraphic(GeometrySourceCR, Render::GraphicR graphic) {}
    DGNPLATFORM_EXPORT virtual bool _WantAreaPatterns();
    DGNPLATFORM_EXPORT virtual void _DrawAreaPattern(ClipStencil& boundary);
    DGNPLATFORM_EXPORT virtual void _DrawStyledLineString2d(int nPts, DPoint2dCP pts, double zDepth, DPoint2dCP range, bool closed = false);
    DGNPLATFORM_EXPORT virtual void _DrawStyledLineString3d(int nPts, DPoint3dCP pts, DPoint3dCP range, bool closed = false);
    DGNPLATFORM_EXPORT virtual void _DrawStyledArc2d(DEllipse3dCR, bool isEllipse, double zDepth, DPoint2dCP range);
    DGNPLATFORM_EXPORT virtual void _DrawStyledArc3d(DEllipse3dCR, bool isEllipse, DPoint3dCP range);
    DGNPLATFORM_EXPORT virtual void _DrawStyledBSplineCurve3d(MSBsplineCurveCR);
    DGNPLATFORM_EXPORT virtual void _DrawStyledBSplineCurve2d(MSBsplineCurveCR, double zDepth);
    DGNPLATFORM_EXPORT virtual void _AddTextString(TextStringCR);
    DGNPLATFORM_EXPORT virtual StatusInt _InitContextForView();
    DGNPLATFORM_EXPORT virtual StatusInt _VisitElement(GeometrySourceCR);
    DGNPLATFORM_EXPORT virtual void _InitScanRangeAndPolyhedron();
    DGNPLATFORM_EXPORT virtual bool _VisitAllModelElements(bool includeTransients);
    DGNPLATFORM_EXPORT virtual StatusInt _VisitDgnModel(DgnModelP);
    DGNPLATFORM_EXPORT virtual void _PushClip(ClipVectorCR clip);
    DGNPLATFORM_EXPORT virtual void _PopClip();    
    DGNPLATFORM_EXPORT virtual bool _FilterRangeIntersection(GeometrySourceCR);
    virtual IPickGeomP _GetIPickGeom() {return nullptr;}
    virtual void _OnPreDrawTransient() {}
    virtual Render::GraphicPtr _BeginGraphic(Render::Graphic::CreateParams const& params) = 0;
    DGNPLATFORM_EXPORT virtual void _VisitTransientGraphics(bool isPreUpdate);
    DGNPLATFORM_EXPORT virtual void _SetupScanCriteria();
    virtual bool _WantUndisplayed() {return false;}
    DGNPLATFORM_EXPORT virtual void _AddViewOverrides(Render::OvrGraphicParamsR);
    DGNPLATFORM_EXPORT virtual void _AddContextOverrides(Render::OvrGraphicParamsR);
    DGNPLATFORM_EXPORT virtual void _CookGeometryParams(Render::GeometryParamsR, Render::GraphicParamsR);
    DGNPLATFORM_EXPORT virtual void _SetScanReturn();
    DGNPLATFORM_EXPORT virtual void _PushFrustumClip();
    DGNPLATFORM_EXPORT virtual StatusInt _ScanDgnModel(DgnModelP model);
    DGNPLATFORM_EXPORT virtual bool _ScanRangeFromPolyhedron();
    DGNPLATFORM_EXPORT virtual void _SetDgnDb(DgnDbR);
    DGNPLATFORM_EXPORT virtual ScanCriteria::Result _CheckNodeRange(ScanCriteriaCR, DRange3dCR, bool is3d);
    DGNPLATFORM_EXPORT ViewContext();

public:
    int ViewContext::GetTransClipDepth() {return (int) m_transformClipStack.GetSize();}
    DMap4dCR GetWorldToView() const {return m_worldToView;}
    DMap4dCR GetWorldToNpc() const {return m_worldToNpc;}
    bool GetWantMaterials() {return m_wantMaterials;};
    bool IsAttached() {return m_isAttached;}
    DgnElement::Hilited GetCurrHiliteState() {return m_hiliteState;}
    void SetSubRectFromViewRect(BSIRectCP viewRect);
    void OnPreDrawTransient() {_OnPreDrawTransient();} // Initialize per-transient state since _OutputGeometry may not be called...
    DGNPLATFORM_EXPORT void SetSubRectNpc(DRange3dCR subRect);
    void SetWantMaterials(bool wantMaterials) {m_wantMaterials = wantMaterials;}
    bool IsUndisplayed(GeometrySourceCR source);
    bool ValidateScanRange() {return m_scanRangeValid ? true : _ScanRangeFromPolyhedron();}
    StatusInt Attach(DgnViewportP vp, DrawPurpose purpose) {return _Attach(vp,purpose);}
    void Detach() {_Detach();}
    bool VisitAllModelElements(bool includeTransients) {return _VisitAllModelElements(includeTransients);}
    DGNPLATFORM_EXPORT bool VisitAllViewElements(bool includeTransients, BSIRectCP updateRect);
    DGNPLATFORM_EXPORT StatusInt VisitHit(HitDetailCR hit);
    void VisitTransientGraphics(bool isPreUpdate) {_VisitTransientGraphics(isPreUpdate);}
    StatusInt InitContextForView() {return _InitContextForView();}
    DGNPLATFORM_EXPORT bool IsWorldPointVisible(DPoint3dCR worldPoint, bool boresite);
    DGNPLATFORM_EXPORT bool PointInsideClip(DPoint3dCR point);
    DGNPLATFORM_EXPORT bool GetRayClipIntersection(double& distance, DPoint3dCR origin, DVec3dCR direction);
    DGNPLATFORM_EXPORT Frustum GetFrustum();
    TransformClipStackR GetTransformClipStack() {return m_transformClipStack;}
    double GetArcTolerance() const {return m_arcTolerance;}
    void SetArcTolerance(double tol) {m_arcTolerance = tol;}
<<<<<<< HEAD
    double GetMinLOD() const {return m_minLOD;}
    void SetMinLOD(double lod) {m_minLOD = lod;}
=======
    DGNPLATFORM_EXPORT void SetLinestyleTangents(DPoint3dCP start, DPoint3dCP end);
>>>>>>> 0f1f17d5
    Byte& GetFilterLODFlag() {return m_filterLOD;}
    void SetFilterLODFlag(FilterLODFlags flags) {m_filterLOD =(Byte) flags;}
    ScanCriteriaCP GetScanCriteria() const {return &m_scanCriteria;}
    void InitScanRangeAndPolyhedron() {_InitScanRangeAndPolyhedron();}
    void VisitDgnModel(DgnModelP model){_VisitDgnModel(model);}
    void SetScanReturn() {_SetScanReturn();}

public:
    Render::GraphicPtr BeginGraphic(Render::Graphic::CreateParams const& params=Render::Graphic::CreateParams()) {return _BeginGraphic(params);}
    StatusInt VisitElement(GeometrySourceCR elem) {return _VisitElement(elem);}

    /// @name Coordinate Query and Conversion
    //@{

    //! Transform an array of points in DgnCoordSystem::Npc into DgnCoordSystem::View.
    //! @param[out]     viewPts     An array to receive the transformed points. Must be dimensioned to hold \c nPts points.
    //! @param[in]      npcPts      Input array in DgnCoordSystem::Npc.
    //! @param[in]      nPts        Number of points in both arrays.
    DGNPLATFORM_EXPORT void NpcToView(DPoint3dP viewPts, DPoint3dCP npcPts, int nPts) const;

    //! Transform an array of points in DgnCoordSystem::View into DgnCoordSystem::Npc.
    //! @param[out]     npcPts      An array to receive the transformed points. Must be dimensioned to hold \c nPts points.
    //! @param[in]      viewPts     Input array in DgnCoordSystem::View.
    //! @param[in]      nPts        Number of points in both arrays.
    DGNPLATFORM_EXPORT void ViewToNpc(DPoint3dP npcPts, DPoint3dCP viewPts, int nPts) const;

    //! Transform an array of points in DgnCoordSystem::Npc into DgnCoordSystem::World.
    //! @param[out]     worldPts    An array to receive the transformed points. Must be dimensioned to hold \c nPts points.
    //! @param[in]      npcPts      Input array in DgnCoordSystem::Npc.
    //! @param[in]      nPts        Number of points in both arrays.
    DGNPLATFORM_EXPORT void NpcToWorld(DPoint3dP worldPts, DPoint3dCP npcPts, int nPts) const;

    //! Transform an array of points in DgnCoordSystem::World into DgnCoordSystem::View.
    //! @param[out]     viewPts     An array to receive the transformed points. Must be dimensioned to hold \c nPts points.
    //! @param[in]      worldPts    Input array in DgnCoordSystem::World.
    //! @param[in]      nPts        Number of points in both arrays.
    DGNPLATFORM_EXPORT void WorldToView(DPoint4dP viewPts, DPoint3dCP worldPts, int nPts) const;

    //! Transform an array of points in DgnCoordSystem::World into DgnCoordSystem::View.
    //! @param[out]     viewPts     An array to receive the transformed points. Must be dimensioned to hold \c nPts points.
    //! @param[in]      worldPts     Input array in DgnCoordSystem::World.
    //! @param[in]      nPts        Number of points in both arrays.
    DGNPLATFORM_EXPORT void WorldToView(DPoint3dP viewPts, DPoint3dCP worldPts, int nPts) const;

    //! Transform an array of points in DgnCoordSystem::World into DgnCoordSystem::View.
    //! @param[out]     viewPts     An array to receive the transformed points. Must be dimensioned to hold \c nPts points.
    //! @param[in]      worldPts    Input array in DgnCoordSystem::World.
    //! @param[in]      nPts        Number of points in both arrays.
    DGNPLATFORM_EXPORT void WorldToView(Point2dP viewPts, DPoint3dCP worldPts, int nPts) const;

    //! Transform an array of points in DgnCoordSystem::View into DgnCoordSystem::World.
    //! @param[out]     worldPts    An array to receive the transformed points. Must be dimensioned to hold \c nPts points.
    //! @param[in]      viewPts     Input array in DgnCoordSystem::View.
    //! @param[in]      nPts        Number of points in both arrays.
    DGNPLATFORM_EXPORT void ViewToWorld(DPoint3dP worldPts, DPoint4dCP viewPts, int nPts) const;

    //! Transform an array of points in DgnCoordSystem::View into DgnCoordSystem::World.
    //! @param[out]     worldPts    An array to receive the transformed points. Must be dimensioned to hold \c nPts points.
    //! @param[in]      viewPts     Input array in DgnCoordSystem::View.
    //! @param[in]      nPts        Number of points in both arrays.
    DGNPLATFORM_EXPORT void ViewToWorld(DPoint3dP worldPts, DPoint3dCP viewPts, int nPts) const;

    //! Calculate the size of a "pixel" at a given point in the current local coordinate system. This method can be used to
    //! approximate how large geometry in local coordinates will appear in DgnCoordSystem::View units.
    //! @param[in]      origin      The point at which the pixel size is calculated. This point is only relevant in camera views, where local coordinates
    //!                             closer to the eye are larger than those further from the eye. May be nullptr, in which case the center of the view is used.
    //! @return the length, in the current coordinate system units, of a unit bvector in the x direction in DgnCoordSystem::View, starting at \c origin.
    DGNPLATFORM_EXPORT double GetPixelSizeAtPoint(DPoint3dCP origin) const;

    //@}

    /// @name Pushing and Popping Transforms and Clips
    //@{
    //! Push a Transform, creating a new local coordinate system.
    //! @param[in]      trans       The transform to push.
    //! @see   PopTransformClip
//    void PushTransform(TransformCR trans) {_PushTransform(trans);}

    /// @name Pushing and Popping Transforms and Clips
    //@{
    //! Push a ClipVector, creating a new local clip region.
    //! @param[in]      clip       A clipping descriptor to push.
    //! @see   PopTransformClip
    void PushClip(ClipVectorCR clip) {_PushClip(clip);}

    //! Push a set of clip planes, creating a new local clip region.
    //! @param[in]      clipPlanes  Clipping planes to push - the intersections of their half planes define clip region.
    //! @see   PopTransformClip
    DGNPLATFORM_EXPORT void PushClipPlanes(ClipPlaneSetCR clipPlanes);

    void PopClip() {_PopClip();}
    //@}

    /// @name Query Methods
    //@{

    //! Get the current state of the ViewFlags for this context
    //! When a ViewContext is first attached to a DgnViewport, the ViewFlags are initialized
    //! from the DgnViewport's viewflags. However, during the course of an operation,
    //! the viewflags may be different than those on the DgnViewport.
    ViewFlags GetViewFlags() const {return m_viewflags;}

    //! Sets the current state of the ViewFlags for this context
    void SetViewFlags(ViewFlags flags) {m_viewflags = flags;}

    //! Get the DgnDb for this ViewContext.
    DgnDbR GetDgnDb() const {BeAssert(nullptr != m_dgnDb); return *m_dgnDb;}

    //! Set the project for this ViewContext when not attaching a viewport.
    void SetDgnDb(DgnDbR dgnDb) {return _SetDgnDb(dgnDb);}

    //! Get the DrawPurpose specified when this ViewContext was attached to the current DgnViewport.
    DrawPurpose GetDrawPurpose() const {return m_purpose;}

    //! Get the DgnViewport to which this ViewContext is attached. ViewContext's do not always have to be attached to an
    //! DgnViewport, so therefore callers must always test the result of this call for nullptr.
    //! @return the DgnViewport. nullptr if not attached to a DgnViewport.
    DgnViewportP GetViewport() const {return m_viewport;}

    bool Is3dView() const {return m_is3dView;}
    DGNPLATFORM_EXPORT bool IsCameraOn() const;
    //@}

    /// @name Get/Set Current Display Parameters
    //@{
    bool GetDisplayPriorityRange(int32_t& low, int32_t& high) const {if (nullptr == m_viewport) return false; low = m_displayPriorityRange[0]; high = m_displayPriorityRange[1]; return true;}

    //! Modify the supplied "natural" GeometryParams by resolving effective symbology as required by the context.
    //! Initializes the supplied GraphicParams from the resolved GeometryParams.
    void CookGeometryParams(Render::GeometryParamsR geomParams, Render::GraphicParamsR graphicParams) {_CookGeometryParams(geomParams, graphicParams);}

    //! Modify the supplied "natural" GeometryParams by resolving effective symbology as required by the context.
    //! Initializes a GraphicParams from the resolved GeometryParams and calls ActivateGraphicParams on the supplied Render::GraphicR.
    DGNPLATFORM_EXPORT void CookGeometryParams(Render::GeometryParamsR geomParams, Render::GraphicR graphic);

    //! Clears current override flags and re-applies context overrides.
    //! @note Calls ActivateOverrideGraphicParams on the output.
    DGNPLATFORM_EXPORT void ResetContextOverrides();

    //! Gets the current level of detail.
    //! @return       the current level of detail.
    double GetCurrentLevelOfDetail() const {return m_levelOfDetail;}

    //! Sets the current level of detail.
    void SetCurrentLevelOfDetail(double levelOfDetail) {m_levelOfDetail = levelOfDetail;}

    //! Get the IPickGeom interface for this ViewContext. Only contexts that are specific to picking will return a non-nullptr value.
    //! @return the IPickGeom interface for this context. May return nullptr.
    IPickGeomP GetIPickGeom() {return _GetIPickGeom();}

    //@}

    /// @name Identifying element "topology".
    //@{
    //! Query the current IElementTopology.
    //! @return An object that holds additional information about the graphics that are currently being drawn.
    IElemTopologyCP GetElemTopology() const {return (m_currElemTopo.IsValid() ? m_currElemTopo.get() : nullptr);}

    //! Set the current IElementTopology.
    //! @param topo An object holding additional information about the graphics to be drawn or nullptr to clear the current topology pointer.
    void SetElemTopology(IElemTopologyCP topo) {m_currElemTopo = topo;}

    //! Query the current GeometryStreamEntryId.
    GeometryStreamEntryId GetGeometryStreamEntryId() const {return m_currGeometryStreamEntryId;}

    //! Get a reference to the current GeometryStreamEntryId to modify.
    GeometryStreamEntryId& GetGeometryStreamEntryIdR() {return m_currGeometryStreamEntryId;}

    //@}

    DGNPLATFORM_EXPORT bool WantAreaPatterns();
    DGNPLATFORM_EXPORT void DrawAreaPattern(ClipStencil& boundary);

    /** @name Draw Geometry Using Current Linestyle */
    /** @{ */

    //! Draw a 2D linestring using the current Linestyle, if any. If there is no current Linestyle, draw a solid linestring.
    //! @param[in]      nPts        Number of vertices in \c pts.
    //! @param[in]      pts         Array of points in linestring.
    //! @param[in]      zDepth      Display priority for all vertices.
    //! @param[in]      range       Array of 2 points with the range (min followed by max) of the vertices in \c points. This argument is
    //!                                 optional and is only used to speed processing. If you do not already have the range of your points, pass nullptr.
    //! @param[in]      closed      Do point represent a shape or linestring.
    void DrawStyledLineString2d(int nPts, DPoint2dCP pts, double zDepth, DPoint2dCP range, bool closed=false){_DrawStyledLineString2d(nPts, pts, zDepth, range, closed);}

    //! Draw a 3D linestring using the current Linestyle, if any. If there is no current Linestyle, draw a solid linestring.
    //! @param[in]      nPts        Number of vertices in \c pts.
    //! @param[in]      pts         Array of points in linestring
    //! @param[in]      range       Array of 2 points with the range (min followed by max) of the vertices in \c points. This argument is
    //!                                 optional and is only used to speed processing. If you do not already have the range of your points, pass nullptr.
    //! @param[in]      closed      Do point represent a shape or linestring.
    void DrawStyledLineString3d(int nPts, DPoint3dCP pts, DPoint3dCP range, bool closed=false){_DrawStyledLineString3d(nPts, pts, range, closed);}

    //! Draw a 2D elliptical arc using the current Linestyle. If there is no current Linestyle, draw a solid arc.
    //! @param[in]      ellipse     The arc data.
    //! @param[in]      isEllipse   Treat full sweep as ellipse not arc.
    //! @param[in]      zDepth      Z depth value.
    //! @param[in]      range       Array of 2 points with the range (min followed by max) of the arc. This argument is
    //!                               optional and is only used to speed processing. If you do not already have the range, pass nullptr.
    void DrawStyledArc2d(DEllipse3dCR ellipse, bool isEllipse, double zDepth, DPoint2dCP range) {_DrawStyledArc2d(ellipse, isEllipse, zDepth, range);}

    //! Draw a 3D elliptical arc using the current Linestyle. If there is no current Linestyle, draw a solid arc.
    //! @param[in]      ellipse     The arc data.
    //! @param[in]      isEllipse   Treat full sweep as ellipse not arc.
    //! @param[in]      range       Array of 2 points with the range (min followed by max) of the arc. This argument is
    //!                               optional and is only used to speed processing. If you do not already have the range, pass nullptr.
    void DrawStyledArc3d(DEllipse3dCR ellipse, bool isEllipse, DPoint3dCP range) {_DrawStyledArc3d(ellipse, isEllipse, range);}

    //! Draw a 2d BSpline curve using the current Linestyle. If there is no current Linestyle, draw a solid BSpline.
    //! @param        curve       bspline curve parameters
    //! @param[in]    zDepth      Z depth value.
    void DrawStyledBSplineCurve2d(MSBsplineCurveCR curve, double zDepth) {_DrawStyledBSplineCurve2d(curve, zDepth);}

    //! Draw a BSpline curve using the current Linestyle. If there is no current Linestyle, draw a solid BSpline.
    //! @param        curve       bspline curve parameters
    void DrawStyledBSplineCurve3d(MSBsplineCurveCR curve) {_DrawStyledBSplineCurve3d(curve);}

    //! Draw a curve vector using the current Linestyle. If there is no current Linestyle, draw a solid curve vector.
    //! @param        curve       curve geometry
    DGNPLATFORM_EXPORT void DrawStyledCurveVector3d(CurveVectorCR curve);

    //! Draw a 2d curve vector using the current Linestyle. If there is no current Linestyle, draw a solid curve vector.
    //! @param        curve       curve geometry
    //! @param[in]    zDepth      Z depth value.
    DGNPLATFORM_EXPORT void DrawStyledCurveVector2d(CurveVectorCR curve, double zDepth);

    //! Draw a text string and any adornments such as background shape, underline, overline, etc. Sets up current GeometryParams for TextString symbology.
    void AddTextString(TextStringCR textString) {_AddTextString(textString);}

    bool CheckStop() {return _CheckStop();}
}; // ViewContext

/** @endGroup */

END_BENTLEY_DGN_NAMESPACE
<|MERGE_RESOLUTION|>--- conflicted
+++ resolved
@@ -1,545 +1,528 @@
-/*--------------------------------------------------------------------------------------+
-|
-|     $Source: PublicAPI/DgnPlatform/ViewContext.h $
-|
-|  $Copyright: (c) 2015 Bentley Systems, Incorporated. All rights reserved. $
-|
-+--------------------------------------------------------------------------------------*/
-#pragma once
-//__PUBLISH_SECTION_START__
-
-#include "DgnPlatform.h"
-#include "ClipVector.h"
-#include "TransformClipStack.h"
-#include "Render.h"
-#include "ScanCriteria.h"
-#include "IPickGeom.h"
-
-#define FOCAL_LENGTH_RATIO 0.023584905
-
-BEGIN_BENTLEY_DGN_NAMESPACE
-
-/*=================================================================================**//**
- @addtogroup ViewContext
- A ViewContext holds the <i>current state</i> of an operation on a DgnViewport. A ViewContext must be first
- \e attached to a DgnViewport to be useful, and must be \e detached from the DgnViewport to free any memory associated with its internal state.
- @beginGroup 
-+===============+===============+===============+===============+===============+======*/
-
-enum FilterLODFlags
-{
-    FILTER_LOD_Off          = 0,        //!< don't do Level-of-detail filtering at all
-    FILTER_LOD_ShowRange    = 1,        //!< when too small, just show range
-    FILTER_LOD_ShowNothing  = 2,        //!< when too small, show nothing
-};
-
-enum
-{
-    LOD_DISPLAY_AS_POINT    = 6,        // extent squared
-    LOD_DELTA_INCREASE      = 9,        // extent squared
-    LOD_DELTA_DECREASE      = 100,      // extent squared
-    MAX_LOD_DELTA           = 40000,    // extent squared
-};
-
-//=======================================================================================
-//! @note This is stored persistently as part of the Reference Dynamic View Settings XAttributes, and thus cannot be changed
-//=======================================================================================
-struct  ClipVolumeOverrides
-{
-    struct
-    {
-        unsigned    m_display:1;        //!< If true, the clip volume area displays.
-        unsigned    m_disableLocate:1;  //!< If true, the elements in the clip volume area cannot be located.
-        unsigned    m_disableSnap:1;    //!< If true, the elements in the clip volume area cannot be snaped.
-        unsigned    m_reflected:1;      //!< If true, the clip volume area is reflected.
-        unsigned    m_unused:28;
-    } m_flags;
-
-    int32_t    m_styleIndex;       //!< Display style of the clip volume area. -1 to match that view.
-
-    int32_t GetDisplayStyleIndex() const {return m_styleIndex;}
-    void SetDisplayStyleIndex(int32_t index) {m_styleIndex = index;}
-    bool IsEqual(const ClipVolumeOverrides& other) const
-        {
-        if (m_flags.m_display != other.m_flags.m_display)
-            return false;
-        if (m_flags.m_disableLocate != other.m_flags.m_disableLocate)
-            return false;
-        if (m_flags.m_disableSnap != other.m_flags.m_disableSnap)
-            return false;
-        if (m_styleIndex != other.m_styleIndex)
-            return false;
-
-        return true;
-        }
-};
-
-//=======================================================================================
-// @bsiclass
-//=======================================================================================
-struct     ILineStyleComponent
-{
-    virtual bool _IsContinuous() const = 0;
-    virtual bool _HasWidth() const = 0;
-    virtual double _GetLength() const = 0;
-    virtual StatusInt _StrokeLineString(ViewContextP, Render::LineStyleSymbP, DPoint3dCP, int nPts, bool isClosed) const = 0;
-    virtual StatusInt _StrokeLineString2d(ViewContextP, Render::LineStyleSymbP, DPoint2dCP, int nPts, double zDepth, bool isClosed) const = 0;
-    virtual StatusInt _StrokeArc(ViewContextP, Render::LineStyleSymbP, DPoint3dCP origin, RotMatrixCP rMatrix, double r0, double r1, double const* start, double const* sweep, DPoint3dCP range) const = 0;
-    virtual StatusInt _StrokeBSplineCurve(ViewContextP context, Render::LineStyleSymbP lsSymb, MSBsplineCurveCP, double const* tolerance) const = 0;
-};
-
-//=======================================================================================
-// @bsiclass
-//=======================================================================================
-struct  ILineStyle
-{
-    virtual Utf8CP _GetName() const = 0;
-    virtual ILineStyleComponent const* _GetComponent() const = 0;
-    virtual bool _IsSnappable() const = 0;
-};
-
-//=======================================================================================
-// @bsiclass
-//=======================================================================================
-struct IRangeNodeCheck
-{
-    virtual ScanCriteria::Result _CheckNodeRange(ScanCriteriaCR, DRange3dCR, bool is3d) = 0;
-};
-
-//=======================================================================================
-// @bsiclass                                                    Keith.Bentley   01/12
-//=======================================================================================
-struct ICheckStop
-{  
-private:
-    bool m_aborted;
-
-public:
-    bool InitAborted(bool val) {return m_aborted = val;}
-    bool ClearAborted() {return m_aborted = false;}
-    bool WasAborted()  {return m_aborted;}
-    bool SetAborted() {return m_aborted = true;}
-    bool AddAbortTest(bool val) {return  m_aborted |= val;}
-
-    ICheckStop() {m_aborted=false;}
-
-    //! return true to abort the current operation.
-    //! @note Overrides MUST call SetAborted or use AddAbortTest since WasAborted may be directly tested!
-    virtual bool _CheckStop() {return m_aborted;}
-};
-
-struct IElemTopology;
-struct IEditManipulator;
-DEFINE_REF_COUNTED_PTR(IElemTopology)
-DEFINE_REF_COUNTED_PTR(IEditManipulator)
-
-//=======================================================================================
-//! Interface to supply additional topology information that describes the subsequent geometry.
-//! The ViewContext's current IElemTopology will be cloned and saved as part of the HitDetail
-//! when picking. Can be used to make transient geometry locatable; set context.SetElemTopology
-//! before drawing the geometry (ex. IViewTransients) and implement ITransientGeometryHandler.
-//! @note Always call context.SetElemTopology(nullptr) after drawing geometry.
-//=======================================================================================
-struct IElemTopology : IRefCounted
-{
-    //! Create a deep copy of this object.
-    virtual IElemTopologyP _Clone() const = 0;
-
-    //! Compare objects and return true if they should be considered the same.
-    virtual bool _IsEqual (IElemTopologyCR) const = 0;
-
-    //! Return GeometrySource to handle requests related to transient geometry (like locate) where we don't have an DgnElement.
-    virtual GeometrySourceCP _ToGeometrySource() const {return nullptr;}
-
-    //! Return IEditManipulator for interacting with transient geometry.
-    //! @note Implementor is expected to check hit.GetDgnDb().IsReadonly().
-    virtual IEditManipulatorPtr _GetTransientManipulator (HitDetailCR) const {return nullptr;}
-};
-
-//=======================================================================================
-// @bsiclass                                                     KeithBentley    04/01
-//=======================================================================================
-struct EXPORT_VTABLE_ATTRIBUTE ViewContext : NonCopyableClass, ICheckStop, IRangeNodeCheck
-{
-    friend struct ViewController;
-    friend struct SimplifyGraphic;
-
-public:
-
-    //=======================================================================================
-    // @bsiclass                                                     KeithBentley    04/01
-    //=======================================================================================
-    struct ContextMark
-    {
-        ViewContextP m_context;
-        size_t       m_transClipMark;
-
-    public:
-        DGNPLATFORM_EXPORT explicit ContextMark(ViewContextP context);
-        ~ContextMark() {Pop();}
-        DGNPLATFORM_EXPORT void Pop();
-        DGNPLATFORM_EXPORT void SetNow();
-        void Init(ViewContextP context) {m_transClipMark = 0; m_context = context;}
-    };
-
-    //=======================================================================================
-    // @bsiclass                                                     Brien.Bastings  11/07
-    //=======================================================================================
-    struct  ClipStencil
-    {
-    private:
-        GeometrySourceCR    m_geomSource;
-        Render::GraphicPtr  m_tmpQvElem;
-        CurveVectorPtr      m_curveVector;
-
-    public:
-        DGNPLATFORM_EXPORT Render::GraphicPtr GetQvElem(ViewContextR);
-        DGNPLATFORM_EXPORT CurveVectorPtr GetCurveVector();
-        GeometrySourceCR GetGeomSource() {return m_geomSource;}
-
-        DGNPLATFORM_EXPORT explicit ClipStencil(GeometrySourceCR);
-        DGNPLATFORM_EXPORT ~ClipStencil();
-    };
-
-protected:
-    DgnDbP                  m_dgnDb;
-    bool                    m_isAttached;
-    bool                    m_is3dView;
-    bool                    m_wantMaterials;
-    bool                    m_useNpcSubRange;
-    bool                    m_ignoreViewRange;
-    bool                    m_scanRangeValid;
-    Byte                    m_filterLOD;
-    ViewFlags               m_viewflags;
-    DrawPurpose             m_purpose;
-    DRange3d                m_npcSubRange;
-    DMap4d                  m_worldToNpc;
-    DMap4d                  m_worldToView;
-    ScanCriteria            m_scanCriteria;
-    int32_t                 m_displayPriorityRange[2];
-    TransformClipStack      m_transformClipStack;
-    DgnViewportP            m_viewport;
-<<<<<<< HEAD
-=======
-    Render::GeometryParams  m_currGeometryParams;
-    Render::GraphicParams   m_graphicParams;
-    Render::OvrGraphicParams m_ovrGraphicParams;
-    DPoint3dCP              m_startTangent;       // linestyle start tangent.
-    DPoint3dCP              m_endTangent;         // linestyle end tangent.
->>>>>>> 0f1f17d5
-    DgnElement::Hilited     m_hiliteState;
-    IElemTopologyCPtr       m_currElemTopo;
-    GeometryStreamEntryId   m_currGeometryStreamEntryId;
-    double                  m_levelOfDetail;
-    double                  m_arcTolerance;
-
-    void InvalidateScanRange() {m_scanRangeValid = false;}
-    DGNPLATFORM_EXPORT void InitDisplayPriorityRange();
-    DGNPLATFORM_EXPORT virtual StatusInt _Attach(DgnViewportP, DrawPurpose purpose);
-    DGNPLATFORM_EXPORT virtual void _Detach();
-    DGNPLATFORM_EXPORT virtual void _OutputGeometry(GeometrySourceCR);
-    virtual void _OutputGraphic(Render::GraphicR) {}
-    virtual Render::GraphicP _GetCachedGraphic(GeometrySourceCR, double pixelSize) {return nullptr;}
-    virtual void _SaveGraphic(GeometrySourceCR, Render::GraphicR graphic) {}
-    DGNPLATFORM_EXPORT virtual bool _WantAreaPatterns();
-    DGNPLATFORM_EXPORT virtual void _DrawAreaPattern(ClipStencil& boundary);
-    DGNPLATFORM_EXPORT virtual void _DrawStyledLineString2d(int nPts, DPoint2dCP pts, double zDepth, DPoint2dCP range, bool closed = false);
-    DGNPLATFORM_EXPORT virtual void _DrawStyledLineString3d(int nPts, DPoint3dCP pts, DPoint3dCP range, bool closed = false);
-    DGNPLATFORM_EXPORT virtual void _DrawStyledArc2d(DEllipse3dCR, bool isEllipse, double zDepth, DPoint2dCP range);
-    DGNPLATFORM_EXPORT virtual void _DrawStyledArc3d(DEllipse3dCR, bool isEllipse, DPoint3dCP range);
-    DGNPLATFORM_EXPORT virtual void _DrawStyledBSplineCurve3d(MSBsplineCurveCR);
-    DGNPLATFORM_EXPORT virtual void _DrawStyledBSplineCurve2d(MSBsplineCurveCR, double zDepth);
-    DGNPLATFORM_EXPORT virtual void _AddTextString(TextStringCR);
-    DGNPLATFORM_EXPORT virtual StatusInt _InitContextForView();
-    DGNPLATFORM_EXPORT virtual StatusInt _VisitElement(GeometrySourceCR);
-    DGNPLATFORM_EXPORT virtual void _InitScanRangeAndPolyhedron();
-    DGNPLATFORM_EXPORT virtual bool _VisitAllModelElements(bool includeTransients);
-    DGNPLATFORM_EXPORT virtual StatusInt _VisitDgnModel(DgnModelP);
-    DGNPLATFORM_EXPORT virtual void _PushClip(ClipVectorCR clip);
-    DGNPLATFORM_EXPORT virtual void _PopClip();    
-    DGNPLATFORM_EXPORT virtual bool _FilterRangeIntersection(GeometrySourceCR);
-    virtual IPickGeomP _GetIPickGeom() {return nullptr;}
-    virtual void _OnPreDrawTransient() {}
-    virtual Render::GraphicPtr _BeginGraphic(Render::Graphic::CreateParams const& params) = 0;
-    DGNPLATFORM_EXPORT virtual void _VisitTransientGraphics(bool isPreUpdate);
-    DGNPLATFORM_EXPORT virtual void _SetupScanCriteria();
-    virtual bool _WantUndisplayed() {return false;}
-    DGNPLATFORM_EXPORT virtual void _AddViewOverrides(Render::OvrGraphicParamsR);
-    DGNPLATFORM_EXPORT virtual void _AddContextOverrides(Render::OvrGraphicParamsR);
-    DGNPLATFORM_EXPORT virtual void _CookGeometryParams(Render::GeometryParamsR, Render::GraphicParamsR);
-    DGNPLATFORM_EXPORT virtual void _SetScanReturn();
-    DGNPLATFORM_EXPORT virtual void _PushFrustumClip();
-    DGNPLATFORM_EXPORT virtual StatusInt _ScanDgnModel(DgnModelP model);
-    DGNPLATFORM_EXPORT virtual bool _ScanRangeFromPolyhedron();
-    DGNPLATFORM_EXPORT virtual void _SetDgnDb(DgnDbR);
-    DGNPLATFORM_EXPORT virtual ScanCriteria::Result _CheckNodeRange(ScanCriteriaCR, DRange3dCR, bool is3d);
-    DGNPLATFORM_EXPORT ViewContext();
-
-public:
-    int ViewContext::GetTransClipDepth() {return (int) m_transformClipStack.GetSize();}
-    DMap4dCR GetWorldToView() const {return m_worldToView;}
-    DMap4dCR GetWorldToNpc() const {return m_worldToNpc;}
-    bool GetWantMaterials() {return m_wantMaterials;};
-    bool IsAttached() {return m_isAttached;}
-    DgnElement::Hilited GetCurrHiliteState() {return m_hiliteState;}
-    void SetSubRectFromViewRect(BSIRectCP viewRect);
-    void OnPreDrawTransient() {_OnPreDrawTransient();} // Initialize per-transient state since _OutputGeometry may not be called...
-    DGNPLATFORM_EXPORT void SetSubRectNpc(DRange3dCR subRect);
-    void SetWantMaterials(bool wantMaterials) {m_wantMaterials = wantMaterials;}
-    bool IsUndisplayed(GeometrySourceCR source);
-    bool ValidateScanRange() {return m_scanRangeValid ? true : _ScanRangeFromPolyhedron();}
-    StatusInt Attach(DgnViewportP vp, DrawPurpose purpose) {return _Attach(vp,purpose);}
-    void Detach() {_Detach();}
-    bool VisitAllModelElements(bool includeTransients) {return _VisitAllModelElements(includeTransients);}
-    DGNPLATFORM_EXPORT bool VisitAllViewElements(bool includeTransients, BSIRectCP updateRect);
-    DGNPLATFORM_EXPORT StatusInt VisitHit(HitDetailCR hit);
-    void VisitTransientGraphics(bool isPreUpdate) {_VisitTransientGraphics(isPreUpdate);}
-    StatusInt InitContextForView() {return _InitContextForView();}
-    DGNPLATFORM_EXPORT bool IsWorldPointVisible(DPoint3dCR worldPoint, bool boresite);
-    DGNPLATFORM_EXPORT bool PointInsideClip(DPoint3dCR point);
-    DGNPLATFORM_EXPORT bool GetRayClipIntersection(double& distance, DPoint3dCR origin, DVec3dCR direction);
-    DGNPLATFORM_EXPORT Frustum GetFrustum();
-    TransformClipStackR GetTransformClipStack() {return m_transformClipStack;}
-    double GetArcTolerance() const {return m_arcTolerance;}
-    void SetArcTolerance(double tol) {m_arcTolerance = tol;}
-<<<<<<< HEAD
-    double GetMinLOD() const {return m_minLOD;}
-    void SetMinLOD(double lod) {m_minLOD = lod;}
-=======
-    DGNPLATFORM_EXPORT void SetLinestyleTangents(DPoint3dCP start, DPoint3dCP end);
->>>>>>> 0f1f17d5
-    Byte& GetFilterLODFlag() {return m_filterLOD;}
-    void SetFilterLODFlag(FilterLODFlags flags) {m_filterLOD =(Byte) flags;}
-    ScanCriteriaCP GetScanCriteria() const {return &m_scanCriteria;}
-    void InitScanRangeAndPolyhedron() {_InitScanRangeAndPolyhedron();}
-    void VisitDgnModel(DgnModelP model){_VisitDgnModel(model);}
-    void SetScanReturn() {_SetScanReturn();}
-
-public:
-    Render::GraphicPtr BeginGraphic(Render::Graphic::CreateParams const& params=Render::Graphic::CreateParams()) {return _BeginGraphic(params);}
-    StatusInt VisitElement(GeometrySourceCR elem) {return _VisitElement(elem);}
-
-    /// @name Coordinate Query and Conversion
-    //@{
-
-    //! Transform an array of points in DgnCoordSystem::Npc into DgnCoordSystem::View.
-    //! @param[out]     viewPts     An array to receive the transformed points. Must be dimensioned to hold \c nPts points.
-    //! @param[in]      npcPts      Input array in DgnCoordSystem::Npc.
-    //! @param[in]      nPts        Number of points in both arrays.
-    DGNPLATFORM_EXPORT void NpcToView(DPoint3dP viewPts, DPoint3dCP npcPts, int nPts) const;
-
-    //! Transform an array of points in DgnCoordSystem::View into DgnCoordSystem::Npc.
-    //! @param[out]     npcPts      An array to receive the transformed points. Must be dimensioned to hold \c nPts points.
-    //! @param[in]      viewPts     Input array in DgnCoordSystem::View.
-    //! @param[in]      nPts        Number of points in both arrays.
-    DGNPLATFORM_EXPORT void ViewToNpc(DPoint3dP npcPts, DPoint3dCP viewPts, int nPts) const;
-
-    //! Transform an array of points in DgnCoordSystem::Npc into DgnCoordSystem::World.
-    //! @param[out]     worldPts    An array to receive the transformed points. Must be dimensioned to hold \c nPts points.
-    //! @param[in]      npcPts      Input array in DgnCoordSystem::Npc.
-    //! @param[in]      nPts        Number of points in both arrays.
-    DGNPLATFORM_EXPORT void NpcToWorld(DPoint3dP worldPts, DPoint3dCP npcPts, int nPts) const;
-
-    //! Transform an array of points in DgnCoordSystem::World into DgnCoordSystem::View.
-    //! @param[out]     viewPts     An array to receive the transformed points. Must be dimensioned to hold \c nPts points.
-    //! @param[in]      worldPts    Input array in DgnCoordSystem::World.
-    //! @param[in]      nPts        Number of points in both arrays.
-    DGNPLATFORM_EXPORT void WorldToView(DPoint4dP viewPts, DPoint3dCP worldPts, int nPts) const;
-
-    //! Transform an array of points in DgnCoordSystem::World into DgnCoordSystem::View.
-    //! @param[out]     viewPts     An array to receive the transformed points. Must be dimensioned to hold \c nPts points.
-    //! @param[in]      worldPts     Input array in DgnCoordSystem::World.
-    //! @param[in]      nPts        Number of points in both arrays.
-    DGNPLATFORM_EXPORT void WorldToView(DPoint3dP viewPts, DPoint3dCP worldPts, int nPts) const;
-
-    //! Transform an array of points in DgnCoordSystem::World into DgnCoordSystem::View.
-    //! @param[out]     viewPts     An array to receive the transformed points. Must be dimensioned to hold \c nPts points.
-    //! @param[in]      worldPts    Input array in DgnCoordSystem::World.
-    //! @param[in]      nPts        Number of points in both arrays.
-    DGNPLATFORM_EXPORT void WorldToView(Point2dP viewPts, DPoint3dCP worldPts, int nPts) const;
-
-    //! Transform an array of points in DgnCoordSystem::View into DgnCoordSystem::World.
-    //! @param[out]     worldPts    An array to receive the transformed points. Must be dimensioned to hold \c nPts points.
-    //! @param[in]      viewPts     Input array in DgnCoordSystem::View.
-    //! @param[in]      nPts        Number of points in both arrays.
-    DGNPLATFORM_EXPORT void ViewToWorld(DPoint3dP worldPts, DPoint4dCP viewPts, int nPts) const;
-
-    //! Transform an array of points in DgnCoordSystem::View into DgnCoordSystem::World.
-    //! @param[out]     worldPts    An array to receive the transformed points. Must be dimensioned to hold \c nPts points.
-    //! @param[in]      viewPts     Input array in DgnCoordSystem::View.
-    //! @param[in]      nPts        Number of points in both arrays.
-    DGNPLATFORM_EXPORT void ViewToWorld(DPoint3dP worldPts, DPoint3dCP viewPts, int nPts) const;
-
-    //! Calculate the size of a "pixel" at a given point in the current local coordinate system. This method can be used to
-    //! approximate how large geometry in local coordinates will appear in DgnCoordSystem::View units.
-    //! @param[in]      origin      The point at which the pixel size is calculated. This point is only relevant in camera views, where local coordinates
-    //!                             closer to the eye are larger than those further from the eye. May be nullptr, in which case the center of the view is used.
-    //! @return the length, in the current coordinate system units, of a unit bvector in the x direction in DgnCoordSystem::View, starting at \c origin.
-    DGNPLATFORM_EXPORT double GetPixelSizeAtPoint(DPoint3dCP origin) const;
-
-    //@}
-
-    /// @name Pushing and Popping Transforms and Clips
-    //@{
-    //! Push a Transform, creating a new local coordinate system.
-    //! @param[in]      trans       The transform to push.
-    //! @see   PopTransformClip
-//    void PushTransform(TransformCR trans) {_PushTransform(trans);}
-
-    /// @name Pushing and Popping Transforms and Clips
-    //@{
-    //! Push a ClipVector, creating a new local clip region.
-    //! @param[in]      clip       A clipping descriptor to push.
-    //! @see   PopTransformClip
-    void PushClip(ClipVectorCR clip) {_PushClip(clip);}
-
-    //! Push a set of clip planes, creating a new local clip region.
-    //! @param[in]      clipPlanes  Clipping planes to push - the intersections of their half planes define clip region.
-    //! @see   PopTransformClip
-    DGNPLATFORM_EXPORT void PushClipPlanes(ClipPlaneSetCR clipPlanes);
-
-    void PopClip() {_PopClip();}
-    //@}
-
-    /// @name Query Methods
-    //@{
-
-    //! Get the current state of the ViewFlags for this context
-    //! When a ViewContext is first attached to a DgnViewport, the ViewFlags are initialized
-    //! from the DgnViewport's viewflags. However, during the course of an operation,
-    //! the viewflags may be different than those on the DgnViewport.
-    ViewFlags GetViewFlags() const {return m_viewflags;}
-
-    //! Sets the current state of the ViewFlags for this context
-    void SetViewFlags(ViewFlags flags) {m_viewflags = flags;}
-
-    //! Get the DgnDb for this ViewContext.
-    DgnDbR GetDgnDb() const {BeAssert(nullptr != m_dgnDb); return *m_dgnDb;}
-
-    //! Set the project for this ViewContext when not attaching a viewport.
-    void SetDgnDb(DgnDbR dgnDb) {return _SetDgnDb(dgnDb);}
-
-    //! Get the DrawPurpose specified when this ViewContext was attached to the current DgnViewport.
-    DrawPurpose GetDrawPurpose() const {return m_purpose;}
-
-    //! Get the DgnViewport to which this ViewContext is attached. ViewContext's do not always have to be attached to an
-    //! DgnViewport, so therefore callers must always test the result of this call for nullptr.
-    //! @return the DgnViewport. nullptr if not attached to a DgnViewport.
-    DgnViewportP GetViewport() const {return m_viewport;}
-
-    bool Is3dView() const {return m_is3dView;}
-    DGNPLATFORM_EXPORT bool IsCameraOn() const;
-    //@}
-
-    /// @name Get/Set Current Display Parameters
-    //@{
-    bool GetDisplayPriorityRange(int32_t& low, int32_t& high) const {if (nullptr == m_viewport) return false; low = m_displayPriorityRange[0]; high = m_displayPriorityRange[1]; return true;}
-
-    //! Modify the supplied "natural" GeometryParams by resolving effective symbology as required by the context.
-    //! Initializes the supplied GraphicParams from the resolved GeometryParams.
-    void CookGeometryParams(Render::GeometryParamsR geomParams, Render::GraphicParamsR graphicParams) {_CookGeometryParams(geomParams, graphicParams);}
-
-    //! Modify the supplied "natural" GeometryParams by resolving effective symbology as required by the context.
-    //! Initializes a GraphicParams from the resolved GeometryParams and calls ActivateGraphicParams on the supplied Render::GraphicR.
-    DGNPLATFORM_EXPORT void CookGeometryParams(Render::GeometryParamsR geomParams, Render::GraphicR graphic);
-
-    //! Clears current override flags and re-applies context overrides.
-    //! @note Calls ActivateOverrideGraphicParams on the output.
-    DGNPLATFORM_EXPORT void ResetContextOverrides();
-
-    //! Gets the current level of detail.
-    //! @return       the current level of detail.
-    double GetCurrentLevelOfDetail() const {return m_levelOfDetail;}
-
-    //! Sets the current level of detail.
-    void SetCurrentLevelOfDetail(double levelOfDetail) {m_levelOfDetail = levelOfDetail;}
-
-    //! Get the IPickGeom interface for this ViewContext. Only contexts that are specific to picking will return a non-nullptr value.
-    //! @return the IPickGeom interface for this context. May return nullptr.
-    IPickGeomP GetIPickGeom() {return _GetIPickGeom();}
-
-    //@}
-
-    /// @name Identifying element "topology".
-    //@{
-    //! Query the current IElementTopology.
-    //! @return An object that holds additional information about the graphics that are currently being drawn.
-    IElemTopologyCP GetElemTopology() const {return (m_currElemTopo.IsValid() ? m_currElemTopo.get() : nullptr);}
-
-    //! Set the current IElementTopology.
-    //! @param topo An object holding additional information about the graphics to be drawn or nullptr to clear the current topology pointer.
-    void SetElemTopology(IElemTopologyCP topo) {m_currElemTopo = topo;}
-
-    //! Query the current GeometryStreamEntryId.
-    GeometryStreamEntryId GetGeometryStreamEntryId() const {return m_currGeometryStreamEntryId;}
-
-    //! Get a reference to the current GeometryStreamEntryId to modify.
-    GeometryStreamEntryId& GetGeometryStreamEntryIdR() {return m_currGeometryStreamEntryId;}
-
-    //@}
-
-    DGNPLATFORM_EXPORT bool WantAreaPatterns();
-    DGNPLATFORM_EXPORT void DrawAreaPattern(ClipStencil& boundary);
-
-    /** @name Draw Geometry Using Current Linestyle */
-    /** @{ */
-
-    //! Draw a 2D linestring using the current Linestyle, if any. If there is no current Linestyle, draw a solid linestring.
-    //! @param[in]      nPts        Number of vertices in \c pts.
-    //! @param[in]      pts         Array of points in linestring.
-    //! @param[in]      zDepth      Display priority for all vertices.
-    //! @param[in]      range       Array of 2 points with the range (min followed by max) of the vertices in \c points. This argument is
-    //!                                 optional and is only used to speed processing. If you do not already have the range of your points, pass nullptr.
-    //! @param[in]      closed      Do point represent a shape or linestring.
-    void DrawStyledLineString2d(int nPts, DPoint2dCP pts, double zDepth, DPoint2dCP range, bool closed=false){_DrawStyledLineString2d(nPts, pts, zDepth, range, closed);}
-
-    //! Draw a 3D linestring using the current Linestyle, if any. If there is no current Linestyle, draw a solid linestring.
-    //! @param[in]      nPts        Number of vertices in \c pts.
-    //! @param[in]      pts         Array of points in linestring
-    //! @param[in]      range       Array of 2 points with the range (min followed by max) of the vertices in \c points. This argument is
-    //!                                 optional and is only used to speed processing. If you do not already have the range of your points, pass nullptr.
-    //! @param[in]      closed      Do point represent a shape or linestring.
-    void DrawStyledLineString3d(int nPts, DPoint3dCP pts, DPoint3dCP range, bool closed=false){_DrawStyledLineString3d(nPts, pts, range, closed);}
-
-    //! Draw a 2D elliptical arc using the current Linestyle. If there is no current Linestyle, draw a solid arc.
-    //! @param[in]      ellipse     The arc data.
-    //! @param[in]      isEllipse   Treat full sweep as ellipse not arc.
-    //! @param[in]      zDepth      Z depth value.
-    //! @param[in]      range       Array of 2 points with the range (min followed by max) of the arc. This argument is
-    //!                               optional and is only used to speed processing. If you do not already have the range, pass nullptr.
-    void DrawStyledArc2d(DEllipse3dCR ellipse, bool isEllipse, double zDepth, DPoint2dCP range) {_DrawStyledArc2d(ellipse, isEllipse, zDepth, range);}
-
-    //! Draw a 3D elliptical arc using the current Linestyle. If there is no current Linestyle, draw a solid arc.
-    //! @param[in]      ellipse     The arc data.
-    //! @param[in]      isEllipse   Treat full sweep as ellipse not arc.
-    //! @param[in]      range       Array of 2 points with the range (min followed by max) of the arc. This argument is
-    //!                               optional and is only used to speed processing. If you do not already have the range, pass nullptr.
-    void DrawStyledArc3d(DEllipse3dCR ellipse, bool isEllipse, DPoint3dCP range) {_DrawStyledArc3d(ellipse, isEllipse, range);}
-
-    //! Draw a 2d BSpline curve using the current Linestyle. If there is no current Linestyle, draw a solid BSpline.
-    //! @param        curve       bspline curve parameters
-    //! @param[in]    zDepth      Z depth value.
-    void DrawStyledBSplineCurve2d(MSBsplineCurveCR curve, double zDepth) {_DrawStyledBSplineCurve2d(curve, zDepth);}
-
-    //! Draw a BSpline curve using the current Linestyle. If there is no current Linestyle, draw a solid BSpline.
-    //! @param        curve       bspline curve parameters
-    void DrawStyledBSplineCurve3d(MSBsplineCurveCR curve) {_DrawStyledBSplineCurve3d(curve);}
-
-    //! Draw a curve vector using the current Linestyle. If there is no current Linestyle, draw a solid curve vector.
-    //! @param        curve       curve geometry
-    DGNPLATFORM_EXPORT void DrawStyledCurveVector3d(CurveVectorCR curve);
-
-    //! Draw a 2d curve vector using the current Linestyle. If there is no current Linestyle, draw a solid curve vector.
-    //! @param        curve       curve geometry
-    //! @param[in]    zDepth      Z depth value.
-    DGNPLATFORM_EXPORT void DrawStyledCurveVector2d(CurveVectorCR curve, double zDepth);
-
-    //! Draw a text string and any adornments such as background shape, underline, overline, etc. Sets up current GeometryParams for TextString symbology.
-    void AddTextString(TextStringCR textString) {_AddTextString(textString);}
-
-    bool CheckStop() {return _CheckStop();}
-}; // ViewContext
-
-/** @endGroup */
-
-END_BENTLEY_DGN_NAMESPACE
+/*--------------------------------------------------------------------------------------+
+|
+|     $Source: PublicAPI/DgnPlatform/ViewContext.h $
+|
+|  $Copyright: (c) 2015 Bentley Systems, Incorporated. All rights reserved. $
+|
++--------------------------------------------------------------------------------------*/
+#pragma once
+//__PUBLISH_SECTION_START__
+
+#include "DgnPlatform.h"
+#include "ClipVector.h"
+#include "TransformClipStack.h"
+#include "Render.h"
+#include "ScanCriteria.h"
+#include "IPickGeom.h"
+
+#define FOCAL_LENGTH_RATIO 0.023584905
+
+BEGIN_BENTLEY_DGN_NAMESPACE
+
+/*=================================================================================**//**
+ @addtogroup ViewContext
+ A ViewContext holds the <i>current state</i> of an operation on a DgnViewport. A ViewContext must be first
+ \e attached to a DgnViewport to be useful, and must be \e detached from the DgnViewport to free any memory associated with its internal state.
+ @beginGroup 
++===============+===============+===============+===============+===============+======*/
+
+enum FilterLODFlags
+{
+    FILTER_LOD_Off          = 0,        //!< don't do Level-of-detail filtering at all
+    FILTER_LOD_ShowRange    = 1,        //!< when too small, just show range
+    FILTER_LOD_ShowNothing  = 2,        //!< when too small, show nothing
+};
+
+enum
+{
+    LOD_DISPLAY_AS_POINT    = 6,        // extent squared
+    LOD_DELTA_INCREASE      = 9,        // extent squared
+    LOD_DELTA_DECREASE      = 100,      // extent squared
+    MAX_LOD_DELTA           = 40000,    // extent squared
+};
+
+//=======================================================================================
+//! @note This is stored persistently as part of the Reference Dynamic View Settings XAttributes, and thus cannot be changed
+//=======================================================================================
+struct  ClipVolumeOverrides
+{
+    struct
+    {
+        unsigned    m_display:1;        //!< If true, the clip volume area displays.
+        unsigned    m_disableLocate:1;  //!< If true, the elements in the clip volume area cannot be located.
+        unsigned    m_disableSnap:1;    //!< If true, the elements in the clip volume area cannot be snaped.
+        unsigned    m_reflected:1;      //!< If true, the clip volume area is reflected.
+        unsigned    m_unused:28;
+    } m_flags;
+
+    int32_t    m_styleIndex;       //!< Display style of the clip volume area. -1 to match that view.
+
+    int32_t GetDisplayStyleIndex() const {return m_styleIndex;}
+    void SetDisplayStyleIndex(int32_t index) {m_styleIndex = index;}
+    bool IsEqual(const ClipVolumeOverrides& other) const
+        {
+        if (m_flags.m_display != other.m_flags.m_display)
+            return false;
+        if (m_flags.m_disableLocate != other.m_flags.m_disableLocate)
+            return false;
+        if (m_flags.m_disableSnap != other.m_flags.m_disableSnap)
+            return false;
+        if (m_styleIndex != other.m_styleIndex)
+            return false;
+
+        return true;
+        }
+};
+
+//=======================================================================================
+// @bsiclass
+//=======================================================================================
+struct     ILineStyleComponent
+{
+    virtual bool _IsContinuous() const = 0;
+    virtual bool _HasWidth() const = 0;
+    virtual double _GetLength() const = 0;
+    virtual StatusInt _StrokeLineString(ViewContextP, Render::LineStyleSymbP, DPoint3dCP, int nPts, bool isClosed) const = 0;
+    virtual StatusInt _StrokeLineString2d(ViewContextP, Render::LineStyleSymbP, DPoint2dCP, int nPts, double zDepth, bool isClosed) const = 0;
+    virtual StatusInt _StrokeArc(ViewContextP, Render::LineStyleSymbP, DPoint3dCP origin, RotMatrixCP rMatrix, double r0, double r1, double const* start, double const* sweep, DPoint3dCP range) const = 0;
+    virtual StatusInt _StrokeBSplineCurve(ViewContextP context, Render::LineStyleSymbP lsSymb, MSBsplineCurveCP, double const* tolerance) const = 0;
+};
+
+//=======================================================================================
+// @bsiclass
+//=======================================================================================
+struct  ILineStyle
+{
+    virtual Utf8CP _GetName() const = 0;
+    virtual ILineStyleComponent const* _GetComponent() const = 0;
+    virtual bool _IsSnappable() const = 0;
+};
+
+//=======================================================================================
+// @bsiclass
+//=======================================================================================
+struct IRangeNodeCheck
+{
+    virtual ScanCriteria::Result _CheckNodeRange(ScanCriteriaCR, DRange3dCR, bool is3d) = 0;
+};
+
+//=======================================================================================
+// @bsiclass                                                    Keith.Bentley   01/12
+//=======================================================================================
+struct ICheckStop
+{  
+private:
+    bool m_aborted;
+
+public:
+    bool InitAborted(bool val) {return m_aborted = val;}
+    bool ClearAborted() {return m_aborted = false;}
+    bool WasAborted()  {return m_aborted;}
+    bool SetAborted() {return m_aborted = true;}
+    bool AddAbortTest(bool val) {return  m_aborted |= val;}
+
+    ICheckStop() {m_aborted=false;}
+
+    //! return true to abort the current operation.
+    //! @note Overrides MUST call SetAborted or use AddAbortTest since WasAborted may be directly tested!
+    virtual bool _CheckStop() {return m_aborted;}
+};
+
+struct IElemTopology;
+struct IEditManipulator;
+DEFINE_REF_COUNTED_PTR(IElemTopology)
+DEFINE_REF_COUNTED_PTR(IEditManipulator)
+
+//=======================================================================================
+//! Interface to supply additional topology information that describes the subsequent geometry.
+//! The ViewContext's current IElemTopology will be cloned and saved as part of the HitDetail
+//! when picking. Can be used to make transient geometry locatable; set context.SetElemTopology
+//! before drawing the geometry (ex. IViewTransients) and implement ITransientGeometryHandler.
+//! @note Always call context.SetElemTopology(nullptr) after drawing geometry.
+//=======================================================================================
+struct IElemTopology : IRefCounted
+{
+    //! Create a deep copy of this object.
+    virtual IElemTopologyP _Clone() const = 0;
+
+    //! Compare objects and return true if they should be considered the same.
+    virtual bool _IsEqual (IElemTopologyCR) const = 0;
+
+    //! Return GeometrySource to handle requests related to transient geometry (like locate) where we don't have an DgnElement.
+    virtual GeometrySourceCP _ToGeometrySource() const {return nullptr;}
+
+    //! Return IEditManipulator for interacting with transient geometry.
+    //! @note Implementor is expected to check hit.GetDgnDb().IsReadonly().
+    virtual IEditManipulatorPtr _GetTransientManipulator (HitDetailCR) const {return nullptr;}
+};
+
+//=======================================================================================
+// @bsiclass                                                     KeithBentley    04/01
+//=======================================================================================
+struct EXPORT_VTABLE_ATTRIBUTE ViewContext : NonCopyableClass, ICheckStop, IRangeNodeCheck
+{
+    friend struct ViewController;
+    friend struct SimplifyGraphic;
+
+public:
+
+    //=======================================================================================
+    // @bsiclass                                                     KeithBentley    04/01
+    //=======================================================================================
+    struct ContextMark
+    {
+        ViewContextP m_context;
+        size_t       m_transClipMark;
+
+    public:
+        DGNPLATFORM_EXPORT explicit ContextMark(ViewContextP context);
+        ~ContextMark() {Pop();}
+        DGNPLATFORM_EXPORT void Pop();
+        DGNPLATFORM_EXPORT void SetNow();
+        void Init(ViewContextP context) {m_transClipMark = 0; m_context = context;}
+    };
+
+    //=======================================================================================
+    // @bsiclass                                                     Brien.Bastings  11/07
+    //=======================================================================================
+    struct  ClipStencil
+    {
+    private:
+        GeometrySourceCR    m_geomSource;
+        Render::GraphicPtr  m_tmpQvElem;
+        CurveVectorPtr      m_curveVector;
+
+    public:
+        DGNPLATFORM_EXPORT Render::GraphicPtr GetQvElem(ViewContextR);
+        DGNPLATFORM_EXPORT CurveVectorPtr GetCurveVector();
+        GeometrySourceCR GetGeomSource() {return m_geomSource;}
+
+        DGNPLATFORM_EXPORT explicit ClipStencil(GeometrySourceCR);
+        DGNPLATFORM_EXPORT ~ClipStencil();
+    };
+
+protected:
+    DgnDbP                  m_dgnDb;
+    bool                    m_isAttached;
+    bool                    m_is3dView;
+    bool                    m_wantMaterials;
+    bool                    m_useNpcSubRange;
+    bool                    m_ignoreViewRange;
+    bool                    m_scanRangeValid;
+    Byte                    m_filterLOD;
+    ViewFlags               m_viewflags;
+    DrawPurpose             m_purpose;
+    DRange3d                m_npcSubRange;
+    DMap4d                  m_worldToNpc;
+    DMap4d                  m_worldToView;
+    ScanCriteria            m_scanCriteria;
+    int32_t                 m_displayPriorityRange[2];
+    TransformClipStack      m_transformClipStack;
+    DgnViewportP            m_viewport;
+    DgnElement::Hilited     m_hiliteState;
+    IElemTopologyCPtr       m_currElemTopo;
+    GeometryStreamEntryId   m_currGeometryStreamEntryId;
+    double                  m_levelOfDetail;
+
+    void InvalidateScanRange() {m_scanRangeValid = false;}
+    DGNPLATFORM_EXPORT void InitDisplayPriorityRange();
+    DGNPLATFORM_EXPORT virtual StatusInt _Attach(DgnViewportP, DrawPurpose purpose);
+    DGNPLATFORM_EXPORT virtual void _Detach();
+    DGNPLATFORM_EXPORT virtual void _OutputGeometry(GeometrySourceCR);
+    virtual void _OutputGraphic(Render::GraphicR) {}
+    virtual Render::GraphicP _GetCachedGraphic(GeometrySourceCR, double pixelSize) {return nullptr;}
+    virtual void _SaveGraphic(GeometrySourceCR, Render::GraphicR graphic) {}
+    DGNPLATFORM_EXPORT virtual bool _WantAreaPatterns();
+    DGNPLATFORM_EXPORT virtual void _DrawAreaPattern(ClipStencil& boundary);
+    DGNPLATFORM_EXPORT virtual void _DrawStyledLineString2d(int nPts, DPoint2dCP pts, double zDepth, DPoint2dCP range, bool closed = false);
+    DGNPLATFORM_EXPORT virtual void _DrawStyledLineString3d(int nPts, DPoint3dCP pts, DPoint3dCP range, bool closed = false);
+    DGNPLATFORM_EXPORT virtual void _DrawStyledArc2d(DEllipse3dCR, bool isEllipse, double zDepth, DPoint2dCP range);
+    DGNPLATFORM_EXPORT virtual void _DrawStyledArc3d(DEllipse3dCR, bool isEllipse, DPoint3dCP range);
+    DGNPLATFORM_EXPORT virtual void _DrawStyledBSplineCurve3d(MSBsplineCurveCR);
+    DGNPLATFORM_EXPORT virtual void _DrawStyledBSplineCurve2d(MSBsplineCurveCR, double zDepth);
+    DGNPLATFORM_EXPORT virtual void _AddTextString(TextStringCR);
+    DGNPLATFORM_EXPORT virtual StatusInt _InitContextForView();
+    DGNPLATFORM_EXPORT virtual StatusInt _VisitElement(GeometrySourceCR);
+    DGNPLATFORM_EXPORT virtual void _InitScanRangeAndPolyhedron();
+    DGNPLATFORM_EXPORT virtual bool _VisitAllModelElements(bool includeTransients);
+    DGNPLATFORM_EXPORT virtual StatusInt _VisitDgnModel(DgnModelP);
+    DGNPLATFORM_EXPORT virtual void _PushClip(ClipVectorCR clip);
+    DGNPLATFORM_EXPORT virtual void _PopClip();    
+    DGNPLATFORM_EXPORT virtual bool _FilterRangeIntersection(GeometrySourceCR);
+    virtual IPickGeomP _GetIPickGeom() {return nullptr;}
+    virtual void _OnPreDrawTransient() {}
+    virtual Render::GraphicPtr _BeginGraphic(Render::Graphic::CreateParams const& params) = 0;
+    DGNPLATFORM_EXPORT virtual void _VisitTransientGraphics(bool isPreUpdate);
+    DGNPLATFORM_EXPORT virtual void _SetupScanCriteria();
+    virtual bool _WantUndisplayed() {return false;}
+    DGNPLATFORM_EXPORT virtual void _AddViewOverrides(Render::OvrGraphicParamsR);
+    DGNPLATFORM_EXPORT virtual void _AddContextOverrides(Render::OvrGraphicParamsR);
+    DGNPLATFORM_EXPORT virtual void _CookGeometryParams(Render::GeometryParamsR, Render::GraphicParamsR);
+    DGNPLATFORM_EXPORT virtual void _SetScanReturn();
+    DGNPLATFORM_EXPORT virtual void _PushFrustumClip();
+    DGNPLATFORM_EXPORT virtual StatusInt _ScanDgnModel(DgnModelP model);
+    DGNPLATFORM_EXPORT virtual bool _ScanRangeFromPolyhedron();
+    DGNPLATFORM_EXPORT virtual void _SetDgnDb(DgnDbR);
+    DGNPLATFORM_EXPORT virtual ScanCriteria::Result _CheckNodeRange(ScanCriteriaCR, DRange3dCR, bool is3d);
+    DGNPLATFORM_EXPORT ViewContext();
+
+public:
+    int ViewContext::GetTransClipDepth() {return (int) m_transformClipStack.GetSize();}
+    DMap4dCR GetWorldToView() const {return m_worldToView;}
+    DMap4dCR GetWorldToNpc() const {return m_worldToNpc;}
+    bool GetWantMaterials() {return m_wantMaterials;};
+    bool IsAttached() {return m_isAttached;}
+    DgnElement::Hilited GetCurrHiliteState() {return m_hiliteState;}
+    void SetSubRectFromViewRect(BSIRectCP viewRect);
+    void OnPreDrawTransient() {_OnPreDrawTransient();} // Initialize per-transient state since _OutputGeometry may not be called...
+    DGNPLATFORM_EXPORT void SetSubRectNpc(DRange3dCR subRect);
+    void SetWantMaterials(bool wantMaterials) {m_wantMaterials = wantMaterials;}
+    bool IsUndisplayed(GeometrySourceCR source);
+    bool ValidateScanRange() {return m_scanRangeValid ? true : _ScanRangeFromPolyhedron();}
+    StatusInt Attach(DgnViewportP vp, DrawPurpose purpose) {return _Attach(vp,purpose);}
+    void Detach() {_Detach();}
+    bool VisitAllModelElements(bool includeTransients) {return _VisitAllModelElements(includeTransients);}
+    DGNPLATFORM_EXPORT bool VisitAllViewElements(bool includeTransients, BSIRectCP updateRect);
+    DGNPLATFORM_EXPORT StatusInt VisitHit(HitDetailCR hit);
+    void VisitTransientGraphics(bool isPreUpdate) {_VisitTransientGraphics(isPreUpdate);}
+    StatusInt InitContextForView() {return _InitContextForView();}
+    DGNPLATFORM_EXPORT bool IsWorldPointVisible(DPoint3dCR worldPoint, bool boresite);
+    DGNPLATFORM_EXPORT bool PointInsideClip(DPoint3dCR point);
+    DGNPLATFORM_EXPORT bool GetRayClipIntersection(double& distance, DPoint3dCR origin, DVec3dCR direction);
+    DGNPLATFORM_EXPORT Frustum GetFrustum();
+    TransformClipStackR GetTransformClipStack() {return m_transformClipStack;}
+    Byte& GetFilterLODFlag() {return m_filterLOD;}
+    void SetFilterLODFlag(FilterLODFlags flags) {m_filterLOD =(Byte) flags;}
+    ScanCriteriaCP GetScanCriteria() const {return &m_scanCriteria;}
+    void InitScanRangeAndPolyhedron() {_InitScanRangeAndPolyhedron();}
+    void VisitDgnModel(DgnModelP model){_VisitDgnModel(model);}
+    void SetScanReturn() {_SetScanReturn();}
+
+public:
+    Render::GraphicPtr BeginGraphic(Render::Graphic::CreateParams const& params=Render::Graphic::CreateParams()) {return _BeginGraphic(params);}
+    StatusInt VisitElement(GeometrySourceCR elem) {return _VisitElement(elem);}
+
+    /// @name Coordinate Query and Conversion
+    //@{
+
+    //! Transform an array of points in DgnCoordSystem::Npc into DgnCoordSystem::View.
+    //! @param[out]     viewPts     An array to receive the transformed points. Must be dimensioned to hold \c nPts points.
+    //! @param[in]      npcPts      Input array in DgnCoordSystem::Npc.
+    //! @param[in]      nPts        Number of points in both arrays.
+    DGNPLATFORM_EXPORT void NpcToView(DPoint3dP viewPts, DPoint3dCP npcPts, int nPts) const;
+
+    //! Transform an array of points in DgnCoordSystem::View into DgnCoordSystem::Npc.
+    //! @param[out]     npcPts      An array to receive the transformed points. Must be dimensioned to hold \c nPts points.
+    //! @param[in]      viewPts     Input array in DgnCoordSystem::View.
+    //! @param[in]      nPts        Number of points in both arrays.
+    DGNPLATFORM_EXPORT void ViewToNpc(DPoint3dP npcPts, DPoint3dCP viewPts, int nPts) const;
+
+    //! Transform an array of points in DgnCoordSystem::Npc into DgnCoordSystem::World.
+    //! @param[out]     worldPts    An array to receive the transformed points. Must be dimensioned to hold \c nPts points.
+    //! @param[in]      npcPts      Input array in DgnCoordSystem::Npc.
+    //! @param[in]      nPts        Number of points in both arrays.
+    DGNPLATFORM_EXPORT void NpcToWorld(DPoint3dP worldPts, DPoint3dCP npcPts, int nPts) const;
+
+    //! Transform an array of points in DgnCoordSystem::World into DgnCoordSystem::View.
+    //! @param[out]     viewPts     An array to receive the transformed points. Must be dimensioned to hold \c nPts points.
+    //! @param[in]      worldPts    Input array in DgnCoordSystem::World.
+    //! @param[in]      nPts        Number of points in both arrays.
+    DGNPLATFORM_EXPORT void WorldToView(DPoint4dP viewPts, DPoint3dCP worldPts, int nPts) const;
+
+    //! Transform an array of points in DgnCoordSystem::World into DgnCoordSystem::View.
+    //! @param[out]     viewPts     An array to receive the transformed points. Must be dimensioned to hold \c nPts points.
+    //! @param[in]      worldPts     Input array in DgnCoordSystem::World.
+    //! @param[in]      nPts        Number of points in both arrays.
+    DGNPLATFORM_EXPORT void WorldToView(DPoint3dP viewPts, DPoint3dCP worldPts, int nPts) const;
+
+    //! Transform an array of points in DgnCoordSystem::World into DgnCoordSystem::View.
+    //! @param[out]     viewPts     An array to receive the transformed points. Must be dimensioned to hold \c nPts points.
+    //! @param[in]      worldPts    Input array in DgnCoordSystem::World.
+    //! @param[in]      nPts        Number of points in both arrays.
+    DGNPLATFORM_EXPORT void WorldToView(Point2dP viewPts, DPoint3dCP worldPts, int nPts) const;
+
+    //! Transform an array of points in DgnCoordSystem::View into DgnCoordSystem::World.
+    //! @param[out]     worldPts    An array to receive the transformed points. Must be dimensioned to hold \c nPts points.
+    //! @param[in]      viewPts     Input array in DgnCoordSystem::View.
+    //! @param[in]      nPts        Number of points in both arrays.
+    DGNPLATFORM_EXPORT void ViewToWorld(DPoint3dP worldPts, DPoint4dCP viewPts, int nPts) const;
+
+    //! Transform an array of points in DgnCoordSystem::View into DgnCoordSystem::World.
+    //! @param[out]     worldPts    An array to receive the transformed points. Must be dimensioned to hold \c nPts points.
+    //! @param[in]      viewPts     Input array in DgnCoordSystem::View.
+    //! @param[in]      nPts        Number of points in both arrays.
+    DGNPLATFORM_EXPORT void ViewToWorld(DPoint3dP worldPts, DPoint3dCP viewPts, int nPts) const;
+
+    //! Calculate the size of a "pixel" at a given point in the current local coordinate system. This method can be used to
+    //! approximate how large geometry in local coordinates will appear in DgnCoordSystem::View units.
+    //! @param[in]      origin      The point at which the pixel size is calculated. This point is only relevant in camera views, where local coordinates
+    //!                             closer to the eye are larger than those further from the eye. May be nullptr, in which case the center of the view is used.
+    //! @return the length, in the current coordinate system units, of a unit bvector in the x direction in DgnCoordSystem::View, starting at \c origin.
+    DGNPLATFORM_EXPORT double GetPixelSizeAtPoint(DPoint3dCP origin) const;
+
+    //@}
+
+    /// @name Pushing and Popping Transforms and Clips
+    //@{
+    //! Push a Transform, creating a new local coordinate system.
+    //! @param[in]      trans       The transform to push.
+    //! @see   PopTransformClip
+//    void PushTransform(TransformCR trans) {_PushTransform(trans);}
+
+    /// @name Pushing and Popping Transforms and Clips
+    //@{
+    //! Push a ClipVector, creating a new local clip region.
+    //! @param[in]      clip       A clipping descriptor to push.
+    //! @see   PopTransformClip
+    void PushClip(ClipVectorCR clip) {_PushClip(clip);}
+
+    //! Push a set of clip planes, creating a new local clip region.
+    //! @param[in]      clipPlanes  Clipping planes to push - the intersections of their half planes define clip region.
+    //! @see   PopTransformClip
+    DGNPLATFORM_EXPORT void PushClipPlanes(ClipPlaneSetCR clipPlanes);
+
+    void PopClip() {_PopClip();}
+    //@}
+
+    /// @name Query Methods
+    //@{
+
+    //! Get the current state of the ViewFlags for this context
+    //! When a ViewContext is first attached to a DgnViewport, the ViewFlags are initialized
+    //! from the DgnViewport's viewflags. However, during the course of an operation,
+    //! the viewflags may be different than those on the DgnViewport.
+    ViewFlags GetViewFlags() const {return m_viewflags;}
+
+    //! Sets the current state of the ViewFlags for this context
+    void SetViewFlags(ViewFlags flags) {m_viewflags = flags;}
+
+    //! Get the DgnDb for this ViewContext.
+    DgnDbR GetDgnDb() const {BeAssert(nullptr != m_dgnDb); return *m_dgnDb;}
+
+    //! Set the project for this ViewContext when not attaching a viewport.
+    void SetDgnDb(DgnDbR dgnDb) {return _SetDgnDb(dgnDb);}
+
+    //! Get the DrawPurpose specified when this ViewContext was attached to the current DgnViewport.
+    DrawPurpose GetDrawPurpose() const {return m_purpose;}
+
+    //! Get the DgnViewport to which this ViewContext is attached. ViewContext's do not always have to be attached to an
+    //! DgnViewport, so therefore callers must always test the result of this call for nullptr.
+    //! @return the DgnViewport. nullptr if not attached to a DgnViewport.
+    DgnViewportP GetViewport() const {return m_viewport;}
+
+    bool Is3dView() const {return m_is3dView;}
+    DGNPLATFORM_EXPORT bool IsCameraOn() const;
+    //@}
+
+    /// @name Get/Set Current Display Parameters
+    //@{
+    bool GetDisplayPriorityRange(int32_t& low, int32_t& high) const {if (nullptr == m_viewport) return false; low = m_displayPriorityRange[0]; high = m_displayPriorityRange[1]; return true;}
+
+    //! Modify the supplied "natural" GeometryParams by resolving effective symbology as required by the context.
+    //! Initializes the supplied GraphicParams from the resolved GeometryParams.
+    void CookGeometryParams(Render::GeometryParamsR geomParams, Render::GraphicParamsR graphicParams) {_CookGeometryParams(geomParams, graphicParams);}
+
+    //! Modify the supplied "natural" GeometryParams by resolving effective symbology as required by the context.
+    //! Initializes a GraphicParams from the resolved GeometryParams and calls ActivateGraphicParams on the supplied Render::GraphicR.
+    DGNPLATFORM_EXPORT void CookGeometryParams(Render::GeometryParamsR geomParams, Render::GraphicR graphic);
+
+    //! Clears current override flags and re-applies context overrides.
+    //! @note Calls ActivateOverrideGraphicParams on the output.
+    DGNPLATFORM_EXPORT void ResetContextOverrides();
+
+    //! Gets the current level of detail.
+    //! @return       the current level of detail.
+    double GetCurrentLevelOfDetail() const {return m_levelOfDetail;}
+
+    //! Sets the current level of detail.
+    void SetCurrentLevelOfDetail(double levelOfDetail) {m_levelOfDetail = levelOfDetail;}
+
+    //! Get the IPickGeom interface for this ViewContext. Only contexts that are specific to picking will return a non-nullptr value.
+    //! @return the IPickGeom interface for this context. May return nullptr.
+    IPickGeomP GetIPickGeom() {return _GetIPickGeom();}
+
+    //@}
+
+    /// @name Identifying element "topology".
+    //@{
+    //! Query the current IElementTopology.
+    //! @return An object that holds additional information about the graphics that are currently being drawn.
+    IElemTopologyCP GetElemTopology() const {return (m_currElemTopo.IsValid() ? m_currElemTopo.get() : nullptr);}
+
+    //! Set the current IElementTopology.
+    //! @param topo An object holding additional information about the graphics to be drawn or nullptr to clear the current topology pointer.
+    void SetElemTopology(IElemTopologyCP topo) {m_currElemTopo = topo;}
+
+    //! Query the current GeometryStreamEntryId.
+    GeometryStreamEntryId GetGeometryStreamEntryId() const {return m_currGeometryStreamEntryId;}
+
+    //! Get a reference to the current GeometryStreamEntryId to modify.
+    GeometryStreamEntryId& GetGeometryStreamEntryIdR() {return m_currGeometryStreamEntryId;}
+
+    //@}
+
+    DGNPLATFORM_EXPORT bool WantAreaPatterns();
+    DGNPLATFORM_EXPORT void DrawAreaPattern(ClipStencil& boundary);
+
+    /** @name Draw Geometry Using Current Linestyle */
+    /** @{ */
+
+    //! Draw a 2D linestring using the current Linestyle, if any. If there is no current Linestyle, draw a solid linestring.
+    //! @param[in]      nPts        Number of vertices in \c pts.
+    //! @param[in]      pts         Array of points in linestring.
+    //! @param[in]      zDepth      Display priority for all vertices.
+    //! @param[in]      range       Array of 2 points with the range (min followed by max) of the vertices in \c points. This argument is
+    //!                                 optional and is only used to speed processing. If you do not already have the range of your points, pass nullptr.
+    //! @param[in]      closed      Do point represent a shape or linestring.
+    void DrawStyledLineString2d(int nPts, DPoint2dCP pts, double zDepth, DPoint2dCP range, bool closed=false){_DrawStyledLineString2d(nPts, pts, zDepth, range, closed);}
+
+    //! Draw a 3D linestring using the current Linestyle, if any. If there is no current Linestyle, draw a solid linestring.
+    //! @param[in]      nPts        Number of vertices in \c pts.
+    //! @param[in]      pts         Array of points in linestring
+    //! @param[in]      range       Array of 2 points with the range (min followed by max) of the vertices in \c points. This argument is
+    //!                                 optional and is only used to speed processing. If you do not already have the range of your points, pass nullptr.
+    //! @param[in]      closed      Do point represent a shape or linestring.
+    void DrawStyledLineString3d(int nPts, DPoint3dCP pts, DPoint3dCP range, bool closed=false){_DrawStyledLineString3d(nPts, pts, range, closed);}
+
+    //! Draw a 2D elliptical arc using the current Linestyle. If there is no current Linestyle, draw a solid arc.
+    //! @param[in]      ellipse     The arc data.
+    //! @param[in]      isEllipse   Treat full sweep as ellipse not arc.
+    //! @param[in]      zDepth      Z depth value.
+    //! @param[in]      range       Array of 2 points with the range (min followed by max) of the arc. This argument is
+    //!                               optional and is only used to speed processing. If you do not already have the range, pass nullptr.
+    void DrawStyledArc2d(DEllipse3dCR ellipse, bool isEllipse, double zDepth, DPoint2dCP range) {_DrawStyledArc2d(ellipse, isEllipse, zDepth, range);}
+
+    //! Draw a 3D elliptical arc using the current Linestyle. If there is no current Linestyle, draw a solid arc.
+    //! @param[in]      ellipse     The arc data.
+    //! @param[in]      isEllipse   Treat full sweep as ellipse not arc.
+    //! @param[in]      range       Array of 2 points with the range (min followed by max) of the arc. This argument is
+    //!                               optional and is only used to speed processing. If you do not already have the range, pass nullptr.
+    void DrawStyledArc3d(DEllipse3dCR ellipse, bool isEllipse, DPoint3dCP range) {_DrawStyledArc3d(ellipse, isEllipse, range);}
+
+    //! Draw a 2d BSpline curve using the current Linestyle. If there is no current Linestyle, draw a solid BSpline.
+    //! @param        curve       bspline curve parameters
+    //! @param[in]    zDepth      Z depth value.
+    void DrawStyledBSplineCurve2d(MSBsplineCurveCR curve, double zDepth) {_DrawStyledBSplineCurve2d(curve, zDepth);}
+
+    //! Draw a BSpline curve using the current Linestyle. If there is no current Linestyle, draw a solid BSpline.
+    //! @param        curve       bspline curve parameters
+    void DrawStyledBSplineCurve3d(MSBsplineCurveCR curve) {_DrawStyledBSplineCurve3d(curve);}
+
+    //! Draw a curve vector using the current Linestyle. If there is no current Linestyle, draw a solid curve vector.
+    //! @param        curve       curve geometry
+    DGNPLATFORM_EXPORT void DrawStyledCurveVector3d(CurveVectorCR curve);
+
+    //! Draw a 2d curve vector using the current Linestyle. If there is no current Linestyle, draw a solid curve vector.
+    //! @param        curve       curve geometry
+    //! @param[in]    zDepth      Z depth value.
+    DGNPLATFORM_EXPORT void DrawStyledCurveVector2d(CurveVectorCR curve, double zDepth);
+
+    //! Draw a text string and any adornments such as background shape, underline, overline, etc. Sets up current GeometryParams for TextString symbology.
+    void AddTextString(TextStringCR textString) {_AddTextString(textString);}
+
+    bool CheckStop() {return _CheckStop();}
+}; // ViewContext
+
+/** @endGroup */
+
+END_BENTLEY_DGN_NAMESPACE