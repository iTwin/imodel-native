--- conflicted
+++ resolved
@@ -1,1406 +1,1264 @@
-/*--------------------------------------------------------------------------------------+
-|
-|     $Source: PublicAPI/DgnPlatform/DgnModel.h $
-|
-|  $Copyright: (c) 2015 Bentley Systems, Incorporated. All rights reserved. $
-|
-+--------------------------------------------------------------------------------------*/
-#pragma once
-//__PUBLISH_SECTION_START__
-
-#include "DgnDomain.h"
-#include "DgnElement.h"
-#include "DgnAuthority.h"
-#include "ECSqlClassParams.h"
-#include "ModelSolverDef.h"
-#include <Bentley/ValueFormat.h>
-#include <DgnPlatform/DgnProperties.h>
-
-DGNPLATFORM_TYPEDEFS(GeometricModel)
-DGNPLATFORM_TYPEDEFS(DefinitionModel)
-DGNPLATFORM_TYPEDEFS(DgnModel2d)
-DGNPLATFORM_TYPEDEFS(DgnModel3d)
-DGNPLATFORM_TYPEDEFS(DgnRangeTree)
-DGNPLATFORM_TYPEDEFS(ICheckStop)
-DGNPLATFORM_TYPEDEFS(PlanarPhysicalModel)
-DGNPLATFORM_TYPEDEFS(SheetModel)
-DGNPLATFORM_TYPEDEFS(DictionaryModel)
-DGNPLATFORM_TYPEDEFS(SystemModel)
-DGNPLATFORM_REF_COUNTED_PTR(SheetModel)
-DGNPLATFORM_REF_COUNTED_PTR(DefinitionModel)
-DGNPLATFORM_REF_COUNTED_PTR(DictionaryModel)
-DGNPLATFORM_REF_COUNTED_PTR(SystemModel)
-
-BEGIN_BENTLEY_DGNPLATFORM_NAMESPACE
-
-//=======================================================================================
-//! A map whose key is DgnElementId and whose data is DgnElementCPtr
-// @bsiclass                                                    Keith.Bentley   04/15
-//=======================================================================================
-struct DgnElementMap : bmap<DgnElementId, DgnElementCPtr>
-    {
-    void Add(DgnElementCR el)
-        {
-        DgnElementId  id = el.GetElementId();
-        if (!id.IsValid())
-            {
-            BeAssert(false);
-            return;
-            }
-        Insert(id, &el);
-        }
-    };
-
-/** @addtogroup DgnModelGroup DgnModels
-@ref PAGE_ModelOverview
-*/
-
-//=======================================================================================
-//! A DgnModel represents a model in memory and may hold references to elements that belong to it.
-//! @ingroup DgnModelGroup
-// @bsiclass                                                     KeithBentley    10/00
-//=======================================================================================
-struct EXPORT_VTABLE_ATTRIBUTE DgnModel : RefCountedBase
-    {
-    friend struct DgnModels;
-    friend struct DgnElement;
-    friend struct DgnElements;
-    friend struct QueryModel;
-    friend struct dgn_TxnTable::Model;
-
-    struct CreateParams;
-
-    typedef DgnAuthority::Code Code;
-
-    //========================================================================================
-    //! Application data attached to a DgnModel. Create a subclass of this to store non-persistent information on a DgnModel and
-    //! to react to significant events on a DgnModel.
-    //! @see DgnModel::AddAppData
-    //=======================================================================================
-    struct AppData : RefCountedBase
-        {
-        //! A unique Key to identify each subclass of AppData.
-        struct Key : NonCopyableClass {};
-
-        enum class DropMe {No=0, Yes=1};
-
-        //! Called after DgnModel has been filled.
-        //! @param[in] model The model to which this AppData is attached
-        //! @return DropMe::Yes to be removed from DgnModel
-        virtual DropMe _OnFilled(DgnModelCR model) {return DropMe::No;}
-
-        //! Called when a DgnModel is about to be emptied.
-        //! @param[in] model The model to which this AppData is attached
-        //! @return true to be dropped from model
-        virtual void _OnEmpty(DgnModelCR model) {}
-
-        //! Called after a DgnModel has been emptied.
-        //! @param[in] model The model to which this AppData is attached
-        //! @return DropMe::Yes to be removed from DgnModel
-        virtual DropMe _OnEmptied(DgnModelCR model) {return DropMe::No;}
-
-        //! Called when a DgnModel is about to be updated in the DgnDb.
-        //! @param[in] model The model to which this AppData is attached
-        virtual DgnDbStatus _OnUpdate(DgnModelCR model) {return DgnDbStatus::Success;}
-
-        //! Called after a DgnModel was updated in the DgnDb.
-        //! @param[in] model The model to which this AppData is attached
-        //! @return DropMe::Yes to be removed from DgnModel
-        virtual DropMe _OnUpdated(DgnModelCR model) {return DropMe::No;}
-
-        //! Called before the DgnModel is deleted.
-        //! @param[in] model The model to which this AppData is attached
-        virtual void _OnDelete(DgnModelR model) {}
-
-        //! Called after the DgnModel was deleted.
-        //! @param[in] model The model to which this AppData is attached
-        //! @return DropMe::Yes to be removed from DgnModel
-        virtual DropMe _OnDeleted(DgnModelCR model) {return DropMe::Yes;}
-    };
-
-    //=======================================================================================
-    //! Parameters to create a new instances of a DgnModel.
-    //! @ingroup DgnModelGroup
-    //=======================================================================================
-    struct CreateParams
-    {
-        DgnDbR      m_dgndb;
-        DgnModelId  m_id;
-        DgnClassId  m_classId;
-        Code        m_code;
-        Utf8String  m_label;
-        bool        m_inGuiList;
-
-        //! Parameters to create a new instance of a DgnModel.
-        //! @param[in] dgndb The DgnDb for the new DgnModel
-        //! @param[in] classId The DgnClassId for the new DgnModel.
-        //! @param[in] code The code for the DgnModel
-        //! @param[in] label Label of the new DgnModel
-        //! @param[in] inGuiList Controls the visibility of the new DgnModel in model lists shown to the user
-        //! @param[in] id Internal only, must be DgnModelId() to create a new DgnModel.
-        CreateParams(DgnDbR dgndb, DgnClassId classId, Code code, Utf8CP label = nullptr, bool inGuiList = true, DgnModelId id = DgnModelId()) :
-            m_dgndb(dgndb), m_id(id), m_classId(classId), m_code(code), m_inGuiList(inGuiList)
-            {
-            SetLabel(label);
-            }
-
-        void SetLabel(Utf8CP label) { m_label.AssignOrClear(label); }
-        void SetInGuiList(bool inGuiList) { m_inGuiList = inGuiList; }
-
-        DGNPLATFORM_EXPORT void RelocateToDestinationDb(DgnImportContext&);
-    };
-
-    //! Actions which may be restricted for models when the handler for their ECClass is not loaded.
-    struct RestrictedAction : DgnDomain::Handler::RestrictedAction
-    {
-        DEFINE_T_SUPER(DgnDomain::Handler::RestrictedAction);
-
-        static const uint64_t InsertElement = T_Super::NextAvailable; //!< Insert an element into this model. "InsertElement"
-        static const uint64_t UpdateElement = InsertElement << 1; //!< Modify an element in this model. "UpdateElement"
-        static const uint64_t DeleteElement = UpdateElement << 1; //!< Delete an element in this model. "DeleteElement"
-        static const uint64_t Clone = DeleteElement << 1; //!< Create a copy of this model. "Clone"
-        static const uint64_t SetCode = Clone << 1; //!< Change this model's Code. "SetCode"
-
-        static const uint64_t Reserved_2 = SetCode << 1; //!< Reserved for future use 
-        static const uint64_t Reserved_3 = Reserved_2 << 1; //!< Reserved for future use 
-        static const uint64_t Reserved_4 = Reserved_3 << 1; //!< Reserved for future use 
-        static const uint64_t Reserved_5 = Reserved_4 << 1; //!< Reserved for future use 
-        static const uint64_t Reserved_6 = Reserved_5 << 1; //!< Reserved for future use 
-
-        static const uint64_t NextAvailable = Reserved_6 << 1; //!< Subclasses can add new actions beginning with this value
-
-        DGNPLATFORM_EXPORT static uint64_t Parse(Utf8CP name);
-    };
-
-private:
-    template<class T> void CallAppData(T const& caller) const;
-    void RegisterElement(DgnElementCR el) {_RegisterElement(el);}
-    void ReleaseAllElements();
-
-    DgnDbStatus BindInsertAndUpdateParams(BeSQLite::EC::ECSqlStatement& statement);
-    DgnDbStatus Read();
-protected:
-    DgnDbR          m_dgndb;
-    DgnModelId      m_modelId;
-    DgnClassId      m_classId;
-    Code            m_code;
-    Utf8String      m_label;
-    bool            m_inGuiList;
-    int             m_dependencyIndex;
-
-    DgnElementMap   m_elements;
-    mutable bmap<AppData::Key const*, RefCountedPtr<AppData>, std::less<AppData::Key const*>, 8> m_appData;
-    mutable bool    m_persistent;   // true if this DgnModel is in the DgnModels "loaded models" list.
-    bool            m_filled;       // true if the FillModel was called on this DgnModel.
-
-    explicit DGNPLATFORM_EXPORT DgnModel(CreateParams const&);
-    DGNPLATFORM_EXPORT virtual ~DgnModel();
-
-    virtual void _SetFilled() {m_filled=true;}
-    virtual void DGNPLATFORM_EXPORT _RegisterElement(DgnElementCR element);
-
-    DGNPLATFORM_EXPORT virtual void _InitFrom(DgnModelCR other);            //!< @private
-
-    //! Invoked when loading a model from the table, to allow subclasses to extract their property values
-    //! from the SELECT statement. The parameters are those which were specified by this elements Handler.
-    //! @param[in] statement The SELECT statement which selected the class using ECSql
-    //! @param[in] params The properties selected by the SELECT statement. Use this to obtain an index into the statement.
-    //! @return DgnDbStatus::Success if the data was loaded successfully, or else an error status.
-    //! @note If you override this method, you @em must first call T_Super::_ReadSelectParams, forwarding its status.
-    //! You should then extract your subclass properties from the supplied ECSqlStatement, using
-    //! selectParams.GetParameterIndex() to look up the index of each parameter within the statement.
-    DGNPLATFORM_EXPORT virtual DgnDbStatus _ReadSelectParams(BeSQLite::EC::ECSqlStatement& statement, ECSqlClassParamsCR params);
-
-    //! Called to bind the model's property values to the ECSqlStatement when inserting
-    //! a new model.  The parameters to bind were the ones specified by this model's Handler.
-    //! @note If you override this method, you should bind your subclass properties
-    //! to the supplied ECSqlStatement, using statement.GetParameterIndex with your property's name.
-    //! Then you @em must call T_Super::_BindInsertParams, forwarding its status.
-    DGNPLATFORM_EXPORT virtual DgnDbStatus _BindInsertParams(BeSQLite::EC::ECSqlStatement& statement);
-
-    //! Called to bind the model's property values to the ECSqlStatement when updating
-    //! an existing model.  The parameters to bind were the ones specified by this model's Handler
-    //! @note If you override this method, you should bind your subclass properties
-    //! to the supplied ECSqlStatement, using statement.GetParameterIndex with your property's name.
-    //! Then you @em must call T_Super::_BindUpdateParams, forwarding its status.
-    DGNPLATFORM_EXPORT virtual DgnDbStatus _BindUpdateParams(BeSQLite::EC::ECSqlStatement& statement);
-
-    //! Invoked when writing the Properties field into the Db as part of an Insert or Update operation.
-    //! @note If you override this method, you @em must call T_Super::_WriteJsonProperties. Consider
-    //! writing your properties into a sub node of the value to avoid collisions with the 
-    //! super class properties.
-    virtual void _WriteJsonProperties(Json::Value& value) const {}
-
-    //! Invoked when reading the Properties field from the Db. 
-    //! @note If you override this method, you @em must call T_Super::_WriteJsonProperties. Consider
-    //! writing your properties into a sub node of the value to avoid collisions with the 
-    //! super class properties.
-    virtual void _ReadJsonProperties(Json::Value const& value) {}
-
-    /** @name Events associated with DgnElements of a DgnModel */
-    /** @{ */
-    //! Called when a DgnElement in this DgnModel is about to be inserted.
-    //! @param[in] element The element about to be inserted into the DgnDb
-    //! @return DgnDbStatus::Success to allow the element to be added. Any other status will block the insert and will be
-    //! returned to the caller attempting to insert the element.
-    //! @note If you override this method, you @em must call the T_Super implementation, forwarding its status.
-    DGNPLATFORM_EXPORT virtual DgnDbStatus _OnInsertElement(DgnElementR element);
-
-    //! Called when a DgnElement in this DgnModel is about to be updated.
-    //! @param[in] modified The element in its changed state. This state will be saved to the DgnDb
-    //! @param[in] original The element in its pre-changed state.
-    //! @return DgnDbStatus::Success to allow the element to be updated. Any other status will block the update and will be
-    //! returned to the caller attempting to update the element.
-    //! @note If you override this method, you @em must call the T_Super implementation, forwarding its status.
-    DGNPLATFORM_EXPORT virtual DgnDbStatus _OnUpdateElement(DgnElementCR modified, DgnElementCR original);
-
-    //! Called when a DgnElement in this DgnModel is about to be deleted.
-    //! @param[in] element The element about to be deleted from the DgnDb
-    //! @return DgnDbStatus::Success to allow the element to be deleted. Any other status will block the delete and will be
-    //! returned to the caller attempting to delete the element.
-    //! @note If you override this method, you @em must call the T_Super implementation, forwarding its status.
-    DGNPLATFORM_EXPORT virtual DgnDbStatus _OnDeleteElement(DgnElementCR element);
-
-    //! Called after a DgnElement in this DgnModel has been loaded into memory.
-    //! @param[in] element The element that was just loaded.
-    //! @note If you override this method, you @em must call the T_Super implementation.
-    //! DgnModels maintain an id->element lookup table, and possibly a DgnRangeTree. The DgnModel implementation of this method maintains them.
-    DGNPLATFORM_EXPORT virtual void _OnLoadedElement(DgnElementCR element);
-
-    //! Called after a DgnElement in this DgnModel has been inserted into the DgnDb
-    //! @param[in] element The element that was just inserted.
-    //! @note If you override this method, you @em must call the T_Super implementation.
-    //! DgnModels maintain an id->element lookup table, and possibly a DgnRangeTree. The DgnModel implementation of this method maintains them.
-    DGNPLATFORM_EXPORT virtual void _OnInsertedElement(DgnElementCR element);
-
-    //! Called after a DgnElement that was previously deleted from this DgnModel has been reinstated by undo
-    //! @param[in] element The element that was just reinstatted.
-    //! @note If you override this method, you @em must call the T_Super implementation.
-    //! DgnModels maintain an id->element lookup table, and possibly a DgnRangeTree. The DgnModel implementation of this method maintains them.
-    DGNPLATFORM_EXPORT virtual void _OnReversedDeleteElement(DgnElementCR element);
-
-    //! Called after a DgnElement in this DgnModel has been updated in the DgnDb
-    //! @param[in] modified The element in its changed state. This state was saved to the DgnDb
-    //! @param[in] original The element in its pre-changed state.
-    //! @note If you override this method, you @em must call the T_Super implementation.
-    //! DgnModels maintain an id->element lookup table, and possibly a DgnRangeTree. The DgnModel implementation of this method maintains them.
-    virtual void _OnUpdatedElement(DgnElementCR modified, DgnElementCR original) { }
-
-    //! Called after an DgnElement that was previously updated has been reversed by undo.
-    //! @param[in] original The element in its original state. This is the state before the original change (the current state)
-    //! @param[in] modified The element in its post-changed (now reversed) state.
-    //! @note If you override this method, you @em must call the T_Super implementation.
-    //! DgnModels maintain an id->element lookup table, and possibly a DgnRangeTree. The DgnModel implementation of this method maintains them.
-    virtual void _OnReversedUpdateElement(DgnElementCR original, DgnElementCR modified) { }
-
-    //! Called after a DgnElement in this DgnModel has been deleted from the DgnDb
-    //! @param[in] element The element that was just deleted.
-    //! @note If you override this method, you @em must call the T_Super implementation.
-    //! DgnModels maintain an id->element lookup table, and possibly a DgnRangeTree. The DgnModel implementation of this method maintains them.
-    DGNPLATFORM_EXPORT virtual void _OnDeletedElement(DgnElementCR element);
-
-    //! Called after a DgnElement in this DgnModel has been removed by undo
-    //! @param[in] element The element that was just deleted by undo.
-    //! @note If you override this method, you @em must call the T_Super implementation.
-    //! DgnModels maintain an id->element lookup table, and possibly a DgnRangeTree. The DgnModel implementation of this method maintains them.
-    DGNPLATFORM_EXPORT virtual void _OnReversedAddElement(DgnElementCR element);
-
-    /** @} */
-
-    //! Load all of the DgnElements of this DgnModel into memory.
-    DGNPLATFORM_EXPORT virtual void _FillModel();
-
-
-    /** @name Events for a DgnModel */
-    /** @{ */
-    //! Called when this DgnModel is about to be inserted into the DgnDb.
-    //! @note If you override this method, you @em must call the T_Super implementation, forwarding its status.
-    DGNPLATFORM_EXPORT virtual DgnDbStatus _OnInsert();
-    //! Called when this DgnModel is about to be updated in the DgnDb.
-    //! @note If you override this method, you @em must call the T_Super implementation, forwarding its status.
-    DGNPLATFORM_EXPORT virtual DgnDbStatus _OnUpdate();
-    //! Called when this DgnModel is about to be deleted from the DgnDb.
-    //! @note If you override this method, you @em must call the T_Super implementation, forwarding its status.
-    DGNPLATFORM_EXPORT virtual DgnDbStatus _OnDelete();
-    //! Called after this DgnModel was loaded from the DgnDb.
-    //! @note If you override this method, you @em must call the T_Super implementation.
-    DGNPLATFORM_EXPORT virtual void _OnLoaded();
-    //! Called after this DgnModel was inserted into the DgnDb.
-    //! @note If you override this method, you @em must call the T_Super implementation.
-    DGNPLATFORM_EXPORT virtual void _OnInserted();
-    //! Called after this DgnModel was updated in the DgnDb.
-    //! @note If you override this method, you @em must call the T_Super implementation.
-    DGNPLATFORM_EXPORT virtual void _OnUpdated();
-    //! Called after this DgnModel was deleted from the DgnDb.
-    //! @note If you override this method, you @em must call the T_Super implementation.
-    DGNPLATFORM_EXPORT virtual void _OnDeleted();
-    /** @} */
-
-    /** @name Dynamic cast shortcuts for a DgnModel */
-    /** @{ */
-    virtual GeometricModelCP _ToGeometricModel() const {return nullptr;}
-    virtual DefinitionModelCP _ToDefinitionModel() const {return nullptr;}
-    virtual DgnModel2dCP _ToDgnModel2d() const {return nullptr;}
-    virtual DgnModel3dCP _ToDgnModel3d() const {return nullptr;}
-    virtual PhysicalModelCP _ToPhysicalModel() const {return nullptr;}
-    virtual PlanarPhysicalModelCP _ToPlanarPhysicalModel() const {return nullptr;}
-    virtual SheetModelCP _ToSheetModel() const {return nullptr;}
-    virtual SystemModelCP _ToSystemModel() const {return nullptr;}
-    /** @} */
-
-    //! The sublcass should import elements from the source model into this model. 
-    //! Import is done in phases. The import framework will call _ImportElementAspectsFrom and then _ImportECRelationshipsFrom after calling this method.
-    //! @note It should be rare for a subclass to override _ImportElementsFrom. The base class implementation copies all elements in the model,
-    //! and it fixes up all parent-child pointers. A subclass can override _ShouldImportElementFrom in order to exclude individual elements.
-    //! @see _ShouldImportElementFrom
-    DGNPLATFORM_EXPORT virtual DgnDbStatus _ImportElementsFrom(DgnModelCR sourceModel, DgnImportContext& importer);
-    
-    virtual bool _ShouldImportElement(DgnElementCR sourceElement) {return true;}
-
-    //! The sublcass should import ECRelationships from the source model into this model. 
-    //! Import is done in phases. This method will be called by the import framework after all elements have been imported and before ECRelationships are imported.
-    //! A subclass implementation of _ImportElementAspectsFrom should copy only the ElementAspect subclasses that are defined by the 
-    //! the ECSchema/DgnDomain of the subclass. For example, the base DgnModel implementation will handle the ElementAspects defined in the base Dgn schema, including
-    //! ElementItem.
-    //! @note The implementation should start by calling the superclass implementation.
-    DGNPLATFORM_EXPORT virtual DgnDbStatus _ImportElementAspectsFrom(DgnModelCR sourceModel, DgnImportContext& importer);
-
-    //! The sublcass should import ECRelationships from the source model into this model. 
-    //! Import is done in phases. This method will be called by the import framework after all elements and aspects have been imported.
-    //! This method will be called after all elements (and aspects) have been imported.
-    //! <p>
-    //! A subclass implementation of _ImportECRelationshipsFrom should copy only the relationship subclasses that are defined by the 
-    //! the ECSchema/DgnDomain of the subclass. For example, the base DgnModel implementation will handle the relationships defined in the 
-    //! base Dgn schema, including ElementDrivesElement, ElementGeomUsesParts, ElementGroupsMembers, and ElementUsesStyles.
-    //! <p>
-    //! Both endpoints of an ECRelationship must be in the same DgnDb. Since the import operation can copy elements between DgnDbs, a subclass implementation
-    //! must be careful about which ECRelationships to import. Normally, only ECRelationships between elements in the model should be copied. 
-    //! ECRelationships that start/end outside the model can only be copied if the foreign endpoint is also copied. 
-    //! If endpoint elements must be deep-copyed, however, that must be done in _ImportElementsFrom, not in this function. That is because
-    //! deep-copying an element in the general case requires all of the support for copying and remapping of parents and aspects that is implemented by the framework,
-    //! prior to the phase where ECRelationships are copied.
-    //! @note The implementation should start by calling the superclass implementation.
-    DGNPLATFORM_EXPORT virtual DgnDbStatus _ImportECRelationshipsFrom(DgnModelCR sourceModel, DgnImportContext& importer);
-
-    //! Generate the CreateParams to use for _CloneForImport
-    //! @param importer Specifies source and destination DgnDbs and knows how to remap IDs
-    //! @return CreateParams initialized with the model's current data, remapped to the destination DgnDb.
-    DGNPLATFORM_EXPORT CreateParams GetCreateParamsForImport(DgnImportContext& importer) const;
-
-    DGNPLATFORM_EXPORT virtual void _EmptyModel();
-    virtual DgnRangeTree* _GetRangeIndexP(bool create) const {return nullptr;}
-    virtual void _OnValidate() { }
-
-    DGNPLATFORM_EXPORT virtual DgnDbStatus _SetCode(Code const& code);
-public:
-    DGNPLATFORM_EXPORT ModelHandlerR GetModelHandler() const;
-    DgnRangeTree* GetRangeIndexP(bool create) const {return _GetRangeIndexP(create);}
-
-    //! Returns true if this is a 3d model.
-    bool Is3d() const {return nullptr != ToDgnModel3d();}
-
-    DGNPLATFORM_EXPORT DgnElementCP FindElementById(DgnElementId id); //!< @private
-
-    //! Empty the contents of this DgnModel. This will release any references to DgnElements held by this DgnModel, decrementing
-    //! their reference count and potentially freeing them.
-    DGNPLATFORM_EXPORT void EmptyModel() {_EmptyModel();}
-
-    //! Load all elements of this DgnModel.
-    //! After this call, all of the DgnElements of this model are loaded and are held in memory by this DgnModel.
-    //! @note if this DgnModel is already filled, this method does nothing and returns DgnDbStatus::Success.
-    void FillModel() {_FillModel();}
-
-    //! Determine whether this DgnModel's elements have been "filled" from the DgnDb or not.
-    //! @return true if the DgnModel was filled.
-    //! @see FillModel
-    bool IsFilled() const {return m_filled;}
-
-    //! Determine whether this DgnModel is persistent.
-    //! A model is "persistent" if it was loaded via DgnModels::GetModel, or after it is inserted into the DgnDb via Insert.
-    //! A newly created model before it is inserted, or a model after calling Delete, is not persistent.
-    bool IsPersistent() const {return m_persistent;}
-
-    //! Get the Code of this DgnModel
-    Code const& GetCode() const {return m_code;}
-
-    //! Change the Code of this DgnModel
-    DgnDbStatus SetCode(Code const& code) { return _SetCode(code); }
-
-    //! Get the DgnClassId of this DgnModel
-    DgnClassId GetClassId() const {return m_classId;}
-
-    //! Get the DgnModelId of this DgnModel
-    DgnModelId GetModelId() const {return m_modelId;}
-
-    //! Get the label of this DgnModel.
-    //! @note may be nullptr
-    Utf8CP GetLabel() const { return m_label.c_str(); }
-    
-    //! Set the label of this DgnModel.
-    void SetLabel(Utf8CP label) { m_label.AssignOrClear(label); }
-
-    //! Get the visibility in model lists shown to the user
-    bool GetInGuiList() const { return m_inGuiList; }
-
-    //! Set the visibility in model lists shown to the user
-    void SetInGuiList(bool val) { m_inGuiList = val; }
-
-    //! @name Dynamic casting to DgnModel subclasses
-    //@{
-    GeometricModelCP ToGeometricModel() const {return _ToGeometricModel();} //!< more efficient substitute for dynamic_cast<GeometricModelCP>(model)
-    DefinitionModelCP ToDefinitionModel() const {return _ToDefinitionModel();} //!< more efficient substitute for dynamic_cast<DefinitionModelCP>(model)
-    DgnModel2dCP ToDgnModel2d() const {return _ToDgnModel2d();} //!< more efficient substitute for dynamic_cast<DgnModel2dCP>(model)
-    DgnModel3dCP ToDgnModel3d() const {return _ToDgnModel3d();} //!< more efficient substitute for dynamic_cast<DgnModel3dCP>(model)
-    PhysicalModelCP ToPhysicalModel() const {return _ToPhysicalModel();} //!< more efficient substitute for dynamic_cast<PhysicalModelCP>(model)
-    PlanarPhysicalModelCP ToPlanarPhysicalModel() const {return _ToPlanarPhysicalModel();} //!< more efficient substitute for dynamic_cast<PlanarPhysicalModelCP>(model)
-    SheetModelCP ToSheetModel() const {return _ToSheetModel();} //!< more efficient substitute for dynamic_cast<SheetModelCP>(model)
-    SystemModelCP ToSystemModel() const {return _ToSystemModel();} //!< more efficient substitute for dynamic_cast<SystemModelCP>(model)
-    GeometricModelP ToGeometricModelP() {return const_cast<GeometricModelP>(_ToGeometricModel());} //!< more efficient substitute for dynamic_cast<GeometricModelP>(model)
-    DefinitionModelP ToDefinitionModelP() {return const_cast<DefinitionModelP>(_ToDefinitionModel());} //!< more efficient substitute for dynamic_cast<DefinitionModelP>(model)
-    DgnModel2dP ToDgnModel2dP() {return const_cast<DgnModel2dP>(_ToDgnModel2d());} //!< more efficient substitute for dynamic_cast<DgnModel2dP>(model)
-    DgnModel3dP ToDgnModel3dP() {return const_cast<DgnModel3dP>(_ToDgnModel3d());} //!< more efficient substitute for dynamic_cast<DgnModel3dP>(model)
-    PhysicalModelP ToPhysicalModelP() {return const_cast<PhysicalModelP>(_ToPhysicalModel());} //!< more efficient substitute for dynamic_cast<PhysicalModelP>(model)
-    PlanarPhysicalModelP ToPlanarPhysicalModelP() {return const_cast<PlanarPhysicalModelP>(_ToPlanarPhysicalModel());} //!< more efficient substitute for dynamic_cast<PlanarPhysicalModelP>(model)
-    SheetModelP ToSheetModelP() {return const_cast<SheetModelP>(_ToSheetModel());}//!< more efficient substitute for dynamic_cast<SheetModelP>(model)
-    SystemModelP ToSystemModelP() {return const_cast<SystemModelP>(_ToSystemModel());}//!< more efficient substitute for dynamic_cast<SystemModelP>(model)
-
-    bool IsGeometricModel() const { return nullptr != ToGeometricModel(); }
-    bool IsPhysicalModel() const { return nullptr != ToPhysicalModel(); }
-    bool Is2dModel() const { return nullptr != ToDgnModel2d(); }
-    bool Is3dModel() const { return nullptr != ToDgnModel3d(); }
-    bool IsDefinitionModel() const { return nullptr != ToDefinitionModel(); }
-    bool IsSheetModel() const { return nullptr != ToSheetModel(); }
-    bool IsDictionaryModel() const { return DictionaryId() == GetModelId(); }
-    bool IsSystemModel() const { return nullptr != ToSystemModel(); }
-    //@}
-
-    //! Get the DgnDb of this DgnModel.
-    DgnDbR GetDgnDb() const {return m_dgndb;}
-
-    //! Insert this model into the DgnDb.
-    //! @return DgnDbStatus::Success if this model was successfully inserted, error otherwise.
-    DGNPLATFORM_EXPORT DgnDbStatus Insert();
-
-    //! Delete this model from the DgnDb
-    //! @note All elements from this model are deleted as well. This method will fail on the first element that cannot be successfully deleted.
-    //! @note All views which use this model as their base model are deleted as well. The method will fail on the first such view that cannot be successfully deleted.
-    //! @return DgnDbStatus::Success if this model was successfully deleted, error otherwise. Note that if this method returns an error, it is possible
-    //! that some elements may have been deleted. Therefore, you should always call DgnDb::AbandonChanges after a failure to avoid partial deletions.
-    DGNPLATFORM_EXPORT DgnDbStatus Delete();
-
-    //! Deletes all ViewDefinitions which use this model as their base model
-    //! @return Success if all views were successfully deleted, or an error code.
-    DGNPLATFORM_EXPORT DgnDbStatus DeleteAllViews();
-
-    //! Update the Properties of this model in the DgnDb
-    //! @return DgnDbStatus::Success if the properties of this model were successfully updated, error otherwise.
-    DGNPLATFORM_EXPORT DgnDbStatus Update();
-
-    /** @name DgnModel AppData */
-    /** @{ */
-    //! Add (or replace) AppData on this DgnModel.
-    //! @note It is illegal to add or remove AppData from within
-    //! any of the AppData "_OnXxx" methods. If an entry with \a key already exists, it will be dropped and replaced with \a appData.
-    DGNPLATFORM_EXPORT void AddAppData(AppData::Key const& key, AppData* appData);
-
-    //! Remove AppData from this DgnModel
-    //! @return SUCCESS if appData with key is found and was dropped.
-    //! @remarks Calls the object's _OnCleanup method.
-    DGNPLATFORM_EXPORT StatusInt DropAppData(AppData::Key const& key);
-
-    //! Search for AppData on this model by AppData::Key.
-    //! @return the AppData with \a key, or nullptr.
-    DGNPLATFORM_EXPORT AppData* FindAppData(AppData::Key const& key) const;
-    /** @} */
-
-    //! Make a copy of this DgnModel with the same DgnClassId and Properties.
-    //! @param[in] newCode The code for the new DgnModel.
-    //! @note This makes a new empty, non-persistent, DgnModel with the same properties as this Model, it does NOT clone the elements of this DgnModel.
-    //! @see CopyModel, Import
-    DGNPLATFORM_EXPORT DgnModelPtr Clone(Code newCode) const;
-
-    //! Make a persitent copy of the specified DgnModel and its contents.
-    //! @param[in] model The model to copy
-    //! @param[in] newCode The Code for the new DgnModel.
-    //! @see Import
-    DGNPLATFORM_EXPORT static DgnModelPtr CopyModel(DgnModelCR model, Code newCode);
-
-    //! Get the collection of elements for this DgnModel that were loaded by a previous call to FillModel.
-    DgnElementMap const& GetElements() const {return m_elements;}
-
-    //! Determine whether this DgnModel has any elements loaded. This will always be true if FillModel was never called,
-    //! or after EmptyModel is called.
-    bool IsEmpty() const {return (begin() == end());}
-
-    typedef DgnElementMap::const_iterator const_iterator;
-
-    //! a const iterator to the start of the loaded elements for this DgnModel.
-    const_iterator begin() const {return m_elements.begin();}
-
-    //! a const iterator to the end of the loaded elements for this DgnModel.
-    const_iterator end() const {return m_elements.end();}
-
-    //! Make a duplicate of this DgnModel object in memory. Do not copy its elements. @see ImportModel
-    //! It's not normally necessary for a DgnModel subclass to override _Clone. The base class implementation will 
-    //! invoke the subclass handler to create an instance of the subclass. The base class implementation will also
-    //! cause the new model object to read its properties from this (source) model's properties. That will 
-    //! take of populating most if not all subclass members.
-    //! @return the copy of the model
-    //! @param[out] stat        Optional. If not null, then an error code is stored here in case the clone fails.
-    //! @param importer     Used by elements when copying between DgnDbs.
-    //! @see GetCreateParamsForImport
-    DGNPLATFORM_EXPORT DgnModelPtr virtual _CloneForImport(DgnDbStatus* stat, DgnImportContext& importer) const;
-
-    //! Copy the contents of \a sourceModel into this model. Note that this model might be in a different DgnDb from \a sourceModel.
-    //! This base class implemenation calls the following methods, in order:
-    //!     -# _ImportElementsFrom
-    //!     -# _ImportElementAspectsFrom
-    //!     -# _ImportECRelationshipsFrom
-    //! @param sourceModel The model to copy
-    //! @param importer     Used by elements when copying between DgnDbs.
-    //! @return non-zero if the copy failed
-    DGNPLATFORM_EXPORT virtual DgnDbStatus _ImportContentsFrom(DgnModelCR sourceModel, DgnImportContext& importer);
-
-    //! Make a copy of the specified model, including all of the contents of the model, where the destination may be a different DgnDb.
-    //! This is just a convenience method that calls the follow methods, in order:
-    //!     -# _CloneForImport
-    //!     -# Insert
-    //!     -# _CopyContentsFrom
-    //! @param[out] stat        Optional status to describe failures, a valid DgnModelPtr will only be returned if successful.
-    //! @param importer     Enables the model to copy the definitions that it needs (if copying between DgnDbs)
-    //! @param sourceModel The model to copy
-    //! @return the copied model, already inserted into the destination Db.
-    DGNPLATFORM_EXPORT static DgnModelPtr ImportModel(DgnDbStatus* stat, DgnModelCR sourceModel, DgnImportContext& importer);
-
-    //! Make a copy of the specified model, including all of the contents of the model, where the destination may be a different DgnDb.
-    //! @param[out] stat        Optional status to describe failures, a valid DgnModelPtr will only be returned if successful.
-    //! @param sourceModel  The model to copy
-    //! @param importer     Enables the model to copy the definitions that it needs (if copying between DgnDbs)
-    //! @return the copied model
-    //! @see ImportModel
-    template<typename T>
-    static RefCountedPtr<T> Import(DgnDbStatus* stat, T const& sourceModel, DgnImportContext& importer) {return dynamic_cast<T*>(ImportModel(stat, sourceModel, importer).get());}
-
-    //! Returns the ID used by the unique dictionary model associated with each DgnDb
-    static DgnModelId DictionaryId() { return DgnModelId((uint64_t)1LL); }
-
-    //! This method is called when it is time to validate changes that have been made to the model's content during the transaction.
-    //! This method is called by the transaction manager after all element-level changes have been validated and all root models have been solved.
-    //! This method is called only if elements in this model were added, deleted, or modified or if this model object itself was added or modified.
-    //! This method allows a subclass to apply validation logic that requires a view of the entire model and possibly of root models.
-    //! This method may add, delete, or modify elements in this model.
-    //! To indication a validation error, call TxnManager::ReportError. If the error is marked as fatal, then the transaction will be rolled back.
-    //! @note This method must make changes of any kind to any other model. Dependent models will be validated later.
-    void OnValidate() { _OnValidate(); }
-
-    //! Creates a Code for a model with the given name, associated with the default DgnAuthority for models.
-    DGNPLATFORM_EXPORT static Code CreateModelCode(Utf8StringCR modelName);
-};
-
-//=======================================================================================
-//! A DgnModel that holds geometric DgnElements.
-//! @ingroup DgnModelGroup
-// @bsiclass                                                    Keith.Bentley   03/15
-//=======================================================================================
-struct EXPORT_VTABLE_ATTRIBUTE GeometricModel : DgnModel
-{
-    DEFINE_T_SUPER(DgnModel);
-
-    //=======================================================================================
-    //! The DisplayInfo for a DgnModel. These are stored within a "DisplayInfo"
-    //! node of the JSON value that's serialized as a string in "Properties" column of the DgnModel table.
-    //! @ingroup DgnModelGroup
-    //=======================================================================================
-    struct DisplayInfo
-    {
-    friend struct GeometricModel;
-
-    private:
-        struct FormatterFlags
-            {
-            uint32_t m_linearUnitMode : 2;
-            uint32_t m_linearPrecType : 4;
-            uint32_t m_linearPrecision : 8;
-            uint32_t m_angularMode : 3;
-            uint32_t m_angularPrecision : 8;
-            uint32_t m_directionMode : 2;
-            uint32_t m_directionClockwise : 1;
-            void FromJson(Json::Value const& inValue);
-            void ToJson(Json::Value& outValue) const;
-            };
-
-        FormatterFlags m_formatterFlags;               //!< format flags
-        UnitDefinition m_masterUnit;                   //!< Master Unit information
-        UnitDefinition m_subUnit;                      //!< Sub Unit information
-        double         m_roundoffUnit;                 //!< unit lock roundoff val
-        double         m_roundoffRatio;                //!< Unit roundoff ratio y to x (if 0 use Grid Ratio)
-        double         m_formatterBaseDir;             //!< Base Direction used for Direction To/From String
-        double         m_azimuthAngle;                 //!< Azimuth angle.  CCW from y axis.
-
-    public:
-        DisplayInfo()
-            {
-            m_formatterFlags.m_linearUnitMode = 0;
-            m_formatterFlags.m_linearPrecType = 0;
-            m_formatterFlags.m_linearPrecision = 0;
-            m_formatterFlags.m_angularMode = 0;
-            m_formatterFlags.m_angularPrecision = 0;
-            m_formatterFlags.m_directionMode = 0;
-            m_formatterFlags.m_directionClockwise = 0;
-            m_roundoffRatio = 0;
-            m_formatterBaseDir = 0;
-            m_roundoffUnit = 0;
-            m_subUnit.Init(UnitBase::Meter, UnitSystem::Metric, 1.0, 1.0, L"m");
-            m_masterUnit = m_subUnit;
-            }
-
-        void FromJson(Json::Value const& inValue);
-        void ToJson(Json::Value& outValue) const;
-
-        //! Set master units and sub-units. Units must be valid and comparable.
-        DGNPLATFORM_EXPORT BentleyStatus SetUnits(UnitDefinitionCR newMasterUnit, UnitDefinitionCR newSubUnit);
-        void SetLinearUnitMode(DgnUnitFormat value) { m_formatterFlags.m_linearUnitMode = (uint32_t) value; }
-        void SetLinearPrecision(PrecisionFormat value)
-            {
-            m_formatterFlags.m_linearPrecType = static_cast<uint32_t>(DoubleFormatter::GetTypeFromPrecision(value));
-            m_formatterFlags.m_linearPrecision = DoubleFormatter::GetByteFromPrecision(value);
-            }
-        void SetAngularMode(AngleMode value) { m_formatterFlags.m_angularMode = (uint32_t) value; }
-        void SetAngularPrecision(AnglePrecision value) { m_formatterFlags.m_angularPrecision = (uint32_t) value; }
-        void SetDirectionMode(DirectionMode value) { m_formatterFlags.m_directionMode = (uint32_t) value; }
-        void SetDirectionClockwise(bool value) { m_formatterFlags.m_directionClockwise = value; }
-        void SetDirectionBaseDir(double value) { m_formatterBaseDir = value; }
-        void SetAzimuthAngle(double azimuthAngle) { m_azimuthAngle = azimuthAngle; }
-        DgnUnitFormat GetLinearUnitMode() const { return (DgnUnitFormat) m_formatterFlags.m_linearUnitMode; }
-        PrecisionFormat GetLinearPrecision() const { return DoubleFormatter::ToPrecisionEnum((PrecisionType) m_formatterFlags.m_linearPrecType, m_formatterFlags.m_linearPrecision); }
-        AngleMode GetAngularMode() const { return (AngleMode) m_formatterFlags.m_angularMode; }
-        AnglePrecision GetAngularPrecision() const { return (AnglePrecision) m_formatterFlags.m_angularPrecision; }
-        DirectionMode GetDirectionMode() const { return (DirectionMode) m_formatterFlags.m_directionMode; }
-        bool GetDirectionClockwise() const { return m_formatterFlags.m_directionClockwise; }
-        double GetDirectionBaseDir() const { return m_formatterBaseDir; }
-        void SetRoundoffUnit(double roundoffUnit, double roundoffRatio) { m_roundoffUnit = roundoffUnit; m_roundoffRatio = roundoffRatio; }
-        double GetRoundoffUnit() const { return m_roundoffUnit; }
-        double GetRoundoffRatio() const { return m_roundoffRatio; }
-        FormatterFlags GetFormatterFlags() const { return m_formatterFlags; }
-        double GetAzimuthAngle() const { return m_azimuthAngle; }
-
-        //! Get the master units for this DgnModel.
-        //! Master units are the major display units for coordinates in a DgnModel (e.g. "Meters", or "Feet").
-        //! @see SetUnits, GetSubUnits
-        UnitDefinitionCR GetMasterUnits() const { return m_masterUnit; }
-
-        //! Get the sub-units for this DgnModel.
-        //! Sub units are the minor readout units for coordinates in a DgnModel (e.g. "Centimeters, or "Inches").
-        //! @see SetUnits, GetMasterUnits
-        UnitDefinitionCR GetSubUnits() const { return m_subUnit; }
-
-        //! Get the number of millimeters per master unit.
-        //! @see GetMasterUnits
-        DGNPLATFORM_EXPORT double GetMillimetersPerMaster() const;
-
-        //! Get the number of sub units per master unit.
-        //! @see GetSubUnits
-        DGNPLATFORM_EXPORT double GetSubPerMaster() const;
-    };
-
-    struct CreateParams : T_Super::CreateParams
-    {
-        DEFINE_T_SUPER(GeometricModel::T_Super::CreateParams);
-        DisplayInfo  m_displayInfo;
-
-        //! Parameters to create a new instance of a GeometricModel.
-        //! @param[in] dgndb The DgnDb for the new DgnModel
-        //! @param[in] classId The DgnClassId for the new DgnModel.
-        //! @param[in] code The Code for the DgnModel
-        //! @param[in] label Label of the new DgnModel
-        //! @param[in] displayInfo The DisplayInfo for the new DgnModel.
-        //! @param[in] inGuiList Controls the visibility of the new DgnModel in model lists shown to the user
-        //! @param[in] id Internal only, must be DgnModelId() to create a new DgnModel.
-        CreateParams(DgnDbR dgndb, DgnClassId classId, Code code, Utf8CP label = nullptr, DisplayInfo displayInfo = DisplayInfo(), bool inGuiList = true, DgnModelId id = DgnModelId())
-            : T_Super(dgndb, classId, code, label, inGuiList, id), m_displayInfo(displayInfo)
-            {}
-
-        //! @private
-        //! This constructor is used only by the model handler to create a new instance, prior to calling ReadProperties on the model object
-        CreateParams(DgnModel::CreateParams const& params) : T_Super(params) { }
-
-    };
-
-private:
-    mutable DgnRangeTreeP m_rangeIndex;
-    DisplayInfo  m_displayInfo;
-
-    DGNPLATFORM_EXPORT void AllocateRangeIndex() const;
-    void AddToRangeIndex(DgnElementCR);
-    void RemoveFromRangeIndex(DgnElementCR);
-    void UpdateRangeIndex(DgnElementCR modified, DgnElementCR original);
-    
-protected:
-    void ClearRangeIndex();
-
-    virtual void _SetFilled() override {T_Super::_SetFilled(); AllocateRangeIndex();}
-
-    //! Get the Global Origin for this DgnMode.
-    //! The global origin is on offset that is added to all coordinate values stored in this model.
-    DGNPLATFORM_EXPORT virtual DPoint3d _GetGlobalOrigin() const;//!< @private
-
-    //! Get the coordinate space in which the model's geometry is defined.
-    virtual CoordinateSpace _GetCoordinateSpace() const = 0;
-
-    //! Add non-element graphics for this DgnModel to the scene.
-    //! Normally, the scene is generated by QueryViewController from the elements in a model.
-    //! A subclass can override this method to add non-element-based graphics to the scene. Or, a subclass
-    //! can override this method to do add graphics that QueryViewController would normally exclude.
-    //! <h2>Coordinate Systems</h2>
-    //! A DgnDb defines a single physical coordinate system. 
-    //! A DgnDb is associated with a single Geographic Coordinate System (GCS). See DgnUnits::GetDgnGCS.
-    //! Graphics in the scene must be defined in the DgnDb's coordinate system.
-    //! The implementation must transform external data into the coordinate system of the DgnDb as necessary before adding graphics to the scene.
-    //! <h2>Displaying external data using progressive display</h2>
-    //! An implementation of _AddGraphicsToScene is required to be very fast. If some external data is not immediately available, then the implementation should
-    //! a) make arrangements to obtain the data in the background and b) schedule itself for callbacks during progressive display in order to display the data when it becomes available.
-    virtual void _AddGraphicsToScene(ViewContextR) {}
-
-    DGNPLATFORM_EXPORT virtual DgnRangeTree* _GetRangeIndexP(bool create) const override;
-    DGNPLATFORM_EXPORT virtual AxisAlignedBox3d _QueryModelRange() const;//!< @private
-    DGNPLATFORM_EXPORT virtual void _EmptyModel() override;
-    DGNPLATFORM_EXPORT virtual void _RegisterElement(DgnElementCR element) override;
-    DGNPLATFORM_EXPORT virtual void _OnDeletedElement(DgnElementCR element) override;
-    DGNPLATFORM_EXPORT virtual void _OnReversedAddElement(DgnElementCR element) override;
-    DGNPLATFORM_EXPORT virtual void _OnUpdatedElement(DgnElementCR modified, DgnElementCR original) override;
-    DGNPLATFORM_EXPORT virtual void _OnReversedUpdateElement(DgnElementCR modified, DgnElementCR original) override;
-
-    DGNPLATFORM_EXPORT virtual void _WriteJsonProperties(Json::Value&) const override;
-    DGNPLATFORM_EXPORT virtual void _ReadJsonProperties(Json::Value const&) override;
-
-    virtual GeometricModelCP _ToGeometricModel() const override {return this;}
-    
-    explicit GeometricModel(CreateParams const& params) : T_Super(params), m_rangeIndex(nullptr), m_displayInfo(params.m_displayInfo) {}
-
-public:
-    void AddGraphicsToScene(ViewContextR context) {_AddGraphicsToScene(context);}
-
-    //! Get the AxisAlignedBox3d of the contents of this model.
-    AxisAlignedBox3d QueryModelRange() const {return _QueryModelRange();}
-
-    //! Get the Global Origin for this model.
-    //! The global origin is an offset that is added to all coordinate values of this DgnModel when reporting them to the user.
-    //! @note all PhysicalModels have the same coordinate system and the same global origin.
-    DPoint3d GetGlobalOrigin() const {return _GetGlobalOrigin();}
-
-    //! Get the coordinate space in which the model's geometry is defined.
-    CoordinateSpace GetCoordinateSpace() const {return _GetCoordinateSpace();}
-
-    //! Get a writable reference to the DisplayInfo for this model.
-    DisplayInfo& GetDisplayInfoR() { return m_displayInfo; }
-
-    //! Get the Properties for this model.
-    DisplayInfo const& GetDisplayInfo() const { return m_displayInfo; }
-};
-
-//=======================================================================================
-//! A DgnModel that holds only 3-dimensional DgnElements.
-//! @ingroup DgnModelGroup
-// @bsiclass                                                    Keith.Bentley   03/15
-//=======================================================================================
-struct EXPORT_VTABLE_ATTRIBUTE DgnModel3d : GeometricModel
-{
-    DEFINE_T_SUPER(GeometricModel)
-
-protected:
-    virtual DgnModel3dCP _ToDgnModel3d() const override {return this;}
-    DGNPLATFORM_EXPORT virtual DgnDbStatus _OnInsertElement(DgnElementR element) override;
-
-public:
-    explicit DgnModel3d(CreateParams const& params) : T_Super(params) {}
-};
-
-//=======================================================================================
-//! A DgnModel2d is a infinite planar model that holds only 2-dimensional DgnElements. Coordinates values are X,Y.
-//! @ingroup DgnModelGroup
-// @bsiclass                                                    Keith.Bentley   10/11
-//=======================================================================================
-struct EXPORT_VTABLE_ATTRIBUTE DgnModel2d : GeometricModel
-    {
-    DEFINE_T_SUPER(GeometricModel)
-
-private:
-    DgnDbStatus BindInsertAndUpdateParams(BeSQLite::EC::ECSqlStatement& statement);
-
-protected:
-    DPoint2d m_globalOrigin;    //!< Global Origin - all coordinates are offset by this value.
-
-    DGNPLATFORM_EXPORT virtual void _InitFrom(DgnModelCR other) override;
-
-    DGNPLATFORM_EXPORT DgnDbStatus _ReadSelectParams(BeSQLite::EC::ECSqlStatement& statement, ECSqlClassParamsCR params) override;
-    DGNPLATFORM_EXPORT DgnDbStatus _BindInsertParams(BeSQLite::EC::ECSqlStatement& statement) override;
-    DGNPLATFORM_EXPORT DgnDbStatus _BindUpdateParams(BeSQLite::EC::ECSqlStatement& statement) override;
-
-    DPoint3d _GetGlobalOrigin() const override {return DPoint3d::From(m_globalOrigin);}
-    DgnModel2dCP _ToDgnModel2d() const override {return this;}
-
-    CoordinateSpace _GetCoordinateSpace() const override {return CoordinateSpace::Local;}
-    DGNPLATFORM_EXPORT virtual DgnDbStatus _OnInsertElement(DgnElementR element);
-
-public:
-    void SetGlobalOrigin(DPoint2dCR org) {m_globalOrigin = org;}
-
-    explicit DgnModel2d(CreateParams const& params, DPoint2dCR origin=DPoint2d::FromZero()) : T_Super(params), m_globalOrigin(origin) {}
-    };
-
-//=======================================================================================
-//! A DgnModel3d that occupies physical space in the DgnDb. All PhysicalModels in a DgnDb have the same coordinate
-//! space (CoordinateSpace::World), aka "Physical Space".
-//! DgnElements from PhysicalModels are indexed in the persistent range tree of the DgnDb (the DGN_VTABLE_RTree3d).
-//! @ingroup DgnModelGroup
-// @bsiclass                                                    Keith.Bentley   10/11
-//=======================================================================================
-struct EXPORT_VTABLE_ATTRIBUTE PhysicalModel : DgnModel3d
-{
-    DEFINE_T_SUPER(DgnModel3d)
-protected:
-    PhysicalModelCP _ToPhysicalModel() const override {return this;}
-    CoordinateSpace _GetCoordinateSpace() const override {return CoordinateSpace::World;}
-
-public:
-    explicit PhysicalModel(CreateParams const& params) : T_Super(params) {}
-};
-
-//=======================================================================================
-//! A model which holds only definitions.
-//! @ingroup DgnModelGroup
-// @bsiclass                                                    Paul.Connelly   09/15
-//=======================================================================================
-struct EXPORT_VTABLE_ATTRIBUTE DefinitionModel : DgnModel
-{
-    DEFINE_T_SUPER(DgnModel);
-protected:
-    DefinitionModelCP _ToDefinitionModel() const override {return this;}
-    DGNPLATFORM_EXPORT virtual DgnDbStatus _OnInsertElement(DgnElementR element) override;
-public:
-    explicit DefinitionModel(CreateParams const& params) : T_Super(params) { }
-
-    static DefinitionModelPtr Create(CreateParams const& params) { return new DefinitionModel(params); }
-};
-
-//=======================================================================================
-//! A definition model which holds definitions like materials and styles which are used
-//! throughout a DgnDb. Each DgnDb has exactly one DictionaryModel.
-//! A DictionaryModel can contain @em only DictionaryElements; and likewise, a
-//! DictionaryElement can @em only reside in a DictionaryModel.
-//! The dictionary model cannot be copied or deleted. In general, dictionary elements
-//! are copied from one dictionary model to another, often indirectly as the result of
-//! copying another element which depends upon them.
-//! @ingroup DgnModelGroup
-// @bsiclass                                                    Paul.Connelly   10/15
-//=======================================================================================
-struct EXPORT_VTABLE_ATTRIBUTE DictionaryModel : DefinitionModel
-{
-    DEFINE_T_SUPER(DefinitionModel);
-protected:
-    virtual DgnDbStatus _OnDelete() override { return DgnDbStatus::WrongModel; }
-    virtual void _OnDeleted() override { BeAssert(false && "The dictionary model cannot be deleted"); }
-    DGNPLATFORM_EXPORT virtual DgnDbStatus _OnInsertElement(DgnElementR element) override;
-    DGNPLATFORM_EXPORT DgnModelPtr virtual _CloneForImport(DgnDbStatus* stat, DgnImportContext& importer) const override;
-public:
-    explicit DictionaryModel(CreateParams const& params) : T_Super(params) { }
-};
-
-//=======================================================================================
-//! A SystemModel holds SystemElements which are used to model functional systems.
-//! @see SystemElement
-//! @ingroup DgnModelGroup
-// @bsiclass                                                    Shaun.Sewall    12/15
-//=======================================================================================
-struct EXPORT_VTABLE_ATTRIBUTE SystemModel : DgnModel
-{
-    DEFINE_T_SUPER(DgnModel);
-
-protected:
-    SystemModelCP _ToSystemModel() const override {return this;}
-    DGNPLATFORM_EXPORT virtual DgnDbStatus _OnInsertElement(DgnElementR element) override;
-
-public:
-    explicit SystemModel(CreateParams const& params) : T_Super(params) {}
-    static SystemModelPtr Create(CreateParams const& params) {return new SystemModel(params);}
-    DGNPLATFORM_EXPORT static SystemModelPtr Create(DgnDbR, Code const&);
-};
-
-struct ComponentDef;
-
-/*=======================================================================================*//**
-* A ComponentModel is used by a ComponentDef 
-* @bsiclass                                                    Keith.Bentley   10/11
-**//*=======================================================================================*/
-struct EXPORT_VTABLE_ATTRIBUTE ComponentModel : DgnModel3d
-{
-<<<<<<< HEAD
-    friend struct ComponentDef;
-=======
-private:
-    DEFINE_T_SUPER(DgnModel3d)
-
-    struct CompProps
-        {
-        Utf8String m_itemECClassName;
-        Utf8String m_itemCategoryName;
-        Utf8String m_itemCodeAuthority;
-
-        CompProps(Utf8StringCR iclass, Utf8StringCR icat, Utf8String iauthority) : m_itemECClassName(iclass), m_itemCategoryName(icat), m_itemCodeAuthority(iauthority) {;}
-        bool IsValid(DgnDbR) const;
-        void FromJson(Json::Value const& inValue);
-        void ToJson(Json::Value& outValue) const;
-
-        DgnClassId GetItemECClassId(DgnDbR) const;
-        DgnCategoryId QueryItemCategoryId(DgnDbR) const;
-        };
-
-public:
-
-    //=======================================================================================
-    //! Parameters to create a new instances of a ComponentModel.
-    //! @ingroup DgnModelGroup
-    //=======================================================================================
-    struct CreateParams : DgnModel3d::CreateParams
-    {
-    private:
-        DEFINE_T_SUPER(DgnModel3d::CreateParams)
-        friend struct ComponentModel;
-        CompProps m_compProps;
-        ModelSolverDef m_solver;
-
-    public:
-        //! Parameters to create a new instance of a ComponentModel.
-        //! @param[in] dgndb The DgnDb for the new ComponentModel
-        //! @param[in] name The name for the ComponentModel
-        //! @param[in] iclass The full (namespace.class) name of the ECClass that should be used when creating an Item from this component.
-        //! @param[in] icat The name of the category that will be used by Items that should be harvested and that should be used when creating an instance Item from this component.
-        //! @param[in] iauthority The name of the CodeAuthority that should be used when creating an instance Item from this component.
-        //! @param[in] solver The definition of the solver to be used by this model when validating changes to its content.
-        DGNPLATFORM_EXPORT CreateParams(DgnDbR dgndb, Utf8StringCR name, Utf8StringCR iclass, Utf8StringCR icat, Utf8String iauthority, ModelSolverDef const& solver);
-
-        //! @private
-        //! This constructor is used only by the model handler to create a new instance, prior to calling ReadProperties on the model object
-        explicit CreateParams(DgnModel::CreateParams const& params) : T_Super(params), m_compProps("","","") {}
-
-        //! Get the model solver
-        ModelSolverDef const& GetSolver() const { return m_solver; }
-
-        //! Set the model solver
-        void SetSolver(ModelSolverDef const& s) { m_solver = s; }
-    };
-
-    friend struct CreateParams;
-
-private:
-    // Base for helper classes that assist in making harvested solutions persistent
-    struct HarvestedSolutionWriter
-        {
-      protected:
-        ComponentModel& m_cm;
-        DgnModelR m_destModel;
-      public:
-        virtual DgnDbR _GetOutputDgnDb() {return m_destModel.GetDgnDb();}
-        virtual DgnModelR _GetOutputModel() {return m_destModel;}
-        virtual DgnElementPtr _CreateCapturedSolutionElement(DgnDbStatus& status, DgnClassId iclass, DgnElement::Code const& icode); // (rarely need to override this)
-        virtual DgnElementCPtr _WriteSolution(DgnDbStatus&, DgnElementR) = 0;
-        HarvestedSolutionWriter(DgnModelR m, ComponentModel& c) : m_destModel(m), m_cm(c) {;}
-        };
-
-    // Makes a "catalog item" persistent
-    struct HarvestedSolutionInserter : HarvestedSolutionWriter
-        {
-        DEFINE_T_SUPER(HarvestedSolutionWriter)
-      protected:
-        DgnElementCPtr _WriteSolution(DgnDbStatus&, DgnElementR) override;
-      public:
-        HarvestedSolutionInserter(DgnModelR m, ComponentModel& c) : HarvestedSolutionWriter(m,c) {;}
-        };
-
-    // Makes a unique/single solution persistent
-    struct HarvestedSingletonInserter : HarvestedSolutionInserter
-        {
-        DEFINE_T_SUPER(HarvestedSolutionInserter)
-      protected:
-        DgnElementCPtr _WriteSolution(DgnDbStatus&, DgnElementR) override;
-      public:
-        HarvestedSingletonInserter(DgnModelR m, ComponentModel& c) : HarvestedSolutionInserter(m,c) {;}
-        };
-
-    // Updates any kind of persistent solution element
-    struct HarvestedSolutionUpdater : HarvestedSolutionWriter
-        {
-        DEFINE_T_SUPER(HarvestedSolutionWriter)
-      protected:
-        DgnElementCPtr m_existing;
-        DgnElementCPtr _WriteSolution(DgnDbStatus&, DgnElementR) override;
-      public:
-        HarvestedSolutionUpdater(DgnModelR m, ComponentModel& c, DgnElementCR e) : HarvestedSolutionWriter(m, c), m_existing(&e) {;}
-        };
-
-private:
-    CompProps m_compProps;
-    ModelSolverDef m_solver;
->>>>>>> 9aaafba4
-
-protected:
-    DPoint3d _GetGlobalOrigin() const override final {return DPoint3d::FromZero();}
-    CoordinateSpace _GetCoordinateSpace() const override final {return CoordinateSpace::Local;}
-    void _GetSolverOptions(Json::Value&);
-    DgnDbStatus _OnDelete() override;
-
-<<<<<<< HEAD
-public:
-    ComponentModel(CreateParams const& cp) : DgnModel3d(cp) {;}
-=======
-    void _InitFrom(DgnModelCR other) override;
-
-    DgnModelPtr _CloneForImport(DgnDbStatus* stat, DgnImportContext& importer) const override;
-    void _OnValidate() override;
-
-    DgnDbStatus _ReadSelectParams(BeSQLite::EC::ECSqlStatement& statement, ECSqlClassParamsCR params) override;
-    DgnDbStatus _BindInsertParams(BeSQLite::EC::ECSqlStatement& statement) override;
-    DgnDbStatus _BindUpdateParams(BeSQLite::EC::ECSqlStatement& statement) override;
-
-    void _WriteJsonProperties(Json::Value&) const override;//!< @private
-    void _ReadJsonProperties(Json::Value const&) override;//!< @private
->>>>>>> 9aaafba4
-
-static void OnElementCopied(DgnElementCR outputElement, DgnElementCR sourceElement, DgnCloneContext&);
-static void OnElementImported(DgnElementCR outputElement, DgnElementCR sourceElement, DgnImportContext&);
-};
-
-//=======================================================================================
-//! A component definition.
-// @bsiclass                                                    Sam.Wilson      12/15
-//=======================================================================================
-struct ComponentDef
-{
- private:
-    DgnDbR m_db;
-    ECN::ECClassCR m_class;
-    ECN::IECInstancePtr m_ca;
-    ComponentModelPtr m_sandbox;
-    bool m_isValid;
-
-    DGNPLATFORM_EXPORT Utf8String GetCaValueString(Utf8CP propName) const;
-
-    DGNPLATFORM_EXPORT DgnDbStatus GenerateGeometry(ECN::IECInstanceCR variationSpec);
- 
-    static DgnDbStatus ImportSchema(DgnDbR db, ECN::ECSchemaR schema);
-    Utf8String GetGeneratedName() const;
-    DgnElement::Code CreateCapturedSolutionCode(Utf8StringCR slnId);
-
-    //! Test if the specified code is that of a captured solution element.
-    static bool IsCapturedSolutionCode(DgnElement::Code const& icode);
-
-<<<<<<< HEAD
-    //! This is the basic logic to create an instance of this component. It is used to create variations and singletons.
-    DgnElementCPtr MakeInstance0(DgnDbStatus* stat, DgnModelR targetModel, ECN::IECInstanceCR parameters, DgnElement::Code const& code);
-    
- public:
-
-    struct GeometryGenerator
-        {
-        virtual DgnDbStatus _GenerateGeometry(ECN::IECInstanceCR variationSpec) = 0;
-        };
-=======
-    void SetSolver(ModelSolverDef const& solver) { m_solver = solver; }
-
-    DgnDbStatus BindInsertAndUpdateParams(BeSQLite::EC::ECSqlStatement& statement);
-
-public:
-    //! @private - used in testing only 
-    DGNPLATFORM_EXPORT DgnDbStatus Solve(ModelSolverDef::ParameterSet const& parameters);
-
-    //! Get the solver that is used to validate this model.
-    ModelSolverDef const& GetSolver() const { return m_solver; }
-    ModelSolverDef& GetSolver() { return m_solver; }
-
-    //! Get solver options
-    DGNPLATFORM_EXPORT void GetSolverOptions(Json::Value& options);
-
-    //! @private - used only by ElementCopier
-    static void OnElementCopied(DgnElementCR outputElement, DgnElementCR sourceElement, DgnCloneContext&);
-    //! @private - used only by importer
-    static void OnElementImported(DgnElementCR outputElement, DgnElementCR sourceElement, DgnImportContext&);
->>>>>>> 9aaafba4
-
-    DGNPLATFORM_EXPORT ComponentDef(DgnDbR db, ECN::ECClassCR componentDefClass);
-    DGNPLATFORM_EXPORT ~ComponentDef();
-
-    DgnDbR GetDgnDb() const {return m_db;}
-
-    bool IsValid() const {return m_isValid;}
-
-    ECN::ECClassCR GetECClass() const {return m_class;}
-
-    DGNPLATFORM_EXPORT ComponentModelR GetSandbox();
-
-    DGNPLATFORM_EXPORT bool UsesTemporarySandbox() const;
-
-    //! Get the name of this component
-    Utf8String GetName() const {return m_class.GetName();}
-
-    DGNPLATFORM_EXPORT Utf8String GetCategoryName() const;
-    DGNPLATFORM_EXPORT DgnCategoryId QueryCategoryId() const;
-
-    DGNPLATFORM_EXPORT Utf8String GetCodeAuthorityName() const;
-    DGNPLATFORM_EXPORT DgnAuthorityCPtr GetCodeAuthority() const;
-
-    DGNPLATFORM_EXPORT ECN::IECInstancePtr MakeVariationSpec();
-
-    //! Return the properties of the specified instance of this component in the form of an IECInstance.
-    //! @returns nullptr if \a instance is an instance of a component
-    DGNPLATFORM_EXPORT static ECN::IECInstancePtr GetParameters(DgnElementCR instance);
-
-    //! Compare two instances and return true if their parameter values are the same.
-    //! @note This function infers that that parameters to be compared are the properties of \a lhs that are not ECInstanceId and are not NULL.
-    DGNPLATFORM_EXPORT static bool HaveEqualParameters(ECN::IECInstanceCR lhs, ECN::IECInstanceCR rhs);
-
-    //! Creates a variation of the component, based on the specified parameters.
-    //! @param[out] stat        Optional. If not null and if the variation cannot be computed, then an error code is stored here to explain what happened, as explained below.
-    //! @param[in] destModel    The output model, where the variation instance should be stored.
-    //! @param[in] parameters   The parameters that specify the solution
-    //! @param[in] variationName The name of the variation that is to be created in the destModel. This cannot be blank, and it must be unique among all variations for this component.
-    //! @return A handle to the variation instance that was created and persisted in \a destModel. If more than one element was created, the returned element is the parent.
-    //!     * DgnDbStatus::BadRequest - The component's geometry could not be generated, possibly because the values in \a parameters are invalid.
-    //!     * DgnDbStatus::DuplicateCode - An element already exists with a name equal to \a variationName
-    //! @see MakeInstance
-    DGNPLATFORM_EXPORT DgnElementCPtr MakeVariation(DgnDbStatus* stat, DgnModelR destModel, ECN::IECInstanceCR parameters, Utf8StringCR variationName);
-
-    //! Make a persistent copy of a specified variation, along with all of its children.
-    //! Call this function if you are sure that you just need a copy of an existing variation.
-    //! @param[out] stat        Optional. If not null, then an error code is stored here in case the copy fails. Set to DgnDbStatus::WrongClass if \a variation is not an instance of a component. Otherwise, see ElementCopier for possible error codes.
-    //! @param[in] targetModel  The model where the instance is to be inserted
-    //! @param[in] variation    The variation instance that is to be copied
-    //! @param[in] code         Optional. The code to assign to the new instance. If invalid, then a code will be generated by the CodeAuthority associated with this component definition.
-    //! @return the new instance if successful
-    //! @see QuerySolutionByName
-    DGNPLATFORM_EXPORT static DgnElementCPtr MakeInstanceOfVariation(DgnDbStatus* stat, DgnModelR targetModel, DgnElementCR variation, DgnElement::Code const& code = DgnElement::Code());
-
-    //! Make a persistent copy of a specified variation or create a unique/singleton instance.
-    //! Call this function if you might need a unique/singleton solution.
-    //! If \a capturedSolutionName is valid and identifies an existing solution \em and if \a parameters matches the captured solution's parameters, then this function calls MakeInstance to make a copy of the captured solution.
-    //! Otherwise, this function calls CaptureSolution to create a unique/singleton solution.
-    //! @param[out] stat        Optional. If not null, then an error code is stored here in case the creation of the instance fails.
-    //! @param[in] targetModel  The model where the instance is to be inserted
-    //! @param[in] variationName    The name of the variation element that is to be copied, if any. Pass the empty string to create a unique/singleton solution.
-    //! @param[in] parameters   The parameters that specify the desired variation
-    //! @param[in] code         Optional. The code to assign to the new item. If invalid, then a code will be generated by the CodeAuthority associated with this component model
-    //! @return the new instance if successful
-    //! @see QuerySolutionByName
-    DGNPLATFORM_EXPORT DgnElementCPtr MakeInstance(DgnDbStatus* stat, DgnModelR targetModel, Utf8StringCR variationName,
-                                                    ECN::IECInstanceCR parameters, DgnElement::Code const& code = DgnElement::Code());
-};
-
-//=======================================================================================
-//! A PlanarPhysicalModel is an infinite planar model that subdivides physical space into two halves. The plane of a
-//! PhysicalPlanar model may be mapped into physical space in non-linear way, but every finite point in physical space is
-//! either "in front" or "in back" of the plane.
-//! @note a PlanarPhysicalModel @b is @b a DgnModel2d, and all of its elements are 2-dimensional.
-//! Also note that any (2d) point on a PlanarPhysicalModel corresponds to a single point in physical space.
-//! @ingroup DgnModelGroup
-// @bsiclass                                                    Keith.Bentley   10/11
-//=======================================================================================
-struct EXPORT_VTABLE_ATTRIBUTE PlanarPhysicalModel : DgnModel2d
-{
-    DEFINE_T_SUPER(DgnModel2d)
-
-protected:
-    PlanarPhysicalModelCP _ToPlanarPhysicalModel() const override {return this;}
-public:
-    explicit PlanarPhysicalModel(CreateParams const& params) : T_Super(params) {}
-};
-
-//=======================================================================================
-//! A SectionDrawingModel is a PlanarPhysicalModel that is mapped into physical space such that the vertical direction (Y
-//! vector) of the SectionDrawingModel is constant in physical space. That is, physical space is divided in half (cut) by a
-//! series of line segments, continuous and monotonically increasing along the X axis, in the XZ plane of the drawing. This
-//! is called the "section plane", and the line segments are called the "section lines". In AEC section drawings, a further
-//! restriction is that the section lines always parallel but may be disjoint (some mechanical section drawings allow
-//! continuous but non-parallel section lines). Physical space in the positive Z direction of the section plane is called
-//! "in front" of the section plane, and space in negative Z is called "behind" the section plane.
-//! <p> All of the graphics in a SectionDrawingModel are 2d elements. Some elements are
-//! computed by intersecting the section plane with elements in some physical models according to some rules. These
-//! elements are called "section graphics". Some elements in the SectionDrawingModel are computed by projecting element in
-//! front the section plane onto the section plane according to some rules. These elements are called "forward graphics".
-//! Other elements in the SectionDrawingModel are computed by projecting element behind the section plane onto the section
-//! plane according to some rules. These elements are called "reverse graphics". Lastly, the SectionDrawingModel may contain
-//! elements that are pure annotation placed by the user or created by other rules.
-//! @ingroup DgnModelGroup
-// @bsiclass                                                    Keith.Bentley   10/11
-//=======================================================================================
-struct EXPORT_VTABLE_ATTRIBUTE SectionDrawingModel : PlanarPhysicalModel
-{
-    DEFINE_T_SUPER(PlanarPhysicalModel)
-protected:
-    DGNPLATFORM_EXPORT virtual DgnDbStatus _OnInsertElement(DgnElementR element) override;
-public:
-    SectionDrawingModel(CreateParams const& params) : T_Super(params) {}
-};
-
-//=======================================================================================
-//! A sheet model is a DgnModel2d that has the following characteristics:
-//!     - Has fixed extents (is not infinite), specified in meters.
-//!     - Can contain @b views of other models, like pictures pasted on a photo album.
-//! @ingroup DgnModelGroup
-// @bsiclass                                                    Keith.Bentley   10/11
-//=======================================================================================
-struct EXPORT_VTABLE_ATTRIBUTE SheetModel : DgnModel2d
-{
-    DEFINE_T_SUPER(DgnModel2d)
-
-    struct CreateParams : DgnModel2d::CreateParams
-    {
-        DEFINE_T_SUPER(DgnModel2d::CreateParams);
-        DPoint2d m_size;
-
-        //! Parameters for creating a new SheetModel.
-        //! @param[in] dgndb the DgnDb into which the SheetModel will be created
-        //! @param[in] classId the DgnClassId of thew new SheetModel (must be or derive from SheetModel)
-        //! @param[in] code the code of the new SheetModel
-        //! @param[in] size the size of the SheetModel, in meters.
-        //! @param[in] label Label of the new DgnModel
-        //! @param[in] displayInfo the Properties of the new SheetModel
-        //! @param[in] inGuiList Controls the visibility of the new DgnModel in model lists shown to the user
-        //! @param[in] id the DgnModelId of thew new SheetModel. This should be DgnModelId() when creating a new model.
-        CreateParams(DgnDbR dgndb, DgnClassId classId, Code code, DPoint2d size, Utf8CP label = nullptr, DisplayInfo displayInfo = DisplayInfo(), bool inGuiList = true, DgnModelId id = DgnModelId()) :
-            T_Super(dgndb, classId, code, label, displayInfo, inGuiList, id), m_size(size)
-            {}
-
-        explicit CreateParams(DgnModel::CreateParams const& params, DPoint2d size=DPoint2d::FromZero()) : T_Super(params), m_size(size) {}
-    };
-
-private:
-    DgnDbStatus BindInsertAndUpdateParams(BeSQLite::EC::ECSqlStatement& statement);
-
-protected:
-    DPoint2d m_size;
-
-    SheetModelCP _ToSheetModel() const override {return this;}
-
-    DGNPLATFORM_EXPORT virtual void _InitFrom(DgnModelCR other) override;
-
-    DGNPLATFORM_EXPORT DgnDbStatus _ReadSelectParams(BeSQLite::EC::ECSqlStatement& statement, ECSqlClassParamsCR params) override;
-    DGNPLATFORM_EXPORT DgnDbStatus _BindInsertParams(BeSQLite::EC::ECSqlStatement& statement) override;
-    DGNPLATFORM_EXPORT DgnDbStatus _BindUpdateParams(BeSQLite::EC::ECSqlStatement& statement) override;
-
-    DGNPLATFORM_EXPORT virtual DgnDbStatus _OnInsertElement(DgnElementR element) override;
-
-public:
-    //! construct a new SheetModel
-    explicit DGNPLATFORM_EXPORT SheetModel(CreateParams const& params);
-
-    //! Construct a SheetModel
-    //! @param[in] params The CreateParams for the new SheetModel
-    DGNPLATFORM_EXPORT static SheetModelPtr Create(CreateParams const& params) {return new SheetModel(params);}
-
-    //! Get the sheet size, in meters
-    DPoint2d GetSize() const {return m_size;}
-};
-
-#define MODELHANDLER_DECLARE_MEMBERS(__ECClassName__,__classname__,_handlerclass__,_handlersuperclass__,__exporter__) \
-        private: virtual DgnModel* _CreateInstance(DgnModel::CreateParams const& params) override {return new __classname__(__classname__::CreateParams(params));}\
-        protected: virtual uint64_t _ParseRestrictedAction(Utf8CP name) const override { return __classname__::RestrictedAction::Parse(name); }\
-        DOMAINHANDLER_DECLARE_MEMBERS(__ECClassName__,_handlerclass__,_handlersuperclass__,__exporter__)
-
-//=======================================================================================
-//! @namespace BentleyApi::Dgn::dgn_ModelHandler DgnModel Handlers in the base "Dgn" domain.
-//! @note Only handlers from the base "Dgn" domain belong in this namespace.
-// @bsiclass                                                    Keith.Bentley   06/15
-//=======================================================================================
-namespace dgn_ModelHandler
-{
-    //! The ModelHandler for DgnModel
-    struct EXPORT_VTABLE_ATTRIBUTE Model : DgnDomain::Handler
-    {
-        friend struct Dgn::DgnModel;
-        DOMAINHANDLER_DECLARE_MEMBERS (DGN_CLASSNAME_Model, Model, DgnDomain::Handler, DGNPLATFORM_EXPORT)
-
-    private:
-        ECSqlClassInfo m_classInfo;
-        ECSqlClassInfo const& GetECSqlClassInfo();
-
-    protected:
-        ModelHandlerP _ToModelHandler() override {return this;}
-        virtual DgnModelP _CreateInstance(DgnModel::CreateParams const& params) {return nullptr;}
-        virtual uint64_t _ParseRestrictedAction(Utf8CP name) const override { return DgnModel::RestrictedAction::Parse(name); }
-
-        //! Add the names of any subclass properties used by ECSql INSERT, UPDATE, and/or SELECT statements to the ECSqlClassParams list.
-        //! If you override this method, you @em must invoke T_Super::_GetClassParams().
-        DGNPLATFORM_EXPORT virtual void _GetClassParams(ECSqlClassParamsR params);
-
-    public:
-        //! Find an ModelHandler for a subclass of dgn.Model. This is just a shortcut for FindHandler with the base class
-        //! of "dgn.Model".
-        DGNPLATFORM_EXPORT static ModelHandlerP FindHandler(DgnDb const&, DgnClassId handlerId);
-
-        //! Create an instance of a (subclass of) DgnModel from CreateParams.
-        //! @param[in] params the parameters for the model
-        DgnModelPtr Create(DgnModel::CreateParams const& params) {return _CreateInstance(params);}
-    };
-
-    //! The ModelHandler for Model2d
-    struct EXPORT_VTABLE_ATTRIBUTE Model2d : Model
-    {
-        MODELHANDLER_DECLARE_MEMBERS(DGN_CLASSNAME_Model2d, DgnModel2d, Model2d, Model, DGNPLATFORM_EXPORT)
-    protected:
-        DGNPLATFORM_EXPORT virtual void _GetClassParams(ECSqlClassParamsR params) override;
-    };
-
-    //! The ModelHandler for PhysicalModel
-    struct EXPORT_VTABLE_ATTRIBUTE Physical : Model
-    {
-        MODELHANDLER_DECLARE_MEMBERS(DGN_CLASSNAME_PhysicalModel, PhysicalModel, Physical, Model, DGNPLATFORM_EXPORT)
-    };
-
-    //! The ModelHandler for ComponentModel
-    struct EXPORT_VTABLE_ATTRIBUTE Component : Model
-    {
-        MODELHANDLER_DECLARE_MEMBERS(DGN_CLASSNAME_ComponentModel, ComponentModel, Component, Model, DGNPLATFORM_EXPORT)
-    protected:
-        DGNPLATFORM_EXPORT virtual void _GetClassParams(ECSqlClassParamsR params) override;
-    };
-
-    //! The ModelHandler for PlanarPhysicalModel
-    struct EXPORT_VTABLE_ATTRIBUTE PlanarPhysical : Model2d
-    {
-        MODELHANDLER_DECLARE_MEMBERS(DGN_CLASSNAME_PlanarPhysicalModel, PlanarPhysicalModel, PlanarPhysical, Model2d, DGNPLATFORM_EXPORT)
-    };
-
-    //! The ModelHandler for SectionDrawingModel
-    struct EXPORT_VTABLE_ATTRIBUTE SectionDrawing : PlanarPhysical
-    {
-        MODELHANDLER_DECLARE_MEMBERS (DGN_CLASSNAME_SectionDrawingModel, SectionDrawingModel, SectionDrawing, PlanarPhysical, DGNPLATFORM_EXPORT)
-    };
-
-    //! The ModelHandler for SheetModel
-    struct EXPORT_VTABLE_ATTRIBUTE Sheet : Model2d
-    {
-        MODELHANDLER_DECLARE_MEMBERS(DGN_CLASSNAME_SheetModel, SheetModel, Sheet, Model2d, DGNPLATFORM_EXPORT)
-    protected:
-        DGNPLATFORM_EXPORT virtual void _GetClassParams(ECSqlClassParamsR params) override;
-    };
-
-    //! The ModelHandler for DefinitionModel
-    struct EXPORT_VTABLE_ATTRIBUTE Definition : Model
-    {
-        MODELHANDLER_DECLARE_MEMBERS(DGN_CLASSNAME_DefinitionModel, DefinitionModel, Definition, Model, DGNPLATFORM_EXPORT)
-    };
-
-    //! The ModelHandler for DictionaryModel
-    struct EXPORT_VTABLE_ATTRIBUTE Dictionary : Definition
-    {
-        MODELHANDLER_DECLARE_MEMBERS(DGN_CLASSNAME_DictionaryModel, DictionaryModel, Dictionary, Definition, DGNPLATFORM_EXPORT)
-    };
-
-    //! The ModelHandler for SystemModel
-    struct EXPORT_VTABLE_ATTRIBUTE System : Model
-    {
-        MODELHANDLER_DECLARE_MEMBERS(DGN_CLASSNAME_SystemModel, SystemModel, System, Model, DGNPLATFORM_EXPORT)
-    };
-};
-
-END_BENTLEY_DGNPLATFORM_NAMESPACE
-
+/*--------------------------------------------------------------------------------------+
+|
+|     $Source: PublicAPI/DgnPlatform/DgnModel.h $
+|
+|  $Copyright: (c) 2015 Bentley Systems, Incorporated. All rights reserved. $
+|
++--------------------------------------------------------------------------------------*/
+#pragma once
+//__PUBLISH_SECTION_START__
+
+#include "DgnDomain.h"
+#include "DgnElement.h"
+#include "DgnAuthority.h"
+#include "ECSqlClassParams.h"
+#include "ModelSolverDef.h"
+#include <Bentley/ValueFormat.h>
+#include <DgnPlatform/DgnProperties.h>
+
+DGNPLATFORM_TYPEDEFS(GeometricModel)
+DGNPLATFORM_TYPEDEFS(DefinitionModel)
+DGNPLATFORM_TYPEDEFS(DgnModel2d)
+DGNPLATFORM_TYPEDEFS(DgnModel3d)
+DGNPLATFORM_TYPEDEFS(DgnRangeTree)
+DGNPLATFORM_TYPEDEFS(ICheckStop)
+DGNPLATFORM_TYPEDEFS(PlanarPhysicalModel)
+DGNPLATFORM_TYPEDEFS(SheetModel)
+DGNPLATFORM_TYPEDEFS(DictionaryModel)
+DGNPLATFORM_TYPEDEFS(SystemModel)
+DGNPLATFORM_REF_COUNTED_PTR(SheetModel)
+DGNPLATFORM_REF_COUNTED_PTR(DefinitionModel)
+DGNPLATFORM_REF_COUNTED_PTR(DictionaryModel)
+DGNPLATFORM_REF_COUNTED_PTR(SystemModel)
+
+BEGIN_BENTLEY_DGNPLATFORM_NAMESPACE
+
+//=======================================================================================
+//! A map whose key is DgnElementId and whose data is DgnElementCPtr
+// @bsiclass                                                    Keith.Bentley   04/15
+//=======================================================================================
+struct DgnElementMap : bmap<DgnElementId, DgnElementCPtr>
+    {
+    void Add(DgnElementCR el)
+        {
+        DgnElementId  id = el.GetElementId();
+        if (!id.IsValid())
+            {
+            BeAssert(false);
+            return;
+            }
+        Insert(id, &el);
+        }
+    };
+
+/** @addtogroup DgnModelGroup DgnModels
+@ref PAGE_ModelOverview
+*/
+
+//=======================================================================================
+//! A DgnModel represents a model in memory and may hold references to elements that belong to it.
+//! @ingroup DgnModelGroup
+// @bsiclass                                                     KeithBentley    10/00
+//=======================================================================================
+struct EXPORT_VTABLE_ATTRIBUTE DgnModel : RefCountedBase
+    {
+    friend struct DgnModels;
+    friend struct DgnElement;
+    friend struct DgnElements;
+    friend struct QueryModel;
+    friend struct dgn_TxnTable::Model;
+
+    struct CreateParams;
+
+    typedef DgnAuthority::Code Code;
+
+    //========================================================================================
+    //! Application data attached to a DgnModel. Create a subclass of this to store non-persistent information on a DgnModel and
+    //! to react to significant events on a DgnModel.
+    //! @see DgnModel::AddAppData
+    //=======================================================================================
+    struct AppData : RefCountedBase
+        {
+        //! A unique Key to identify each subclass of AppData.
+        struct Key : NonCopyableClass {};
+
+        enum class DropMe {No=0, Yes=1};
+
+        //! Called after DgnModel has been filled.
+        //! @param[in] model The model to which this AppData is attached
+        //! @return DropMe::Yes to be removed from DgnModel
+        virtual DropMe _OnFilled(DgnModelCR model) {return DropMe::No;}
+
+        //! Called when a DgnModel is about to be emptied.
+        //! @param[in] model The model to which this AppData is attached
+        //! @return true to be dropped from model
+        virtual void _OnEmpty(DgnModelCR model) {}
+
+        //! Called after a DgnModel has been emptied.
+        //! @param[in] model The model to which this AppData is attached
+        //! @return DropMe::Yes to be removed from DgnModel
+        virtual DropMe _OnEmptied(DgnModelCR model) {return DropMe::No;}
+
+        //! Called when a DgnModel is about to be updated in the DgnDb.
+        //! @param[in] model The model to which this AppData is attached
+        virtual DgnDbStatus _OnUpdate(DgnModelCR model) {return DgnDbStatus::Success;}
+
+        //! Called after a DgnModel was updated in the DgnDb.
+        //! @param[in] model The model to which this AppData is attached
+        //! @return DropMe::Yes to be removed from DgnModel
+        virtual DropMe _OnUpdated(DgnModelCR model) {return DropMe::No;}
+
+        //! Called before the DgnModel is deleted.
+        //! @param[in] model The model to which this AppData is attached
+        virtual void _OnDelete(DgnModelR model) {}
+
+        //! Called after the DgnModel was deleted.
+        //! @param[in] model The model to which this AppData is attached
+        //! @return DropMe::Yes to be removed from DgnModel
+        virtual DropMe _OnDeleted(DgnModelCR model) {return DropMe::Yes;}
+    };
+
+    //=======================================================================================
+    //! Parameters to create a new instances of a DgnModel.
+    //! @ingroup DgnModelGroup
+    //=======================================================================================
+    struct CreateParams
+    {
+        DgnDbR      m_dgndb;
+        DgnModelId  m_id;
+        DgnClassId  m_classId;
+        Code        m_code;
+        Utf8String  m_label;
+        bool        m_inGuiList;
+
+        //! Parameters to create a new instance of a DgnModel.
+        //! @param[in] dgndb The DgnDb for the new DgnModel
+        //! @param[in] classId The DgnClassId for the new DgnModel.
+        //! @param[in] code The code for the DgnModel
+        //! @param[in] label Label of the new DgnModel
+        //! @param[in] inGuiList Controls the visibility of the new DgnModel in model lists shown to the user
+        //! @param[in] id Internal only, must be DgnModelId() to create a new DgnModel.
+        CreateParams(DgnDbR dgndb, DgnClassId classId, Code code, Utf8CP label = nullptr, bool inGuiList = true, DgnModelId id = DgnModelId()) :
+            m_dgndb(dgndb), m_id(id), m_classId(classId), m_code(code), m_inGuiList(inGuiList)
+            {
+            SetLabel(label);
+            }
+
+        void SetLabel(Utf8CP label) { m_label.AssignOrClear(label); }
+        void SetInGuiList(bool inGuiList) { m_inGuiList = inGuiList; }
+
+        DGNPLATFORM_EXPORT void RelocateToDestinationDb(DgnImportContext&);
+    };
+
+    //! Actions which may be restricted for models when the handler for their ECClass is not loaded.
+    struct RestrictedAction : DgnDomain::Handler::RestrictedAction
+    {
+        DEFINE_T_SUPER(DgnDomain::Handler::RestrictedAction);
+
+        static const uint64_t InsertElement = T_Super::NextAvailable; //!< Insert an element into this model. "InsertElement"
+        static const uint64_t UpdateElement = InsertElement << 1; //!< Modify an element in this model. "UpdateElement"
+        static const uint64_t DeleteElement = UpdateElement << 1; //!< Delete an element in this model. "DeleteElement"
+        static const uint64_t Clone = DeleteElement << 1; //!< Create a copy of this model. "Clone"
+        static const uint64_t SetCode = Clone << 1; //!< Change this model's Code. "SetCode"
+
+        static const uint64_t Reserved_2 = SetCode << 1; //!< Reserved for future use 
+        static const uint64_t Reserved_3 = Reserved_2 << 1; //!< Reserved for future use 
+        static const uint64_t Reserved_4 = Reserved_3 << 1; //!< Reserved for future use 
+        static const uint64_t Reserved_5 = Reserved_4 << 1; //!< Reserved for future use 
+        static const uint64_t Reserved_6 = Reserved_5 << 1; //!< Reserved for future use 
+
+        static const uint64_t NextAvailable = Reserved_6 << 1; //!< Subclasses can add new actions beginning with this value
+
+        DGNPLATFORM_EXPORT static uint64_t Parse(Utf8CP name);
+    };
+
+private:
+    template<class T> void CallAppData(T const& caller) const;
+    void RegisterElement(DgnElementCR el) {_RegisterElement(el);}
+    void ReleaseAllElements();
+
+    DgnDbStatus BindInsertAndUpdateParams(BeSQLite::EC::ECSqlStatement& statement);
+    DgnDbStatus Read();
+protected:
+    DgnDbR          m_dgndb;
+    DgnModelId      m_modelId;
+    DgnClassId      m_classId;
+    Code            m_code;
+    Utf8String      m_label;
+    bool            m_inGuiList;
+    int             m_dependencyIndex;
+
+    DgnElementMap   m_elements;
+    mutable bmap<AppData::Key const*, RefCountedPtr<AppData>, std::less<AppData::Key const*>, 8> m_appData;
+    mutable bool    m_persistent;   // true if this DgnModel is in the DgnModels "loaded models" list.
+    bool            m_filled;       // true if the FillModel was called on this DgnModel.
+
+    explicit DGNPLATFORM_EXPORT DgnModel(CreateParams const&);
+    DGNPLATFORM_EXPORT virtual ~DgnModel();
+
+    virtual void _SetFilled() {m_filled=true;}
+    virtual void DGNPLATFORM_EXPORT _RegisterElement(DgnElementCR element);
+
+    DGNPLATFORM_EXPORT virtual void _InitFrom(DgnModelCR other);            //!< @private
+
+    //! Invoked when loading a model from the table, to allow subclasses to extract their property values
+    //! from the SELECT statement. The parameters are those which were specified by this elements Handler.
+    //! @param[in] statement The SELECT statement which selected the class using ECSql
+    //! @param[in] params The properties selected by the SELECT statement. Use this to obtain an index into the statement.
+    //! @return DgnDbStatus::Success if the data was loaded successfully, or else an error status.
+    //! @note If you override this method, you @em must first call T_Super::_ReadSelectParams, forwarding its status.
+    //! You should then extract your subclass properties from the supplied ECSqlStatement, using
+    //! selectParams.GetParameterIndex() to look up the index of each parameter within the statement.
+    DGNPLATFORM_EXPORT virtual DgnDbStatus _ReadSelectParams(BeSQLite::EC::ECSqlStatement& statement, ECSqlClassParamsCR params);
+
+    //! Called to bind the model's property values to the ECSqlStatement when inserting
+    //! a new model.  The parameters to bind were the ones specified by this model's Handler.
+    //! @note If you override this method, you should bind your subclass properties
+    //! to the supplied ECSqlStatement, using statement.GetParameterIndex with your property's name.
+    //! Then you @em must call T_Super::_BindInsertParams, forwarding its status.
+    DGNPLATFORM_EXPORT virtual DgnDbStatus _BindInsertParams(BeSQLite::EC::ECSqlStatement& statement);
+
+    //! Called to bind the model's property values to the ECSqlStatement when updating
+    //! an existing model.  The parameters to bind were the ones specified by this model's Handler
+    //! @note If you override this method, you should bind your subclass properties
+    //! to the supplied ECSqlStatement, using statement.GetParameterIndex with your property's name.
+    //! Then you @em must call T_Super::_BindUpdateParams, forwarding its status.
+    DGNPLATFORM_EXPORT virtual DgnDbStatus _BindUpdateParams(BeSQLite::EC::ECSqlStatement& statement);
+
+    //! Invoked when writing the Properties field into the Db as part of an Insert or Update operation.
+    //! @note If you override this method, you @em must call T_Super::_WriteJsonProperties. Consider
+    //! writing your properties into a sub node of the value to avoid collisions with the 
+    //! super class properties.
+    virtual void _WriteJsonProperties(Json::Value& value) const {}
+
+    //! Invoked when reading the Properties field from the Db. 
+    //! @note If you override this method, you @em must call T_Super::_WriteJsonProperties. Consider
+    //! writing your properties into a sub node of the value to avoid collisions with the 
+    //! super class properties.
+    virtual void _ReadJsonProperties(Json::Value const& value) {}
+
+    /** @name Events associated with DgnElements of a DgnModel */
+    /** @{ */
+    //! Called when a DgnElement in this DgnModel is about to be inserted.
+    //! @param[in] element The element about to be inserted into the DgnDb
+    //! @return DgnDbStatus::Success to allow the element to be added. Any other status will block the insert and will be
+    //! returned to the caller attempting to insert the element.
+    //! @note If you override this method, you @em must call the T_Super implementation, forwarding its status.
+    DGNPLATFORM_EXPORT virtual DgnDbStatus _OnInsertElement(DgnElementR element);
+
+    //! Called when a DgnElement in this DgnModel is about to be updated.
+    //! @param[in] modified The element in its changed state. This state will be saved to the DgnDb
+    //! @param[in] original The element in its pre-changed state.
+    //! @return DgnDbStatus::Success to allow the element to be updated. Any other status will block the update and will be
+    //! returned to the caller attempting to update the element.
+    //! @note If you override this method, you @em must call the T_Super implementation, forwarding its status.
+    DGNPLATFORM_EXPORT virtual DgnDbStatus _OnUpdateElement(DgnElementCR modified, DgnElementCR original);
+
+    //! Called when a DgnElement in this DgnModel is about to be deleted.
+    //! @param[in] element The element about to be deleted from the DgnDb
+    //! @return DgnDbStatus::Success to allow the element to be deleted. Any other status will block the delete and will be
+    //! returned to the caller attempting to delete the element.
+    //! @note If you override this method, you @em must call the T_Super implementation, forwarding its status.
+    DGNPLATFORM_EXPORT virtual DgnDbStatus _OnDeleteElement(DgnElementCR element);
+
+    //! Called after a DgnElement in this DgnModel has been loaded into memory.
+    //! @param[in] element The element that was just loaded.
+    //! @note If you override this method, you @em must call the T_Super implementation.
+    //! DgnModels maintain an id->element lookup table, and possibly a DgnRangeTree. The DgnModel implementation of this method maintains them.
+    DGNPLATFORM_EXPORT virtual void _OnLoadedElement(DgnElementCR element);
+
+    //! Called after a DgnElement in this DgnModel has been inserted into the DgnDb
+    //! @param[in] element The element that was just inserted.
+    //! @note If you override this method, you @em must call the T_Super implementation.
+    //! DgnModels maintain an id->element lookup table, and possibly a DgnRangeTree. The DgnModel implementation of this method maintains them.
+    DGNPLATFORM_EXPORT virtual void _OnInsertedElement(DgnElementCR element);
+
+    //! Called after a DgnElement that was previously deleted from this DgnModel has been reinstated by undo
+    //! @param[in] element The element that was just reinstatted.
+    //! @note If you override this method, you @em must call the T_Super implementation.
+    //! DgnModels maintain an id->element lookup table, and possibly a DgnRangeTree. The DgnModel implementation of this method maintains them.
+    DGNPLATFORM_EXPORT virtual void _OnReversedDeleteElement(DgnElementCR element);
+
+    //! Called after a DgnElement in this DgnModel has been updated in the DgnDb
+    //! @param[in] modified The element in its changed state. This state was saved to the DgnDb
+    //! @param[in] original The element in its pre-changed state.
+    //! @note If you override this method, you @em must call the T_Super implementation.
+    //! DgnModels maintain an id->element lookup table, and possibly a DgnRangeTree. The DgnModel implementation of this method maintains them.
+    virtual void _OnUpdatedElement(DgnElementCR modified, DgnElementCR original) { }
+
+    //! Called after an DgnElement that was previously updated has been reversed by undo.
+    //! @param[in] original The element in its original state. This is the state before the original change (the current state)
+    //! @param[in] modified The element in its post-changed (now reversed) state.
+    //! @note If you override this method, you @em must call the T_Super implementation.
+    //! DgnModels maintain an id->element lookup table, and possibly a DgnRangeTree. The DgnModel implementation of this method maintains them.
+    virtual void _OnReversedUpdateElement(DgnElementCR original, DgnElementCR modified) { }
+
+    //! Called after a DgnElement in this DgnModel has been deleted from the DgnDb
+    //! @param[in] element The element that was just deleted.
+    //! @note If you override this method, you @em must call the T_Super implementation.
+    //! DgnModels maintain an id->element lookup table, and possibly a DgnRangeTree. The DgnModel implementation of this method maintains them.
+    DGNPLATFORM_EXPORT virtual void _OnDeletedElement(DgnElementCR element);
+
+    //! Called after a DgnElement in this DgnModel has been removed by undo
+    //! @param[in] element The element that was just deleted by undo.
+    //! @note If you override this method, you @em must call the T_Super implementation.
+    //! DgnModels maintain an id->element lookup table, and possibly a DgnRangeTree. The DgnModel implementation of this method maintains them.
+    DGNPLATFORM_EXPORT virtual void _OnReversedAddElement(DgnElementCR element);
+
+    /** @} */
+
+    //! Load all of the DgnElements of this DgnModel into memory.
+    DGNPLATFORM_EXPORT virtual void _FillModel();
+
+
+    /** @name Events for a DgnModel */
+    /** @{ */
+    //! Called when this DgnModel is about to be inserted into the DgnDb.
+    //! @note If you override this method, you @em must call the T_Super implementation, forwarding its status.
+    DGNPLATFORM_EXPORT virtual DgnDbStatus _OnInsert();
+    //! Called when this DgnModel is about to be updated in the DgnDb.
+    //! @note If you override this method, you @em must call the T_Super implementation, forwarding its status.
+    DGNPLATFORM_EXPORT virtual DgnDbStatus _OnUpdate();
+    //! Called when this DgnModel is about to be deleted from the DgnDb.
+    //! @note If you override this method, you @em must call the T_Super implementation, forwarding its status.
+    DGNPLATFORM_EXPORT virtual DgnDbStatus _OnDelete();
+    //! Called after this DgnModel was loaded from the DgnDb.
+    //! @note If you override this method, you @em must call the T_Super implementation.
+    DGNPLATFORM_EXPORT virtual void _OnLoaded();
+    //! Called after this DgnModel was inserted into the DgnDb.
+    //! @note If you override this method, you @em must call the T_Super implementation.
+    DGNPLATFORM_EXPORT virtual void _OnInserted();
+    //! Called after this DgnModel was updated in the DgnDb.
+    //! @note If you override this method, you @em must call the T_Super implementation.
+    DGNPLATFORM_EXPORT virtual void _OnUpdated();
+    //! Called after this DgnModel was deleted from the DgnDb.
+    //! @note If you override this method, you @em must call the T_Super implementation.
+    DGNPLATFORM_EXPORT virtual void _OnDeleted();
+    /** @} */
+
+    /** @name Dynamic cast shortcuts for a DgnModel */
+    /** @{ */
+    virtual GeometricModelCP _ToGeometricModel() const {return nullptr;}
+    virtual DefinitionModelCP _ToDefinitionModel() const {return nullptr;}
+    virtual DgnModel2dCP _ToDgnModel2d() const {return nullptr;}
+    virtual DgnModel3dCP _ToDgnModel3d() const {return nullptr;}
+    virtual PhysicalModelCP _ToPhysicalModel() const {return nullptr;}
+    virtual PlanarPhysicalModelCP _ToPlanarPhysicalModel() const {return nullptr;}
+    virtual SheetModelCP _ToSheetModel() const {return nullptr;}
+    virtual SystemModelCP _ToSystemModel() const {return nullptr;}
+    /** @} */
+
+    //! The sublcass should import elements from the source model into this model. 
+    //! Import is done in phases. The import framework will call _ImportElementAspectsFrom and then _ImportECRelationshipsFrom after calling this method.
+    //! @note It should be rare for a subclass to override _ImportElementsFrom. The base class implementation copies all elements in the model,
+    //! and it fixes up all parent-child pointers. A subclass can override _ShouldImportElementFrom in order to exclude individual elements.
+    //! @see _ShouldImportElementFrom
+    DGNPLATFORM_EXPORT virtual DgnDbStatus _ImportElementsFrom(DgnModelCR sourceModel, DgnImportContext& importer);
+    
+    virtual bool _ShouldImportElement(DgnElementCR sourceElement) {return true;}
+
+    //! The sublcass should import ECRelationships from the source model into this model. 
+    //! Import is done in phases. This method will be called by the import framework after all elements have been imported and before ECRelationships are imported.
+    //! A subclass implementation of _ImportElementAspectsFrom should copy only the ElementAspect subclasses that are defined by the 
+    //! the ECSchema/DgnDomain of the subclass. For example, the base DgnModel implementation will handle the ElementAspects defined in the base Dgn schema, including
+    //! ElementItem.
+    //! @note The implementation should start by calling the superclass implementation.
+    DGNPLATFORM_EXPORT virtual DgnDbStatus _ImportElementAspectsFrom(DgnModelCR sourceModel, DgnImportContext& importer);
+
+    //! The sublcass should import ECRelationships from the source model into this model. 
+    //! Import is done in phases. This method will be called by the import framework after all elements and aspects have been imported.
+    //! This method will be called after all elements (and aspects) have been imported.
+    //! <p>
+    //! A subclass implementation of _ImportECRelationshipsFrom should copy only the relationship subclasses that are defined by the 
+    //! the ECSchema/DgnDomain of the subclass. For example, the base DgnModel implementation will handle the relationships defined in the 
+    //! base Dgn schema, including ElementDrivesElement, ElementGeomUsesParts, ElementGroupsMembers, and ElementUsesStyles.
+    //! <p>
+    //! Both endpoints of an ECRelationship must be in the same DgnDb. Since the import operation can copy elements between DgnDbs, a subclass implementation
+    //! must be careful about which ECRelationships to import. Normally, only ECRelationships between elements in the model should be copied. 
+    //! ECRelationships that start/end outside the model can only be copied if the foreign endpoint is also copied. 
+    //! If endpoint elements must be deep-copyed, however, that must be done in _ImportElementsFrom, not in this function. That is because
+    //! deep-copying an element in the general case requires all of the support for copying and remapping of parents and aspects that is implemented by the framework,
+    //! prior to the phase where ECRelationships are copied.
+    //! @note The implementation should start by calling the superclass implementation.
+    DGNPLATFORM_EXPORT virtual DgnDbStatus _ImportECRelationshipsFrom(DgnModelCR sourceModel, DgnImportContext& importer);
+
+    //! Generate the CreateParams to use for _CloneForImport
+    //! @param importer Specifies source and destination DgnDbs and knows how to remap IDs
+    //! @return CreateParams initialized with the model's current data, remapped to the destination DgnDb.
+    DGNPLATFORM_EXPORT CreateParams GetCreateParamsForImport(DgnImportContext& importer) const;
+
+    DGNPLATFORM_EXPORT virtual void _EmptyModel();
+    virtual DgnRangeTree* _GetRangeIndexP(bool create) const {return nullptr;}
+    virtual void _OnValidate() { }
+
+    DGNPLATFORM_EXPORT virtual DgnDbStatus _SetCode(Code const& code);
+public:
+    DGNPLATFORM_EXPORT ModelHandlerR GetModelHandler() const;
+    DgnRangeTree* GetRangeIndexP(bool create) const {return _GetRangeIndexP(create);}
+
+    //! Returns true if this is a 3d model.
+    bool Is3d() const {return nullptr != ToDgnModel3d();}
+
+    DGNPLATFORM_EXPORT DgnElementCP FindElementById(DgnElementId id); //!< @private
+
+    //! Empty the contents of this DgnModel. This will release any references to DgnElements held by this DgnModel, decrementing
+    //! their reference count and potentially freeing them.
+    DGNPLATFORM_EXPORT void EmptyModel() {_EmptyModel();}
+
+    //! Load all elements of this DgnModel.
+    //! After this call, all of the DgnElements of this model are loaded and are held in memory by this DgnModel.
+    //! @note if this DgnModel is already filled, this method does nothing and returns DgnDbStatus::Success.
+    void FillModel() {_FillModel();}
+
+    //! Determine whether this DgnModel's elements have been "filled" from the DgnDb or not.
+    //! @return true if the DgnModel was filled.
+    //! @see FillModel
+    bool IsFilled() const {return m_filled;}
+
+    //! Determine whether this DgnModel is persistent.
+    //! A model is "persistent" if it was loaded via DgnModels::GetModel, or after it is inserted into the DgnDb via Insert.
+    //! A newly created model before it is inserted, or a model after calling Delete, is not persistent.
+    bool IsPersistent() const {return m_persistent;}
+
+    //! Get the Code of this DgnModel
+    Code const& GetCode() const {return m_code;}
+
+    //! Change the Code of this DgnModel
+    DgnDbStatus SetCode(Code const& code) { return _SetCode(code); }
+
+    //! Get the DgnClassId of this DgnModel
+    DgnClassId GetClassId() const {return m_classId;}
+
+    //! Get the DgnModelId of this DgnModel
+    DgnModelId GetModelId() const {return m_modelId;}
+
+    //! Get the label of this DgnModel.
+    //! @note may be nullptr
+    Utf8CP GetLabel() const { return m_label.c_str(); }
+    
+    //! Set the label of this DgnModel.
+    void SetLabel(Utf8CP label) { m_label.AssignOrClear(label); }
+
+    //! Get the visibility in model lists shown to the user
+    bool GetInGuiList() const { return m_inGuiList; }
+
+    //! Set the visibility in model lists shown to the user
+    void SetInGuiList(bool val) { m_inGuiList = val; }
+
+    //! @name Dynamic casting to DgnModel subclasses
+    //@{
+    GeometricModelCP ToGeometricModel() const {return _ToGeometricModel();} //!< more efficient substitute for dynamic_cast<GeometricModelCP>(model)
+    DefinitionModelCP ToDefinitionModel() const {return _ToDefinitionModel();} //!< more efficient substitute for dynamic_cast<DefinitionModelCP>(model)
+    DgnModel2dCP ToDgnModel2d() const {return _ToDgnModel2d();} //!< more efficient substitute for dynamic_cast<DgnModel2dCP>(model)
+    DgnModel3dCP ToDgnModel3d() const {return _ToDgnModel3d();} //!< more efficient substitute for dynamic_cast<DgnModel3dCP>(model)
+    PhysicalModelCP ToPhysicalModel() const {return _ToPhysicalModel();} //!< more efficient substitute for dynamic_cast<PhysicalModelCP>(model)
+    PlanarPhysicalModelCP ToPlanarPhysicalModel() const {return _ToPlanarPhysicalModel();} //!< more efficient substitute for dynamic_cast<PlanarPhysicalModelCP>(model)
+    SheetModelCP ToSheetModel() const {return _ToSheetModel();} //!< more efficient substitute for dynamic_cast<SheetModelCP>(model)
+    SystemModelCP ToSystemModel() const {return _ToSystemModel();} //!< more efficient substitute for dynamic_cast<SystemModelCP>(model)
+    GeometricModelP ToGeometricModelP() {return const_cast<GeometricModelP>(_ToGeometricModel());} //!< more efficient substitute for dynamic_cast<GeometricModelP>(model)
+    DefinitionModelP ToDefinitionModelP() {return const_cast<DefinitionModelP>(_ToDefinitionModel());} //!< more efficient substitute for dynamic_cast<DefinitionModelP>(model)
+    DgnModel2dP ToDgnModel2dP() {return const_cast<DgnModel2dP>(_ToDgnModel2d());} //!< more efficient substitute for dynamic_cast<DgnModel2dP>(model)
+    DgnModel3dP ToDgnModel3dP() {return const_cast<DgnModel3dP>(_ToDgnModel3d());} //!< more efficient substitute for dynamic_cast<DgnModel3dP>(model)
+    PhysicalModelP ToPhysicalModelP() {return const_cast<PhysicalModelP>(_ToPhysicalModel());} //!< more efficient substitute for dynamic_cast<PhysicalModelP>(model)
+    PlanarPhysicalModelP ToPlanarPhysicalModelP() {return const_cast<PlanarPhysicalModelP>(_ToPlanarPhysicalModel());} //!< more efficient substitute for dynamic_cast<PlanarPhysicalModelP>(model)
+    SheetModelP ToSheetModelP() {return const_cast<SheetModelP>(_ToSheetModel());}//!< more efficient substitute for dynamic_cast<SheetModelP>(model)
+    SystemModelP ToSystemModelP() {return const_cast<SystemModelP>(_ToSystemModel());}//!< more efficient substitute for dynamic_cast<SystemModelP>(model)
+
+    bool IsGeometricModel() const { return nullptr != ToGeometricModel(); }
+    bool IsPhysicalModel() const { return nullptr != ToPhysicalModel(); }
+    bool Is2dModel() const { return nullptr != ToDgnModel2d(); }
+    bool Is3dModel() const { return nullptr != ToDgnModel3d(); }
+    bool IsDefinitionModel() const { return nullptr != ToDefinitionModel(); }
+    bool IsSheetModel() const { return nullptr != ToSheetModel(); }
+    bool IsDictionaryModel() const { return DictionaryId() == GetModelId(); }
+    bool IsSystemModel() const { return nullptr != ToSystemModel(); }
+    //@}
+
+    //! Get the DgnDb of this DgnModel.
+    DgnDbR GetDgnDb() const {return m_dgndb;}
+
+    //! Insert this model into the DgnDb.
+    //! @return DgnDbStatus::Success if this model was successfully inserted, error otherwise.
+    DGNPLATFORM_EXPORT DgnDbStatus Insert();
+
+    //! Delete this model from the DgnDb
+    //! @note All elements from this model are deleted as well. This method will fail on the first element that cannot be successfully deleted.
+    //! @note All views which use this model as their base model are deleted as well. The method will fail on the first such view that cannot be successfully deleted.
+    //! @return DgnDbStatus::Success if this model was successfully deleted, error otherwise. Note that if this method returns an error, it is possible
+    //! that some elements may have been deleted. Therefore, you should always call DgnDb::AbandonChanges after a failure to avoid partial deletions.
+    DGNPLATFORM_EXPORT DgnDbStatus Delete();
+
+    //! Deletes all ViewDefinitions which use this model as their base model
+    //! @return Success if all views were successfully deleted, or an error code.
+    DGNPLATFORM_EXPORT DgnDbStatus DeleteAllViews();
+
+    //! Update the Properties of this model in the DgnDb
+    //! @return DgnDbStatus::Success if the properties of this model were successfully updated, error otherwise.
+    DGNPLATFORM_EXPORT DgnDbStatus Update();
+
+    /** @name DgnModel AppData */
+    /** @{ */
+    //! Add (or replace) AppData on this DgnModel.
+    //! @note It is illegal to add or remove AppData from within
+    //! any of the AppData "_OnXxx" methods. If an entry with \a key already exists, it will be dropped and replaced with \a appData.
+    DGNPLATFORM_EXPORT void AddAppData(AppData::Key const& key, AppData* appData);
+
+    //! Remove AppData from this DgnModel
+    //! @return SUCCESS if appData with key is found and was dropped.
+    //! @remarks Calls the object's _OnCleanup method.
+    DGNPLATFORM_EXPORT StatusInt DropAppData(AppData::Key const& key);
+
+    //! Search for AppData on this model by AppData::Key.
+    //! @return the AppData with \a key, or nullptr.
+    DGNPLATFORM_EXPORT AppData* FindAppData(AppData::Key const& key) const;
+    /** @} */
+
+    //! Make a copy of this DgnModel with the same DgnClassId and Properties.
+    //! @param[in] newCode The code for the new DgnModel.
+    //! @note This makes a new empty, non-persistent, DgnModel with the same properties as this Model, it does NOT clone the elements of this DgnModel.
+    //! @see CopyModel, Import
+    DGNPLATFORM_EXPORT DgnModelPtr Clone(Code newCode) const;
+
+    //! Make a persitent copy of the specified DgnModel and its contents.
+    //! @param[in] model The model to copy
+    //! @param[in] newCode The Code for the new DgnModel.
+    //! @see Import
+    DGNPLATFORM_EXPORT static DgnModelPtr CopyModel(DgnModelCR model, Code newCode);
+
+    //! Get the collection of elements for this DgnModel that were loaded by a previous call to FillModel.
+    DgnElementMap const& GetElements() const {return m_elements;}
+
+    //! Determine whether this DgnModel has any elements loaded. This will always be true if FillModel was never called,
+    //! or after EmptyModel is called.
+    bool IsEmpty() const {return (begin() == end());}
+
+    typedef DgnElementMap::const_iterator const_iterator;
+
+    //! a const iterator to the start of the loaded elements for this DgnModel.
+    const_iterator begin() const {return m_elements.begin();}
+
+    //! a const iterator to the end of the loaded elements for this DgnModel.
+    const_iterator end() const {return m_elements.end();}
+
+    //! Make a duplicate of this DgnModel object in memory. Do not copy its elements. @see ImportModel
+    //! It's not normally necessary for a DgnModel subclass to override _Clone. The base class implementation will 
+    //! invoke the subclass handler to create an instance of the subclass. The base class implementation will also
+    //! cause the new model object to read its properties from this (source) model's properties. That will 
+    //! take of populating most if not all subclass members.
+    //! @return the copy of the model
+    //! @param[out] stat        Optional. If not null, then an error code is stored here in case the clone fails.
+    //! @param importer     Used by elements when copying between DgnDbs.
+    //! @see GetCreateParamsForImport
+    DGNPLATFORM_EXPORT DgnModelPtr virtual _CloneForImport(DgnDbStatus* stat, DgnImportContext& importer) const;
+
+    //! Copy the contents of \a sourceModel into this model. Note that this model might be in a different DgnDb from \a sourceModel.
+    //! This base class implemenation calls the following methods, in order:
+    //!     -# _ImportElementsFrom
+    //!     -# _ImportElementAspectsFrom
+    //!     -# _ImportECRelationshipsFrom
+    //! @param sourceModel The model to copy
+    //! @param importer     Used by elements when copying between DgnDbs.
+    //! @return non-zero if the copy failed
+    DGNPLATFORM_EXPORT virtual DgnDbStatus _ImportContentsFrom(DgnModelCR sourceModel, DgnImportContext& importer);
+
+    //! Make a copy of the specified model, including all of the contents of the model, where the destination may be a different DgnDb.
+    //! This is just a convenience method that calls the follow methods, in order:
+    //!     -# _CloneForImport
+    //!     -# Insert
+    //!     -# _CopyContentsFrom
+    //! @param[out] stat        Optional status to describe failures, a valid DgnModelPtr will only be returned if successful.
+    //! @param importer     Enables the model to copy the definitions that it needs (if copying between DgnDbs)
+    //! @param sourceModel The model to copy
+    //! @return the copied model, already inserted into the destination Db.
+    DGNPLATFORM_EXPORT static DgnModelPtr ImportModel(DgnDbStatus* stat, DgnModelCR sourceModel, DgnImportContext& importer);
+
+    //! Make a copy of the specified model, including all of the contents of the model, where the destination may be a different DgnDb.
+    //! @param[out] stat        Optional status to describe failures, a valid DgnModelPtr will only be returned if successful.
+    //! @param sourceModel  The model to copy
+    //! @param importer     Enables the model to copy the definitions that it needs (if copying between DgnDbs)
+    //! @return the copied model
+    //! @see ImportModel
+    template<typename T>
+    static RefCountedPtr<T> Import(DgnDbStatus* stat, T const& sourceModel, DgnImportContext& importer) {return dynamic_cast<T*>(ImportModel(stat, sourceModel, importer).get());}
+
+    //! Returns the ID used by the unique dictionary model associated with each DgnDb
+    static DgnModelId DictionaryId() { return DgnModelId((uint64_t)1LL); }
+
+    //! This method is called when it is time to validate changes that have been made to the model's content during the transaction.
+    //! This method is called by the transaction manager after all element-level changes have been validated and all root models have been solved.
+    //! This method is called only if elements in this model were added, deleted, or modified or if this model object itself was added or modified.
+    //! This method allows a subclass to apply validation logic that requires a view of the entire model and possibly of root models.
+    //! This method may add, delete, or modify elements in this model.
+    //! To indication a validation error, call TxnManager::ReportError. If the error is marked as fatal, then the transaction will be rolled back.
+    //! @note This method must make changes of any kind to any other model. Dependent models will be validated later.
+    void OnValidate() { _OnValidate(); }
+
+    //! Creates a Code for a model with the given name, associated with the default DgnAuthority for models.
+    DGNPLATFORM_EXPORT static Code CreateModelCode(Utf8StringCR modelName);
+};
+
+//=======================================================================================
+//! A DgnModel that holds geometric DgnElements.
+//! @ingroup DgnModelGroup
+// @bsiclass                                                    Keith.Bentley   03/15
+//=======================================================================================
+struct EXPORT_VTABLE_ATTRIBUTE GeometricModel : DgnModel
+{
+    DEFINE_T_SUPER(DgnModel);
+
+    //=======================================================================================
+    //! The DisplayInfo for a DgnModel. These are stored within a "DisplayInfo"
+    //! node of the JSON value that's serialized as a string in "Properties" column of the DgnModel table.
+    //! @ingroup DgnModelGroup
+    //=======================================================================================
+    struct DisplayInfo
+    {
+    friend struct GeometricModel;
+
+    private:
+        struct FormatterFlags
+            {
+            uint32_t m_linearUnitMode : 2;
+            uint32_t m_linearPrecType : 4;
+            uint32_t m_linearPrecision : 8;
+            uint32_t m_angularMode : 3;
+            uint32_t m_angularPrecision : 8;
+            uint32_t m_directionMode : 2;
+            uint32_t m_directionClockwise : 1;
+            void FromJson(Json::Value const& inValue);
+            void ToJson(Json::Value& outValue) const;
+            };
+
+        FormatterFlags m_formatterFlags;               //!< format flags
+        UnitDefinition m_masterUnit;                   //!< Master Unit information
+        UnitDefinition m_subUnit;                      //!< Sub Unit information
+        double         m_roundoffUnit;                 //!< unit lock roundoff val
+        double         m_roundoffRatio;                //!< Unit roundoff ratio y to x (if 0 use Grid Ratio)
+        double         m_formatterBaseDir;             //!< Base Direction used for Direction To/From String
+        double         m_azimuthAngle;                 //!< Azimuth angle.  CCW from y axis.
+
+    public:
+        DisplayInfo()
+            {
+            m_formatterFlags.m_linearUnitMode = 0;
+            m_formatterFlags.m_linearPrecType = 0;
+            m_formatterFlags.m_linearPrecision = 0;
+            m_formatterFlags.m_angularMode = 0;
+            m_formatterFlags.m_angularPrecision = 0;
+            m_formatterFlags.m_directionMode = 0;
+            m_formatterFlags.m_directionClockwise = 0;
+            m_roundoffRatio = 0;
+            m_formatterBaseDir = 0;
+            m_roundoffUnit = 0;
+            m_subUnit.Init(UnitBase::Meter, UnitSystem::Metric, 1.0, 1.0, L"m");
+            m_masterUnit = m_subUnit;
+            }
+
+        void FromJson(Json::Value const& inValue);
+        void ToJson(Json::Value& outValue) const;
+
+        //! Set master units and sub-units. Units must be valid and comparable.
+        DGNPLATFORM_EXPORT BentleyStatus SetUnits(UnitDefinitionCR newMasterUnit, UnitDefinitionCR newSubUnit);
+        void SetLinearUnitMode(DgnUnitFormat value) { m_formatterFlags.m_linearUnitMode = (uint32_t) value; }
+        void SetLinearPrecision(PrecisionFormat value)
+            {
+            m_formatterFlags.m_linearPrecType = static_cast<uint32_t>(DoubleFormatter::GetTypeFromPrecision(value));
+            m_formatterFlags.m_linearPrecision = DoubleFormatter::GetByteFromPrecision(value);
+            }
+        void SetAngularMode(AngleMode value) { m_formatterFlags.m_angularMode = (uint32_t) value; }
+        void SetAngularPrecision(AnglePrecision value) { m_formatterFlags.m_angularPrecision = (uint32_t) value; }
+        void SetDirectionMode(DirectionMode value) { m_formatterFlags.m_directionMode = (uint32_t) value; }
+        void SetDirectionClockwise(bool value) { m_formatterFlags.m_directionClockwise = value; }
+        void SetDirectionBaseDir(double value) { m_formatterBaseDir = value; }
+        void SetAzimuthAngle(double azimuthAngle) { m_azimuthAngle = azimuthAngle; }
+        DgnUnitFormat GetLinearUnitMode() const { return (DgnUnitFormat) m_formatterFlags.m_linearUnitMode; }
+        PrecisionFormat GetLinearPrecision() const { return DoubleFormatter::ToPrecisionEnum((PrecisionType) m_formatterFlags.m_linearPrecType, m_formatterFlags.m_linearPrecision); }
+        AngleMode GetAngularMode() const { return (AngleMode) m_formatterFlags.m_angularMode; }
+        AnglePrecision GetAngularPrecision() const { return (AnglePrecision) m_formatterFlags.m_angularPrecision; }
+        DirectionMode GetDirectionMode() const { return (DirectionMode) m_formatterFlags.m_directionMode; }
+        bool GetDirectionClockwise() const { return m_formatterFlags.m_directionClockwise; }
+        double GetDirectionBaseDir() const { return m_formatterBaseDir; }
+        void SetRoundoffUnit(double roundoffUnit, double roundoffRatio) { m_roundoffUnit = roundoffUnit; m_roundoffRatio = roundoffRatio; }
+        double GetRoundoffUnit() const { return m_roundoffUnit; }
+        double GetRoundoffRatio() const { return m_roundoffRatio; }
+        FormatterFlags GetFormatterFlags() const { return m_formatterFlags; }
+        double GetAzimuthAngle() const { return m_azimuthAngle; }
+
+        //! Get the master units for this DgnModel.
+        //! Master units are the major display units for coordinates in a DgnModel (e.g. "Meters", or "Feet").
+        //! @see SetUnits, GetSubUnits
+        UnitDefinitionCR GetMasterUnits() const { return m_masterUnit; }
+
+        //! Get the sub-units for this DgnModel.
+        //! Sub units are the minor readout units for coordinates in a DgnModel (e.g. "Centimeters, or "Inches").
+        //! @see SetUnits, GetMasterUnits
+        UnitDefinitionCR GetSubUnits() const { return m_subUnit; }
+
+        //! Get the number of millimeters per master unit.
+        //! @see GetMasterUnits
+        DGNPLATFORM_EXPORT double GetMillimetersPerMaster() const;
+
+        //! Get the number of sub units per master unit.
+        //! @see GetSubUnits
+        DGNPLATFORM_EXPORT double GetSubPerMaster() const;
+    };
+
+    struct CreateParams : T_Super::CreateParams
+    {
+        DEFINE_T_SUPER(GeometricModel::T_Super::CreateParams);
+        DisplayInfo  m_displayInfo;
+
+        //! Parameters to create a new instance of a GeometricModel.
+        //! @param[in] dgndb The DgnDb for the new DgnModel
+        //! @param[in] classId The DgnClassId for the new DgnModel.
+        //! @param[in] code The Code for the DgnModel
+        //! @param[in] label Label of the new DgnModel
+        //! @param[in] displayInfo The DisplayInfo for the new DgnModel.
+        //! @param[in] inGuiList Controls the visibility of the new DgnModel in model lists shown to the user
+        //! @param[in] id Internal only, must be DgnModelId() to create a new DgnModel.
+        CreateParams(DgnDbR dgndb, DgnClassId classId, Code code, Utf8CP label = nullptr, DisplayInfo displayInfo = DisplayInfo(), bool inGuiList = true, DgnModelId id = DgnModelId())
+            : T_Super(dgndb, classId, code, label, inGuiList, id), m_displayInfo(displayInfo)
+            {}
+
+        //! @private
+        //! This constructor is used only by the model handler to create a new instance, prior to calling ReadProperties on the model object
+        CreateParams(DgnModel::CreateParams const& params) : T_Super(params) { }
+
+    };
+
+private:
+    mutable DgnRangeTreeP m_rangeIndex;
+    DisplayInfo  m_displayInfo;
+
+    DGNPLATFORM_EXPORT void AllocateRangeIndex() const;
+    void AddToRangeIndex(DgnElementCR);
+    void RemoveFromRangeIndex(DgnElementCR);
+    void UpdateRangeIndex(DgnElementCR modified, DgnElementCR original);
+    
+protected:
+    void ClearRangeIndex();
+
+    virtual void _SetFilled() override {T_Super::_SetFilled(); AllocateRangeIndex();}
+
+    //! Get the Global Origin for this DgnMode.
+    //! The global origin is on offset that is added to all coordinate values stored in this model.
+    DGNPLATFORM_EXPORT virtual DPoint3d _GetGlobalOrigin() const;//!< @private
+
+    //! Get the coordinate space in which the model's geometry is defined.
+    virtual CoordinateSpace _GetCoordinateSpace() const = 0;
+
+    //! Add non-element graphics for this DgnModel to the scene.
+    //! Normally, the scene is generated by QueryViewController from the elements in a model.
+    //! A subclass can override this method to add non-element-based graphics to the scene. Or, a subclass
+    //! can override this method to do add graphics that QueryViewController would normally exclude.
+    //! <h2>Coordinate Systems</h2>
+    //! A DgnDb defines a single physical coordinate system. 
+    //! A DgnDb is associated with a single Geographic Coordinate System (GCS). See DgnUnits::GetDgnGCS.
+    //! Graphics in the scene must be defined in the DgnDb's coordinate system.
+    //! The implementation must transform external data into the coordinate system of the DgnDb as necessary before adding graphics to the scene.
+    //! <h2>Displaying external data using progressive display</h2>
+    //! An implementation of _AddGraphicsToScene is required to be very fast. If some external data is not immediately available, then the implementation should
+    //! a) make arrangements to obtain the data in the background and b) schedule itself for callbacks during progressive display in order to display the data when it becomes available.
+    virtual void _AddGraphicsToScene(ViewContextR) {}
+
+    DGNPLATFORM_EXPORT virtual DgnRangeTree* _GetRangeIndexP(bool create) const override;
+    DGNPLATFORM_EXPORT virtual AxisAlignedBox3d _QueryModelRange() const;//!< @private
+    DGNPLATFORM_EXPORT virtual void _EmptyModel() override;
+    DGNPLATFORM_EXPORT virtual void _RegisterElement(DgnElementCR element) override;
+    DGNPLATFORM_EXPORT virtual void _OnDeletedElement(DgnElementCR element) override;
+    DGNPLATFORM_EXPORT virtual void _OnReversedAddElement(DgnElementCR element) override;
+    DGNPLATFORM_EXPORT virtual void _OnUpdatedElement(DgnElementCR modified, DgnElementCR original) override;
+    DGNPLATFORM_EXPORT virtual void _OnReversedUpdateElement(DgnElementCR modified, DgnElementCR original) override;
+
+    DGNPLATFORM_EXPORT virtual void _WriteJsonProperties(Json::Value&) const override;
+    DGNPLATFORM_EXPORT virtual void _ReadJsonProperties(Json::Value const&) override;
+
+    virtual GeometricModelCP _ToGeometricModel() const override {return this;}
+    
+    explicit GeometricModel(CreateParams const& params) : T_Super(params), m_rangeIndex(nullptr), m_displayInfo(params.m_displayInfo) {}
+
+public:
+    void AddGraphicsToScene(ViewContextR context) {_AddGraphicsToScene(context);}
+
+    //! Get the AxisAlignedBox3d of the contents of this model.
+    AxisAlignedBox3d QueryModelRange() const {return _QueryModelRange();}
+
+    //! Get the Global Origin for this model.
+    //! The global origin is an offset that is added to all coordinate values of this DgnModel when reporting them to the user.
+    //! @note all PhysicalModels have the same coordinate system and the same global origin.
+    DPoint3d GetGlobalOrigin() const {return _GetGlobalOrigin();}
+
+    //! Get the coordinate space in which the model's geometry is defined.
+    CoordinateSpace GetCoordinateSpace() const {return _GetCoordinateSpace();}
+
+    //! Get a writable reference to the DisplayInfo for this model.
+    DisplayInfo& GetDisplayInfoR() { return m_displayInfo; }
+
+    //! Get the Properties for this model.
+    DisplayInfo const& GetDisplayInfo() const { return m_displayInfo; }
+};
+
+//=======================================================================================
+//! A DgnModel that holds only 3-dimensional DgnElements.
+//! @ingroup DgnModelGroup
+// @bsiclass                                                    Keith.Bentley   03/15
+//=======================================================================================
+struct EXPORT_VTABLE_ATTRIBUTE DgnModel3d : GeometricModel
+{
+    DEFINE_T_SUPER(GeometricModel)
+
+protected:
+    virtual DgnModel3dCP _ToDgnModel3d() const override {return this;}
+    DGNPLATFORM_EXPORT virtual DgnDbStatus _OnInsertElement(DgnElementR element) override;
+
+public:
+    explicit DgnModel3d(CreateParams const& params) : T_Super(params) {}
+};
+
+//=======================================================================================
+//! A DgnModel2d is a infinite planar model that holds only 2-dimensional DgnElements. Coordinates values are X,Y.
+//! @ingroup DgnModelGroup
+// @bsiclass                                                    Keith.Bentley   10/11
+//=======================================================================================
+struct EXPORT_VTABLE_ATTRIBUTE DgnModel2d : GeometricModel
+    {
+    DEFINE_T_SUPER(GeometricModel)
+
+private:
+    DgnDbStatus BindInsertAndUpdateParams(BeSQLite::EC::ECSqlStatement& statement);
+
+protected:
+    DPoint2d m_globalOrigin;    //!< Global Origin - all coordinates are offset by this value.
+
+    DGNPLATFORM_EXPORT virtual void _InitFrom(DgnModelCR other) override;
+
+    DGNPLATFORM_EXPORT DgnDbStatus _ReadSelectParams(BeSQLite::EC::ECSqlStatement& statement, ECSqlClassParamsCR params) override;
+    DGNPLATFORM_EXPORT DgnDbStatus _BindInsertParams(BeSQLite::EC::ECSqlStatement& statement) override;
+    DGNPLATFORM_EXPORT DgnDbStatus _BindUpdateParams(BeSQLite::EC::ECSqlStatement& statement) override;
+
+    DPoint3d _GetGlobalOrigin() const override {return DPoint3d::From(m_globalOrigin);}
+    DgnModel2dCP _ToDgnModel2d() const override {return this;}
+
+    CoordinateSpace _GetCoordinateSpace() const override {return CoordinateSpace::Local;}
+    DGNPLATFORM_EXPORT virtual DgnDbStatus _OnInsertElement(DgnElementR element);
+
+public:
+    void SetGlobalOrigin(DPoint2dCR org) {m_globalOrigin = org;}
+
+    explicit DgnModel2d(CreateParams const& params, DPoint2dCR origin=DPoint2d::FromZero()) : T_Super(params), m_globalOrigin(origin) {}
+    };
+
+//=======================================================================================
+//! A DgnModel3d that occupies physical space in the DgnDb. All PhysicalModels in a DgnDb have the same coordinate
+//! space (CoordinateSpace::World), aka "Physical Space".
+//! DgnElements from PhysicalModels are indexed in the persistent range tree of the DgnDb (the DGN_VTABLE_RTree3d).
+//! @ingroup DgnModelGroup
+// @bsiclass                                                    Keith.Bentley   10/11
+//=======================================================================================
+struct EXPORT_VTABLE_ATTRIBUTE PhysicalModel : DgnModel3d
+{
+    DEFINE_T_SUPER(DgnModel3d)
+protected:
+    PhysicalModelCP _ToPhysicalModel() const override {return this;}
+    CoordinateSpace _GetCoordinateSpace() const override {return CoordinateSpace::World;}
+
+public:
+    explicit PhysicalModel(CreateParams const& params) : T_Super(params) {}
+};
+
+//=======================================================================================
+//! A model which holds only definitions.
+//! @ingroup DgnModelGroup
+// @bsiclass                                                    Paul.Connelly   09/15
+//=======================================================================================
+struct EXPORT_VTABLE_ATTRIBUTE DefinitionModel : DgnModel
+{
+    DEFINE_T_SUPER(DgnModel);
+protected:
+    DefinitionModelCP _ToDefinitionModel() const override {return this;}
+    DGNPLATFORM_EXPORT virtual DgnDbStatus _OnInsertElement(DgnElementR element) override;
+public:
+    explicit DefinitionModel(CreateParams const& params) : T_Super(params) { }
+
+    static DefinitionModelPtr Create(CreateParams const& params) { return new DefinitionModel(params); }
+};
+
+//=======================================================================================
+//! A definition model which holds definitions like materials and styles which are used
+//! throughout a DgnDb. Each DgnDb has exactly one DictionaryModel.
+//! A DictionaryModel can contain @em only DictionaryElements; and likewise, a
+//! DictionaryElement can @em only reside in a DictionaryModel.
+//! The dictionary model cannot be copied or deleted. In general, dictionary elements
+//! are copied from one dictionary model to another, often indirectly as the result of
+//! copying another element which depends upon them.
+//! @ingroup DgnModelGroup
+// @bsiclass                                                    Paul.Connelly   10/15
+//=======================================================================================
+struct EXPORT_VTABLE_ATTRIBUTE DictionaryModel : DefinitionModel
+{
+    DEFINE_T_SUPER(DefinitionModel);
+protected:
+    virtual DgnDbStatus _OnDelete() override { return DgnDbStatus::WrongModel; }
+    virtual void _OnDeleted() override { BeAssert(false && "The dictionary model cannot be deleted"); }
+    DGNPLATFORM_EXPORT virtual DgnDbStatus _OnInsertElement(DgnElementR element) override;
+    DGNPLATFORM_EXPORT DgnModelPtr virtual _CloneForImport(DgnDbStatus* stat, DgnImportContext& importer) const override;
+public:
+    explicit DictionaryModel(CreateParams const& params) : T_Super(params) { }
+};
+
+//=======================================================================================
+//! A SystemModel holds SystemElements which are used to model functional systems.
+//! @see SystemElement
+//! @ingroup DgnModelGroup
+// @bsiclass                                                    Shaun.Sewall    12/15
+//=======================================================================================
+struct EXPORT_VTABLE_ATTRIBUTE SystemModel : DgnModel
+{
+    DEFINE_T_SUPER(DgnModel);
+
+protected:
+    SystemModelCP _ToSystemModel() const override {return this;}
+    DGNPLATFORM_EXPORT virtual DgnDbStatus _OnInsertElement(DgnElementR element) override;
+
+public:
+    explicit SystemModel(CreateParams const& params) : T_Super(params) {}
+    static SystemModelPtr Create(CreateParams const& params) {return new SystemModel(params);}
+    DGNPLATFORM_EXPORT static SystemModelPtr Create(DgnDbR, Code const&);
+};
+
+struct ComponentDef;
+
+/*=======================================================================================*//**
+* A ComponentModel is used by a ComponentDef 
+* @bsiclass                                                    Keith.Bentley   10/11
+**//*=======================================================================================*/
+struct EXPORT_VTABLE_ATTRIBUTE ComponentModel : DgnModel3d
+{
+    friend struct ComponentDef;
+
+protected:
+    DPoint3d _GetGlobalOrigin() const override final {return DPoint3d::FromZero();}
+    CoordinateSpace _GetCoordinateSpace() const override final {return CoordinateSpace::Local;}
+    void _GetSolverOptions(Json::Value&) override;
+    DgnDbStatus _OnDelete() override;
+    //DgnDbStatus _OnUpdate() override;
+
+public:
+    ComponentModel(CreateParams const& cp) : DgnModel3d(cp) {;}
+
+static void OnElementCopied(DgnElementCR outputElement, DgnElementCR sourceElement, DgnCloneContext&);
+static void OnElementImported(DgnElementCR outputElement, DgnElementCR sourceElement, DgnImportContext&);
+};
+
+//=======================================================================================
+//! A component definition.
+// @bsiclass                                                    Sam.Wilson      12/15
+//=======================================================================================
+struct ComponentDef
+{
+ private:
+    DgnDbR m_db;
+    ECN::ECClassCR m_class;
+    ECN::IECInstancePtr m_ca;
+    ComponentModelPtr m_sandbox;
+    bool m_isValid;
+
+    DGNPLATFORM_EXPORT Utf8String GetCaValueString(Utf8CP propName) const;
+
+    DGNPLATFORM_EXPORT DgnDbStatus GenerateGeometry(ECN::IECInstanceCR variationSpec);
+ 
+    static DgnDbStatus ImportSchema(DgnDbR db, ECN::ECSchemaR schema);
+    Utf8String GetGeneratedName() const;
+    DgnElement::Code CreateCapturedSolutionCode(Utf8StringCR slnId);
+
+    //! Test if the specified code is that of a captured solution element.
+    static bool IsCapturedSolutionCode(DgnElement::Code const& icode);
+
+    //! This is the basic logic to create an instance of this component. It is used to create variations and singletons.
+    DgnElementCPtr MakeInstance0(DgnDbStatus* stat, DgnModelR targetModel, ECN::IECInstanceCR parameters, DgnElement::Code const& code);
+    
+ public:
+
+    struct GeometryGenerator
+        {
+        virtual DgnDbStatus _GenerateGeometry(ECN::IECInstanceCR variationSpec) = 0;
+        };
+
+    DGNPLATFORM_EXPORT ComponentDef(DgnDbR db, ECN::ECClassCR componentDefClass);
+    DGNPLATFORM_EXPORT ~ComponentDef();
+
+    DgnDbR GetDgnDb() const {return m_db;}
+
+    bool IsValid() const {return m_isValid;}
+
+    ECN::ECClassCR GetECClass() const {return m_class;}
+
+    DGNPLATFORM_EXPORT ComponentModelR GetSandbox();
+
+    DGNPLATFORM_EXPORT bool UsesTemporarySandbox() const;
+
+    //! Get the name of this component
+    Utf8String GetName() const {return m_class.GetName();}
+
+    DGNPLATFORM_EXPORT Utf8String GetCategoryName() const;
+    DGNPLATFORM_EXPORT DgnCategoryId QueryCategoryId() const;
+
+    DGNPLATFORM_EXPORT Utf8String GetCodeAuthorityName() const;
+    DGNPLATFORM_EXPORT DgnAuthorityCPtr GetCodeAuthority() const;
+
+    DGNPLATFORM_EXPORT ECN::IECInstancePtr MakeVariationSpec();
+
+    //! Return the properties of the specified instance of this component in the form of an IECInstance.
+    //! @returns nullptr if \a instance is an instance of a component
+    DGNPLATFORM_EXPORT static ECN::IECInstancePtr GetParameters(DgnElementCR instance);
+
+    //! Compare two instances and return true if their parameter values are the same.
+    //! @note This function infers that that parameters to be compared are the properties of \a lhs that are not ECInstanceId and are not NULL.
+    DGNPLATFORM_EXPORT static bool HaveEqualParameters(ECN::IECInstanceCR lhs, ECN::IECInstanceCR rhs);
+
+    //! Creates a variation of the component, based on the specified parameters.
+    //! @param[out] stat        Optional. If not null and if the variation cannot be computed, then an error code is stored here to explain what happened, as explained below.
+    //! @param[in] destModel    The output model, where the variation instance should be stored.
+    //! @param[in] parameters   The parameters that specify the solution
+    //! @param[in] variationName The name of the variation that is to be created in the destModel. This cannot be blank, and it must be unique among all variations for this component.
+    //! @return A handle to the variation instance that was created and persisted in \a destModel. If more than one element was created, the returned element is the parent.
+    //!     * DgnDbStatus::BadRequest - The component's geometry could not be generated, possibly because the values in \a parameters are invalid.
+    //!     * DgnDbStatus::DuplicateCode - An element already exists with a name equal to \a variationName
+    //! @see MakeInstance
+    DGNPLATFORM_EXPORT DgnElementCPtr MakeVariation(DgnDbStatus* stat, DgnModelR destModel, ECN::IECInstanceCR parameters, Utf8StringCR variationName);
+
+    //! Make a persistent copy of a specified variation, along with all of its children.
+    //! Call this function if you are sure that you just need a copy of an existing variation.
+    //! @param[out] stat        Optional. If not null, then an error code is stored here in case the copy fails. Set to DgnDbStatus::WrongClass if \a variation is not an instance of a component. Otherwise, see ElementCopier for possible error codes.
+    //! @param[in] targetModel  The model where the instance is to be inserted
+    //! @param[in] variation    The variation instance that is to be copied
+    //! @param[in] code         Optional. The code to assign to the new instance. If invalid, then a code will be generated by the CodeAuthority associated with this component definition.
+    //! @return the new instance if successful
+    //! @see QuerySolutionByName
+    DGNPLATFORM_EXPORT static DgnElementCPtr MakeInstanceOfVariation(DgnDbStatus* stat, DgnModelR targetModel, DgnElementCR variation, DgnElement::Code const& code = DgnElement::Code());
+
+    //! Make a persistent copy of a specified variation or create a unique/singleton instance.
+    //! Call this function if you might need a unique/singleton solution.
+    //! If \a capturedSolutionName is valid and identifies an existing solution \em and if \a parameters matches the captured solution's parameters, then this function calls MakeInstance to make a copy of the captured solution.
+    //! Otherwise, this function calls CaptureSolution to create a unique/singleton solution.
+    //! @param[out] stat        Optional. If not null, then an error code is stored here in case the creation of the instance fails.
+    //! @param[in] targetModel  The model where the instance is to be inserted
+    //! @param[in] variationName    The name of the variation element that is to be copied, if any. Pass the empty string to create a unique/singleton solution.
+    //! @param[in] parameters   The parameters that specify the desired variation
+    //! @param[in] code         Optional. The code to assign to the new item. If invalid, then a code will be generated by the CodeAuthority associated with this component model
+    //! @return the new instance if successful
+    //! @see QuerySolutionByName
+    DGNPLATFORM_EXPORT DgnElementCPtr MakeInstance(DgnDbStatus* stat, DgnModelR targetModel, Utf8StringCR variationName,
+                                                    ECN::IECInstanceCR parameters, DgnElement::Code const& code = DgnElement::Code());
+};
+
+//=======================================================================================
+//! A PlanarPhysicalModel is an infinite planar model that subdivides physical space into two halves. The plane of a
+//! PhysicalPlanar model may be mapped into physical space in non-linear way, but every finite point in physical space is
+//! either "in front" or "in back" of the plane.
+//! @note a PlanarPhysicalModel @b is @b a DgnModel2d, and all of its elements are 2-dimensional.
+//! Also note that any (2d) point on a PlanarPhysicalModel corresponds to a single point in physical space.
+//! @ingroup DgnModelGroup
+// @bsiclass                                                    Keith.Bentley   10/11
+//=======================================================================================
+struct EXPORT_VTABLE_ATTRIBUTE PlanarPhysicalModel : DgnModel2d
+{
+    DEFINE_T_SUPER(DgnModel2d)
+
+protected:
+    PlanarPhysicalModelCP _ToPlanarPhysicalModel() const override {return this;}
+public:
+    explicit PlanarPhysicalModel(CreateParams const& params) : T_Super(params) {}
+};
+
+//=======================================================================================
+//! A SectionDrawingModel is a PlanarPhysicalModel that is mapped into physical space such that the vertical direction (Y
+//! vector) of the SectionDrawingModel is constant in physical space. That is, physical space is divided in half (cut) by a
+//! series of line segments, continuous and monotonically increasing along the X axis, in the XZ plane of the drawing. This
+//! is called the "section plane", and the line segments are called the "section lines". In AEC section drawings, a further
+//! restriction is that the section lines always parallel but may be disjoint (some mechanical section drawings allow
+//! continuous but non-parallel section lines). Physical space in the positive Z direction of the section plane is called
+//! "in front" of the section plane, and space in negative Z is called "behind" the section plane.
+//! <p> All of the graphics in a SectionDrawingModel are 2d elements. Some elements are
+//! computed by intersecting the section plane with elements in some physical models according to some rules. These
+//! elements are called "section graphics". Some elements in the SectionDrawingModel are computed by projecting element in
+//! front the section plane onto the section plane according to some rules. These elements are called "forward graphics".
+//! Other elements in the SectionDrawingModel are computed by projecting element behind the section plane onto the section
+//! plane according to some rules. These elements are called "reverse graphics". Lastly, the SectionDrawingModel may contain
+//! elements that are pure annotation placed by the user or created by other rules.
+//! @ingroup DgnModelGroup
+// @bsiclass                                                    Keith.Bentley   10/11
+//=======================================================================================
+struct EXPORT_VTABLE_ATTRIBUTE SectionDrawingModel : PlanarPhysicalModel
+{
+    DEFINE_T_SUPER(PlanarPhysicalModel)
+protected:
+    DGNPLATFORM_EXPORT virtual DgnDbStatus _OnInsertElement(DgnElementR element) override;
+public:
+    SectionDrawingModel(CreateParams const& params) : T_Super(params) {}
+};
+
+//=======================================================================================
+//! A sheet model is a DgnModel2d that has the following characteristics:
+//!     - Has fixed extents (is not infinite), specified in meters.
+//!     - Can contain @b views of other models, like pictures pasted on a photo album.
+//! @ingroup DgnModelGroup
+// @bsiclass                                                    Keith.Bentley   10/11
+//=======================================================================================
+struct EXPORT_VTABLE_ATTRIBUTE SheetModel : DgnModel2d
+{
+    DEFINE_T_SUPER(DgnModel2d)
+
+    struct CreateParams : DgnModel2d::CreateParams
+    {
+        DEFINE_T_SUPER(DgnModel2d::CreateParams);
+        DPoint2d m_size;
+
+        //! Parameters for creating a new SheetModel.
+        //! @param[in] dgndb the DgnDb into which the SheetModel will be created
+        //! @param[in] classId the DgnClassId of thew new SheetModel (must be or derive from SheetModel)
+        //! @param[in] code the code of the new SheetModel
+        //! @param[in] size the size of the SheetModel, in meters.
+        //! @param[in] label Label of the new DgnModel
+        //! @param[in] displayInfo the Properties of the new SheetModel
+        //! @param[in] inGuiList Controls the visibility of the new DgnModel in model lists shown to the user
+        //! @param[in] id the DgnModelId of thew new SheetModel. This should be DgnModelId() when creating a new model.
+        CreateParams(DgnDbR dgndb, DgnClassId classId, Code code, DPoint2d size, Utf8CP label = nullptr, DisplayInfo displayInfo = DisplayInfo(), bool inGuiList = true, DgnModelId id = DgnModelId()) :
+            T_Super(dgndb, classId, code, label, displayInfo, inGuiList, id), m_size(size)
+            {}
+
+        explicit CreateParams(DgnModel::CreateParams const& params, DPoint2d size=DPoint2d::FromZero()) : T_Super(params), m_size(size) {}
+    };
+
+private:
+    DgnDbStatus BindInsertAndUpdateParams(BeSQLite::EC::ECSqlStatement& statement);
+
+protected:
+    DPoint2d m_size;
+
+    SheetModelCP _ToSheetModel() const override {return this;}
+
+    DGNPLATFORM_EXPORT virtual void _InitFrom(DgnModelCR other) override;
+
+    DGNPLATFORM_EXPORT DgnDbStatus _ReadSelectParams(BeSQLite::EC::ECSqlStatement& statement, ECSqlClassParamsCR params) override;
+    DGNPLATFORM_EXPORT DgnDbStatus _BindInsertParams(BeSQLite::EC::ECSqlStatement& statement) override;
+    DGNPLATFORM_EXPORT DgnDbStatus _BindUpdateParams(BeSQLite::EC::ECSqlStatement& statement) override;
+
+    DGNPLATFORM_EXPORT virtual DgnDbStatus _OnInsertElement(DgnElementR element) override;
+
+public:
+    //! construct a new SheetModel
+    explicit DGNPLATFORM_EXPORT SheetModel(CreateParams const& params);
+
+    //! Construct a SheetModel
+    //! @param[in] params The CreateParams for the new SheetModel
+    DGNPLATFORM_EXPORT static SheetModelPtr Create(CreateParams const& params) {return new SheetModel(params);}
+
+    //! Get the sheet size, in meters
+    DPoint2d GetSize() const {return m_size;}
+};
+
+#define MODELHANDLER_DECLARE_MEMBERS(__ECClassName__,__classname__,_handlerclass__,_handlersuperclass__,__exporter__) \
+        private: virtual DgnModel* _CreateInstance(DgnModel::CreateParams const& params) override {return new __classname__(__classname__::CreateParams(params));}\
+        protected: virtual uint64_t _ParseRestrictedAction(Utf8CP name) const override { return __classname__::RestrictedAction::Parse(name); }\
+        DOMAINHANDLER_DECLARE_MEMBERS(__ECClassName__,_handlerclass__,_handlersuperclass__,__exporter__)
+
+//=======================================================================================
+//! @namespace BentleyApi::Dgn::dgn_ModelHandler DgnModel Handlers in the base "Dgn" domain.
+//! @note Only handlers from the base "Dgn" domain belong in this namespace.
+// @bsiclass                                                    Keith.Bentley   06/15
+//=======================================================================================
+namespace dgn_ModelHandler
+{
+    //! The ModelHandler for DgnModel
+    struct EXPORT_VTABLE_ATTRIBUTE Model : DgnDomain::Handler
+    {
+        friend struct Dgn::DgnModel;
+        DOMAINHANDLER_DECLARE_MEMBERS (DGN_CLASSNAME_Model, Model, DgnDomain::Handler, DGNPLATFORM_EXPORT)
+
+    private:
+        ECSqlClassInfo m_classInfo;
+        ECSqlClassInfo const& GetECSqlClassInfo();
+
+    protected:
+        ModelHandlerP _ToModelHandler() override {return this;}
+        virtual DgnModelP _CreateInstance(DgnModel::CreateParams const& params) {return nullptr;}
+        virtual uint64_t _ParseRestrictedAction(Utf8CP name) const override { return DgnModel::RestrictedAction::Parse(name); }
+
+        //! Add the names of any subclass properties used by ECSql INSERT, UPDATE, and/or SELECT statements to the ECSqlClassParams list.
+        //! If you override this method, you @em must invoke T_Super::_GetClassParams().
+        DGNPLATFORM_EXPORT virtual void _GetClassParams(ECSqlClassParamsR params);
+
+    public:
+        //! Find an ModelHandler for a subclass of dgn.Model. This is just a shortcut for FindHandler with the base class
+        //! of "dgn.Model".
+        DGNPLATFORM_EXPORT static ModelHandlerP FindHandler(DgnDb const&, DgnClassId handlerId);
+
+        //! Create an instance of a (subclass of) DgnModel from CreateParams.
+        //! @param[in] params the parameters for the model
+        DgnModelPtr Create(DgnModel::CreateParams const& params) {return _CreateInstance(params);}
+    };
+
+    //! The ModelHandler for Model2d
+    struct EXPORT_VTABLE_ATTRIBUTE Model2d : Model
+    {
+        MODELHANDLER_DECLARE_MEMBERS(DGN_CLASSNAME_Model2d, DgnModel2d, Model2d, Model, DGNPLATFORM_EXPORT)
+    protected:
+        DGNPLATFORM_EXPORT virtual void _GetClassParams(ECSqlClassParamsR params) override;
+    };
+
+    //! The ModelHandler for PhysicalModel
+    struct EXPORT_VTABLE_ATTRIBUTE Physical : Model
+    {
+        MODELHANDLER_DECLARE_MEMBERS(DGN_CLASSNAME_PhysicalModel, PhysicalModel, Physical, Model, DGNPLATFORM_EXPORT)
+    };
+
+    //! The ModelHandler for ComponentModel
+    struct EXPORT_VTABLE_ATTRIBUTE Component : Model
+    {
+        MODELHANDLER_DECLARE_MEMBERS(DGN_CLASSNAME_ComponentModel, ComponentModel, Component, Model, DGNPLATFORM_EXPORT)
+    protected:
+        DGNPLATFORM_EXPORT virtual void _GetClassParams(ECSqlClassParamsR params) override;
+    };
+
+    //! The ModelHandler for PlanarPhysicalModel
+    struct EXPORT_VTABLE_ATTRIBUTE PlanarPhysical : Model2d
+    {
+        MODELHANDLER_DECLARE_MEMBERS(DGN_CLASSNAME_PlanarPhysicalModel, PlanarPhysicalModel, PlanarPhysical, Model2d, DGNPLATFORM_EXPORT)
+    };
+
+    //! The ModelHandler for SectionDrawingModel
+    struct EXPORT_VTABLE_ATTRIBUTE SectionDrawing : PlanarPhysical
+    {
+        MODELHANDLER_DECLARE_MEMBERS (DGN_CLASSNAME_SectionDrawingModel, SectionDrawingModel, SectionDrawing, PlanarPhysical, DGNPLATFORM_EXPORT)
+    };
+
+    //! The ModelHandler for SheetModel
+    struct EXPORT_VTABLE_ATTRIBUTE Sheet : Model2d
+    {
+        MODELHANDLER_DECLARE_MEMBERS(DGN_CLASSNAME_SheetModel, SheetModel, Sheet, Model2d, DGNPLATFORM_EXPORT)
+    protected:
+        DGNPLATFORM_EXPORT virtual void _GetClassParams(ECSqlClassParamsR params) override;
+    };
+
+    //! The ModelHandler for DefinitionModel
+    struct EXPORT_VTABLE_ATTRIBUTE Definition : Model
+    {
+        MODELHANDLER_DECLARE_MEMBERS(DGN_CLASSNAME_DefinitionModel, DefinitionModel, Definition, Model, DGNPLATFORM_EXPORT)
+    };
+
+    //! The ModelHandler for DictionaryModel
+    struct EXPORT_VTABLE_ATTRIBUTE Dictionary : Definition
+    {
+        MODELHANDLER_DECLARE_MEMBERS(DGN_CLASSNAME_DictionaryModel, DictionaryModel, Dictionary, Definition, DGNPLATFORM_EXPORT)
+    };
+
+    //! The ModelHandler for SystemModel
+    struct EXPORT_VTABLE_ATTRIBUTE System : Model
+    {
+        MODELHANDLER_DECLARE_MEMBERS(DGN_CLASSNAME_SystemModel, SystemModel, System, Model, DGNPLATFORM_EXPORT)
+    };
+};
+
+END_BENTLEY_DGNPLATFORM_NAMESPACE
+