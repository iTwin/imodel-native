/*--------------------------------------------------------------------------------------+
|
|     $Source: PublicAPI/DgnPlatform/DgnModel.h $
|
|  $Copyright: (c) 2016 Bentley Systems, Incorporated. All rights reserved. $
|
+--------------------------------------------------------------------------------------*/
#pragma once
//__PUBLISH_SECTION_START__

#include "DgnDomain.h"
#include "DgnElement.h"
#include "DgnAuthority.h"
#include "ECSqlClassParams.h"
#include <Bentley/ValueFormat.h>
#include <DgnPlatform/DgnProperties.h>

DGNPLATFORM_TYPEDEFS(GeometricModel)
DGNPLATFORM_TYPEDEFS(DefinitionModel)
DGNPLATFORM_TYPEDEFS(GeometricModel2d)
DGNPLATFORM_TYPEDEFS(GeometricModel3d)
DGNPLATFORM_TYPEDEFS(GraphicalModel2d)
DGNPLATFORM_TYPEDEFS(DgnRangeTree)
<<<<<<< HEAD
DGNPLATFORM_TYPEDEFS(CheckStop)
=======
DGNPLATFORM_TYPEDEFS(ICheckStop)
DGNPLATFORM_TYPEDEFS(DrawingModel)
>>>>>>> c2232ea4
DGNPLATFORM_TYPEDEFS(SectionDrawingModel)
DGNPLATFORM_TYPEDEFS(SheetModel)
DGNPLATFORM_TYPEDEFS(DictionaryModel)
DGNPLATFORM_REF_COUNTED_PTR(SheetModel)
DGNPLATFORM_REF_COUNTED_PTR(DefinitionModel)
DGNPLATFORM_REF_COUNTED_PTR(DictionaryModel)

BEGIN_BENTLEY_DGN_NAMESPACE

//=======================================================================================
//! A map whose key is DgnElementId and whose data is DgnElementCPtr
// @bsiclass                                                    Keith.Bentley   04/15
//=======================================================================================
struct DgnElementMap : bmap<DgnElementId, DgnElementCPtr>
    {
    void Add(DgnElementCR el)
        {
        DgnElementId  id = el.GetElementId();
        if (!id.IsValid())
            {
            BeAssert(false);
            return;
            }
        Insert(id, &el);
        }
    };

/** @addtogroup DgnModelGroup DgnModels
@ref PAGE_ModelOverview
*/

#define DGNMODEL_DECLARE_MEMBERS(__ECClassName__,__superclass__)\
    private: typedef __superclass__ T_Super;\
    public: static Utf8CP MyECClassName() {return __ECClassName__;}\
    protected:  virtual Utf8CP _GetECClassName() const override {return MyECClassName();}\
                virtual Utf8CP _GetSuperECClassName() const override {return T_Super::_GetECClassName();}

//=======================================================================================
//! A DgnModel represents a model in memory and may hold references to elements that belong to it.
//! @ingroup DgnModelGroup
// @bsiclass                                                     KeithBentley    10/00
//=======================================================================================
struct EXPORT_VTABLE_ATTRIBUTE DgnModel : RefCountedBase, ICodedEntity
    {
    friend struct DgnModels;
    friend struct DgnElement;
    friend struct DgnElements;
    friend struct QueryModel;
    friend struct dgn_TxnTable::Model;

    struct CreateParams;

    //========================================================================================
    //! Application data attached to a DgnModel. Create a subclass of this to store non-persistent information on a DgnModel and
    //! to react to significant events on a DgnModel.
    //! @see DgnModel::AddAppData
    //=======================================================================================
    struct AppData : RefCountedBase
        {
        //! A unique Key to identify each subclass of AppData.
        struct Key : NonCopyableClass {};

        enum class DropMe {No=0, Yes=1};

        //! Called after DgnModel has been filled.
        //! @param[in] model The model to which this AppData is attached
        //! @return DropMe::Yes to be removed from DgnModel
        virtual DropMe _OnFilled(DgnModelCR model) {return DropMe::No;}

        //! Called when a DgnModel is about to be emptied.
        //! @param[in] model The model to which this AppData is attached
        //! @return true to be dropped from model
        virtual void _OnEmpty(DgnModelCR model) {}

        //! Called after a DgnModel has been emptied.
        //! @param[in] model The model to which this AppData is attached
        //! @return DropMe::Yes to be removed from DgnModel
        virtual DropMe _OnEmptied(DgnModelCR model) {return DropMe::No;}

        //! Called when a DgnModel is about to be updated in the DgnDb.
        //! @param[in] model The model to which this AppData is attached
        virtual DgnDbStatus _OnUpdate(DgnModelCR model) {return DgnDbStatus::Success;}

        //! Called after a DgnModel was updated in the DgnDb.
        //! @param[in] model The model to which this AppData is attached
        //! @return DropMe::Yes to be removed from DgnModel
        virtual DropMe _OnUpdated(DgnModelCR model) {return DropMe::No;}

        //! Called before the DgnModel is deleted.
        //! @param[in] model The model to which this AppData is attached
        virtual void _OnDelete(DgnModelR model) {}

        //! Called after the DgnModel was deleted.
        //! @param[in] model The model to which this AppData is attached
        //! @return DropMe::Yes to be removed from DgnModel
        virtual DropMe _OnDeleted(DgnModelCR model) {return DropMe::Yes;}
    };

    //=======================================================================================
    //! Parameters to create a new instances of a DgnModel.
    //! @ingroup DgnModelGroup
    //=======================================================================================
    struct CreateParams
    {
        DgnDbR      m_dgndb;
        DgnClassId  m_classId;
        DgnCode     m_code;
        Utf8String  m_label;
        bool        m_inGuiList;

        //! Parameters to create a new instance of a DgnModel.
        //! @param[in] dgndb The DgnDb for the new DgnModel
        //! @param[in] classId The DgnClassId for the new DgnModel.
        //! @param[in] code The code for the DgnModel
        //! @param[in] label Label of the new DgnModel
        //! @param[in] inGuiList Controls the visibility of the new DgnModel in model lists shown to the user
        CreateParams(DgnDbR dgndb, DgnClassId classId, DgnCode code, Utf8CP label = nullptr, bool inGuiList = true) :
            m_dgndb(dgndb), m_classId(classId), m_code(code), m_inGuiList(inGuiList)
            {
            SetLabel(label);
            }

        void SetCode(DgnCode code) { m_code = code; } //!< Set the DgnCode for models created with this CreateParams
        void SetLabel(Utf8CP label) { m_label.AssignOrClear(label); } //!< Set the Label for models created with this CreateParams
        void SetInGuiList(bool inGuiList) { m_inGuiList = inGuiList; } //!< Set the visibility of models created with this CreateParams in model lists shown to the user

        DGNPLATFORM_EXPORT void RelocateToDestinationDb(DgnImportContext&);
    };

    //! Actions which may be restricted for models when the handler for their ECClass is not loaded.
    struct RestrictedAction : DgnDomain::Handler::RestrictedAction
    {
        DEFINE_T_SUPER(DgnDomain::Handler::RestrictedAction);

        static const uint64_t InsertElement = T_Super::NextAvailable; //!< Insert an element into this model. "InsertElement"
        static const uint64_t UpdateElement = InsertElement << 1; //!< Modify an element in this model. "UpdateElement"
        static const uint64_t DeleteElement = UpdateElement << 1; //!< Delete an element in this model. "DeleteElement"
        static const uint64_t Clone = DeleteElement << 1; //!< Create a copy of this model. "Clone"
        static const uint64_t SetCode = Clone << 1; //!< Change this model's DgnCode. "SetCode"

        static const uint64_t Reserved_2 = SetCode << 1; //!< Reserved for future use 
        static const uint64_t Reserved_3 = Reserved_2 << 1; //!< Reserved for future use 
        static const uint64_t Reserved_4 = Reserved_3 << 1; //!< Reserved for future use 
        static const uint64_t Reserved_5 = Reserved_4 << 1; //!< Reserved for future use 
        static const uint64_t Reserved_6 = Reserved_5 << 1; //!< Reserved for future use 

        static const uint64_t NextAvailable = Reserved_6 << 1; //!< Subclasses can add new actions beginning with this value

        DGNPLATFORM_EXPORT static uint64_t Parse(Utf8CP name);
    };

private:
    template<class T> void CallAppData(T const& caller) const;
    void RegisterElement(DgnElementCR el) {_RegisterElement(el);}
    void ReleaseAllElements();

    DgnDbStatus BindInsertAndUpdateParams(BeSQLite::EC::ECSqlStatement& statement);
    DgnDbStatus Read(DgnModelId modelId);
protected:
    DgnDbR          m_dgndb;
    DgnModelId      m_modelId;
    DgnClassId      m_classId;
    DgnCode         m_code;
    Utf8String      m_label;
    bool            m_inGuiList;
    int             m_dependencyIndex;

    DgnElementMap   m_elements;
    mutable bmap<AppData::Key const*, RefCountedPtr<AppData>, std::less<AppData::Key const*>, 8> m_appData;
    mutable bool    m_persistent;   // true if this DgnModel is in the DgnModels "loaded models" list.
    bool            m_filled;       // true if the FillModel was called on this DgnModel.

    explicit DGNPLATFORM_EXPORT DgnModel(CreateParams const&);
    DGNPLATFORM_EXPORT virtual ~DgnModel();

    virtual void _SetFilled() {m_filled=true;}
    virtual void DGNPLATFORM_EXPORT _RegisterElement(DgnElementCR element);

    DGNPLATFORM_EXPORT virtual void _InitFrom(DgnModelCR other);            //!< @private

    //! Invoked when loading a model from the table, to allow subclasses to extract their property values
    //! from the SELECT statement. The parameters are those which were specified by this elements Handler.
    //! @param[in] statement The SELECT statement which selected the class using ECSql
    //! @param[in] params The properties selected by the SELECT statement. Use this to obtain an index into the statement.
    //! @return DgnDbStatus::Success if the data was loaded successfully, or else an error status.
    //! @note If you override this method, you @em must first call T_Super::_ReadSelectParams, forwarding its status.
    //! You should then extract your subclass properties from the supplied ECSqlStatement, using
    //! selectParams.GetParameterIndex() to look up the index of each parameter within the statement.
    DGNPLATFORM_EXPORT virtual DgnDbStatus _ReadSelectParams(BeSQLite::EC::ECSqlStatement& statement, ECSqlClassParamsCR params);

    //! Called to bind the model's property values to the ECSqlStatement when inserting
    //! a new model.  The parameters to bind were the ones specified by this model's Handler.
    //! @note If you override this method, you should bind your subclass properties
    //! to the supplied ECSqlStatement, using statement.GetParameterIndex with your property's name.
    //! Then you @em must call T_Super::_BindInsertParams, forwarding its status.
    DGNPLATFORM_EXPORT virtual DgnDbStatus _BindInsertParams(BeSQLite::EC::ECSqlStatement& statement);

    //! Called to bind the model's property values to the ECSqlStatement when updating
    //! an existing model.  The parameters to bind were the ones specified by this model's Handler
    //! @note If you override this method, you should bind your subclass properties
    //! to the supplied ECSqlStatement, using statement.GetParameterIndex with your property's name.
    //! Then you @em must call T_Super::_BindUpdateParams, forwarding its status.
    DGNPLATFORM_EXPORT virtual DgnDbStatus _BindUpdateParams(BeSQLite::EC::ECSqlStatement& statement);

    //! Invoked when writing the Properties field into the Db as part of an Insert or Update operation.
    //! @note If you override this method, you @em must call T_Super::_WriteJsonProperties. Consider
    //! writing your properties into a sub node of the value to avoid collisions with the 
    //! super class properties.
    virtual void _WriteJsonProperties(Json::Value& value) const {}

    //! Invoked when reading the Properties field from the Db. 
    //! @note If you override this method, you @em must call T_Super::_WriteJsonProperties. Consider
    //! writing your properties into a sub node of the value to avoid collisions with the 
    //! super class properties.
    virtual void _ReadJsonProperties(Json::Value const& value) {}

    /** @name Events associated with DgnElements of a DgnModel */
    /** @{ */
    //! Called when a DgnElement in this DgnModel is about to be inserted.
    //! @param[in] element The element about to be inserted into the DgnDb
    //! @return DgnDbStatus::Success to allow the element to be added. Any other status will block the insert and will be
    //! returned to the caller attempting to insert the element.
    //! @note If you override this method, you @em must call the T_Super implementation, forwarding its status.
    DGNPLATFORM_EXPORT virtual DgnDbStatus _OnInsertElement(DgnElementR element);

    //! Called when a DgnElement in this DgnModel is about to be updated.
    //! @param[in] modified The element in its changed state. This state will be saved to the DgnDb
    //! @param[in] original The element in its pre-changed state.
    //! @return DgnDbStatus::Success to allow the element to be updated. Any other status will block the update and will be
    //! returned to the caller attempting to update the element.
    //! @note If you override this method, you @em must call the T_Super implementation, forwarding its status.
    DGNPLATFORM_EXPORT virtual DgnDbStatus _OnUpdateElement(DgnElementCR modified, DgnElementCR original);

    //! Called when a DgnElement in this DgnModel is about to be deleted.
    //! @param[in] element The element about to be deleted from the DgnDb
    //! @return DgnDbStatus::Success to allow the element to be deleted. Any other status will block the delete and will be
    //! returned to the caller attempting to delete the element.
    //! @note If you override this method, you @em must call the T_Super implementation, forwarding its status.
    DGNPLATFORM_EXPORT virtual DgnDbStatus _OnDeleteElement(DgnElementCR element);

    //! Called after a DgnElement in this DgnModel has been loaded into memory.
    //! @param[in] element The element that was just loaded.
    //! @note If you override this method, you @em must call the T_Super implementation.
    //! DgnModels maintain an id->element lookup table, and possibly a DgnRangeTree. The DgnModel implementation of this method maintains them.
    DGNPLATFORM_EXPORT virtual void _OnLoadedElement(DgnElementCR element);

    //! Called after a DgnElement in this DgnModel has been inserted into the DgnDb
    //! @param[in] element The element that was just inserted.
    //! @note If you override this method, you @em must call the T_Super implementation.
    //! DgnModels maintain an id->element lookup table, and possibly a DgnRangeTree. The DgnModel implementation of this method maintains them.
    DGNPLATFORM_EXPORT virtual void _OnInsertedElement(DgnElementCR element);

    //! Called after a DgnElement that was previously deleted from this DgnModel has been reinstated by undo
    //! @param[in] element The element that was just reinstatted.
    //! @note If you override this method, you @em must call the T_Super implementation.
    //! DgnModels maintain an id->element lookup table, and possibly a DgnRangeTree. The DgnModel implementation of this method maintains them.
    DGNPLATFORM_EXPORT virtual void _OnReversedDeleteElement(DgnElementCR element);

    //! Called after a DgnElement in this DgnModel has been updated in the DgnDb
    //! @param[in] modified The element in its changed state. This state was saved to the DgnDb
    //! @param[in] original The element in its pre-changed state.
    //! @note If you override this method, you @em must call the T_Super implementation.
    //! DgnModels maintain an id->element lookup table, and possibly a DgnRangeTree. The DgnModel implementation of this method maintains them.
    virtual void _OnUpdatedElement(DgnElementCR modified, DgnElementCR original) { }

    //! Called after an DgnElement that was previously updated has been reversed by undo.
    //! @param[in] original The element in its original state. This is the state before the original change (the current state)
    //! @param[in] modified The element in its post-changed (now reversed) state.
    //! @note If you override this method, you @em must call the T_Super implementation.
    //! DgnModels maintain an id->element lookup table, and possibly a DgnRangeTree. The DgnModel implementation of this method maintains them.
    virtual void _OnReversedUpdateElement(DgnElementCR original, DgnElementCR modified) { }

    //! Called after a DgnElement in this DgnModel has been deleted from the DgnDb
    //! @param[in] element The element that was just deleted.
    //! @note If you override this method, you @em must call the T_Super implementation.
    //! DgnModels maintain an id->element lookup table, and possibly a DgnRangeTree. The DgnModel implementation of this method maintains them.
    DGNPLATFORM_EXPORT virtual void _OnDeletedElement(DgnElementCR element);

    //! Called after a DgnElement in this DgnModel has been removed by undo
    //! @param[in] element The element that was just deleted by undo.
    //! @note If you override this method, you @em must call the T_Super implementation.
    //! DgnModels maintain an id->element lookup table, and possibly a DgnRangeTree. The DgnModel implementation of this method maintains them.
    DGNPLATFORM_EXPORT virtual void _OnReversedAddElement(DgnElementCR element);

    /** @} */

    //! Load all of the DgnElements of this DgnModel into memory.
    DGNPLATFORM_EXPORT virtual void _FillModel();


    /** @name Events for a DgnModel */
    /** @{ */
    //! Called when this DgnModel is about to be inserted into the DgnDb.
    //! @note If you override this method, you @em must call the T_Super implementation, forwarding its status.
    DGNPLATFORM_EXPORT virtual DgnDbStatus _OnInsert();
    //! Called when this DgnModel is about to be updated in the DgnDb.
    //! @note If you override this method, you @em must call the T_Super implementation, forwarding its status.
    DGNPLATFORM_EXPORT virtual DgnDbStatus _OnUpdate();
    //! Called when this DgnModel is about to be deleted from the DgnDb.
    //! @note If you override this method, you @em must call the T_Super implementation, forwarding its status.
    DGNPLATFORM_EXPORT virtual DgnDbStatus _OnDelete();
    //! Called after this DgnModel was loaded from the DgnDb.
    //! @note If you override this method, you @em must call the T_Super implementation.
    DGNPLATFORM_EXPORT virtual void _OnLoaded();
    //! Called after this DgnModel was inserted into the DgnDb.
    //! @note If you override this method, you @em must call the T_Super implementation.
    DGNPLATFORM_EXPORT virtual void _OnInserted();
    //! Called after this DgnModel was updated in the DgnDb.
    //! @note If you override this method, you @em must call the T_Super implementation.
    DGNPLATFORM_EXPORT virtual void _OnUpdated();
    //! Called after this DgnModel was deleted from the DgnDb.
    //! @note If you override this method, you @em must call the T_Super implementation.
    DGNPLATFORM_EXPORT virtual void _OnDeleted();
    /** @} */

    /** @name Dynamic cast shortcuts for a DgnModel */
    /** @{ */
    virtual GeometricModelCP _ToGeometricModel() const {return nullptr;}
    virtual DefinitionModelCP _ToDefinitionModel() const {return nullptr;}
    virtual GeometricModel2dCP _ToGeometricModel2d() const {return nullptr;}
    virtual GeometricModel3dCP _ToGeometricModel3d() const {return nullptr;}
    virtual SpatialModelCP _ToSpatialModel() const {return nullptr;}
    virtual SectionDrawingModelCP _ToSectionDrawingModel() const {return nullptr;}
    virtual SheetModelCP _ToSheetModel() const {return nullptr;}
    /** @} */

    //! The sublcass should import elements from the source model into this model. 
    //! Import is done in phases. The import framework will call _ImportElementAspectsFrom and then _ImportECRelationshipsFrom after calling this method.
    //! @note It should be rare for a subclass to override _ImportElementsFrom. The base class implementation copies all elements in the model,
    //! and it fixes up all parent-child pointers. A subclass can override _ShouldImportElementFrom in order to exclude individual elements.
    //! @see _ShouldImportElementFrom
    DGNPLATFORM_EXPORT virtual DgnDbStatus _ImportElementsFrom(DgnModelCR sourceModel, DgnImportContext& importer);
    
    virtual bool _ShouldImportElement(DgnElementCR sourceElement) {return true;}

    //! The sublcass should import ECRelationships from the source model into this model. 
    //! Import is done in phases. This method will be called by the import framework after all elements have been imported and before ECRelationships are imported.
    //! A subclass implementation of _ImportElementAspectsFrom should copy only the ElementAspect subclasses that are defined by the 
    //! the ECSchema/DgnDomain of the subclass. For example, the base DgnModel implementation will handle the ElementAspects defined in the base Dgn schema, including
    //! ElementItem.
    //! @note The implementation should start by calling the superclass implementation.
    DGNPLATFORM_EXPORT virtual DgnDbStatus _ImportElementAspectsFrom(DgnModelCR sourceModel, DgnImportContext& importer);

    //! The sublcass should import ECRelationships from the source model into this model. 
    //! Import is done in phases. This method will be called by the import framework after all elements and aspects have been imported.
    //! This method will be called after all elements (and aspects) have been imported.
    //! <p>
    //! A subclass implementation of _ImportECRelationshipsFrom should copy only the relationship subclasses that are defined by the 
    //! the ECSchema/DgnDomain of the subclass. For example, the base DgnModel implementation will handle the relationships defined in the 
    //! base Dgn schema, including ElementDrivesElement, ElementGeomUsesParts, ElementGroupsMembers, and ElementUsesStyles.
    //! <p>
    //! Both endpoints of an ECRelationship must be in the same DgnDb. Since the import operation can copy elements between DgnDbs, a subclass implementation
    //! must be careful about which ECRelationships to import. Normally, only ECRelationships between elements in the model should be copied. 
    //! ECRelationships that start/end outside the model can only be copied if the foreign endpoint is also copied. 
    //! If endpoint elements must be deep-copyed, however, that must be done in _ImportElementsFrom, not in this function. That is because
    //! deep-copying an element in the general case requires all of the support for copying and remapping of parents and aspects that is implemented by the framework,
    //! prior to the phase where ECRelationships are copied.
    //! @note The implementation should start by calling the superclass implementation.
    DGNPLATFORM_EXPORT virtual DgnDbStatus _ImportECRelationshipsFrom(DgnModelCR sourceModel, DgnImportContext& importer);

    //! Generate the CreateParams to use for _CloneForImport
    //! @param importer Specifies source and destination DgnDbs and knows how to remap IDs
    //! @return CreateParams initialized with the model's current data, remapped to the destination DgnDb.
    DGNPLATFORM_EXPORT CreateParams GetCreateParamsForImport(DgnImportContext& importer) const;

    DGNPLATFORM_EXPORT virtual void _EmptyModel();
    virtual DgnRangeTree* _GetRangeIndexP(bool create) const {return nullptr;}
    virtual void _OnValidate() { }

    virtual DgnCode const& _GetCode() const override final { return m_code; }
    virtual DgnDbR _GetDgnDb() const override final { return m_dgndb; }
    virtual DgnModelCP _ToDgnModel() const override final { return this; }
    DGNPLATFORM_EXPORT virtual DgnDbStatus _SetCode(DgnCode const& code) override final;
    DGNPLATFORM_EXPORT virtual bool _SupportsCodeAuthority(DgnAuthorityCR) const override;
    virtual DgnCode _GenerateDefaultCode() const override { return DgnCode(); }
public:
    virtual Utf8CP _GetECClassName() const { return DGN_CLASSNAME_Model; }
    virtual Utf8CP _GetSuperECClassName() const { return nullptr; }

    DGNPLATFORM_EXPORT ModelHandlerR GetModelHandler() const;
    DgnRangeTree* GetRangeIndexP(bool create) const {return _GetRangeIndexP(create);}

    //! Returns true if this is a 3d model.
    bool Is3d() const {return nullptr != ToGeometricModel3d();}

    DGNPLATFORM_EXPORT DgnElementCP FindElementById(DgnElementId id); //!< @private

    //! Empty the contents of this DgnModel. This will release any references to DgnElements held by this DgnModel, decrementing
    //! their reference count and potentially freeing them.
    DGNPLATFORM_EXPORT void EmptyModel() {_EmptyModel();}

    //! Load all elements of this DgnModel.
    //! After this call, all of the DgnElements of this model are loaded and are held in memory by this DgnModel.
    //! @note if this DgnModel is already filled, this method does nothing and returns DgnDbStatus::Success.
    void FillModel() {_FillModel();}

    //! Determine whether this DgnModel's elements have been "filled" from the DgnDb or not.
    //! @return true if the DgnModel was filled.
    //! @see FillModel
    bool IsFilled() const {return m_filled;}

    //! Determine whether this DgnModel is persistent.
    //! A model is "persistent" if it was loaded via DgnModels::GetModel, or after it is inserted into the DgnDb via Insert.
    //! A newly created model before it is inserted, or a model after calling Delete, is not persistent.
    bool IsPersistent() const {return m_persistent;}

    //! Get the DgnClassId of this DgnModel
    DgnClassId GetClassId() const {return m_classId;}

    //! Get the DgnModelId of this DgnModel
    DgnModelId GetModelId() const {return m_modelId;}

    //! Get the label of this DgnModel.
    //! @note may be nullptr
    Utf8CP GetLabel() const { return m_label.c_str(); }
    
    //! Set the label of this DgnModel.
    void SetLabel(Utf8CP label) { m_label.AssignOrClear(label); }

    //! Get the visibility in model lists shown to the user
    bool GetInGuiList() const { return m_inGuiList; }

    //! Set the visibility in model lists shown to the user
    void SetInGuiList(bool val) { m_inGuiList = val; }

    //! @name Dynamic casting to DgnModel subclasses
    //@{
    GeometricModelCP ToGeometricModel() const {return _ToGeometricModel();} //!< more efficient substitute for dynamic_cast<GeometricModelCP>(model)
    DefinitionModelCP ToDefinitionModel() const {return _ToDefinitionModel();} //!< more efficient substitute for dynamic_cast<DefinitionModelCP>(model)
    GeometricModel2dCP ToGeometricModel2d() const {return _ToGeometricModel2d();} //!< more efficient substitute for dynamic_cast<GeometricModel2dCP>(model)
    GeometricModel3dCP ToGeometricModel3d() const {return _ToGeometricModel3d();} //!< more efficient substitute for dynamic_cast<GeometricModel3dCP>(model)
    SpatialModelCP ToSpatialModel() const {return _ToSpatialModel();} //!< more efficient substitute for dynamic_cast<SpatialModelCP>(model)
    SectionDrawingModelCP ToSectionDrawingModel() const {return _ToSectionDrawingModel();} //!< more efficient substitute for dynamic_cast<SectionDrawingModelCP>(model)
    SheetModelCP ToSheetModel() const {return _ToSheetModel();} //!< more efficient substitute for dynamic_cast<SheetModelCP>(model)
    GeometricModelP ToGeometricModelP() {return const_cast<GeometricModelP>(_ToGeometricModel());} //!< more efficient substitute for dynamic_cast<GeometricModelP>(model)
    DefinitionModelP ToDefinitionModelP() {return const_cast<DefinitionModelP>(_ToDefinitionModel());} //!< more efficient substitute for dynamic_cast<DefinitionModelP>(model)
    GeometricModel2dP ToGeometricModel2dP() {return const_cast<GeometricModel2dP>(_ToGeometricModel2d());} //!< more efficient substitute for dynamic_cast<GeometricModel2dP>(model)
    GeometricModel3dP ToGeometricModel3dP() {return const_cast<GeometricModel3dP>(_ToGeometricModel3d());} //!< more efficient substitute for dynamic_cast<GeometricModel3dP>(model)
    SpatialModelP ToSpatialModelP() {return const_cast<SpatialModelP>(_ToSpatialModel());} //!< more efficient substitute for dynamic_cast<SpatialModelP>(model)
    SectionDrawingModelP ToSectionDrawingModelP() {return const_cast<SectionDrawingModelP>(_ToSectionDrawingModel());} //!< more efficient substitute for dynamic_cast<SectionDrawingModelP>(model)
    SheetModelP ToSheetModelP() {return const_cast<SheetModelP>(_ToSheetModel());}//!< more efficient substitute for dynamic_cast<SheetModelP>(model)

    bool IsGeometricModel() const { return nullptr != ToGeometricModel(); }
    bool IsSpatialModel() const { return nullptr != ToSpatialModel(); }
    bool Is2dModel() const { return nullptr != ToGeometricModel2d(); }
    bool Is3dModel() const { return nullptr != ToGeometricModel3d(); }
    bool IsDefinitionModel() const { return nullptr != ToDefinitionModel(); }
    bool IsSheetModel() const { return nullptr != ToSheetModel(); }
    bool IsDictionaryModel() const { return DictionaryId() == GetModelId(); }
    //@}

    //! Get the DgnDb of this DgnModel.
    DgnDbR GetDgnDb() const {return m_dgndb;}

    //! Insert this model into the DgnDb.
    //! @return DgnDbStatus::Success if this model was successfully inserted, error otherwise.
    DGNPLATFORM_EXPORT DgnDbStatus Insert();

    //! Delete this model from the DgnDb
    //! @note All elements from this model are deleted as well. This method will fail on the first element that cannot be successfully deleted.
    //! @note All views which use this model as their base model are deleted as well. The method will fail on the first such view that cannot be successfully deleted.
    //! @return DgnDbStatus::Success if this model was successfully deleted, error otherwise. Note that if this method returns an error, it is possible
    //! that some elements may have been deleted. Therefore, you should always call DgnDb::AbandonChanges after a failure to avoid partial deletions.
    DGNPLATFORM_EXPORT DgnDbStatus Delete();

    //! Deletes all ViewDefinitions which use this model as their base model
    //! @return Success if all views were successfully deleted, or an error code.
    DGNPLATFORM_EXPORT DgnDbStatus DeleteAllViews();

    //! Update the Properties of this model in the DgnDb
    //! @return DgnDbStatus::Success if the properties of this model were successfully updated, error otherwise.
    DGNPLATFORM_EXPORT DgnDbStatus Update();

    /** @name DgnModel AppData */
    /** @{ */
    //! Add (or replace) AppData on this DgnModel.
    //! @note It is illegal to add or remove AppData from within
    //! any of the AppData "_OnXxx" methods. If an entry with \a key already exists, it will be dropped and replaced with \a appData.
    DGNPLATFORM_EXPORT void AddAppData(AppData::Key const& key, AppData* appData);

    //! Remove AppData from this DgnModel
    //! @return SUCCESS if appData with key is found and was dropped.
    //! @remarks Calls the object's _OnCleanup method.
    DGNPLATFORM_EXPORT StatusInt DropAppData(AppData::Key const& key);

    //! Search for AppData on this model by AppData::Key.
    //! @return the AppData with \a key, or nullptr.
    DGNPLATFORM_EXPORT AppData* FindAppData(AppData::Key const& key) const;
    /** @} */

    //! Make a copy of this DgnModel with the same DgnClassId and Properties.
    //! @param[in] newCode The code for the new DgnModel.
    //! @note This makes a new empty, non-persistent, DgnModel with the same properties as this Model, it does NOT clone the elements of this DgnModel.
    //! @see CopyModel, Import
    DGNPLATFORM_EXPORT DgnModelPtr Clone(DgnCode newCode) const;

    //! Make a persitent copy of the specified DgnModel and its contents.
    //! @param[in] model The model to copy
    //! @param[in] newCode The DgnCode for the new DgnModel.
    //! @see Import
    DGNPLATFORM_EXPORT static DgnModelPtr CopyModel(DgnModelCR model, DgnCode newCode);

    //! Get the collection of elements for this DgnModel that were loaded by a previous call to FillModel.
    DgnElementMap const& GetElements() const {return m_elements;}

    //! Determine whether this DgnModel has any elements loaded. This will always be true if FillModel was never called,
    //! or after EmptyModel is called.
    bool IsEmpty() const {return (begin() == end());}

    typedef DgnElementMap::const_iterator const_iterator;

    //! a const iterator to the start of the loaded elements for this DgnModel.
    const_iterator begin() const {return m_elements.begin();}

    //! a const iterator to the end of the loaded elements for this DgnModel.
    const_iterator end() const {return m_elements.end();}

    //! Make a duplicate of this DgnModel object in memory. Do not copy its elements. @see ImportModel
    //! It's not normally necessary for a DgnModel subclass to override _Clone. The base class implementation will 
    //! invoke the subclass handler to create an instance of the subclass. The base class implementation will also
    //! cause the new model object to read its properties from this (source) model's properties. That will 
    //! take of populating most if not all subclass members.
    //! @return the copy of the model
    //! @param[out] stat        Optional. If not null, then an error code is stored here in case the clone fails.
    //! @param importer     Used by elements when copying between DgnDbs.
    //! @see GetCreateParamsForImport
    DGNPLATFORM_EXPORT DgnModelPtr virtual _CloneForImport(DgnDbStatus* stat, DgnImportContext& importer) const;

    //! Copy the contents of \a sourceModel into this model. Note that this model might be in a different DgnDb from \a sourceModel.
    //! This base class implemenation calls the following methods, in order:
    //!     -# _ImportElementsFrom
    //!     -# _ImportElementAspectsFrom
    //!     -# _ImportECRelationshipsFrom
    //! @param sourceModel The model to copy
    //! @param importer     Used by elements when copying between DgnDbs.
    //! @return non-zero if the copy failed
    DGNPLATFORM_EXPORT virtual DgnDbStatus _ImportContentsFrom(DgnModelCR sourceModel, DgnImportContext& importer);

    //! Make a copy of the specified model, including all of the contents of the model, where the destination may be a different DgnDb.
    //! This is just a convenience method that calls the follow methods, in order:
    //!     -# _CloneForImport
    //!     -# Insert
    //!     -# _CopyContentsFrom
    //! @param[out] stat        Optional status to describe failures, a valid DgnModelPtr will only be returned if successful.
    //! @param importer     Enables the model to copy the definitions that it needs (if copying between DgnDbs)
    //! @param sourceModel The model to copy
    //! @return the copied model, already inserted into the destination Db.
    DGNPLATFORM_EXPORT static DgnModelPtr ImportModel(DgnDbStatus* stat, DgnModelCR sourceModel, DgnImportContext& importer);

    //! Make a copy of the specified model, including all of the contents of the model, where the destination may be a different DgnDb.
    //! @param[out] stat        Optional status to describe failures, a valid DgnModelPtr will only be returned if successful.
    //! @param sourceModel  The model to copy
    //! @param importer     Enables the model to copy the definitions that it needs (if copying between DgnDbs)
    //! @return the copied model
    //! @see ImportModel
    template<typename T>
    static RefCountedPtr<T> Import(DgnDbStatus* stat, T const& sourceModel, DgnImportContext& importer) {return dynamic_cast<T*>(ImportModel(stat, sourceModel, importer).get());}

    //! Returns the ID used by the unique dictionary model associated with each DgnDb
    static DgnModelId DictionaryId() { return DgnModelId((uint64_t)1LL); }

    //! This method is called when it is time to validate changes that have been made to the model's content during the transaction.
    //! This method is called by the transaction manager after all element-level changes have been validated and all root models have been solved.
    //! This method is called only if elements in this model were added, deleted, or modified or if this model object itself was added or modified.
    //! This method allows a subclass to apply validation logic that requires a view of the entire model and possibly of root models.
    //! This method may add, delete, or modify elements in this model.
    //! To indication a validation error, call TxnManager::ReportError. If the error is marked as fatal, then the transaction will be rolled back.
    //! @note This method must make changes of any kind to any other model. Dependent models will be validated later.
    void OnValidate() { _OnValidate(); }

    //! Creates a DgnCode for a model with the given name, associated with the default DgnAuthority for models.
    static DgnCode CreateModelCode(Utf8StringCR modelName) { return ModelAuthority::CreateModelCode(modelName); }
};

//=======================================================================================
//! A DgnModel that contains geometric DgnElements.
//! @ingroup DgnModelGroup
// @bsiclass                                                    Keith.Bentley   03/15
//=======================================================================================
struct EXPORT_VTABLE_ATTRIBUTE GeometricModel : DgnModel
{
    DEFINE_T_SUPER(DgnModel);
public:
    //=======================================================================================
    //! The DisplayInfo for a DgnModel. These are stored within a "DisplayInfo"
    //! node of the JSON value that's serialized as a string in "Properties" column of the DgnModel table.
    //! @ingroup DgnModelGroup
    //=======================================================================================
    struct DisplayInfo
    {
    friend struct GeometricModel;

    private:
        struct FormatterFlags
            {
            uint32_t m_linearUnitMode : 2;
            uint32_t m_linearPrecType : 4;
            uint32_t m_linearPrecision : 8;
            uint32_t m_angularMode : 3;
            uint32_t m_angularPrecision : 8;
            uint32_t m_directionMode : 2;
            uint32_t m_directionClockwise : 1;
            void FromJson(Json::Value const& inValue);
            void ToJson(Json::Value& outValue) const;
            };

        FormatterFlags m_formatterFlags;               //!< format flags
        UnitDefinition m_masterUnit;                   //!< Master Unit information
        UnitDefinition m_subUnit;                      //!< Sub Unit information
        double         m_roundoffUnit;                 //!< unit lock roundoff val
        double         m_roundoffRatio;                //!< Unit roundoff ratio y to x (if 0 use Grid Ratio)
        double         m_formatterBaseDir;             //!< Base Direction used for Direction To/From String

    public:
        DisplayInfo()
            {
            m_formatterFlags.m_linearUnitMode = 0;
            m_formatterFlags.m_linearPrecType = 0;
            m_formatterFlags.m_linearPrecision = 0;
            m_formatterFlags.m_angularMode = 0;
            m_formatterFlags.m_angularPrecision = 0;
            m_formatterFlags.m_directionMode = 0;
            m_formatterFlags.m_directionClockwise = 0;
            m_roundoffRatio = 0;
            m_formatterBaseDir = 0;
            m_roundoffUnit = 0;
            m_subUnit.Init(UnitBase::Meter, UnitSystem::Metric, 1.0, 1.0, L"m");
            m_masterUnit = m_subUnit;
            }

        void FromJson(Json::Value const& inValue);
        void ToJson(Json::Value& outValue) const;

        //! Set master units and sub-units. Units must be valid and comparable.
        DGNPLATFORM_EXPORT BentleyStatus SetUnits(UnitDefinitionCR newMasterUnit, UnitDefinitionCR newSubUnit);
        void SetLinearUnitMode(DgnUnitFormat value) { m_formatterFlags.m_linearUnitMode = (uint32_t) value; }
        void SetLinearPrecision(PrecisionFormat value)
            {
            m_formatterFlags.m_linearPrecType = static_cast<uint32_t>(DoubleFormatter::GetTypeFromPrecision(value));
            m_formatterFlags.m_linearPrecision = DoubleFormatter::GetByteFromPrecision(value);
            }
        void SetAngularMode(AngleMode value) { m_formatterFlags.m_angularMode = (uint32_t) value; }
        void SetAngularPrecision(AnglePrecision value) { m_formatterFlags.m_angularPrecision = (uint32_t) value; }
        void SetDirectionMode(DirectionMode value) { m_formatterFlags.m_directionMode = (uint32_t) value; }
        void SetDirectionClockwise(bool value) { m_formatterFlags.m_directionClockwise = value; }
        void SetDirectionBaseDir(double value) { m_formatterBaseDir = value; }
        DgnUnitFormat GetLinearUnitMode() const { return (DgnUnitFormat) m_formatterFlags.m_linearUnitMode; }
        PrecisionFormat GetLinearPrecision() const { return DoubleFormatter::ToPrecisionEnum((PrecisionType) m_formatterFlags.m_linearPrecType, m_formatterFlags.m_linearPrecision); }
        AngleMode GetAngularMode() const { return (AngleMode) m_formatterFlags.m_angularMode; }
        AnglePrecision GetAngularPrecision() const { return (AnglePrecision) m_formatterFlags.m_angularPrecision; }
        DirectionMode GetDirectionMode() const { return (DirectionMode) m_formatterFlags.m_directionMode; }
        bool GetDirectionClockwise() const { return m_formatterFlags.m_directionClockwise; }
        double GetDirectionBaseDir() const { return m_formatterBaseDir; }
        void SetRoundoffUnit(double roundoffUnit, double roundoffRatio) { m_roundoffUnit = roundoffUnit; m_roundoffRatio = roundoffRatio; }
        double GetRoundoffUnit() const { return m_roundoffUnit; }
        double GetRoundoffRatio() const { return m_roundoffRatio; }
        FormatterFlags GetFormatterFlags() const { return m_formatterFlags; }

        //! Get the master units for this DgnModel.
        //! Master units are the major display units for coordinates in a DgnModel (e.g. "Meters", or "Feet").
        //! @see SetUnits, GetSubUnits
        UnitDefinitionCR GetMasterUnits() const { return m_masterUnit; }

        //! Get the sub-units for this DgnModel.
        //! Sub units are the minor readout units for coordinates in a DgnModel (e.g. "Centimeters, or "Inches").
        //! @see SetUnits, GetMasterUnits
        UnitDefinitionCR GetSubUnits() const { return m_subUnit; }

        //! Get the number of millimeters per master unit.
        //! @see GetMasterUnits
        DGNPLATFORM_EXPORT double GetMillimetersPerMaster() const;

        //! Get the number of sub units per master unit.
        //! @see GetSubUnits
        DGNPLATFORM_EXPORT double GetSubPerMaster() const;
    };

    struct CreateParams : T_Super::CreateParams
    {
        DEFINE_T_SUPER(GeometricModel::T_Super::CreateParams);
        DisplayInfo  m_displayInfo;

        //! Parameters to create a new instance of a GeometricModel.
        //! @param[in] dgndb The DgnDb for the new DgnModel
        //! @param[in] classId The DgnClassId for the new DgnModel.
        //! @param[in] code The DgnCode for the DgnModel
        //! @param[in] label Label of the new DgnModel
        //! @param[in] displayInfo The DisplayInfo for the new DgnModel.
        //! @param[in] inGuiList Controls the visibility of the new DgnModel in model lists shown to the user
        CreateParams(DgnDbR dgndb, DgnClassId classId, DgnCode code, Utf8CP label = nullptr, DisplayInfo displayInfo = DisplayInfo(), bool inGuiList = true)
            : T_Super(dgndb, classId, code, label, inGuiList), m_displayInfo(displayInfo)
            {}

        //! @private
        //! This constructor is used only by the model handler to create a new instance, prior to calling ReadProperties on the model object
        CreateParams(DgnModel::CreateParams const& params) : T_Super(params) { }

        DisplayInfo const& GetDisplayInfo() const { return m_displayInfo; } //!< Get the DisplayInfo
        void SetDisplayInfo(DisplayInfo const& displayInfo) { m_displayInfo = displayInfo; } //!< Set the DisplayInfo
    };



private:
    mutable DgnRangeTreeP m_rangeIndex;
    DisplayInfo  m_displayInfo;

    DGNPLATFORM_EXPORT void AllocateRangeIndex() const;
    void AddToRangeIndex(DgnElementCR);
    void RemoveFromRangeIndex(DgnElementCR);
    void UpdateRangeIndex(DgnElementCR modified, DgnElementCR original);
    
protected:
    void ClearRangeIndex();

    virtual void _SetFilled() override {T_Super::_SetFilled(); AllocateRangeIndex();}

    //! Get the coordinate space in which the model's geometry is defined.
    virtual CoordinateSpace _GetCoordinateSpace() const = 0;

    //! Add non-element graphics for this DgnModel to the scene.
    //! Normally, the scene is generated by QueryViewController from the elements in a model.
    //! A subclass can override this method to add non-element-based graphics to the scene. Or, a subclass
    //! can override this method to do add graphics that QueryViewController would normally exclude.
    //! <h2>Coordinate Systems</h2>
    //! A DgnDb defines a single physical coordinate system. 
    //! A DgnDb is associated with a single Geographic Coordinate System (GCS). See DgnUnits::GetDgnGCS.
    //! Graphics in the scene must be defined in the DgnDb's coordinate system.
    //! The implementation must transform external data into the coordinate system of the DgnDb as necessary before adding graphics to the scene.
    //! <h2>Displaying external data using progressive display</h2>
    //! An implementation of _AddGraphicsToScene is required to be very fast. If some external data is not immediately available, then the implementation should
    //! a) make arrangements to obtain the data in the background and b) schedule itself for callbacks during progressive display in order to display the data when it becomes available.
    virtual void _AddGraphicsToScene(ViewContextR) {}

    DGNPLATFORM_EXPORT virtual DgnRangeTree* _GetRangeIndexP(bool create) const override;
    DGNPLATFORM_EXPORT virtual AxisAlignedBox3d _QueryModelRange() const;//!< @private
    DGNPLATFORM_EXPORT virtual void _EmptyModel() override;
    DGNPLATFORM_EXPORT virtual void _RegisterElement(DgnElementCR element) override;
    DGNPLATFORM_EXPORT virtual void _OnDeletedElement(DgnElementCR element) override;
    DGNPLATFORM_EXPORT virtual void _OnReversedAddElement(DgnElementCR element) override;
    DGNPLATFORM_EXPORT virtual void _OnUpdatedElement(DgnElementCR modified, DgnElementCR original) override;
    DGNPLATFORM_EXPORT virtual void _OnReversedUpdateElement(DgnElementCR modified, DgnElementCR original) override;

    DGNPLATFORM_EXPORT virtual void _WriteJsonProperties(Json::Value&) const override;
    DGNPLATFORM_EXPORT virtual void _ReadJsonProperties(Json::Value const&) override;

    virtual GeometricModelCP _ToGeometricModel() const override final {return this;}
    
    explicit GeometricModel(CreateParams const& params) : T_Super(params), m_rangeIndex(nullptr), m_displayInfo(params.m_displayInfo) {}

public:
    void AddGraphicsToScene(ViewContextR context) {_AddGraphicsToScene(context);}

    //! Get the AxisAlignedBox3d of the contents of this model.
    AxisAlignedBox3d QueryModelRange() const {return _QueryModelRange();}

    //! Get the coordinate space in which the model's geometry is defined.
    CoordinateSpace GetCoordinateSpace() const {return _GetCoordinateSpace();}

    //! Get a writable reference to the DisplayInfo for this model.
    DisplayInfo& GetDisplayInfoR() { return m_displayInfo; }

    //! Get the Properties for this model.
    DisplayInfo const& GetDisplayInfo() const { return m_displayInfo; }
};

//=======================================================================================
//! A DgnModel that contains only 3-dimensional DgnElements.
//! @ingroup DgnModelGroup
// @bsiclass                                                    Keith.Bentley   03/15
//=======================================================================================
struct EXPORT_VTABLE_ATTRIBUTE GeometricModel3d : GeometricModel
{
    DEFINE_T_SUPER(GeometricModel);

protected:
    virtual GeometricModel3dCP _ToGeometricModel3d() const override final {return this;}
    DGNPLATFORM_EXPORT virtual DgnDbStatus _OnInsertElement(DgnElementR element) override;

public:
    explicit GeometricModel3d(CreateParams const& params) : T_Super(params) {}
};

//=======================================================================================
//! A GeometricModel2d is a infinite planar model that contains only 2-dimensional DgnElements. Coordinates values are X,Y.
//! @ingroup DgnModelGroup
// @bsiclass                                                    Keith.Bentley   10/11
//=======================================================================================
struct EXPORT_VTABLE_ATTRIBUTE GeometricModel2d : GeometricModel
{
    DGNMODEL_DECLARE_MEMBERS(DGN_CLASSNAME_GeometricModel2d, GeometricModel);

protected:
    GeometricModel2dCP _ToGeometricModel2d() const override final {return this;}

    CoordinateSpace _GetCoordinateSpace() const override final {return CoordinateSpace::Local;}
    DGNPLATFORM_EXPORT virtual DgnDbStatus _OnInsertElement(DgnElementR element);

public:
    explicit GeometricModel2d(CreateParams const& params, DPoint2dCR origin=DPoint2d::FromZero()) : T_Super(params) {}
};

//=======================================================================================
//! A GraphicalModel2d contains 2-dimensional geometric elements for graphical presentation purposes (as opposed to analytical purposes).
//! @ingroup DgnModelGroup
// @bsiclass                                                    Shaun.Sewall    02/16
//=======================================================================================
struct EXPORT_VTABLE_ATTRIBUTE GraphicalModel2d : GeometricModel2d
{
    DEFINE_T_SUPER(GeometricModel2d);

public:
    explicit GraphicalModel2d(CreateParams const& params) : T_Super(params) {}
};

//=======================================================================================
//! A GeometricModel3d that occupies physical space in the DgnDb. All SpatialModels in a DgnDb have the same coordinate
//! space (CoordinateSpace::World), aka "Physical Space".
//! DgnElements from SpatialModels are indexed in the persistent range tree of the DgnDb (the DGN_VTABLE_RTree3d).
//! @ingroup DgnModelGroup
// @bsiclass                                                    Keith.Bentley   10/11
//=======================================================================================
struct EXPORT_VTABLE_ATTRIBUTE SpatialModel : GeometricModel3d
{
    DGNMODEL_DECLARE_MEMBERS(DGN_CLASSNAME_SpatialModel, GeometricModel3d);
protected:
    SpatialModelCP _ToSpatialModel() const override final {return this;}
    CoordinateSpace _GetCoordinateSpace() const override final {return CoordinateSpace::World;}

public:
    explicit SpatialModel(CreateParams const& params) : T_Super(params) {}
};

//=======================================================================================
//! A model which contains only definitions.
//! @ingroup DgnModelGroup
// @bsiclass                                                    Paul.Connelly   09/15
//=======================================================================================
struct EXPORT_VTABLE_ATTRIBUTE DefinitionModel : DgnModel
{
    DGNMODEL_DECLARE_MEMBERS(DGN_CLASSNAME_DefinitionModel, DgnModel);
protected:
    DefinitionModelCP _ToDefinitionModel() const override final {return this;}
    DGNPLATFORM_EXPORT virtual DgnDbStatus _OnInsertElement(DgnElementR element) override;
public:
    explicit DefinitionModel(CreateParams const& params) : T_Super(params) { }

    static DefinitionModelPtr Create(CreateParams const& params) { return new DefinitionModel(params); }
};

//=======================================================================================
//! A definition model which contains definitions like materials and styles which are used
//! throughout a DgnDb. Each DgnDb has exactly one DictionaryModel.
//! A DictionaryModel can contain @em only DictionaryElements; and likewise, a
//! DictionaryElement can @em only reside in a DictionaryModel.
//! The dictionary model cannot be copied or deleted. In general, dictionary elements
//! are copied from one dictionary model to another, often indirectly as the result of
//! copying another element which depends upon them.
//! @ingroup DgnModelGroup
// @bsiclass                                                    Paul.Connelly   10/15
//=======================================================================================
struct EXPORT_VTABLE_ATTRIBUTE DictionaryModel : DefinitionModel
{
    DGNMODEL_DECLARE_MEMBERS(DGN_CLASSNAME_DictionaryModel, DefinitionModel);
protected:
    virtual DgnDbStatus _OnDelete() override { return DgnDbStatus::WrongModel; }
    virtual void _OnDeleted() override { BeAssert(false && "The dictionary model cannot be deleted"); }
    DGNPLATFORM_EXPORT virtual DgnDbStatus _OnInsertElement(DgnElementR element) override;
    DGNPLATFORM_EXPORT DgnModelPtr virtual _CloneForImport(DgnDbStatus* stat, DgnImportContext& importer) const override;
public:
    explicit DictionaryModel(CreateParams const& params) : T_Super(params) { }
};

struct ComponentDef;

/*=======================================================================================*//**
* A ComponentModel is used by a ComponentDef 
* @bsiclass                                                    Keith.Bentley   10/11
**//*=======================================================================================*/
struct EXPORT_VTABLE_ATTRIBUTE ComponentModel : GeometricModel3d
{
    DGNMODEL_DECLARE_MEMBERS(DGN_CLASSNAME_ComponentModel, GeometricModel3d);
    
    friend struct ComponentDef;

protected:
    Utf8String m_componentECClass;

    CoordinateSpace _GetCoordinateSpace() const override final {return CoordinateSpace::Local;}
    DGNPLATFORM_EXPORT DgnDbStatus _OnDelete() override;
    //DgnDbStatus _OnUpdate() override;
    DGNPLATFORM_EXPORT void _InitFrom(DgnModelCR other) override;

    DGNPLATFORM_EXPORT virtual void _WriteJsonProperties(Json::Value&) const override;
    DGNPLATFORM_EXPORT virtual void _ReadJsonProperties(Json::Value const&) override;

    DGNPLATFORM_EXPORT ComponentModel(DgnDbR db, DgnCode, Utf8StringCR defName);

public:
    ComponentModel(CreateParams const& params) : GeometricModel3d(params) {;} //!< @private

    //! Create a ComponentModel that can be used by a component definition
    //! @param db The DgnDb that is intended to contain the new model
    //! @param componentDefClassECSqlName The full ECSQL name of the component definition ECClass
    //! @return a new, non-persistent component model
    DGNPLATFORM_EXPORT static ComponentModelPtr Create(DgnDbR db, Utf8StringCR componentDefClassECSqlName);

    Utf8StringCR GetComponentECClassFullName() const {return m_componentECClass;}
};

//=======================================================================================
//! A component definition.
// @bsiclass                                                    Sam.Wilson      12/15
//=======================================================================================
struct ComponentDef : RefCountedBase
{
 private:
    DgnDbR m_db;
    ECN::ECClassCR m_class;
    ECN::IECInstancePtr m_ca;
    ComponentModelPtr m_model;

    static Utf8String GetCaValueString(ECN::IECInstanceCR, Utf8CP propName);
    ECN::IECInstancePtr GetPropSpecCA(ECN::ECPropertyCR prop);

    DgnCode CreateVariationCode(Utf8StringCR slnId) { return ComponentAuthority::CreateVariationCode(slnId, GetName()); }

    //! Test if the specified code is that of a component variation instance element.
    static bool IsComponentVariationCode(DgnCode const& icode);

    //! This is the basic logic to create an instance of this component. It is used to create variations and singletons.
    DgnElementCPtr MakeInstance0(DgnDbStatus* stat, DgnModelR targetModel, ECN::IECInstanceCR parameters, DgnCode const& code);
    
    //! Compare two instances and return true if their parameter values are the same.
    //! @note This function infers that that parameters to be compared are the properties of \a lhs that are not ECInstanceId and are not NULL.
    bool HaveEqualParameters(ECN::IECInstanceCR lhs, ECN::IECInstanceCR rhs, bool compareOnlyInstanceParameters = true);

    //! Copy instance parameters from source to target
    void CopyInstanceParameters(ECN::IECInstanceR target, ECN::IECInstanceCR source);

    ComponentDef(DgnDbR db, ECN::ECClassCR componentDefClass);
    ~ComponentDef();

 public:
    static Utf8String GetClassECSqlName(ECN::ECClassCR cls) {Utf8String ns(cls.GetSchema().GetNamespacePrefix()); return ns.append(".").append(cls.GetName());}
    Utf8String GetClassECSqlName() const {return GetClassECSqlName(m_class);}

    //! @private - called only by componenteditor
    DGNPLATFORM_EXPORT DgnDbStatus GenerateElements(DgnModelR destModel, ECN::IECInstanceCR variationSpec);

    //! Get the list of properties that are the main inputs to the component's element generator
    DGNPLATFORM_EXPORT bvector<Utf8String> GetInputs() const;

    //! Get the list of input properties in a form that can be put into a SQL SELECT statement
    DGNPLATFORM_EXPORT Utf8String GetInputsForSelect() const;

    //! Get a list of all of the component definitions derived from the specified base class in the specified DgnDb
    //! @param[out] componentDefs    Where to return the results
    //! @param[in] db               The Db to search
    //! @param[in] baseClass        The base class to start from
    DGNPLATFORM_EXPORT static void QueryComponentDefs(bvector<DgnClassId>& componentDefs, DgnDbR db, ECN::ECClassCR baseClass);

    //! Make a ComponentDef object
    //! @param db           The DgnDb that contains the component def
    //! @param componentDefClass   The ECClass that defines the component
    //! @param status       If not null, an error code in case of failure
    //! @note possible status values include:
    //! DgnDbStatus::BadModel - the component definition specifies a model, but the model does not exist in \a db
    //! DgnDbStatus::InvalidCategory - the component definition's category cannot be found in \a db
    //! DgnDbStatus::WrongClass - \a componentDefClass is not a component definition ECClass
    DGNPLATFORM_EXPORT static ComponentDefPtr FromECClass(DgnDbStatus* status, DgnDbR db, ECN::ECClassCR componentDefClass);

    //! Make a ComponentDef object
    //! @param db           The DgnDb that contains the component def
    //! @param componentDefClassId Identfies the ECClass that defines the component
    //! @param status       If not null, an error code in case the component definition could not be returned
    //! @see FromECClass
    DGNPLATFORM_EXPORT static ComponentDefPtr FromECClassId(DgnDbStatus* status, DgnDbR db, DgnClassId componentDefClassId);

    //! Make a ComponentDef object
    //! @param db           The DgnDb that contains the component def
    //! @param ecsqlClassName   The full ECSQL name of the ECClass that defines the component
    //! @param status       If not null, an error code in case of failure
    //! @see FromECClass
    DGNPLATFORM_EXPORT static ComponentDefPtr FromECSqlName(DgnDbStatus* status, DgnDbR db, Utf8StringCR ecsqlClassName);

    //! Get the ComponentDef corresponding to the specified component instance
    //! @param instance     An element that might be an instance of a component
    //! @param status       If not null, an error code in case of failure
    //! @see FromECClass
    DGNPLATFORM_EXPORT static ComponentDefPtr FromInstance(DgnDbStatus* status, DgnElementCR instance);

    //! Get the ComponentDef corresponding to the specified ComponentModel
    //! @param model        A ComponentModel
    //! @param status       If not null, an error code in case of failure
    //! @see FromECClass
    DGNPLATFORM_EXPORT static ComponentDefPtr FromComponentModel(DgnDbStatus* status, ComponentModelCR model);

    //! Delete a component definition.
    //! @param db           The DgnDb that contains the component def
    //! @param ecsqlClassName   The full ECSQL name of the ECClass that defines the component
    //! @return non-zero error status if \a componentDefClass is not a component definition class
    //! @note All existing variations and instances are also deleted. The component def's work model is also deleted.
    DGNPLATFORM_EXPORT static DgnDbStatus DeleteComponentDef(DgnDbR db, Utf8StringCR ecsqlClassName);

    struct ElementGenerator
        {
        //! Generate geometry
        //! @param destModel The model where instances of this component will be placed
        //! @param componentWorkModel The model where intermediate results may be written. Everything written to the work model will be harvested when instances are placed.
        //! @param variationSpec The input parameters and their values
        //! @param cdef The definition of the component that is to be instanced
        //! @return non-zero error status if elements could not be generated
        virtual DgnDbStatus _GenerateElements(DgnModelR destModel, DgnModelR componentWorkModel, ECN::IECInstanceCR variationSpec, ComponentDef& cdef) = 0;
        };

    //! Component parameter variation scope
    enum class ParameterVariesPer
    {
        Instance = 0,   //!< Varies per instance
        Variation = 1   //!< Varies per Variation
    };

    DgnDbR GetDgnDb() const {return m_db;}

    ECN::ECClassCR GetECClass() const {return m_class;}

    DGNPLATFORM_EXPORT Utf8String GetModelName() const;
    DGNPLATFORM_EXPORT ComponentModelR GetModel();

    DGNPLATFORM_EXPORT bool UsesTemporaryModel() const;

    //! Get the name of this component
    Utf8String GetName() const {return m_class.GetName();}

    DGNPLATFORM_EXPORT Utf8String GetElementGeneratorName() const;

    DGNPLATFORM_EXPORT Utf8String GetCategoryName() const;
    DGNPLATFORM_EXPORT DgnCategoryId QueryCategoryId() const;

    DGNPLATFORM_EXPORT Utf8String GetCodeAuthorityName() const;
    DGNPLATFORM_EXPORT DgnAuthorityCPtr GetCodeAuthority() const;

    DGNPLATFORM_EXPORT ECN::IECInstancePtr MakeVariationSpec();

    //! Return the properties of the specified instance of this component in the form of an IECInstance.
    //! @param instance The component instance element.
    //! @returns nullptr if \a instance is an instance of a component
    DGNPLATFORM_EXPORT static ECN::IECInstancePtr GetParameters(DgnElementCR instance);

    //! Controls export/import of ComponentDefs
    struct ExportOptions
        {
        bool m_exportSchema, m_exportCategory, m_embedScript;
        //! Initialize ExporParams
        //! @param exportSchema     Export the ECSchema that includes this component definition's ECClass to the destination DgnDb? The export will fail if \a destDb does not contain this component definition's ECClass. Pass false if you expect the schema already to be defined. Pass true to update an existing schema.
        //! @param exportCategory   Export the Category used by this component definition to the destination DgnDb? The export will fail if \a destDb does not contain this component definition's Category. Pass false if you expect the category already to be defined. If you pass true and if the category already exists, it is \em not updated.
        //! @param embedScript      Copy and store the script used by this component definition in the destination DgnDb?  Pass false if the script is to be loaded from disk or the network. If true and if the script already exists in the destination DgnDb, it will be updated.
        ExportOptions(bool exportSchema = true, bool exportCategory = true, bool embedScript = true) : m_exportSchema(exportSchema), m_exportCategory(exportCategory), m_embedScript(embedScript) {;}
        };

    //! Export this component definition to the specified DgnDb. 
    //! @param context The id remapping context to use
    //! @param options Export options
    //! @return non-zero error if the export/import failed.
    //! @see ExportVariations
    DGNPLATFORM_EXPORT DgnDbStatus Export(DgnImportContext& context, ExportOptions const& options = ExportOptions());

    //! Export variations of this component definition to the the specified model. 
    //! @param destVariationsModel Write copies of variations to this model.
    //! @param sourceVariationsModel Query variations in this model.
    //! @param context The id remapping context to use
    //! @param variationFilter If specified, the variations to export. If not specified and if \a destVariationsModel is specified, then all variations are exported.
    //! @return non-zero error if the import failed.
    //! @see Export
    DGNPLATFORM_EXPORT DgnDbStatus ExportVariations(DgnModelR destVariationsModel, DgnModelId sourceVariationsModel, DgnImportContext& context, bvector<DgnElementId> const& variationFilter = bvector<DgnElementId>());

    //! Creates a variation of a component, based on the specified parameters.
    //! @param[out] stat        Optional. If not null and if the variation cannot be computed, then an error code is stored here to explain what happened, as explained below.
    //! @param[in] destModel    The output model, where the variation instance should be stored.
    //! @param[in] variationParameters  The parameters that specify the solution. Note that the ECClass of this instance also identifies the component.
    //! @param[in] variationName The name of the variation that is to be created in the destModel. This cannot be blank, and it must be unique among all variations for this component.
    //! @return A handle to the variation instance that was created and persisted in \a destModel. If more than one element was created, the returned element is the parent. If the instance
    //! cannot be created, then this function returns nullptr and sets \a stat to a non-error status. Some of the possible error values include:
    //!     * DgnDbStatus::WrongClass - \a variationParameters is not an instance of a component definition ECClass.
    //!     * DgnDbStatus::BadRequest - The component's geometry could not be generated, possibly because the values in \a variationParameters are invalid.
    //!     * DgnDbStatus::DuplicateCode - An element already exists with a name equal to \a variationName
    //! @see MakeInstanceOfVariation
    DGNPLATFORM_EXPORT static DgnElementCPtr MakeVariation(DgnDbStatus* stat, DgnModelR destModel, ECN::IECInstanceCR variationParameters, Utf8StringCR variationName);

    //! Delete a variation.
    //! @return non-zero error status if \a variation is not a variation of any componentdef, or if it is a variation but is currently used by existing instances.
    DGNPLATFORM_EXPORT static DgnDbStatus DeleteVariation(DgnElementCR variation);

    //! Look up a variation by name
    //! @param[in] variationName The name of the variation to look up.
    //! @return the variation or an invalid handle if not found
    DGNPLATFORM_EXPORT DgnElementCPtr QueryVariationByName(Utf8StringCR variationName);

    //! Search for all variations of this component definition
    //! @param variations    Where to return the IDs of the captured solutions
    //! @param variationModelId The model that contains the variations
    //! @see MakeVariation, QueryVariationByName
    DGNPLATFORM_EXPORT void QueryVariations(bvector<DgnElementId>& variations, DgnModelId variationModelId);

    //! Get the scope of the specified property
    DGNPLATFORM_EXPORT ParameterVariesPer GetVariationScope(ECN::ECPropertyCR prop);

    //! Make either a persistent copy of a specified variation or a unique instance of the component definition.
    //! If \a variation has instance parameters, then the \a instanceParameters argument may be passed into specific the instance parameter values to use.
    //! If the values in \a instanceParameters differs from the instance parameters of \a variation, then a unique instance is created.
    //! If \a instanceParameters is not specified or if it matches the instance parameters of \a variation, then a copy of \a variation is made.
    //! @note Per-type parameters are ignored when comparing \a parameters to \a variation. It is illegal for the caller to specify new values for per-type parameters.
    //! @param[out] stat        Optional. If not null, then an error code is stored here in case the copy fails. Set to DgnDbStatus::WrongClass if \a variation is not an instance of a component. Otherwise, see ElementCopier for possible error codes.
    //! @param[in] targetModel  The model where the instance is to be inserted
    //! @param[in] variation    The variation that is to be turned into an instance.
    //! @param[in] instanceParameters   The instance parameters to use. If null, then default instance parameter values are used. Pass null if the variation has no instance parameters.
    //! @param[in] code         Optional. The code to assign to the new instance. If invalid, then a code will be generated by the CodeAuthority associated with this component definition.
    //! @return A handle to the instance that was created and persisted in \a destModel. If more than one element was created, the returned element is the parent. If the instance
    //! cannot be created, then this function returns nullptr and sets \a stat to a non-error status. Some of the possible error values include:
    //!     * DgnDbStatus::WrongClass - \a variation is not an instance of a component definition ECClass or \a the ECClass of instanceParms and of \a variation do not match.
    //!     * DgnDbStatus::WrongDgnDb - \a variation and \a targetModel must both be in the same DgnDb.
    //!     * DgnDbStatus::NotFound - \a parameters does not match the parameters of \a variation. Call 
    //! @see MakeVariation
    DGNPLATFORM_EXPORT static DgnElementCPtr MakeInstanceOfVariation(DgnDbStatus* stat, DgnModelR targetModel, DgnElementCR variation, ECN::IECInstanceCP instanceParameters, DgnCode const& code = DgnCode());

    //! Make a unique instance that is not based on a pre-defined variation. This method must be used if \a parameters include per-instance parameters that do not match the default values
    //! of any pre-defined variation. This method may also be used for components that do not have pre-defined variations.
    //! @note This function should not be used when the compponent definition does define a set of variations. In that case, call MakeInstanceOfVariation instead.
    //! @param[out] stat        Optional. If not null, then an error code is stored here in case the creation of the instance fails.
    //! @param[in] targetModel  The model where the instance is to be inserted
    //! @param[in] parameters   The parameters that specify the desired variation
    //! @param[in] code         Optional. The code to assign to the new item. If invalid, then a code will be generated by the CodeAuthority associated with this component model
    //! @return A handle to the instance that was created and persisted in \a destModel. If more than one element was created, the returned element is the parent. If the instance
    //! cannot be created, then this function returns nullptr and sets \a stat to a non-error status. Some of the possible error values include:
    //!     * DgnDbStatus::WrongClass - \a parameters is not an instance of a component definition ECClass.
    //!     * DgnDbStatus::WrongDgnDb - \a parameters and \a targetModel must both be in the same DgnDb.
    //!     * DgnDbStatus::BadRequest - The component's geometry could not be generated, possibly because the values in \a parameters are invalid.
    //! @see MakeInstanceOfVariation
    DGNPLATFORM_EXPORT static DgnElementCPtr MakeUniqueInstance(DgnDbStatus* stat, DgnModelR targetModel, ECN::IECInstanceCR parameters, DgnCode const& code = DgnCode());
};

//========================================================================================
//! A component definition parameter 
//! Defines the standard JSON format for a parameter
//========================================================================================
struct TsComponentParameter
    {
    ComponentDef::ParameterVariesPer m_variesPer;
    ECN::ECValue m_value;
    bool m_isForScriptOnly;

    TsComponentParameter() : m_variesPer(ComponentDef::ParameterVariesPer::Instance), m_isForScriptOnly(true) {;}
    //! Construct a new Parameter
    TsComponentParameter(ComponentDef::ParameterVariesPer s, ECN::ECValueCR v) : m_variesPer(s), m_value(v) {;}
    //! From JSON
    DGNPLATFORM_EXPORT explicit TsComponentParameter(Json::Value const&);
    //! To JSON
    DGNPLATFORM_EXPORT Json::Value ToJson() const;
    //! Get the scope of this parameter
    //ComponentDef::ParameterVariesPer GetScope() const {return m_variesPer;}
    //! Get the value of this parameter
    //ECN::ECValueCR GetValue() const {return m_value;}
    //! Set the value of this parameter
    DgnDbStatus SetValue(ECN::ECValueCR newValue);

    bool EqualValues(TsComponentParameter const& rhs) {return m_value.Equals(rhs.m_value);}
    bool operator==(TsComponentParameter const& rhs) const {return m_variesPer == rhs.m_variesPer && m_value.Equals(rhs.m_value);}
    };
    
//========================================================================================
//! A collection of named component definition parameters
//! Defines the standard JSON format for a parameter set
//========================================================================================
struct TsComponentParameterSet : bmap<Utf8String,TsComponentParameter>
    {
    TsComponentParameterSet() {}
    DGNPLATFORM_EXPORT TsComponentParameterSet(ComponentDefR, ECN::IECInstanceCR);
    DGNPLATFORM_EXPORT TsComponentParameterSet(Json::Value const& v);

    DGNPLATFORM_EXPORT Json::Value ToJson() const;
    DGNPLATFORM_EXPORT void ToECProperties(ECN::IECInstanceR) const;
    };

//=======================================================================================
//! A helper class that makes it easier to create a ComponentDefinition ECClass
//=======================================================================================
struct ComponentDefCreator
{
private:
    DgnDbR m_db;
    ECN::ECSchemaR m_schema;
    ECN::ECClassCR m_baseClass;
    Utf8String m_name;
    Utf8String m_scriptName;
    Utf8String m_categoryName;
    Utf8String m_codeAuthorityName;
    Utf8String m_modelName;
    Utf8String m_inputs;
    TsComponentParameterSet m_params;
    TsComponentParameterSet m_firstClassParams;
    TsComponentParameterSet m_adhocParams;
    
    ECN::IECInstancePtr CreatePropSpecCA();
    ECN::IECInstancePtr CreateSpecCA();
    ECN::IECInstancePtr AddSpecCA(ECN::ECClassR);

public:
    DGNPLATFORM_EXPORT static ECN::ECSchemaPtr GenerateSchema(DgnDbR, Utf8StringCR schemaNameIn);

    DGNPLATFORM_EXPORT static ECN::ECSchemaCP ImportSchema(DgnDbR db, ECN::ECSchemaCR schemaIn, bool updateExistingSchemas);
  
    ComponentDefCreator(DgnDbR db, ECN::ECSchemaR schema, Utf8StringCR name, ECN::ECClassCR baseClass, Utf8StringCR geomgen, Utf8StringCR cat, Utf8StringCR codeauth, TsComponentParameterSet const& params = TsComponentParameterSet())
        :m_db(db), m_schema(schema), m_baseClass(baseClass), m_name(name), m_scriptName(geomgen), m_categoryName(cat), m_codeAuthorityName(codeauth), m_params(params)
        {
        }

    //! Set the model name. The default is no model name, indicating that the component should use a temporary "sandbox" model.
    void SetModelName(Utf8StringCR n) {m_modelName=n;}

    TsComponentParameterSet& GetTsComponentParameterSetR() {return m_params;}

    DGNPLATFORM_EXPORT void AddInput(Utf8StringCR inp); //!< You can call this directly to mark existing (subclass) properties as inputs

    DGNPLATFORM_EXPORT ECN::ECClassCP GenerateECClass();
};

//=======================================================================================
//! @ingroup DgnModelGroup
// @bsiclass                                                    Shaun.Sewall    02/16
//=======================================================================================
struct EXPORT_VTABLE_ATTRIBUTE DrawingModel : GraphicalModel2d
    {
    DEFINE_T_SUPER(GraphicalModel2d);

    public:
        explicit DrawingModel(CreateParams const& params) : T_Super(params) {}
    };

//=======================================================================================
//! A SectionDrawingModel is an infinite planar model that subdivides physical space into two halves.
//! The plane of a SectionDrawingModel is mapped into physical space such that the vertical direction (Y
//! vector) of the SectionDrawingModel is constant in physical space. That is, physical space is divided in half (cut) by a
//! series of line segments, continuous and monotonically increasing along the X axis, in the XZ plane of the drawing. This
//! is called the "section plane", and the line segments are called the "section lines". In AEC section drawings, a further
//! restriction is that the section lines always parallel but may be disjoint (some mechanical section drawings allow
//! continuous but non-parallel section lines). Physical space in the positive Z direction of the section plane is called
//! "in front" of the section plane, and space in negative Z is called "behind" the section plane.
//! <p> All of the graphics in a SectionDrawingModel are 2d elements. Some elements are
//! computed by intersecting the section plane with elements in some physical models according to some rules. These
//! elements are called "section graphics". Some elements in the SectionDrawingModel are computed by projecting element in
//! front the section plane onto the section plane according to some rules. These elements are called "forward graphics".
//! Other elements in the SectionDrawingModel are computed by projecting element behind the section plane onto the section
//! plane according to some rules. These elements are called "reverse graphics". Lastly, the SectionDrawingModel may contain
//! elements that are pure annotation placed by the user or created by other rules.
//! @note Any (2d) point on a SectionDrawingModel corresponds to a single point in physical space.
//! @ingroup DgnModelGroup
// @bsiclass                                                    Keith.Bentley   10/11
//=======================================================================================
struct EXPORT_VTABLE_ATTRIBUTE SectionDrawingModel : DrawingModel
{
    DGNMODEL_DECLARE_MEMBERS(DGN_CLASSNAME_SectionDrawingModel, DrawingModel);
protected:
    SectionDrawingModelCP _ToSectionDrawingModel() const override final {return this;}
    DGNPLATFORM_EXPORT virtual DgnDbStatus _OnInsertElement(DgnElementR element) override;
public:
    SectionDrawingModel(CreateParams const& params) : T_Super(params) {}
};

//=======================================================================================
//! A sheet model is a GraphicalModel2d that has the following characteristics:
//!     - Has fixed extents (is not infinite), specified in meters.
//!     - Can contain @b views of other models, like pictures pasted on a photo album.
//! @ingroup DgnModelGroup
// @bsiclass                                                    Keith.Bentley   10/11
//=======================================================================================
struct EXPORT_VTABLE_ATTRIBUTE SheetModel : GraphicalModel2d
{
    DGNMODEL_DECLARE_MEMBERS(DGN_CLASSNAME_SheetModel, GraphicalModel2d);
public:
    struct CreateParams : GraphicalModel2d::CreateParams
    {
        DEFINE_T_SUPER(GraphicalModel2d::CreateParams);
        DPoint2d m_size;

        //! Parameters for creating a new SheetModel.
        //! @param[in] dgndb the DgnDb into which the SheetModel will be created
        //! @param[in] classId the DgnClassId of thew new SheetModel (must be or derive from SheetModel)
        //! @param[in] code the code of the new SheetModel
        //! @param[in] size the size of the SheetModel, in meters.
        //! @param[in] label Label of the new DgnModel
        //! @param[in] displayInfo the Properties of the new SheetModel
        //! @param[in] inGuiList Controls the visibility of the new DgnModel in model lists shown to the user
        CreateParams(DgnDbR dgndb, DgnClassId classId, DgnCode code, DPoint2d size, Utf8CP label = nullptr, DisplayInfo displayInfo = DisplayInfo(), bool inGuiList = true) :
            T_Super(dgndb, classId, code, label, displayInfo, inGuiList), m_size(size)
            {}

        explicit CreateParams(DgnModel::CreateParams const& params, DPoint2d size=DPoint2d::FromZero()) : T_Super(params), m_size(size) {}

        DPoint2dCR GetSize() const { return m_size; } //!< Get the size of the SheetModel to be created, in meters. 
        void SetSize(DPoint2dCR size) { m_size = size; } //!< Set the size of the SheetModel to be created, in meters. 
    };

private:
    DgnDbStatus BindInsertAndUpdateParams(BeSQLite::EC::ECSqlStatement& statement);

protected:
    DPoint2d m_size;

    SheetModelCP _ToSheetModel() const override final {return this;}

    DGNPLATFORM_EXPORT virtual void _InitFrom(DgnModelCR other) override;

    DGNPLATFORM_EXPORT DgnDbStatus _ReadSelectParams(BeSQLite::EC::ECSqlStatement& statement, ECSqlClassParamsCR params) override;
    DGNPLATFORM_EXPORT DgnDbStatus _BindInsertParams(BeSQLite::EC::ECSqlStatement& statement) override;
    DGNPLATFORM_EXPORT DgnDbStatus _BindUpdateParams(BeSQLite::EC::ECSqlStatement& statement) override;

    DGNPLATFORM_EXPORT virtual DgnDbStatus _OnInsertElement(DgnElementR element) override;

public:
    //! construct a new SheetModel
    explicit DGNPLATFORM_EXPORT SheetModel(CreateParams const& params);

    //! Construct a SheetModel
    //! @param[in] params The CreateParams for the new SheetModel
    DGNPLATFORM_EXPORT static SheetModelPtr Create(CreateParams const& params) {return new SheetModel(params);}

    //! Get the sheet size, in meters
    DPoint2d GetSize() const {return m_size;}
};

#define MODELHANDLER_DECLARE_MEMBERS(__ECClassName__,__classname__,_handlerclass__,_handlersuperclass__,__exporter__) \
        private: virtual Dgn::DgnModel* _CreateInstance(Dgn::DgnModel::CreateParams const& params) override {return new __classname__(__classname__::CreateParams(params));}\
        protected: virtual uint64_t _ParseRestrictedAction(Utf8CP name) const override { return __classname__::RestrictedAction::Parse(name); }\
        DOMAINHANDLER_DECLARE_MEMBERS(__ECClassName__,_handlerclass__,_handlersuperclass__,__exporter__)

//=======================================================================================
//! @namespace BentleyApi::Dgn::dgn_ModelHandler DgnModel Handlers in the base "Dgn" domain.
//! @note Only handlers from the base "Dgn" domain belong in this namespace.
// @bsiclass                                                    Keith.Bentley   06/15
//=======================================================================================
namespace dgn_ModelHandler
{
    //! The ModelHandler for DgnModel
    struct EXPORT_VTABLE_ATTRIBUTE Model : DgnDomain::Handler, IECSqlClassParamsProvider
    {
        friend struct Dgn::DgnModel;
        friend struct Dgn::DgnModels;
        DOMAINHANDLER_DECLARE_MEMBERS (DGN_CLASSNAME_Model, Model, DgnDomain::Handler, DGNPLATFORM_EXPORT)

    private:
        ECSqlClassParams m_classParams;

        ECSqlClassParams const& GetECSqlClassParams();
    protected:
        ModelHandlerP _ToModelHandler() override final {return this;}
        virtual DgnModelP _CreateInstance(DgnModel::CreateParams const& params) {return nullptr;}
        virtual uint64_t _ParseRestrictedAction(Utf8CP name) const override { return DgnModel::RestrictedAction::Parse(name); }
        DGNPLATFORM_EXPORT virtual DgnDbStatus _VerifySchema(DgnDomains&) override;

        //! Add the names of any subclass properties used by ECSql INSERT, UPDATE, and/or SELECT statements to the ECSqlClassParams list.
        //! If you override this method, you @em must invoke T_Super::_GetClassParams().
        DGNPLATFORM_EXPORT virtual void _GetClassParams(ECSqlClassParamsR params) override;

    public:
        //! Find an ModelHandler for a subclass of dgn.Model. This is just a shortcut for FindHandler with the base class
        //! of "dgn.Model".
        DGNPLATFORM_EXPORT static ModelHandlerP FindHandler(DgnDb const&, DgnClassId handlerId);

        //! Create an instance of a (subclass of) DgnModel from CreateParams.
        //! @param[in] params the parameters for the model
        DgnModelPtr Create(DgnModel::CreateParams const& params) {return _CreateInstance(params);}
    };

    //! The ModelHandler for Geometric2d
    struct EXPORT_VTABLE_ATTRIBUTE Geometric2d : Model
    {
        MODELHANDLER_DECLARE_MEMBERS(DGN_CLASSNAME_GeometricModel2d, GeometricModel2d, Geometric2d, Model, DGNPLATFORM_EXPORT)
    };

    //! The ModelHandler for SpatialModel
    struct EXPORT_VTABLE_ATTRIBUTE Spatial : Model
    {
        MODELHANDLER_DECLARE_MEMBERS(DGN_CLASSNAME_SpatialModel, SpatialModel, Spatial, Model, DGNPLATFORM_EXPORT)
    };

    //! The ModelHandler for ComponentModel
    struct EXPORT_VTABLE_ATTRIBUTE Component : Model
    {
        MODELHANDLER_DECLARE_MEMBERS(DGN_CLASSNAME_ComponentModel, ComponentModel, Component, Model, DGNPLATFORM_EXPORT)
    };

    //! The ModelHandler for SectionDrawingModel
    struct EXPORT_VTABLE_ATTRIBUTE SectionDrawing : Geometric2d
    {
        MODELHANDLER_DECLARE_MEMBERS (DGN_CLASSNAME_SectionDrawingModel, SectionDrawingModel, SectionDrawing, Geometric2d, DGNPLATFORM_EXPORT)
    };

    //! The ModelHandler for SheetModel
    struct EXPORT_VTABLE_ATTRIBUTE Sheet : Geometric2d
    {
        MODELHANDLER_DECLARE_MEMBERS(DGN_CLASSNAME_SheetModel, SheetModel, Sheet, Geometric2d, DGNPLATFORM_EXPORT)
    protected:
        DGNPLATFORM_EXPORT virtual void _GetClassParams(ECSqlClassParamsR params) override;
    };

    //! The ModelHandler for DefinitionModel
    struct EXPORT_VTABLE_ATTRIBUTE Definition : Model
    {
        MODELHANDLER_DECLARE_MEMBERS(DGN_CLASSNAME_DefinitionModel, DefinitionModel, Definition, Model, DGNPLATFORM_EXPORT)
    };

    //! The ModelHandler for DictionaryModel
    struct EXPORT_VTABLE_ATTRIBUTE Dictionary : Definition
    {
        MODELHANDLER_DECLARE_MEMBERS(DGN_CLASSNAME_DictionaryModel, DictionaryModel, Dictionary, Definition, DGNPLATFORM_EXPORT)
    };
};

END_BENTLEY_DGN_NAMESPACE

<|MERGE_RESOLUTION|>--- conflicted
+++ resolved
@@ -1,1450 +1,1446 @@
-/*--------------------------------------------------------------------------------------+
-|
-|     $Source: PublicAPI/DgnPlatform/DgnModel.h $
-|
-|  $Copyright: (c) 2016 Bentley Systems, Incorporated. All rights reserved. $
-|
-+--------------------------------------------------------------------------------------*/
-#pragma once
-//__PUBLISH_SECTION_START__
-
-#include "DgnDomain.h"
-#include "DgnElement.h"
-#include "DgnAuthority.h"
-#include "ECSqlClassParams.h"
-#include <Bentley/ValueFormat.h>
-#include <DgnPlatform/DgnProperties.h>
-
-DGNPLATFORM_TYPEDEFS(GeometricModel)
-DGNPLATFORM_TYPEDEFS(DefinitionModel)
-DGNPLATFORM_TYPEDEFS(GeometricModel2d)
-DGNPLATFORM_TYPEDEFS(GeometricModel3d)
-DGNPLATFORM_TYPEDEFS(GraphicalModel2d)
-DGNPLATFORM_TYPEDEFS(DgnRangeTree)
-<<<<<<< HEAD
-DGNPLATFORM_TYPEDEFS(CheckStop)
-=======
-DGNPLATFORM_TYPEDEFS(ICheckStop)
-DGNPLATFORM_TYPEDEFS(DrawingModel)
->>>>>>> c2232ea4
-DGNPLATFORM_TYPEDEFS(SectionDrawingModel)
-DGNPLATFORM_TYPEDEFS(SheetModel)
-DGNPLATFORM_TYPEDEFS(DictionaryModel)
-DGNPLATFORM_REF_COUNTED_PTR(SheetModel)
-DGNPLATFORM_REF_COUNTED_PTR(DefinitionModel)
-DGNPLATFORM_REF_COUNTED_PTR(DictionaryModel)
-
-BEGIN_BENTLEY_DGN_NAMESPACE
-
-//=======================================================================================
-//! A map whose key is DgnElementId and whose data is DgnElementCPtr
-// @bsiclass                                                    Keith.Bentley   04/15
-//=======================================================================================
-struct DgnElementMap : bmap<DgnElementId, DgnElementCPtr>
-    {
-    void Add(DgnElementCR el)
-        {
-        DgnElementId  id = el.GetElementId();
-        if (!id.IsValid())
-            {
-            BeAssert(false);
-            return;
-            }
-        Insert(id, &el);
-        }
-    };
-
-/** @addtogroup DgnModelGroup DgnModels
-@ref PAGE_ModelOverview
-*/
-
-#define DGNMODEL_DECLARE_MEMBERS(__ECClassName__,__superclass__)\
-    private: typedef __superclass__ T_Super;\
-    public: static Utf8CP MyECClassName() {return __ECClassName__;}\
-    protected:  virtual Utf8CP _GetECClassName() const override {return MyECClassName();}\
-                virtual Utf8CP _GetSuperECClassName() const override {return T_Super::_GetECClassName();}
-
-//=======================================================================================
-//! A DgnModel represents a model in memory and may hold references to elements that belong to it.
-//! @ingroup DgnModelGroup
-// @bsiclass                                                     KeithBentley    10/00
-//=======================================================================================
-struct EXPORT_VTABLE_ATTRIBUTE DgnModel : RefCountedBase, ICodedEntity
-    {
-    friend struct DgnModels;
-    friend struct DgnElement;
-    friend struct DgnElements;
-    friend struct QueryModel;
-    friend struct dgn_TxnTable::Model;
-
-    struct CreateParams;
-
-    //========================================================================================
-    //! Application data attached to a DgnModel. Create a subclass of this to store non-persistent information on a DgnModel and
-    //! to react to significant events on a DgnModel.
-    //! @see DgnModel::AddAppData
-    //=======================================================================================
-    struct AppData : RefCountedBase
-        {
-        //! A unique Key to identify each subclass of AppData.
-        struct Key : NonCopyableClass {};
-
-        enum class DropMe {No=0, Yes=1};
-
-        //! Called after DgnModel has been filled.
-        //! @param[in] model The model to which this AppData is attached
-        //! @return DropMe::Yes to be removed from DgnModel
-        virtual DropMe _OnFilled(DgnModelCR model) {return DropMe::No;}
-
-        //! Called when a DgnModel is about to be emptied.
-        //! @param[in] model The model to which this AppData is attached
-        //! @return true to be dropped from model
-        virtual void _OnEmpty(DgnModelCR model) {}
-
-        //! Called after a DgnModel has been emptied.
-        //! @param[in] model The model to which this AppData is attached
-        //! @return DropMe::Yes to be removed from DgnModel
-        virtual DropMe _OnEmptied(DgnModelCR model) {return DropMe::No;}
-
-        //! Called when a DgnModel is about to be updated in the DgnDb.
-        //! @param[in] model The model to which this AppData is attached
-        virtual DgnDbStatus _OnUpdate(DgnModelCR model) {return DgnDbStatus::Success;}
-
-        //! Called after a DgnModel was updated in the DgnDb.
-        //! @param[in] model The model to which this AppData is attached
-        //! @return DropMe::Yes to be removed from DgnModel
-        virtual DropMe _OnUpdated(DgnModelCR model) {return DropMe::No;}
-
-        //! Called before the DgnModel is deleted.
-        //! @param[in] model The model to which this AppData is attached
-        virtual void _OnDelete(DgnModelR model) {}
-
-        //! Called after the DgnModel was deleted.
-        //! @param[in] model The model to which this AppData is attached
-        //! @return DropMe::Yes to be removed from DgnModel
-        virtual DropMe _OnDeleted(DgnModelCR model) {return DropMe::Yes;}
-    };
-
-    //=======================================================================================
-    //! Parameters to create a new instances of a DgnModel.
-    //! @ingroup DgnModelGroup
-    //=======================================================================================
-    struct CreateParams
-    {
-        DgnDbR      m_dgndb;
-        DgnClassId  m_classId;
-        DgnCode     m_code;
-        Utf8String  m_label;
-        bool        m_inGuiList;
-
-        //! Parameters to create a new instance of a DgnModel.
-        //! @param[in] dgndb The DgnDb for the new DgnModel
-        //! @param[in] classId The DgnClassId for the new DgnModel.
-        //! @param[in] code The code for the DgnModel
-        //! @param[in] label Label of the new DgnModel
-        //! @param[in] inGuiList Controls the visibility of the new DgnModel in model lists shown to the user
-        CreateParams(DgnDbR dgndb, DgnClassId classId, DgnCode code, Utf8CP label = nullptr, bool inGuiList = true) :
-            m_dgndb(dgndb), m_classId(classId), m_code(code), m_inGuiList(inGuiList)
-            {
-            SetLabel(label);
-            }
-
-        void SetCode(DgnCode code) { m_code = code; } //!< Set the DgnCode for models created with this CreateParams
-        void SetLabel(Utf8CP label) { m_label.AssignOrClear(label); } //!< Set the Label for models created with this CreateParams
-        void SetInGuiList(bool inGuiList) { m_inGuiList = inGuiList; } //!< Set the visibility of models created with this CreateParams in model lists shown to the user
-
-        DGNPLATFORM_EXPORT void RelocateToDestinationDb(DgnImportContext&);
-    };
-
-    //! Actions which may be restricted for models when the handler for their ECClass is not loaded.
-    struct RestrictedAction : DgnDomain::Handler::RestrictedAction
-    {
-        DEFINE_T_SUPER(DgnDomain::Handler::RestrictedAction);
-
-        static const uint64_t InsertElement = T_Super::NextAvailable; //!< Insert an element into this model. "InsertElement"
-        static const uint64_t UpdateElement = InsertElement << 1; //!< Modify an element in this model. "UpdateElement"
-        static const uint64_t DeleteElement = UpdateElement << 1; //!< Delete an element in this model. "DeleteElement"
-        static const uint64_t Clone = DeleteElement << 1; //!< Create a copy of this model. "Clone"
-        static const uint64_t SetCode = Clone << 1; //!< Change this model's DgnCode. "SetCode"
-
-        static const uint64_t Reserved_2 = SetCode << 1; //!< Reserved for future use 
-        static const uint64_t Reserved_3 = Reserved_2 << 1; //!< Reserved for future use 
-        static const uint64_t Reserved_4 = Reserved_3 << 1; //!< Reserved for future use 
-        static const uint64_t Reserved_5 = Reserved_4 << 1; //!< Reserved for future use 
-        static const uint64_t Reserved_6 = Reserved_5 << 1; //!< Reserved for future use 
-
-        static const uint64_t NextAvailable = Reserved_6 << 1; //!< Subclasses can add new actions beginning with this value
-
-        DGNPLATFORM_EXPORT static uint64_t Parse(Utf8CP name);
-    };
-
-private:
-    template<class T> void CallAppData(T const& caller) const;
-    void RegisterElement(DgnElementCR el) {_RegisterElement(el);}
-    void ReleaseAllElements();
-
-    DgnDbStatus BindInsertAndUpdateParams(BeSQLite::EC::ECSqlStatement& statement);
-    DgnDbStatus Read(DgnModelId modelId);
-protected:
-    DgnDbR          m_dgndb;
-    DgnModelId      m_modelId;
-    DgnClassId      m_classId;
-    DgnCode         m_code;
-    Utf8String      m_label;
-    bool            m_inGuiList;
-    int             m_dependencyIndex;
-
-    DgnElementMap   m_elements;
-    mutable bmap<AppData::Key const*, RefCountedPtr<AppData>, std::less<AppData::Key const*>, 8> m_appData;
-    mutable bool    m_persistent;   // true if this DgnModel is in the DgnModels "loaded models" list.
-    bool            m_filled;       // true if the FillModel was called on this DgnModel.
-
-    explicit DGNPLATFORM_EXPORT DgnModel(CreateParams const&);
-    DGNPLATFORM_EXPORT virtual ~DgnModel();
-
-    virtual void _SetFilled() {m_filled=true;}
-    virtual void DGNPLATFORM_EXPORT _RegisterElement(DgnElementCR element);
-
-    DGNPLATFORM_EXPORT virtual void _InitFrom(DgnModelCR other);            //!< @private
-
-    //! Invoked when loading a model from the table, to allow subclasses to extract their property values
-    //! from the SELECT statement. The parameters are those which were specified by this elements Handler.
-    //! @param[in] statement The SELECT statement which selected the class using ECSql
-    //! @param[in] params The properties selected by the SELECT statement. Use this to obtain an index into the statement.
-    //! @return DgnDbStatus::Success if the data was loaded successfully, or else an error status.
-    //! @note If you override this method, you @em must first call T_Super::_ReadSelectParams, forwarding its status.
-    //! You should then extract your subclass properties from the supplied ECSqlStatement, using
-    //! selectParams.GetParameterIndex() to look up the index of each parameter within the statement.
-    DGNPLATFORM_EXPORT virtual DgnDbStatus _ReadSelectParams(BeSQLite::EC::ECSqlStatement& statement, ECSqlClassParamsCR params);
-
-    //! Called to bind the model's property values to the ECSqlStatement when inserting
-    //! a new model.  The parameters to bind were the ones specified by this model's Handler.
-    //! @note If you override this method, you should bind your subclass properties
-    //! to the supplied ECSqlStatement, using statement.GetParameterIndex with your property's name.
-    //! Then you @em must call T_Super::_BindInsertParams, forwarding its status.
-    DGNPLATFORM_EXPORT virtual DgnDbStatus _BindInsertParams(BeSQLite::EC::ECSqlStatement& statement);
-
-    //! Called to bind the model's property values to the ECSqlStatement when updating
-    //! an existing model.  The parameters to bind were the ones specified by this model's Handler
-    //! @note If you override this method, you should bind your subclass properties
-    //! to the supplied ECSqlStatement, using statement.GetParameterIndex with your property's name.
-    //! Then you @em must call T_Super::_BindUpdateParams, forwarding its status.
-    DGNPLATFORM_EXPORT virtual DgnDbStatus _BindUpdateParams(BeSQLite::EC::ECSqlStatement& statement);
-
-    //! Invoked when writing the Properties field into the Db as part of an Insert or Update operation.
-    //! @note If you override this method, you @em must call T_Super::_WriteJsonProperties. Consider
-    //! writing your properties into a sub node of the value to avoid collisions with the 
-    //! super class properties.
-    virtual void _WriteJsonProperties(Json::Value& value) const {}
-
-    //! Invoked when reading the Properties field from the Db. 
-    //! @note If you override this method, you @em must call T_Super::_WriteJsonProperties. Consider
-    //! writing your properties into a sub node of the value to avoid collisions with the 
-    //! super class properties.
-    virtual void _ReadJsonProperties(Json::Value const& value) {}
-
-    /** @name Events associated with DgnElements of a DgnModel */
-    /** @{ */
-    //! Called when a DgnElement in this DgnModel is about to be inserted.
-    //! @param[in] element The element about to be inserted into the DgnDb
-    //! @return DgnDbStatus::Success to allow the element to be added. Any other status will block the insert and will be
-    //! returned to the caller attempting to insert the element.
-    //! @note If you override this method, you @em must call the T_Super implementation, forwarding its status.
-    DGNPLATFORM_EXPORT virtual DgnDbStatus _OnInsertElement(DgnElementR element);
-
-    //! Called when a DgnElement in this DgnModel is about to be updated.
-    //! @param[in] modified The element in its changed state. This state will be saved to the DgnDb
-    //! @param[in] original The element in its pre-changed state.
-    //! @return DgnDbStatus::Success to allow the element to be updated. Any other status will block the update and will be
-    //! returned to the caller attempting to update the element.
-    //! @note If you override this method, you @em must call the T_Super implementation, forwarding its status.
-    DGNPLATFORM_EXPORT virtual DgnDbStatus _OnUpdateElement(DgnElementCR modified, DgnElementCR original);
-
-    //! Called when a DgnElement in this DgnModel is about to be deleted.
-    //! @param[in] element The element about to be deleted from the DgnDb
-    //! @return DgnDbStatus::Success to allow the element to be deleted. Any other status will block the delete and will be
-    //! returned to the caller attempting to delete the element.
-    //! @note If you override this method, you @em must call the T_Super implementation, forwarding its status.
-    DGNPLATFORM_EXPORT virtual DgnDbStatus _OnDeleteElement(DgnElementCR element);
-
-    //! Called after a DgnElement in this DgnModel has been loaded into memory.
-    //! @param[in] element The element that was just loaded.
-    //! @note If you override this method, you @em must call the T_Super implementation.
-    //! DgnModels maintain an id->element lookup table, and possibly a DgnRangeTree. The DgnModel implementation of this method maintains them.
-    DGNPLATFORM_EXPORT virtual void _OnLoadedElement(DgnElementCR element);
-
-    //! Called after a DgnElement in this DgnModel has been inserted into the DgnDb
-    //! @param[in] element The element that was just inserted.
-    //! @note If you override this method, you @em must call the T_Super implementation.
-    //! DgnModels maintain an id->element lookup table, and possibly a DgnRangeTree. The DgnModel implementation of this method maintains them.
-    DGNPLATFORM_EXPORT virtual void _OnInsertedElement(DgnElementCR element);
-
-    //! Called after a DgnElement that was previously deleted from this DgnModel has been reinstated by undo
-    //! @param[in] element The element that was just reinstatted.
-    //! @note If you override this method, you @em must call the T_Super implementation.
-    //! DgnModels maintain an id->element lookup table, and possibly a DgnRangeTree. The DgnModel implementation of this method maintains them.
-    DGNPLATFORM_EXPORT virtual void _OnReversedDeleteElement(DgnElementCR element);
-
-    //! Called after a DgnElement in this DgnModel has been updated in the DgnDb
-    //! @param[in] modified The element in its changed state. This state was saved to the DgnDb
-    //! @param[in] original The element in its pre-changed state.
-    //! @note If you override this method, you @em must call the T_Super implementation.
-    //! DgnModels maintain an id->element lookup table, and possibly a DgnRangeTree. The DgnModel implementation of this method maintains them.
-    virtual void _OnUpdatedElement(DgnElementCR modified, DgnElementCR original) { }
-
-    //! Called after an DgnElement that was previously updated has been reversed by undo.
-    //! @param[in] original The element in its original state. This is the state before the original change (the current state)
-    //! @param[in] modified The element in its post-changed (now reversed) state.
-    //! @note If you override this method, you @em must call the T_Super implementation.
-    //! DgnModels maintain an id->element lookup table, and possibly a DgnRangeTree. The DgnModel implementation of this method maintains them.
-    virtual void _OnReversedUpdateElement(DgnElementCR original, DgnElementCR modified) { }
-
-    //! Called after a DgnElement in this DgnModel has been deleted from the DgnDb
-    //! @param[in] element The element that was just deleted.
-    //! @note If you override this method, you @em must call the T_Super implementation.
-    //! DgnModels maintain an id->element lookup table, and possibly a DgnRangeTree. The DgnModel implementation of this method maintains them.
-    DGNPLATFORM_EXPORT virtual void _OnDeletedElement(DgnElementCR element);
-
-    //! Called after a DgnElement in this DgnModel has been removed by undo
-    //! @param[in] element The element that was just deleted by undo.
-    //! @note If you override this method, you @em must call the T_Super implementation.
-    //! DgnModels maintain an id->element lookup table, and possibly a DgnRangeTree. The DgnModel implementation of this method maintains them.
-    DGNPLATFORM_EXPORT virtual void _OnReversedAddElement(DgnElementCR element);
-
-    /** @} */
-
-    //! Load all of the DgnElements of this DgnModel into memory.
-    DGNPLATFORM_EXPORT virtual void _FillModel();
-
-
-    /** @name Events for a DgnModel */
-    /** @{ */
-    //! Called when this DgnModel is about to be inserted into the DgnDb.
-    //! @note If you override this method, you @em must call the T_Super implementation, forwarding its status.
-    DGNPLATFORM_EXPORT virtual DgnDbStatus _OnInsert();
-    //! Called when this DgnModel is about to be updated in the DgnDb.
-    //! @note If you override this method, you @em must call the T_Super implementation, forwarding its status.
-    DGNPLATFORM_EXPORT virtual DgnDbStatus _OnUpdate();
-    //! Called when this DgnModel is about to be deleted from the DgnDb.
-    //! @note If you override this method, you @em must call the T_Super implementation, forwarding its status.
-    DGNPLATFORM_EXPORT virtual DgnDbStatus _OnDelete();
-    //! Called after this DgnModel was loaded from the DgnDb.
-    //! @note If you override this method, you @em must call the T_Super implementation.
-    DGNPLATFORM_EXPORT virtual void _OnLoaded();
-    //! Called after this DgnModel was inserted into the DgnDb.
-    //! @note If you override this method, you @em must call the T_Super implementation.
-    DGNPLATFORM_EXPORT virtual void _OnInserted();
-    //! Called after this DgnModel was updated in the DgnDb.
-    //! @note If you override this method, you @em must call the T_Super implementation.
-    DGNPLATFORM_EXPORT virtual void _OnUpdated();
-    //! Called after this DgnModel was deleted from the DgnDb.
-    //! @note If you override this method, you @em must call the T_Super implementation.
-    DGNPLATFORM_EXPORT virtual void _OnDeleted();
-    /** @} */
-
-    /** @name Dynamic cast shortcuts for a DgnModel */
-    /** @{ */
-    virtual GeometricModelCP _ToGeometricModel() const {return nullptr;}
-    virtual DefinitionModelCP _ToDefinitionModel() const {return nullptr;}
-    virtual GeometricModel2dCP _ToGeometricModel2d() const {return nullptr;}
-    virtual GeometricModel3dCP _ToGeometricModel3d() const {return nullptr;}
-    virtual SpatialModelCP _ToSpatialModel() const {return nullptr;}
-    virtual SectionDrawingModelCP _ToSectionDrawingModel() const {return nullptr;}
-    virtual SheetModelCP _ToSheetModel() const {return nullptr;}
-    /** @} */
-
-    //! The sublcass should import elements from the source model into this model. 
-    //! Import is done in phases. The import framework will call _ImportElementAspectsFrom and then _ImportECRelationshipsFrom after calling this method.
-    //! @note It should be rare for a subclass to override _ImportElementsFrom. The base class implementation copies all elements in the model,
-    //! and it fixes up all parent-child pointers. A subclass can override _ShouldImportElementFrom in order to exclude individual elements.
-    //! @see _ShouldImportElementFrom
-    DGNPLATFORM_EXPORT virtual DgnDbStatus _ImportElementsFrom(DgnModelCR sourceModel, DgnImportContext& importer);
-    
-    virtual bool _ShouldImportElement(DgnElementCR sourceElement) {return true;}
-
-    //! The sublcass should import ECRelationships from the source model into this model. 
-    //! Import is done in phases. This method will be called by the import framework after all elements have been imported and before ECRelationships are imported.
-    //! A subclass implementation of _ImportElementAspectsFrom should copy only the ElementAspect subclasses that are defined by the 
-    //! the ECSchema/DgnDomain of the subclass. For example, the base DgnModel implementation will handle the ElementAspects defined in the base Dgn schema, including
-    //! ElementItem.
-    //! @note The implementation should start by calling the superclass implementation.
-    DGNPLATFORM_EXPORT virtual DgnDbStatus _ImportElementAspectsFrom(DgnModelCR sourceModel, DgnImportContext& importer);
-
-    //! The sublcass should import ECRelationships from the source model into this model. 
-    //! Import is done in phases. This method will be called by the import framework after all elements and aspects have been imported.
-    //! This method will be called after all elements (and aspects) have been imported.
-    //! <p>
-    //! A subclass implementation of _ImportECRelationshipsFrom should copy only the relationship subclasses that are defined by the 
-    //! the ECSchema/DgnDomain of the subclass. For example, the base DgnModel implementation will handle the relationships defined in the 
-    //! base Dgn schema, including ElementDrivesElement, ElementGeomUsesParts, ElementGroupsMembers, and ElementUsesStyles.
-    //! <p>
-    //! Both endpoints of an ECRelationship must be in the same DgnDb. Since the import operation can copy elements between DgnDbs, a subclass implementation
-    //! must be careful about which ECRelationships to import. Normally, only ECRelationships between elements in the model should be copied. 
-    //! ECRelationships that start/end outside the model can only be copied if the foreign endpoint is also copied. 
-    //! If endpoint elements must be deep-copyed, however, that must be done in _ImportElementsFrom, not in this function. That is because
-    //! deep-copying an element in the general case requires all of the support for copying and remapping of parents and aspects that is implemented by the framework,
-    //! prior to the phase where ECRelationships are copied.
-    //! @note The implementation should start by calling the superclass implementation.
-    DGNPLATFORM_EXPORT virtual DgnDbStatus _ImportECRelationshipsFrom(DgnModelCR sourceModel, DgnImportContext& importer);
-
-    //! Generate the CreateParams to use for _CloneForImport
-    //! @param importer Specifies source and destination DgnDbs and knows how to remap IDs
-    //! @return CreateParams initialized with the model's current data, remapped to the destination DgnDb.
-    DGNPLATFORM_EXPORT CreateParams GetCreateParamsForImport(DgnImportContext& importer) const;
-
-    DGNPLATFORM_EXPORT virtual void _EmptyModel();
-    virtual DgnRangeTree* _GetRangeIndexP(bool create) const {return nullptr;}
-    virtual void _OnValidate() { }
-
-    virtual DgnCode const& _GetCode() const override final { return m_code; }
-    virtual DgnDbR _GetDgnDb() const override final { return m_dgndb; }
-    virtual DgnModelCP _ToDgnModel() const override final { return this; }
-    DGNPLATFORM_EXPORT virtual DgnDbStatus _SetCode(DgnCode const& code) override final;
-    DGNPLATFORM_EXPORT virtual bool _SupportsCodeAuthority(DgnAuthorityCR) const override;
-    virtual DgnCode _GenerateDefaultCode() const override { return DgnCode(); }
-public:
-    virtual Utf8CP _GetECClassName() const { return DGN_CLASSNAME_Model; }
-    virtual Utf8CP _GetSuperECClassName() const { return nullptr; }
-
-    DGNPLATFORM_EXPORT ModelHandlerR GetModelHandler() const;
-    DgnRangeTree* GetRangeIndexP(bool create) const {return _GetRangeIndexP(create);}
-
-    //! Returns true if this is a 3d model.
-    bool Is3d() const {return nullptr != ToGeometricModel3d();}
-
-    DGNPLATFORM_EXPORT DgnElementCP FindElementById(DgnElementId id); //!< @private
-
-    //! Empty the contents of this DgnModel. This will release any references to DgnElements held by this DgnModel, decrementing
-    //! their reference count and potentially freeing them.
-    DGNPLATFORM_EXPORT void EmptyModel() {_EmptyModel();}
-
-    //! Load all elements of this DgnModel.
-    //! After this call, all of the DgnElements of this model are loaded and are held in memory by this DgnModel.
-    //! @note if this DgnModel is already filled, this method does nothing and returns DgnDbStatus::Success.
-    void FillModel() {_FillModel();}
-
-    //! Determine whether this DgnModel's elements have been "filled" from the DgnDb or not.
-    //! @return true if the DgnModel was filled.
-    //! @see FillModel
-    bool IsFilled() const {return m_filled;}
-
-    //! Determine whether this DgnModel is persistent.
-    //! A model is "persistent" if it was loaded via DgnModels::GetModel, or after it is inserted into the DgnDb via Insert.
-    //! A newly created model before it is inserted, or a model after calling Delete, is not persistent.
-    bool IsPersistent() const {return m_persistent;}
-
-    //! Get the DgnClassId of this DgnModel
-    DgnClassId GetClassId() const {return m_classId;}
-
-    //! Get the DgnModelId of this DgnModel
-    DgnModelId GetModelId() const {return m_modelId;}
-
-    //! Get the label of this DgnModel.
-    //! @note may be nullptr
-    Utf8CP GetLabel() const { return m_label.c_str(); }
-    
-    //! Set the label of this DgnModel.
-    void SetLabel(Utf8CP label) { m_label.AssignOrClear(label); }
-
-    //! Get the visibility in model lists shown to the user
-    bool GetInGuiList() const { return m_inGuiList; }
-
-    //! Set the visibility in model lists shown to the user
-    void SetInGuiList(bool val) { m_inGuiList = val; }
-
-    //! @name Dynamic casting to DgnModel subclasses
-    //@{
-    GeometricModelCP ToGeometricModel() const {return _ToGeometricModel();} //!< more efficient substitute for dynamic_cast<GeometricModelCP>(model)
-    DefinitionModelCP ToDefinitionModel() const {return _ToDefinitionModel();} //!< more efficient substitute for dynamic_cast<DefinitionModelCP>(model)
-    GeometricModel2dCP ToGeometricModel2d() const {return _ToGeometricModel2d();} //!< more efficient substitute for dynamic_cast<GeometricModel2dCP>(model)
-    GeometricModel3dCP ToGeometricModel3d() const {return _ToGeometricModel3d();} //!< more efficient substitute for dynamic_cast<GeometricModel3dCP>(model)
-    SpatialModelCP ToSpatialModel() const {return _ToSpatialModel();} //!< more efficient substitute for dynamic_cast<SpatialModelCP>(model)
-    SectionDrawingModelCP ToSectionDrawingModel() const {return _ToSectionDrawingModel();} //!< more efficient substitute for dynamic_cast<SectionDrawingModelCP>(model)
-    SheetModelCP ToSheetModel() const {return _ToSheetModel();} //!< more efficient substitute for dynamic_cast<SheetModelCP>(model)
-    GeometricModelP ToGeometricModelP() {return const_cast<GeometricModelP>(_ToGeometricModel());} //!< more efficient substitute for dynamic_cast<GeometricModelP>(model)
-    DefinitionModelP ToDefinitionModelP() {return const_cast<DefinitionModelP>(_ToDefinitionModel());} //!< more efficient substitute for dynamic_cast<DefinitionModelP>(model)
-    GeometricModel2dP ToGeometricModel2dP() {return const_cast<GeometricModel2dP>(_ToGeometricModel2d());} //!< more efficient substitute for dynamic_cast<GeometricModel2dP>(model)
-    GeometricModel3dP ToGeometricModel3dP() {return const_cast<GeometricModel3dP>(_ToGeometricModel3d());} //!< more efficient substitute for dynamic_cast<GeometricModel3dP>(model)
-    SpatialModelP ToSpatialModelP() {return const_cast<SpatialModelP>(_ToSpatialModel());} //!< more efficient substitute for dynamic_cast<SpatialModelP>(model)
-    SectionDrawingModelP ToSectionDrawingModelP() {return const_cast<SectionDrawingModelP>(_ToSectionDrawingModel());} //!< more efficient substitute for dynamic_cast<SectionDrawingModelP>(model)
-    SheetModelP ToSheetModelP() {return const_cast<SheetModelP>(_ToSheetModel());}//!< more efficient substitute for dynamic_cast<SheetModelP>(model)
-
-    bool IsGeometricModel() const { return nullptr != ToGeometricModel(); }
-    bool IsSpatialModel() const { return nullptr != ToSpatialModel(); }
-    bool Is2dModel() const { return nullptr != ToGeometricModel2d(); }
-    bool Is3dModel() const { return nullptr != ToGeometricModel3d(); }
-    bool IsDefinitionModel() const { return nullptr != ToDefinitionModel(); }
-    bool IsSheetModel() const { return nullptr != ToSheetModel(); }
-    bool IsDictionaryModel() const { return DictionaryId() == GetModelId(); }
-    //@}
-
-    //! Get the DgnDb of this DgnModel.
-    DgnDbR GetDgnDb() const {return m_dgndb;}
-
-    //! Insert this model into the DgnDb.
-    //! @return DgnDbStatus::Success if this model was successfully inserted, error otherwise.
-    DGNPLATFORM_EXPORT DgnDbStatus Insert();
-
-    //! Delete this model from the DgnDb
-    //! @note All elements from this model are deleted as well. This method will fail on the first element that cannot be successfully deleted.
-    //! @note All views which use this model as their base model are deleted as well. The method will fail on the first such view that cannot be successfully deleted.
-    //! @return DgnDbStatus::Success if this model was successfully deleted, error otherwise. Note that if this method returns an error, it is possible
-    //! that some elements may have been deleted. Therefore, you should always call DgnDb::AbandonChanges after a failure to avoid partial deletions.
-    DGNPLATFORM_EXPORT DgnDbStatus Delete();
-
-    //! Deletes all ViewDefinitions which use this model as their base model
-    //! @return Success if all views were successfully deleted, or an error code.
-    DGNPLATFORM_EXPORT DgnDbStatus DeleteAllViews();
-
-    //! Update the Properties of this model in the DgnDb
-    //! @return DgnDbStatus::Success if the properties of this model were successfully updated, error otherwise.
-    DGNPLATFORM_EXPORT DgnDbStatus Update();
-
-    /** @name DgnModel AppData */
-    /** @{ */
-    //! Add (or replace) AppData on this DgnModel.
-    //! @note It is illegal to add or remove AppData from within
-    //! any of the AppData "_OnXxx" methods. If an entry with \a key already exists, it will be dropped and replaced with \a appData.
-    DGNPLATFORM_EXPORT void AddAppData(AppData::Key const& key, AppData* appData);
-
-    //! Remove AppData from this DgnModel
-    //! @return SUCCESS if appData with key is found and was dropped.
-    //! @remarks Calls the object's _OnCleanup method.
-    DGNPLATFORM_EXPORT StatusInt DropAppData(AppData::Key const& key);
-
-    //! Search for AppData on this model by AppData::Key.
-    //! @return the AppData with \a key, or nullptr.
-    DGNPLATFORM_EXPORT AppData* FindAppData(AppData::Key const& key) const;
-    /** @} */
-
-    //! Make a copy of this DgnModel with the same DgnClassId and Properties.
-    //! @param[in] newCode The code for the new DgnModel.
-    //! @note This makes a new empty, non-persistent, DgnModel with the same properties as this Model, it does NOT clone the elements of this DgnModel.
-    //! @see CopyModel, Import
-    DGNPLATFORM_EXPORT DgnModelPtr Clone(DgnCode newCode) const;
-
-    //! Make a persitent copy of the specified DgnModel and its contents.
-    //! @param[in] model The model to copy
-    //! @param[in] newCode The DgnCode for the new DgnModel.
-    //! @see Import
-    DGNPLATFORM_EXPORT static DgnModelPtr CopyModel(DgnModelCR model, DgnCode newCode);
-
-    //! Get the collection of elements for this DgnModel that were loaded by a previous call to FillModel.
-    DgnElementMap const& GetElements() const {return m_elements;}
-
-    //! Determine whether this DgnModel has any elements loaded. This will always be true if FillModel was never called,
-    //! or after EmptyModel is called.
-    bool IsEmpty() const {return (begin() == end());}
-
-    typedef DgnElementMap::const_iterator const_iterator;
-
-    //! a const iterator to the start of the loaded elements for this DgnModel.
-    const_iterator begin() const {return m_elements.begin();}
-
-    //! a const iterator to the end of the loaded elements for this DgnModel.
-    const_iterator end() const {return m_elements.end();}
-
-    //! Make a duplicate of this DgnModel object in memory. Do not copy its elements. @see ImportModel
-    //! It's not normally necessary for a DgnModel subclass to override _Clone. The base class implementation will 
-    //! invoke the subclass handler to create an instance of the subclass. The base class implementation will also
-    //! cause the new model object to read its properties from this (source) model's properties. That will 
-    //! take of populating most if not all subclass members.
-    //! @return the copy of the model
-    //! @param[out] stat        Optional. If not null, then an error code is stored here in case the clone fails.
-    //! @param importer     Used by elements when copying between DgnDbs.
-    //! @see GetCreateParamsForImport
-    DGNPLATFORM_EXPORT DgnModelPtr virtual _CloneForImport(DgnDbStatus* stat, DgnImportContext& importer) const;
-
-    //! Copy the contents of \a sourceModel into this model. Note that this model might be in a different DgnDb from \a sourceModel.
-    //! This base class implemenation calls the following methods, in order:
-    //!     -# _ImportElementsFrom
-    //!     -# _ImportElementAspectsFrom
-    //!     -# _ImportECRelationshipsFrom
-    //! @param sourceModel The model to copy
-    //! @param importer     Used by elements when copying between DgnDbs.
-    //! @return non-zero if the copy failed
-    DGNPLATFORM_EXPORT virtual DgnDbStatus _ImportContentsFrom(DgnModelCR sourceModel, DgnImportContext& importer);
-
-    //! Make a copy of the specified model, including all of the contents of the model, where the destination may be a different DgnDb.
-    //! This is just a convenience method that calls the follow methods, in order:
-    //!     -# _CloneForImport
-    //!     -# Insert
-    //!     -# _CopyContentsFrom
-    //! @param[out] stat        Optional status to describe failures, a valid DgnModelPtr will only be returned if successful.
-    //! @param importer     Enables the model to copy the definitions that it needs (if copying between DgnDbs)
-    //! @param sourceModel The model to copy
-    //! @return the copied model, already inserted into the destination Db.
-    DGNPLATFORM_EXPORT static DgnModelPtr ImportModel(DgnDbStatus* stat, DgnModelCR sourceModel, DgnImportContext& importer);
-
-    //! Make a copy of the specified model, including all of the contents of the model, where the destination may be a different DgnDb.
-    //! @param[out] stat        Optional status to describe failures, a valid DgnModelPtr will only be returned if successful.
-    //! @param sourceModel  The model to copy
-    //! @param importer     Enables the model to copy the definitions that it needs (if copying between DgnDbs)
-    //! @return the copied model
-    //! @see ImportModel
-    template<typename T>
-    static RefCountedPtr<T> Import(DgnDbStatus* stat, T const& sourceModel, DgnImportContext& importer) {return dynamic_cast<T*>(ImportModel(stat, sourceModel, importer).get());}
-
-    //! Returns the ID used by the unique dictionary model associated with each DgnDb
-    static DgnModelId DictionaryId() { return DgnModelId((uint64_t)1LL); }
-
-    //! This method is called when it is time to validate changes that have been made to the model's content during the transaction.
-    //! This method is called by the transaction manager after all element-level changes have been validated and all root models have been solved.
-    //! This method is called only if elements in this model were added, deleted, or modified or if this model object itself was added or modified.
-    //! This method allows a subclass to apply validation logic that requires a view of the entire model and possibly of root models.
-    //! This method may add, delete, or modify elements in this model.
-    //! To indication a validation error, call TxnManager::ReportError. If the error is marked as fatal, then the transaction will be rolled back.
-    //! @note This method must make changes of any kind to any other model. Dependent models will be validated later.
-    void OnValidate() { _OnValidate(); }
-
-    //! Creates a DgnCode for a model with the given name, associated with the default DgnAuthority for models.
-    static DgnCode CreateModelCode(Utf8StringCR modelName) { return ModelAuthority::CreateModelCode(modelName); }
-};
-
-//=======================================================================================
-//! A DgnModel that contains geometric DgnElements.
-//! @ingroup DgnModelGroup
-// @bsiclass                                                    Keith.Bentley   03/15
-//=======================================================================================
-struct EXPORT_VTABLE_ATTRIBUTE GeometricModel : DgnModel
-{
-    DEFINE_T_SUPER(DgnModel);
-public:
-    //=======================================================================================
-    //! The DisplayInfo for a DgnModel. These are stored within a "DisplayInfo"
-    //! node of the JSON value that's serialized as a string in "Properties" column of the DgnModel table.
-    //! @ingroup DgnModelGroup
-    //=======================================================================================
-    struct DisplayInfo
-    {
-    friend struct GeometricModel;
-
-    private:
-        struct FormatterFlags
-            {
-            uint32_t m_linearUnitMode : 2;
-            uint32_t m_linearPrecType : 4;
-            uint32_t m_linearPrecision : 8;
-            uint32_t m_angularMode : 3;
-            uint32_t m_angularPrecision : 8;
-            uint32_t m_directionMode : 2;
-            uint32_t m_directionClockwise : 1;
-            void FromJson(Json::Value const& inValue);
-            void ToJson(Json::Value& outValue) const;
-            };
-
-        FormatterFlags m_formatterFlags;               //!< format flags
-        UnitDefinition m_masterUnit;                   //!< Master Unit information
-        UnitDefinition m_subUnit;                      //!< Sub Unit information
-        double         m_roundoffUnit;                 //!< unit lock roundoff val
-        double         m_roundoffRatio;                //!< Unit roundoff ratio y to x (if 0 use Grid Ratio)
-        double         m_formatterBaseDir;             //!< Base Direction used for Direction To/From String
-
-    public:
-        DisplayInfo()
-            {
-            m_formatterFlags.m_linearUnitMode = 0;
-            m_formatterFlags.m_linearPrecType = 0;
-            m_formatterFlags.m_linearPrecision = 0;
-            m_formatterFlags.m_angularMode = 0;
-            m_formatterFlags.m_angularPrecision = 0;
-            m_formatterFlags.m_directionMode = 0;
-            m_formatterFlags.m_directionClockwise = 0;
-            m_roundoffRatio = 0;
-            m_formatterBaseDir = 0;
-            m_roundoffUnit = 0;
-            m_subUnit.Init(UnitBase::Meter, UnitSystem::Metric, 1.0, 1.0, L"m");
-            m_masterUnit = m_subUnit;
-            }
-
-        void FromJson(Json::Value const& inValue);
-        void ToJson(Json::Value& outValue) const;
-
-        //! Set master units and sub-units. Units must be valid and comparable.
-        DGNPLATFORM_EXPORT BentleyStatus SetUnits(UnitDefinitionCR newMasterUnit, UnitDefinitionCR newSubUnit);
-        void SetLinearUnitMode(DgnUnitFormat value) { m_formatterFlags.m_linearUnitMode = (uint32_t) value; }
-        void SetLinearPrecision(PrecisionFormat value)
-            {
-            m_formatterFlags.m_linearPrecType = static_cast<uint32_t>(DoubleFormatter::GetTypeFromPrecision(value));
-            m_formatterFlags.m_linearPrecision = DoubleFormatter::GetByteFromPrecision(value);
-            }
-        void SetAngularMode(AngleMode value) { m_formatterFlags.m_angularMode = (uint32_t) value; }
-        void SetAngularPrecision(AnglePrecision value) { m_formatterFlags.m_angularPrecision = (uint32_t) value; }
-        void SetDirectionMode(DirectionMode value) { m_formatterFlags.m_directionMode = (uint32_t) value; }
-        void SetDirectionClockwise(bool value) { m_formatterFlags.m_directionClockwise = value; }
-        void SetDirectionBaseDir(double value) { m_formatterBaseDir = value; }
-        DgnUnitFormat GetLinearUnitMode() const { return (DgnUnitFormat) m_formatterFlags.m_linearUnitMode; }
-        PrecisionFormat GetLinearPrecision() const { return DoubleFormatter::ToPrecisionEnum((PrecisionType) m_formatterFlags.m_linearPrecType, m_formatterFlags.m_linearPrecision); }
-        AngleMode GetAngularMode() const { return (AngleMode) m_formatterFlags.m_angularMode; }
-        AnglePrecision GetAngularPrecision() const { return (AnglePrecision) m_formatterFlags.m_angularPrecision; }
-        DirectionMode GetDirectionMode() const { return (DirectionMode) m_formatterFlags.m_directionMode; }
-        bool GetDirectionClockwise() const { return m_formatterFlags.m_directionClockwise; }
-        double GetDirectionBaseDir() const { return m_formatterBaseDir; }
-        void SetRoundoffUnit(double roundoffUnit, double roundoffRatio) { m_roundoffUnit = roundoffUnit; m_roundoffRatio = roundoffRatio; }
-        double GetRoundoffUnit() const { return m_roundoffUnit; }
-        double GetRoundoffRatio() const { return m_roundoffRatio; }
-        FormatterFlags GetFormatterFlags() const { return m_formatterFlags; }
-
-        //! Get the master units for this DgnModel.
-        //! Master units are the major display units for coordinates in a DgnModel (e.g. "Meters", or "Feet").
-        //! @see SetUnits, GetSubUnits
-        UnitDefinitionCR GetMasterUnits() const { return m_masterUnit; }
-
-        //! Get the sub-units for this DgnModel.
-        //! Sub units are the minor readout units for coordinates in a DgnModel (e.g. "Centimeters, or "Inches").
-        //! @see SetUnits, GetMasterUnits
-        UnitDefinitionCR GetSubUnits() const { return m_subUnit; }
-
-        //! Get the number of millimeters per master unit.
-        //! @see GetMasterUnits
-        DGNPLATFORM_EXPORT double GetMillimetersPerMaster() const;
-
-        //! Get the number of sub units per master unit.
-        //! @see GetSubUnits
-        DGNPLATFORM_EXPORT double GetSubPerMaster() const;
-    };
-
-    struct CreateParams : T_Super::CreateParams
-    {
-        DEFINE_T_SUPER(GeometricModel::T_Super::CreateParams);
-        DisplayInfo  m_displayInfo;
-
-        //! Parameters to create a new instance of a GeometricModel.
-        //! @param[in] dgndb The DgnDb for the new DgnModel
-        //! @param[in] classId The DgnClassId for the new DgnModel.
-        //! @param[in] code The DgnCode for the DgnModel
-        //! @param[in] label Label of the new DgnModel
-        //! @param[in] displayInfo The DisplayInfo for the new DgnModel.
-        //! @param[in] inGuiList Controls the visibility of the new DgnModel in model lists shown to the user
-        CreateParams(DgnDbR dgndb, DgnClassId classId, DgnCode code, Utf8CP label = nullptr, DisplayInfo displayInfo = DisplayInfo(), bool inGuiList = true)
-            : T_Super(dgndb, classId, code, label, inGuiList), m_displayInfo(displayInfo)
-            {}
-
-        //! @private
-        //! This constructor is used only by the model handler to create a new instance, prior to calling ReadProperties on the model object
-        CreateParams(DgnModel::CreateParams const& params) : T_Super(params) { }
-
-        DisplayInfo const& GetDisplayInfo() const { return m_displayInfo; } //!< Get the DisplayInfo
-        void SetDisplayInfo(DisplayInfo const& displayInfo) { m_displayInfo = displayInfo; } //!< Set the DisplayInfo
-    };
-
-
-
-private:
-    mutable DgnRangeTreeP m_rangeIndex;
-    DisplayInfo  m_displayInfo;
-
-    DGNPLATFORM_EXPORT void AllocateRangeIndex() const;
-    void AddToRangeIndex(DgnElementCR);
-    void RemoveFromRangeIndex(DgnElementCR);
-    void UpdateRangeIndex(DgnElementCR modified, DgnElementCR original);
-    
-protected:
-    void ClearRangeIndex();
-
-    virtual void _SetFilled() override {T_Super::_SetFilled(); AllocateRangeIndex();}
-
-    //! Get the coordinate space in which the model's geometry is defined.
-    virtual CoordinateSpace _GetCoordinateSpace() const = 0;
-
-    //! Add non-element graphics for this DgnModel to the scene.
-    //! Normally, the scene is generated by QueryViewController from the elements in a model.
-    //! A subclass can override this method to add non-element-based graphics to the scene. Or, a subclass
-    //! can override this method to do add graphics that QueryViewController would normally exclude.
-    //! <h2>Coordinate Systems</h2>
-    //! A DgnDb defines a single physical coordinate system. 
-    //! A DgnDb is associated with a single Geographic Coordinate System (GCS). See DgnUnits::GetDgnGCS.
-    //! Graphics in the scene must be defined in the DgnDb's coordinate system.
-    //! The implementation must transform external data into the coordinate system of the DgnDb as necessary before adding graphics to the scene.
-    //! <h2>Displaying external data using progressive display</h2>
-    //! An implementation of _AddGraphicsToScene is required to be very fast. If some external data is not immediately available, then the implementation should
-    //! a) make arrangements to obtain the data in the background and b) schedule itself for callbacks during progressive display in order to display the data when it becomes available.
-    virtual void _AddGraphicsToScene(ViewContextR) {}
-
-    DGNPLATFORM_EXPORT virtual DgnRangeTree* _GetRangeIndexP(bool create) const override;
-    DGNPLATFORM_EXPORT virtual AxisAlignedBox3d _QueryModelRange() const;//!< @private
-    DGNPLATFORM_EXPORT virtual void _EmptyModel() override;
-    DGNPLATFORM_EXPORT virtual void _RegisterElement(DgnElementCR element) override;
-    DGNPLATFORM_EXPORT virtual void _OnDeletedElement(DgnElementCR element) override;
-    DGNPLATFORM_EXPORT virtual void _OnReversedAddElement(DgnElementCR element) override;
-    DGNPLATFORM_EXPORT virtual void _OnUpdatedElement(DgnElementCR modified, DgnElementCR original) override;
-    DGNPLATFORM_EXPORT virtual void _OnReversedUpdateElement(DgnElementCR modified, DgnElementCR original) override;
-
-    DGNPLATFORM_EXPORT virtual void _WriteJsonProperties(Json::Value&) const override;
-    DGNPLATFORM_EXPORT virtual void _ReadJsonProperties(Json::Value const&) override;
-
-    virtual GeometricModelCP _ToGeometricModel() const override final {return this;}
-    
-    explicit GeometricModel(CreateParams const& params) : T_Super(params), m_rangeIndex(nullptr), m_displayInfo(params.m_displayInfo) {}
-
-public:
-    void AddGraphicsToScene(ViewContextR context) {_AddGraphicsToScene(context);}
-
-    //! Get the AxisAlignedBox3d of the contents of this model.
-    AxisAlignedBox3d QueryModelRange() const {return _QueryModelRange();}
-
-    //! Get the coordinate space in which the model's geometry is defined.
-    CoordinateSpace GetCoordinateSpace() const {return _GetCoordinateSpace();}
-
-    //! Get a writable reference to the DisplayInfo for this model.
-    DisplayInfo& GetDisplayInfoR() { return m_displayInfo; }
-
-    //! Get the Properties for this model.
-    DisplayInfo const& GetDisplayInfo() const { return m_displayInfo; }
-};
-
-//=======================================================================================
-//! A DgnModel that contains only 3-dimensional DgnElements.
-//! @ingroup DgnModelGroup
-// @bsiclass                                                    Keith.Bentley   03/15
-//=======================================================================================
-struct EXPORT_VTABLE_ATTRIBUTE GeometricModel3d : GeometricModel
-{
-    DEFINE_T_SUPER(GeometricModel);
-
-protected:
-    virtual GeometricModel3dCP _ToGeometricModel3d() const override final {return this;}
-    DGNPLATFORM_EXPORT virtual DgnDbStatus _OnInsertElement(DgnElementR element) override;
-
-public:
-    explicit GeometricModel3d(CreateParams const& params) : T_Super(params) {}
-};
-
-//=======================================================================================
-//! A GeometricModel2d is a infinite planar model that contains only 2-dimensional DgnElements. Coordinates values are X,Y.
-//! @ingroup DgnModelGroup
-// @bsiclass                                                    Keith.Bentley   10/11
-//=======================================================================================
-struct EXPORT_VTABLE_ATTRIBUTE GeometricModel2d : GeometricModel
-{
-    DGNMODEL_DECLARE_MEMBERS(DGN_CLASSNAME_GeometricModel2d, GeometricModel);
-
-protected:
-    GeometricModel2dCP _ToGeometricModel2d() const override final {return this;}
-
-    CoordinateSpace _GetCoordinateSpace() const override final {return CoordinateSpace::Local;}
-    DGNPLATFORM_EXPORT virtual DgnDbStatus _OnInsertElement(DgnElementR element);
-
-public:
-    explicit GeometricModel2d(CreateParams const& params, DPoint2dCR origin=DPoint2d::FromZero()) : T_Super(params) {}
-};
-
-//=======================================================================================
-//! A GraphicalModel2d contains 2-dimensional geometric elements for graphical presentation purposes (as opposed to analytical purposes).
-//! @ingroup DgnModelGroup
-// @bsiclass                                                    Shaun.Sewall    02/16
-//=======================================================================================
-struct EXPORT_VTABLE_ATTRIBUTE GraphicalModel2d : GeometricModel2d
-{
-    DEFINE_T_SUPER(GeometricModel2d);
-
-public:
-    explicit GraphicalModel2d(CreateParams const& params) : T_Super(params) {}
-};
-
-//=======================================================================================
-//! A GeometricModel3d that occupies physical space in the DgnDb. All SpatialModels in a DgnDb have the same coordinate
-//! space (CoordinateSpace::World), aka "Physical Space".
-//! DgnElements from SpatialModels are indexed in the persistent range tree of the DgnDb (the DGN_VTABLE_RTree3d).
-//! @ingroup DgnModelGroup
-// @bsiclass                                                    Keith.Bentley   10/11
-//=======================================================================================
-struct EXPORT_VTABLE_ATTRIBUTE SpatialModel : GeometricModel3d
-{
-    DGNMODEL_DECLARE_MEMBERS(DGN_CLASSNAME_SpatialModel, GeometricModel3d);
-protected:
-    SpatialModelCP _ToSpatialModel() const override final {return this;}
-    CoordinateSpace _GetCoordinateSpace() const override final {return CoordinateSpace::World;}
-
-public:
-    explicit SpatialModel(CreateParams const& params) : T_Super(params) {}
-};
-
-//=======================================================================================
-//! A model which contains only definitions.
-//! @ingroup DgnModelGroup
-// @bsiclass                                                    Paul.Connelly   09/15
-//=======================================================================================
-struct EXPORT_VTABLE_ATTRIBUTE DefinitionModel : DgnModel
-{
-    DGNMODEL_DECLARE_MEMBERS(DGN_CLASSNAME_DefinitionModel, DgnModel);
-protected:
-    DefinitionModelCP _ToDefinitionModel() const override final {return this;}
-    DGNPLATFORM_EXPORT virtual DgnDbStatus _OnInsertElement(DgnElementR element) override;
-public:
-    explicit DefinitionModel(CreateParams const& params) : T_Super(params) { }
-
-    static DefinitionModelPtr Create(CreateParams const& params) { return new DefinitionModel(params); }
-};
-
-//=======================================================================================
-//! A definition model which contains definitions like materials and styles which are used
-//! throughout a DgnDb. Each DgnDb has exactly one DictionaryModel.
-//! A DictionaryModel can contain @em only DictionaryElements; and likewise, a
-//! DictionaryElement can @em only reside in a DictionaryModel.
-//! The dictionary model cannot be copied or deleted. In general, dictionary elements
-//! are copied from one dictionary model to another, often indirectly as the result of
-//! copying another element which depends upon them.
-//! @ingroup DgnModelGroup
-// @bsiclass                                                    Paul.Connelly   10/15
-//=======================================================================================
-struct EXPORT_VTABLE_ATTRIBUTE DictionaryModel : DefinitionModel
-{
-    DGNMODEL_DECLARE_MEMBERS(DGN_CLASSNAME_DictionaryModel, DefinitionModel);
-protected:
-    virtual DgnDbStatus _OnDelete() override { return DgnDbStatus::WrongModel; }
-    virtual void _OnDeleted() override { BeAssert(false && "The dictionary model cannot be deleted"); }
-    DGNPLATFORM_EXPORT virtual DgnDbStatus _OnInsertElement(DgnElementR element) override;
-    DGNPLATFORM_EXPORT DgnModelPtr virtual _CloneForImport(DgnDbStatus* stat, DgnImportContext& importer) const override;
-public:
-    explicit DictionaryModel(CreateParams const& params) : T_Super(params) { }
-};
-
-struct ComponentDef;
-
-/*=======================================================================================*//**
-* A ComponentModel is used by a ComponentDef 
-* @bsiclass                                                    Keith.Bentley   10/11
-**//*=======================================================================================*/
-struct EXPORT_VTABLE_ATTRIBUTE ComponentModel : GeometricModel3d
-{
-    DGNMODEL_DECLARE_MEMBERS(DGN_CLASSNAME_ComponentModel, GeometricModel3d);
-    
-    friend struct ComponentDef;
-
-protected:
-    Utf8String m_componentECClass;
-
-    CoordinateSpace _GetCoordinateSpace() const override final {return CoordinateSpace::Local;}
-    DGNPLATFORM_EXPORT DgnDbStatus _OnDelete() override;
-    //DgnDbStatus _OnUpdate() override;
-    DGNPLATFORM_EXPORT void _InitFrom(DgnModelCR other) override;
-
-    DGNPLATFORM_EXPORT virtual void _WriteJsonProperties(Json::Value&) const override;
-    DGNPLATFORM_EXPORT virtual void _ReadJsonProperties(Json::Value const&) override;
-
-    DGNPLATFORM_EXPORT ComponentModel(DgnDbR db, DgnCode, Utf8StringCR defName);
-
-public:
-    ComponentModel(CreateParams const& params) : GeometricModel3d(params) {;} //!< @private
-
-    //! Create a ComponentModel that can be used by a component definition
-    //! @param db The DgnDb that is intended to contain the new model
-    //! @param componentDefClassECSqlName The full ECSQL name of the component definition ECClass
-    //! @return a new, non-persistent component model
-    DGNPLATFORM_EXPORT static ComponentModelPtr Create(DgnDbR db, Utf8StringCR componentDefClassECSqlName);
-
-    Utf8StringCR GetComponentECClassFullName() const {return m_componentECClass;}
-};
-
-//=======================================================================================
-//! A component definition.
-// @bsiclass                                                    Sam.Wilson      12/15
-//=======================================================================================
-struct ComponentDef : RefCountedBase
-{
- private:
-    DgnDbR m_db;
-    ECN::ECClassCR m_class;
-    ECN::IECInstancePtr m_ca;
-    ComponentModelPtr m_model;
-
-    static Utf8String GetCaValueString(ECN::IECInstanceCR, Utf8CP propName);
-    ECN::IECInstancePtr GetPropSpecCA(ECN::ECPropertyCR prop);
-
-    DgnCode CreateVariationCode(Utf8StringCR slnId) { return ComponentAuthority::CreateVariationCode(slnId, GetName()); }
-
-    //! Test if the specified code is that of a component variation instance element.
-    static bool IsComponentVariationCode(DgnCode const& icode);
-
-    //! This is the basic logic to create an instance of this component. It is used to create variations and singletons.
-    DgnElementCPtr MakeInstance0(DgnDbStatus* stat, DgnModelR targetModel, ECN::IECInstanceCR parameters, DgnCode const& code);
-    
-    //! Compare two instances and return true if their parameter values are the same.
-    //! @note This function infers that that parameters to be compared are the properties of \a lhs that are not ECInstanceId and are not NULL.
-    bool HaveEqualParameters(ECN::IECInstanceCR lhs, ECN::IECInstanceCR rhs, bool compareOnlyInstanceParameters = true);
-
-    //! Copy instance parameters from source to target
-    void CopyInstanceParameters(ECN::IECInstanceR target, ECN::IECInstanceCR source);
-
-    ComponentDef(DgnDbR db, ECN::ECClassCR componentDefClass);
-    ~ComponentDef();
-
- public:
-    static Utf8String GetClassECSqlName(ECN::ECClassCR cls) {Utf8String ns(cls.GetSchema().GetNamespacePrefix()); return ns.append(".").append(cls.GetName());}
-    Utf8String GetClassECSqlName() const {return GetClassECSqlName(m_class);}
-
-    //! @private - called only by componenteditor
-    DGNPLATFORM_EXPORT DgnDbStatus GenerateElements(DgnModelR destModel, ECN::IECInstanceCR variationSpec);
-
-    //! Get the list of properties that are the main inputs to the component's element generator
-    DGNPLATFORM_EXPORT bvector<Utf8String> GetInputs() const;
-
-    //! Get the list of input properties in a form that can be put into a SQL SELECT statement
-    DGNPLATFORM_EXPORT Utf8String GetInputsForSelect() const;
-
-    //! Get a list of all of the component definitions derived from the specified base class in the specified DgnDb
-    //! @param[out] componentDefs    Where to return the results
-    //! @param[in] db               The Db to search
-    //! @param[in] baseClass        The base class to start from
-    DGNPLATFORM_EXPORT static void QueryComponentDefs(bvector<DgnClassId>& componentDefs, DgnDbR db, ECN::ECClassCR baseClass);
-
-    //! Make a ComponentDef object
-    //! @param db           The DgnDb that contains the component def
-    //! @param componentDefClass   The ECClass that defines the component
-    //! @param status       If not null, an error code in case of failure
-    //! @note possible status values include:
-    //! DgnDbStatus::BadModel - the component definition specifies a model, but the model does not exist in \a db
-    //! DgnDbStatus::InvalidCategory - the component definition's category cannot be found in \a db
-    //! DgnDbStatus::WrongClass - \a componentDefClass is not a component definition ECClass
-    DGNPLATFORM_EXPORT static ComponentDefPtr FromECClass(DgnDbStatus* status, DgnDbR db, ECN::ECClassCR componentDefClass);
-
-    //! Make a ComponentDef object
-    //! @param db           The DgnDb that contains the component def
-    //! @param componentDefClassId Identfies the ECClass that defines the component
-    //! @param status       If not null, an error code in case the component definition could not be returned
-    //! @see FromECClass
-    DGNPLATFORM_EXPORT static ComponentDefPtr FromECClassId(DgnDbStatus* status, DgnDbR db, DgnClassId componentDefClassId);
-
-    //! Make a ComponentDef object
-    //! @param db           The DgnDb that contains the component def
-    //! @param ecsqlClassName   The full ECSQL name of the ECClass that defines the component
-    //! @param status       If not null, an error code in case of failure
-    //! @see FromECClass
-    DGNPLATFORM_EXPORT static ComponentDefPtr FromECSqlName(DgnDbStatus* status, DgnDbR db, Utf8StringCR ecsqlClassName);
-
-    //! Get the ComponentDef corresponding to the specified component instance
-    //! @param instance     An element that might be an instance of a component
-    //! @param status       If not null, an error code in case of failure
-    //! @see FromECClass
-    DGNPLATFORM_EXPORT static ComponentDefPtr FromInstance(DgnDbStatus* status, DgnElementCR instance);
-
-    //! Get the ComponentDef corresponding to the specified ComponentModel
-    //! @param model        A ComponentModel
-    //! @param status       If not null, an error code in case of failure
-    //! @see FromECClass
-    DGNPLATFORM_EXPORT static ComponentDefPtr FromComponentModel(DgnDbStatus* status, ComponentModelCR model);
-
-    //! Delete a component definition.
-    //! @param db           The DgnDb that contains the component def
-    //! @param ecsqlClassName   The full ECSQL name of the ECClass that defines the component
-    //! @return non-zero error status if \a componentDefClass is not a component definition class
-    //! @note All existing variations and instances are also deleted. The component def's work model is also deleted.
-    DGNPLATFORM_EXPORT static DgnDbStatus DeleteComponentDef(DgnDbR db, Utf8StringCR ecsqlClassName);
-
-    struct ElementGenerator
-        {
-        //! Generate geometry
-        //! @param destModel The model where instances of this component will be placed
-        //! @param componentWorkModel The model where intermediate results may be written. Everything written to the work model will be harvested when instances are placed.
-        //! @param variationSpec The input parameters and their values
-        //! @param cdef The definition of the component that is to be instanced
-        //! @return non-zero error status if elements could not be generated
-        virtual DgnDbStatus _GenerateElements(DgnModelR destModel, DgnModelR componentWorkModel, ECN::IECInstanceCR variationSpec, ComponentDef& cdef) = 0;
-        };
-
-    //! Component parameter variation scope
-    enum class ParameterVariesPer
-    {
-        Instance = 0,   //!< Varies per instance
-        Variation = 1   //!< Varies per Variation
-    };
-
-    DgnDbR GetDgnDb() const {return m_db;}
-
-    ECN::ECClassCR GetECClass() const {return m_class;}
-
-    DGNPLATFORM_EXPORT Utf8String GetModelName() const;
-    DGNPLATFORM_EXPORT ComponentModelR GetModel();
-
-    DGNPLATFORM_EXPORT bool UsesTemporaryModel() const;
-
-    //! Get the name of this component
-    Utf8String GetName() const {return m_class.GetName();}
-
-    DGNPLATFORM_EXPORT Utf8String GetElementGeneratorName() const;
-
-    DGNPLATFORM_EXPORT Utf8String GetCategoryName() const;
-    DGNPLATFORM_EXPORT DgnCategoryId QueryCategoryId() const;
-
-    DGNPLATFORM_EXPORT Utf8String GetCodeAuthorityName() const;
-    DGNPLATFORM_EXPORT DgnAuthorityCPtr GetCodeAuthority() const;
-
-    DGNPLATFORM_EXPORT ECN::IECInstancePtr MakeVariationSpec();
-
-    //! Return the properties of the specified instance of this component in the form of an IECInstance.
-    //! @param instance The component instance element.
-    //! @returns nullptr if \a instance is an instance of a component
-    DGNPLATFORM_EXPORT static ECN::IECInstancePtr GetParameters(DgnElementCR instance);
-
-    //! Controls export/import of ComponentDefs
-    struct ExportOptions
-        {
-        bool m_exportSchema, m_exportCategory, m_embedScript;
-        //! Initialize ExporParams
-        //! @param exportSchema     Export the ECSchema that includes this component definition's ECClass to the destination DgnDb? The export will fail if \a destDb does not contain this component definition's ECClass. Pass false if you expect the schema already to be defined. Pass true to update an existing schema.
-        //! @param exportCategory   Export the Category used by this component definition to the destination DgnDb? The export will fail if \a destDb does not contain this component definition's Category. Pass false if you expect the category already to be defined. If you pass true and if the category already exists, it is \em not updated.
-        //! @param embedScript      Copy and store the script used by this component definition in the destination DgnDb?  Pass false if the script is to be loaded from disk or the network. If true and if the script already exists in the destination DgnDb, it will be updated.
-        ExportOptions(bool exportSchema = true, bool exportCategory = true, bool embedScript = true) : m_exportSchema(exportSchema), m_exportCategory(exportCategory), m_embedScript(embedScript) {;}
-        };
-
-    //! Export this component definition to the specified DgnDb. 
-    //! @param context The id remapping context to use
-    //! @param options Export options
-    //! @return non-zero error if the export/import failed.
-    //! @see ExportVariations
-    DGNPLATFORM_EXPORT DgnDbStatus Export(DgnImportContext& context, ExportOptions const& options = ExportOptions());
-
-    //! Export variations of this component definition to the the specified model. 
-    //! @param destVariationsModel Write copies of variations to this model.
-    //! @param sourceVariationsModel Query variations in this model.
-    //! @param context The id remapping context to use
-    //! @param variationFilter If specified, the variations to export. If not specified and if \a destVariationsModel is specified, then all variations are exported.
-    //! @return non-zero error if the import failed.
-    //! @see Export
-    DGNPLATFORM_EXPORT DgnDbStatus ExportVariations(DgnModelR destVariationsModel, DgnModelId sourceVariationsModel, DgnImportContext& context, bvector<DgnElementId> const& variationFilter = bvector<DgnElementId>());
-
-    //! Creates a variation of a component, based on the specified parameters.
-    //! @param[out] stat        Optional. If not null and if the variation cannot be computed, then an error code is stored here to explain what happened, as explained below.
-    //! @param[in] destModel    The output model, where the variation instance should be stored.
-    //! @param[in] variationParameters  The parameters that specify the solution. Note that the ECClass of this instance also identifies the component.
-    //! @param[in] variationName The name of the variation that is to be created in the destModel. This cannot be blank, and it must be unique among all variations for this component.
-    //! @return A handle to the variation instance that was created and persisted in \a destModel. If more than one element was created, the returned element is the parent. If the instance
-    //! cannot be created, then this function returns nullptr and sets \a stat to a non-error status. Some of the possible error values include:
-    //!     * DgnDbStatus::WrongClass - \a variationParameters is not an instance of a component definition ECClass.
-    //!     * DgnDbStatus::BadRequest - The component's geometry could not be generated, possibly because the values in \a variationParameters are invalid.
-    //!     * DgnDbStatus::DuplicateCode - An element already exists with a name equal to \a variationName
-    //! @see MakeInstanceOfVariation
-    DGNPLATFORM_EXPORT static DgnElementCPtr MakeVariation(DgnDbStatus* stat, DgnModelR destModel, ECN::IECInstanceCR variationParameters, Utf8StringCR variationName);
-
-    //! Delete a variation.
-    //! @return non-zero error status if \a variation is not a variation of any componentdef, or if it is a variation but is currently used by existing instances.
-    DGNPLATFORM_EXPORT static DgnDbStatus DeleteVariation(DgnElementCR variation);
-
-    //! Look up a variation by name
-    //! @param[in] variationName The name of the variation to look up.
-    //! @return the variation or an invalid handle if not found
-    DGNPLATFORM_EXPORT DgnElementCPtr QueryVariationByName(Utf8StringCR variationName);
-
-    //! Search for all variations of this component definition
-    //! @param variations    Where to return the IDs of the captured solutions
-    //! @param variationModelId The model that contains the variations
-    //! @see MakeVariation, QueryVariationByName
-    DGNPLATFORM_EXPORT void QueryVariations(bvector<DgnElementId>& variations, DgnModelId variationModelId);
-
-    //! Get the scope of the specified property
-    DGNPLATFORM_EXPORT ParameterVariesPer GetVariationScope(ECN::ECPropertyCR prop);
-
-    //! Make either a persistent copy of a specified variation or a unique instance of the component definition.
-    //! If \a variation has instance parameters, then the \a instanceParameters argument may be passed into specific the instance parameter values to use.
-    //! If the values in \a instanceParameters differs from the instance parameters of \a variation, then a unique instance is created.
-    //! If \a instanceParameters is not specified or if it matches the instance parameters of \a variation, then a copy of \a variation is made.
-    //! @note Per-type parameters are ignored when comparing \a parameters to \a variation. It is illegal for the caller to specify new values for per-type parameters.
-    //! @param[out] stat        Optional. If not null, then an error code is stored here in case the copy fails. Set to DgnDbStatus::WrongClass if \a variation is not an instance of a component. Otherwise, see ElementCopier for possible error codes.
-    //! @param[in] targetModel  The model where the instance is to be inserted
-    //! @param[in] variation    The variation that is to be turned into an instance.
-    //! @param[in] instanceParameters   The instance parameters to use. If null, then default instance parameter values are used. Pass null if the variation has no instance parameters.
-    //! @param[in] code         Optional. The code to assign to the new instance. If invalid, then a code will be generated by the CodeAuthority associated with this component definition.
-    //! @return A handle to the instance that was created and persisted in \a destModel. If more than one element was created, the returned element is the parent. If the instance
-    //! cannot be created, then this function returns nullptr and sets \a stat to a non-error status. Some of the possible error values include:
-    //!     * DgnDbStatus::WrongClass - \a variation is not an instance of a component definition ECClass or \a the ECClass of instanceParms and of \a variation do not match.
-    //!     * DgnDbStatus::WrongDgnDb - \a variation and \a targetModel must both be in the same DgnDb.
-    //!     * DgnDbStatus::NotFound - \a parameters does not match the parameters of \a variation. Call 
-    //! @see MakeVariation
-    DGNPLATFORM_EXPORT static DgnElementCPtr MakeInstanceOfVariation(DgnDbStatus* stat, DgnModelR targetModel, DgnElementCR variation, ECN::IECInstanceCP instanceParameters, DgnCode const& code = DgnCode());
-
-    //! Make a unique instance that is not based on a pre-defined variation. This method must be used if \a parameters include per-instance parameters that do not match the default values
-    //! of any pre-defined variation. This method may also be used for components that do not have pre-defined variations.
-    //! @note This function should not be used when the compponent definition does define a set of variations. In that case, call MakeInstanceOfVariation instead.
-    //! @param[out] stat        Optional. If not null, then an error code is stored here in case the creation of the instance fails.
-    //! @param[in] targetModel  The model where the instance is to be inserted
-    //! @param[in] parameters   The parameters that specify the desired variation
-    //! @param[in] code         Optional. The code to assign to the new item. If invalid, then a code will be generated by the CodeAuthority associated with this component model
-    //! @return A handle to the instance that was created and persisted in \a destModel. If more than one element was created, the returned element is the parent. If the instance
-    //! cannot be created, then this function returns nullptr and sets \a stat to a non-error status. Some of the possible error values include:
-    //!     * DgnDbStatus::WrongClass - \a parameters is not an instance of a component definition ECClass.
-    //!     * DgnDbStatus::WrongDgnDb - \a parameters and \a targetModel must both be in the same DgnDb.
-    //!     * DgnDbStatus::BadRequest - The component's geometry could not be generated, possibly because the values in \a parameters are invalid.
-    //! @see MakeInstanceOfVariation
-    DGNPLATFORM_EXPORT static DgnElementCPtr MakeUniqueInstance(DgnDbStatus* stat, DgnModelR targetModel, ECN::IECInstanceCR parameters, DgnCode const& code = DgnCode());
-};
-
-//========================================================================================
-//! A component definition parameter 
-//! Defines the standard JSON format for a parameter
-//========================================================================================
-struct TsComponentParameter
-    {
-    ComponentDef::ParameterVariesPer m_variesPer;
-    ECN::ECValue m_value;
-    bool m_isForScriptOnly;
-
-    TsComponentParameter() : m_variesPer(ComponentDef::ParameterVariesPer::Instance), m_isForScriptOnly(true) {;}
-    //! Construct a new Parameter
-    TsComponentParameter(ComponentDef::ParameterVariesPer s, ECN::ECValueCR v) : m_variesPer(s), m_value(v) {;}
-    //! From JSON
-    DGNPLATFORM_EXPORT explicit TsComponentParameter(Json::Value const&);
-    //! To JSON
-    DGNPLATFORM_EXPORT Json::Value ToJson() const;
-    //! Get the scope of this parameter
-    //ComponentDef::ParameterVariesPer GetScope() const {return m_variesPer;}
-    //! Get the value of this parameter
-    //ECN::ECValueCR GetValue() const {return m_value;}
-    //! Set the value of this parameter
-    DgnDbStatus SetValue(ECN::ECValueCR newValue);
-
-    bool EqualValues(TsComponentParameter const& rhs) {return m_value.Equals(rhs.m_value);}
-    bool operator==(TsComponentParameter const& rhs) const {return m_variesPer == rhs.m_variesPer && m_value.Equals(rhs.m_value);}
-    };
-    
-//========================================================================================
-//! A collection of named component definition parameters
-//! Defines the standard JSON format for a parameter set
-//========================================================================================
-struct TsComponentParameterSet : bmap<Utf8String,TsComponentParameter>
-    {
-    TsComponentParameterSet() {}
-    DGNPLATFORM_EXPORT TsComponentParameterSet(ComponentDefR, ECN::IECInstanceCR);
-    DGNPLATFORM_EXPORT TsComponentParameterSet(Json::Value const& v);
-
-    DGNPLATFORM_EXPORT Json::Value ToJson() const;
-    DGNPLATFORM_EXPORT void ToECProperties(ECN::IECInstanceR) const;
-    };
-
-//=======================================================================================
-//! A helper class that makes it easier to create a ComponentDefinition ECClass
-//=======================================================================================
-struct ComponentDefCreator
-{
-private:
-    DgnDbR m_db;
-    ECN::ECSchemaR m_schema;
-    ECN::ECClassCR m_baseClass;
-    Utf8String m_name;
-    Utf8String m_scriptName;
-    Utf8String m_categoryName;
-    Utf8String m_codeAuthorityName;
-    Utf8String m_modelName;
-    Utf8String m_inputs;
-    TsComponentParameterSet m_params;
-    TsComponentParameterSet m_firstClassParams;
-    TsComponentParameterSet m_adhocParams;
-    
-    ECN::IECInstancePtr CreatePropSpecCA();
-    ECN::IECInstancePtr CreateSpecCA();
-    ECN::IECInstancePtr AddSpecCA(ECN::ECClassR);
-
-public:
-    DGNPLATFORM_EXPORT static ECN::ECSchemaPtr GenerateSchema(DgnDbR, Utf8StringCR schemaNameIn);
-
-    DGNPLATFORM_EXPORT static ECN::ECSchemaCP ImportSchema(DgnDbR db, ECN::ECSchemaCR schemaIn, bool updateExistingSchemas);
-  
-    ComponentDefCreator(DgnDbR db, ECN::ECSchemaR schema, Utf8StringCR name, ECN::ECClassCR baseClass, Utf8StringCR geomgen, Utf8StringCR cat, Utf8StringCR codeauth, TsComponentParameterSet const& params = TsComponentParameterSet())
-        :m_db(db), m_schema(schema), m_baseClass(baseClass), m_name(name), m_scriptName(geomgen), m_categoryName(cat), m_codeAuthorityName(codeauth), m_params(params)
-        {
-        }
-
-    //! Set the model name. The default is no model name, indicating that the component should use a temporary "sandbox" model.
-    void SetModelName(Utf8StringCR n) {m_modelName=n;}
-
-    TsComponentParameterSet& GetTsComponentParameterSetR() {return m_params;}
-
-    DGNPLATFORM_EXPORT void AddInput(Utf8StringCR inp); //!< You can call this directly to mark existing (subclass) properties as inputs
-
-    DGNPLATFORM_EXPORT ECN::ECClassCP GenerateECClass();
-};
-
-//=======================================================================================
-//! @ingroup DgnModelGroup
-// @bsiclass                                                    Shaun.Sewall    02/16
-//=======================================================================================
-struct EXPORT_VTABLE_ATTRIBUTE DrawingModel : GraphicalModel2d
-    {
-    DEFINE_T_SUPER(GraphicalModel2d);
-
-    public:
-        explicit DrawingModel(CreateParams const& params) : T_Super(params) {}
-    };
-
-//=======================================================================================
-//! A SectionDrawingModel is an infinite planar model that subdivides physical space into two halves.
-//! The plane of a SectionDrawingModel is mapped into physical space such that the vertical direction (Y
-//! vector) of the SectionDrawingModel is constant in physical space. That is, physical space is divided in half (cut) by a
-//! series of line segments, continuous and monotonically increasing along the X axis, in the XZ plane of the drawing. This
-//! is called the "section plane", and the line segments are called the "section lines". In AEC section drawings, a further
-//! restriction is that the section lines always parallel but may be disjoint (some mechanical section drawings allow
-//! continuous but non-parallel section lines). Physical space in the positive Z direction of the section plane is called
-//! "in front" of the section plane, and space in negative Z is called "behind" the section plane.
-//! <p> All of the graphics in a SectionDrawingModel are 2d elements. Some elements are
-//! computed by intersecting the section plane with elements in some physical models according to some rules. These
-//! elements are called "section graphics". Some elements in the SectionDrawingModel are computed by projecting element in
-//! front the section plane onto the section plane according to some rules. These elements are called "forward graphics".
-//! Other elements in the SectionDrawingModel are computed by projecting element behind the section plane onto the section
-//! plane according to some rules. These elements are called "reverse graphics". Lastly, the SectionDrawingModel may contain
-//! elements that are pure annotation placed by the user or created by other rules.
-//! @note Any (2d) point on a SectionDrawingModel corresponds to a single point in physical space.
-//! @ingroup DgnModelGroup
-// @bsiclass                                                    Keith.Bentley   10/11
-//=======================================================================================
-struct EXPORT_VTABLE_ATTRIBUTE SectionDrawingModel : DrawingModel
-{
-    DGNMODEL_DECLARE_MEMBERS(DGN_CLASSNAME_SectionDrawingModel, DrawingModel);
-protected:
-    SectionDrawingModelCP _ToSectionDrawingModel() const override final {return this;}
-    DGNPLATFORM_EXPORT virtual DgnDbStatus _OnInsertElement(DgnElementR element) override;
-public:
-    SectionDrawingModel(CreateParams const& params) : T_Super(params) {}
-};
-
-//=======================================================================================
-//! A sheet model is a GraphicalModel2d that has the following characteristics:
-//!     - Has fixed extents (is not infinite), specified in meters.
-//!     - Can contain @b views of other models, like pictures pasted on a photo album.
-//! @ingroup DgnModelGroup
-// @bsiclass                                                    Keith.Bentley   10/11
-//=======================================================================================
-struct EXPORT_VTABLE_ATTRIBUTE SheetModel : GraphicalModel2d
-{
-    DGNMODEL_DECLARE_MEMBERS(DGN_CLASSNAME_SheetModel, GraphicalModel2d);
-public:
-    struct CreateParams : GraphicalModel2d::CreateParams
-    {
-        DEFINE_T_SUPER(GraphicalModel2d::CreateParams);
-        DPoint2d m_size;
-
-        //! Parameters for creating a new SheetModel.
-        //! @param[in] dgndb the DgnDb into which the SheetModel will be created
-        //! @param[in] classId the DgnClassId of thew new SheetModel (must be or derive from SheetModel)
-        //! @param[in] code the code of the new SheetModel
-        //! @param[in] size the size of the SheetModel, in meters.
-        //! @param[in] label Label of the new DgnModel
-        //! @param[in] displayInfo the Properties of the new SheetModel
-        //! @param[in] inGuiList Controls the visibility of the new DgnModel in model lists shown to the user
-        CreateParams(DgnDbR dgndb, DgnClassId classId, DgnCode code, DPoint2d size, Utf8CP label = nullptr, DisplayInfo displayInfo = DisplayInfo(), bool inGuiList = true) :
-            T_Super(dgndb, classId, code, label, displayInfo, inGuiList), m_size(size)
-            {}
-
-        explicit CreateParams(DgnModel::CreateParams const& params, DPoint2d size=DPoint2d::FromZero()) : T_Super(params), m_size(size) {}
-
-        DPoint2dCR GetSize() const { return m_size; } //!< Get the size of the SheetModel to be created, in meters. 
-        void SetSize(DPoint2dCR size) { m_size = size; } //!< Set the size of the SheetModel to be created, in meters. 
-    };
-
-private:
-    DgnDbStatus BindInsertAndUpdateParams(BeSQLite::EC::ECSqlStatement& statement);
-
-protected:
-    DPoint2d m_size;
-
-    SheetModelCP _ToSheetModel() const override final {return this;}
-
-    DGNPLATFORM_EXPORT virtual void _InitFrom(DgnModelCR other) override;
-
-    DGNPLATFORM_EXPORT DgnDbStatus _ReadSelectParams(BeSQLite::EC::ECSqlStatement& statement, ECSqlClassParamsCR params) override;
-    DGNPLATFORM_EXPORT DgnDbStatus _BindInsertParams(BeSQLite::EC::ECSqlStatement& statement) override;
-    DGNPLATFORM_EXPORT DgnDbStatus _BindUpdateParams(BeSQLite::EC::ECSqlStatement& statement) override;
-
-    DGNPLATFORM_EXPORT virtual DgnDbStatus _OnInsertElement(DgnElementR element) override;
-
-public:
-    //! construct a new SheetModel
-    explicit DGNPLATFORM_EXPORT SheetModel(CreateParams const& params);
-
-    //! Construct a SheetModel
-    //! @param[in] params The CreateParams for the new SheetModel
-    DGNPLATFORM_EXPORT static SheetModelPtr Create(CreateParams const& params) {return new SheetModel(params);}
-
-    //! Get the sheet size, in meters
-    DPoint2d GetSize() const {return m_size;}
-};
-
-#define MODELHANDLER_DECLARE_MEMBERS(__ECClassName__,__classname__,_handlerclass__,_handlersuperclass__,__exporter__) \
-        private: virtual Dgn::DgnModel* _CreateInstance(Dgn::DgnModel::CreateParams const& params) override {return new __classname__(__classname__::CreateParams(params));}\
-        protected: virtual uint64_t _ParseRestrictedAction(Utf8CP name) const override { return __classname__::RestrictedAction::Parse(name); }\
-        DOMAINHANDLER_DECLARE_MEMBERS(__ECClassName__,_handlerclass__,_handlersuperclass__,__exporter__)
-
-//=======================================================================================
-//! @namespace BentleyApi::Dgn::dgn_ModelHandler DgnModel Handlers in the base "Dgn" domain.
-//! @note Only handlers from the base "Dgn" domain belong in this namespace.
-// @bsiclass                                                    Keith.Bentley   06/15
-//=======================================================================================
-namespace dgn_ModelHandler
-{
-    //! The ModelHandler for DgnModel
-    struct EXPORT_VTABLE_ATTRIBUTE Model : DgnDomain::Handler, IECSqlClassParamsProvider
-    {
-        friend struct Dgn::DgnModel;
-        friend struct Dgn::DgnModels;
-        DOMAINHANDLER_DECLARE_MEMBERS (DGN_CLASSNAME_Model, Model, DgnDomain::Handler, DGNPLATFORM_EXPORT)
-
-    private:
-        ECSqlClassParams m_classParams;
-
-        ECSqlClassParams const& GetECSqlClassParams();
-    protected:
-        ModelHandlerP _ToModelHandler() override final {return this;}
-        virtual DgnModelP _CreateInstance(DgnModel::CreateParams const& params) {return nullptr;}
-        virtual uint64_t _ParseRestrictedAction(Utf8CP name) const override { return DgnModel::RestrictedAction::Parse(name); }
-        DGNPLATFORM_EXPORT virtual DgnDbStatus _VerifySchema(DgnDomains&) override;
-
-        //! Add the names of any subclass properties used by ECSql INSERT, UPDATE, and/or SELECT statements to the ECSqlClassParams list.
-        //! If you override this method, you @em must invoke T_Super::_GetClassParams().
-        DGNPLATFORM_EXPORT virtual void _GetClassParams(ECSqlClassParamsR params) override;
-
-    public:
-        //! Find an ModelHandler for a subclass of dgn.Model. This is just a shortcut for FindHandler with the base class
-        //! of "dgn.Model".
-        DGNPLATFORM_EXPORT static ModelHandlerP FindHandler(DgnDb const&, DgnClassId handlerId);
-
-        //! Create an instance of a (subclass of) DgnModel from CreateParams.
-        //! @param[in] params the parameters for the model
-        DgnModelPtr Create(DgnModel::CreateParams const& params) {return _CreateInstance(params);}
-    };
-
-    //! The ModelHandler for Geometric2d
-    struct EXPORT_VTABLE_ATTRIBUTE Geometric2d : Model
-    {
-        MODELHANDLER_DECLARE_MEMBERS(DGN_CLASSNAME_GeometricModel2d, GeometricModel2d, Geometric2d, Model, DGNPLATFORM_EXPORT)
-    };
-
-    //! The ModelHandler for SpatialModel
-    struct EXPORT_VTABLE_ATTRIBUTE Spatial : Model
-    {
-        MODELHANDLER_DECLARE_MEMBERS(DGN_CLASSNAME_SpatialModel, SpatialModel, Spatial, Model, DGNPLATFORM_EXPORT)
-    };
-
-    //! The ModelHandler for ComponentModel
-    struct EXPORT_VTABLE_ATTRIBUTE Component : Model
-    {
-        MODELHANDLER_DECLARE_MEMBERS(DGN_CLASSNAME_ComponentModel, ComponentModel, Component, Model, DGNPLATFORM_EXPORT)
-    };
-
-    //! The ModelHandler for SectionDrawingModel
-    struct EXPORT_VTABLE_ATTRIBUTE SectionDrawing : Geometric2d
-    {
-        MODELHANDLER_DECLARE_MEMBERS (DGN_CLASSNAME_SectionDrawingModel, SectionDrawingModel, SectionDrawing, Geometric2d, DGNPLATFORM_EXPORT)
-    };
-
-    //! The ModelHandler for SheetModel
-    struct EXPORT_VTABLE_ATTRIBUTE Sheet : Geometric2d
-    {
-        MODELHANDLER_DECLARE_MEMBERS(DGN_CLASSNAME_SheetModel, SheetModel, Sheet, Geometric2d, DGNPLATFORM_EXPORT)
-    protected:
-        DGNPLATFORM_EXPORT virtual void _GetClassParams(ECSqlClassParamsR params) override;
-    };
-
-    //! The ModelHandler for DefinitionModel
-    struct EXPORT_VTABLE_ATTRIBUTE Definition : Model
-    {
-        MODELHANDLER_DECLARE_MEMBERS(DGN_CLASSNAME_DefinitionModel, DefinitionModel, Definition, Model, DGNPLATFORM_EXPORT)
-    };
-
-    //! The ModelHandler for DictionaryModel
-    struct EXPORT_VTABLE_ATTRIBUTE Dictionary : Definition
-    {
-        MODELHANDLER_DECLARE_MEMBERS(DGN_CLASSNAME_DictionaryModel, DictionaryModel, Dictionary, Definition, DGNPLATFORM_EXPORT)
-    };
-};
-
-END_BENTLEY_DGN_NAMESPACE
-
+/*--------------------------------------------------------------------------------------+
+|
+|     $Source: PublicAPI/DgnPlatform/DgnModel.h $
+|
+|  $Copyright: (c) 2016 Bentley Systems, Incorporated. All rights reserved. $
+|
++--------------------------------------------------------------------------------------*/
+#pragma once
+//__PUBLISH_SECTION_START__
+
+#include "DgnDomain.h"
+#include "DgnElement.h"
+#include "DgnAuthority.h"
+#include "ECSqlClassParams.h"
+#include <Bentley/ValueFormat.h>
+#include <DgnPlatform/DgnProperties.h>
+
+DGNPLATFORM_TYPEDEFS(GeometricModel)
+DGNPLATFORM_TYPEDEFS(DefinitionModel)
+DGNPLATFORM_TYPEDEFS(GeometricModel2d)
+DGNPLATFORM_TYPEDEFS(GeometricModel3d)
+DGNPLATFORM_TYPEDEFS(GraphicalModel2d)
+DGNPLATFORM_TYPEDEFS(DgnRangeTree)
+DGNPLATFORM_TYPEDEFS(CheckStop)
+DGNPLATFORM_TYPEDEFS(DrawingModel)
+DGNPLATFORM_TYPEDEFS(SectionDrawingModel)
+DGNPLATFORM_TYPEDEFS(SheetModel)
+DGNPLATFORM_TYPEDEFS(DictionaryModel)
+DGNPLATFORM_REF_COUNTED_PTR(SheetModel)
+DGNPLATFORM_REF_COUNTED_PTR(DefinitionModel)
+DGNPLATFORM_REF_COUNTED_PTR(DictionaryModel)
+
+BEGIN_BENTLEY_DGN_NAMESPACE
+
+//=======================================================================================
+//! A map whose key is DgnElementId and whose data is DgnElementCPtr
+// @bsiclass                                                    Keith.Bentley   04/15
+//=======================================================================================
+struct DgnElementMap : bmap<DgnElementId, DgnElementCPtr>
+    {
+    void Add(DgnElementCR el)
+        {
+        DgnElementId  id = el.GetElementId();
+        if (!id.IsValid())
+            {
+            BeAssert(false);
+            return;
+            }
+        Insert(id, &el);
+        }
+    };
+
+/** @addtogroup DgnModelGroup DgnModels
+@ref PAGE_ModelOverview
+*/
+
+#define DGNMODEL_DECLARE_MEMBERS(__ECClassName__,__superclass__)\
+    private: typedef __superclass__ T_Super;\
+    public: static Utf8CP MyECClassName() {return __ECClassName__;}\
+    protected:  virtual Utf8CP _GetECClassName() const override {return MyECClassName();}\
+                virtual Utf8CP _GetSuperECClassName() const override {return T_Super::_GetECClassName();}
+
+//=======================================================================================
+//! A DgnModel represents a model in memory and may hold references to elements that belong to it.
+//! @ingroup DgnModelGroup
+// @bsiclass                                                     KeithBentley    10/00
+//=======================================================================================
+struct EXPORT_VTABLE_ATTRIBUTE DgnModel : RefCountedBase, ICodedEntity
+    {
+    friend struct DgnModels;
+    friend struct DgnElement;
+    friend struct DgnElements;
+    friend struct QueryModel;
+    friend struct dgn_TxnTable::Model;
+
+    struct CreateParams;
+
+    //========================================================================================
+    //! Application data attached to a DgnModel. Create a subclass of this to store non-persistent information on a DgnModel and
+    //! to react to significant events on a DgnModel.
+    //! @see DgnModel::AddAppData
+    //=======================================================================================
+    struct AppData : RefCountedBase
+        {
+        //! A unique Key to identify each subclass of AppData.
+        struct Key : NonCopyableClass {};
+
+        enum class DropMe {No=0, Yes=1};
+
+        //! Called after DgnModel has been filled.
+        //! @param[in] model The model to which this AppData is attached
+        //! @return DropMe::Yes to be removed from DgnModel
+        virtual DropMe _OnFilled(DgnModelCR model) {return DropMe::No;}
+
+        //! Called when a DgnModel is about to be emptied.
+        //! @param[in] model The model to which this AppData is attached
+        //! @return true to be dropped from model
+        virtual void _OnEmpty(DgnModelCR model) {}
+
+        //! Called after a DgnModel has been emptied.
+        //! @param[in] model The model to which this AppData is attached
+        //! @return DropMe::Yes to be removed from DgnModel
+        virtual DropMe _OnEmptied(DgnModelCR model) {return DropMe::No;}
+
+        //! Called when a DgnModel is about to be updated in the DgnDb.
+        //! @param[in] model The model to which this AppData is attached
+        virtual DgnDbStatus _OnUpdate(DgnModelCR model) {return DgnDbStatus::Success;}
+
+        //! Called after a DgnModel was updated in the DgnDb.
+        //! @param[in] model The model to which this AppData is attached
+        //! @return DropMe::Yes to be removed from DgnModel
+        virtual DropMe _OnUpdated(DgnModelCR model) {return DropMe::No;}
+
+        //! Called before the DgnModel is deleted.
+        //! @param[in] model The model to which this AppData is attached
+        virtual void _OnDelete(DgnModelR model) {}
+
+        //! Called after the DgnModel was deleted.
+        //! @param[in] model The model to which this AppData is attached
+        //! @return DropMe::Yes to be removed from DgnModel
+        virtual DropMe _OnDeleted(DgnModelCR model) {return DropMe::Yes;}
+    };
+
+    //=======================================================================================
+    //! Parameters to create a new instances of a DgnModel.
+    //! @ingroup DgnModelGroup
+    //=======================================================================================
+    struct CreateParams
+    {
+        DgnDbR      m_dgndb;
+        DgnClassId  m_classId;
+        DgnCode     m_code;
+        Utf8String  m_label;
+        bool        m_inGuiList;
+
+        //! Parameters to create a new instance of a DgnModel.
+        //! @param[in] dgndb The DgnDb for the new DgnModel
+        //! @param[in] classId The DgnClassId for the new DgnModel.
+        //! @param[in] code The code for the DgnModel
+        //! @param[in] label Label of the new DgnModel
+        //! @param[in] inGuiList Controls the visibility of the new DgnModel in model lists shown to the user
+        CreateParams(DgnDbR dgndb, DgnClassId classId, DgnCode code, Utf8CP label = nullptr, bool inGuiList = true) :
+            m_dgndb(dgndb), m_classId(classId), m_code(code), m_inGuiList(inGuiList)
+            {
+            SetLabel(label);
+            }
+
+        void SetCode(DgnCode code) { m_code = code; } //!< Set the DgnCode for models created with this CreateParams
+        void SetLabel(Utf8CP label) { m_label.AssignOrClear(label); } //!< Set the Label for models created with this CreateParams
+        void SetInGuiList(bool inGuiList) { m_inGuiList = inGuiList; } //!< Set the visibility of models created with this CreateParams in model lists shown to the user
+
+        DGNPLATFORM_EXPORT void RelocateToDestinationDb(DgnImportContext&);
+    };
+
+    //! Actions which may be restricted for models when the handler for their ECClass is not loaded.
+    struct RestrictedAction : DgnDomain::Handler::RestrictedAction
+    {
+        DEFINE_T_SUPER(DgnDomain::Handler::RestrictedAction);
+
+        static const uint64_t InsertElement = T_Super::NextAvailable; //!< Insert an element into this model. "InsertElement"
+        static const uint64_t UpdateElement = InsertElement << 1; //!< Modify an element in this model. "UpdateElement"
+        static const uint64_t DeleteElement = UpdateElement << 1; //!< Delete an element in this model. "DeleteElement"
+        static const uint64_t Clone = DeleteElement << 1; //!< Create a copy of this model. "Clone"
+        static const uint64_t SetCode = Clone << 1; //!< Change this model's DgnCode. "SetCode"
+
+        static const uint64_t Reserved_2 = SetCode << 1; //!< Reserved for future use 
+        static const uint64_t Reserved_3 = Reserved_2 << 1; //!< Reserved for future use 
+        static const uint64_t Reserved_4 = Reserved_3 << 1; //!< Reserved for future use 
+        static const uint64_t Reserved_5 = Reserved_4 << 1; //!< Reserved for future use 
+        static const uint64_t Reserved_6 = Reserved_5 << 1; //!< Reserved for future use 
+
+        static const uint64_t NextAvailable = Reserved_6 << 1; //!< Subclasses can add new actions beginning with this value
+
+        DGNPLATFORM_EXPORT static uint64_t Parse(Utf8CP name);
+    };
+
+private:
+    template<class T> void CallAppData(T const& caller) const;
+    void RegisterElement(DgnElementCR el) {_RegisterElement(el);}
+    void ReleaseAllElements();
+
+    DgnDbStatus BindInsertAndUpdateParams(BeSQLite::EC::ECSqlStatement& statement);
+    DgnDbStatus Read(DgnModelId modelId);
+protected:
+    DgnDbR          m_dgndb;
+    DgnModelId      m_modelId;
+    DgnClassId      m_classId;
+    DgnCode         m_code;
+    Utf8String      m_label;
+    bool            m_inGuiList;
+    int             m_dependencyIndex;
+
+    DgnElementMap   m_elements;
+    mutable bmap<AppData::Key const*, RefCountedPtr<AppData>, std::less<AppData::Key const*>, 8> m_appData;
+    mutable bool    m_persistent;   // true if this DgnModel is in the DgnModels "loaded models" list.
+    bool            m_filled;       // true if the FillModel was called on this DgnModel.
+
+    explicit DGNPLATFORM_EXPORT DgnModel(CreateParams const&);
+    DGNPLATFORM_EXPORT virtual ~DgnModel();
+
+    virtual void _SetFilled() {m_filled=true;}
+    virtual void DGNPLATFORM_EXPORT _RegisterElement(DgnElementCR element);
+
+    DGNPLATFORM_EXPORT virtual void _InitFrom(DgnModelCR other);            //!< @private
+
+    //! Invoked when loading a model from the table, to allow subclasses to extract their property values
+    //! from the SELECT statement. The parameters are those which were specified by this elements Handler.
+    //! @param[in] statement The SELECT statement which selected the class using ECSql
+    //! @param[in] params The properties selected by the SELECT statement. Use this to obtain an index into the statement.
+    //! @return DgnDbStatus::Success if the data was loaded successfully, or else an error status.
+    //! @note If you override this method, you @em must first call T_Super::_ReadSelectParams, forwarding its status.
+    //! You should then extract your subclass properties from the supplied ECSqlStatement, using
+    //! selectParams.GetParameterIndex() to look up the index of each parameter within the statement.
+    DGNPLATFORM_EXPORT virtual DgnDbStatus _ReadSelectParams(BeSQLite::EC::ECSqlStatement& statement, ECSqlClassParamsCR params);
+
+    //! Called to bind the model's property values to the ECSqlStatement when inserting
+    //! a new model.  The parameters to bind were the ones specified by this model's Handler.
+    //! @note If you override this method, you should bind your subclass properties
+    //! to the supplied ECSqlStatement, using statement.GetParameterIndex with your property's name.
+    //! Then you @em must call T_Super::_BindInsertParams, forwarding its status.
+    DGNPLATFORM_EXPORT virtual DgnDbStatus _BindInsertParams(BeSQLite::EC::ECSqlStatement& statement);
+
+    //! Called to bind the model's property values to the ECSqlStatement when updating
+    //! an existing model.  The parameters to bind were the ones specified by this model's Handler
+    //! @note If you override this method, you should bind your subclass properties
+    //! to the supplied ECSqlStatement, using statement.GetParameterIndex with your property's name.
+    //! Then you @em must call T_Super::_BindUpdateParams, forwarding its status.
+    DGNPLATFORM_EXPORT virtual DgnDbStatus _BindUpdateParams(BeSQLite::EC::ECSqlStatement& statement);
+
+    //! Invoked when writing the Properties field into the Db as part of an Insert or Update operation.
+    //! @note If you override this method, you @em must call T_Super::_WriteJsonProperties. Consider
+    //! writing your properties into a sub node of the value to avoid collisions with the 
+    //! super class properties.
+    virtual void _WriteJsonProperties(Json::Value& value) const {}
+
+    //! Invoked when reading the Properties field from the Db. 
+    //! @note If you override this method, you @em must call T_Super::_WriteJsonProperties. Consider
+    //! writing your properties into a sub node of the value to avoid collisions with the 
+    //! super class properties.
+    virtual void _ReadJsonProperties(Json::Value const& value) {}
+
+    /** @name Events associated with DgnElements of a DgnModel */
+    /** @{ */
+    //! Called when a DgnElement in this DgnModel is about to be inserted.
+    //! @param[in] element The element about to be inserted into the DgnDb
+    //! @return DgnDbStatus::Success to allow the element to be added. Any other status will block the insert and will be
+    //! returned to the caller attempting to insert the element.
+    //! @note If you override this method, you @em must call the T_Super implementation, forwarding its status.
+    DGNPLATFORM_EXPORT virtual DgnDbStatus _OnInsertElement(DgnElementR element);
+
+    //! Called when a DgnElement in this DgnModel is about to be updated.
+    //! @param[in] modified The element in its changed state. This state will be saved to the DgnDb
+    //! @param[in] original The element in its pre-changed state.
+    //! @return DgnDbStatus::Success to allow the element to be updated. Any other status will block the update and will be
+    //! returned to the caller attempting to update the element.
+    //! @note If you override this method, you @em must call the T_Super implementation, forwarding its status.
+    DGNPLATFORM_EXPORT virtual DgnDbStatus _OnUpdateElement(DgnElementCR modified, DgnElementCR original);
+
+    //! Called when a DgnElement in this DgnModel is about to be deleted.
+    //! @param[in] element The element about to be deleted from the DgnDb
+    //! @return DgnDbStatus::Success to allow the element to be deleted. Any other status will block the delete and will be
+    //! returned to the caller attempting to delete the element.
+    //! @note If you override this method, you @em must call the T_Super implementation, forwarding its status.
+    DGNPLATFORM_EXPORT virtual DgnDbStatus _OnDeleteElement(DgnElementCR element);
+
+    //! Called after a DgnElement in this DgnModel has been loaded into memory.
+    //! @param[in] element The element that was just loaded.
+    //! @note If you override this method, you @em must call the T_Super implementation.
+    //! DgnModels maintain an id->element lookup table, and possibly a DgnRangeTree. The DgnModel implementation of this method maintains them.
+    DGNPLATFORM_EXPORT virtual void _OnLoadedElement(DgnElementCR element);
+
+    //! Called after a DgnElement in this DgnModel has been inserted into the DgnDb
+    //! @param[in] element The element that was just inserted.
+    //! @note If you override this method, you @em must call the T_Super implementation.
+    //! DgnModels maintain an id->element lookup table, and possibly a DgnRangeTree. The DgnModel implementation of this method maintains them.
+    DGNPLATFORM_EXPORT virtual void _OnInsertedElement(DgnElementCR element);
+
+    //! Called after a DgnElement that was previously deleted from this DgnModel has been reinstated by undo
+    //! @param[in] element The element that was just reinstatted.
+    //! @note If you override this method, you @em must call the T_Super implementation.
+    //! DgnModels maintain an id->element lookup table, and possibly a DgnRangeTree. The DgnModel implementation of this method maintains them.
+    DGNPLATFORM_EXPORT virtual void _OnReversedDeleteElement(DgnElementCR element);
+
+    //! Called after a DgnElement in this DgnModel has been updated in the DgnDb
+    //! @param[in] modified The element in its changed state. This state was saved to the DgnDb
+    //! @param[in] original The element in its pre-changed state.
+    //! @note If you override this method, you @em must call the T_Super implementation.
+    //! DgnModels maintain an id->element lookup table, and possibly a DgnRangeTree. The DgnModel implementation of this method maintains them.
+    virtual void _OnUpdatedElement(DgnElementCR modified, DgnElementCR original) { }
+
+    //! Called after an DgnElement that was previously updated has been reversed by undo.
+    //! @param[in] original The element in its original state. This is the state before the original change (the current state)
+    //! @param[in] modified The element in its post-changed (now reversed) state.
+    //! @note If you override this method, you @em must call the T_Super implementation.
+    //! DgnModels maintain an id->element lookup table, and possibly a DgnRangeTree. The DgnModel implementation of this method maintains them.
+    virtual void _OnReversedUpdateElement(DgnElementCR original, DgnElementCR modified) { }
+
+    //! Called after a DgnElement in this DgnModel has been deleted from the DgnDb
+    //! @param[in] element The element that was just deleted.
+    //! @note If you override this method, you @em must call the T_Super implementation.
+    //! DgnModels maintain an id->element lookup table, and possibly a DgnRangeTree. The DgnModel implementation of this method maintains them.
+    DGNPLATFORM_EXPORT virtual void _OnDeletedElement(DgnElementCR element);
+
+    //! Called after a DgnElement in this DgnModel has been removed by undo
+    //! @param[in] element The element that was just deleted by undo.
+    //! @note If you override this method, you @em must call the T_Super implementation.
+    //! DgnModels maintain an id->element lookup table, and possibly a DgnRangeTree. The DgnModel implementation of this method maintains them.
+    DGNPLATFORM_EXPORT virtual void _OnReversedAddElement(DgnElementCR element);
+
+    /** @} */
+
+    //! Load all of the DgnElements of this DgnModel into memory.
+    DGNPLATFORM_EXPORT virtual void _FillModel();
+
+
+    /** @name Events for a DgnModel */
+    /** @{ */
+    //! Called when this DgnModel is about to be inserted into the DgnDb.
+    //! @note If you override this method, you @em must call the T_Super implementation, forwarding its status.
+    DGNPLATFORM_EXPORT virtual DgnDbStatus _OnInsert();
+    //! Called when this DgnModel is about to be updated in the DgnDb.
+    //! @note If you override this method, you @em must call the T_Super implementation, forwarding its status.
+    DGNPLATFORM_EXPORT virtual DgnDbStatus _OnUpdate();
+    //! Called when this DgnModel is about to be deleted from the DgnDb.
+    //! @note If you override this method, you @em must call the T_Super implementation, forwarding its status.
+    DGNPLATFORM_EXPORT virtual DgnDbStatus _OnDelete();
+    //! Called after this DgnModel was loaded from the DgnDb.
+    //! @note If you override this method, you @em must call the T_Super implementation.
+    DGNPLATFORM_EXPORT virtual void _OnLoaded();
+    //! Called after this DgnModel was inserted into the DgnDb.
+    //! @note If you override this method, you @em must call the T_Super implementation.
+    DGNPLATFORM_EXPORT virtual void _OnInserted();
+    //! Called after this DgnModel was updated in the DgnDb.
+    //! @note If you override this method, you @em must call the T_Super implementation.
+    DGNPLATFORM_EXPORT virtual void _OnUpdated();
+    //! Called after this DgnModel was deleted from the DgnDb.
+    //! @note If you override this method, you @em must call the T_Super implementation.
+    DGNPLATFORM_EXPORT virtual void _OnDeleted();
+    /** @} */
+
+    /** @name Dynamic cast shortcuts for a DgnModel */
+    /** @{ */
+    virtual GeometricModelCP _ToGeometricModel() const {return nullptr;}
+    virtual DefinitionModelCP _ToDefinitionModel() const {return nullptr;}
+    virtual GeometricModel2dCP _ToGeometricModel2d() const {return nullptr;}
+    virtual GeometricModel3dCP _ToGeometricModel3d() const {return nullptr;}
+    virtual SpatialModelCP _ToSpatialModel() const {return nullptr;}
+    virtual SectionDrawingModelCP _ToSectionDrawingModel() const {return nullptr;}
+    virtual SheetModelCP _ToSheetModel() const {return nullptr;}
+    /** @} */
+
+    //! The sublcass should import elements from the source model into this model. 
+    //! Import is done in phases. The import framework will call _ImportElementAspectsFrom and then _ImportECRelationshipsFrom after calling this method.
+    //! @note It should be rare for a subclass to override _ImportElementsFrom. The base class implementation copies all elements in the model,
+    //! and it fixes up all parent-child pointers. A subclass can override _ShouldImportElementFrom in order to exclude individual elements.
+    //! @see _ShouldImportElementFrom
+    DGNPLATFORM_EXPORT virtual DgnDbStatus _ImportElementsFrom(DgnModelCR sourceModel, DgnImportContext& importer);
+    
+    virtual bool _ShouldImportElement(DgnElementCR sourceElement) {return true;}
+
+    //! The sublcass should import ECRelationships from the source model into this model. 
+    //! Import is done in phases. This method will be called by the import framework after all elements have been imported and before ECRelationships are imported.
+    //! A subclass implementation of _ImportElementAspectsFrom should copy only the ElementAspect subclasses that are defined by the 
+    //! the ECSchema/DgnDomain of the subclass. For example, the base DgnModel implementation will handle the ElementAspects defined in the base Dgn schema, including
+    //! ElementItem.
+    //! @note The implementation should start by calling the superclass implementation.
+    DGNPLATFORM_EXPORT virtual DgnDbStatus _ImportElementAspectsFrom(DgnModelCR sourceModel, DgnImportContext& importer);
+
+    //! The sublcass should import ECRelationships from the source model into this model. 
+    //! Import is done in phases. This method will be called by the import framework after all elements and aspects have been imported.
+    //! This method will be called after all elements (and aspects) have been imported.
+    //! <p>
+    //! A subclass implementation of _ImportECRelationshipsFrom should copy only the relationship subclasses that are defined by the 
+    //! the ECSchema/DgnDomain of the subclass. For example, the base DgnModel implementation will handle the relationships defined in the 
+    //! base Dgn schema, including ElementDrivesElement, ElementGeomUsesParts, ElementGroupsMembers, and ElementUsesStyles.
+    //! <p>
+    //! Both endpoints of an ECRelationship must be in the same DgnDb. Since the import operation can copy elements between DgnDbs, a subclass implementation
+    //! must be careful about which ECRelationships to import. Normally, only ECRelationships between elements in the model should be copied. 
+    //! ECRelationships that start/end outside the model can only be copied if the foreign endpoint is also copied. 
+    //! If endpoint elements must be deep-copyed, however, that must be done in _ImportElementsFrom, not in this function. That is because
+    //! deep-copying an element in the general case requires all of the support for copying and remapping of parents and aspects that is implemented by the framework,
+    //! prior to the phase where ECRelationships are copied.
+    //! @note The implementation should start by calling the superclass implementation.
+    DGNPLATFORM_EXPORT virtual DgnDbStatus _ImportECRelationshipsFrom(DgnModelCR sourceModel, DgnImportContext& importer);
+
+    //! Generate the CreateParams to use for _CloneForImport
+    //! @param importer Specifies source and destination DgnDbs and knows how to remap IDs
+    //! @return CreateParams initialized with the model's current data, remapped to the destination DgnDb.
+    DGNPLATFORM_EXPORT CreateParams GetCreateParamsForImport(DgnImportContext& importer) const;
+
+    DGNPLATFORM_EXPORT virtual void _EmptyModel();
+    virtual DgnRangeTree* _GetRangeIndexP(bool create) const {return nullptr;}
+    virtual void _OnValidate() { }
+
+    virtual DgnCode const& _GetCode() const override final { return m_code; }
+    virtual DgnDbR _GetDgnDb() const override final { return m_dgndb; }
+    virtual DgnModelCP _ToDgnModel() const override final { return this; }
+    DGNPLATFORM_EXPORT virtual DgnDbStatus _SetCode(DgnCode const& code) override final;
+    DGNPLATFORM_EXPORT virtual bool _SupportsCodeAuthority(DgnAuthorityCR) const override;
+    virtual DgnCode _GenerateDefaultCode() const override { return DgnCode(); }
+public:
+    virtual Utf8CP _GetECClassName() const { return DGN_CLASSNAME_Model; }
+    virtual Utf8CP _GetSuperECClassName() const { return nullptr; }
+
+    DGNPLATFORM_EXPORT ModelHandlerR GetModelHandler() const;
+    DgnRangeTree* GetRangeIndexP(bool create) const {return _GetRangeIndexP(create);}
+
+    //! Returns true if this is a 3d model.
+    bool Is3d() const {return nullptr != ToGeometricModel3d();}
+
+    DGNPLATFORM_EXPORT DgnElementCP FindElementById(DgnElementId id); //!< @private
+
+    //! Empty the contents of this DgnModel. This will release any references to DgnElements held by this DgnModel, decrementing
+    //! their reference count and potentially freeing them.
+    DGNPLATFORM_EXPORT void EmptyModel() {_EmptyModel();}
+
+    //! Load all elements of this DgnModel.
+    //! After this call, all of the DgnElements of this model are loaded and are held in memory by this DgnModel.
+    //! @note if this DgnModel is already filled, this method does nothing and returns DgnDbStatus::Success.
+    void FillModel() {_FillModel();}
+
+    //! Determine whether this DgnModel's elements have been "filled" from the DgnDb or not.
+    //! @return true if the DgnModel was filled.
+    //! @see FillModel
+    bool IsFilled() const {return m_filled;}
+
+    //! Determine whether this DgnModel is persistent.
+    //! A model is "persistent" if it was loaded via DgnModels::GetModel, or after it is inserted into the DgnDb via Insert.
+    //! A newly created model before it is inserted, or a model after calling Delete, is not persistent.
+    bool IsPersistent() const {return m_persistent;}
+
+    //! Get the DgnClassId of this DgnModel
+    DgnClassId GetClassId() const {return m_classId;}
+
+    //! Get the DgnModelId of this DgnModel
+    DgnModelId GetModelId() const {return m_modelId;}
+
+    //! Get the label of this DgnModel.
+    //! @note may be nullptr
+    Utf8CP GetLabel() const { return m_label.c_str(); }
+    
+    //! Set the label of this DgnModel.
+    void SetLabel(Utf8CP label) { m_label.AssignOrClear(label); }
+
+    //! Get the visibility in model lists shown to the user
+    bool GetInGuiList() const { return m_inGuiList; }
+
+    //! Set the visibility in model lists shown to the user
+    void SetInGuiList(bool val) { m_inGuiList = val; }
+
+    //! @name Dynamic casting to DgnModel subclasses
+    //@{
+    GeometricModelCP ToGeometricModel() const {return _ToGeometricModel();} //!< more efficient substitute for dynamic_cast<GeometricModelCP>(model)
+    DefinitionModelCP ToDefinitionModel() const {return _ToDefinitionModel();} //!< more efficient substitute for dynamic_cast<DefinitionModelCP>(model)
+    GeometricModel2dCP ToGeometricModel2d() const {return _ToGeometricModel2d();} //!< more efficient substitute for dynamic_cast<GeometricModel2dCP>(model)
+    GeometricModel3dCP ToGeometricModel3d() const {return _ToGeometricModel3d();} //!< more efficient substitute for dynamic_cast<GeometricModel3dCP>(model)
+    SpatialModelCP ToSpatialModel() const {return _ToSpatialModel();} //!< more efficient substitute for dynamic_cast<SpatialModelCP>(model)
+    SectionDrawingModelCP ToSectionDrawingModel() const {return _ToSectionDrawingModel();} //!< more efficient substitute for dynamic_cast<SectionDrawingModelCP>(model)
+    SheetModelCP ToSheetModel() const {return _ToSheetModel();} //!< more efficient substitute for dynamic_cast<SheetModelCP>(model)
+    GeometricModelP ToGeometricModelP() {return const_cast<GeometricModelP>(_ToGeometricModel());} //!< more efficient substitute for dynamic_cast<GeometricModelP>(model)
+    DefinitionModelP ToDefinitionModelP() {return const_cast<DefinitionModelP>(_ToDefinitionModel());} //!< more efficient substitute for dynamic_cast<DefinitionModelP>(model)
+    GeometricModel2dP ToGeometricModel2dP() {return const_cast<GeometricModel2dP>(_ToGeometricModel2d());} //!< more efficient substitute for dynamic_cast<GeometricModel2dP>(model)
+    GeometricModel3dP ToGeometricModel3dP() {return const_cast<GeometricModel3dP>(_ToGeometricModel3d());} //!< more efficient substitute for dynamic_cast<GeometricModel3dP>(model)
+    SpatialModelP ToSpatialModelP() {return const_cast<SpatialModelP>(_ToSpatialModel());} //!< more efficient substitute for dynamic_cast<SpatialModelP>(model)
+    SectionDrawingModelP ToSectionDrawingModelP() {return const_cast<SectionDrawingModelP>(_ToSectionDrawingModel());} //!< more efficient substitute for dynamic_cast<SectionDrawingModelP>(model)
+    SheetModelP ToSheetModelP() {return const_cast<SheetModelP>(_ToSheetModel());}//!< more efficient substitute for dynamic_cast<SheetModelP>(model)
+
+    bool IsGeometricModel() const { return nullptr != ToGeometricModel(); }
+    bool IsSpatialModel() const { return nullptr != ToSpatialModel(); }
+    bool Is2dModel() const { return nullptr != ToGeometricModel2d(); }
+    bool Is3dModel() const { return nullptr != ToGeometricModel3d(); }
+    bool IsDefinitionModel() const { return nullptr != ToDefinitionModel(); }
+    bool IsSheetModel() const { return nullptr != ToSheetModel(); }
+    bool IsDictionaryModel() const { return DictionaryId() == GetModelId(); }
+    //@}
+
+    //! Get the DgnDb of this DgnModel.
+    DgnDbR GetDgnDb() const {return m_dgndb;}
+
+    //! Insert this model into the DgnDb.
+    //! @return DgnDbStatus::Success if this model was successfully inserted, error otherwise.
+    DGNPLATFORM_EXPORT DgnDbStatus Insert();
+
+    //! Delete this model from the DgnDb
+    //! @note All elements from this model are deleted as well. This method will fail on the first element that cannot be successfully deleted.
+    //! @note All views which use this model as their base model are deleted as well. The method will fail on the first such view that cannot be successfully deleted.
+    //! @return DgnDbStatus::Success if this model was successfully deleted, error otherwise. Note that if this method returns an error, it is possible
+    //! that some elements may have been deleted. Therefore, you should always call DgnDb::AbandonChanges after a failure to avoid partial deletions.
+    DGNPLATFORM_EXPORT DgnDbStatus Delete();
+
+    //! Deletes all ViewDefinitions which use this model as their base model
+    //! @return Success if all views were successfully deleted, or an error code.
+    DGNPLATFORM_EXPORT DgnDbStatus DeleteAllViews();
+
+    //! Update the Properties of this model in the DgnDb
+    //! @return DgnDbStatus::Success if the properties of this model were successfully updated, error otherwise.
+    DGNPLATFORM_EXPORT DgnDbStatus Update();
+
+    /** @name DgnModel AppData */
+    /** @{ */
+    //! Add (or replace) AppData on this DgnModel.
+    //! @note It is illegal to add or remove AppData from within
+    //! any of the AppData "_OnXxx" methods. If an entry with \a key already exists, it will be dropped and replaced with \a appData.
+    DGNPLATFORM_EXPORT void AddAppData(AppData::Key const& key, AppData* appData);
+
+    //! Remove AppData from this DgnModel
+    //! @return SUCCESS if appData with key is found and was dropped.
+    //! @remarks Calls the object's _OnCleanup method.
+    DGNPLATFORM_EXPORT StatusInt DropAppData(AppData::Key const& key);
+
+    //! Search for AppData on this model by AppData::Key.
+    //! @return the AppData with \a key, or nullptr.
+    DGNPLATFORM_EXPORT AppData* FindAppData(AppData::Key const& key) const;
+    /** @} */
+
+    //! Make a copy of this DgnModel with the same DgnClassId and Properties.
+    //! @param[in] newCode The code for the new DgnModel.
+    //! @note This makes a new empty, non-persistent, DgnModel with the same properties as this Model, it does NOT clone the elements of this DgnModel.
+    //! @see CopyModel, Import
+    DGNPLATFORM_EXPORT DgnModelPtr Clone(DgnCode newCode) const;
+
+    //! Make a persitent copy of the specified DgnModel and its contents.
+    //! @param[in] model The model to copy
+    //! @param[in] newCode The DgnCode for the new DgnModel.
+    //! @see Import
+    DGNPLATFORM_EXPORT static DgnModelPtr CopyModel(DgnModelCR model, DgnCode newCode);
+
+    //! Get the collection of elements for this DgnModel that were loaded by a previous call to FillModel.
+    DgnElementMap const& GetElements() const {return m_elements;}
+
+    //! Determine whether this DgnModel has any elements loaded. This will always be true if FillModel was never called,
+    //! or after EmptyModel is called.
+    bool IsEmpty() const {return (begin() == end());}
+
+    typedef DgnElementMap::const_iterator const_iterator;
+
+    //! a const iterator to the start of the loaded elements for this DgnModel.
+    const_iterator begin() const {return m_elements.begin();}
+
+    //! a const iterator to the end of the loaded elements for this DgnModel.
+    const_iterator end() const {return m_elements.end();}
+
+    //! Make a duplicate of this DgnModel object in memory. Do not copy its elements. @see ImportModel
+    //! It's not normally necessary for a DgnModel subclass to override _Clone. The base class implementation will 
+    //! invoke the subclass handler to create an instance of the subclass. The base class implementation will also
+    //! cause the new model object to read its properties from this (source) model's properties. That will 
+    //! take of populating most if not all subclass members.
+    //! @return the copy of the model
+    //! @param[out] stat        Optional. If not null, then an error code is stored here in case the clone fails.
+    //! @param importer     Used by elements when copying between DgnDbs.
+    //! @see GetCreateParamsForImport
+    DGNPLATFORM_EXPORT DgnModelPtr virtual _CloneForImport(DgnDbStatus* stat, DgnImportContext& importer) const;
+
+    //! Copy the contents of \a sourceModel into this model. Note that this model might be in a different DgnDb from \a sourceModel.
+    //! This base class implemenation calls the following methods, in order:
+    //!     -# _ImportElementsFrom
+    //!     -# _ImportElementAspectsFrom
+    //!     -# _ImportECRelationshipsFrom
+    //! @param sourceModel The model to copy
+    //! @param importer     Used by elements when copying between DgnDbs.
+    //! @return non-zero if the copy failed
+    DGNPLATFORM_EXPORT virtual DgnDbStatus _ImportContentsFrom(DgnModelCR sourceModel, DgnImportContext& importer);
+
+    //! Make a copy of the specified model, including all of the contents of the model, where the destination may be a different DgnDb.
+    //! This is just a convenience method that calls the follow methods, in order:
+    //!     -# _CloneForImport
+    //!     -# Insert
+    //!     -# _CopyContentsFrom
+    //! @param[out] stat        Optional status to describe failures, a valid DgnModelPtr will only be returned if successful.
+    //! @param importer     Enables the model to copy the definitions that it needs (if copying between DgnDbs)
+    //! @param sourceModel The model to copy
+    //! @return the copied model, already inserted into the destination Db.
+    DGNPLATFORM_EXPORT static DgnModelPtr ImportModel(DgnDbStatus* stat, DgnModelCR sourceModel, DgnImportContext& importer);
+
+    //! Make a copy of the specified model, including all of the contents of the model, where the destination may be a different DgnDb.
+    //! @param[out] stat        Optional status to describe failures, a valid DgnModelPtr will only be returned if successful.
+    //! @param sourceModel  The model to copy
+    //! @param importer     Enables the model to copy the definitions that it needs (if copying between DgnDbs)
+    //! @return the copied model
+    //! @see ImportModel
+    template<typename T>
+    static RefCountedPtr<T> Import(DgnDbStatus* stat, T const& sourceModel, DgnImportContext& importer) {return dynamic_cast<T*>(ImportModel(stat, sourceModel, importer).get());}
+
+    //! Returns the ID used by the unique dictionary model associated with each DgnDb
+    static DgnModelId DictionaryId() { return DgnModelId((uint64_t)1LL); }
+
+    //! This method is called when it is time to validate changes that have been made to the model's content during the transaction.
+    //! This method is called by the transaction manager after all element-level changes have been validated and all root models have been solved.
+    //! This method is called only if elements in this model were added, deleted, or modified or if this model object itself was added or modified.
+    //! This method allows a subclass to apply validation logic that requires a view of the entire model and possibly of root models.
+    //! This method may add, delete, or modify elements in this model.
+    //! To indication a validation error, call TxnManager::ReportError. If the error is marked as fatal, then the transaction will be rolled back.
+    //! @note This method must make changes of any kind to any other model. Dependent models will be validated later.
+    void OnValidate() { _OnValidate(); }
+
+    //! Creates a DgnCode for a model with the given name, associated with the default DgnAuthority for models.
+    static DgnCode CreateModelCode(Utf8StringCR modelName) { return ModelAuthority::CreateModelCode(modelName); }
+};
+
+//=======================================================================================
+//! A DgnModel that contains geometric DgnElements.
+//! @ingroup DgnModelGroup
+// @bsiclass                                                    Keith.Bentley   03/15
+//=======================================================================================
+struct EXPORT_VTABLE_ATTRIBUTE GeometricModel : DgnModel
+{
+    DEFINE_T_SUPER(DgnModel);
+public:
+    //=======================================================================================
+    //! The DisplayInfo for a DgnModel. These are stored within a "DisplayInfo"
+    //! node of the JSON value that's serialized as a string in "Properties" column of the DgnModel table.
+    //! @ingroup DgnModelGroup
+    //=======================================================================================
+    struct DisplayInfo
+    {
+    friend struct GeometricModel;
+
+    private:
+        struct FormatterFlags
+            {
+            uint32_t m_linearUnitMode : 2;
+            uint32_t m_linearPrecType : 4;
+            uint32_t m_linearPrecision : 8;
+            uint32_t m_angularMode : 3;
+            uint32_t m_angularPrecision : 8;
+            uint32_t m_directionMode : 2;
+            uint32_t m_directionClockwise : 1;
+            void FromJson(Json::Value const& inValue);
+            void ToJson(Json::Value& outValue) const;
+            };
+
+        FormatterFlags m_formatterFlags;               //!< format flags
+        UnitDefinition m_masterUnit;                   //!< Master Unit information
+        UnitDefinition m_subUnit;                      //!< Sub Unit information
+        double         m_roundoffUnit;                 //!< unit lock roundoff val
+        double         m_roundoffRatio;                //!< Unit roundoff ratio y to x (if 0 use Grid Ratio)
+        double         m_formatterBaseDir;             //!< Base Direction used for Direction To/From String
+
+    public:
+        DisplayInfo()
+            {
+            m_formatterFlags.m_linearUnitMode = 0;
+            m_formatterFlags.m_linearPrecType = 0;
+            m_formatterFlags.m_linearPrecision = 0;
+            m_formatterFlags.m_angularMode = 0;
+            m_formatterFlags.m_angularPrecision = 0;
+            m_formatterFlags.m_directionMode = 0;
+            m_formatterFlags.m_directionClockwise = 0;
+            m_roundoffRatio = 0;
+            m_formatterBaseDir = 0;
+            m_roundoffUnit = 0;
+            m_subUnit.Init(UnitBase::Meter, UnitSystem::Metric, 1.0, 1.0, L"m");
+            m_masterUnit = m_subUnit;
+            }
+
+        void FromJson(Json::Value const& inValue);
+        void ToJson(Json::Value& outValue) const;
+
+        //! Set master units and sub-units. Units must be valid and comparable.
+        DGNPLATFORM_EXPORT BentleyStatus SetUnits(UnitDefinitionCR newMasterUnit, UnitDefinitionCR newSubUnit);
+        void SetLinearUnitMode(DgnUnitFormat value) { m_formatterFlags.m_linearUnitMode = (uint32_t) value; }
+        void SetLinearPrecision(PrecisionFormat value)
+            {
+            m_formatterFlags.m_linearPrecType = static_cast<uint32_t>(DoubleFormatter::GetTypeFromPrecision(value));
+            m_formatterFlags.m_linearPrecision = DoubleFormatter::GetByteFromPrecision(value);
+            }
+        void SetAngularMode(AngleMode value) { m_formatterFlags.m_angularMode = (uint32_t) value; }
+        void SetAngularPrecision(AnglePrecision value) { m_formatterFlags.m_angularPrecision = (uint32_t) value; }
+        void SetDirectionMode(DirectionMode value) { m_formatterFlags.m_directionMode = (uint32_t) value; }
+        void SetDirectionClockwise(bool value) { m_formatterFlags.m_directionClockwise = value; }
+        void SetDirectionBaseDir(double value) { m_formatterBaseDir = value; }
+        DgnUnitFormat GetLinearUnitMode() const { return (DgnUnitFormat) m_formatterFlags.m_linearUnitMode; }
+        PrecisionFormat GetLinearPrecision() const { return DoubleFormatter::ToPrecisionEnum((PrecisionType) m_formatterFlags.m_linearPrecType, m_formatterFlags.m_linearPrecision); }
+        AngleMode GetAngularMode() const { return (AngleMode) m_formatterFlags.m_angularMode; }
+        AnglePrecision GetAngularPrecision() const { return (AnglePrecision) m_formatterFlags.m_angularPrecision; }
+        DirectionMode GetDirectionMode() const { return (DirectionMode) m_formatterFlags.m_directionMode; }
+        bool GetDirectionClockwise() const { return m_formatterFlags.m_directionClockwise; }
+        double GetDirectionBaseDir() const { return m_formatterBaseDir; }
+        void SetRoundoffUnit(double roundoffUnit, double roundoffRatio) { m_roundoffUnit = roundoffUnit; m_roundoffRatio = roundoffRatio; }
+        double GetRoundoffUnit() const { return m_roundoffUnit; }
+        double GetRoundoffRatio() const { return m_roundoffRatio; }
+        FormatterFlags GetFormatterFlags() const { return m_formatterFlags; }
+
+        //! Get the master units for this DgnModel.
+        //! Master units are the major display units for coordinates in a DgnModel (e.g. "Meters", or "Feet").
+        //! @see SetUnits, GetSubUnits
+        UnitDefinitionCR GetMasterUnits() const { return m_masterUnit; }
+
+        //! Get the sub-units for this DgnModel.
+        //! Sub units are the minor readout units for coordinates in a DgnModel (e.g. "Centimeters, or "Inches").
+        //! @see SetUnits, GetMasterUnits
+        UnitDefinitionCR GetSubUnits() const { return m_subUnit; }
+
+        //! Get the number of millimeters per master unit.
+        //! @see GetMasterUnits
+        DGNPLATFORM_EXPORT double GetMillimetersPerMaster() const;
+
+        //! Get the number of sub units per master unit.
+        //! @see GetSubUnits
+        DGNPLATFORM_EXPORT double GetSubPerMaster() const;
+    };
+
+    struct CreateParams : T_Super::CreateParams
+    {
+        DEFINE_T_SUPER(GeometricModel::T_Super::CreateParams);
+        DisplayInfo  m_displayInfo;
+
+        //! Parameters to create a new instance of a GeometricModel.
+        //! @param[in] dgndb The DgnDb for the new DgnModel
+        //! @param[in] classId The DgnClassId for the new DgnModel.
+        //! @param[in] code The DgnCode for the DgnModel
+        //! @param[in] label Label of the new DgnModel
+        //! @param[in] displayInfo The DisplayInfo for the new DgnModel.
+        //! @param[in] inGuiList Controls the visibility of the new DgnModel in model lists shown to the user
+        CreateParams(DgnDbR dgndb, DgnClassId classId, DgnCode code, Utf8CP label = nullptr, DisplayInfo displayInfo = DisplayInfo(), bool inGuiList = true)
+            : T_Super(dgndb, classId, code, label, inGuiList), m_displayInfo(displayInfo)
+            {}
+
+        //! @private
+        //! This constructor is used only by the model handler to create a new instance, prior to calling ReadProperties on the model object
+        CreateParams(DgnModel::CreateParams const& params) : T_Super(params) { }
+
+        DisplayInfo const& GetDisplayInfo() const { return m_displayInfo; } //!< Get the DisplayInfo
+        void SetDisplayInfo(DisplayInfo const& displayInfo) { m_displayInfo = displayInfo; } //!< Set the DisplayInfo
+    };
+
+
+
+private:
+    mutable DgnRangeTreeP m_rangeIndex;
+    DisplayInfo  m_displayInfo;
+
+    DGNPLATFORM_EXPORT void AllocateRangeIndex() const;
+    void AddToRangeIndex(DgnElementCR);
+    void RemoveFromRangeIndex(DgnElementCR);
+    void UpdateRangeIndex(DgnElementCR modified, DgnElementCR original);
+    
+protected:
+    void ClearRangeIndex();
+
+    virtual void _SetFilled() override {T_Super::_SetFilled(); AllocateRangeIndex();}
+
+    //! Get the coordinate space in which the model's geometry is defined.
+    virtual CoordinateSpace _GetCoordinateSpace() const = 0;
+
+    //! Add non-element graphics for this DgnModel to the scene.
+    //! Normally, the scene is generated by QueryViewController from the elements in a model.
+    //! A subclass can override this method to add non-element-based graphics to the scene. Or, a subclass
+    //! can override this method to do add graphics that QueryViewController would normally exclude.
+    //! <h2>Coordinate Systems</h2>
+    //! A DgnDb defines a single physical coordinate system. 
+    //! A DgnDb is associated with a single Geographic Coordinate System (GCS). See DgnUnits::GetDgnGCS.
+    //! Graphics in the scene must be defined in the DgnDb's coordinate system.
+    //! The implementation must transform external data into the coordinate system of the DgnDb as necessary before adding graphics to the scene.
+    //! <h2>Displaying external data using progressive display</h2>
+    //! An implementation of _AddGraphicsToScene is required to be very fast. If some external data is not immediately available, then the implementation should
+    //! a) make arrangements to obtain the data in the background and b) schedule itself for callbacks during progressive display in order to display the data when it becomes available.
+    virtual void _AddGraphicsToScene(ViewContextR) {}
+
+    DGNPLATFORM_EXPORT virtual DgnRangeTree* _GetRangeIndexP(bool create) const override;
+    DGNPLATFORM_EXPORT virtual AxisAlignedBox3d _QueryModelRange() const;//!< @private
+    DGNPLATFORM_EXPORT virtual void _EmptyModel() override;
+    DGNPLATFORM_EXPORT virtual void _RegisterElement(DgnElementCR element) override;
+    DGNPLATFORM_EXPORT virtual void _OnDeletedElement(DgnElementCR element) override;
+    DGNPLATFORM_EXPORT virtual void _OnReversedAddElement(DgnElementCR element) override;
+    DGNPLATFORM_EXPORT virtual void _OnUpdatedElement(DgnElementCR modified, DgnElementCR original) override;
+    DGNPLATFORM_EXPORT virtual void _OnReversedUpdateElement(DgnElementCR modified, DgnElementCR original) override;
+
+    DGNPLATFORM_EXPORT virtual void _WriteJsonProperties(Json::Value&) const override;
+    DGNPLATFORM_EXPORT virtual void _ReadJsonProperties(Json::Value const&) override;
+
+    virtual GeometricModelCP _ToGeometricModel() const override final {return this;}
+    
+    explicit GeometricModel(CreateParams const& params) : T_Super(params), m_rangeIndex(nullptr), m_displayInfo(params.m_displayInfo) {}
+
+public:
+    void AddGraphicsToScene(ViewContextR context) {_AddGraphicsToScene(context);}
+
+    //! Get the AxisAlignedBox3d of the contents of this model.
+    AxisAlignedBox3d QueryModelRange() const {return _QueryModelRange();}
+
+    //! Get the coordinate space in which the model's geometry is defined.
+    CoordinateSpace GetCoordinateSpace() const {return _GetCoordinateSpace();}
+
+    //! Get a writable reference to the DisplayInfo for this model.
+    DisplayInfo& GetDisplayInfoR() { return m_displayInfo; }
+
+    //! Get the Properties for this model.
+    DisplayInfo const& GetDisplayInfo() const { return m_displayInfo; }
+};
+
+//=======================================================================================
+//! A DgnModel that contains only 3-dimensional DgnElements.
+//! @ingroup DgnModelGroup
+// @bsiclass                                                    Keith.Bentley   03/15
+//=======================================================================================
+struct EXPORT_VTABLE_ATTRIBUTE GeometricModel3d : GeometricModel
+{
+    DEFINE_T_SUPER(GeometricModel);
+
+protected:
+    virtual GeometricModel3dCP _ToGeometricModel3d() const override final {return this;}
+    DGNPLATFORM_EXPORT virtual DgnDbStatus _OnInsertElement(DgnElementR element) override;
+
+public:
+    explicit GeometricModel3d(CreateParams const& params) : T_Super(params) {}
+};
+
+//=======================================================================================
+//! A GeometricModel2d is a infinite planar model that contains only 2-dimensional DgnElements. Coordinates values are X,Y.
+//! @ingroup DgnModelGroup
+// @bsiclass                                                    Keith.Bentley   10/11
+//=======================================================================================
+struct EXPORT_VTABLE_ATTRIBUTE GeometricModel2d : GeometricModel
+{
+    DGNMODEL_DECLARE_MEMBERS(DGN_CLASSNAME_GeometricModel2d, GeometricModel);
+
+protected:
+    GeometricModel2dCP _ToGeometricModel2d() const override final {return this;}
+
+    CoordinateSpace _GetCoordinateSpace() const override final {return CoordinateSpace::Local;}
+    DGNPLATFORM_EXPORT virtual DgnDbStatus _OnInsertElement(DgnElementR element);
+
+public:
+    explicit GeometricModel2d(CreateParams const& params, DPoint2dCR origin=DPoint2d::FromZero()) : T_Super(params) {}
+};
+
+//=======================================================================================
+//! A GraphicalModel2d contains 2-dimensional geometric elements for graphical presentation purposes (as opposed to analytical purposes).
+//! @ingroup DgnModelGroup
+// @bsiclass                                                    Shaun.Sewall    02/16
+//=======================================================================================
+struct EXPORT_VTABLE_ATTRIBUTE GraphicalModel2d : GeometricModel2d
+{
+    DEFINE_T_SUPER(GeometricModel2d);
+
+public:
+    explicit GraphicalModel2d(CreateParams const& params) : T_Super(params) {}
+};
+
+//=======================================================================================
+//! A GeometricModel3d that occupies physical space in the DgnDb. All SpatialModels in a DgnDb have the same coordinate
+//! space (CoordinateSpace::World), aka "Physical Space".
+//! DgnElements from SpatialModels are indexed in the persistent range tree of the DgnDb (the DGN_VTABLE_RTree3d).
+//! @ingroup DgnModelGroup
+// @bsiclass                                                    Keith.Bentley   10/11
+//=======================================================================================
+struct EXPORT_VTABLE_ATTRIBUTE SpatialModel : GeometricModel3d
+{
+    DGNMODEL_DECLARE_MEMBERS(DGN_CLASSNAME_SpatialModel, GeometricModel3d);
+protected:
+    SpatialModelCP _ToSpatialModel() const override final {return this;}
+    CoordinateSpace _GetCoordinateSpace() const override final {return CoordinateSpace::World;}
+
+public:
+    explicit SpatialModel(CreateParams const& params) : T_Super(params) {}
+};
+
+//=======================================================================================
+//! A model which contains only definitions.
+//! @ingroup DgnModelGroup
+// @bsiclass                                                    Paul.Connelly   09/15
+//=======================================================================================
+struct EXPORT_VTABLE_ATTRIBUTE DefinitionModel : DgnModel
+{
+    DGNMODEL_DECLARE_MEMBERS(DGN_CLASSNAME_DefinitionModel, DgnModel);
+protected:
+    DefinitionModelCP _ToDefinitionModel() const override final {return this;}
+    DGNPLATFORM_EXPORT virtual DgnDbStatus _OnInsertElement(DgnElementR element) override;
+public:
+    explicit DefinitionModel(CreateParams const& params) : T_Super(params) { }
+
+    static DefinitionModelPtr Create(CreateParams const& params) { return new DefinitionModel(params); }
+};
+
+//=======================================================================================
+//! A definition model which contains definitions like materials and styles which are used
+//! throughout a DgnDb. Each DgnDb has exactly one DictionaryModel.
+//! A DictionaryModel can contain @em only DictionaryElements; and likewise, a
+//! DictionaryElement can @em only reside in a DictionaryModel.
+//! The dictionary model cannot be copied or deleted. In general, dictionary elements
+//! are copied from one dictionary model to another, often indirectly as the result of
+//! copying another element which depends upon them.
+//! @ingroup DgnModelGroup
+// @bsiclass                                                    Paul.Connelly   10/15
+//=======================================================================================
+struct EXPORT_VTABLE_ATTRIBUTE DictionaryModel : DefinitionModel
+{
+    DGNMODEL_DECLARE_MEMBERS(DGN_CLASSNAME_DictionaryModel, DefinitionModel);
+protected:
+    virtual DgnDbStatus _OnDelete() override { return DgnDbStatus::WrongModel; }
+    virtual void _OnDeleted() override { BeAssert(false && "The dictionary model cannot be deleted"); }
+    DGNPLATFORM_EXPORT virtual DgnDbStatus _OnInsertElement(DgnElementR element) override;
+    DGNPLATFORM_EXPORT DgnModelPtr virtual _CloneForImport(DgnDbStatus* stat, DgnImportContext& importer) const override;
+public:
+    explicit DictionaryModel(CreateParams const& params) : T_Super(params) { }
+};
+
+struct ComponentDef;
+
+/*=======================================================================================*//**
+* A ComponentModel is used by a ComponentDef 
+* @bsiclass                                                    Keith.Bentley   10/11
+**//*=======================================================================================*/
+struct EXPORT_VTABLE_ATTRIBUTE ComponentModel : GeometricModel3d
+{
+    DGNMODEL_DECLARE_MEMBERS(DGN_CLASSNAME_ComponentModel, GeometricModel3d);
+    
+    friend struct ComponentDef;
+
+protected:
+    Utf8String m_componentECClass;
+
+    CoordinateSpace _GetCoordinateSpace() const override final {return CoordinateSpace::Local;}
+    DGNPLATFORM_EXPORT DgnDbStatus _OnDelete() override;
+    //DgnDbStatus _OnUpdate() override;
+    DGNPLATFORM_EXPORT void _InitFrom(DgnModelCR other) override;
+
+    DGNPLATFORM_EXPORT virtual void _WriteJsonProperties(Json::Value&) const override;
+    DGNPLATFORM_EXPORT virtual void _ReadJsonProperties(Json::Value const&) override;
+
+    DGNPLATFORM_EXPORT ComponentModel(DgnDbR db, DgnCode, Utf8StringCR defName);
+
+public:
+    ComponentModel(CreateParams const& params) : GeometricModel3d(params) {;} //!< @private
+
+    //! Create a ComponentModel that can be used by a component definition
+    //! @param db The DgnDb that is intended to contain the new model
+    //! @param componentDefClassECSqlName The full ECSQL name of the component definition ECClass
+    //! @return a new, non-persistent component model
+    DGNPLATFORM_EXPORT static ComponentModelPtr Create(DgnDbR db, Utf8StringCR componentDefClassECSqlName);
+
+    Utf8StringCR GetComponentECClassFullName() const {return m_componentECClass;}
+};
+
+//=======================================================================================
+//! A component definition.
+// @bsiclass                                                    Sam.Wilson      12/15
+//=======================================================================================
+struct ComponentDef : RefCountedBase
+{
+ private:
+    DgnDbR m_db;
+    ECN::ECClassCR m_class;
+    ECN::IECInstancePtr m_ca;
+    ComponentModelPtr m_model;
+
+    static Utf8String GetCaValueString(ECN::IECInstanceCR, Utf8CP propName);
+    ECN::IECInstancePtr GetPropSpecCA(ECN::ECPropertyCR prop);
+
+    DgnCode CreateVariationCode(Utf8StringCR slnId) { return ComponentAuthority::CreateVariationCode(slnId, GetName()); }
+
+    //! Test if the specified code is that of a component variation instance element.
+    static bool IsComponentVariationCode(DgnCode const& icode);
+
+    //! This is the basic logic to create an instance of this component. It is used to create variations and singletons.
+    DgnElementCPtr MakeInstance0(DgnDbStatus* stat, DgnModelR targetModel, ECN::IECInstanceCR parameters, DgnCode const& code);
+    
+    //! Compare two instances and return true if their parameter values are the same.
+    //! @note This function infers that that parameters to be compared are the properties of \a lhs that are not ECInstanceId and are not NULL.
+    bool HaveEqualParameters(ECN::IECInstanceCR lhs, ECN::IECInstanceCR rhs, bool compareOnlyInstanceParameters = true);
+
+    //! Copy instance parameters from source to target
+    void CopyInstanceParameters(ECN::IECInstanceR target, ECN::IECInstanceCR source);
+
+    ComponentDef(DgnDbR db, ECN::ECClassCR componentDefClass);
+    ~ComponentDef();
+
+ public:
+    static Utf8String GetClassECSqlName(ECN::ECClassCR cls) {Utf8String ns(cls.GetSchema().GetNamespacePrefix()); return ns.append(".").append(cls.GetName());}
+    Utf8String GetClassECSqlName() const {return GetClassECSqlName(m_class);}
+
+    //! @private - called only by componenteditor
+    DGNPLATFORM_EXPORT DgnDbStatus GenerateElements(DgnModelR destModel, ECN::IECInstanceCR variationSpec);
+
+    //! Get the list of properties that are the main inputs to the component's element generator
+    DGNPLATFORM_EXPORT bvector<Utf8String> GetInputs() const;
+
+    //! Get the list of input properties in a form that can be put into a SQL SELECT statement
+    DGNPLATFORM_EXPORT Utf8String GetInputsForSelect() const;
+
+    //! Get a list of all of the component definitions derived from the specified base class in the specified DgnDb
+    //! @param[out] componentDefs    Where to return the results
+    //! @param[in] db               The Db to search
+    //! @param[in] baseClass        The base class to start from
+    DGNPLATFORM_EXPORT static void QueryComponentDefs(bvector<DgnClassId>& componentDefs, DgnDbR db, ECN::ECClassCR baseClass);
+
+    //! Make a ComponentDef object
+    //! @param db           The DgnDb that contains the component def
+    //! @param componentDefClass   The ECClass that defines the component
+    //! @param status       If not null, an error code in case of failure
+    //! @note possible status values include:
+    //! DgnDbStatus::BadModel - the component definition specifies a model, but the model does not exist in \a db
+    //! DgnDbStatus::InvalidCategory - the component definition's category cannot be found in \a db
+    //! DgnDbStatus::WrongClass - \a componentDefClass is not a component definition ECClass
+    DGNPLATFORM_EXPORT static ComponentDefPtr FromECClass(DgnDbStatus* status, DgnDbR db, ECN::ECClassCR componentDefClass);
+
+    //! Make a ComponentDef object
+    //! @param db           The DgnDb that contains the component def
+    //! @param componentDefClassId Identfies the ECClass that defines the component
+    //! @param status       If not null, an error code in case the component definition could not be returned
+    //! @see FromECClass
+    DGNPLATFORM_EXPORT static ComponentDefPtr FromECClassId(DgnDbStatus* status, DgnDbR db, DgnClassId componentDefClassId);
+
+    //! Make a ComponentDef object
+    //! @param db           The DgnDb that contains the component def
+    //! @param ecsqlClassName   The full ECSQL name of the ECClass that defines the component
+    //! @param status       If not null, an error code in case of failure
+    //! @see FromECClass
+    DGNPLATFORM_EXPORT static ComponentDefPtr FromECSqlName(DgnDbStatus* status, DgnDbR db, Utf8StringCR ecsqlClassName);
+
+    //! Get the ComponentDef corresponding to the specified component instance
+    //! @param instance     An element that might be an instance of a component
+    //! @param status       If not null, an error code in case of failure
+    //! @see FromECClass
+    DGNPLATFORM_EXPORT static ComponentDefPtr FromInstance(DgnDbStatus* status, DgnElementCR instance);
+
+    //! Get the ComponentDef corresponding to the specified ComponentModel
+    //! @param model        A ComponentModel
+    //! @param status       If not null, an error code in case of failure
+    //! @see FromECClass
+    DGNPLATFORM_EXPORT static ComponentDefPtr FromComponentModel(DgnDbStatus* status, ComponentModelCR model);
+
+    //! Delete a component definition.
+    //! @param db           The DgnDb that contains the component def
+    //! @param ecsqlClassName   The full ECSQL name of the ECClass that defines the component
+    //! @return non-zero error status if \a componentDefClass is not a component definition class
+    //! @note All existing variations and instances are also deleted. The component def's work model is also deleted.
+    DGNPLATFORM_EXPORT static DgnDbStatus DeleteComponentDef(DgnDbR db, Utf8StringCR ecsqlClassName);
+
+    struct ElementGenerator
+        {
+        //! Generate geometry
+        //! @param destModel The model where instances of this component will be placed
+        //! @param componentWorkModel The model where intermediate results may be written. Everything written to the work model will be harvested when instances are placed.
+        //! @param variationSpec The input parameters and their values
+        //! @param cdef The definition of the component that is to be instanced
+        //! @return non-zero error status if elements could not be generated
+        virtual DgnDbStatus _GenerateElements(DgnModelR destModel, DgnModelR componentWorkModel, ECN::IECInstanceCR variationSpec, ComponentDef& cdef) = 0;
+        };
+
+    //! Component parameter variation scope
+    enum class ParameterVariesPer
+    {
+        Instance = 0,   //!< Varies per instance
+        Variation = 1   //!< Varies per Variation
+    };
+
+    DgnDbR GetDgnDb() const {return m_db;}
+
+    ECN::ECClassCR GetECClass() const {return m_class;}
+
+    DGNPLATFORM_EXPORT Utf8String GetModelName() const;
+    DGNPLATFORM_EXPORT ComponentModelR GetModel();
+
+    DGNPLATFORM_EXPORT bool UsesTemporaryModel() const;
+
+    //! Get the name of this component
+    Utf8String GetName() const {return m_class.GetName();}
+
+    DGNPLATFORM_EXPORT Utf8String GetElementGeneratorName() const;
+
+    DGNPLATFORM_EXPORT Utf8String GetCategoryName() const;
+    DGNPLATFORM_EXPORT DgnCategoryId QueryCategoryId() const;
+
+    DGNPLATFORM_EXPORT Utf8String GetCodeAuthorityName() const;
+    DGNPLATFORM_EXPORT DgnAuthorityCPtr GetCodeAuthority() const;
+
+    DGNPLATFORM_EXPORT ECN::IECInstancePtr MakeVariationSpec();
+
+    //! Return the properties of the specified instance of this component in the form of an IECInstance.
+    //! @param instance The component instance element.
+    //! @returns nullptr if \a instance is an instance of a component
+    DGNPLATFORM_EXPORT static ECN::IECInstancePtr GetParameters(DgnElementCR instance);
+
+    //! Controls export/import of ComponentDefs
+    struct ExportOptions
+        {
+        bool m_exportSchema, m_exportCategory, m_embedScript;
+        //! Initialize ExporParams
+        //! @param exportSchema     Export the ECSchema that includes this component definition's ECClass to the destination DgnDb? The export will fail if \a destDb does not contain this component definition's ECClass. Pass false if you expect the schema already to be defined. Pass true to update an existing schema.
+        //! @param exportCategory   Export the Category used by this component definition to the destination DgnDb? The export will fail if \a destDb does not contain this component definition's Category. Pass false if you expect the category already to be defined. If you pass true and if the category already exists, it is \em not updated.
+        //! @param embedScript      Copy and store the script used by this component definition in the destination DgnDb?  Pass false if the script is to be loaded from disk or the network. If true and if the script already exists in the destination DgnDb, it will be updated.
+        ExportOptions(bool exportSchema = true, bool exportCategory = true, bool embedScript = true) : m_exportSchema(exportSchema), m_exportCategory(exportCategory), m_embedScript(embedScript) {;}
+        };
+
+    //! Export this component definition to the specified DgnDb. 
+    //! @param context The id remapping context to use
+    //! @param options Export options
+    //! @return non-zero error if the export/import failed.
+    //! @see ExportVariations
+    DGNPLATFORM_EXPORT DgnDbStatus Export(DgnImportContext& context, ExportOptions const& options = ExportOptions());
+
+    //! Export variations of this component definition to the the specified model. 
+    //! @param destVariationsModel Write copies of variations to this model.
+    //! @param sourceVariationsModel Query variations in this model.
+    //! @param context The id remapping context to use
+    //! @param variationFilter If specified, the variations to export. If not specified and if \a destVariationsModel is specified, then all variations are exported.
+    //! @return non-zero error if the import failed.
+    //! @see Export
+    DGNPLATFORM_EXPORT DgnDbStatus ExportVariations(DgnModelR destVariationsModel, DgnModelId sourceVariationsModel, DgnImportContext& context, bvector<DgnElementId> const& variationFilter = bvector<DgnElementId>());
+
+    //! Creates a variation of a component, based on the specified parameters.
+    //! @param[out] stat        Optional. If not null and if the variation cannot be computed, then an error code is stored here to explain what happened, as explained below.
+    //! @param[in] destModel    The output model, where the variation instance should be stored.
+    //! @param[in] variationParameters  The parameters that specify the solution. Note that the ECClass of this instance also identifies the component.
+    //! @param[in] variationName The name of the variation that is to be created in the destModel. This cannot be blank, and it must be unique among all variations for this component.
+    //! @return A handle to the variation instance that was created and persisted in \a destModel. If more than one element was created, the returned element is the parent. If the instance
+    //! cannot be created, then this function returns nullptr and sets \a stat to a non-error status. Some of the possible error values include:
+    //!     * DgnDbStatus::WrongClass - \a variationParameters is not an instance of a component definition ECClass.
+    //!     * DgnDbStatus::BadRequest - The component's geometry could not be generated, possibly because the values in \a variationParameters are invalid.
+    //!     * DgnDbStatus::DuplicateCode - An element already exists with a name equal to \a variationName
+    //! @see MakeInstanceOfVariation
+    DGNPLATFORM_EXPORT static DgnElementCPtr MakeVariation(DgnDbStatus* stat, DgnModelR destModel, ECN::IECInstanceCR variationParameters, Utf8StringCR variationName);
+
+    //! Delete a variation.
+    //! @return non-zero error status if \a variation is not a variation of any componentdef, or if it is a variation but is currently used by existing instances.
+    DGNPLATFORM_EXPORT static DgnDbStatus DeleteVariation(DgnElementCR variation);
+
+    //! Look up a variation by name
+    //! @param[in] variationName The name of the variation to look up.
+    //! @return the variation or an invalid handle if not found
+    DGNPLATFORM_EXPORT DgnElementCPtr QueryVariationByName(Utf8StringCR variationName);
+
+    //! Search for all variations of this component definition
+    //! @param variations    Where to return the IDs of the captured solutions
+    //! @param variationModelId The model that contains the variations
+    //! @see MakeVariation, QueryVariationByName
+    DGNPLATFORM_EXPORT void QueryVariations(bvector<DgnElementId>& variations, DgnModelId variationModelId);
+
+    //! Get the scope of the specified property
+    DGNPLATFORM_EXPORT ParameterVariesPer GetVariationScope(ECN::ECPropertyCR prop);
+
+    //! Make either a persistent copy of a specified variation or a unique instance of the component definition.
+    //! If \a variation has instance parameters, then the \a instanceParameters argument may be passed into specific the instance parameter values to use.
+    //! If the values in \a instanceParameters differs from the instance parameters of \a variation, then a unique instance is created.
+    //! If \a instanceParameters is not specified or if it matches the instance parameters of \a variation, then a copy of \a variation is made.
+    //! @note Per-type parameters are ignored when comparing \a parameters to \a variation. It is illegal for the caller to specify new values for per-type parameters.
+    //! @param[out] stat        Optional. If not null, then an error code is stored here in case the copy fails. Set to DgnDbStatus::WrongClass if \a variation is not an instance of a component. Otherwise, see ElementCopier for possible error codes.
+    //! @param[in] targetModel  The model where the instance is to be inserted
+    //! @param[in] variation    The variation that is to be turned into an instance.
+    //! @param[in] instanceParameters   The instance parameters to use. If null, then default instance parameter values are used. Pass null if the variation has no instance parameters.
+    //! @param[in] code         Optional. The code to assign to the new instance. If invalid, then a code will be generated by the CodeAuthority associated with this component definition.
+    //! @return A handle to the instance that was created and persisted in \a destModel. If more than one element was created, the returned element is the parent. If the instance
+    //! cannot be created, then this function returns nullptr and sets \a stat to a non-error status. Some of the possible error values include:
+    //!     * DgnDbStatus::WrongClass - \a variation is not an instance of a component definition ECClass or \a the ECClass of instanceParms and of \a variation do not match.
+    //!     * DgnDbStatus::WrongDgnDb - \a variation and \a targetModel must both be in the same DgnDb.
+    //!     * DgnDbStatus::NotFound - \a parameters does not match the parameters of \a variation. Call 
+    //! @see MakeVariation
+    DGNPLATFORM_EXPORT static DgnElementCPtr MakeInstanceOfVariation(DgnDbStatus* stat, DgnModelR targetModel, DgnElementCR variation, ECN::IECInstanceCP instanceParameters, DgnCode const& code = DgnCode());
+
+    //! Make a unique instance that is not based on a pre-defined variation. This method must be used if \a parameters include per-instance parameters that do not match the default values
+    //! of any pre-defined variation. This method may also be used for components that do not have pre-defined variations.
+    //! @note This function should not be used when the compponent definition does define a set of variations. In that case, call MakeInstanceOfVariation instead.
+    //! @param[out] stat        Optional. If not null, then an error code is stored here in case the creation of the instance fails.
+    //! @param[in] targetModel  The model where the instance is to be inserted
+    //! @param[in] parameters   The parameters that specify the desired variation
+    //! @param[in] code         Optional. The code to assign to the new item. If invalid, then a code will be generated by the CodeAuthority associated with this component model
+    //! @return A handle to the instance that was created and persisted in \a destModel. If more than one element was created, the returned element is the parent. If the instance
+    //! cannot be created, then this function returns nullptr and sets \a stat to a non-error status. Some of the possible error values include:
+    //!     * DgnDbStatus::WrongClass - \a parameters is not an instance of a component definition ECClass.
+    //!     * DgnDbStatus::WrongDgnDb - \a parameters and \a targetModel must both be in the same DgnDb.
+    //!     * DgnDbStatus::BadRequest - The component's geometry could not be generated, possibly because the values in \a parameters are invalid.
+    //! @see MakeInstanceOfVariation
+    DGNPLATFORM_EXPORT static DgnElementCPtr MakeUniqueInstance(DgnDbStatus* stat, DgnModelR targetModel, ECN::IECInstanceCR parameters, DgnCode const& code = DgnCode());
+};
+
+//========================================================================================
+//! A component definition parameter 
+//! Defines the standard JSON format for a parameter
+//========================================================================================
+struct TsComponentParameter
+    {
+    ComponentDef::ParameterVariesPer m_variesPer;
+    ECN::ECValue m_value;
+    bool m_isForScriptOnly;
+
+    TsComponentParameter() : m_variesPer(ComponentDef::ParameterVariesPer::Instance), m_isForScriptOnly(true) {;}
+    //! Construct a new Parameter
+    TsComponentParameter(ComponentDef::ParameterVariesPer s, ECN::ECValueCR v) : m_variesPer(s), m_value(v) {;}
+    //! From JSON
+    DGNPLATFORM_EXPORT explicit TsComponentParameter(Json::Value const&);
+    //! To JSON
+    DGNPLATFORM_EXPORT Json::Value ToJson() const;
+    //! Get the scope of this parameter
+    //ComponentDef::ParameterVariesPer GetScope() const {return m_variesPer;}
+    //! Get the value of this parameter
+    //ECN::ECValueCR GetValue() const {return m_value;}
+    //! Set the value of this parameter
+    DgnDbStatus SetValue(ECN::ECValueCR newValue);
+
+    bool EqualValues(TsComponentParameter const& rhs) {return m_value.Equals(rhs.m_value);}
+    bool operator==(TsComponentParameter const& rhs) const {return m_variesPer == rhs.m_variesPer && m_value.Equals(rhs.m_value);}
+    };
+    
+//========================================================================================
+//! A collection of named component definition parameters
+//! Defines the standard JSON format for a parameter set
+//========================================================================================
+struct TsComponentParameterSet : bmap<Utf8String,TsComponentParameter>
+    {
+    TsComponentParameterSet() {}
+    DGNPLATFORM_EXPORT TsComponentParameterSet(ComponentDefR, ECN::IECInstanceCR);
+    DGNPLATFORM_EXPORT TsComponentParameterSet(Json::Value const& v);
+
+    DGNPLATFORM_EXPORT Json::Value ToJson() const;
+    DGNPLATFORM_EXPORT void ToECProperties(ECN::IECInstanceR) const;
+    };
+
+//=======================================================================================
+//! A helper class that makes it easier to create a ComponentDefinition ECClass
+//=======================================================================================
+struct ComponentDefCreator
+{
+private:
+    DgnDbR m_db;
+    ECN::ECSchemaR m_schema;
+    ECN::ECClassCR m_baseClass;
+    Utf8String m_name;
+    Utf8String m_scriptName;
+    Utf8String m_categoryName;
+    Utf8String m_codeAuthorityName;
+    Utf8String m_modelName;
+    Utf8String m_inputs;
+    TsComponentParameterSet m_params;
+    TsComponentParameterSet m_firstClassParams;
+    TsComponentParameterSet m_adhocParams;
+    
+    ECN::IECInstancePtr CreatePropSpecCA();
+    ECN::IECInstancePtr CreateSpecCA();
+    ECN::IECInstancePtr AddSpecCA(ECN::ECClassR);
+
+public:
+    DGNPLATFORM_EXPORT static ECN::ECSchemaPtr GenerateSchema(DgnDbR, Utf8StringCR schemaNameIn);
+
+    DGNPLATFORM_EXPORT static ECN::ECSchemaCP ImportSchema(DgnDbR db, ECN::ECSchemaCR schemaIn, bool updateExistingSchemas);
+  
+    ComponentDefCreator(DgnDbR db, ECN::ECSchemaR schema, Utf8StringCR name, ECN::ECClassCR baseClass, Utf8StringCR geomgen, Utf8StringCR cat, Utf8StringCR codeauth, TsComponentParameterSet const& params = TsComponentParameterSet())
+        :m_db(db), m_schema(schema), m_baseClass(baseClass), m_name(name), m_scriptName(geomgen), m_categoryName(cat), m_codeAuthorityName(codeauth), m_params(params)
+        {
+        }
+
+    //! Set the model name. The default is no model name, indicating that the component should use a temporary "sandbox" model.
+    void SetModelName(Utf8StringCR n) {m_modelName=n;}
+
+    TsComponentParameterSet& GetTsComponentParameterSetR() {return m_params;}
+
+    DGNPLATFORM_EXPORT void AddInput(Utf8StringCR inp); //!< You can call this directly to mark existing (subclass) properties as inputs
+
+    DGNPLATFORM_EXPORT ECN::ECClassCP GenerateECClass();
+};
+
+//=======================================================================================
+//! @ingroup DgnModelGroup
+// @bsiclass                                                    Shaun.Sewall    02/16
+//=======================================================================================
+struct EXPORT_VTABLE_ATTRIBUTE DrawingModel : GraphicalModel2d
+    {
+    DEFINE_T_SUPER(GraphicalModel2d);
+
+    public:
+        explicit DrawingModel(CreateParams const& params) : T_Super(params) {}
+    };
+
+//=======================================================================================
+//! A SectionDrawingModel is an infinite planar model that subdivides physical space into two halves.
+//! The plane of a SectionDrawingModel is mapped into physical space such that the vertical direction (Y
+//! vector) of the SectionDrawingModel is constant in physical space. That is, physical space is divided in half (cut) by a
+//! series of line segments, continuous and monotonically increasing along the X axis, in the XZ plane of the drawing. This
+//! is called the "section plane", and the line segments are called the "section lines". In AEC section drawings, a further
+//! restriction is that the section lines always parallel but may be disjoint (some mechanical section drawings allow
+//! continuous but non-parallel section lines). Physical space in the positive Z direction of the section plane is called
+//! "in front" of the section plane, and space in negative Z is called "behind" the section plane.
+//! <p> All of the graphics in a SectionDrawingModel are 2d elements. Some elements are
+//! computed by intersecting the section plane with elements in some physical models according to some rules. These
+//! elements are called "section graphics". Some elements in the SectionDrawingModel are computed by projecting element in
+//! front the section plane onto the section plane according to some rules. These elements are called "forward graphics".
+//! Other elements in the SectionDrawingModel are computed by projecting element behind the section plane onto the section
+//! plane according to some rules. These elements are called "reverse graphics". Lastly, the SectionDrawingModel may contain
+//! elements that are pure annotation placed by the user or created by other rules.
+//! @note Any (2d) point on a SectionDrawingModel corresponds to a single point in physical space.
+//! @ingroup DgnModelGroup
+// @bsiclass                                                    Keith.Bentley   10/11
+//=======================================================================================
+struct EXPORT_VTABLE_ATTRIBUTE SectionDrawingModel : DrawingModel
+{
+    DGNMODEL_DECLARE_MEMBERS(DGN_CLASSNAME_SectionDrawingModel, DrawingModel);
+protected:
+    SectionDrawingModelCP _ToSectionDrawingModel() const override final {return this;}
+    DGNPLATFORM_EXPORT virtual DgnDbStatus _OnInsertElement(DgnElementR element) override;
+public:
+    SectionDrawingModel(CreateParams const& params) : T_Super(params) {}
+};
+
+//=======================================================================================
+//! A sheet model is a GraphicalModel2d that has the following characteristics:
+//!     - Has fixed extents (is not infinite), specified in meters.
+//!     - Can contain @b views of other models, like pictures pasted on a photo album.
+//! @ingroup DgnModelGroup
+// @bsiclass                                                    Keith.Bentley   10/11
+//=======================================================================================
+struct EXPORT_VTABLE_ATTRIBUTE SheetModel : GraphicalModel2d
+{
+    DGNMODEL_DECLARE_MEMBERS(DGN_CLASSNAME_SheetModel, GraphicalModel2d);
+public:
+    struct CreateParams : GraphicalModel2d::CreateParams
+    {
+        DEFINE_T_SUPER(GraphicalModel2d::CreateParams);
+        DPoint2d m_size;
+
+        //! Parameters for creating a new SheetModel.
+        //! @param[in] dgndb the DgnDb into which the SheetModel will be created
+        //! @param[in] classId the DgnClassId of thew new SheetModel (must be or derive from SheetModel)
+        //! @param[in] code the code of the new SheetModel
+        //! @param[in] size the size of the SheetModel, in meters.
+        //! @param[in] label Label of the new DgnModel
+        //! @param[in] displayInfo the Properties of the new SheetModel
+        //! @param[in] inGuiList Controls the visibility of the new DgnModel in model lists shown to the user
+        CreateParams(DgnDbR dgndb, DgnClassId classId, DgnCode code, DPoint2d size, Utf8CP label = nullptr, DisplayInfo displayInfo = DisplayInfo(), bool inGuiList = true) :
+            T_Super(dgndb, classId, code, label, displayInfo, inGuiList), m_size(size)
+            {}
+
+        explicit CreateParams(DgnModel::CreateParams const& params, DPoint2d size=DPoint2d::FromZero()) : T_Super(params), m_size(size) {}
+
+        DPoint2dCR GetSize() const { return m_size; } //!< Get the size of the SheetModel to be created, in meters. 
+        void SetSize(DPoint2dCR size) { m_size = size; } //!< Set the size of the SheetModel to be created, in meters. 
+    };
+
+private:
+    DgnDbStatus BindInsertAndUpdateParams(BeSQLite::EC::ECSqlStatement& statement);
+
+protected:
+    DPoint2d m_size;
+
+    SheetModelCP _ToSheetModel() const override final {return this;}
+
+    DGNPLATFORM_EXPORT virtual void _InitFrom(DgnModelCR other) override;
+
+    DGNPLATFORM_EXPORT DgnDbStatus _ReadSelectParams(BeSQLite::EC::ECSqlStatement& statement, ECSqlClassParamsCR params) override;
+    DGNPLATFORM_EXPORT DgnDbStatus _BindInsertParams(BeSQLite::EC::ECSqlStatement& statement) override;
+    DGNPLATFORM_EXPORT DgnDbStatus _BindUpdateParams(BeSQLite::EC::ECSqlStatement& statement) override;
+
+    DGNPLATFORM_EXPORT virtual DgnDbStatus _OnInsertElement(DgnElementR element) override;
+
+public:
+    //! construct a new SheetModel
+    explicit DGNPLATFORM_EXPORT SheetModel(CreateParams const& params);
+
+    //! Construct a SheetModel
+    //! @param[in] params The CreateParams for the new SheetModel
+    DGNPLATFORM_EXPORT static SheetModelPtr Create(CreateParams const& params) {return new SheetModel(params);}
+
+    //! Get the sheet size, in meters
+    DPoint2d GetSize() const {return m_size;}
+};
+
+#define MODELHANDLER_DECLARE_MEMBERS(__ECClassName__,__classname__,_handlerclass__,_handlersuperclass__,__exporter__) \
+        private: virtual Dgn::DgnModel* _CreateInstance(Dgn::DgnModel::CreateParams const& params) override {return new __classname__(__classname__::CreateParams(params));}\
+        protected: virtual uint64_t _ParseRestrictedAction(Utf8CP name) const override { return __classname__::RestrictedAction::Parse(name); }\
+        DOMAINHANDLER_DECLARE_MEMBERS(__ECClassName__,_handlerclass__,_handlersuperclass__,__exporter__)
+
+//=======================================================================================
+//! @namespace BentleyApi::Dgn::dgn_ModelHandler DgnModel Handlers in the base "Dgn" domain.
+//! @note Only handlers from the base "Dgn" domain belong in this namespace.
+// @bsiclass                                                    Keith.Bentley   06/15
+//=======================================================================================
+namespace dgn_ModelHandler
+{
+    //! The ModelHandler for DgnModel
+    struct EXPORT_VTABLE_ATTRIBUTE Model : DgnDomain::Handler, IECSqlClassParamsProvider
+    {
+        friend struct Dgn::DgnModel;
+        friend struct Dgn::DgnModels;
+        DOMAINHANDLER_DECLARE_MEMBERS (DGN_CLASSNAME_Model, Model, DgnDomain::Handler, DGNPLATFORM_EXPORT)
+
+    private:
+        ECSqlClassParams m_classParams;
+
+        ECSqlClassParams const& GetECSqlClassParams();
+    protected:
+        ModelHandlerP _ToModelHandler() override final {return this;}
+        virtual DgnModelP _CreateInstance(DgnModel::CreateParams const& params) {return nullptr;}
+        virtual uint64_t _ParseRestrictedAction(Utf8CP name) const override { return DgnModel::RestrictedAction::Parse(name); }
+        DGNPLATFORM_EXPORT virtual DgnDbStatus _VerifySchema(DgnDomains&) override;
+
+        //! Add the names of any subclass properties used by ECSql INSERT, UPDATE, and/or SELECT statements to the ECSqlClassParams list.
+        //! If you override this method, you @em must invoke T_Super::_GetClassParams().
+        DGNPLATFORM_EXPORT virtual void _GetClassParams(ECSqlClassParamsR params) override;
+
+    public:
+        //! Find an ModelHandler for a subclass of dgn.Model. This is just a shortcut for FindHandler with the base class
+        //! of "dgn.Model".
+        DGNPLATFORM_EXPORT static ModelHandlerP FindHandler(DgnDb const&, DgnClassId handlerId);
+
+        //! Create an instance of a (subclass of) DgnModel from CreateParams.
+        //! @param[in] params the parameters for the model
+        DgnModelPtr Create(DgnModel::CreateParams const& params) {return _CreateInstance(params);}
+    };
+
+    //! The ModelHandler for Geometric2d
+    struct EXPORT_VTABLE_ATTRIBUTE Geometric2d : Model
+    {
+        MODELHANDLER_DECLARE_MEMBERS(DGN_CLASSNAME_GeometricModel2d, GeometricModel2d, Geometric2d, Model, DGNPLATFORM_EXPORT)
+    };
+
+    //! The ModelHandler for SpatialModel
+    struct EXPORT_VTABLE_ATTRIBUTE Spatial : Model
+    {
+        MODELHANDLER_DECLARE_MEMBERS(DGN_CLASSNAME_SpatialModel, SpatialModel, Spatial, Model, DGNPLATFORM_EXPORT)
+    };
+
+    //! The ModelHandler for ComponentModel
+    struct EXPORT_VTABLE_ATTRIBUTE Component : Model
+    {
+        MODELHANDLER_DECLARE_MEMBERS(DGN_CLASSNAME_ComponentModel, ComponentModel, Component, Model, DGNPLATFORM_EXPORT)
+    };
+
+    //! The ModelHandler for SectionDrawingModel
+    struct EXPORT_VTABLE_ATTRIBUTE SectionDrawing : Geometric2d
+    {
+        MODELHANDLER_DECLARE_MEMBERS (DGN_CLASSNAME_SectionDrawingModel, SectionDrawingModel, SectionDrawing, Geometric2d, DGNPLATFORM_EXPORT)
+    };
+
+    //! The ModelHandler for SheetModel
+    struct EXPORT_VTABLE_ATTRIBUTE Sheet : Geometric2d
+    {
+        MODELHANDLER_DECLARE_MEMBERS(DGN_CLASSNAME_SheetModel, SheetModel, Sheet, Geometric2d, DGNPLATFORM_EXPORT)
+    protected:
+        DGNPLATFORM_EXPORT virtual void _GetClassParams(ECSqlClassParamsR params) override;
+    };
+
+    //! The ModelHandler for DefinitionModel
+    struct EXPORT_VTABLE_ATTRIBUTE Definition : Model
+    {
+        MODELHANDLER_DECLARE_MEMBERS(DGN_CLASSNAME_DefinitionModel, DefinitionModel, Definition, Model, DGNPLATFORM_EXPORT)
+    };
+
+    //! The ModelHandler for DictionaryModel
+    struct EXPORT_VTABLE_ATTRIBUTE Dictionary : Definition
+    {
+        MODELHANDLER_DECLARE_MEMBERS(DGN_CLASSNAME_DictionaryModel, DictionaryModel, Dictionary, Definition, DGNPLATFORM_EXPORT)
+    };
+};
+
+END_BENTLEY_DGN_NAMESPACE
+