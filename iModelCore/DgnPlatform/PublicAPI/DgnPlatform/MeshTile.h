/*--------------------------------------------------------------------------------------+
|
|     $Source: PublicAPI/DgnPlatform/MeshTile.h $
|
|  $Copyright: (c) 2016 Bentley Systems, Incorporated. All rights reserved. $
|
+--------------------------------------------------------------------------------------*/
#pragma once
/*__PUBLISH_SECTION_START__*/

#include "Render.h"
#include "DgnTexture.h"
#include "SolidKernel.h"

BEGIN_BENTLEY_GEOMETRY_NAMESPACE
class XYZRangeTreeRoot;
END_BENTLEY_GEOMETRY_NAMESPACE

BENTLEY_RENDER_TYPEDEFS(Triangle);
BENTLEY_RENDER_TYPEDEFS(TilePolyline);
BENTLEY_RENDER_TYPEDEFS(TileMesh);
BENTLEY_RENDER_TYPEDEFS(TileMeshBuilder);
BENTLEY_RENDER_TYPEDEFS(TileNode);
BENTLEY_RENDER_TYPEDEFS(TileGenerator);
BENTLEY_RENDER_TYPEDEFS(TileGeometry);
BENTLEY_RENDER_TYPEDEFS(TileDisplayParams);
BENTLEY_RENDER_TYPEDEFS(TileTextureImage);
BENTLEY_RENDER_TYPEDEFS(ITileGenerationFilter);
BENTLEY_RENDER_TYPEDEFS(TileGenerationCache);
BENTLEY_RENDER_TYPEDEFS(ITileGenerationProgressMonitor);

BENTLEY_RENDER_REF_COUNTED_PTR(TileMesh);
BENTLEY_RENDER_REF_COUNTED_PTR(TileNode);
BENTLEY_RENDER_REF_COUNTED_PTR(TileMeshBuilder);
BENTLEY_RENDER_REF_COUNTED_PTR(TileGeometry);
BENTLEY_RENDER_REF_COUNTED_PTR(TileTextureImage);
BENTLEY_RENDER_REF_COUNTED_PTR(TileDisplayParams);

BEGIN_BENTLEY_RENDER_NAMESPACE

typedef bvector<TileMeshPtr> TileMeshList;
typedef bvector<TileNodePtr> TileNodeList;
typedef bvector<TileNodeP>   TileNodePList;
typedef bvector<TileGeometryPtr> TileGeometryList;

//=======================================================================================
// ! Holds a texture image.
// @bsistruct                                                   Paul.Connelly   07/16
//=======================================================================================
struct TileTextureImage : RefCountedBase
    {
    private:
        ImageSource       m_imageSource;

        static ImageSource Load(TileDisplayParamsCR params, DgnDbR db);

        TileTextureImage(ImageSource&& imageSource) : m_imageSource(std::move(imageSource)) { BeAssert(m_imageSource.IsValid()); }
        TileTextureImage(ImageSource& imageSource) : m_imageSource (imageSource) { BeAssert(m_imageSource.IsValid()); }
    public:
        static TileTextureImagePtr Create(ImageSource&& imageSource) { return new TileTextureImage(std::move(imageSource)); }
        static TileTextureImagePtr Create(ImageSource& imageSource) { return new TileTextureImage(imageSource); }

        ImageSourceCR GetImageSource() const { return m_imageSource; }
        static void ResolveTexture(TileDisplayParamsR params, DgnDbR db);
    };

//=======================================================================================
//! Display params associated with TileGeometry. Based on GraphicParams and GeometryParams.
// @bsistruct                                                   Paul.Connelly   08/16
//=======================================================================================
struct TileDisplayParams : RefCountedBase
{
private:
    uint32_t                m_fillColor;
    DgnMaterialId           m_materialId;
    TileTextureImagePtr     m_textureImage;
    bool                    m_ignoreLighting;

    TileDisplayParams(GraphicParamsCP graphicParams, GeometryParamsCP geometryParams);
    TileDisplayParams(uint32_t fillColor, TileTextureImageP texture, bool ignoreLighting) : m_fillColor(fillColor), m_textureImage(texture), m_ignoreLighting(ignoreLighting) { }
public:
    static TileDisplayParamsPtr Create() { return Create(nullptr, nullptr); }
    static TileDisplayParamsPtr Create(GraphicParamsCR graphicParams, GeometryParamsCR geometryParams) { return Create(&graphicParams, &geometryParams); }
    static TileDisplayParamsPtr Create(GraphicParamsCP graphicParams, GeometryParamsCP geometryParams) { return new TileDisplayParams(graphicParams, geometryParams); }
    static TileDisplayParamsPtr Create(uint32_t fillColor, TileTextureImageP textureImage, bool ignoreLighting) { return new TileDisplayParams(fillColor, textureImage, ignoreLighting); }

    bool operator<(TileDisplayParams const& rhs) const;

    DgnMaterialId GetMaterialId() const { return m_materialId; }
    uint32_t GetFillColor() const { return m_fillColor; }
    bool GetIgnoreLighting() const { return m_ignoreLighting; }
    DgnTextureCPtr QueryTexture(DgnDbR db) const;
    TileTextureImagePtr& TextureImage() { return m_textureImage; }
    TileTextureImageCP GetTextureImage() const { return m_textureImage.get(); }
};

//=======================================================================================
//! Represents one triangle of a TileMesh.
// @bsistruct                                                   Paul.Connelly   07/16
//=======================================================================================
struct Triangle
{
    uint32_t    m_indices[3];   // indexes into point/normal/uvparams/elementID vectors
    bool        m_singleSided;

    explicit Triangle(bool singleSided=true) : m_singleSided(singleSided) { SetIndices(0, 0, 0); }
    Triangle(uint32_t indices[3], bool singleSided) : m_singleSided(singleSided) { SetIndices(indices); }

    void SetIndices(uint32_t indices[3]) { SetIndices(indices[0], indices[1], indices[2]); }
    void SetIndices(uint32_t a, uint32_t b, uint32_t c) { m_indices[0] = a; m_indices[1] = b; m_indices[2] = c; }

    bool IsDegenerate() const
        {
        return m_indices[0] == m_indices[1] || m_indices[0] == m_indices[2] || m_indices[1] == m_indices[2];
        }
};

//=======================================================================================
//! Represents a single polyline  of a TileMesh
//! 
// @bsistruct                                                   Paul.Connelly   07/16
//=======================================================================================
struct TilePolyline
{
     bvector <uint32_t>     m_indices;
};  // TilePolyline


//=======================================================================================
//! Represents a single mesh of uniform symbology within a TileNode, consisting of
//! vertex/normal/uv-param/elementID arrays indexed by an array of triangles.
// @bsistruct                                                   Paul.Connelly   07/16
//=======================================================================================
struct TileMesh : RefCountedBase
{
private:
    TileDisplayParamsPtr    m_displayParams;
    bvector<Triangle>       m_triangles;
    bvector<TilePolyline>   m_polylines;
    bvector<DPoint3d>       m_points;
    bvector<DVec3d>         m_normals;
    bvector<DPoint2d>       m_uvParams;
    bvector<DgnElementId>   m_elementIds;   // invalid IDs for clutter geometry
    bool                    m_validIdsPresent;

    explicit TileMesh(TileDisplayParamsPtr& params) : m_displayParams(params), m_validIdsPresent (false) { }

    template<typename T> T const* GetMember(bvector<T> const& from, uint32_t at) const { return at < from.size() ? &from[at] : nullptr; }
public:
    static TileMeshPtr Create(TileDisplayParamsPtr& params) { return new TileMesh(params); }

    DGNPLATFORM_EXPORT DRange3d GetTriangleRange(TriangleCR triangle) const;
    DGNPLATFORM_EXPORT DVec3d GetTriangleNormal(TriangleCR triangle) const;
    DGNPLATFORM_EXPORT bool HasNonPlanarNormals() const;

    TileDisplayParamsCP GetDisplayParams() const { return m_displayParams.get(); } //!< The mesh symbology
    TileDisplayParamsPtr GetDisplayParamsPtr() const { return m_displayParams; } //!< The mesh symbology
    bvector<Triangle> const& Triangles() const { return m_triangles; } //!< Triangles defined as a set of 3 indices into the vertex attribute arrays.
    bvector<TilePolyline> const& Polylines() const { return m_polylines; } //!< Polylines defined as a set of indices into the vertex attribute arrays.
    bvector<DPoint3d> const& Points() const { return m_points; } //!< Position vertex attribute array
    bvector<DVec3d> const& Normals() const { return m_normals; } //!< Normal vertex attribute array
    bvector<DPoint2d> const& Params() const { return m_uvParams; } //!< UV params vertex attribute array
    bvector<DgnElementId> const& ElementIds() const { return m_elementIds; } //!< Vertex attribute array specifying the ID of the element from which the vertex was produced

    TriangleCP GetTriangle(uint32_t index) const { return GetMember(m_triangles, index); }
    DPoint3dCP GetPoint(uint32_t index) const { return GetMember(m_points, index); }
    DVec3dCP GetNormal(uint32_t index) const { return GetMember(m_normals, index); }
    DPoint2dCP GetParam(uint32_t index) const { return GetMember(m_uvParams, index); }
    DgnElementId GetElementId(uint32_t index) const { auto pId = GetMember(m_elementIds, index); return nullptr != pId ? *pId : DgnElementId(); }
    bool IsEmpty() const { return m_triangles.empty() && m_polylines.empty(); }
    bool ValidIdsPresent() const { return m_validIdsPresent; }

    void AddTriangle(TriangleCR triangle) { m_triangles.push_back(triangle); }
    void AddPolyline (TilePolyline polyline) { m_polylines.push_back(polyline); }
    uint32_t AddVertex(DPoint3dCR point, DVec3dCP normal, DPoint2dCP param, DgnElementId elemId);
};

//=======================================================================================
//! Builds a single TileMesh to a specified level of detail, optionally applying vertex
//! clustering.
// @bsistruct                                                   Paul.Connelly   07/16
//=======================================================================================
struct TileMeshBuilder : RefCountedBase
{
    struct VertexKey
    {
        DPoint3d        m_point;
        DVec3d          m_normal;
        DPoint2d        m_param;
        DgnElementId    m_elementId;
        bool            m_normalValid = false;
        bool            m_paramValid = false;

        VertexKey() { }
        VertexKey(DPoint3dCR point, DVec3dCP normal, DPoint2dCP param, DgnElementId elemId) : m_point(point), m_normalValid(nullptr != normal), m_paramValid(nullptr != param), m_elementId(elemId)
            {
            if (m_normalValid) m_normal = *normal;
            if (m_paramValid) m_param = *param;
            }

        DVec3dCP GetNormal() const { return m_normalValid ? &m_normal : nullptr; }
        DPoint2dCP GetParam() const { return m_paramValid ? &m_param : nullptr; }

        struct Comparator
        {
            double  m_tolerance;

            explicit Comparator(double tolerance) : m_tolerance(tolerance) { }
            bool operator()(VertexKey const& lhs, VertexKey const& rhs) const;
        };
    };
private:
    struct TriangleKey
    {
        uint32_t    m_sortedIndices[3];

        TriangleKey() { }
        explicit TriangleKey(TriangleCR triangle);

        bool operator<(TriangleKey const& rhs) const;
    };

    typedef bmap<VertexKey, uint32_t, VertexKey::Comparator> VertexMap;
    typedef bset<TriangleKey> TriangleSet;

    TileMeshPtr         m_mesh;
    VertexMap           m_vertexMap;
    TriangleSet         m_triangleSet;
    double              m_tolerance;
    size_t              m_triangleIndex;

    TileMeshBuilder(TileDisplayParamsPtr& params, double tolerance) : m_mesh(TileMesh::Create(params)), m_vertexMap(VertexKey::Comparator(tolerance)),
            m_tolerance(tolerance), m_triangleIndex(0) { }
public:
    static TileMeshBuilderPtr Create(TileDisplayParamsPtr& params, double tolerance) { return new TileMeshBuilder(params, tolerance); }

    DGNPLATFORM_EXPORT void AddTriangle(PolyfaceVisitorR visitor, DgnElementId elemId, bool doVertexClustering, bool duplicateTwoSidedTriangles);
    DGNPLATFORM_EXPORT void AddPolyline (bvector<DPoint3d>const& polyline, DgnElementId elemId, bool doVertexClustering);
    DGNPLATFORM_EXPORT void AddPolyface (PolyfaceQueryCR polyface, DgnElementId elementId, bool duplicateTwoSidedTriangles);

    void AddTriangle(TriangleCR triangle, TileMeshCR mesh);
    void AddTriangle(TriangleCR triangle);
    uint32_t AddClusteredVertex(VertexKey const& vertex);
    uint32_t AddVertex(VertexKey const& vertex);

    TileMeshP GetMesh() { return m_mesh.get(); } //!< The mesh under construction
    double GetTolerance() const { return m_tolerance; }
};

//=======================================================================================
//! Representation of geometry processed by a TileGenerator.
// @bsistruct                                                   Paul.Connelly   07/16
//=======================================================================================
struct TileGeometry : RefCountedBase
{
    enum class NormalMode
    {
        Never,              //!< Never generate normals
        Always,             //!< Always generate normals
        CurvedSurfacesOnly, //!< Generate normals only for curved surfaces
    };
private:
    TileDisplayParamsPtr    m_params;
    Transform               m_transform;
    DRange3d                m_tileRange;
    DgnElementId            m_elementId;
    size_t                  m_facetCount;
    double                  m_facetCountDensity;
    bool                    m_isCurved;
    bool                    m_hasTexture;

protected:
    TileGeometry(TransformCR tf, DRange3dCR tileRange, DgnElementId elemId, TileDisplayParamsPtr& params, bool isCurved, DgnDbR db);

    virtual PolyfaceHeaderPtr _GetPolyface(IFacetOptionsR facetOptions) = 0;
    virtual CurveVectorPtr _GetStrokedCurve(double chordTolerance) = 0;

    void SetFacetCount(size_t numFacets);
    IFacetOptionsPtr CreateFacetOptions(double chordTolerance, NormalMode normalMode) const;
public:
    TileDisplayParamsPtr GetDisplayParams() const { return m_params; }
    TransformCR GetTransform() const { return m_transform; }
    DRange3dCR GetTileRange() const { return m_tileRange; }
    DgnElementId GetElementId() const { return m_elementId; } //!< The ID of the element from which this geometry was produced

    size_t GetFacetCount() const { return m_facetCount; }
    double GetFacetCountDensity() const { return m_facetCountDensity; }

    bool IsCurved() const { return m_isCurved; }
    bool HasTexture() const { return m_hasTexture; }

    PolyfaceHeaderPtr GetPolyface(double chordTolerance, NormalMode normalMode);
    CurveVectorPtr    GetStrokedCurve (double chordTolerance) { return _GetStrokedCurve(chordTolerance); }
    
    //! Create a TileGeometry for an IGeometry
    static TileGeometryPtr Create(IGeometryR geometry, TransformCR tf, DRange3dCR tileRange, DgnElementId elemId, TileDisplayParamsPtr& params, IFacetOptionsR facetOptions, bool isCurved, DgnDbR db);
    //! Create a TileGeometry for an ISolidKernelEntity
    static TileGeometryPtr Create(ISolidKernelEntityR solid, TransformCR tf, DRange3dCR tileRange, DgnElementId elemId, TileDisplayParamsPtr& params, IFacetOptionsR facetOptions, DgnDbR db);
};

//=======================================================================================
//! Filters elements during TileNode generation. Elements are selected according to their
//! intersection with a TileNode's range, then tested against the supplied ITileGenerationFilter
//! to apply additional selection criteria.
// @bsistruct                                                   Paul.Connelly   09/16
//=======================================================================================
struct ITileGenerationFilter
{
protected:
    virtual bool _AcceptElement(DgnElementId elementId) = 0;
public:
    //! Invoked for each element in the tile's range. Returns false to exclude the element from the tile geometry, or true to include it.
    bool AcceptElement(DgnElementId elementId) { return _AcceptElement(elementId); }
};

//=======================================================================================
//! Accepts all elements.
// @bsistruct                                                   Paul.Connelly   09/16
//=======================================================================================
struct UnconditionalTileGenerationFilter : ITileGenerationFilter
{
protected:
    virtual bool _AcceptElement(DgnElementId) override { return true; }
};

//=======================================================================================
//! Filters elements according to the viewed models and categories associated with a
//! ViewController.
// @bsistruct                                                   Paul.Connelly   09/16
//=======================================================================================
struct TileViewControllerFilter : ITileGenerationFilter
{
protected:
    struct ModelAndCategorySet : BeSQLite::VirtualSet
        {
    private:
        DgnModelIdSet       m_models;
        DgnCategoryIdSet    m_categories;

        virtual bool _IsInSet(int nVals, BeSQLite::DbValue const* vals) const override
            {
            return m_models.Contains(DgnModelId(vals[0].GetValueUInt64())) && m_categories.Contains(DgnCategoryId(vals[1].GetValueUInt64()));
            }
    public:
        ModelAndCategorySet(ViewControllerCR view) : m_models(view.GetViewedModels()), m_categories(view.GetViewedCategories()) { }

        bool IsEmpty() const { return m_models.empty() && m_categories.empty(); }
        };

    ModelAndCategorySet                     m_set;
    BeSQLite::EC::CachedECSqlStatementPtr   m_stmt;

    DGNPLATFORM_EXPORT virtual bool _AcceptElement(DgnElementId elementId) override;
public:
    DGNPLATFORM_EXPORT TileViewControllerFilter(ViewControllerCR view);

    bool IsEmpty() const { return m_set.IsEmpty(); }
};

//=======================================================================================
//! Caches information used during tile generation.
// @bsistruct                                                   Paul.Connelly   09/16
//=======================================================================================
struct TileGenerationCache
{
    enum class CacheGeometry { Yes, No };
private:
    typedef bmap<DgnElementId, TileGeometryList>    GeometryMap;

    XYZRangeTreeRoot*       m_tree;
    mutable GeometryMap     m_geometry;
    mutable BeMutex         m_mutex;
    bool                    m_wantCacheGeometry;

    friend struct TileGenerator; // Invokes Populate() from ctor
    TileGenerationCache(CacheGeometry cacheGeometry=CacheGeometry::Yes);
    void Populate(DgnDbR db, size_t maxPointsPerTile, ITileGenerationFilterR filter);
public:
    DGNPLATFORM_EXPORT ~TileGenerationCache();

    XYZRangeTreeRoot& GetTree() const { return *m_tree; }
    DGNPLATFORM_EXPORT DRange3d GetRange() const;

    bool WantCacheGeometry() const { return m_wantCacheGeometry; }
    bool GetCachedGeometry(TileGeometryList& geometry, DgnElementId elementId) const;
    void AddCachedGeometry(DgnElementId elementId, TileGeometryList&& geometry) const;
};

//=======================================================================================
//! Represents one tile in a HLOD tree occupying a given range and containing higher-LOD
//! child tiles within the same range.
// @bsistruct                                                   Paul.Connelly   07/16
//=======================================================================================
struct TileNode : RefCountedBase
{
private:
    DRange3d            m_dgnRange;
    TileNodeList        m_children;
    size_t              m_depth;
    size_t              m_siblingIndex;
    double              m_tolerance;
    TileNodeP           m_parent;
    WString             m_subdirectory;
    Transform           m_transformFromDgn;

protected:
    TileNode(TransformCR transformFromDgn) : TileNode(DRange3d::NullRange(), transformFromDgn, 0, 0, 0.0, nullptr) { }
    TileNode(DRange3dCR range, TransformCR transformFromDgn, size_t depth, size_t siblingIndex, double tolerance, TileNodeP parent)
        : m_dgnRange(range), m_depth(depth), m_siblingIndex(siblingIndex), m_tolerance(tolerance), m_parent(parent), m_transformFromDgn(transformFromDgn) { }

    TransformCR GetTransformFromDgn() const { return m_transformFromDgn; }
public:
    static TileNodePtr Create(TransformCR transformFromDgn) { return new TileNode(transformFromDgn); }
    static TileNodePtr Create(DRange3dCR dgnRange, TransformCR transformFromDgn, size_t depth, size_t siblingIndex, double tolerance, TileNodeP parent)
        { return new TileNode(dgnRange, transformFromDgn, depth, siblingIndex, tolerance, parent); }

    DRange3dCR GetDgnRange() const { return m_dgnRange; }
    DRange3d GetTileRange() const { DRange3d range = m_dgnRange; m_transformFromDgn.Multiply(range, range); return range; }
    DPoint3d GetTileCenter() const { DRange3d range = GetTileRange(); return DPoint3d::FromInterpolate (range.low, .5, range.high); }
    size_t GetDepth() const { return m_depth; } //!< This node's depth from the root tile node
    size_t GetSiblingIndex() const { return m_siblingIndex; } //!< This node's order within its siblings at the same depth
    double GetTolerance() const { return m_tolerance; }

    TileNodeCP GetParent() const { return m_parent; } //!< The direct parent of this node
    TileNodeP GetParent() { return m_parent; } //!< The direct parent of this node
    TileNodeList const& GetChildren() const { return m_children; } //!< The direct children of this node
    TileNodeList& GetChildren() { return m_children; } //!< The direct children of this node
    WStringCR GetSubdirectory() const { return m_subdirectory; }
    void SetSubdirectory (WStringCR subdirectory) { m_subdirectory = subdirectory; }
    void SetDgnRange (DRange3dCR range) { m_dgnRange = range; }
    void SetTileRange(DRange3dCR range) { Transform tf; DRange3d dgnRange = range; tf.InverseOf(m_transformFromDgn); tf.Multiply(dgnRange, dgnRange); SetDgnRange(dgnRange); }

    DGNPLATFORM_EXPORT size_t GetNodeCount() const;
    DGNPLATFORM_EXPORT size_t GetMaxDepth() const;
    DGNPLATFORM_EXPORT void GetTiles(TileNodePList& tiles);
    DGNPLATFORM_EXPORT TileNodePList GetTiles();
    DGNPLATFORM_EXPORT WString GetNameSuffix() const;
    DGNPLATFORM_EXPORT BeFileNameStatus GenerateSubdirectories (size_t maxTilesPerDirectory, BeFileNameCR dataDirectory);
    DGNPLATFORM_EXPORT WString GetRelativePath (WCharCP rootName, WCharCP extension) const;

<<<<<<< HEAD
    DGNPLATFORM_EXPORT void ComputeTiles(double chordTolerance, size_t maxPointsPerTile, ITileGenerationFilterR filter, DgnDbR db);
    DGNPLATFORM_EXPORT static void ComputeSubTiles(bvector<DRange3d>& subTileRanges, DRange3dCR range, size_t maxPointsPerSubTile, ITileGenerationFilterR filter, DgnDbR db);
    DGNPLATFORM_EXPORT virtual TileMeshList _GenerateMeshes(ITileGenerationFilterR filter, DgnDbR db, TileGeometry::NormalMode normalMode=TileGeometry::NormalMode::CurvedSurfacesOnly, bool twoSidedTriangles=false, bool generatePolylines = false) const;
=======
    DGNPLATFORM_EXPORT void ComputeTiles(double chordTolerance, size_t maxPointsPerTile, TileGenerationCacheCR cache);
    DGNPLATFORM_EXPORT static void ComputeSubTiles(bvector<DRange3d>& subTileRanges, DRange3dCR range, size_t maxPointsPerSubTile, TileGenerationCacheCR cache);
    DGNPLATFORM_EXPORT virtual TileMeshList _GenerateMeshes(TileGenerationCacheCR cache, DgnDbR dgndb, TileGeometry::NormalMode normalMode=TileGeometry::NormalMode::CurvedSurfacesOnly, bool twoSidedTriangles=false) const;
};

//=======================================================================================
//! Interface adopted by an object which tracks progress of the tile generation process
// @bsistruct                                                   Paul.Connelly   09/16
//=======================================================================================
struct EXPORT_VTABLE_ATTRIBUTE ITileGenerationProgressMonitor
{
    enum class TaskName
    {
        PopulatingCache,
        GeneratingTileNodes,
        CollectingTileMeshes,
    };

    virtual void _IndicateProgress(uint32_t completed, uint32_t total) { } //!< Invoked to announce the current ratio completed
    virtual bool _WasAborted() { return false; } //!< Return true to abort tile generation
    virtual void _SetTaskName(TaskName taskName) { } //!< Invoked to announce the current task
    virtual void _SetModel (DgnModelCP dgnModel) { }
>>>>>>> 64ad7b7d
};

//=======================================================================================
//! Generates a HLOD tree of TileNodes from a set of tiles.
// @bsistruct                                                   Paul.Connelly   07/16
//=======================================================================================
struct TileGenerator
{
    enum class Status
    {
        Success = SUCCESS,
        NoGeometry,
        NotImplemented,
        Aborted,
    };

    //! Interface adopted by an object which collects generated tiles
    struct EXPORT_VTABLE_ATTRIBUTE ITileCollector
    {
        //! Invoked from one of several worker threads for each generated tile.
        virtual Status _AcceptTile(TileNodeCR tileNode) = 0;
    };

    //! Accumulates statistics during tile generation
    struct Statistics
    {
        size_t      m_tileCount = 0;
        size_t      m_tileDepth = 0;
        double      m_collectionTime = 0.0;
        double      m_tileCreationTime = 0.0;
        double      m_cachePopulationTime = 0.0;
    };
private:
    Statistics                      m_statistics;
    ITileGenerationProgressMonitorR m_progressMeter;
    Transform                       m_transformFromDgn;
    DgnDbR                          m_dgndb;
    TileGenerationCache             m_cache;
    size_t                          m_maxPointsPerTile;

    static void ComputeSubRanges(bvector<DRange3d>& subRanges, bvector<DPoint3d> const& points, size_t maxPoints, DRange3dCR range);
public:
    DGNPLATFORM_EXPORT explicit TileGenerator(TransformCR transformFromDgn, DgnDbR dgndb, size_t maxPointsPerTile, ITileGenerationFilterP filter=nullptr, ITileGenerationProgressMonitorP progress=nullptr);

    DGNPLATFORM_EXPORT Status CollectTiles(TileNodeR rootTile, ITileCollector& collector);
    DGNPLATFORM_EXPORT static void SplitMeshToMaximumSize(TileMeshList& meshes, TileMeshR mesh, size_t maxPoints);

    DgnDbR GetDgnDb() const { return m_dgndb; }
    TransformCR GetTransformFromDgn() const { return m_transformFromDgn; }
    Statistics const& GetStatistics() const { return m_statistics; }
    TileGenerationCacheCR GetCache() const { return m_cache; }

    DGNPLATFORM_EXPORT Status GenerateTiles(TileNodePtr& root, size_t maxPointsPerTile);
};

//=======================================================================================
// Interface for models to generate HLOD tree of TileNodes 
// @bsistruct                                                   Ray.Bentley     08/2016
//=======================================================================================
struct IGenerateMeshTiles
{
    virtual TileGenerator::Status _GenerateMeshTiles(TileNodePtr& rootTile, TransformCR transformDbToTile) = 0;

};  // IPublishModelMeshTiles

END_BENTLEY_RENDER_NAMESPACE

<|MERGE_RESOLUTION|>--- conflicted
+++ resolved
@@ -1,535 +1,529 @@
-/*--------------------------------------------------------------------------------------+
-|
-|     $Source: PublicAPI/DgnPlatform/MeshTile.h $
-|
-|  $Copyright: (c) 2016 Bentley Systems, Incorporated. All rights reserved. $
-|
-+--------------------------------------------------------------------------------------*/
-#pragma once
-/*__PUBLISH_SECTION_START__*/
-
-#include "Render.h"
-#include "DgnTexture.h"
-#include "SolidKernel.h"
-
-BEGIN_BENTLEY_GEOMETRY_NAMESPACE
-class XYZRangeTreeRoot;
-END_BENTLEY_GEOMETRY_NAMESPACE
-
-BENTLEY_RENDER_TYPEDEFS(Triangle);
-BENTLEY_RENDER_TYPEDEFS(TilePolyline);
-BENTLEY_RENDER_TYPEDEFS(TileMesh);
-BENTLEY_RENDER_TYPEDEFS(TileMeshBuilder);
-BENTLEY_RENDER_TYPEDEFS(TileNode);
-BENTLEY_RENDER_TYPEDEFS(TileGenerator);
-BENTLEY_RENDER_TYPEDEFS(TileGeometry);
-BENTLEY_RENDER_TYPEDEFS(TileDisplayParams);
-BENTLEY_RENDER_TYPEDEFS(TileTextureImage);
-BENTLEY_RENDER_TYPEDEFS(ITileGenerationFilter);
-BENTLEY_RENDER_TYPEDEFS(TileGenerationCache);
-BENTLEY_RENDER_TYPEDEFS(ITileGenerationProgressMonitor);
-
-BENTLEY_RENDER_REF_COUNTED_PTR(TileMesh);
-BENTLEY_RENDER_REF_COUNTED_PTR(TileNode);
-BENTLEY_RENDER_REF_COUNTED_PTR(TileMeshBuilder);
-BENTLEY_RENDER_REF_COUNTED_PTR(TileGeometry);
-BENTLEY_RENDER_REF_COUNTED_PTR(TileTextureImage);
-BENTLEY_RENDER_REF_COUNTED_PTR(TileDisplayParams);
-
-BEGIN_BENTLEY_RENDER_NAMESPACE
-
-typedef bvector<TileMeshPtr> TileMeshList;
-typedef bvector<TileNodePtr> TileNodeList;
-typedef bvector<TileNodeP>   TileNodePList;
-typedef bvector<TileGeometryPtr> TileGeometryList;
-
-//=======================================================================================
-// ! Holds a texture image.
-// @bsistruct                                                   Paul.Connelly   07/16
-//=======================================================================================
-struct TileTextureImage : RefCountedBase
-    {
-    private:
-        ImageSource       m_imageSource;
-
-        static ImageSource Load(TileDisplayParamsCR params, DgnDbR db);
-
-        TileTextureImage(ImageSource&& imageSource) : m_imageSource(std::move(imageSource)) { BeAssert(m_imageSource.IsValid()); }
-        TileTextureImage(ImageSource& imageSource) : m_imageSource (imageSource) { BeAssert(m_imageSource.IsValid()); }
-    public:
-        static TileTextureImagePtr Create(ImageSource&& imageSource) { return new TileTextureImage(std::move(imageSource)); }
-        static TileTextureImagePtr Create(ImageSource& imageSource) { return new TileTextureImage(imageSource); }
-
-        ImageSourceCR GetImageSource() const { return m_imageSource; }
-        static void ResolveTexture(TileDisplayParamsR params, DgnDbR db);
-    };
-
-//=======================================================================================
-//! Display params associated with TileGeometry. Based on GraphicParams and GeometryParams.
-// @bsistruct                                                   Paul.Connelly   08/16
-//=======================================================================================
-struct TileDisplayParams : RefCountedBase
-{
-private:
-    uint32_t                m_fillColor;
-    DgnMaterialId           m_materialId;
-    TileTextureImagePtr     m_textureImage;
-    bool                    m_ignoreLighting;
-
-    TileDisplayParams(GraphicParamsCP graphicParams, GeometryParamsCP geometryParams);
-    TileDisplayParams(uint32_t fillColor, TileTextureImageP texture, bool ignoreLighting) : m_fillColor(fillColor), m_textureImage(texture), m_ignoreLighting(ignoreLighting) { }
-public:
-    static TileDisplayParamsPtr Create() { return Create(nullptr, nullptr); }
-    static TileDisplayParamsPtr Create(GraphicParamsCR graphicParams, GeometryParamsCR geometryParams) { return Create(&graphicParams, &geometryParams); }
-    static TileDisplayParamsPtr Create(GraphicParamsCP graphicParams, GeometryParamsCP geometryParams) { return new TileDisplayParams(graphicParams, geometryParams); }
-    static TileDisplayParamsPtr Create(uint32_t fillColor, TileTextureImageP textureImage, bool ignoreLighting) { return new TileDisplayParams(fillColor, textureImage, ignoreLighting); }
-
-    bool operator<(TileDisplayParams const& rhs) const;
-
-    DgnMaterialId GetMaterialId() const { return m_materialId; }
-    uint32_t GetFillColor() const { return m_fillColor; }
-    bool GetIgnoreLighting() const { return m_ignoreLighting; }
-    DgnTextureCPtr QueryTexture(DgnDbR db) const;
-    TileTextureImagePtr& TextureImage() { return m_textureImage; }
-    TileTextureImageCP GetTextureImage() const { return m_textureImage.get(); }
-};
-
-//=======================================================================================
-//! Represents one triangle of a TileMesh.
-// @bsistruct                                                   Paul.Connelly   07/16
-//=======================================================================================
-struct Triangle
-{
-    uint32_t    m_indices[3];   // indexes into point/normal/uvparams/elementID vectors
-    bool        m_singleSided;
-
-    explicit Triangle(bool singleSided=true) : m_singleSided(singleSided) { SetIndices(0, 0, 0); }
-    Triangle(uint32_t indices[3], bool singleSided) : m_singleSided(singleSided) { SetIndices(indices); }
-
-    void SetIndices(uint32_t indices[3]) { SetIndices(indices[0], indices[1], indices[2]); }
-    void SetIndices(uint32_t a, uint32_t b, uint32_t c) { m_indices[0] = a; m_indices[1] = b; m_indices[2] = c; }
-
-    bool IsDegenerate() const
-        {
-        return m_indices[0] == m_indices[1] || m_indices[0] == m_indices[2] || m_indices[1] == m_indices[2];
-        }
-};
-
-//=======================================================================================
-//! Represents a single polyline  of a TileMesh
-//! 
-// @bsistruct                                                   Paul.Connelly   07/16
-//=======================================================================================
-struct TilePolyline
-{
-     bvector <uint32_t>     m_indices;
-};  // TilePolyline
-
-
-//=======================================================================================
-//! Represents a single mesh of uniform symbology within a TileNode, consisting of
-//! vertex/normal/uv-param/elementID arrays indexed by an array of triangles.
-// @bsistruct                                                   Paul.Connelly   07/16
-//=======================================================================================
-struct TileMesh : RefCountedBase
-{
-private:
-    TileDisplayParamsPtr    m_displayParams;
-    bvector<Triangle>       m_triangles;
-    bvector<TilePolyline>   m_polylines;
-    bvector<DPoint3d>       m_points;
-    bvector<DVec3d>         m_normals;
-    bvector<DPoint2d>       m_uvParams;
-    bvector<DgnElementId>   m_elementIds;   // invalid IDs for clutter geometry
-    bool                    m_validIdsPresent;
-
-    explicit TileMesh(TileDisplayParamsPtr& params) : m_displayParams(params), m_validIdsPresent (false) { }
-
-    template<typename T> T const* GetMember(bvector<T> const& from, uint32_t at) const { return at < from.size() ? &from[at] : nullptr; }
-public:
-    static TileMeshPtr Create(TileDisplayParamsPtr& params) { return new TileMesh(params); }
-
-    DGNPLATFORM_EXPORT DRange3d GetTriangleRange(TriangleCR triangle) const;
-    DGNPLATFORM_EXPORT DVec3d GetTriangleNormal(TriangleCR triangle) const;
-    DGNPLATFORM_EXPORT bool HasNonPlanarNormals() const;
-
-    TileDisplayParamsCP GetDisplayParams() const { return m_displayParams.get(); } //!< The mesh symbology
-    TileDisplayParamsPtr GetDisplayParamsPtr() const { return m_displayParams; } //!< The mesh symbology
-    bvector<Triangle> const& Triangles() const { return m_triangles; } //!< Triangles defined as a set of 3 indices into the vertex attribute arrays.
-    bvector<TilePolyline> const& Polylines() const { return m_polylines; } //!< Polylines defined as a set of indices into the vertex attribute arrays.
-    bvector<DPoint3d> const& Points() const { return m_points; } //!< Position vertex attribute array
-    bvector<DVec3d> const& Normals() const { return m_normals; } //!< Normal vertex attribute array
-    bvector<DPoint2d> const& Params() const { return m_uvParams; } //!< UV params vertex attribute array
-    bvector<DgnElementId> const& ElementIds() const { return m_elementIds; } //!< Vertex attribute array specifying the ID of the element from which the vertex was produced
-
-    TriangleCP GetTriangle(uint32_t index) const { return GetMember(m_triangles, index); }
-    DPoint3dCP GetPoint(uint32_t index) const { return GetMember(m_points, index); }
-    DVec3dCP GetNormal(uint32_t index) const { return GetMember(m_normals, index); }
-    DPoint2dCP GetParam(uint32_t index) const { return GetMember(m_uvParams, index); }
-    DgnElementId GetElementId(uint32_t index) const { auto pId = GetMember(m_elementIds, index); return nullptr != pId ? *pId : DgnElementId(); }
-    bool IsEmpty() const { return m_triangles.empty() && m_polylines.empty(); }
-    bool ValidIdsPresent() const { return m_validIdsPresent; }
-
-    void AddTriangle(TriangleCR triangle) { m_triangles.push_back(triangle); }
-    void AddPolyline (TilePolyline polyline) { m_polylines.push_back(polyline); }
-    uint32_t AddVertex(DPoint3dCR point, DVec3dCP normal, DPoint2dCP param, DgnElementId elemId);
-};
-
-//=======================================================================================
-//! Builds a single TileMesh to a specified level of detail, optionally applying vertex
-//! clustering.
-// @bsistruct                                                   Paul.Connelly   07/16
-//=======================================================================================
-struct TileMeshBuilder : RefCountedBase
-{
-    struct VertexKey
-    {
-        DPoint3d        m_point;
-        DVec3d          m_normal;
-        DPoint2d        m_param;
-        DgnElementId    m_elementId;
-        bool            m_normalValid = false;
-        bool            m_paramValid = false;
-
-        VertexKey() { }
-        VertexKey(DPoint3dCR point, DVec3dCP normal, DPoint2dCP param, DgnElementId elemId) : m_point(point), m_normalValid(nullptr != normal), m_paramValid(nullptr != param), m_elementId(elemId)
-            {
-            if (m_normalValid) m_normal = *normal;
-            if (m_paramValid) m_param = *param;
-            }
-
-        DVec3dCP GetNormal() const { return m_normalValid ? &m_normal : nullptr; }
-        DPoint2dCP GetParam() const { return m_paramValid ? &m_param : nullptr; }
-
-        struct Comparator
-        {
-            double  m_tolerance;
-
-            explicit Comparator(double tolerance) : m_tolerance(tolerance) { }
-            bool operator()(VertexKey const& lhs, VertexKey const& rhs) const;
-        };
-    };
-private:
-    struct TriangleKey
-    {
-        uint32_t    m_sortedIndices[3];
-
-        TriangleKey() { }
-        explicit TriangleKey(TriangleCR triangle);
-
-        bool operator<(TriangleKey const& rhs) const;
-    };
-
-    typedef bmap<VertexKey, uint32_t, VertexKey::Comparator> VertexMap;
-    typedef bset<TriangleKey> TriangleSet;
-
-    TileMeshPtr         m_mesh;
-    VertexMap           m_vertexMap;
-    TriangleSet         m_triangleSet;
-    double              m_tolerance;
-    size_t              m_triangleIndex;
-
-    TileMeshBuilder(TileDisplayParamsPtr& params, double tolerance) : m_mesh(TileMesh::Create(params)), m_vertexMap(VertexKey::Comparator(tolerance)),
-            m_tolerance(tolerance), m_triangleIndex(0) { }
-public:
-    static TileMeshBuilderPtr Create(TileDisplayParamsPtr& params, double tolerance) { return new TileMeshBuilder(params, tolerance); }
-
-    DGNPLATFORM_EXPORT void AddTriangle(PolyfaceVisitorR visitor, DgnElementId elemId, bool doVertexClustering, bool duplicateTwoSidedTriangles);
-    DGNPLATFORM_EXPORT void AddPolyline (bvector<DPoint3d>const& polyline, DgnElementId elemId, bool doVertexClustering);
-    DGNPLATFORM_EXPORT void AddPolyface (PolyfaceQueryCR polyface, DgnElementId elementId, bool duplicateTwoSidedTriangles);
-
-    void AddTriangle(TriangleCR triangle, TileMeshCR mesh);
-    void AddTriangle(TriangleCR triangle);
-    uint32_t AddClusteredVertex(VertexKey const& vertex);
-    uint32_t AddVertex(VertexKey const& vertex);
-
-    TileMeshP GetMesh() { return m_mesh.get(); } //!< The mesh under construction
-    double GetTolerance() const { return m_tolerance; }
-};
-
-//=======================================================================================
-//! Representation of geometry processed by a TileGenerator.
-// @bsistruct                                                   Paul.Connelly   07/16
-//=======================================================================================
-struct TileGeometry : RefCountedBase
-{
-    enum class NormalMode
-    {
-        Never,              //!< Never generate normals
-        Always,             //!< Always generate normals
-        CurvedSurfacesOnly, //!< Generate normals only for curved surfaces
-    };
-private:
-    TileDisplayParamsPtr    m_params;
-    Transform               m_transform;
-    DRange3d                m_tileRange;
-    DgnElementId            m_elementId;
-    size_t                  m_facetCount;
-    double                  m_facetCountDensity;
-    bool                    m_isCurved;
-    bool                    m_hasTexture;
-
-protected:
-    TileGeometry(TransformCR tf, DRange3dCR tileRange, DgnElementId elemId, TileDisplayParamsPtr& params, bool isCurved, DgnDbR db);
-
-    virtual PolyfaceHeaderPtr _GetPolyface(IFacetOptionsR facetOptions) = 0;
-    virtual CurveVectorPtr _GetStrokedCurve(double chordTolerance) = 0;
-
-    void SetFacetCount(size_t numFacets);
-    IFacetOptionsPtr CreateFacetOptions(double chordTolerance, NormalMode normalMode) const;
-public:
-    TileDisplayParamsPtr GetDisplayParams() const { return m_params; }
-    TransformCR GetTransform() const { return m_transform; }
-    DRange3dCR GetTileRange() const { return m_tileRange; }
-    DgnElementId GetElementId() const { return m_elementId; } //!< The ID of the element from which this geometry was produced
-
-    size_t GetFacetCount() const { return m_facetCount; }
-    double GetFacetCountDensity() const { return m_facetCountDensity; }
-
-    bool IsCurved() const { return m_isCurved; }
-    bool HasTexture() const { return m_hasTexture; }
-
-    PolyfaceHeaderPtr GetPolyface(double chordTolerance, NormalMode normalMode);
-    CurveVectorPtr    GetStrokedCurve (double chordTolerance) { return _GetStrokedCurve(chordTolerance); }
-    
-    //! Create a TileGeometry for an IGeometry
-    static TileGeometryPtr Create(IGeometryR geometry, TransformCR tf, DRange3dCR tileRange, DgnElementId elemId, TileDisplayParamsPtr& params, IFacetOptionsR facetOptions, bool isCurved, DgnDbR db);
-    //! Create a TileGeometry for an ISolidKernelEntity
-    static TileGeometryPtr Create(ISolidKernelEntityR solid, TransformCR tf, DRange3dCR tileRange, DgnElementId elemId, TileDisplayParamsPtr& params, IFacetOptionsR facetOptions, DgnDbR db);
-};
-
-//=======================================================================================
-//! Filters elements during TileNode generation. Elements are selected according to their
-//! intersection with a TileNode's range, then tested against the supplied ITileGenerationFilter
-//! to apply additional selection criteria.
-// @bsistruct                                                   Paul.Connelly   09/16
-//=======================================================================================
-struct ITileGenerationFilter
-{
-protected:
-    virtual bool _AcceptElement(DgnElementId elementId) = 0;
-public:
-    //! Invoked for each element in the tile's range. Returns false to exclude the element from the tile geometry, or true to include it.
-    bool AcceptElement(DgnElementId elementId) { return _AcceptElement(elementId); }
-};
-
-//=======================================================================================
-//! Accepts all elements.
-// @bsistruct                                                   Paul.Connelly   09/16
-//=======================================================================================
-struct UnconditionalTileGenerationFilter : ITileGenerationFilter
-{
-protected:
-    virtual bool _AcceptElement(DgnElementId) override { return true; }
-};
-
-//=======================================================================================
-//! Filters elements according to the viewed models and categories associated with a
-//! ViewController.
-// @bsistruct                                                   Paul.Connelly   09/16
-//=======================================================================================
-struct TileViewControllerFilter : ITileGenerationFilter
-{
-protected:
-    struct ModelAndCategorySet : BeSQLite::VirtualSet
-        {
-    private:
-        DgnModelIdSet       m_models;
-        DgnCategoryIdSet    m_categories;
-
-        virtual bool _IsInSet(int nVals, BeSQLite::DbValue const* vals) const override
-            {
-            return m_models.Contains(DgnModelId(vals[0].GetValueUInt64())) && m_categories.Contains(DgnCategoryId(vals[1].GetValueUInt64()));
-            }
-    public:
-        ModelAndCategorySet(ViewControllerCR view) : m_models(view.GetViewedModels()), m_categories(view.GetViewedCategories()) { }
-
-        bool IsEmpty() const { return m_models.empty() && m_categories.empty(); }
-        };
-
-    ModelAndCategorySet                     m_set;
-    BeSQLite::EC::CachedECSqlStatementPtr   m_stmt;
-
-    DGNPLATFORM_EXPORT virtual bool _AcceptElement(DgnElementId elementId) override;
-public:
-    DGNPLATFORM_EXPORT TileViewControllerFilter(ViewControllerCR view);
-
-    bool IsEmpty() const { return m_set.IsEmpty(); }
-};
-
-//=======================================================================================
-//! Caches information used during tile generation.
-// @bsistruct                                                   Paul.Connelly   09/16
-//=======================================================================================
-struct TileGenerationCache
-{
-    enum class CacheGeometry { Yes, No };
-private:
-    typedef bmap<DgnElementId, TileGeometryList>    GeometryMap;
-
-    XYZRangeTreeRoot*       m_tree;
-    mutable GeometryMap     m_geometry;
-    mutable BeMutex         m_mutex;
-    bool                    m_wantCacheGeometry;
-
-    friend struct TileGenerator; // Invokes Populate() from ctor
-    TileGenerationCache(CacheGeometry cacheGeometry=CacheGeometry::Yes);
-    void Populate(DgnDbR db, size_t maxPointsPerTile, ITileGenerationFilterR filter);
-public:
-    DGNPLATFORM_EXPORT ~TileGenerationCache();
-
-    XYZRangeTreeRoot& GetTree() const { return *m_tree; }
-    DGNPLATFORM_EXPORT DRange3d GetRange() const;
-
-    bool WantCacheGeometry() const { return m_wantCacheGeometry; }
-    bool GetCachedGeometry(TileGeometryList& geometry, DgnElementId elementId) const;
-    void AddCachedGeometry(DgnElementId elementId, TileGeometryList&& geometry) const;
-};
-
-//=======================================================================================
-//! Represents one tile in a HLOD tree occupying a given range and containing higher-LOD
-//! child tiles within the same range.
-// @bsistruct                                                   Paul.Connelly   07/16
-//=======================================================================================
-struct TileNode : RefCountedBase
-{
-private:
-    DRange3d            m_dgnRange;
-    TileNodeList        m_children;
-    size_t              m_depth;
-    size_t              m_siblingIndex;
-    double              m_tolerance;
-    TileNodeP           m_parent;
-    WString             m_subdirectory;
-    Transform           m_transformFromDgn;
-
-protected:
-    TileNode(TransformCR transformFromDgn) : TileNode(DRange3d::NullRange(), transformFromDgn, 0, 0, 0.0, nullptr) { }
-    TileNode(DRange3dCR range, TransformCR transformFromDgn, size_t depth, size_t siblingIndex, double tolerance, TileNodeP parent)
-        : m_dgnRange(range), m_depth(depth), m_siblingIndex(siblingIndex), m_tolerance(tolerance), m_parent(parent), m_transformFromDgn(transformFromDgn) { }
-
-    TransformCR GetTransformFromDgn() const { return m_transformFromDgn; }
-public:
-    static TileNodePtr Create(TransformCR transformFromDgn) { return new TileNode(transformFromDgn); }
-    static TileNodePtr Create(DRange3dCR dgnRange, TransformCR transformFromDgn, size_t depth, size_t siblingIndex, double tolerance, TileNodeP parent)
-        { return new TileNode(dgnRange, transformFromDgn, depth, siblingIndex, tolerance, parent); }
-
-    DRange3dCR GetDgnRange() const { return m_dgnRange; }
-    DRange3d GetTileRange() const { DRange3d range = m_dgnRange; m_transformFromDgn.Multiply(range, range); return range; }
-    DPoint3d GetTileCenter() const { DRange3d range = GetTileRange(); return DPoint3d::FromInterpolate (range.low, .5, range.high); }
-    size_t GetDepth() const { return m_depth; } //!< This node's depth from the root tile node
-    size_t GetSiblingIndex() const { return m_siblingIndex; } //!< This node's order within its siblings at the same depth
-    double GetTolerance() const { return m_tolerance; }
-
-    TileNodeCP GetParent() const { return m_parent; } //!< The direct parent of this node
-    TileNodeP GetParent() { return m_parent; } //!< The direct parent of this node
-    TileNodeList const& GetChildren() const { return m_children; } //!< The direct children of this node
-    TileNodeList& GetChildren() { return m_children; } //!< The direct children of this node
-    WStringCR GetSubdirectory() const { return m_subdirectory; }
-    void SetSubdirectory (WStringCR subdirectory) { m_subdirectory = subdirectory; }
-    void SetDgnRange (DRange3dCR range) { m_dgnRange = range; }
-    void SetTileRange(DRange3dCR range) { Transform tf; DRange3d dgnRange = range; tf.InverseOf(m_transformFromDgn); tf.Multiply(dgnRange, dgnRange); SetDgnRange(dgnRange); }
-
-    DGNPLATFORM_EXPORT size_t GetNodeCount() const;
-    DGNPLATFORM_EXPORT size_t GetMaxDepth() const;
-    DGNPLATFORM_EXPORT void GetTiles(TileNodePList& tiles);
-    DGNPLATFORM_EXPORT TileNodePList GetTiles();
-    DGNPLATFORM_EXPORT WString GetNameSuffix() const;
-    DGNPLATFORM_EXPORT BeFileNameStatus GenerateSubdirectories (size_t maxTilesPerDirectory, BeFileNameCR dataDirectory);
-    DGNPLATFORM_EXPORT WString GetRelativePath (WCharCP rootName, WCharCP extension) const;
-
-<<<<<<< HEAD
-    DGNPLATFORM_EXPORT void ComputeTiles(double chordTolerance, size_t maxPointsPerTile, ITileGenerationFilterR filter, DgnDbR db);
-    DGNPLATFORM_EXPORT static void ComputeSubTiles(bvector<DRange3d>& subTileRanges, DRange3dCR range, size_t maxPointsPerSubTile, ITileGenerationFilterR filter, DgnDbR db);
-    DGNPLATFORM_EXPORT virtual TileMeshList _GenerateMeshes(ITileGenerationFilterR filter, DgnDbR db, TileGeometry::NormalMode normalMode=TileGeometry::NormalMode::CurvedSurfacesOnly, bool twoSidedTriangles=false, bool generatePolylines = false) const;
-=======
-    DGNPLATFORM_EXPORT void ComputeTiles(double chordTolerance, size_t maxPointsPerTile, TileGenerationCacheCR cache);
-    DGNPLATFORM_EXPORT static void ComputeSubTiles(bvector<DRange3d>& subTileRanges, DRange3dCR range, size_t maxPointsPerSubTile, TileGenerationCacheCR cache);
-    DGNPLATFORM_EXPORT virtual TileMeshList _GenerateMeshes(TileGenerationCacheCR cache, DgnDbR dgndb, TileGeometry::NormalMode normalMode=TileGeometry::NormalMode::CurvedSurfacesOnly, bool twoSidedTriangles=false) const;
-};
-
-//=======================================================================================
-//! Interface adopted by an object which tracks progress of the tile generation process
-// @bsistruct                                                   Paul.Connelly   09/16
-//=======================================================================================
-struct EXPORT_VTABLE_ATTRIBUTE ITileGenerationProgressMonitor
-{
-    enum class TaskName
-    {
-        PopulatingCache,
-        GeneratingTileNodes,
-        CollectingTileMeshes,
-    };
-
-    virtual void _IndicateProgress(uint32_t completed, uint32_t total) { } //!< Invoked to announce the current ratio completed
-    virtual bool _WasAborted() { return false; } //!< Return true to abort tile generation
-    virtual void _SetTaskName(TaskName taskName) { } //!< Invoked to announce the current task
-    virtual void _SetModel (DgnModelCP dgnModel) { }
->>>>>>> 64ad7b7d
-};
-
-//=======================================================================================
-//! Generates a HLOD tree of TileNodes from a set of tiles.
-// @bsistruct                                                   Paul.Connelly   07/16
-//=======================================================================================
-struct TileGenerator
-{
-    enum class Status
-    {
-        Success = SUCCESS,
-        NoGeometry,
-        NotImplemented,
-        Aborted,
-    };
-
-    //! Interface adopted by an object which collects generated tiles
-    struct EXPORT_VTABLE_ATTRIBUTE ITileCollector
-    {
-        //! Invoked from one of several worker threads for each generated tile.
-        virtual Status _AcceptTile(TileNodeCR tileNode) = 0;
-    };
-
-    //! Accumulates statistics during tile generation
-    struct Statistics
-    {
-        size_t      m_tileCount = 0;
-        size_t      m_tileDepth = 0;
-        double      m_collectionTime = 0.0;
-        double      m_tileCreationTime = 0.0;
-        double      m_cachePopulationTime = 0.0;
-    };
-private:
-    Statistics                      m_statistics;
-    ITileGenerationProgressMonitorR m_progressMeter;
-    Transform                       m_transformFromDgn;
-    DgnDbR                          m_dgndb;
-    TileGenerationCache             m_cache;
-    size_t                          m_maxPointsPerTile;
-
-    static void ComputeSubRanges(bvector<DRange3d>& subRanges, bvector<DPoint3d> const& points, size_t maxPoints, DRange3dCR range);
-public:
-    DGNPLATFORM_EXPORT explicit TileGenerator(TransformCR transformFromDgn, DgnDbR dgndb, size_t maxPointsPerTile, ITileGenerationFilterP filter=nullptr, ITileGenerationProgressMonitorP progress=nullptr);
-
-    DGNPLATFORM_EXPORT Status CollectTiles(TileNodeR rootTile, ITileCollector& collector);
-    DGNPLATFORM_EXPORT static void SplitMeshToMaximumSize(TileMeshList& meshes, TileMeshR mesh, size_t maxPoints);
-
-    DgnDbR GetDgnDb() const { return m_dgndb; }
-    TransformCR GetTransformFromDgn() const { return m_transformFromDgn; }
-    Statistics const& GetStatistics() const { return m_statistics; }
-    TileGenerationCacheCR GetCache() const { return m_cache; }
-
-    DGNPLATFORM_EXPORT Status GenerateTiles(TileNodePtr& root, size_t maxPointsPerTile);
-};
-
-//=======================================================================================
-// Interface for models to generate HLOD tree of TileNodes 
-// @bsistruct                                                   Ray.Bentley     08/2016
-//=======================================================================================
-struct IGenerateMeshTiles
-{
-    virtual TileGenerator::Status _GenerateMeshTiles(TileNodePtr& rootTile, TransformCR transformDbToTile) = 0;
-
-};  // IPublishModelMeshTiles
-
-END_BENTLEY_RENDER_NAMESPACE
-
+/*--------------------------------------------------------------------------------------+
+|
+|     $Source: PublicAPI/DgnPlatform/MeshTile.h $
+|
+|  $Copyright: (c) 2016 Bentley Systems, Incorporated. All rights reserved. $
+|
++--------------------------------------------------------------------------------------*/
+#pragma once
+/*__PUBLISH_SECTION_START__*/
+
+#include "Render.h"
+#include "DgnTexture.h"
+#include "SolidKernel.h"
+
+BEGIN_BENTLEY_GEOMETRY_NAMESPACE
+class XYZRangeTreeRoot;
+END_BENTLEY_GEOMETRY_NAMESPACE
+
+BENTLEY_RENDER_TYPEDEFS(Triangle);
+BENTLEY_RENDER_TYPEDEFS(TilePolyline);
+BENTLEY_RENDER_TYPEDEFS(TileMesh);
+BENTLEY_RENDER_TYPEDEFS(TileMeshBuilder);
+BENTLEY_RENDER_TYPEDEFS(TileNode);
+BENTLEY_RENDER_TYPEDEFS(TileGenerator);
+BENTLEY_RENDER_TYPEDEFS(TileGeometry);
+BENTLEY_RENDER_TYPEDEFS(TileDisplayParams);
+BENTLEY_RENDER_TYPEDEFS(TileTextureImage);
+BENTLEY_RENDER_TYPEDEFS(ITileGenerationFilter);
+BENTLEY_RENDER_TYPEDEFS(TileGenerationCache);
+BENTLEY_RENDER_TYPEDEFS(ITileGenerationProgressMonitor);
+
+BENTLEY_RENDER_REF_COUNTED_PTR(TileMesh);
+BENTLEY_RENDER_REF_COUNTED_PTR(TileNode);
+BENTLEY_RENDER_REF_COUNTED_PTR(TileMeshBuilder);
+BENTLEY_RENDER_REF_COUNTED_PTR(TileGeometry);
+BENTLEY_RENDER_REF_COUNTED_PTR(TileTextureImage);
+BENTLEY_RENDER_REF_COUNTED_PTR(TileDisplayParams);
+
+BEGIN_BENTLEY_RENDER_NAMESPACE
+
+typedef bvector<TileMeshPtr> TileMeshList;
+typedef bvector<TileNodePtr> TileNodeList;
+typedef bvector<TileNodeP>   TileNodePList;
+typedef bvector<TileGeometryPtr> TileGeometryList;
+
+//=======================================================================================
+// ! Holds a texture image.
+// @bsistruct                                                   Paul.Connelly   07/16
+//=======================================================================================
+struct TileTextureImage : RefCountedBase
+    {
+    private:
+        ImageSource       m_imageSource;
+
+        static ImageSource Load(TileDisplayParamsCR params, DgnDbR db);
+
+        TileTextureImage(ImageSource&& imageSource) : m_imageSource(std::move(imageSource)) { BeAssert(m_imageSource.IsValid()); }
+        TileTextureImage(ImageSource& imageSource) : m_imageSource (imageSource) { BeAssert(m_imageSource.IsValid()); }
+    public:
+        static TileTextureImagePtr Create(ImageSource&& imageSource) { return new TileTextureImage(std::move(imageSource)); }
+        static TileTextureImagePtr Create(ImageSource& imageSource) { return new TileTextureImage(imageSource); }
+
+        ImageSourceCR GetImageSource() const { return m_imageSource; }
+        static void ResolveTexture(TileDisplayParamsR params, DgnDbR db);
+    };
+
+//=======================================================================================
+//! Display params associated with TileGeometry. Based on GraphicParams and GeometryParams.
+// @bsistruct                                                   Paul.Connelly   08/16
+//=======================================================================================
+struct TileDisplayParams : RefCountedBase
+{
+private:
+    uint32_t                m_fillColor;
+    DgnMaterialId           m_materialId;
+    TileTextureImagePtr     m_textureImage;
+    bool                    m_ignoreLighting;
+
+    TileDisplayParams(GraphicParamsCP graphicParams, GeometryParamsCP geometryParams);
+    TileDisplayParams(uint32_t fillColor, TileTextureImageP texture, bool ignoreLighting) : m_fillColor(fillColor), m_textureImage(texture), m_ignoreLighting(ignoreLighting) { }
+public:
+    static TileDisplayParamsPtr Create() { return Create(nullptr, nullptr); }
+    static TileDisplayParamsPtr Create(GraphicParamsCR graphicParams, GeometryParamsCR geometryParams) { return Create(&graphicParams, &geometryParams); }
+    static TileDisplayParamsPtr Create(GraphicParamsCP graphicParams, GeometryParamsCP geometryParams) { return new TileDisplayParams(graphicParams, geometryParams); }
+    static TileDisplayParamsPtr Create(uint32_t fillColor, TileTextureImageP textureImage, bool ignoreLighting) { return new TileDisplayParams(fillColor, textureImage, ignoreLighting); }
+
+    bool operator<(TileDisplayParams const& rhs) const;
+
+    DgnMaterialId GetMaterialId() const { return m_materialId; }
+    uint32_t GetFillColor() const { return m_fillColor; }
+    bool GetIgnoreLighting() const { return m_ignoreLighting; }
+    DgnTextureCPtr QueryTexture(DgnDbR db) const;
+    TileTextureImagePtr& TextureImage() { return m_textureImage; }
+    TileTextureImageCP GetTextureImage() const { return m_textureImage.get(); }
+};
+
+//=======================================================================================
+//! Represents one triangle of a TileMesh.
+// @bsistruct                                                   Paul.Connelly   07/16
+//=======================================================================================
+struct Triangle
+{
+    uint32_t    m_indices[3];   // indexes into point/normal/uvparams/elementID vectors
+    bool        m_singleSided;
+
+    explicit Triangle(bool singleSided=true) : m_singleSided(singleSided) { SetIndices(0, 0, 0); }
+    Triangle(uint32_t indices[3], bool singleSided) : m_singleSided(singleSided) { SetIndices(indices); }
+
+    void SetIndices(uint32_t indices[3]) { SetIndices(indices[0], indices[1], indices[2]); }
+    void SetIndices(uint32_t a, uint32_t b, uint32_t c) { m_indices[0] = a; m_indices[1] = b; m_indices[2] = c; }
+
+    bool IsDegenerate() const
+        {
+        return m_indices[0] == m_indices[1] || m_indices[0] == m_indices[2] || m_indices[1] == m_indices[2];
+        }
+};
+
+//=======================================================================================
+//! Represents a single polyline  of a TileMesh
+//! 
+// @bsistruct                                                   Paul.Connelly   07/16
+//=======================================================================================
+struct TilePolyline
+{
+     bvector <uint32_t>     m_indices;
+};  // TilePolyline
+
+
+//=======================================================================================
+//! Represents a single mesh of uniform symbology within a TileNode, consisting of
+//! vertex/normal/uv-param/elementID arrays indexed by an array of triangles.
+// @bsistruct                                                   Paul.Connelly   07/16
+//=======================================================================================
+struct TileMesh : RefCountedBase
+{
+private:
+    TileDisplayParamsPtr    m_displayParams;
+    bvector<Triangle>       m_triangles;
+    bvector<TilePolyline>   m_polylines;
+    bvector<DPoint3d>       m_points;
+    bvector<DVec3d>         m_normals;
+    bvector<DPoint2d>       m_uvParams;
+    bvector<DgnElementId>   m_elementIds;   // invalid IDs for clutter geometry
+    bool                    m_validIdsPresent;
+
+    explicit TileMesh(TileDisplayParamsPtr& params) : m_displayParams(params), m_validIdsPresent (false) { }
+
+    template<typename T> T const* GetMember(bvector<T> const& from, uint32_t at) const { return at < from.size() ? &from[at] : nullptr; }
+public:
+    static TileMeshPtr Create(TileDisplayParamsPtr& params) { return new TileMesh(params); }
+
+    DGNPLATFORM_EXPORT DRange3d GetTriangleRange(TriangleCR triangle) const;
+    DGNPLATFORM_EXPORT DVec3d GetTriangleNormal(TriangleCR triangle) const;
+    DGNPLATFORM_EXPORT bool HasNonPlanarNormals() const;
+
+    TileDisplayParamsCP GetDisplayParams() const { return m_displayParams.get(); } //!< The mesh symbology
+    TileDisplayParamsPtr GetDisplayParamsPtr() const { return m_displayParams; } //!< The mesh symbology
+    bvector<Triangle> const& Triangles() const { return m_triangles; } //!< Triangles defined as a set of 3 indices into the vertex attribute arrays.
+    bvector<TilePolyline> const& Polylines() const { return m_polylines; } //!< Polylines defined as a set of indices into the vertex attribute arrays.
+    bvector<DPoint3d> const& Points() const { return m_points; } //!< Position vertex attribute array
+    bvector<DVec3d> const& Normals() const { return m_normals; } //!< Normal vertex attribute array
+    bvector<DPoint2d> const& Params() const { return m_uvParams; } //!< UV params vertex attribute array
+    bvector<DgnElementId> const& ElementIds() const { return m_elementIds; } //!< Vertex attribute array specifying the ID of the element from which the vertex was produced
+
+    TriangleCP GetTriangle(uint32_t index) const { return GetMember(m_triangles, index); }
+    DPoint3dCP GetPoint(uint32_t index) const { return GetMember(m_points, index); }
+    DVec3dCP GetNormal(uint32_t index) const { return GetMember(m_normals, index); }
+    DPoint2dCP GetParam(uint32_t index) const { return GetMember(m_uvParams, index); }
+    DgnElementId GetElementId(uint32_t index) const { auto pId = GetMember(m_elementIds, index); return nullptr != pId ? *pId : DgnElementId(); }
+    bool IsEmpty() const { return m_triangles.empty() && m_polylines.empty(); }
+    bool ValidIdsPresent() const { return m_validIdsPresent; }
+
+    void AddTriangle(TriangleCR triangle) { m_triangles.push_back(triangle); }
+    void AddPolyline (TilePolyline polyline) { m_polylines.push_back(polyline); }
+    uint32_t AddVertex(DPoint3dCR point, DVec3dCP normal, DPoint2dCP param, DgnElementId elemId);
+};
+
+//=======================================================================================
+//! Builds a single TileMesh to a specified level of detail, optionally applying vertex
+//! clustering.
+// @bsistruct                                                   Paul.Connelly   07/16
+//=======================================================================================
+struct TileMeshBuilder : RefCountedBase
+{
+    struct VertexKey
+    {
+        DPoint3d        m_point;
+        DVec3d          m_normal;
+        DPoint2d        m_param;
+        DgnElementId    m_elementId;
+        bool            m_normalValid = false;
+        bool            m_paramValid = false;
+
+        VertexKey() { }
+        VertexKey(DPoint3dCR point, DVec3dCP normal, DPoint2dCP param, DgnElementId elemId) : m_point(point), m_normalValid(nullptr != normal), m_paramValid(nullptr != param), m_elementId(elemId)
+            {
+            if (m_normalValid) m_normal = *normal;
+            if (m_paramValid) m_param = *param;
+            }
+
+        DVec3dCP GetNormal() const { return m_normalValid ? &m_normal : nullptr; }
+        DPoint2dCP GetParam() const { return m_paramValid ? &m_param : nullptr; }
+
+        struct Comparator
+        {
+            double  m_tolerance;
+
+            explicit Comparator(double tolerance) : m_tolerance(tolerance) { }
+            bool operator()(VertexKey const& lhs, VertexKey const& rhs) const;
+        };
+    };
+private:
+    struct TriangleKey
+    {
+        uint32_t    m_sortedIndices[3];
+
+        TriangleKey() { }
+        explicit TriangleKey(TriangleCR triangle);
+
+        bool operator<(TriangleKey const& rhs) const;
+    };
+
+    typedef bmap<VertexKey, uint32_t, VertexKey::Comparator> VertexMap;
+    typedef bset<TriangleKey> TriangleSet;
+
+    TileMeshPtr         m_mesh;
+    VertexMap           m_vertexMap;
+    TriangleSet         m_triangleSet;
+    double              m_tolerance;
+    size_t              m_triangleIndex;
+
+    TileMeshBuilder(TileDisplayParamsPtr& params, double tolerance) : m_mesh(TileMesh::Create(params)), m_vertexMap(VertexKey::Comparator(tolerance)),
+            m_tolerance(tolerance), m_triangleIndex(0) { }
+public:
+    static TileMeshBuilderPtr Create(TileDisplayParamsPtr& params, double tolerance) { return new TileMeshBuilder(params, tolerance); }
+
+    DGNPLATFORM_EXPORT void AddTriangle(PolyfaceVisitorR visitor, DgnElementId elemId, bool doVertexClustering, bool duplicateTwoSidedTriangles);
+    DGNPLATFORM_EXPORT void AddPolyline (bvector<DPoint3d>const& polyline, DgnElementId elemId, bool doVertexClustering);
+    DGNPLATFORM_EXPORT void AddPolyface (PolyfaceQueryCR polyface, DgnElementId elementId, bool duplicateTwoSidedTriangles);
+
+    void AddTriangle(TriangleCR triangle, TileMeshCR mesh);
+    void AddTriangle(TriangleCR triangle);
+    uint32_t AddClusteredVertex(VertexKey const& vertex);
+    uint32_t AddVertex(VertexKey const& vertex);
+
+    TileMeshP GetMesh() { return m_mesh.get(); } //!< The mesh under construction
+    double GetTolerance() const { return m_tolerance; }
+};
+
+//=======================================================================================
+//! Representation of geometry processed by a TileGenerator.
+// @bsistruct                                                   Paul.Connelly   07/16
+//=======================================================================================
+struct TileGeometry : RefCountedBase
+{
+    enum class NormalMode
+    {
+        Never,              //!< Never generate normals
+        Always,             //!< Always generate normals
+        CurvedSurfacesOnly, //!< Generate normals only for curved surfaces
+    };
+private:
+    TileDisplayParamsPtr    m_params;
+    Transform               m_transform;
+    DRange3d                m_tileRange;
+    DgnElementId            m_elementId;
+    size_t                  m_facetCount;
+    double                  m_facetCountDensity;
+    bool                    m_isCurved;
+    bool                    m_hasTexture;
+
+protected:
+    TileGeometry(TransformCR tf, DRange3dCR tileRange, DgnElementId elemId, TileDisplayParamsPtr& params, bool isCurved, DgnDbR db);
+
+    virtual PolyfaceHeaderPtr _GetPolyface(IFacetOptionsR facetOptions) = 0;
+    virtual CurveVectorPtr _GetStrokedCurve(double chordTolerance) = 0;
+
+    void SetFacetCount(size_t numFacets);
+    IFacetOptionsPtr CreateFacetOptions(double chordTolerance, NormalMode normalMode) const;
+public:
+    TileDisplayParamsPtr GetDisplayParams() const { return m_params; }
+    TransformCR GetTransform() const { return m_transform; }
+    DRange3dCR GetTileRange() const { return m_tileRange; }
+    DgnElementId GetElementId() const { return m_elementId; } //!< The ID of the element from which this geometry was produced
+
+    size_t GetFacetCount() const { return m_facetCount; }
+    double GetFacetCountDensity() const { return m_facetCountDensity; }
+
+    bool IsCurved() const { return m_isCurved; }
+    bool HasTexture() const { return m_hasTexture; }
+
+    PolyfaceHeaderPtr GetPolyface(double chordTolerance, NormalMode normalMode);
+    CurveVectorPtr    GetStrokedCurve (double chordTolerance) { return _GetStrokedCurve(chordTolerance); }
+    
+    //! Create a TileGeometry for an IGeometry
+    static TileGeometryPtr Create(IGeometryR geometry, TransformCR tf, DRange3dCR tileRange, DgnElementId elemId, TileDisplayParamsPtr& params, IFacetOptionsR facetOptions, bool isCurved, DgnDbR db);
+    //! Create a TileGeometry for an ISolidKernelEntity
+    static TileGeometryPtr Create(ISolidKernelEntityR solid, TransformCR tf, DRange3dCR tileRange, DgnElementId elemId, TileDisplayParamsPtr& params, IFacetOptionsR facetOptions, DgnDbR db);
+};
+
+//=======================================================================================
+//! Filters elements during TileNode generation. Elements are selected according to their
+//! intersection with a TileNode's range, then tested against the supplied ITileGenerationFilter
+//! to apply additional selection criteria.
+// @bsistruct                                                   Paul.Connelly   09/16
+//=======================================================================================
+struct ITileGenerationFilter
+{
+protected:
+    virtual bool _AcceptElement(DgnElementId elementId) = 0;
+public:
+    //! Invoked for each element in the tile's range. Returns false to exclude the element from the tile geometry, or true to include it.
+    bool AcceptElement(DgnElementId elementId) { return _AcceptElement(elementId); }
+};
+
+//=======================================================================================
+//! Accepts all elements.
+// @bsistruct                                                   Paul.Connelly   09/16
+//=======================================================================================
+struct UnconditionalTileGenerationFilter : ITileGenerationFilter
+{
+protected:
+    virtual bool _AcceptElement(DgnElementId) override { return true; }
+};
+
+//=======================================================================================
+//! Filters elements according to the viewed models and categories associated with a
+//! ViewController.
+// @bsistruct                                                   Paul.Connelly   09/16
+//=======================================================================================
+struct TileViewControllerFilter : ITileGenerationFilter
+{
+protected:
+    struct ModelAndCategorySet : BeSQLite::VirtualSet
+        {
+    private:
+        DgnModelIdSet       m_models;
+        DgnCategoryIdSet    m_categories;
+
+        virtual bool _IsInSet(int nVals, BeSQLite::DbValue const* vals) const override
+            {
+            return m_models.Contains(DgnModelId(vals[0].GetValueUInt64())) && m_categories.Contains(DgnCategoryId(vals[1].GetValueUInt64()));
+            }
+    public:
+        ModelAndCategorySet(ViewControllerCR view) : m_models(view.GetViewedModels()), m_categories(view.GetViewedCategories()) { }
+
+        bool IsEmpty() const { return m_models.empty() && m_categories.empty(); }
+        };
+
+    ModelAndCategorySet                     m_set;
+    BeSQLite::EC::CachedECSqlStatementPtr   m_stmt;
+
+    DGNPLATFORM_EXPORT virtual bool _AcceptElement(DgnElementId elementId) override;
+public:
+    DGNPLATFORM_EXPORT TileViewControllerFilter(ViewControllerCR view);
+
+    bool IsEmpty() const { return m_set.IsEmpty(); }
+};
+
+//=======================================================================================
+//! Caches information used during tile generation.
+// @bsistruct                                                   Paul.Connelly   09/16
+//=======================================================================================
+struct TileGenerationCache
+{
+    enum class CacheGeometry { Yes, No };
+private:
+    typedef bmap<DgnElementId, TileGeometryList>    GeometryMap;
+
+    XYZRangeTreeRoot*       m_tree;
+    mutable GeometryMap     m_geometry;
+    mutable BeMutex         m_mutex;
+    bool                    m_wantCacheGeometry;
+
+    friend struct TileGenerator; // Invokes Populate() from ctor
+    TileGenerationCache(CacheGeometry cacheGeometry=CacheGeometry::Yes);
+    void Populate(DgnDbR db, size_t maxPointsPerTile, ITileGenerationFilterR filter);
+public:
+    DGNPLATFORM_EXPORT ~TileGenerationCache();
+
+    XYZRangeTreeRoot& GetTree() const { return *m_tree; }
+    DGNPLATFORM_EXPORT DRange3d GetRange() const;
+
+    bool WantCacheGeometry() const { return m_wantCacheGeometry; }
+    bool GetCachedGeometry(TileGeometryList& geometry, DgnElementId elementId) const;
+    void AddCachedGeometry(DgnElementId elementId, TileGeometryList&& geometry) const;
+};
+
+//=======================================================================================
+//! Represents one tile in a HLOD tree occupying a given range and containing higher-LOD
+//! child tiles within the same range.
+// @bsistruct                                                   Paul.Connelly   07/16
+//=======================================================================================
+struct TileNode : RefCountedBase
+{
+private:
+    DRange3d            m_dgnRange;
+    TileNodeList        m_children;
+    size_t              m_depth;
+    size_t              m_siblingIndex;
+    double              m_tolerance;
+    TileNodeP           m_parent;
+    WString             m_subdirectory;
+    Transform           m_transformFromDgn;
+
+protected:
+    TileNode(TransformCR transformFromDgn) : TileNode(DRange3d::NullRange(), transformFromDgn, 0, 0, 0.0, nullptr) { }
+    TileNode(DRange3dCR range, TransformCR transformFromDgn, size_t depth, size_t siblingIndex, double tolerance, TileNodeP parent)
+        : m_dgnRange(range), m_depth(depth), m_siblingIndex(siblingIndex), m_tolerance(tolerance), m_parent(parent), m_transformFromDgn(transformFromDgn) { }
+
+    TransformCR GetTransformFromDgn() const { return m_transformFromDgn; }
+public:
+    static TileNodePtr Create(TransformCR transformFromDgn) { return new TileNode(transformFromDgn); }
+    static TileNodePtr Create(DRange3dCR dgnRange, TransformCR transformFromDgn, size_t depth, size_t siblingIndex, double tolerance, TileNodeP parent)
+        { return new TileNode(dgnRange, transformFromDgn, depth, siblingIndex, tolerance, parent); }
+
+    DRange3dCR GetDgnRange() const { return m_dgnRange; }
+    DRange3d GetTileRange() const { DRange3d range = m_dgnRange; m_transformFromDgn.Multiply(range, range); return range; }
+    DPoint3d GetTileCenter() const { DRange3d range = GetTileRange(); return DPoint3d::FromInterpolate (range.low, .5, range.high); }
+    size_t GetDepth() const { return m_depth; } //!< This node's depth from the root tile node
+    size_t GetSiblingIndex() const { return m_siblingIndex; } //!< This node's order within its siblings at the same depth
+    double GetTolerance() const { return m_tolerance; }
+
+    TileNodeCP GetParent() const { return m_parent; } //!< The direct parent of this node
+    TileNodeP GetParent() { return m_parent; } //!< The direct parent of this node
+    TileNodeList const& GetChildren() const { return m_children; } //!< The direct children of this node
+    TileNodeList& GetChildren() { return m_children; } //!< The direct children of this node
+    WStringCR GetSubdirectory() const { return m_subdirectory; }
+    void SetSubdirectory (WStringCR subdirectory) { m_subdirectory = subdirectory; }
+    void SetDgnRange (DRange3dCR range) { m_dgnRange = range; }
+    void SetTileRange(DRange3dCR range) { Transform tf; DRange3d dgnRange = range; tf.InverseOf(m_transformFromDgn); tf.Multiply(dgnRange, dgnRange); SetDgnRange(dgnRange); }
+
+    DGNPLATFORM_EXPORT size_t GetNodeCount() const;
+    DGNPLATFORM_EXPORT size_t GetMaxDepth() const;
+    DGNPLATFORM_EXPORT void GetTiles(TileNodePList& tiles);
+    DGNPLATFORM_EXPORT TileNodePList GetTiles();
+    DGNPLATFORM_EXPORT WString GetNameSuffix() const;
+    DGNPLATFORM_EXPORT BeFileNameStatus GenerateSubdirectories (size_t maxTilesPerDirectory, BeFileNameCR dataDirectory);
+    DGNPLATFORM_EXPORT WString GetRelativePath (WCharCP rootName, WCharCP extension) const;
+
+    DGNPLATFORM_EXPORT void ComputeTiles(double chordTolerance, size_t maxPointsPerTile, TileGenerationCacheCR cache);
+    DGNPLATFORM_EXPORT static void ComputeSubTiles(bvector<DRange3d>& subTileRanges, DRange3dCR range, size_t maxPointsPerSubTile, TileGenerationCacheCR cache);
+    DGNPLATFORM_EXPORT virtual TileMeshList _GenerateMeshes(TileGenerationCacheCR cache, DgnDbR dgndb, TileGeometry::NormalMode normalMode=TileGeometry::NormalMode::CurvedSurfacesOnly, bool twoSidedTriangles=false) const;
+};
+
+//=======================================================================================
+//! Interface adopted by an object which tracks progress of the tile generation process
+// @bsistruct                                                   Paul.Connelly   09/16
+//=======================================================================================
+struct EXPORT_VTABLE_ATTRIBUTE ITileGenerationProgressMonitor
+{
+    enum class TaskName
+    {
+        PopulatingCache,
+        GeneratingTileNodes,
+        CollectingTileMeshes,
+    };
+
+    virtual void _IndicateProgress(uint32_t completed, uint32_t total) { } //!< Invoked to announce the current ratio completed
+    virtual bool _WasAborted() { return false; } //!< Return true to abort tile generation
+    virtual void _SetTaskName(TaskName taskName) { } //!< Invoked to announce the current task
+    virtual void _SetModel (DgnModelCP dgnModel) { }
+};
+
+//=======================================================================================
+//! Generates a HLOD tree of TileNodes from a set of tiles.
+// @bsistruct                                                   Paul.Connelly   07/16
+//=======================================================================================
+struct TileGenerator
+{
+    enum class Status
+    {
+        Success = SUCCESS,
+        NoGeometry,
+        NotImplemented,
+        Aborted,
+    };
+
+    //! Interface adopted by an object which collects generated tiles
+    struct EXPORT_VTABLE_ATTRIBUTE ITileCollector
+    {
+        //! Invoked from one of several worker threads for each generated tile.
+        virtual Status _AcceptTile(TileNodeCR tileNode) = 0;
+    };
+
+    //! Accumulates statistics during tile generation
+    struct Statistics
+    {
+        size_t      m_tileCount = 0;
+        size_t      m_tileDepth = 0;
+        double      m_collectionTime = 0.0;
+        double      m_tileCreationTime = 0.0;
+        double      m_cachePopulationTime = 0.0;
+    };
+private:
+    Statistics                      m_statistics;
+    ITileGenerationProgressMonitorR m_progressMeter;
+    Transform                       m_transformFromDgn;
+    DgnDbR                          m_dgndb;
+    TileGenerationCache             m_cache;
+    size_t                          m_maxPointsPerTile;
+
+    static void ComputeSubRanges(bvector<DRange3d>& subRanges, bvector<DPoint3d> const& points, size_t maxPoints, DRange3dCR range);
+public:
+    DGNPLATFORM_EXPORT explicit TileGenerator(TransformCR transformFromDgn, DgnDbR dgndb, size_t maxPointsPerTile, ITileGenerationFilterP filter=nullptr, ITileGenerationProgressMonitorP progress=nullptr);
+
+    DGNPLATFORM_EXPORT Status CollectTiles(TileNodeR rootTile, ITileCollector& collector);
+    DGNPLATFORM_EXPORT static void SplitMeshToMaximumSize(TileMeshList& meshes, TileMeshR mesh, size_t maxPoints);
+
+    DgnDbR GetDgnDb() const { return m_dgndb; }
+    TransformCR GetTransformFromDgn() const { return m_transformFromDgn; }
+    Statistics const& GetStatistics() const { return m_statistics; }
+    TileGenerationCacheCR GetCache() const { return m_cache; }
+
+    DGNPLATFORM_EXPORT Status GenerateTiles(TileNodePtr& root, size_t maxPointsPerTile);
+};
+
+//=======================================================================================
+// Interface for models to generate HLOD tree of TileNodes 
+// @bsistruct                                                   Ray.Bentley     08/2016
+//=======================================================================================
+struct IGenerateMeshTiles
+{
+    virtual TileGenerator::Status _GenerateMeshTiles(TileNodePtr& rootTile, TransformCR transformDbToTile) = 0;
+
+};  // IPublishModelMeshTiles
+
+END_BENTLEY_RENDER_NAMESPACE
+