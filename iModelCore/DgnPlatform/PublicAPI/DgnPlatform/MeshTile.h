--- conflicted
+++ resolved
@@ -1,462 +1,459 @@
-/*--------------------------------------------------------------------------------------+
-|
-|     $Source: PublicAPI/DgnPlatform/MeshTile.h $
-|
-|  $Copyright: (c) 2016 Bentley Systems, Incorporated. All rights reserved. $
-|
-+--------------------------------------------------------------------------------------*/
-#pragma once
-/*__PUBLISH_SECTION_START__*/
-
-#include "Render.h"
-#include "DgnTexture.h"
-#include "SolidKernel.h"
-
-BEGIN_BENTLEY_GEOMETRY_NAMESPACE
-class XYZRangeTreeRoot;
-END_BENTLEY_GEOMETRY_NAMESPACE
-
-BENTLEY_RENDER_TYPEDEFS(TileGeometryCache);
-BENTLEY_RENDER_TYPEDEFS(Triangle);
-BENTLEY_RENDER_TYPEDEFS(TilePolyline);
-BENTLEY_RENDER_TYPEDEFS(TileMesh);
-BENTLEY_RENDER_TYPEDEFS(TileMeshBuilder);
-BENTLEY_RENDER_TYPEDEFS(TileNode);
-BENTLEY_RENDER_TYPEDEFS(TileGenerator);
-BENTLEY_RENDER_TYPEDEFS(TileGeometry);
-BENTLEY_RENDER_TYPEDEFS(TileDisplayParams);
-
-BENTLEY_RENDER_REF_COUNTED_PTR(TileMesh);
-BENTLEY_RENDER_REF_COUNTED_PTR(TileMeshBuilder);
-BENTLEY_RENDER_REF_COUNTED_PTR(TileGeometry);
-
-BEGIN_BENTLEY_RENDER_NAMESPACE
-
-typedef bvector<TileMeshPtr> TileMeshList;
-typedef bvector<TileNode> TileNodeList;
-typedef bvector<TileNodeP> TileNodePList;
-typedef bvector<TileGeometryPtr> TileGeometryList;
-
-//=======================================================================================
-//! Display params associated with TileGeometry. Based on GraphicParams and GeometryParams.
-// @bsistruct                                                   Paul.Connelly   08/16
-//=======================================================================================
-struct TileDisplayParams
-{
-private:
-    uint32_t        m_fillColor;
-    DgnMaterialId   m_materialId;
-public:
-    TileDisplayParams() : TileDisplayParams(nullptr, nullptr) { }
-    TileDisplayParams(GraphicParamsCR graphicParams, GeometryParamsCR geometryParams) : TileDisplayParams(&graphicParams, &geometryParams) { }
-    TileDisplayParams(GraphicParamsCP graphicParams, GeometryParamsCP geometryParams) : m_fillColor(nullptr != graphicParams ? graphicParams->GetFillColor().GetValue() : 0)
-        {
-        if (nullptr != geometryParams)
-            m_materialId = geometryParams->GetMaterialId();
-        }
-
-    bool operator<(TileDisplayParams const& rhs) const
-        {
-        return (m_fillColor != rhs.m_fillColor) ? (m_fillColor < rhs.m_fillColor) : (m_materialId.GetValueUnchecked() < rhs.m_materialId.GetValueUnchecked());
-        }
-
-    DgnMaterialId GetMaterialId() const { return m_materialId; }
-    uint32_t GetFillColor() const { return m_fillColor; }
-    DgnTextureCPtr QueryTexture(DgnDbR db) const;
-};
-
-//=======================================================================================
-//! Holds geometry processed during tile generation. Objects produced during this process
-//! may holds pointers into the cache; they become invalid once the cache itself is
-//! destroyed.
-// @bsistruct                                                   Paul.Connelly   07/16
-//=======================================================================================
-struct TileGeometryCache
-{
-    struct TextureImage : RefCountedBase
-    {
-    friend struct TileGeometryCache;
-    private:
-        Image       m_image;
-        size_t      m_id;
-
-        static Image Load(TileDisplayParamsCR params, DgnDbR db);
-
-        TextureImage(Image&& image, size_t id) : m_image(std::move(image)), m_id(id) { BeAssert(m_image.IsValid()); }
-    public:
-        size_t GetId() const { return m_id; }
-        ImageCR GetImage() const { return m_image; }
-        uint32_t GetWidth() const { return GetImage().GetWidth(); }
-        uint32_t GetHeight() const { return GetImage().GetHeight(); }
-    };
-private:
-    typedef RefCountedPtr<TextureImage> TextureImagePtr;
-    typedef bmap<TileDisplayParams, TextureImagePtr> TextureImageMap;
-
-    XYZRangeTreeRoot*       m_tree;
-    TextureImageMap         m_textures;
-    Transform               m_transformToDgn;
-    Transform               m_transformFromDgn;
-    size_t                  m_nextTextureId;
-public:
-    DGNPLATFORM_EXPORT TileGeometryCache(TransformCR transformFromDgn);
-    DGNPLATFORM_EXPORT ~TileGeometryCache();
-
-    XYZRangeTreeRoot& GetTree() const { return *m_tree; }
-    DGNPLATFORM_EXPORT DRange3d GetRange() const;
-    TransformCR GetTransformToDgn() const { return m_transformToDgn; }
-    TransformCR GetTransformFromDgn() const { return m_transformFromDgn; }
-
-    void ResolveTexture(TileDisplayParamsCR params, DgnDbR db);
-    DGNPLATFORM_EXPORT TextureImage const* GetTextureImage(TileDisplayParamsCR params) const;
-};
-
-//=======================================================================================
-//! Represents one triangle of a TileMesh.
-// @bsistruct                                                   Paul.Connelly   07/16
-//=======================================================================================
-struct Triangle
-{
-    uint32_t    m_indices[3];   // indexes into point/normal/uvparams/elementID vectors
-    bool        m_singleSided;
-
-    explicit Triangle(bool singleSided=true) : m_singleSided(singleSided) { SetIndices(0, 0, 0); }
-    Triangle(uint32_t indices[3], bool singleSided) : m_singleSided(singleSided) { SetIndices(indices); }
-
-    void SetIndices(uint32_t indices[3]) { SetIndices(indices[0], indices[1], indices[2]); }
-    void SetIndices(uint32_t a, uint32_t b, uint32_t c) { m_indices[0] = a; m_indices[1] = b; m_indices[2] = c; }
-
-    bool IsDegenerate() const
-        {
-        return m_indices[0] == m_indices[1] || m_indices[0] == m_indices[2] || m_indices[1] == m_indices[2];
-        }
-};
-
-//=======================================================================================
-//! Represents a single polyline  of a TileMesh
-//! 
-// @bsistruct                                                   Paul.Connelly   07/16
-//=======================================================================================
-struct TilePolyline
-{
-     bvector <uint32_t>     m_indices;
-};  // TilePolyline
-
-
-//=======================================================================================
-//! Represents a single mesh of uniform symbology within a TileNode, consisting of
-//! vertex/normal/uv-param/elementID arrays indexed by an array of triangles.
-// @bsistruct                                                   Paul.Connelly   07/16
-//=======================================================================================
-struct TileMesh : RefCountedBase
-{
-private:
-    TileDisplayParamsCP     m_displayParams;   // pointer into TileGeometryCache
-    bvector<Triangle>       m_triangles;
-    bvector<TilePolyline>   m_polylines;
-    bvector<DPoint3d>       m_points;
-    bvector<DVec3d>         m_normals;
-    bvector<DPoint2d>       m_uvParams;
-    bvector<DgnElementId>   m_elementIds;   // invalid IDs for clutter geometry
-
-    explicit TileMesh(TileDisplayParamsCP params) : m_displayParams(params) { }
-
-    template<typename T> T const* GetMember(bvector<T> const& from, uint32_t at) const { return at < from.size() ? &from[at] : nullptr; }
-public:
-    static TileMeshPtr Create(TileDisplayParamsCP params) { return new TileMesh(params); }
-
-    DGNPLATFORM_EXPORT DRange3d GetTriangleRange(TriangleCR triangle) const;
-    DGNPLATFORM_EXPORT DVec3d GetTriangleNormal(TriangleCR triangle) const;
-    DGNPLATFORM_EXPORT bool HasNonPlanarNormals() const;
-
-    TileDisplayParamsCP GetDisplayParams() const { return m_displayParams; } //!< The mesh symbology
-    bvector<Triangle> const& Triangles() const { return m_triangles; } //!< Triangles defined as a set of 3 indices into the vertex attribute arrays.
-    bvector<TilePolyline> const& Polylines() const { return m_polylines; } //!< Polylines defined as a set of indices into the vertex attribute arrays.
-    bvector<DPoint3d> const& Points() const { return m_points; } //!< Position vertex attribute array
-    bvector<DVec3d> const& Normals() const { return m_normals; } //!< Normal vertex attribute array
-    bvector<DPoint2d> const& Params() const { return m_uvParams; } //!< UV params vertex attribute array
-    bvector<DgnElementId> const& ElementIds() const { return m_elementIds; } //!< Vertex attribute array specifying the ID of the element from which the vertex was produced
-
-    TriangleCP GetTriangle(uint32_t index) const { return GetMember(m_triangles, index); }
-    DPoint3dCP GetPoint(uint32_t index) const { return GetMember(m_points, index); }
-    DVec3dCP GetNormal(uint32_t index) const { return GetMember(m_normals, index); }
-    DPoint2dCP GetParam(uint32_t index) const { return GetMember(m_uvParams, index); }
-    DgnElementId GetElementId(uint32_t index) const { auto pId = GetMember(m_elementIds, index); return nullptr != pId ? *pId : DgnElementId(); }
-    bool IsEmpty() const { return m_triangles.empty() && m_polylines.empty(); }
-
-    void AddTriangle(TriangleCR triangle) { m_triangles.push_back(triangle); }
-    void AddPolyline (TilePolyline polyline) { m_polylines.push_back(polyline); }
-    uint32_t AddVertex(DPoint3dCR point, DVec3dCP normal, DPoint2dCP param, DgnElementId elemId);
-};
-
-//=======================================================================================
-//! Builds a single TileMesh to a specified level of detail, optionally applying vertex
-//! clustering.
-// @bsistruct                                                   Paul.Connelly   07/16
-//=======================================================================================
-struct TileMeshBuilder : RefCountedBase
-{
-    struct VertexKey
-    {
-        DPoint3d        m_point;
-        DVec3d          m_normal;
-        DPoint2d        m_param;
-        DgnElementId    m_elementId;
-        bool            m_normalValid = false;
-        bool            m_paramValid = false;
-
-        VertexKey() { }
-        VertexKey(DPoint3dCR point, DVec3dCP normal, DPoint2dCP param, DgnElementId elemId) : m_point(point), m_normalValid(nullptr != normal), m_paramValid(nullptr != param), m_elementId(elemId)
-            {
-            if (m_normalValid) m_normal = *normal;
-            if (m_paramValid) m_param = *param;
-            }
-
-        DVec3dCP GetNormal() const { return m_normalValid ? &m_normal : nullptr; }
-        DPoint2dCP GetParam() const { return m_paramValid ? &m_param : nullptr; }
-
-        struct Comparator
-        {
-            double  m_tolerance;
-
-            explicit Comparator(double tolerance) : m_tolerance(tolerance) { }
-            bool operator()(VertexKey const& lhs, VertexKey const& rhs) const;
-        };
-    };
-private:
-    struct TriangleKey
-    {
-        uint32_t    m_sortedIndices[3];
-
-        TriangleKey() { }
-        explicit TriangleKey(TriangleCR triangle);
-
-        bool operator<(TriangleKey const& rhs) const;
-    };
-
-    typedef bmap<VertexKey, uint32_t, VertexKey::Comparator> VertexMap;
-    typedef bset<TriangleKey> TriangleSet;
-
-    Transform           m_transformToDgn;
-    TileMeshPtr         m_mesh;
-    VertexMap           m_vertexMap;
-    TriangleSet         m_triangleSet;
-    double              m_tolerance;
-    size_t              m_triangleIndex;
-
-    TileMeshBuilder(TileDisplayParamsCP params, TransformCP transformToDgn, double tolerance) : m_mesh(TileMesh::Create(params)), m_vertexMap(VertexKey::Comparator(tolerance)),
-            m_transformToDgn(nullptr != transformToDgn ? *transformToDgn : Transform::FromIdentity()), m_tolerance(tolerance), m_triangleIndex(0) { }
-public:
-    static TileMeshBuilderPtr Create(TileDisplayParamsCP params, TransformCP transformToDgn, double tolerance) { return new TileMeshBuilder(params, transformToDgn, tolerance); }
-
-    void AddTriangle(PolyfaceVisitorR visitor, DgnElementId elemId, bool doVertexClustering, bool duplicateTwoSidedTriangles);
-    void AddPolyline (bvector<DPoint3d>const& polyline, DgnElementId elemId, bool doVertexClustering);
-
-    void AddTriangle(TriangleCR triangle, TileMeshCR mesh);
-    void AddTriangle(TriangleCR triangle);
-    uint32_t AddClusteredVertex(VertexKey const& vertex);
-    uint32_t AddVertex(VertexKey const& vertex);
-
-    TileMeshP GetMesh() { return m_mesh.get(); } //!< The mesh under construction
-};
-
-//=======================================================================================
-//! Representation of geometry processed by a TileGenerator, consisting of an IGeometry,
-//! an ISolidKernelEntity, or nothing.
-// @bsistruct                                                   Paul.Connelly   07/16
-//=======================================================================================
-struct TileGeometry : RefCountedBase
-{
-    enum class NormalMode
-    {
-        Never,              //!< Never generate normals
-        Always,             //!< Always generate normals
-        CurvedSurfacesOnly, //!< Generate normals only for curved surfaces
-    };
-private:
-    TileDisplayParams       m_params;
-    Transform               m_transform;
-    DRange3d                m_range;
-    DgnElementId            m_elementId;
-    size_t                  m_facetCount;
-    double                  m_facetCountDensity;
-    DgnDbR                  m_dgndb;
-    bool                    m_isCurved;
-
-protected:
-    TileGeometry(TransformCR tf, DRange3dCR range, DgnElementId elemId, TileDisplayParamsCR params, bool isCurved, DgnDbR db);
-
-    virtual PolyfaceHeaderPtr _GetPolyface(IFacetOptionsR facetOptions) = 0;
-
-    void SetFacetCount(size_t numFacets);
-public:
-    TileDisplayParamsCR GetDisplayParams() const { return m_params; }
-    TransformCR GetTransform() const { return m_transform; }
-    DRange3dCR GetRange() const { return m_range; }
-    DgnElementId GetElementId() const { return m_elementId; } //!< The ID of the element from which this geometry was produced
-    size_t GetFacetCount() const { return m_facetCount; }
-    double GetFacetCountDensity() const { return m_facetCountDensity; }
-    bool IsCurved() const { return m_isCurved; }
-
-    bool HasTexture() const;
-    PolyfaceHeaderPtr GetPolyface(double chordTolerance, NormalMode normalMode);
-<<<<<<< HEAD
-
-    //! Create a TileGeometry for an IGeometry
-    static TileGeometryPtr Create(IGeometryR geometry, TransformCR tf, DRange3dCR range, DgnElementId elemId, TileDisplayParamsCR params, IFacetOptionsR facetOptions, bool isCurved, DgnDbR db);
-    //! Create a TileGeometry for an ISolidKernelEntity
-    static TileGeometryPtr Create(ISolidKernelEntityR solid, TransformCR tf, DRange3dCR range, DgnElementId elemId, TileDisplayParamsCR params, IFacetOptionsR facetOptions, DgnDbR db);
-=======
-    CurveVectorPtr    GetStrokedCurve (double chordTolerance);
->>>>>>> c1b9327c
-};
-
-//=======================================================================================
-//! Represents one tile in a HLOD tree occupying a given range and containing higher-LOD
-//! child tiles within the same range.
-// @bsistruct                                                   Paul.Connelly   07/16
-//=======================================================================================
-struct TileNode
-{
-private:
-    DRange3d            m_range;
-    TileNodeList        m_children;
-    size_t              m_depth;
-    size_t              m_siblingIndex;
-    double              m_tolerance;
-    TileNodeP           m_parent;
-
-    static void ComputeSubTiles(bvector<DRange3d>& subTileRanges, TileGeometryCacheR geometryCache, DRange3dCR range, size_t maxFacetsPerSubTile);
-
-    TileMeshPtr GetRangeMesh(DRange3dCR range, TileGeometryCacheR geometryCache) const;
-public:
-    TileNode() : TileNode(DRange3d::NullRange(), 0, 0, 0.0, nullptr) { }
-    TileNode(DRange3dCR range, size_t depth, size_t siblingIndex, double tolerance, TileNodeP parent)
-        : m_range(range), m_depth(depth), m_siblingIndex(siblingIndex), m_tolerance(tolerance), m_parent(parent) { }
-
-    DRange3dCR GetRange() const { return m_range; }
-    size_t GetDepth() const { return m_depth; } //!< This node's depth from the root tile node
-    size_t GetSiblingIndex() const { return m_siblingIndex; } //!< This node's order within its siblings at the same depth
-    double GetTolerance() const { return m_tolerance; }
-
-    TileNodeCP GetParent() const { return m_parent; } //!< The direct parent of this node
-    TileNodeP GetParent() { return m_parent; } //!< The direct parent of this node
-    TileNodeList const& GetChildren() const { return m_children; } //!< The direct children of this node
-    TileNodeList& GetChildren() { return m_children; } //!< The direct children of this node
-
-    DGNPLATFORM_EXPORT void ComputeTiles(TileGeometryCacheR geometryCache, double chordTolerance, size_t maxPointsPerTile);
-    DGNPLATFORM_EXPORT double GetMaxDiameter(double tolerance) const;
-
-    //! Generate a list of meshes from this tile's geometry.
-    DGNPLATFORM_EXPORT TileMeshList GenerateMeshes(TileGeometryCacheR geometryCache, double tolerance, TileGeometry::NormalMode normalMode=TileGeometry::NormalMode::CurvedSurfacesOnly, bool twoSidedTriangles=false) const;
-    DGNPLATFORM_EXPORT TileMeshPtr GetDefaultMesh(TileGeometryCacheR geometryCache) const;
-    DGNPLATFORM_EXPORT TileMeshPtr GetRangeMesh(TileGeometryCacheR geometryCache) const;
-    DGNPLATFORM_EXPORT size_t GetNodeCount() const;
-    DGNPLATFORM_EXPORT size_t GetMaxDepth() const;
-    DGNPLATFORM_EXPORT void GetTiles(TileNodePList& tiles);
-    DGNPLATFORM_EXPORT TileNodePList GetTiles();
-};
-
-//=======================================================================================
-//! Generates a HLOD tree of TileNodes from a set of elements.
-// @bsistruct                                                   Paul.Connelly   07/16
-//=======================================================================================
-struct TileGenerator
-{
-    enum class Status
-    {
-        Success = SUCCESS,
-        NoGeometry,
-        Aborted,
-    };
-
-    enum class TaskName
-    {
-        CollectingGeometry,
-        CreatingTiles,
-    };
-
-    //! Interface adopted by an object which collects generated tiles
-    struct EXPORT_VTABLE_ATTRIBUTE ITileCollector
-    {
-        //! Invoked from one of several worker threads for each generated tile.
-        virtual Status _AcceptTile(TileNodeCR tileNode) = 0;
-    };
-
-    //! Interface adopted by an object which tracks progress of the tile generation process
-    struct EXPORT_VTABLE_ATTRIBUTE IProgressMeter
-    {
-        virtual void _IndicateProgress(uint32_t completed, uint32_t total) { } //!< Invoked to announce the current ratio completed
-        virtual bool _WasAborted() { return false; } //!< Return true to abort tile generation
-        virtual void _SetTaskName(TaskName taskName) { } //!< Invoked to announce the current task
-    };
-
-    //! Accumulates statistics during tile generation
-    struct Statistics
-    {
-        size_t      m_tileCount = 0;
-        size_t      m_tileDepth = 0;
-        double      m_collectionTime = 0.0;
-        double      m_tileCreationTime = 0.0;
-    };
-private:
-    Statistics          m_statistics;
-    TileGeometryCache   m_geometryCache;
-    IProgressMeter&     m_progressMeter;
-
-    static void ComputeSubRanges(bvector<DRange3d>& subRanges, bvector<DPoint3d> const& points, size_t maxPoints, DRange3dCR range);
-public:
-    DGNPLATFORM_EXPORT explicit TileGenerator(TransformCR transformFromDgn, IProgressMeter* progressMeter=nullptr);
-
-    //! Populates the TileGeometryCache from the contents of the specified view
-    DGNPLATFORM_EXPORT Status LoadGeometry(ViewControllerR view, double toleranceInMeters);
-    //! Generates the HLOD tree from the contents of the TileGeometryCache within the specified range
-    DGNPLATFORM_EXPORT Status GenerateTiles(TileNodeR rootTile, DRange3dCR range, double leafTolerance, size_t maxPointsPerTile=30000);
-    Status GenerateTiles(TileNodeR rootTile, double leafTolerance, size_t maxPointsPerTile=30000) { return GenerateTiles(rootTile, m_geometryCache.GetRange(), leafTolerance, maxPointsPerTile); }
-    DGNPLATFORM_EXPORT Status CollectTiles(TileNodeR rootTile, ITileCollector& collector);
-    DGNPLATFORM_EXPORT static void SplitMeshToMaximumSize(TileMeshList& meshes, TileMeshR mesh, size_t maxPoints);
-
-    Statistics const& GetStatistics() const { return m_statistics; }
-    TileGeometryCacheR GetGeometryCache() { return m_geometryCache; }
-};
-
-//=======================================================================================
-//! Provides helper methods to approximate the number of facets a geometric primitive
-//! will contain after facetting with specific facet options.
-// @bsistruct                                                   Diego.Pinate    07/16
-//=======================================================================================
-struct FacetCounter
-{
-private:
-    IFacetOptionsCR m_facetOptions;
-    int32_t         m_faceMultiplier;
-
-    static int32_t ComputeFaceMultiplier(int32_t maxPerFace)
-        {
-        // TO-DO: Come up with a general formula that works for faces with more than four faces
-        return (maxPerFace == 3) ? 2 : 1;
-        }
-public:
-    explicit FacetCounter(IFacetOptionsCR options) : m_facetOptions(options), m_faceMultiplier(ComputeFaceMultiplier(options.GetMaxPerFace())) { }
-
-    size_t GetFacetCount(DgnTorusPipeDetailCR) const;
-    size_t GetFacetCount(DgnConeDetailCR) const;
-    size_t GetFacetCount(DgnBoxDetailCR) const;
-    size_t GetFacetCount(DgnSphereDetailCR) const;
-    size_t GetFacetCount(DgnExtrusionDetailCR) const;
-    size_t GetFacetCount(DgnRotationalSweepDetailCR) const;
-    size_t GetFacetCount(DgnRuledSweepDetailCR) const;
-
-    size_t GetFacetCount(ISolidPrimitiveCR) const;
-    size_t GetFacetCount(CurveVectorCR) const;
-    size_t GetFacetCount(MSBsplineSurfaceCR, bool useMax=false) const;
-    size_t GetFacetCount(IGeometryCR) const;
-
-#ifdef BENTLEYCONFIG_OPENCASCADE
-    size_t GetFacetCount(TopoDS_Shape const&) const;
-    size_t GetFacetCount(ISolidKernelEntityCR) const;
-#endif
-};
-
-END_BENTLEY_RENDER_NAMESPACE
-
+/*--------------------------------------------------------------------------------------+
+|
+|     $Source: PublicAPI/DgnPlatform/MeshTile.h $
+|
+|  $Copyright: (c) 2016 Bentley Systems, Incorporated. All rights reserved. $
+|
++--------------------------------------------------------------------------------------*/
+#pragma once
+/*__PUBLISH_SECTION_START__*/
+
+#include "Render.h"
+#include "DgnTexture.h"
+#include "SolidKernel.h"
+
+BEGIN_BENTLEY_GEOMETRY_NAMESPACE
+class XYZRangeTreeRoot;
+END_BENTLEY_GEOMETRY_NAMESPACE
+
+BENTLEY_RENDER_TYPEDEFS(TileGeometryCache);
+BENTLEY_RENDER_TYPEDEFS(Triangle);
+BENTLEY_RENDER_TYPEDEFS(TilePolyline);
+BENTLEY_RENDER_TYPEDEFS(TileMesh);
+BENTLEY_RENDER_TYPEDEFS(TileMeshBuilder);
+BENTLEY_RENDER_TYPEDEFS(TileNode);
+BENTLEY_RENDER_TYPEDEFS(TileGenerator);
+BENTLEY_RENDER_TYPEDEFS(TileGeometry);
+BENTLEY_RENDER_TYPEDEFS(TileDisplayParams);
+
+BENTLEY_RENDER_REF_COUNTED_PTR(TileMesh);
+BENTLEY_RENDER_REF_COUNTED_PTR(TileMeshBuilder);
+BENTLEY_RENDER_REF_COUNTED_PTR(TileGeometry);
+
+BEGIN_BENTLEY_RENDER_NAMESPACE
+
+typedef bvector<TileMeshPtr> TileMeshList;
+typedef bvector<TileNode> TileNodeList;
+typedef bvector<TileNodeP> TileNodePList;
+typedef bvector<TileGeometryPtr> TileGeometryList;
+
+//=======================================================================================
+//! Display params associated with TileGeometry. Based on GraphicParams and GeometryParams.
+// @bsistruct                                                   Paul.Connelly   08/16
+//=======================================================================================
+struct TileDisplayParams
+{
+private:
+    uint32_t        m_fillColor;
+    DgnMaterialId   m_materialId;
+public:
+    TileDisplayParams() : TileDisplayParams(nullptr, nullptr) { }
+    TileDisplayParams(GraphicParamsCR graphicParams, GeometryParamsCR geometryParams) : TileDisplayParams(&graphicParams, &geometryParams) { }
+    TileDisplayParams(GraphicParamsCP graphicParams, GeometryParamsCP geometryParams) : m_fillColor(nullptr != graphicParams ? graphicParams->GetFillColor().GetValue() : 0)
+        {
+        if (nullptr != geometryParams)
+            m_materialId = geometryParams->GetMaterialId();
+        }
+
+    bool operator<(TileDisplayParams const& rhs) const
+        {
+        return (m_fillColor != rhs.m_fillColor) ? (m_fillColor < rhs.m_fillColor) : (m_materialId.GetValueUnchecked() < rhs.m_materialId.GetValueUnchecked());
+        }
+
+    DgnMaterialId GetMaterialId() const { return m_materialId; }
+    uint32_t GetFillColor() const { return m_fillColor; }
+    DgnTextureCPtr QueryTexture(DgnDbR db) const;
+};
+
+//=======================================================================================
+//! Holds geometry processed during tile generation. Objects produced during this process
+//! may holds pointers into the cache; they become invalid once the cache itself is
+//! destroyed.
+// @bsistruct                                                   Paul.Connelly   07/16
+//=======================================================================================
+struct TileGeometryCache
+{
+    struct TextureImage : RefCountedBase
+    {
+    friend struct TileGeometryCache;
+    private:
+        Image       m_image;
+        size_t      m_id;
+
+        static Image Load(TileDisplayParamsCR params, DgnDbR db);
+
+        TextureImage(Image&& image, size_t id) : m_image(std::move(image)), m_id(id) { BeAssert(m_image.IsValid()); }
+    public:
+        size_t GetId() const { return m_id; }
+        ImageCR GetImage() const { return m_image; }
+        uint32_t GetWidth() const { return GetImage().GetWidth(); }
+        uint32_t GetHeight() const { return GetImage().GetHeight(); }
+    };
+private:
+    typedef RefCountedPtr<TextureImage> TextureImagePtr;
+    typedef bmap<TileDisplayParams, TextureImagePtr> TextureImageMap;
+
+    XYZRangeTreeRoot*       m_tree;
+    TextureImageMap         m_textures;
+    Transform               m_transformToDgn;
+    Transform               m_transformFromDgn;
+    size_t                  m_nextTextureId;
+public:
+    DGNPLATFORM_EXPORT TileGeometryCache(TransformCR transformFromDgn);
+    DGNPLATFORM_EXPORT ~TileGeometryCache();
+
+    XYZRangeTreeRoot& GetTree() const { return *m_tree; }
+    DGNPLATFORM_EXPORT DRange3d GetRange() const;
+    TransformCR GetTransformToDgn() const { return m_transformToDgn; }
+    TransformCR GetTransformFromDgn() const { return m_transformFromDgn; }
+
+    void ResolveTexture(TileDisplayParamsCR params, DgnDbR db);
+    DGNPLATFORM_EXPORT TextureImage const* GetTextureImage(TileDisplayParamsCR params) const;
+};
+
+//=======================================================================================
+//! Represents one triangle of a TileMesh.
+// @bsistruct                                                   Paul.Connelly   07/16
+//=======================================================================================
+struct Triangle
+{
+    uint32_t    m_indices[3];   // indexes into point/normal/uvparams/elementID vectors
+    bool        m_singleSided;
+
+    explicit Triangle(bool singleSided=true) : m_singleSided(singleSided) { SetIndices(0, 0, 0); }
+    Triangle(uint32_t indices[3], bool singleSided) : m_singleSided(singleSided) { SetIndices(indices); }
+
+    void SetIndices(uint32_t indices[3]) { SetIndices(indices[0], indices[1], indices[2]); }
+    void SetIndices(uint32_t a, uint32_t b, uint32_t c) { m_indices[0] = a; m_indices[1] = b; m_indices[2] = c; }
+
+    bool IsDegenerate() const
+        {
+        return m_indices[0] == m_indices[1] || m_indices[0] == m_indices[2] || m_indices[1] == m_indices[2];
+        }
+};
+
+//=======================================================================================
+//! Represents a single polyline  of a TileMesh
+//! 
+// @bsistruct                                                   Paul.Connelly   07/16
+//=======================================================================================
+struct TilePolyline
+{
+     bvector <uint32_t>     m_indices;
+};  // TilePolyline
+
+
+//=======================================================================================
+//! Represents a single mesh of uniform symbology within a TileNode, consisting of
+//! vertex/normal/uv-param/elementID arrays indexed by an array of triangles.
+// @bsistruct                                                   Paul.Connelly   07/16
+//=======================================================================================
+struct TileMesh : RefCountedBase
+{
+private:
+    TileDisplayParamsCP     m_displayParams;   // pointer into TileGeometryCache
+    bvector<Triangle>       m_triangles;
+    bvector<TilePolyline>   m_polylines;
+    bvector<DPoint3d>       m_points;
+    bvector<DVec3d>         m_normals;
+    bvector<DPoint2d>       m_uvParams;
+    bvector<DgnElementId>   m_elementIds;   // invalid IDs for clutter geometry
+
+    explicit TileMesh(TileDisplayParamsCP params) : m_displayParams(params) { }
+
+    template<typename T> T const* GetMember(bvector<T> const& from, uint32_t at) const { return at < from.size() ? &from[at] : nullptr; }
+public:
+    static TileMeshPtr Create(TileDisplayParamsCP params) { return new TileMesh(params); }
+
+    DGNPLATFORM_EXPORT DRange3d GetTriangleRange(TriangleCR triangle) const;
+    DGNPLATFORM_EXPORT DVec3d GetTriangleNormal(TriangleCR triangle) const;
+    DGNPLATFORM_EXPORT bool HasNonPlanarNormals() const;
+
+    TileDisplayParamsCP GetDisplayParams() const { return m_displayParams; } //!< The mesh symbology
+    bvector<Triangle> const& Triangles() const { return m_triangles; } //!< Triangles defined as a set of 3 indices into the vertex attribute arrays.
+    bvector<TilePolyline> const& Polylines() const { return m_polylines; } //!< Polylines defined as a set of indices into the vertex attribute arrays.
+    bvector<DPoint3d> const& Points() const { return m_points; } //!< Position vertex attribute array
+    bvector<DVec3d> const& Normals() const { return m_normals; } //!< Normal vertex attribute array
+    bvector<DPoint2d> const& Params() const { return m_uvParams; } //!< UV params vertex attribute array
+    bvector<DgnElementId> const& ElementIds() const { return m_elementIds; } //!< Vertex attribute array specifying the ID of the element from which the vertex was produced
+
+    TriangleCP GetTriangle(uint32_t index) const { return GetMember(m_triangles, index); }
+    DPoint3dCP GetPoint(uint32_t index) const { return GetMember(m_points, index); }
+    DVec3dCP GetNormal(uint32_t index) const { return GetMember(m_normals, index); }
+    DPoint2dCP GetParam(uint32_t index) const { return GetMember(m_uvParams, index); }
+    DgnElementId GetElementId(uint32_t index) const { auto pId = GetMember(m_elementIds, index); return nullptr != pId ? *pId : DgnElementId(); }
+    bool IsEmpty() const { return m_triangles.empty() && m_polylines.empty(); }
+
+    void AddTriangle(TriangleCR triangle) { m_triangles.push_back(triangle); }
+    void AddPolyline (TilePolyline polyline) { m_polylines.push_back(polyline); }
+    uint32_t AddVertex(DPoint3dCR point, DVec3dCP normal, DPoint2dCP param, DgnElementId elemId);
+};
+
+//=======================================================================================
+//! Builds a single TileMesh to a specified level of detail, optionally applying vertex
+//! clustering.
+// @bsistruct                                                   Paul.Connelly   07/16
+//=======================================================================================
+struct TileMeshBuilder : RefCountedBase
+{
+    struct VertexKey
+    {
+        DPoint3d        m_point;
+        DVec3d          m_normal;
+        DPoint2d        m_param;
+        DgnElementId    m_elementId;
+        bool            m_normalValid = false;
+        bool            m_paramValid = false;
+
+        VertexKey() { }
+        VertexKey(DPoint3dCR point, DVec3dCP normal, DPoint2dCP param, DgnElementId elemId) : m_point(point), m_normalValid(nullptr != normal), m_paramValid(nullptr != param), m_elementId(elemId)
+            {
+            if (m_normalValid) m_normal = *normal;
+            if (m_paramValid) m_param = *param;
+            }
+
+        DVec3dCP GetNormal() const { return m_normalValid ? &m_normal : nullptr; }
+        DPoint2dCP GetParam() const { return m_paramValid ? &m_param : nullptr; }
+
+        struct Comparator
+        {
+            double  m_tolerance;
+
+            explicit Comparator(double tolerance) : m_tolerance(tolerance) { }
+            bool operator()(VertexKey const& lhs, VertexKey const& rhs) const;
+        };
+    };
+private:
+    struct TriangleKey
+    {
+        uint32_t    m_sortedIndices[3];
+
+        TriangleKey() { }
+        explicit TriangleKey(TriangleCR triangle);
+
+        bool operator<(TriangleKey const& rhs) const;
+    };
+
+    typedef bmap<VertexKey, uint32_t, VertexKey::Comparator> VertexMap;
+    typedef bset<TriangleKey> TriangleSet;
+
+    Transform           m_transformToDgn;
+    TileMeshPtr         m_mesh;
+    VertexMap           m_vertexMap;
+    TriangleSet         m_triangleSet;
+    double              m_tolerance;
+    size_t              m_triangleIndex;
+
+    TileMeshBuilder(TileDisplayParamsCP params, TransformCP transformToDgn, double tolerance) : m_mesh(TileMesh::Create(params)), m_vertexMap(VertexKey::Comparator(tolerance)),
+            m_transformToDgn(nullptr != transformToDgn ? *transformToDgn : Transform::FromIdentity()), m_tolerance(tolerance), m_triangleIndex(0) { }
+public:
+    static TileMeshBuilderPtr Create(TileDisplayParamsCP params, TransformCP transformToDgn, double tolerance) { return new TileMeshBuilder(params, transformToDgn, tolerance); }
+
+    void AddTriangle(PolyfaceVisitorR visitor, DgnElementId elemId, bool doVertexClustering, bool duplicateTwoSidedTriangles);
+    void AddPolyline (bvector<DPoint3d>const& polyline, DgnElementId elemId, bool doVertexClustering);
+
+    void AddTriangle(TriangleCR triangle, TileMeshCR mesh);
+    void AddTriangle(TriangleCR triangle);
+    uint32_t AddClusteredVertex(VertexKey const& vertex);
+    uint32_t AddVertex(VertexKey const& vertex);
+
+    TileMeshP GetMesh() { return m_mesh.get(); } //!< The mesh under construction
+};
+
+//=======================================================================================
+//! Representation of geometry processed by a TileGenerator, consisting of an IGeometry,
+//! an ISolidKernelEntity, or nothing.
+// @bsistruct                                                   Paul.Connelly   07/16
+//=======================================================================================
+struct TileGeometry : RefCountedBase
+{
+    enum class NormalMode
+    {
+        Never,              //!< Never generate normals
+        Always,             //!< Always generate normals
+        CurvedSurfacesOnly, //!< Generate normals only for curved surfaces
+    };
+private:
+    TileDisplayParams       m_params;
+    Transform               m_transform;
+    DRange3d                m_range;
+    DgnElementId            m_elementId;
+    size_t                  m_facetCount;
+    double                  m_facetCountDensity;
+    DgnDbR                  m_dgndb;
+    bool                    m_isCurved;
+
+protected:
+    TileGeometry(TransformCR tf, DRange3dCR range, DgnElementId elemId, TileDisplayParamsCR params, bool isCurved, DgnDbR db);
+
+    virtual PolyfaceHeaderPtr _GetPolyface(IFacetOptionsR facetOptions) = 0;
+
+    void SetFacetCount(size_t numFacets);
+public:
+    TileDisplayParamsCR GetDisplayParams() const { return m_params; }
+    TransformCR GetTransform() const { return m_transform; }
+    DRange3dCR GetRange() const { return m_range; }
+    DgnElementId GetElementId() const { return m_elementId; } //!< The ID of the element from which this geometry was produced
+    size_t GetFacetCount() const { return m_facetCount; }
+    double GetFacetCountDensity() const { return m_facetCountDensity; }
+    bool IsCurved() const { return m_isCurved; }
+
+    bool HasTexture() const;
+    PolyfaceHeaderPtr GetPolyface(double chordTolerance, NormalMode normalMode);
+    CurveVectorPtr    GetStrokedCurve (double chordTolerance);
+    
+    //! Create a TileGeometry for an IGeometry
+    static TileGeometryPtr Create(IGeometryR geometry, TransformCR tf, DRange3dCR range, DgnElementId elemId, TileDisplayParamsCR params, IFacetOptionsR facetOptions, bool isCurved, DgnDbR db);
+    //! Create a TileGeometry for an ISolidKernelEntity
+    static TileGeometryPtr Create(ISolidKernelEntityR solid, TransformCR tf, DRange3dCR range, DgnElementId elemId, TileDisplayParamsCR params, IFacetOptionsR facetOptions, DgnDbR db);
+};
+
+//=======================================================================================
+//! Represents one tile in a HLOD tree occupying a given range and containing higher-LOD
+//! child tiles within the same range.
+// @bsistruct                                                   Paul.Connelly   07/16
+//=======================================================================================
+struct TileNode
+{
+private:
+    DRange3d            m_range;
+    TileNodeList        m_children;
+    size_t              m_depth;
+    size_t              m_siblingIndex;
+    double              m_tolerance;
+    TileNodeP           m_parent;
+
+    static void ComputeSubTiles(bvector<DRange3d>& subTileRanges, TileGeometryCacheR geometryCache, DRange3dCR range, size_t maxFacetsPerSubTile);
+
+    TileMeshPtr GetRangeMesh(DRange3dCR range, TileGeometryCacheR geometryCache) const;
+public:
+    TileNode() : TileNode(DRange3d::NullRange(), 0, 0, 0.0, nullptr) { }
+    TileNode(DRange3dCR range, size_t depth, size_t siblingIndex, double tolerance, TileNodeP parent)
+        : m_range(range), m_depth(depth), m_siblingIndex(siblingIndex), m_tolerance(tolerance), m_parent(parent) { }
+
+    DRange3dCR GetRange() const { return m_range; }
+    size_t GetDepth() const { return m_depth; } //!< This node's depth from the root tile node
+    size_t GetSiblingIndex() const { return m_siblingIndex; } //!< This node's order within its siblings at the same depth
+    double GetTolerance() const { return m_tolerance; }
+
+    TileNodeCP GetParent() const { return m_parent; } //!< The direct parent of this node
+    TileNodeP GetParent() { return m_parent; } //!< The direct parent of this node
+    TileNodeList const& GetChildren() const { return m_children; } //!< The direct children of this node
+    TileNodeList& GetChildren() { return m_children; } //!< The direct children of this node
+
+    DGNPLATFORM_EXPORT void ComputeTiles(TileGeometryCacheR geometryCache, double chordTolerance, size_t maxPointsPerTile);
+    DGNPLATFORM_EXPORT double GetMaxDiameter(double tolerance) const;
+
+    //! Generate a list of meshes from this tile's geometry.
+    DGNPLATFORM_EXPORT TileMeshList GenerateMeshes(TileGeometryCacheR geometryCache, double tolerance, TileGeometry::NormalMode normalMode=TileGeometry::NormalMode::CurvedSurfacesOnly, bool twoSidedTriangles=false) const;
+    DGNPLATFORM_EXPORT TileMeshPtr GetDefaultMesh(TileGeometryCacheR geometryCache) const;
+    DGNPLATFORM_EXPORT TileMeshPtr GetRangeMesh(TileGeometryCacheR geometryCache) const;
+    DGNPLATFORM_EXPORT size_t GetNodeCount() const;
+    DGNPLATFORM_EXPORT size_t GetMaxDepth() const;
+    DGNPLATFORM_EXPORT void GetTiles(TileNodePList& tiles);
+    DGNPLATFORM_EXPORT TileNodePList GetTiles();
+};
+
+//=======================================================================================
+//! Generates a HLOD tree of TileNodes from a set of elements.
+// @bsistruct                                                   Paul.Connelly   07/16
+//=======================================================================================
+struct TileGenerator
+{
+    enum class Status
+    {
+        Success = SUCCESS,
+        NoGeometry,
+        Aborted,
+    };
+
+    enum class TaskName
+    {
+        CollectingGeometry,
+        CreatingTiles,
+    };
+
+    //! Interface adopted by an object which collects generated tiles
+    struct EXPORT_VTABLE_ATTRIBUTE ITileCollector
+    {
+        //! Invoked from one of several worker threads for each generated tile.
+        virtual Status _AcceptTile(TileNodeCR tileNode) = 0;
+    };
+
+    //! Interface adopted by an object which tracks progress of the tile generation process
+    struct EXPORT_VTABLE_ATTRIBUTE IProgressMeter
+    {
+        virtual void _IndicateProgress(uint32_t completed, uint32_t total) { } //!< Invoked to announce the current ratio completed
+        virtual bool _WasAborted() { return false; } //!< Return true to abort tile generation
+        virtual void _SetTaskName(TaskName taskName) { } //!< Invoked to announce the current task
+    };
+
+    //! Accumulates statistics during tile generation
+    struct Statistics
+    {
+        size_t      m_tileCount = 0;
+        size_t      m_tileDepth = 0;
+        double      m_collectionTime = 0.0;
+        double      m_tileCreationTime = 0.0;
+    };
+private:
+    Statistics          m_statistics;
+    TileGeometryCache   m_geometryCache;
+    IProgressMeter&     m_progressMeter;
+
+    static void ComputeSubRanges(bvector<DRange3d>& subRanges, bvector<DPoint3d> const& points, size_t maxPoints, DRange3dCR range);
+public:
+    DGNPLATFORM_EXPORT explicit TileGenerator(TransformCR transformFromDgn, IProgressMeter* progressMeter=nullptr);
+
+    //! Populates the TileGeometryCache from the contents of the specified view
+    DGNPLATFORM_EXPORT Status LoadGeometry(ViewControllerR view, double toleranceInMeters);
+    //! Generates the HLOD tree from the contents of the TileGeometryCache within the specified range
+    DGNPLATFORM_EXPORT Status GenerateTiles(TileNodeR rootTile, DRange3dCR range, double leafTolerance, size_t maxPointsPerTile=30000);
+    Status GenerateTiles(TileNodeR rootTile, double leafTolerance, size_t maxPointsPerTile=30000) { return GenerateTiles(rootTile, m_geometryCache.GetRange(), leafTolerance, maxPointsPerTile); }
+    DGNPLATFORM_EXPORT Status CollectTiles(TileNodeR rootTile, ITileCollector& collector);
+    DGNPLATFORM_EXPORT static void SplitMeshToMaximumSize(TileMeshList& meshes, TileMeshR mesh, size_t maxPoints);
+
+    Statistics const& GetStatistics() const { return m_statistics; }
+    TileGeometryCacheR GetGeometryCache() { return m_geometryCache; }
+};
+
+//=======================================================================================
+//! Provides helper methods to approximate the number of facets a geometric primitive
+//! will contain after facetting with specific facet options.
+// @bsistruct                                                   Diego.Pinate    07/16
+//=======================================================================================
+struct FacetCounter
+{
+private:
+    IFacetOptionsCR m_facetOptions;
+    int32_t         m_faceMultiplier;
+
+    static int32_t ComputeFaceMultiplier(int32_t maxPerFace)
+        {
+        // TO-DO: Come up with a general formula that works for faces with more than four faces
+        return (maxPerFace == 3) ? 2 : 1;
+        }
+public:
+    explicit FacetCounter(IFacetOptionsCR options) : m_facetOptions(options), m_faceMultiplier(ComputeFaceMultiplier(options.GetMaxPerFace())) { }
+
+    size_t GetFacetCount(DgnTorusPipeDetailCR) const;
+    size_t GetFacetCount(DgnConeDetailCR) const;
+    size_t GetFacetCount(DgnBoxDetailCR) const;
+    size_t GetFacetCount(DgnSphereDetailCR) const;
+    size_t GetFacetCount(DgnExtrusionDetailCR) const;
+    size_t GetFacetCount(DgnRotationalSweepDetailCR) const;
+    size_t GetFacetCount(DgnRuledSweepDetailCR) const;
+
+    size_t GetFacetCount(ISolidPrimitiveCR) const;
+    size_t GetFacetCount(CurveVectorCR) const;
+    size_t GetFacetCount(MSBsplineSurfaceCR, bool useMax=false) const;
+    size_t GetFacetCount(IGeometryCR) const;
+
+#ifdef BENTLEYCONFIG_OPENCASCADE
+    size_t GetFacetCount(TopoDS_Shape const&) const;
+    size_t GetFacetCount(ISolidKernelEntityCR) const;
+#endif
+};
+
+END_BENTLEY_RENDER_NAMESPACE
+