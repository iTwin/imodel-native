/*--------------------------------------------------------------------------------------+
|
|     $Source: PublicAPI/DgnPlatform/DgnDbTables.h $
|
|  $Copyright: (c) 2017 Bentley Systems, Incorporated. All rights reserved. $
|
+--------------------------------------------------------------------------------------*/
#pragma once
//__PUBLISH_SECTION_START__

//-----------------------------------------------------------------------------------------
// Macros associated with the BisCore ECSchema
//-----------------------------------------------------------------------------------------
#define BIS_ECSCHEMA_NAME       "BisCore"
#define BISCORE_ECSCHEMA_PATH   L"ECSchemas/Dgn/BisCore.ecschema.xml"
#define BIS_SCHEMA(name)        BIS_ECSCHEMA_NAME "." name
#define BIS_TABLE(name)         "bis_" name
#define BE_PROP_NAME(__val__)   static constexpr Utf8CP prop_##__val__() {return #__val__;}

//-----------------------------------------------------------------------------------------
// ECClass names (combine with BIS_SCHEMA macro for use in ECSql)
//-----------------------------------------------------------------------------------------
#define BIS_CLASS_AnnotationElement2d       "AnnotationElement2d"
#define BIS_CLASS_AnnotationFrameStyle      "AnnotationFrameStyle"
#define BIS_CLASS_AnnotationLeaderStyle     "AnnotationLeaderStyle"
#define BIS_CLASS_AnnotationTextStyle       "AnnotationTextStyle"
#define BIS_CLASS_AuxCoordSystem            "AuxCoordSystem"
#define BIS_CLASS_AuxCoordSystem2d          "AuxCoordSystem2d"
#define BIS_CLASS_AuxCoordSystem3d          "AuxCoordSystem3d"
#define BIS_CLASS_AuxCoordSystemSpatial     "AuxCoordSystemSpatial"
#define BIS_CLASS_Category                  "Category"
#define BIS_CLASS_CategorySelector          "CategorySelector"
#define BIS_CLASS_CodeSpec                  "CodeSpec"
#define BIS_CLASS_ColorBook                 "ColorBook"
#define BIS_CLASS_DefinitionElement         "DefinitionElement"
#define BIS_CLASS_DefinitionModel           "DefinitionModel"
#define BIS_CLASS_DefinitionPartition       "DefinitionPartition"
#define BIS_CLASS_DictionaryModel           "DictionaryModel"
#define BIS_CLASS_DisplayStyle              "DisplayStyle"
#define BIS_CLASS_DisplayStyle2d            "DisplayStyle2d"
#define BIS_CLASS_DisplayStyle3d            "DisplayStyle3d"
#define BIS_CLASS_Document                  "Document"
#define BIS_CLASS_DocumentListModel         "DocumentListModel"
#define BIS_CLASS_DocumentPartition         "DocumentPartition"
#define BIS_CLASS_Drawing                   "Drawing"
#define BIS_CLASS_DrawingCategory           "DrawingCategory"
#define BIS_CLASS_DrawingGraphic            "DrawingGraphic"
#define BIS_CLASS_DrawingModel              "DrawingModel"
#define BIS_CLASS_Element                   "Element"
#define BIS_CLASS_ElementAspect             "ElementAspect"
#define BIS_CLASS_ElementExternalKey        "ElementExternalKey"
#define BIS_CLASS_ElementMultiAspect        "ElementMultiAspect"
#define BIS_CLASS_ElementUniqueAspect       "ElementUniqueAspect"
#define BIS_CLASS_GeometricElement          "GeometricElement"
#define BIS_CLASS_GeometricElement2d        "GeometricElement2d"
#define BIS_CLASS_GeometricElement3d        "GeometricElement3d"
#define BIS_CLASS_GeometricModel            "GeometricModel"
#define BIS_CLASS_GeometricModel2d          "GeometricModel2d"
#define BIS_CLASS_GeometricModel3d          "GeometricModel3d"
#define BIS_CLASS_GeometryPart              "GeometryPart"
#define BIS_CLASS_GraphicalElement2d        "GraphicalElement2d"
#define BIS_CLASS_GraphicalElement3d        "GraphicalElement3d"
#define BIS_CLASS_GraphicalModel2d          "GraphicalModel2d"
#define BIS_CLASS_GraphicalType2d           "GraphicalType2d"
#define BIS_CLASS_GroupInformationElement   "GroupInformationElement"
#define BIS_CLASS_GroupInformationModel     "GroupInformationModel"
#define BIS_CLASS_GroupInformationPartition "GroupInformationPartition"
#define BIS_CLASS_InformationCarrierElement "InformationCarrierElement"
#define BIS_CLASS_InformationContentElement "InformationContentElement"
#define BIS_CLASS_InformationModel          "InformationModel"
#define BIS_CLASS_InformationPartitionElement "InformationPartitionElement"
#define BIS_CLASS_InformationRecordElement  "InformationRecordElement"
#define BIS_CLASS_InformationRecordModel    "InformationRecordModel"
#define BIS_CLASS_InformationRecordPartition "InformationRecordPartition"
#define BIS_CLASS_InformationReferenceElement "InformationReferenceElement"
#define BIS_CLASS_ISubModeledElement        "ISubModeledElement"
#define BIS_CLASS_LightLocation             "LightLocation"
#define BIS_CLASS_LineStyle                 "LineStyle"
#define BIS_CLASS_MaterialElement           "MaterialElement"
#define BIS_CLASS_Model                     "Model"
#define BIS_CLASS_ModelSelector             "ModelSelector"
#define BIS_CLASS_PhysicalElement           "PhysicalElement"
#define BIS_CLASS_PhysicalModel             "PhysicalModel"
#define BIS_CLASS_PhysicalPartition         "PhysicalPartition"
#define BIS_CLASS_PhysicalType              "PhysicalType"
#define BIS_CLASS_RepositoryModel           "RepositoryModel"
#define BIS_CLASS_RoleElement               "RoleElement"
#define BIS_CLASS_RoleModel                 "RoleModel"
#define BIS_CLASS_SectionDrawing            "SectionDrawing"
#define BIS_CLASS_SectionDrawingModel       "SectionDrawingModel"
#define BIS_CLASS_Sheet                     "Sheet"
#define BIS_CLASS_SheetModel                "SheetModel"
#define BIS_CLASS_SpatialCategory           "SpatialCategory"
#define BIS_CLASS_SpatialElement            "SpatialElement"
#define BIS_CLASS_SpatialIndex              "SpatialIndex"
#define BIS_CLASS_SpatialLocationElement    "SpatialLocationElement"
#define BIS_CLASS_SpatialLocationModel      "SpatialLocationModel"
#define BIS_CLASS_SpatialLocationPartition  "SpatialLocationPartition"
#define BIS_CLASS_SpatialLocationType       "SpatialLocationType"
#define BIS_CLASS_SpatialModel              "SpatialModel"
#define BIS_CLASS_SubCategory               "SubCategory"
#define BIS_CLASS_Subject                   "Subject"
#define BIS_CLASS_TemplateRecipe2d          "TemplateRecipe2d"
#define BIS_CLASS_TemplateRecipe3d          "TemplateRecipe3d"
#define BIS_CLASS_TemplateViewDefinition2d  "TemplateViewDefinition2d"
#define BIS_CLASS_TemplateViewDefinition3d  "TemplateViewDefinition3d"
#define BIS_CLASS_TextAnnotationSeed        "TextAnnotationSeed"
#define BIS_CLASS_Texture                   "Texture"
#define BIS_CLASS_ViewDefinition            "ViewDefinition"
#define BIS_CLASS_ViewDefinition2d          "ViewDefinition2d"
#define BIS_CLASS_ViewDefinition3d          "ViewDefinition3d"
#define BIS_CLASS_VolumeElement             "VolumeElement"
#define BIS_CLASS_WebMercatorModel          "WebMercatorModel"

//-----------------------------------------------------------------------------------------
// ECRelationshipClass names (combine with BIS_SCHEMA macro for use in ECSql)
//-----------------------------------------------------------------------------------------
#define BIS_REL_BaseModelForView2d                  "BaseModelForView2d"
#define BIS_REL_CategoryOwnsSubCategories           "CategoryOwnsSubCategories"
#define BIS_REL_DrawingGraphicRepresentsElement     "DrawingGraphicRepresentsElement"
#define BIS_REL_ElementDrivesElement                "ElementDrivesElement"
#define BIS_REL_ElementGroupsMembers                "ElementGroupsMembers"
#define BIS_REL_ElementOwnsChildElements            "ElementOwnsChildElements"
#define BIS_REL_ElementOwnsExternalKeys             "ElementOwnsExternalKeys"
#define BIS_REL_ElementOwnsMultiAspects             "ElementOwnsMultiAspects"
#define BIS_REL_ElementOwnsUniqueAspect             "ElementOwnsUniqueAspect"
#define BIS_REL_ElementRefersToElements             "ElementRefersToElements"
#define BIS_REL_GraphicalElement2dIsOfType          "GraphicalElement2dIsOfType"
#define BIS_REL_GraphicalType2dHasTemplateRecipe    "GraphicalType2dHasTemplateRecipe"
#define BIS_REL_MaterialOwnsChildMaterials          "MaterialOwnsChildMaterials"
#define BIS_REL_ModelContainsElements               "ModelContainsElements"
#define BIS_REL_ModelModelsElement                  "ModelModelsElement"
#define BIS_REL_ModelSelectorRefersToModels         "ModelSelectorRefersToModels"
#define BIS_REL_PartitionOriginatesFromRepository   "PartitionOriginatesFromRepository"
#define BIS_REL_PhysicalElementAssemblesElements    "PhysicalElementAssemblesElements"
#define BIS_REL_PhysicalElementIsOfType             "PhysicalElementIsOfType"
#define BIS_REL_PhysicalTypeHasTemplateRecipe       "PhysicalTypeHasTemplateRecipe"
#define BIS_REL_SubjectOwnsChildSubjects            "SubjectOwnsChildSubjects"
#define BIS_REL_SubjectOwnsPartitionElements        "SubjectOwnsPartitionElements"

//-----------------------------------------------------------------------------------------
// DgnDb table names
//-----------------------------------------------------------------------------------------
#define DGN_TABLE_Domain                    "dgn_Domain"
#define DGN_TABLE_Font                      "dgn_Font"
#define DGN_TABLE_Handler                   "dgn_Handler"
#define DGN_TABLE_Txns                      "dgn_Txns"
#define DGN_VTABLE_SpatialIndex             "dgn_" BIS_CLASS_SpatialIndex

#include <DgnPlatform/DgnProperties.h>
#include "UnitDefinition.h"
#include "DgnFont.h"
#include "DgnCoreEvent.h"
#include "ECSqlClassParams.h"
#include "ECSqlStatementIterator.h"
#include <Bentley/HeapZone.h>

BEGIN_BENTLEY_DGN_NAMESPACE

namespace dgn_ElementHandler {struct Physical;};
namespace dgn_TxnTable {struct Element; struct Model;};

struct DgnImportContext;
struct ModelIterator;

//=======================================================================================
//! A DgnCode is a structure that holds the "name" of an element in a DgnDb.
//! The DgnCode is stored as a three-part identifier: CodeSpecId, scope, and value.
//! The combination of the three must be unique across all elements within a DgnDb.
//! The meaning of a DgnCode is determined by the CodeSpec.
//!
//! The CodeSpecId must be non-null and identify a valid CodeSpec.
//! The scope must not be null and identifies the uniqueness scope for the value.
//! The value may be null if the element does not have a name. The value may not be an empty string.
//!
//! @see CodeSpec
// @bsiclass                                                     Paul.Connelly  09/15
//=======================================================================================
struct DgnCode
{
private:
    CodeSpecId m_specId;
    DgnElementId m_scopeElementId;
    Utf8String m_value;

public:
    //! Constructs an invalid DgnCode
    DgnCode() {}

    //! Construct a DgnCode from the specified parameters
    DgnCode(CodeSpecId specId, DgnElementId scopeElementId, Utf8StringCR value) : m_specId(specId), m_scopeElementId(scopeElementId), m_value(value) {};

    //! Determine whether this DgnCode is valid.
    bool IsValid() const {return m_specId.IsValid();}
    //! Determine if this code is valid but not otherwise meaningful (and therefore not necessarily unique)
    bool IsEmpty() const {return m_specId.IsValid() && m_value.empty();}
    //! Determine if two DgnCodes are equivalent
    bool operator==(DgnCode const& other) const {return m_specId==other.m_specId && m_value==other.m_value && m_scopeElementId==other.m_scopeElementId;}
    //! Determine if two DgnCodes are not equivalent
    bool operator!=(DgnCode const& other) const {return !(*this == other);}
    //! Perform ordered comparison, e.g. for inclusion in associative containers
    DGNPLATFORM_EXPORT bool operator<(DgnCode const& rhs) const;

    //! Get the value for this DgnCode
    Utf8StringCR GetValue() const {return m_value;}
    //! Get the value for this DgnCode
    Utf8CP GetValueCP() const {return !m_value.empty() ? m_value.c_str() : nullptr;}
    //! Get the scope for this DgnCode
    DgnElementId GetScopeElementId() const {return m_scopeElementId;}
    //! Get the CodeSpecId of the CodeSpec that issued this DgnCode.
    CodeSpecId GetCodeSpecId() const {return m_specId;}
    void RelocateToDestinationDb(DgnImportContext&);

    //! Re-initialize to the specified values.
    //! @private
    void From(CodeSpecId specId, DgnElementId scopeElementId, Utf8StringCR value);

    //! Create an empty, non-unique code with no special meaning.
    DGNPLATFORM_EXPORT static DgnCode CreateEmpty();

    struct Entry : ECSqlStatementEntry
    {
        friend struct ECSqlStatementIterator<Entry>;
        friend struct DgnCode;

    private:
        Entry(BeSQLite::EC::ECSqlStatement* stmt=nullptr) : ECSqlStatementEntry(stmt) {}

    public:
        CodeSpecId GetCodeSpecId() const {return m_statement->GetValueId<CodeSpecId>(0);}
        Utf8CP GetValue() const {return m_statement->GetValueText(1);}
        DgnElementId GetScopeElementId() const {return m_statement->GetValueId<DgnElementId>(2);}
        DgnCode GetCode() const {return DgnCode(GetCodeSpecId(), GetScopeElementId(), GetValue());}
    };

    struct Iterator : ECSqlStatementIterator<Entry>
    {
    public:
        struct Options
        {
        private:
            bool    m_includeEmpty;
        public:
            Options(bool includeEmpty=false) : m_includeEmpty(includeEmpty) {}
            Utf8CP GetECSql() const;
        };

        DGNPLATFORM_EXPORT explicit Iterator(DgnDbR db, Options options);
    };

    static Iterator MakeIterator(DgnDbR db, Iterator::Options options = Iterator::Options()) {return Iterator(db, options);}

<<<<<<< HEAD
    DGNPLATFORM_EXPORT void ToJson(JsonValueR value) const; //!< Convert to JSON representation
    DGNPLATFORM_EXPORT bool FromJson(JsonValueCR value); //!< Attempt to initialize from JSON representation
    
    BE_JSON_NAME(spec)
    BE_JSON_NAME(scope)
    BE_JSON_NAME(value)
    DGNPLATFORM_EXPORT Json::Value ToJson2() const; //!< Convert to json, format 2
    DGNPLATFORM_EXPORT bool FromJson2(JsonValueCR value); //!< Attempt to initialize from json, format 2
=======
    //! @private
    //! @note Not a general purpose method, only to be used by RepositoryManager to convert to a JSON representation
    DGNPLATFORM_EXPORT void ToJson(JsonValueR value) const;
    //! @private
    //! @note Not a general purpose method, only to be used by RepositoryManager to initialize from a JSON representation
    DGNPLATFORM_EXPORT bool FromJson(JsonValueCR value);
>>>>>>> 6b2bd643
};

typedef bset<DgnCode> DgnCodeSet;

//=======================================================================================
//! A base class for api's that access a table in a DgnDb
//=======================================================================================
struct DgnDbTable : NonCopyableClass
{
protected:
    friend struct DgnDb;
    DgnDbR m_dgndb;
    explicit DgnDbTable(DgnDbR db) : m_dgndb(db) {}

public:
    DgnDbR GetDgnDb() const {return m_dgndb;}

    //! Determine whether the supplied name contains any of the invalid characters.
    //! @param[in] name the name to check
    //! @param[in] invalidChars the list of character that may NOT appear in name.
    //! @note names may also not start or end with a space.
    DGNPLATFORM_EXPORT static bool IsValidName(Utf8StringCR name, Utf8CP invalidChars);

    //! Replace any instances of the invalid characters in the supplied name with a replacement character.
    //! @param[in] name the name to validate
    //! @param[in] invalidChars the list of invalid characters. All instances of these characters are replaced.
    //! @param[in] replacement the character to substitute for any invalid characters in name.
    DGNPLATFORM_EXPORT static void ReplaceInvalidCharacters(Utf8StringR name, Utf8CP invalidChars, Utf8Char replacement);
};

//=======================================================================================
//! Each DgnModel has an entry in the DgnModels table
//! @see DgnDb::Models
//! @ingroup GROUP_DgnModel
//=======================================================================================
struct DgnModels : DgnDbTable
{
private:
    friend struct DgnDb;
    friend struct DgnModel;
    friend struct dgn_TxnTable::Model;
    typedef bmap<DgnModelId,DgnModelPtr> T_DgnModelMap;
    typedef bmap<DgnClassId, ECSqlClassInfo> T_ClassInfoMap;

    mutable BeSQLite::BeDbMutex m_mutex;
    T_DgnModelMap  m_models;
    T_ClassInfoMap m_classInfos;

    DgnModelPtr LoadDgnModel(DgnModelId modelId);
    void Empty();
    void AddLoadedModel(DgnModelR);
    void DropLoadedModel(DgnModelR);

    ECSqlClassInfo const& FindClassInfo(DgnModelR model);
    BeSQLite::EC::CachedECSqlStatementPtr GetSelectStmt(DgnModelR model);
    BeSQLite::EC::CachedECSqlStatementPtr GetInsertStmt(DgnModelR model);
    BeSQLite::EC::CachedECSqlStatementPtr GetUpdateStmt(DgnModelR model);

    DgnModels(DgnDbR db) : DgnDbTable(db) {}
    ~DgnModels() {}

public:
    //! Create a new, non-persistent model from the supplied ECInstance.
    //! The supplied instance must contain the model's Code.
    //! @param stat     Optional. If not null, an error status is returned here if the model cannot be created.
    //! @param properties The instance that contains all of the model's business properties
    //! @return a new, non-persistent model if successful, or an invalid ptr if not.
    //! @note The returned model, if any, is non-persistent. The caller must call the model's Insert method to add it to the bim.
    DGNPLATFORM_EXPORT DgnModelPtr CreateModel(DgnDbStatus* stat, ECN::IECInstanceCR properties);

    //! Get a DgnModel from this DgnDb by its DgnModelId.
    //! @param[in] modelId The DgnModelId of the model
    //! @remarks The model is loaded from the database if necessary. If the model is already loaded, a pointer to the existing DgnModel is returned.
    //! @return Invalid if the model does not exist.
    DGNPLATFORM_EXPORT DgnModelPtr GetModel(DgnModelId modelId);

    template<class T> RefCountedPtr<T> Get(DgnModelId id) {return dynamic_cast<T*>(GetModel(id).get());}

    //! Query if the specified model has already been loaded.
    //! @return a pointer to the model if found, or nullptr if the model has not been loaded.
    //! @see GetLoadedModels
    //! @see LoadModelById
    DGNPLATFORM_EXPORT DgnModelPtr FindModel(DgnModelId modelId);

    //! Get the currently loaded DgnModels for this DgnDb
    T_DgnModelMap const& GetLoadedModels() const {return m_models;}

    //! Query for a DgnModelId by the DgnCode of the element that is being modeled
    DGNPLATFORM_EXPORT DgnModelId QuerySubModelId(DgnCodeCR modeledElementCode) const;

    //! Make an iterator over models of the specified ECClass in this DgnDb.
    //! @param[in] className The <i>full</i> ECClass name.  For example: BIS_SCHEMA(BIS_CLASS_PhysicalModel)
    //! @param[in] whereClause The optional where clause starting with WHERE
    //! @param[in] orderByClause The optional order by clause starting with ORDER BY
    DGNPLATFORM_EXPORT ModelIterator MakeIterator(Utf8CP className, Utf8CP whereClause=nullptr, Utf8CP orderByClause=nullptr) const;

    //! Get a string containing the list of characters that may NOT appear in model names.
    static Utf8CP GetIllegalCharacters() {return "\\/:*?<>|\"\t\n,=&";}

    //! Determine whether the supplied name is a valid model name.
    //! @param[in] name The candidate model name to check
    //! @return true if the model name is valid, false otherwise.
    //! @note Model names may also not start or end with a space.
    static bool IsValidName(Utf8StringCR name) {return DgnDbTable::IsValidName(name, GetIllegalCharacters());}

    //! Tell all models to drop any cached graphics associated with the specified viewport.
    //! This is typically invoked by applications when a viewport is closed or its attributes modified such that the cached graphics
    //! no longer reflect its state.
    //! @param[in] viewport The viewport for which to drop graphics
    DGNPLATFORM_EXPORT void DropGraphicsForViewport(DgnViewportCR viewport);
};

//=======================================================================================
//! @see DgnDb::Fonts
// @bsiclass                                                    Jeff.Marker     03/2015
//=======================================================================================
struct DgnFonts : NonCopyableClass
{
    typedef bmap<DgnFontId,DgnFontPtr> T_FontMap;

    //=======================================================================================
    // @bsiclass                                                    Jeff.Marker     03/2015
    //=======================================================================================
    struct DbFontMapDirect : NonCopyableClass
    {
    private:
        friend DgnFonts;
        DgnFonts& m_dbFonts;

        DbFontMapDirect(DgnFonts& dbFonts) : m_dbFonts(dbFonts) {}

    public:
        struct Iterator : public BeSQLite::DbTableIterator
        {
        private:
            DgnFonts& m_dbFonts;

        public:
            Iterator(DgnFonts& dbFonts) : BeSQLite::DbTableIterator(dbFonts.m_db), m_dbFonts(dbFonts) {}

            struct Entry : public DbTableIterator::Entry, public std::iterator<std::input_iterator_tag,Entry const>
            {
            private:
                friend struct Iterator;
                Entry(BeSQLite::StatementP sql, bool isValid) : DbTableIterator::Entry(sql, isValid) {}

            public:
                DGNPLATFORM_EXPORT DgnFontId GetId() const;
                DGNPLATFORM_EXPORT DgnFontType GetType() const;
                DGNPLATFORM_EXPORT Utf8CP GetName() const;
                Entry const& operator*() const {return *this;}
            };

            typedef Entry const_iterator;
            DGNPLATFORM_EXPORT const_iterator begin() const;
            const_iterator end() const {return Entry(NULL, false);}
            DGNPLATFORM_EXPORT size_t QueryCount() const;
        };

        bool DoesFontTableExist() const {return m_dbFonts.m_db.TableExists(m_dbFonts.m_tableName.c_str());}
        DGNPLATFORM_EXPORT BentleyStatus CreateFontTable();
        DGNPLATFORM_EXPORT DgnFontPtr QueryById(DgnFontId) const;
        DGNPLATFORM_EXPORT DgnFontPtr QueryByTypeAndName(DgnFontType, Utf8CP) const;
        DGNPLATFORM_EXPORT DgnFontId QueryIdByTypeAndName(DgnFontType, Utf8CP) const;
        DGNPLATFORM_EXPORT bool ExistsById(DgnFontId) const;
        DGNPLATFORM_EXPORT bool ExistsByTypeAndName(DgnFontType, Utf8CP) const;
        DGNPLATFORM_EXPORT BentleyStatus Insert(DgnFontCR, DgnFontId&);
        DGNPLATFORM_EXPORT BentleyStatus Update(DgnFontCR, DgnFontId);
        DGNPLATFORM_EXPORT BentleyStatus Delete(DgnFontId);
        Iterator MakeIterator() const {return Iterator(m_dbFonts);}
    };

    //=======================================================================================
    // @bsiclass                                                    Jeff.Marker     03/2015
    //=======================================================================================
    struct DbFaceDataDirect : NonCopyableClass
    {
        struct FaceKey
        {
            DGNPLATFORM_EXPORT static const Utf8CP FACE_NAME_Regular;
            DGNPLATFORM_EXPORT static const Utf8CP FACE_NAME_Bold;
            DGNPLATFORM_EXPORT static const Utf8CP FACE_NAME_Italic;
            DGNPLATFORM_EXPORT static const Utf8CP FACE_NAME_BoldItalic;

            DgnFontType m_type;
            Utf8String m_familyName;
            Utf8String m_faceName;

            FaceKey() : m_type((DgnFontType)0) {}
            FaceKey(DgnFontType type, Utf8CP familyName, Utf8CP faceName) : m_type(type), m_familyName(familyName), m_faceName(faceName) {}
            bool Equals(FaceKey const& rhs) const {return ((rhs.m_type == m_type) && m_familyName.EqualsI(rhs.m_familyName) && m_faceName.EqualsI(rhs.m_faceName));}
        };

        typedef uint64_t DataId;
        typedef FaceKey const& FaceKeyCR;
        typedef uint32_t FaceSubId;
        typedef bmap<FaceSubId, FaceKey> T_FaceMap;
        typedef T_FaceMap const& T_FaceMapCR;

        struct Iterator : public BeSQLite::DbTableIterator
        {
        private:
            DgnFonts& m_dbFonts;

        public:
            Iterator(DgnFonts& dbFonts) : BeSQLite::DbTableIterator(dbFonts.m_db), m_dbFonts(dbFonts) {}

            struct Entry : public DbTableIterator::Entry, public std::iterator<std::input_iterator_tag,Entry const>
            {
            private:
                friend struct Iterator;
                Entry(BeSQLite::StatementP sql, bool isValid) : DbTableIterator::Entry(sql, isValid) {}

            public:
                DGNPLATFORM_EXPORT uint64_t GetId() const;
                DGNPLATFORM_EXPORT T_FaceMap GenerateFaceMap() const;
                Entry const& operator*() const {return *this;}
            };

            typedef Entry const_iterator;
            DGNPLATFORM_EXPORT const_iterator begin() const;
            const_iterator end() const {return Entry(NULL, false);}
            DGNPLATFORM_EXPORT size_t QueryCount() const;
        };

    private:
        friend DgnFonts;
        DgnFonts& m_dbFonts;

        DbFaceDataDirect(DgnFonts& dbFonts) : m_dbFonts(dbFonts) {}

    public:
        DGNPLATFORM_EXPORT BentleyStatus QueryById(bvector<Byte>&, DataId);
        DGNPLATFORM_EXPORT BentleyStatus QueryByFace(bvector<Byte>&, FaceSubId&, FaceKeyCR);
        DGNPLATFORM_EXPORT bool Exists(FaceKeyCR);
        DGNPLATFORM_EXPORT BentleyStatus Insert(Byte const*, size_t dataSize, T_FaceMapCR);
        DGNPLATFORM_EXPORT BentleyStatus Delete(FaceKeyCR);
        Iterator MakeIterator() const {return Iterator(m_dbFonts);}
    };

private:
    DbFontMapDirect m_dbFontMap;
    DbFaceDataDirect m_dbFaceData;
    BeSQLite::DbR m_db;
    Utf8String m_tableName;
    T_FontMap m_fontMap;
    bool m_isFontMapLoaded;

public:
//__PUBLISH_SECTION_END__
    static BeMutex& GetMutex();

    // Simplifies common pattern in racey font-related code wherein an object holds a boolean flag indicating
    // whether or not a member is initialized; if it is not initialized, it does thread-unsafe work and sets the
    // flag.
    // In particular, addresses bugs wherein flag is set *before* initialization completes.
    struct FlagHolder
    {
    private:
        BeMutexHolder   m_lock;
        bool&           m_flag;
        bool            m_initialValue;
    public:
        FlagHolder(FlagHolder const&) = delete;
        FlagHolder& operator=(FlagHolder const&) = delete;

        explicit FlagHolder(bool& flag) : m_lock(DgnFonts::GetMutex(), BeMutexHolder::Lock::No), m_flag(flag), m_initialValue(flag)
            {
            // Avoid acquiring mutex in common already-initialized case...
            if (!m_initialValue)
                {
                // Double-checked locking...
                m_lock.lock();
                m_initialValue = m_flag;
                if (m_initialValue)
                    m_lock.unlock();
                }
            }

        ~FlagHolder()
            {
            if (!m_initialValue)
                {
                // Set the flag after all work completed
                BeAssert(m_lock.owns_lock());
                BeAssert(!m_flag);
                m_flag = true;
                }
            }

        bool IsSet() { BeAssert(m_lock.owns_lock() || m_initialValue); return m_initialValue; }
    };

//__PUBLISH_SECTION_START__

    DgnFonts(BeSQLite::DbR db, Utf8CP tableName) : m_dbFontMap(*this), m_dbFaceData(*this), m_db(db), m_tableName(tableName), m_isFontMapLoaded(false) {}

    DbFontMapDirect& DbFontMap() {return m_dbFontMap;}
    DbFaceDataDirect& DbFaceData() {return m_dbFaceData;}
    void Invalidate() {m_isFontMapLoaded = false; m_fontMap.clear();}
    DGNPLATFORM_EXPORT void Update();
    DGNPLATFORM_EXPORT DgnFontCP FindFontById(DgnFontId) const;
    DGNPLATFORM_EXPORT DgnFontCP FindFontByTypeAndName(DgnFontType, Utf8CP) const;
    DGNPLATFORM_EXPORT DgnFontId FindId(DgnFontCR) const;
    DGNPLATFORM_EXPORT DgnFontId AcquireId(DgnFontCR);
};

//=======================================================================================
//! A DgnElement within a DgnDb can be identified by a DgnCode which is unique among all
//! elements in the DgnDb. The meaning of the code is determined by the CodeSpec by which
//! the code was assigned. Therefore the DgnCode includes the Id of the CodeSpec.
//! DgnCodeSpecs holds all such CodeSpecs associated with a DgnDb. The name of a CodeSpec
//! must be unique.
//! @see DgnDb::CodeSpecs
//=======================================================================================
struct DgnCodeSpecs : DgnDbTable
{
private:
    friend struct DgnDb;
    explicit DgnCodeSpecs(DgnDbR db) : DgnDbTable(db) {}

    typedef bvector<CodeSpecPtr> LoadedCodeSpecs;

    LoadedCodeSpecs m_loadedCodeSpecs;
    BeSQLite::BeDbMutex m_mutex;

    CodeSpecPtr LoadCodeSpec(CodeSpecId codeSpecId, DgnDbStatus* status = nullptr);

public:
    //! Look up the Id of the CodeSpec with the specified name.
    DGNPLATFORM_EXPORT CodeSpecId QueryCodeSpecId(Utf8CP name) const;

    //! Look up an CodeSpec by Id. The CodeSpec will be loaded from the database if necessary.
    //! @param[in] codeSpecId The Id of the CodeSpec to load
    //! @returns The CodeSpec with the specified Id, or nullptr if the CodeSpec could not be loaded
    DGNPLATFORM_EXPORT CodeSpecCPtr GetCodeSpec(CodeSpecId codeSpecId);

    //! Look up an CodeSpec by name. The CodeSpec will be loaded from the database if necessary.
    //! @param[in] name The name of the CodeSpec to load
    //! @returns The CodeSpec with the specified name, or nullptr if the CodeSpec could not be loaded
    DGNPLATFORM_EXPORT CodeSpecCPtr GetCodeSpec(Utf8CP name);

    //! Add a new CodeSpec to the table.
    //! @param[in]  codeSpec The new entry to add.
    //! @return The result of the insert operation.
    //! @remarks If successful, this method will assign a valid CodeSpecId to the supplied CodeSpec
    DGNPLATFORM_EXPORT DgnDbStatus Insert(CodeSpecR codeSpec);
};

//=======================================================================================
//! @private
//=======================================================================================
struct DgnScriptLibrary : DgnDbTable
{
public:
    DgnScriptLibrary(DgnDbR db) : DgnDbTable(db) {}

    //! Register the specified script in the DgnDb's script library.
    //! @param sName    The name to assign to the script in the library
    //! @param sText    The content of the script program
    //! @param lastModifiedTime The last modified time to record. This will be used to track versions.
    //! @param updateExisting If true, programs already registered are updated from soruce found in \a jsDir
    //! @see QueryScript
    DGNPLATFORM_EXPORT DgnDbStatus RegisterScript(Utf8CP sName, Utf8CP sText, DgnScriptType stype, DateTime const& lastModifiedTime, bool updateExisting);

    //! Look up an imported script program by the specified name.
    //! @param[out] sText           The text of the script that was found in the library
    //! @param[out] stypeFound      The type of script actually found in the library
    //! @param[out] lastModifiedTime The last modified time recorded.
    //! @param[in] sName            Identifies the script in the library
    //! @param[in] stypePreferred   The type of script that the caller prefers, if there are multiple kinds stored for the specified name.
    //! @see RegisterScript
    DGNPLATFORM_EXPORT DgnDbStatus QueryScript(Utf8StringR sText, DgnScriptType& stypeFound, DateTime& lastModifiedTime, Utf8CP sName, DgnScriptType stypePreferred);

    //! Utility function to read the text of the specified file
    //! @param contents[out]    The content of the file
    //! @param fileName[in]     The name of the file to read
    //! @return non-zero error status if the file could not be found
    DGNPLATFORM_EXPORT static DgnDbStatus ReadText(Utf8StringR contents, BeFileNameCR fileName);
};

//=======================================================================================
// @bsiclass                                                    Keith.Bentley   09/13
//=======================================================================================
struct DgnGeoLocation : NonCopyableClass
{
private:
    friend struct DgnDb;
    DgnDbR  m_dgndb;
    mutable AxisAlignedBox3d m_extent;
    DPoint3d m_globalOrigin;
    mutable bool m_hasCheckedForGCS = false;
    mutable DgnGCS* m_gcs = nullptr;
    mutable IGeoCoordinateServicesP m_geoServices = nullptr;

    DgnGeoLocation(DgnDbR db);
    void    LoadProjectExtents() const;

public:
    //! @private
    //! Called only internally, on the rare occasions when a new GCS has been stored to the DgnDb.
    void    NewGCSStored () {m_hasCheckedForGCS = false;}

    //! @private
    //! Return a reasonable value that can be used if the project extents have never been established for this BIM.
    //! This is an arbitrary volume intended to represent a cube of a reasonable size, if we have no idea what is being modeled by
    //! this BIM. The default is (in meters) : [{-50,-50,-10},{50,50,30}]
    AxisAlignedBox3d GetDefaultProjectExtents() const {return AxisAlignedBox3d(DRange3d::From(-50,-50,-10, 50,50,30));}

    //! @private
    //! Initialize the project extents by querying the volume of all the spatial models. Should only be used after conversion from external formats.
    DGNPLATFORM_EXPORT void InitializeProjectExtents();

    //! @private
    //! Update the global origin. @note Changing global origin invalidates all existing xyz coordinates stored in the BIM.
    DGNPLATFORM_EXPORT void SetGlobalOrigin(DPoint3dCR origin);

    DGNPLATFORM_EXPORT void Save();
    DGNPLATFORM_EXPORT DgnDbStatus Load();

    DgnDbR GetDgnDb() const {return m_dgndb;}

    //! Get the BIM's global origin. All spatial coordinates in the BIM are stored relative to its global origin.
    DPoint3dCR GetGlobalOrigin() const {return m_globalOrigin;}

    //! Update the project extents for this BIM
    DGNPLATFORM_EXPORT void SetProjectExtents(AxisAlignedBox3dCR newExtents);

    //! Get the "spatial area of interest" for this project. This volume is used for many purposes where the software needs to
    //! include space "in the project", and exclude space outside it. For example, viewing volumes are automatically adjusted to set
    //! the depth (front and back planes) to this volume. Also, there are times when tools adjust the volume of searches or view operations
    //! to include only space inside the project extents.
    //! There are tools to visualize and adjust the project extents. Note that if the project extent is too small (does not
    //! include space occupied by elements or other artifacts of interest), they may disappear under some operations since they're not considered
    //! "of interest". Likewise, if this volume is too large, some operations may work poorly due to the large volume of "wasted space".
    DGNPLATFORM_EXPORT AxisAlignedBox3d GetProjectExtents() const;

    //! Convert a GeoPoint to an XYZ point
    //! @param[out] outXyz The output XYZ point
    //! @param[in] inLatLong The input GeoPoint
    //! @return non-zero error status if the point cannot be converted or if this DgnDb is not geo-located
    DGNPLATFORM_EXPORT BentleyStatus XyzFromLatLong(DPoint3dR outXyz, GeoPointCR inLatLong) const;

    //! Convert a an XYZ point to a GeoPoint
    //! @param[out] outLatLong  The output GeoPoint
    //! @param[in] inXyz The input XYZ point
    //! @return non-zero error status if the point cannot be converted or if this DgnDb is not geo-located
    DGNPLATFORM_EXPORT BentleyStatus LatLongFromXyz(GeoPointR outLatLong, DPoint3dCR inXyz) const;

    //! Query the GCS of this DgnDb, if any.
    //! @return this DgnDb's GCS or nullptr if this DgnDb is not geo-located
    DGNPLATFORM_EXPORT DgnGCS* GetDgnGCS() const;
};

//=======================================================================================
// @bsiclass                                                    Keith.Bentley   09/13
//=======================================================================================
struct DgnUnits
{
    static double constexpr OneMeter() {return 1.0;}
    static double constexpr OneKilometer() {return 1000.0 * OneMeter();}
    static double constexpr OneMillimeter() {return OneMeter() / 1000.0;}
    static double constexpr OneCentimeter() {return OneMeter() / 100.0;}
    static double constexpr DiameterOfEarth() {return 12742.0 * OneKilometer();} // approximate
    static double constexpr CircumferenceOfEarth() {return 40075.0 * OneKilometer();} // approximate
};

//=======================================================================================
//! Every DgnDb has a table for storing searchable text for use with SQLite's
//! FTS5 full text search features. Each search term is qualified by a "text type" and associated
//! with an Id into some other table from which the search term originated. The meaning of the
//! Id field can be interpreted according to the text type. Applications can
//! populate this table with search terms to enable efficient, database-wide full text search.
//! Such queries may be optionally constrained to one or more text types.
//! In general, an application should limit its queries to those text types which it either
//! created or understands the meaning of.
//! @see DgnDb::SearchableText
// @bsiclass                                                    Paul.Connelly   10/15
//=======================================================================================
struct DgnSearchableText : DgnDbTable
{
private:
    friend struct DgnDb;

    DgnSearchableText(DgnDbR db) : DgnDbTable(db) {}

    static BeSQLite::DbResult CreateTable(DgnDb& db);
public:
    //! Identifies a record in the searchable text table
    struct Key
    {
    private:
        Utf8String m_type;
        BeInt64Id m_id;
    public:
        //! Constructor.
        //! @param[in]      textType Specifies the type of text. May not be empty.
        //! @param[in]      id       The Id of the associated object. Must be valid.
        Key(Utf8StringCR textType, BeInt64Id id) : m_type(textType), m_id(id) {m_type.Trim();}

        //! Default constructor producing an invalid Key.
        Key() {}

        Utf8StringCR GetTextType() const {return m_type;} //!< The search text type
        BeInt64Id GetId() const {return m_id;} //!< The Id of the object associated with this record
        bool IsValid() const {return !m_type.empty() && m_id.IsValid();} //!< Determine whether this is a valid Key
   };

    //! A record in the searchable text table
    struct Record
    {
    private:
        Key m_key;
        Utf8String  m_text;
    public:
        //! Constructor
        //! @param[in]      textType Identifies both the meaning of the Id and the "type" of the text. May not be empty.
        //! @param[in]      id       The Id of the object associated with this text. Must be valid.
        //! @param[in]      text     The searchable text. May not be empty.
        //! @remarks The combination of text type and Id must be unique within the searchable text table
        Record(Utf8StringCR textType, BeInt64Id id, Utf8StringCR text) : Record(Key(textType, id), text) {}

        //! Constructor
        //! @param[in]      key  Uniquely identifies this record within the table. Must be valid.
        //! @param[in]      text The searchable text. May not be empty.
        Record(Key const& key, Utf8StringCR text) : m_key(key), m_text(text) {m_text.Trim();}

        //! Default constructor. Produces an invalid record.
        Record() {}

        Utf8StringCR GetTextType() const {return m_key.GetTextType();} //!< The search text type
        BeInt64Id GetId() const {return m_key.GetId();} //!< The Id of the object associated with the text
        Utf8StringCR GetText() const {return m_text;} //!< The searchable text
        Key const& GetKey() const {return m_key;} //!< The record key
        bool IsValid() const {return m_key.IsValid() && !m_text.empty();} //!< Determine if this is a valid record
   };

    //! A list of text types by which to filter full-text search queries
    typedef bvector<Utf8String> TextTypes;

    //! Specifies a query on the searchable text table, optionally filtered by one or more text types.
    struct Query
    {
    private:
        TextTypes  m_types;
        Utf8String m_matchExpression;

        friend struct DgnSearchableText;
        Utf8String ToWhereClause() const;
    public:
        //! Constructor
        //! @param[in]      matchExpression An expression conforming to sqlite's MATCH syntax indicating the text for which to search
        //! @param[in]      textType        If supplied, only text of the specified type will be included in the query
        //! @remarks The matchExpression will be single-quoted and concatenated with a query to produce a where clause like WHERE searchable_text MATCH 'matchExpression'.
        //! @remarks The caller is responsible for ensuring that search phrases within the expression are properly double-quoted and that the expression conforms to sqlite's MATCH syntax.
        DGNPLATFORM_EXPORT explicit Query(Utf8StringCR matchExpression, Utf8CP textType=nullptr);

        //! Add a text type by which to filter. The query will only include text belonging to the specified types.
        //! @param[in]      textType The type by which to filter.
        DGNPLATFORM_EXPORT void AddTextType(Utf8CP textType);

        //! Specify columns to be include in select statement
        //! The columns are returned by the select statement in the order Type,Id,Text
        enum class Column : uint8_t
        {
            None = 0,
            Type = 1 << 0,
            Id = 1 << 1,
            Text = 1 << 2,
            IdAndText = Id | Text,
            TextAndType = Text | Type,
            All = Id | Text | Type,
            Count = 0xff,
        };

        //! Converts this Query specification into a SELECT statement
        //! @param[in]      includedColumns Specifies the columns to be selected
        //! @return A properly formatted and quoted SELECT statement
        DGNPLATFORM_EXPORT Utf8String ToSelectStatement(Column includedColumns=Column::Id) const;
    };

    //! An iterator over the results of a full text search query
    struct Iterator : BeSQLite::DbTableIterator
    {
    private:
        friend struct DgnSearchableText;

        Iterator(DgnDb& db, Query const& query) : DbTableIterator((BeSQLite::DbCR)db), m_query(query) {}

        Query m_query;
    public:
        //! An entry in a full text search results iterator
        struct Entry : DbTableIterator::Entry, std::iterator<std::input_iterator_tag, Entry const>
        {
        private:
            friend struct Iterator;
            Entry(BeSQLite::StatementP sql, bool isValid) : DbTableIterator::Entry(sql, isValid) {}
        public:
            DGNPLATFORM_EXPORT Utf8CP GetTextType() const; //!< The type of text
            DGNPLATFORM_EXPORT BeInt64Id GetId() const; //!< The Id of the associated object
            DGNPLATFORM_EXPORT Utf8CP GetText() const; //!< The search text

            Key GetKey() const {return Key(GetTextType(), GetId());} //!< The unique Key identifying this entry
            Record GetRecord() const {return Record(GetTextType(), GetId(), GetText());} //!< A record representing this entry
            Entry const& operator*() const {return *this;} //!< Dereference this entry
        };

        typedef Entry const_iterator;
        typedef Entry iterator;
        DGNPLATFORM_EXPORT Entry begin() const; //!< An iterator to the first entry in the results
        Entry end() const {return Entry(nullptr, false);} //!< An iterator beyond the last entry in the results
    };

    //! Query the number of records which match a full text search query
    //! @param[in] query The searchable text query
    //! @return The number of records which match the query.
    DGNPLATFORM_EXPORT size_t QueryCount(Query const& query) const;

    //! Query the records which match a full text search query
    //! @param[in] query The searchable text query
    //! @return An iterator over the matching records.
    DGNPLATFORM_EXPORT Iterator QueryRecords(Query const& query) const;

    //! Query the record with the specified text type and Id.
    //! @param[in] key The unique key identifying the record
    //! @return The corresponding record, or an invalid record if no such record exists.
    DGNPLATFORM_EXPORT Record QueryRecord(Key const& key) const;

    //! Query the types of text present in the searchable text table
    //! @return The list of available text types
    DGNPLATFORM_EXPORT TextTypes QueryTextTypes() const;

    //! Insert a new record into the searchable text table
    //! @param[in] record The record to insert
    //! @return Success if the new record was inserted, or else an error code.
    DGNPLATFORM_EXPORT BeSQLite::DbResult Insert(Record const& record);

    //! Insert a new record into the searchable text table
    //! @param[in] textType Identifies both the meaning of the Id and the "type" of the text. May not be empty.
    //! @param[in] id The Id of the object associated with this text. Must be valid.
    //! @param[in] text The searchable text. May not be empty.
    //! @return Success if the new record was inserted, or else an error code.
    //! @remarks The combination of text type and Id must be unique within the searchable text table
    DGNPLATFORM_EXPORT BeSQLite::DbResult InsertRecord(Utf8CP textType, BeInt64Id id, Utf8CP text);

    //! Update an existing record in the searchable text table
    //! @param[in] record The modified record
    //! @param[in] originalKey If non-null, identifies the existing record.
    //! @return Success if the record was updated, or else an error code.
    //! @remarks If originalKey is not supplied, the key is assumed to remain unchanged. Otherwise, the record will be looked up by original key, allowing the text type and/or Id to be updated.
    DGNPLATFORM_EXPORT BeSQLite::DbResult Update(Record const& record, Key const* originalKey=nullptr);

    //! Removes all data from the searchable text table
    //! @return Success if the table was cleared, or an error code.
    DGNPLATFORM_EXPORT BeSQLite::DbResult DropAll();

    //! Drops all records of the specified text type
    //! @param[in] textType The text type to drop
    //! @return Success if the associated records were dropped, or an error code.
    DGNPLATFORM_EXPORT BeSQLite::DbResult DropTextType(Utf8CP textType);

    //! Drop a single record from the searchable text table
    //! @param[in] key The key identifying the record to drop.
    //! @return Success if the record was dropped, or an error code.
    DGNPLATFORM_EXPORT BeSQLite::DbResult DropRecord(Key const& key);

    static bool IsUntrackedFts5Table(Utf8CP tableName);
};

ENUM_IS_FLAGS(DgnSearchableText::Query::Column);

END_BENTLEY_DGN_NAMESPACE
<|MERGE_RESOLUTION|>--- conflicted
+++ resolved
@@ -1,941 +1,936 @@
-/*--------------------------------------------------------------------------------------+
-|
-|     $Source: PublicAPI/DgnPlatform/DgnDbTables.h $
-|
-|  $Copyright: (c) 2017 Bentley Systems, Incorporated. All rights reserved. $
-|
-+--------------------------------------------------------------------------------------*/
-#pragma once
-//__PUBLISH_SECTION_START__
-
-//-----------------------------------------------------------------------------------------
-// Macros associated with the BisCore ECSchema
-//-----------------------------------------------------------------------------------------
-#define BIS_ECSCHEMA_NAME       "BisCore"
-#define BISCORE_ECSCHEMA_PATH   L"ECSchemas/Dgn/BisCore.ecschema.xml"
-#define BIS_SCHEMA(name)        BIS_ECSCHEMA_NAME "." name
-#define BIS_TABLE(name)         "bis_" name
-#define BE_PROP_NAME(__val__)   static constexpr Utf8CP prop_##__val__() {return #__val__;}
-
-//-----------------------------------------------------------------------------------------
-// ECClass names (combine with BIS_SCHEMA macro for use in ECSql)
-//-----------------------------------------------------------------------------------------
-#define BIS_CLASS_AnnotationElement2d       "AnnotationElement2d"
-#define BIS_CLASS_AnnotationFrameStyle      "AnnotationFrameStyle"
-#define BIS_CLASS_AnnotationLeaderStyle     "AnnotationLeaderStyle"
-#define BIS_CLASS_AnnotationTextStyle       "AnnotationTextStyle"
-#define BIS_CLASS_AuxCoordSystem            "AuxCoordSystem"
-#define BIS_CLASS_AuxCoordSystem2d          "AuxCoordSystem2d"
-#define BIS_CLASS_AuxCoordSystem3d          "AuxCoordSystem3d"
-#define BIS_CLASS_AuxCoordSystemSpatial     "AuxCoordSystemSpatial"
-#define BIS_CLASS_Category                  "Category"
-#define BIS_CLASS_CategorySelector          "CategorySelector"
-#define BIS_CLASS_CodeSpec                  "CodeSpec"
-#define BIS_CLASS_ColorBook                 "ColorBook"
-#define BIS_CLASS_DefinitionElement         "DefinitionElement"
-#define BIS_CLASS_DefinitionModel           "DefinitionModel"
-#define BIS_CLASS_DefinitionPartition       "DefinitionPartition"
-#define BIS_CLASS_DictionaryModel           "DictionaryModel"
-#define BIS_CLASS_DisplayStyle              "DisplayStyle"
-#define BIS_CLASS_DisplayStyle2d            "DisplayStyle2d"
-#define BIS_CLASS_DisplayStyle3d            "DisplayStyle3d"
-#define BIS_CLASS_Document                  "Document"
-#define BIS_CLASS_DocumentListModel         "DocumentListModel"
-#define BIS_CLASS_DocumentPartition         "DocumentPartition"
-#define BIS_CLASS_Drawing                   "Drawing"
-#define BIS_CLASS_DrawingCategory           "DrawingCategory"
-#define BIS_CLASS_DrawingGraphic            "DrawingGraphic"
-#define BIS_CLASS_DrawingModel              "DrawingModel"
-#define BIS_CLASS_Element                   "Element"
-#define BIS_CLASS_ElementAspect             "ElementAspect"
-#define BIS_CLASS_ElementExternalKey        "ElementExternalKey"
-#define BIS_CLASS_ElementMultiAspect        "ElementMultiAspect"
-#define BIS_CLASS_ElementUniqueAspect       "ElementUniqueAspect"
-#define BIS_CLASS_GeometricElement          "GeometricElement"
-#define BIS_CLASS_GeometricElement2d        "GeometricElement2d"
-#define BIS_CLASS_GeometricElement3d        "GeometricElement3d"
-#define BIS_CLASS_GeometricModel            "GeometricModel"
-#define BIS_CLASS_GeometricModel2d          "GeometricModel2d"
-#define BIS_CLASS_GeometricModel3d          "GeometricModel3d"
-#define BIS_CLASS_GeometryPart              "GeometryPart"
-#define BIS_CLASS_GraphicalElement2d        "GraphicalElement2d"
-#define BIS_CLASS_GraphicalElement3d        "GraphicalElement3d"
-#define BIS_CLASS_GraphicalModel2d          "GraphicalModel2d"
-#define BIS_CLASS_GraphicalType2d           "GraphicalType2d"
-#define BIS_CLASS_GroupInformationElement   "GroupInformationElement"
-#define BIS_CLASS_GroupInformationModel     "GroupInformationModel"
-#define BIS_CLASS_GroupInformationPartition "GroupInformationPartition"
-#define BIS_CLASS_InformationCarrierElement "InformationCarrierElement"
-#define BIS_CLASS_InformationContentElement "InformationContentElement"
-#define BIS_CLASS_InformationModel          "InformationModel"
-#define BIS_CLASS_InformationPartitionElement "InformationPartitionElement"
-#define BIS_CLASS_InformationRecordElement  "InformationRecordElement"
-#define BIS_CLASS_InformationRecordModel    "InformationRecordModel"
-#define BIS_CLASS_InformationRecordPartition "InformationRecordPartition"
-#define BIS_CLASS_InformationReferenceElement "InformationReferenceElement"
-#define BIS_CLASS_ISubModeledElement        "ISubModeledElement"
-#define BIS_CLASS_LightLocation             "LightLocation"
-#define BIS_CLASS_LineStyle                 "LineStyle"
-#define BIS_CLASS_MaterialElement           "MaterialElement"
-#define BIS_CLASS_Model                     "Model"
-#define BIS_CLASS_ModelSelector             "ModelSelector"
-#define BIS_CLASS_PhysicalElement           "PhysicalElement"
-#define BIS_CLASS_PhysicalModel             "PhysicalModel"
-#define BIS_CLASS_PhysicalPartition         "PhysicalPartition"
-#define BIS_CLASS_PhysicalType              "PhysicalType"
-#define BIS_CLASS_RepositoryModel           "RepositoryModel"
-#define BIS_CLASS_RoleElement               "RoleElement"
-#define BIS_CLASS_RoleModel                 "RoleModel"
-#define BIS_CLASS_SectionDrawing            "SectionDrawing"
-#define BIS_CLASS_SectionDrawingModel       "SectionDrawingModel"
-#define BIS_CLASS_Sheet                     "Sheet"
-#define BIS_CLASS_SheetModel                "SheetModel"
-#define BIS_CLASS_SpatialCategory           "SpatialCategory"
-#define BIS_CLASS_SpatialElement            "SpatialElement"
-#define BIS_CLASS_SpatialIndex              "SpatialIndex"
-#define BIS_CLASS_SpatialLocationElement    "SpatialLocationElement"
-#define BIS_CLASS_SpatialLocationModel      "SpatialLocationModel"
-#define BIS_CLASS_SpatialLocationPartition  "SpatialLocationPartition"
-#define BIS_CLASS_SpatialLocationType       "SpatialLocationType"
-#define BIS_CLASS_SpatialModel              "SpatialModel"
-#define BIS_CLASS_SubCategory               "SubCategory"
-#define BIS_CLASS_Subject                   "Subject"
-#define BIS_CLASS_TemplateRecipe2d          "TemplateRecipe2d"
-#define BIS_CLASS_TemplateRecipe3d          "TemplateRecipe3d"
-#define BIS_CLASS_TemplateViewDefinition2d  "TemplateViewDefinition2d"
-#define BIS_CLASS_TemplateViewDefinition3d  "TemplateViewDefinition3d"
-#define BIS_CLASS_TextAnnotationSeed        "TextAnnotationSeed"
-#define BIS_CLASS_Texture                   "Texture"
-#define BIS_CLASS_ViewDefinition            "ViewDefinition"
-#define BIS_CLASS_ViewDefinition2d          "ViewDefinition2d"
-#define BIS_CLASS_ViewDefinition3d          "ViewDefinition3d"
-#define BIS_CLASS_VolumeElement             "VolumeElement"
-#define BIS_CLASS_WebMercatorModel          "WebMercatorModel"
-
-//-----------------------------------------------------------------------------------------
-// ECRelationshipClass names (combine with BIS_SCHEMA macro for use in ECSql)
-//-----------------------------------------------------------------------------------------
-#define BIS_REL_BaseModelForView2d                  "BaseModelForView2d"
-#define BIS_REL_CategoryOwnsSubCategories           "CategoryOwnsSubCategories"
-#define BIS_REL_DrawingGraphicRepresentsElement     "DrawingGraphicRepresentsElement"
-#define BIS_REL_ElementDrivesElement                "ElementDrivesElement"
-#define BIS_REL_ElementGroupsMembers                "ElementGroupsMembers"
-#define BIS_REL_ElementOwnsChildElements            "ElementOwnsChildElements"
-#define BIS_REL_ElementOwnsExternalKeys             "ElementOwnsExternalKeys"
-#define BIS_REL_ElementOwnsMultiAspects             "ElementOwnsMultiAspects"
-#define BIS_REL_ElementOwnsUniqueAspect             "ElementOwnsUniqueAspect"
-#define BIS_REL_ElementRefersToElements             "ElementRefersToElements"
-#define BIS_REL_GraphicalElement2dIsOfType          "GraphicalElement2dIsOfType"
-#define BIS_REL_GraphicalType2dHasTemplateRecipe    "GraphicalType2dHasTemplateRecipe"
-#define BIS_REL_MaterialOwnsChildMaterials          "MaterialOwnsChildMaterials"
-#define BIS_REL_ModelContainsElements               "ModelContainsElements"
-#define BIS_REL_ModelModelsElement                  "ModelModelsElement"
-#define BIS_REL_ModelSelectorRefersToModels         "ModelSelectorRefersToModels"
-#define BIS_REL_PartitionOriginatesFromRepository   "PartitionOriginatesFromRepository"
-#define BIS_REL_PhysicalElementAssemblesElements    "PhysicalElementAssemblesElements"
-#define BIS_REL_PhysicalElementIsOfType             "PhysicalElementIsOfType"
-#define BIS_REL_PhysicalTypeHasTemplateRecipe       "PhysicalTypeHasTemplateRecipe"
-#define BIS_REL_SubjectOwnsChildSubjects            "SubjectOwnsChildSubjects"
-#define BIS_REL_SubjectOwnsPartitionElements        "SubjectOwnsPartitionElements"
-
-//-----------------------------------------------------------------------------------------
-// DgnDb table names
-//-----------------------------------------------------------------------------------------
-#define DGN_TABLE_Domain                    "dgn_Domain"
-#define DGN_TABLE_Font                      "dgn_Font"
-#define DGN_TABLE_Handler                   "dgn_Handler"
-#define DGN_TABLE_Txns                      "dgn_Txns"
-#define DGN_VTABLE_SpatialIndex             "dgn_" BIS_CLASS_SpatialIndex
-
-#include <DgnPlatform/DgnProperties.h>
-#include "UnitDefinition.h"
-#include "DgnFont.h"
-#include "DgnCoreEvent.h"
-#include "ECSqlClassParams.h"
-#include "ECSqlStatementIterator.h"
-#include <Bentley/HeapZone.h>
-
-BEGIN_BENTLEY_DGN_NAMESPACE
-
-namespace dgn_ElementHandler {struct Physical;};
-namespace dgn_TxnTable {struct Element; struct Model;};
-
-struct DgnImportContext;
-struct ModelIterator;
-
-//=======================================================================================
-//! A DgnCode is a structure that holds the "name" of an element in a DgnDb.
-//! The DgnCode is stored as a three-part identifier: CodeSpecId, scope, and value.
-//! The combination of the three must be unique across all elements within a DgnDb.
-//! The meaning of a DgnCode is determined by the CodeSpec.
-//!
-//! The CodeSpecId must be non-null and identify a valid CodeSpec.
-//! The scope must not be null and identifies the uniqueness scope for the value.
-//! The value may be null if the element does not have a name. The value may not be an empty string.
-//!
-//! @see CodeSpec
-// @bsiclass                                                     Paul.Connelly  09/15
-//=======================================================================================
-struct DgnCode
-{
-private:
-    CodeSpecId m_specId;
-    DgnElementId m_scopeElementId;
-    Utf8String m_value;
-
-public:
-    //! Constructs an invalid DgnCode
-    DgnCode() {}
-
-    //! Construct a DgnCode from the specified parameters
-    DgnCode(CodeSpecId specId, DgnElementId scopeElementId, Utf8StringCR value) : m_specId(specId), m_scopeElementId(scopeElementId), m_value(value) {};
-
-    //! Determine whether this DgnCode is valid.
-    bool IsValid() const {return m_specId.IsValid();}
-    //! Determine if this code is valid but not otherwise meaningful (and therefore not necessarily unique)
-    bool IsEmpty() const {return m_specId.IsValid() && m_value.empty();}
-    //! Determine if two DgnCodes are equivalent
-    bool operator==(DgnCode const& other) const {return m_specId==other.m_specId && m_value==other.m_value && m_scopeElementId==other.m_scopeElementId;}
-    //! Determine if two DgnCodes are not equivalent
-    bool operator!=(DgnCode const& other) const {return !(*this == other);}
-    //! Perform ordered comparison, e.g. for inclusion in associative containers
-    DGNPLATFORM_EXPORT bool operator<(DgnCode const& rhs) const;
-
-    //! Get the value for this DgnCode
-    Utf8StringCR GetValue() const {return m_value;}
-    //! Get the value for this DgnCode
-    Utf8CP GetValueCP() const {return !m_value.empty() ? m_value.c_str() : nullptr;}
-    //! Get the scope for this DgnCode
-    DgnElementId GetScopeElementId() const {return m_scopeElementId;}
-    //! Get the CodeSpecId of the CodeSpec that issued this DgnCode.
-    CodeSpecId GetCodeSpecId() const {return m_specId;}
-    void RelocateToDestinationDb(DgnImportContext&);
-
-    //! Re-initialize to the specified values.
-    //! @private
-    void From(CodeSpecId specId, DgnElementId scopeElementId, Utf8StringCR value);
-
-    //! Create an empty, non-unique code with no special meaning.
-    DGNPLATFORM_EXPORT static DgnCode CreateEmpty();
-
-    struct Entry : ECSqlStatementEntry
-    {
-        friend struct ECSqlStatementIterator<Entry>;
-        friend struct DgnCode;
-
-    private:
-        Entry(BeSQLite::EC::ECSqlStatement* stmt=nullptr) : ECSqlStatementEntry(stmt) {}
-
-    public:
-        CodeSpecId GetCodeSpecId() const {return m_statement->GetValueId<CodeSpecId>(0);}
-        Utf8CP GetValue() const {return m_statement->GetValueText(1);}
-        DgnElementId GetScopeElementId() const {return m_statement->GetValueId<DgnElementId>(2);}
-        DgnCode GetCode() const {return DgnCode(GetCodeSpecId(), GetScopeElementId(), GetValue());}
-    };
-
-    struct Iterator : ECSqlStatementIterator<Entry>
-    {
-    public:
-        struct Options
-        {
-        private:
-            bool    m_includeEmpty;
-        public:
-            Options(bool includeEmpty=false) : m_includeEmpty(includeEmpty) {}
-            Utf8CP GetECSql() const;
-        };
-
-        DGNPLATFORM_EXPORT explicit Iterator(DgnDbR db, Options options);
-    };
-
-    static Iterator MakeIterator(DgnDbR db, Iterator::Options options = Iterator::Options()) {return Iterator(db, options);}
-
-<<<<<<< HEAD
-    DGNPLATFORM_EXPORT void ToJson(JsonValueR value) const; //!< Convert to JSON representation
-    DGNPLATFORM_EXPORT bool FromJson(JsonValueCR value); //!< Attempt to initialize from JSON representation
-    
-    BE_JSON_NAME(spec)
-    BE_JSON_NAME(scope)
-    BE_JSON_NAME(value)
-    DGNPLATFORM_EXPORT Json::Value ToJson2() const; //!< Convert to json, format 2
-    DGNPLATFORM_EXPORT bool FromJson2(JsonValueCR value); //!< Attempt to initialize from json, format 2
-=======
-    //! @private
-    //! @note Not a general purpose method, only to be used by RepositoryManager to convert to a JSON representation
-    DGNPLATFORM_EXPORT void ToJson(JsonValueR value) const;
-    //! @private
-    //! @note Not a general purpose method, only to be used by RepositoryManager to initialize from a JSON representation
-    DGNPLATFORM_EXPORT bool FromJson(JsonValueCR value);
->>>>>>> 6b2bd643
-};
-
-typedef bset<DgnCode> DgnCodeSet;
-
-//=======================================================================================
-//! A base class for api's that access a table in a DgnDb
-//=======================================================================================
-struct DgnDbTable : NonCopyableClass
-{
-protected:
-    friend struct DgnDb;
-    DgnDbR m_dgndb;
-    explicit DgnDbTable(DgnDbR db) : m_dgndb(db) {}
-
-public:
-    DgnDbR GetDgnDb() const {return m_dgndb;}
-
-    //! Determine whether the supplied name contains any of the invalid characters.
-    //! @param[in] name the name to check
-    //! @param[in] invalidChars the list of character that may NOT appear in name.
-    //! @note names may also not start or end with a space.
-    DGNPLATFORM_EXPORT static bool IsValidName(Utf8StringCR name, Utf8CP invalidChars);
-
-    //! Replace any instances of the invalid characters in the supplied name with a replacement character.
-    //! @param[in] name the name to validate
-    //! @param[in] invalidChars the list of invalid characters. All instances of these characters are replaced.
-    //! @param[in] replacement the character to substitute for any invalid characters in name.
-    DGNPLATFORM_EXPORT static void ReplaceInvalidCharacters(Utf8StringR name, Utf8CP invalidChars, Utf8Char replacement);
-};
-
-//=======================================================================================
-//! Each DgnModel has an entry in the DgnModels table
-//! @see DgnDb::Models
-//! @ingroup GROUP_DgnModel
-//=======================================================================================
-struct DgnModels : DgnDbTable
-{
-private:
-    friend struct DgnDb;
-    friend struct DgnModel;
-    friend struct dgn_TxnTable::Model;
-    typedef bmap<DgnModelId,DgnModelPtr> T_DgnModelMap;
-    typedef bmap<DgnClassId, ECSqlClassInfo> T_ClassInfoMap;
-
-    mutable BeSQLite::BeDbMutex m_mutex;
-    T_DgnModelMap  m_models;
-    T_ClassInfoMap m_classInfos;
-
-    DgnModelPtr LoadDgnModel(DgnModelId modelId);
-    void Empty();
-    void AddLoadedModel(DgnModelR);
-    void DropLoadedModel(DgnModelR);
-
-    ECSqlClassInfo const& FindClassInfo(DgnModelR model);
-    BeSQLite::EC::CachedECSqlStatementPtr GetSelectStmt(DgnModelR model);
-    BeSQLite::EC::CachedECSqlStatementPtr GetInsertStmt(DgnModelR model);
-    BeSQLite::EC::CachedECSqlStatementPtr GetUpdateStmt(DgnModelR model);
-
-    DgnModels(DgnDbR db) : DgnDbTable(db) {}
-    ~DgnModels() {}
-
-public:
-    //! Create a new, non-persistent model from the supplied ECInstance.
-    //! The supplied instance must contain the model's Code.
-    //! @param stat     Optional. If not null, an error status is returned here if the model cannot be created.
-    //! @param properties The instance that contains all of the model's business properties
-    //! @return a new, non-persistent model if successful, or an invalid ptr if not.
-    //! @note The returned model, if any, is non-persistent. The caller must call the model's Insert method to add it to the bim.
-    DGNPLATFORM_EXPORT DgnModelPtr CreateModel(DgnDbStatus* stat, ECN::IECInstanceCR properties);
-
-    //! Get a DgnModel from this DgnDb by its DgnModelId.
-    //! @param[in] modelId The DgnModelId of the model
-    //! @remarks The model is loaded from the database if necessary. If the model is already loaded, a pointer to the existing DgnModel is returned.
-    //! @return Invalid if the model does not exist.
-    DGNPLATFORM_EXPORT DgnModelPtr GetModel(DgnModelId modelId);
-
-    template<class T> RefCountedPtr<T> Get(DgnModelId id) {return dynamic_cast<T*>(GetModel(id).get());}
-
-    //! Query if the specified model has already been loaded.
-    //! @return a pointer to the model if found, or nullptr if the model has not been loaded.
-    //! @see GetLoadedModels
-    //! @see LoadModelById
-    DGNPLATFORM_EXPORT DgnModelPtr FindModel(DgnModelId modelId);
-
-    //! Get the currently loaded DgnModels for this DgnDb
-    T_DgnModelMap const& GetLoadedModels() const {return m_models;}
-
-    //! Query for a DgnModelId by the DgnCode of the element that is being modeled
-    DGNPLATFORM_EXPORT DgnModelId QuerySubModelId(DgnCodeCR modeledElementCode) const;
-
-    //! Make an iterator over models of the specified ECClass in this DgnDb.
-    //! @param[in] className The <i>full</i> ECClass name.  For example: BIS_SCHEMA(BIS_CLASS_PhysicalModel)
-    //! @param[in] whereClause The optional where clause starting with WHERE
-    //! @param[in] orderByClause The optional order by clause starting with ORDER BY
-    DGNPLATFORM_EXPORT ModelIterator MakeIterator(Utf8CP className, Utf8CP whereClause=nullptr, Utf8CP orderByClause=nullptr) const;
-
-    //! Get a string containing the list of characters that may NOT appear in model names.
-    static Utf8CP GetIllegalCharacters() {return "\\/:*?<>|\"\t\n,=&";}
-
-    //! Determine whether the supplied name is a valid model name.
-    //! @param[in] name The candidate model name to check
-    //! @return true if the model name is valid, false otherwise.
-    //! @note Model names may also not start or end with a space.
-    static bool IsValidName(Utf8StringCR name) {return DgnDbTable::IsValidName(name, GetIllegalCharacters());}
-
-    //! Tell all models to drop any cached graphics associated with the specified viewport.
-    //! This is typically invoked by applications when a viewport is closed or its attributes modified such that the cached graphics
-    //! no longer reflect its state.
-    //! @param[in] viewport The viewport for which to drop graphics
-    DGNPLATFORM_EXPORT void DropGraphicsForViewport(DgnViewportCR viewport);
-};
-
-//=======================================================================================
-//! @see DgnDb::Fonts
-// @bsiclass                                                    Jeff.Marker     03/2015
-//=======================================================================================
-struct DgnFonts : NonCopyableClass
-{
-    typedef bmap<DgnFontId,DgnFontPtr> T_FontMap;
-
-    //=======================================================================================
-    // @bsiclass                                                    Jeff.Marker     03/2015
-    //=======================================================================================
-    struct DbFontMapDirect : NonCopyableClass
-    {
-    private:
-        friend DgnFonts;
-        DgnFonts& m_dbFonts;
-
-        DbFontMapDirect(DgnFonts& dbFonts) : m_dbFonts(dbFonts) {}
-
-    public:
-        struct Iterator : public BeSQLite::DbTableIterator
-        {
-        private:
-            DgnFonts& m_dbFonts;
-
-        public:
-            Iterator(DgnFonts& dbFonts) : BeSQLite::DbTableIterator(dbFonts.m_db), m_dbFonts(dbFonts) {}
-
-            struct Entry : public DbTableIterator::Entry, public std::iterator<std::input_iterator_tag,Entry const>
-            {
-            private:
-                friend struct Iterator;
-                Entry(BeSQLite::StatementP sql, bool isValid) : DbTableIterator::Entry(sql, isValid) {}
-
-            public:
-                DGNPLATFORM_EXPORT DgnFontId GetId() const;
-                DGNPLATFORM_EXPORT DgnFontType GetType() const;
-                DGNPLATFORM_EXPORT Utf8CP GetName() const;
-                Entry const& operator*() const {return *this;}
-            };
-
-            typedef Entry const_iterator;
-            DGNPLATFORM_EXPORT const_iterator begin() const;
-            const_iterator end() const {return Entry(NULL, false);}
-            DGNPLATFORM_EXPORT size_t QueryCount() const;
-        };
-
-        bool DoesFontTableExist() const {return m_dbFonts.m_db.TableExists(m_dbFonts.m_tableName.c_str());}
-        DGNPLATFORM_EXPORT BentleyStatus CreateFontTable();
-        DGNPLATFORM_EXPORT DgnFontPtr QueryById(DgnFontId) const;
-        DGNPLATFORM_EXPORT DgnFontPtr QueryByTypeAndName(DgnFontType, Utf8CP) const;
-        DGNPLATFORM_EXPORT DgnFontId QueryIdByTypeAndName(DgnFontType, Utf8CP) const;
-        DGNPLATFORM_EXPORT bool ExistsById(DgnFontId) const;
-        DGNPLATFORM_EXPORT bool ExistsByTypeAndName(DgnFontType, Utf8CP) const;
-        DGNPLATFORM_EXPORT BentleyStatus Insert(DgnFontCR, DgnFontId&);
-        DGNPLATFORM_EXPORT BentleyStatus Update(DgnFontCR, DgnFontId);
-        DGNPLATFORM_EXPORT BentleyStatus Delete(DgnFontId);
-        Iterator MakeIterator() const {return Iterator(m_dbFonts);}
-    };
-
-    //=======================================================================================
-    // @bsiclass                                                    Jeff.Marker     03/2015
-    //=======================================================================================
-    struct DbFaceDataDirect : NonCopyableClass
-    {
-        struct FaceKey
-        {
-            DGNPLATFORM_EXPORT static const Utf8CP FACE_NAME_Regular;
-            DGNPLATFORM_EXPORT static const Utf8CP FACE_NAME_Bold;
-            DGNPLATFORM_EXPORT static const Utf8CP FACE_NAME_Italic;
-            DGNPLATFORM_EXPORT static const Utf8CP FACE_NAME_BoldItalic;
-
-            DgnFontType m_type;
-            Utf8String m_familyName;
-            Utf8String m_faceName;
-
-            FaceKey() : m_type((DgnFontType)0) {}
-            FaceKey(DgnFontType type, Utf8CP familyName, Utf8CP faceName) : m_type(type), m_familyName(familyName), m_faceName(faceName) {}
-            bool Equals(FaceKey const& rhs) const {return ((rhs.m_type == m_type) && m_familyName.EqualsI(rhs.m_familyName) && m_faceName.EqualsI(rhs.m_faceName));}
-        };
-
-        typedef uint64_t DataId;
-        typedef FaceKey const& FaceKeyCR;
-        typedef uint32_t FaceSubId;
-        typedef bmap<FaceSubId, FaceKey> T_FaceMap;
-        typedef T_FaceMap const& T_FaceMapCR;
-
-        struct Iterator : public BeSQLite::DbTableIterator
-        {
-        private:
-            DgnFonts& m_dbFonts;
-
-        public:
-            Iterator(DgnFonts& dbFonts) : BeSQLite::DbTableIterator(dbFonts.m_db), m_dbFonts(dbFonts) {}
-
-            struct Entry : public DbTableIterator::Entry, public std::iterator<std::input_iterator_tag,Entry const>
-            {
-            private:
-                friend struct Iterator;
-                Entry(BeSQLite::StatementP sql, bool isValid) : DbTableIterator::Entry(sql, isValid) {}
-
-            public:
-                DGNPLATFORM_EXPORT uint64_t GetId() const;
-                DGNPLATFORM_EXPORT T_FaceMap GenerateFaceMap() const;
-                Entry const& operator*() const {return *this;}
-            };
-
-            typedef Entry const_iterator;
-            DGNPLATFORM_EXPORT const_iterator begin() const;
-            const_iterator end() const {return Entry(NULL, false);}
-            DGNPLATFORM_EXPORT size_t QueryCount() const;
-        };
-
-    private:
-        friend DgnFonts;
-        DgnFonts& m_dbFonts;
-
-        DbFaceDataDirect(DgnFonts& dbFonts) : m_dbFonts(dbFonts) {}
-
-    public:
-        DGNPLATFORM_EXPORT BentleyStatus QueryById(bvector<Byte>&, DataId);
-        DGNPLATFORM_EXPORT BentleyStatus QueryByFace(bvector<Byte>&, FaceSubId&, FaceKeyCR);
-        DGNPLATFORM_EXPORT bool Exists(FaceKeyCR);
-        DGNPLATFORM_EXPORT BentleyStatus Insert(Byte const*, size_t dataSize, T_FaceMapCR);
-        DGNPLATFORM_EXPORT BentleyStatus Delete(FaceKeyCR);
-        Iterator MakeIterator() const {return Iterator(m_dbFonts);}
-    };
-
-private:
-    DbFontMapDirect m_dbFontMap;
-    DbFaceDataDirect m_dbFaceData;
-    BeSQLite::DbR m_db;
-    Utf8String m_tableName;
-    T_FontMap m_fontMap;
-    bool m_isFontMapLoaded;
-
-public:
-//__PUBLISH_SECTION_END__
-    static BeMutex& GetMutex();
-
-    // Simplifies common pattern in racey font-related code wherein an object holds a boolean flag indicating
-    // whether or not a member is initialized; if it is not initialized, it does thread-unsafe work and sets the
-    // flag.
-    // In particular, addresses bugs wherein flag is set *before* initialization completes.
-    struct FlagHolder
-    {
-    private:
-        BeMutexHolder   m_lock;
-        bool&           m_flag;
-        bool            m_initialValue;
-    public:
-        FlagHolder(FlagHolder const&) = delete;
-        FlagHolder& operator=(FlagHolder const&) = delete;
-
-        explicit FlagHolder(bool& flag) : m_lock(DgnFonts::GetMutex(), BeMutexHolder::Lock::No), m_flag(flag), m_initialValue(flag)
-            {
-            // Avoid acquiring mutex in common already-initialized case...
-            if (!m_initialValue)
-                {
-                // Double-checked locking...
-                m_lock.lock();
-                m_initialValue = m_flag;
-                if (m_initialValue)
-                    m_lock.unlock();
-                }
-            }
-
-        ~FlagHolder()
-            {
-            if (!m_initialValue)
-                {
-                // Set the flag after all work completed
-                BeAssert(m_lock.owns_lock());
-                BeAssert(!m_flag);
-                m_flag = true;
-                }
-            }
-
-        bool IsSet() { BeAssert(m_lock.owns_lock() || m_initialValue); return m_initialValue; }
-    };
-
-//__PUBLISH_SECTION_START__
-
-    DgnFonts(BeSQLite::DbR db, Utf8CP tableName) : m_dbFontMap(*this), m_dbFaceData(*this), m_db(db), m_tableName(tableName), m_isFontMapLoaded(false) {}
-
-    DbFontMapDirect& DbFontMap() {return m_dbFontMap;}
-    DbFaceDataDirect& DbFaceData() {return m_dbFaceData;}
-    void Invalidate() {m_isFontMapLoaded = false; m_fontMap.clear();}
-    DGNPLATFORM_EXPORT void Update();
-    DGNPLATFORM_EXPORT DgnFontCP FindFontById(DgnFontId) const;
-    DGNPLATFORM_EXPORT DgnFontCP FindFontByTypeAndName(DgnFontType, Utf8CP) const;
-    DGNPLATFORM_EXPORT DgnFontId FindId(DgnFontCR) const;
-    DGNPLATFORM_EXPORT DgnFontId AcquireId(DgnFontCR);
-};
-
-//=======================================================================================
-//! A DgnElement within a DgnDb can be identified by a DgnCode which is unique among all
-//! elements in the DgnDb. The meaning of the code is determined by the CodeSpec by which
-//! the code was assigned. Therefore the DgnCode includes the Id of the CodeSpec.
-//! DgnCodeSpecs holds all such CodeSpecs associated with a DgnDb. The name of a CodeSpec
-//! must be unique.
-//! @see DgnDb::CodeSpecs
-//=======================================================================================
-struct DgnCodeSpecs : DgnDbTable
-{
-private:
-    friend struct DgnDb;
-    explicit DgnCodeSpecs(DgnDbR db) : DgnDbTable(db) {}
-
-    typedef bvector<CodeSpecPtr> LoadedCodeSpecs;
-
-    LoadedCodeSpecs m_loadedCodeSpecs;
-    BeSQLite::BeDbMutex m_mutex;
-
-    CodeSpecPtr LoadCodeSpec(CodeSpecId codeSpecId, DgnDbStatus* status = nullptr);
-
-public:
-    //! Look up the Id of the CodeSpec with the specified name.
-    DGNPLATFORM_EXPORT CodeSpecId QueryCodeSpecId(Utf8CP name) const;
-
-    //! Look up an CodeSpec by Id. The CodeSpec will be loaded from the database if necessary.
-    //! @param[in] codeSpecId The Id of the CodeSpec to load
-    //! @returns The CodeSpec with the specified Id, or nullptr if the CodeSpec could not be loaded
-    DGNPLATFORM_EXPORT CodeSpecCPtr GetCodeSpec(CodeSpecId codeSpecId);
-
-    //! Look up an CodeSpec by name. The CodeSpec will be loaded from the database if necessary.
-    //! @param[in] name The name of the CodeSpec to load
-    //! @returns The CodeSpec with the specified name, or nullptr if the CodeSpec could not be loaded
-    DGNPLATFORM_EXPORT CodeSpecCPtr GetCodeSpec(Utf8CP name);
-
-    //! Add a new CodeSpec to the table.
-    //! @param[in]  codeSpec The new entry to add.
-    //! @return The result of the insert operation.
-    //! @remarks If successful, this method will assign a valid CodeSpecId to the supplied CodeSpec
-    DGNPLATFORM_EXPORT DgnDbStatus Insert(CodeSpecR codeSpec);
-};
-
-//=======================================================================================
-//! @private
-//=======================================================================================
-struct DgnScriptLibrary : DgnDbTable
-{
-public:
-    DgnScriptLibrary(DgnDbR db) : DgnDbTable(db) {}
-
-    //! Register the specified script in the DgnDb's script library.
-    //! @param sName    The name to assign to the script in the library
-    //! @param sText    The content of the script program
-    //! @param lastModifiedTime The last modified time to record. This will be used to track versions.
-    //! @param updateExisting If true, programs already registered are updated from soruce found in \a jsDir
-    //! @see QueryScript
-    DGNPLATFORM_EXPORT DgnDbStatus RegisterScript(Utf8CP sName, Utf8CP sText, DgnScriptType stype, DateTime const& lastModifiedTime, bool updateExisting);
-
-    //! Look up an imported script program by the specified name.
-    //! @param[out] sText           The text of the script that was found in the library
-    //! @param[out] stypeFound      The type of script actually found in the library
-    //! @param[out] lastModifiedTime The last modified time recorded.
-    //! @param[in] sName            Identifies the script in the library
-    //! @param[in] stypePreferred   The type of script that the caller prefers, if there are multiple kinds stored for the specified name.
-    //! @see RegisterScript
-    DGNPLATFORM_EXPORT DgnDbStatus QueryScript(Utf8StringR sText, DgnScriptType& stypeFound, DateTime& lastModifiedTime, Utf8CP sName, DgnScriptType stypePreferred);
-
-    //! Utility function to read the text of the specified file
-    //! @param contents[out]    The content of the file
-    //! @param fileName[in]     The name of the file to read
-    //! @return non-zero error status if the file could not be found
-    DGNPLATFORM_EXPORT static DgnDbStatus ReadText(Utf8StringR contents, BeFileNameCR fileName);
-};
-
-//=======================================================================================
-// @bsiclass                                                    Keith.Bentley   09/13
-//=======================================================================================
-struct DgnGeoLocation : NonCopyableClass
-{
-private:
-    friend struct DgnDb;
-    DgnDbR  m_dgndb;
-    mutable AxisAlignedBox3d m_extent;
-    DPoint3d m_globalOrigin;
-    mutable bool m_hasCheckedForGCS = false;
-    mutable DgnGCS* m_gcs = nullptr;
-    mutable IGeoCoordinateServicesP m_geoServices = nullptr;
-
-    DgnGeoLocation(DgnDbR db);
-    void    LoadProjectExtents() const;
-
-public:
-    //! @private
-    //! Called only internally, on the rare occasions when a new GCS has been stored to the DgnDb.
-    void    NewGCSStored () {m_hasCheckedForGCS = false;}
-
-    //! @private
-    //! Return a reasonable value that can be used if the project extents have never been established for this BIM.
-    //! This is an arbitrary volume intended to represent a cube of a reasonable size, if we have no idea what is being modeled by
-    //! this BIM. The default is (in meters) : [{-50,-50,-10},{50,50,30}]
-    AxisAlignedBox3d GetDefaultProjectExtents() const {return AxisAlignedBox3d(DRange3d::From(-50,-50,-10, 50,50,30));}
-
-    //! @private
-    //! Initialize the project extents by querying the volume of all the spatial models. Should only be used after conversion from external formats.
-    DGNPLATFORM_EXPORT void InitializeProjectExtents();
-
-    //! @private
-    //! Update the global origin. @note Changing global origin invalidates all existing xyz coordinates stored in the BIM.
-    DGNPLATFORM_EXPORT void SetGlobalOrigin(DPoint3dCR origin);
-
-    DGNPLATFORM_EXPORT void Save();
-    DGNPLATFORM_EXPORT DgnDbStatus Load();
-
-    DgnDbR GetDgnDb() const {return m_dgndb;}
-
-    //! Get the BIM's global origin. All spatial coordinates in the BIM are stored relative to its global origin.
-    DPoint3dCR GetGlobalOrigin() const {return m_globalOrigin;}
-
-    //! Update the project extents for this BIM
-    DGNPLATFORM_EXPORT void SetProjectExtents(AxisAlignedBox3dCR newExtents);
-
-    //! Get the "spatial area of interest" for this project. This volume is used for many purposes where the software needs to
-    //! include space "in the project", and exclude space outside it. For example, viewing volumes are automatically adjusted to set
-    //! the depth (front and back planes) to this volume. Also, there are times when tools adjust the volume of searches or view operations
-    //! to include only space inside the project extents.
-    //! There are tools to visualize and adjust the project extents. Note that if the project extent is too small (does not
-    //! include space occupied by elements or other artifacts of interest), they may disappear under some operations since they're not considered
-    //! "of interest". Likewise, if this volume is too large, some operations may work poorly due to the large volume of "wasted space".
-    DGNPLATFORM_EXPORT AxisAlignedBox3d GetProjectExtents() const;
-
-    //! Convert a GeoPoint to an XYZ point
-    //! @param[out] outXyz The output XYZ point
-    //! @param[in] inLatLong The input GeoPoint
-    //! @return non-zero error status if the point cannot be converted or if this DgnDb is not geo-located
-    DGNPLATFORM_EXPORT BentleyStatus XyzFromLatLong(DPoint3dR outXyz, GeoPointCR inLatLong) const;
-
-    //! Convert a an XYZ point to a GeoPoint
-    //! @param[out] outLatLong  The output GeoPoint
-    //! @param[in] inXyz The input XYZ point
-    //! @return non-zero error status if the point cannot be converted or if this DgnDb is not geo-located
-    DGNPLATFORM_EXPORT BentleyStatus LatLongFromXyz(GeoPointR outLatLong, DPoint3dCR inXyz) const;
-
-    //! Query the GCS of this DgnDb, if any.
-    //! @return this DgnDb's GCS or nullptr if this DgnDb is not geo-located
-    DGNPLATFORM_EXPORT DgnGCS* GetDgnGCS() const;
-};
-
-//=======================================================================================
-// @bsiclass                                                    Keith.Bentley   09/13
-//=======================================================================================
-struct DgnUnits
-{
-    static double constexpr OneMeter() {return 1.0;}
-    static double constexpr OneKilometer() {return 1000.0 * OneMeter();}
-    static double constexpr OneMillimeter() {return OneMeter() / 1000.0;}
-    static double constexpr OneCentimeter() {return OneMeter() / 100.0;}
-    static double constexpr DiameterOfEarth() {return 12742.0 * OneKilometer();} // approximate
-    static double constexpr CircumferenceOfEarth() {return 40075.0 * OneKilometer();} // approximate
-};
-
-//=======================================================================================
-//! Every DgnDb has a table for storing searchable text for use with SQLite's
-//! FTS5 full text search features. Each search term is qualified by a "text type" and associated
-//! with an Id into some other table from which the search term originated. The meaning of the
-//! Id field can be interpreted according to the text type. Applications can
-//! populate this table with search terms to enable efficient, database-wide full text search.
-//! Such queries may be optionally constrained to one or more text types.
-//! In general, an application should limit its queries to those text types which it either
-//! created or understands the meaning of.
-//! @see DgnDb::SearchableText
-// @bsiclass                                                    Paul.Connelly   10/15
-//=======================================================================================
-struct DgnSearchableText : DgnDbTable
-{
-private:
-    friend struct DgnDb;
-
-    DgnSearchableText(DgnDbR db) : DgnDbTable(db) {}
-
-    static BeSQLite::DbResult CreateTable(DgnDb& db);
-public:
-    //! Identifies a record in the searchable text table
-    struct Key
-    {
-    private:
-        Utf8String m_type;
-        BeInt64Id m_id;
-    public:
-        //! Constructor.
-        //! @param[in]      textType Specifies the type of text. May not be empty.
-        //! @param[in]      id       The Id of the associated object. Must be valid.
-        Key(Utf8StringCR textType, BeInt64Id id) : m_type(textType), m_id(id) {m_type.Trim();}
-
-        //! Default constructor producing an invalid Key.
-        Key() {}
-
-        Utf8StringCR GetTextType() const {return m_type;} //!< The search text type
-        BeInt64Id GetId() const {return m_id;} //!< The Id of the object associated with this record
-        bool IsValid() const {return !m_type.empty() && m_id.IsValid();} //!< Determine whether this is a valid Key
-   };
-
-    //! A record in the searchable text table
-    struct Record
-    {
-    private:
-        Key m_key;
-        Utf8String  m_text;
-    public:
-        //! Constructor
-        //! @param[in]      textType Identifies both the meaning of the Id and the "type" of the text. May not be empty.
-        //! @param[in]      id       The Id of the object associated with this text. Must be valid.
-        //! @param[in]      text     The searchable text. May not be empty.
-        //! @remarks The combination of text type and Id must be unique within the searchable text table
-        Record(Utf8StringCR textType, BeInt64Id id, Utf8StringCR text) : Record(Key(textType, id), text) {}
-
-        //! Constructor
-        //! @param[in]      key  Uniquely identifies this record within the table. Must be valid.
-        //! @param[in]      text The searchable text. May not be empty.
-        Record(Key const& key, Utf8StringCR text) : m_key(key), m_text(text) {m_text.Trim();}
-
-        //! Default constructor. Produces an invalid record.
-        Record() {}
-
-        Utf8StringCR GetTextType() const {return m_key.GetTextType();} //!< The search text type
-        BeInt64Id GetId() const {return m_key.GetId();} //!< The Id of the object associated with the text
-        Utf8StringCR GetText() const {return m_text;} //!< The searchable text
-        Key const& GetKey() const {return m_key;} //!< The record key
-        bool IsValid() const {return m_key.IsValid() && !m_text.empty();} //!< Determine if this is a valid record
-   };
-
-    //! A list of text types by which to filter full-text search queries
-    typedef bvector<Utf8String> TextTypes;
-
-    //! Specifies a query on the searchable text table, optionally filtered by one or more text types.
-    struct Query
-    {
-    private:
-        TextTypes  m_types;
-        Utf8String m_matchExpression;
-
-        friend struct DgnSearchableText;
-        Utf8String ToWhereClause() const;
-    public:
-        //! Constructor
-        //! @param[in]      matchExpression An expression conforming to sqlite's MATCH syntax indicating the text for which to search
-        //! @param[in]      textType        If supplied, only text of the specified type will be included in the query
-        //! @remarks The matchExpression will be single-quoted and concatenated with a query to produce a where clause like WHERE searchable_text MATCH 'matchExpression'.
-        //! @remarks The caller is responsible for ensuring that search phrases within the expression are properly double-quoted and that the expression conforms to sqlite's MATCH syntax.
-        DGNPLATFORM_EXPORT explicit Query(Utf8StringCR matchExpression, Utf8CP textType=nullptr);
-
-        //! Add a text type by which to filter. The query will only include text belonging to the specified types.
-        //! @param[in]      textType The type by which to filter.
-        DGNPLATFORM_EXPORT void AddTextType(Utf8CP textType);
-
-        //! Specify columns to be include in select statement
-        //! The columns are returned by the select statement in the order Type,Id,Text
-        enum class Column : uint8_t
-        {
-            None = 0,
-            Type = 1 << 0,
-            Id = 1 << 1,
-            Text = 1 << 2,
-            IdAndText = Id | Text,
-            TextAndType = Text | Type,
-            All = Id | Text | Type,
-            Count = 0xff,
-        };
-
-        //! Converts this Query specification into a SELECT statement
-        //! @param[in]      includedColumns Specifies the columns to be selected
-        //! @return A properly formatted and quoted SELECT statement
-        DGNPLATFORM_EXPORT Utf8String ToSelectStatement(Column includedColumns=Column::Id) const;
-    };
-
-    //! An iterator over the results of a full text search query
-    struct Iterator : BeSQLite::DbTableIterator
-    {
-    private:
-        friend struct DgnSearchableText;
-
-        Iterator(DgnDb& db, Query const& query) : DbTableIterator((BeSQLite::DbCR)db), m_query(query) {}
-
-        Query m_query;
-    public:
-        //! An entry in a full text search results iterator
-        struct Entry : DbTableIterator::Entry, std::iterator<std::input_iterator_tag, Entry const>
-        {
-        private:
-            friend struct Iterator;
-            Entry(BeSQLite::StatementP sql, bool isValid) : DbTableIterator::Entry(sql, isValid) {}
-        public:
-            DGNPLATFORM_EXPORT Utf8CP GetTextType() const; //!< The type of text
-            DGNPLATFORM_EXPORT BeInt64Id GetId() const; //!< The Id of the associated object
-            DGNPLATFORM_EXPORT Utf8CP GetText() const; //!< The search text
-
-            Key GetKey() const {return Key(GetTextType(), GetId());} //!< The unique Key identifying this entry
-            Record GetRecord() const {return Record(GetTextType(), GetId(), GetText());} //!< A record representing this entry
-            Entry const& operator*() const {return *this;} //!< Dereference this entry
-        };
-
-        typedef Entry const_iterator;
-        typedef Entry iterator;
-        DGNPLATFORM_EXPORT Entry begin() const; //!< An iterator to the first entry in the results
-        Entry end() const {return Entry(nullptr, false);} //!< An iterator beyond the last entry in the results
-    };
-
-    //! Query the number of records which match a full text search query
-    //! @param[in] query The searchable text query
-    //! @return The number of records which match the query.
-    DGNPLATFORM_EXPORT size_t QueryCount(Query const& query) const;
-
-    //! Query the records which match a full text search query
-    //! @param[in] query The searchable text query
-    //! @return An iterator over the matching records.
-    DGNPLATFORM_EXPORT Iterator QueryRecords(Query const& query) const;
-
-    //! Query the record with the specified text type and Id.
-    //! @param[in] key The unique key identifying the record
-    //! @return The corresponding record, or an invalid record if no such record exists.
-    DGNPLATFORM_EXPORT Record QueryRecord(Key const& key) const;
-
-    //! Query the types of text present in the searchable text table
-    //! @return The list of available text types
-    DGNPLATFORM_EXPORT TextTypes QueryTextTypes() const;
-
-    //! Insert a new record into the searchable text table
-    //! @param[in] record The record to insert
-    //! @return Success if the new record was inserted, or else an error code.
-    DGNPLATFORM_EXPORT BeSQLite::DbResult Insert(Record const& record);
-
-    //! Insert a new record into the searchable text table
-    //! @param[in] textType Identifies both the meaning of the Id and the "type" of the text. May not be empty.
-    //! @param[in] id The Id of the object associated with this text. Must be valid.
-    //! @param[in] text The searchable text. May not be empty.
-    //! @return Success if the new record was inserted, or else an error code.
-    //! @remarks The combination of text type and Id must be unique within the searchable text table
-    DGNPLATFORM_EXPORT BeSQLite::DbResult InsertRecord(Utf8CP textType, BeInt64Id id, Utf8CP text);
-
-    //! Update an existing record in the searchable text table
-    //! @param[in] record The modified record
-    //! @param[in] originalKey If non-null, identifies the existing record.
-    //! @return Success if the record was updated, or else an error code.
-    //! @remarks If originalKey is not supplied, the key is assumed to remain unchanged. Otherwise, the record will be looked up by original key, allowing the text type and/or Id to be updated.
-    DGNPLATFORM_EXPORT BeSQLite::DbResult Update(Record const& record, Key const* originalKey=nullptr);
-
-    //! Removes all data from the searchable text table
-    //! @return Success if the table was cleared, or an error code.
-    DGNPLATFORM_EXPORT BeSQLite::DbResult DropAll();
-
-    //! Drops all records of the specified text type
-    //! @param[in] textType The text type to drop
-    //! @return Success if the associated records were dropped, or an error code.
-    DGNPLATFORM_EXPORT BeSQLite::DbResult DropTextType(Utf8CP textType);
-
-    //! Drop a single record from the searchable text table
-    //! @param[in] key The key identifying the record to drop.
-    //! @return Success if the record was dropped, or an error code.
-    DGNPLATFORM_EXPORT BeSQLite::DbResult DropRecord(Key const& key);
-
-    static bool IsUntrackedFts5Table(Utf8CP tableName);
-};
-
-ENUM_IS_FLAGS(DgnSearchableText::Query::Column);
-
-END_BENTLEY_DGN_NAMESPACE
+/*--------------------------------------------------------------------------------------+
+|
+|     $Source: PublicAPI/DgnPlatform/DgnDbTables.h $
+|
+|  $Copyright: (c) 2017 Bentley Systems, Incorporated. All rights reserved. $
+|
++--------------------------------------------------------------------------------------*/
+#pragma once
+//__PUBLISH_SECTION_START__
+
+//-----------------------------------------------------------------------------------------
+// Macros associated with the BisCore ECSchema
+//-----------------------------------------------------------------------------------------
+#define BIS_ECSCHEMA_NAME       "BisCore"
+#define BISCORE_ECSCHEMA_PATH   L"ECSchemas/Dgn/BisCore.ecschema.xml"
+#define BIS_SCHEMA(name)        BIS_ECSCHEMA_NAME "." name
+#define BIS_TABLE(name)         "bis_" name
+#define BE_PROP_NAME(__val__)   static constexpr Utf8CP prop_##__val__() {return #__val__;}
+
+//-----------------------------------------------------------------------------------------
+// ECClass names (combine with BIS_SCHEMA macro for use in ECSql)
+//-----------------------------------------------------------------------------------------
+#define BIS_CLASS_AnnotationElement2d       "AnnotationElement2d"
+#define BIS_CLASS_AnnotationFrameStyle      "AnnotationFrameStyle"
+#define BIS_CLASS_AnnotationLeaderStyle     "AnnotationLeaderStyle"
+#define BIS_CLASS_AnnotationTextStyle       "AnnotationTextStyle"
+#define BIS_CLASS_AuxCoordSystem            "AuxCoordSystem"
+#define BIS_CLASS_AuxCoordSystem2d          "AuxCoordSystem2d"
+#define BIS_CLASS_AuxCoordSystem3d          "AuxCoordSystem3d"
+#define BIS_CLASS_AuxCoordSystemSpatial     "AuxCoordSystemSpatial"
+#define BIS_CLASS_Category                  "Category"
+#define BIS_CLASS_CategorySelector          "CategorySelector"
+#define BIS_CLASS_CodeSpec                  "CodeSpec"
+#define BIS_CLASS_ColorBook                 "ColorBook"
+#define BIS_CLASS_DefinitionElement         "DefinitionElement"
+#define BIS_CLASS_DefinitionModel           "DefinitionModel"
+#define BIS_CLASS_DefinitionPartition       "DefinitionPartition"
+#define BIS_CLASS_DictionaryModel           "DictionaryModel"
+#define BIS_CLASS_DisplayStyle              "DisplayStyle"
+#define BIS_CLASS_DisplayStyle2d            "DisplayStyle2d"
+#define BIS_CLASS_DisplayStyle3d            "DisplayStyle3d"
+#define BIS_CLASS_Document                  "Document"
+#define BIS_CLASS_DocumentListModel         "DocumentListModel"
+#define BIS_CLASS_DocumentPartition         "DocumentPartition"
+#define BIS_CLASS_Drawing                   "Drawing"
+#define BIS_CLASS_DrawingCategory           "DrawingCategory"
+#define BIS_CLASS_DrawingGraphic            "DrawingGraphic"
+#define BIS_CLASS_DrawingModel              "DrawingModel"
+#define BIS_CLASS_Element                   "Element"
+#define BIS_CLASS_ElementAspect             "ElementAspect"
+#define BIS_CLASS_ElementExternalKey        "ElementExternalKey"
+#define BIS_CLASS_ElementMultiAspect        "ElementMultiAspect"
+#define BIS_CLASS_ElementUniqueAspect       "ElementUniqueAspect"
+#define BIS_CLASS_GeometricElement          "GeometricElement"
+#define BIS_CLASS_GeometricElement2d        "GeometricElement2d"
+#define BIS_CLASS_GeometricElement3d        "GeometricElement3d"
+#define BIS_CLASS_GeometricModel            "GeometricModel"
+#define BIS_CLASS_GeometricModel2d          "GeometricModel2d"
+#define BIS_CLASS_GeometricModel3d          "GeometricModel3d"
+#define BIS_CLASS_GeometryPart              "GeometryPart"
+#define BIS_CLASS_GraphicalElement2d        "GraphicalElement2d"
+#define BIS_CLASS_GraphicalElement3d        "GraphicalElement3d"
+#define BIS_CLASS_GraphicalModel2d          "GraphicalModel2d"
+#define BIS_CLASS_GraphicalType2d           "GraphicalType2d"
+#define BIS_CLASS_GroupInformationElement   "GroupInformationElement"
+#define BIS_CLASS_GroupInformationModel     "GroupInformationModel"
+#define BIS_CLASS_GroupInformationPartition "GroupInformationPartition"
+#define BIS_CLASS_InformationCarrierElement "InformationCarrierElement"
+#define BIS_CLASS_InformationContentElement "InformationContentElement"
+#define BIS_CLASS_InformationModel          "InformationModel"
+#define BIS_CLASS_InformationPartitionElement "InformationPartitionElement"
+#define BIS_CLASS_InformationRecordElement  "InformationRecordElement"
+#define BIS_CLASS_InformationRecordModel    "InformationRecordModel"
+#define BIS_CLASS_InformationRecordPartition "InformationRecordPartition"
+#define BIS_CLASS_InformationReferenceElement "InformationReferenceElement"
+#define BIS_CLASS_ISubModeledElement        "ISubModeledElement"
+#define BIS_CLASS_LightLocation             "LightLocation"
+#define BIS_CLASS_LineStyle                 "LineStyle"
+#define BIS_CLASS_MaterialElement           "MaterialElement"
+#define BIS_CLASS_Model                     "Model"
+#define BIS_CLASS_ModelSelector             "ModelSelector"
+#define BIS_CLASS_PhysicalElement           "PhysicalElement"
+#define BIS_CLASS_PhysicalModel             "PhysicalModel"
+#define BIS_CLASS_PhysicalPartition         "PhysicalPartition"
+#define BIS_CLASS_PhysicalType              "PhysicalType"
+#define BIS_CLASS_RepositoryModel           "RepositoryModel"
+#define BIS_CLASS_RoleElement               "RoleElement"
+#define BIS_CLASS_RoleModel                 "RoleModel"
+#define BIS_CLASS_SectionDrawing            "SectionDrawing"
+#define BIS_CLASS_SectionDrawingModel       "SectionDrawingModel"
+#define BIS_CLASS_Sheet                     "Sheet"
+#define BIS_CLASS_SheetModel                "SheetModel"
+#define BIS_CLASS_SpatialCategory           "SpatialCategory"
+#define BIS_CLASS_SpatialElement            "SpatialElement"
+#define BIS_CLASS_SpatialIndex              "SpatialIndex"
+#define BIS_CLASS_SpatialLocationElement    "SpatialLocationElement"
+#define BIS_CLASS_SpatialLocationModel      "SpatialLocationModel"
+#define BIS_CLASS_SpatialLocationPartition  "SpatialLocationPartition"
+#define BIS_CLASS_SpatialLocationType       "SpatialLocationType"
+#define BIS_CLASS_SpatialModel              "SpatialModel"
+#define BIS_CLASS_SubCategory               "SubCategory"
+#define BIS_CLASS_Subject                   "Subject"
+#define BIS_CLASS_TemplateRecipe2d          "TemplateRecipe2d"
+#define BIS_CLASS_TemplateRecipe3d          "TemplateRecipe3d"
+#define BIS_CLASS_TemplateViewDefinition2d  "TemplateViewDefinition2d"
+#define BIS_CLASS_TemplateViewDefinition3d  "TemplateViewDefinition3d"
+#define BIS_CLASS_TextAnnotationSeed        "TextAnnotationSeed"
+#define BIS_CLASS_Texture                   "Texture"
+#define BIS_CLASS_ViewDefinition            "ViewDefinition"
+#define BIS_CLASS_ViewDefinition2d          "ViewDefinition2d"
+#define BIS_CLASS_ViewDefinition3d          "ViewDefinition3d"
+#define BIS_CLASS_VolumeElement             "VolumeElement"
+#define BIS_CLASS_WebMercatorModel          "WebMercatorModel"
+
+//-----------------------------------------------------------------------------------------
+// ECRelationshipClass names (combine with BIS_SCHEMA macro for use in ECSql)
+//-----------------------------------------------------------------------------------------
+#define BIS_REL_BaseModelForView2d                  "BaseModelForView2d"
+#define BIS_REL_CategoryOwnsSubCategories           "CategoryOwnsSubCategories"
+#define BIS_REL_DrawingGraphicRepresentsElement     "DrawingGraphicRepresentsElement"
+#define BIS_REL_ElementDrivesElement                "ElementDrivesElement"
+#define BIS_REL_ElementGroupsMembers                "ElementGroupsMembers"
+#define BIS_REL_ElementOwnsChildElements            "ElementOwnsChildElements"
+#define BIS_REL_ElementOwnsExternalKeys             "ElementOwnsExternalKeys"
+#define BIS_REL_ElementOwnsMultiAspects             "ElementOwnsMultiAspects"
+#define BIS_REL_ElementOwnsUniqueAspect             "ElementOwnsUniqueAspect"
+#define BIS_REL_ElementRefersToElements             "ElementRefersToElements"
+#define BIS_REL_GraphicalElement2dIsOfType          "GraphicalElement2dIsOfType"
+#define BIS_REL_GraphicalType2dHasTemplateRecipe    "GraphicalType2dHasTemplateRecipe"
+#define BIS_REL_MaterialOwnsChildMaterials          "MaterialOwnsChildMaterials"
+#define BIS_REL_ModelContainsElements               "ModelContainsElements"
+#define BIS_REL_ModelModelsElement                  "ModelModelsElement"
+#define BIS_REL_ModelSelectorRefersToModels         "ModelSelectorRefersToModels"
+#define BIS_REL_PartitionOriginatesFromRepository   "PartitionOriginatesFromRepository"
+#define BIS_REL_PhysicalElementAssemblesElements    "PhysicalElementAssemblesElements"
+#define BIS_REL_PhysicalElementIsOfType             "PhysicalElementIsOfType"
+#define BIS_REL_PhysicalTypeHasTemplateRecipe       "PhysicalTypeHasTemplateRecipe"
+#define BIS_REL_SubjectOwnsChildSubjects            "SubjectOwnsChildSubjects"
+#define BIS_REL_SubjectOwnsPartitionElements        "SubjectOwnsPartitionElements"
+
+//-----------------------------------------------------------------------------------------
+// DgnDb table names
+//-----------------------------------------------------------------------------------------
+#define DGN_TABLE_Domain                    "dgn_Domain"
+#define DGN_TABLE_Font                      "dgn_Font"
+#define DGN_TABLE_Handler                   "dgn_Handler"
+#define DGN_TABLE_Txns                      "dgn_Txns"
+#define DGN_VTABLE_SpatialIndex             "dgn_" BIS_CLASS_SpatialIndex
+
+#include <DgnPlatform/DgnProperties.h>
+#include "UnitDefinition.h"
+#include "DgnFont.h"
+#include "DgnCoreEvent.h"
+#include "ECSqlClassParams.h"
+#include "ECSqlStatementIterator.h"
+#include <Bentley/HeapZone.h>
+
+BEGIN_BENTLEY_DGN_NAMESPACE
+
+namespace dgn_ElementHandler {struct Physical;};
+namespace dgn_TxnTable {struct Element; struct Model;};
+
+struct DgnImportContext;
+struct ModelIterator;
+
+//=======================================================================================
+//! A DgnCode is a structure that holds the "name" of an element in a DgnDb.
+//! The DgnCode is stored as a three-part identifier: CodeSpecId, scope, and value.
+//! The combination of the three must be unique across all elements within a DgnDb.
+//! The meaning of a DgnCode is determined by the CodeSpec.
+//!
+//! The CodeSpecId must be non-null and identify a valid CodeSpec.
+//! The scope must not be null and identifies the uniqueness scope for the value.
+//! The value may be null if the element does not have a name. The value may not be an empty string.
+//!
+//! @see CodeSpec
+// @bsiclass                                                     Paul.Connelly  09/15
+//=======================================================================================
+struct DgnCode
+{
+private:
+    CodeSpecId m_specId;
+    DgnElementId m_scopeElementId;
+    Utf8String m_value;
+
+public:
+    //! Constructs an invalid DgnCode
+    DgnCode() {}
+
+    //! Construct a DgnCode from the specified parameters
+    DgnCode(CodeSpecId specId, DgnElementId scopeElementId, Utf8StringCR value) : m_specId(specId), m_scopeElementId(scopeElementId), m_value(value) {};
+
+    //! Determine whether this DgnCode is valid.
+    bool IsValid() const {return m_specId.IsValid();}
+    //! Determine if this code is valid but not otherwise meaningful (and therefore not necessarily unique)
+    bool IsEmpty() const {return m_specId.IsValid() && m_value.empty();}
+    //! Determine if two DgnCodes are equivalent
+    bool operator==(DgnCode const& other) const {return m_specId==other.m_specId && m_value==other.m_value && m_scopeElementId==other.m_scopeElementId;}
+    //! Determine if two DgnCodes are not equivalent
+    bool operator!=(DgnCode const& other) const {return !(*this == other);}
+    //! Perform ordered comparison, e.g. for inclusion in associative containers
+    DGNPLATFORM_EXPORT bool operator<(DgnCode const& rhs) const;
+
+    //! Get the value for this DgnCode
+    Utf8StringCR GetValue() const {return m_value;}
+    //! Get the value for this DgnCode
+    Utf8CP GetValueCP() const {return !m_value.empty() ? m_value.c_str() : nullptr;}
+    //! Get the scope for this DgnCode
+    DgnElementId GetScopeElementId() const {return m_scopeElementId;}
+    //! Get the CodeSpecId of the CodeSpec that issued this DgnCode.
+    CodeSpecId GetCodeSpecId() const {return m_specId;}
+    void RelocateToDestinationDb(DgnImportContext&);
+
+    //! Re-initialize to the specified values.
+    //! @private
+    void From(CodeSpecId specId, DgnElementId scopeElementId, Utf8StringCR value);
+
+    //! Create an empty, non-unique code with no special meaning.
+    DGNPLATFORM_EXPORT static DgnCode CreateEmpty();
+
+    struct Entry : ECSqlStatementEntry
+    {
+        friend struct ECSqlStatementIterator<Entry>;
+        friend struct DgnCode;
+
+    private:
+        Entry(BeSQLite::EC::ECSqlStatement* stmt=nullptr) : ECSqlStatementEntry(stmt) {}
+
+    public:
+        CodeSpecId GetCodeSpecId() const {return m_statement->GetValueId<CodeSpecId>(0);}
+        Utf8CP GetValue() const {return m_statement->GetValueText(1);}
+        DgnElementId GetScopeElementId() const {return m_statement->GetValueId<DgnElementId>(2);}
+        DgnCode GetCode() const {return DgnCode(GetCodeSpecId(), GetScopeElementId(), GetValue());}
+    };
+
+    struct Iterator : ECSqlStatementIterator<Entry>
+    {
+    public:
+        struct Options
+        {
+        private:
+            bool    m_includeEmpty;
+        public:
+            Options(bool includeEmpty=false) : m_includeEmpty(includeEmpty) {}
+            Utf8CP GetECSql() const;
+        };
+
+        DGNPLATFORM_EXPORT explicit Iterator(DgnDbR db, Options options);
+    };
+
+    static Iterator MakeIterator(DgnDbR db, Iterator::Options options = Iterator::Options()) {return Iterator(db, options);}
+
+    //! @private
+    //! @note Not a general purpose method, only to be used by RepositoryManager to convert to a JSON representation
+    DGNPLATFORM_EXPORT void ToJson(JsonValueR value) const;
+    //! @private
+    //! @note Not a general purpose method, only to be used by RepositoryManager to initialize from a JSON representation
+    DGNPLATFORM_EXPORT bool FromJson(JsonValueCR value);
+    
+    BE_JSON_NAME(spec)
+    BE_JSON_NAME(scope)
+    BE_JSON_NAME(value)
+    DGNPLATFORM_EXPORT Json::Value ToJson2() const; //!< Convert to json, format 2
+    DGNPLATFORM_EXPORT bool FromJson2(JsonValueCR value); //!< Attempt to initialize from json, format 2
+};
+
+typedef bset<DgnCode> DgnCodeSet;
+
+//=======================================================================================
+//! A base class for api's that access a table in a DgnDb
+//=======================================================================================
+struct DgnDbTable : NonCopyableClass
+{
+protected:
+    friend struct DgnDb;
+    DgnDbR m_dgndb;
+    explicit DgnDbTable(DgnDbR db) : m_dgndb(db) {}
+
+public:
+    DgnDbR GetDgnDb() const {return m_dgndb;}
+
+    //! Determine whether the supplied name contains any of the invalid characters.
+    //! @param[in] name the name to check
+    //! @param[in] invalidChars the list of character that may NOT appear in name.
+    //! @note names may also not start or end with a space.
+    DGNPLATFORM_EXPORT static bool IsValidName(Utf8StringCR name, Utf8CP invalidChars);
+
+    //! Replace any instances of the invalid characters in the supplied name with a replacement character.
+    //! @param[in] name the name to validate
+    //! @param[in] invalidChars the list of invalid characters. All instances of these characters are replaced.
+    //! @param[in] replacement the character to substitute for any invalid characters in name.
+    DGNPLATFORM_EXPORT static void ReplaceInvalidCharacters(Utf8StringR name, Utf8CP invalidChars, Utf8Char replacement);
+};
+
+//=======================================================================================
+//! Each DgnModel has an entry in the DgnModels table
+//! @see DgnDb::Models
+//! @ingroup GROUP_DgnModel
+//=======================================================================================
+struct DgnModels : DgnDbTable
+{
+private:
+    friend struct DgnDb;
+    friend struct DgnModel;
+    friend struct dgn_TxnTable::Model;
+    typedef bmap<DgnModelId,DgnModelPtr> T_DgnModelMap;
+    typedef bmap<DgnClassId, ECSqlClassInfo> T_ClassInfoMap;
+
+    mutable BeSQLite::BeDbMutex m_mutex;
+    T_DgnModelMap  m_models;
+    T_ClassInfoMap m_classInfos;
+
+    DgnModelPtr LoadDgnModel(DgnModelId modelId);
+    void Empty();
+    void AddLoadedModel(DgnModelR);
+    void DropLoadedModel(DgnModelR);
+
+    ECSqlClassInfo const& FindClassInfo(DgnModelR model);
+    BeSQLite::EC::CachedECSqlStatementPtr GetSelectStmt(DgnModelR model);
+    BeSQLite::EC::CachedECSqlStatementPtr GetInsertStmt(DgnModelR model);
+    BeSQLite::EC::CachedECSqlStatementPtr GetUpdateStmt(DgnModelR model);
+
+    DgnModels(DgnDbR db) : DgnDbTable(db) {}
+    ~DgnModels() {}
+
+public:
+    //! Create a new, non-persistent model from the supplied ECInstance.
+    //! The supplied instance must contain the model's Code.
+    //! @param stat     Optional. If not null, an error status is returned here if the model cannot be created.
+    //! @param properties The instance that contains all of the model's business properties
+    //! @return a new, non-persistent model if successful, or an invalid ptr if not.
+    //! @note The returned model, if any, is non-persistent. The caller must call the model's Insert method to add it to the bim.
+    DGNPLATFORM_EXPORT DgnModelPtr CreateModel(DgnDbStatus* stat, ECN::IECInstanceCR properties);
+
+    //! Get a DgnModel from this DgnDb by its DgnModelId.
+    //! @param[in] modelId The DgnModelId of the model
+    //! @remarks The model is loaded from the database if necessary. If the model is already loaded, a pointer to the existing DgnModel is returned.
+    //! @return Invalid if the model does not exist.
+    DGNPLATFORM_EXPORT DgnModelPtr GetModel(DgnModelId modelId);
+
+    template<class T> RefCountedPtr<T> Get(DgnModelId id) {return dynamic_cast<T*>(GetModel(id).get());}
+
+    //! Query if the specified model has already been loaded.
+    //! @return a pointer to the model if found, or nullptr if the model has not been loaded.
+    //! @see GetLoadedModels
+    //! @see LoadModelById
+    DGNPLATFORM_EXPORT DgnModelPtr FindModel(DgnModelId modelId);
+
+    //! Get the currently loaded DgnModels for this DgnDb
+    T_DgnModelMap const& GetLoadedModels() const {return m_models;}
+
+    //! Query for a DgnModelId by the DgnCode of the element that is being modeled
+    DGNPLATFORM_EXPORT DgnModelId QuerySubModelId(DgnCodeCR modeledElementCode) const;
+
+    //! Make an iterator over models of the specified ECClass in this DgnDb.
+    //! @param[in] className The <i>full</i> ECClass name.  For example: BIS_SCHEMA(BIS_CLASS_PhysicalModel)
+    //! @param[in] whereClause The optional where clause starting with WHERE
+    //! @param[in] orderByClause The optional order by clause starting with ORDER BY
+    DGNPLATFORM_EXPORT ModelIterator MakeIterator(Utf8CP className, Utf8CP whereClause=nullptr, Utf8CP orderByClause=nullptr) const;
+
+    //! Get a string containing the list of characters that may NOT appear in model names.
+    static Utf8CP GetIllegalCharacters() {return "\\/:*?<>|\"\t\n,=&";}
+
+    //! Determine whether the supplied name is a valid model name.
+    //! @param[in] name The candidate model name to check
+    //! @return true if the model name is valid, false otherwise.
+    //! @note Model names may also not start or end with a space.
+    static bool IsValidName(Utf8StringCR name) {return DgnDbTable::IsValidName(name, GetIllegalCharacters());}
+
+    //! Tell all models to drop any cached graphics associated with the specified viewport.
+    //! This is typically invoked by applications when a viewport is closed or its attributes modified such that the cached graphics
+    //! no longer reflect its state.
+    //! @param[in] viewport The viewport for which to drop graphics
+    DGNPLATFORM_EXPORT void DropGraphicsForViewport(DgnViewportCR viewport);
+};
+
+//=======================================================================================
+//! @see DgnDb::Fonts
+// @bsiclass                                                    Jeff.Marker     03/2015
+//=======================================================================================
+struct DgnFonts : NonCopyableClass
+{
+    typedef bmap<DgnFontId,DgnFontPtr> T_FontMap;
+
+    //=======================================================================================
+    // @bsiclass                                                    Jeff.Marker     03/2015
+    //=======================================================================================
+    struct DbFontMapDirect : NonCopyableClass
+    {
+    private:
+        friend DgnFonts;
+        DgnFonts& m_dbFonts;
+
+        DbFontMapDirect(DgnFonts& dbFonts) : m_dbFonts(dbFonts) {}
+
+    public:
+        struct Iterator : public BeSQLite::DbTableIterator
+        {
+        private:
+            DgnFonts& m_dbFonts;
+
+        public:
+            Iterator(DgnFonts& dbFonts) : BeSQLite::DbTableIterator(dbFonts.m_db), m_dbFonts(dbFonts) {}
+
+            struct Entry : public DbTableIterator::Entry, public std::iterator<std::input_iterator_tag,Entry const>
+            {
+            private:
+                friend struct Iterator;
+                Entry(BeSQLite::StatementP sql, bool isValid) : DbTableIterator::Entry(sql, isValid) {}
+
+            public:
+                DGNPLATFORM_EXPORT DgnFontId GetId() const;
+                DGNPLATFORM_EXPORT DgnFontType GetType() const;
+                DGNPLATFORM_EXPORT Utf8CP GetName() const;
+                Entry const& operator*() const {return *this;}
+            };
+
+            typedef Entry const_iterator;
+            DGNPLATFORM_EXPORT const_iterator begin() const;
+            const_iterator end() const {return Entry(NULL, false);}
+            DGNPLATFORM_EXPORT size_t QueryCount() const;
+        };
+
+        bool DoesFontTableExist() const {return m_dbFonts.m_db.TableExists(m_dbFonts.m_tableName.c_str());}
+        DGNPLATFORM_EXPORT BentleyStatus CreateFontTable();
+        DGNPLATFORM_EXPORT DgnFontPtr QueryById(DgnFontId) const;
+        DGNPLATFORM_EXPORT DgnFontPtr QueryByTypeAndName(DgnFontType, Utf8CP) const;
+        DGNPLATFORM_EXPORT DgnFontId QueryIdByTypeAndName(DgnFontType, Utf8CP) const;
+        DGNPLATFORM_EXPORT bool ExistsById(DgnFontId) const;
+        DGNPLATFORM_EXPORT bool ExistsByTypeAndName(DgnFontType, Utf8CP) const;
+        DGNPLATFORM_EXPORT BentleyStatus Insert(DgnFontCR, DgnFontId&);
+        DGNPLATFORM_EXPORT BentleyStatus Update(DgnFontCR, DgnFontId);
+        DGNPLATFORM_EXPORT BentleyStatus Delete(DgnFontId);
+        Iterator MakeIterator() const {return Iterator(m_dbFonts);}
+    };
+
+    //=======================================================================================
+    // @bsiclass                                                    Jeff.Marker     03/2015
+    //=======================================================================================
+    struct DbFaceDataDirect : NonCopyableClass
+    {
+        struct FaceKey
+        {
+            DGNPLATFORM_EXPORT static const Utf8CP FACE_NAME_Regular;
+            DGNPLATFORM_EXPORT static const Utf8CP FACE_NAME_Bold;
+            DGNPLATFORM_EXPORT static const Utf8CP FACE_NAME_Italic;
+            DGNPLATFORM_EXPORT static const Utf8CP FACE_NAME_BoldItalic;
+
+            DgnFontType m_type;
+            Utf8String m_familyName;
+            Utf8String m_faceName;
+
+            FaceKey() : m_type((DgnFontType)0) {}
+            FaceKey(DgnFontType type, Utf8CP familyName, Utf8CP faceName) : m_type(type), m_familyName(familyName), m_faceName(faceName) {}
+            bool Equals(FaceKey const& rhs) const {return ((rhs.m_type == m_type) && m_familyName.EqualsI(rhs.m_familyName) && m_faceName.EqualsI(rhs.m_faceName));}
+        };
+
+        typedef uint64_t DataId;
+        typedef FaceKey const& FaceKeyCR;
+        typedef uint32_t FaceSubId;
+        typedef bmap<FaceSubId, FaceKey> T_FaceMap;
+        typedef T_FaceMap const& T_FaceMapCR;
+
+        struct Iterator : public BeSQLite::DbTableIterator
+        {
+        private:
+            DgnFonts& m_dbFonts;
+
+        public:
+            Iterator(DgnFonts& dbFonts) : BeSQLite::DbTableIterator(dbFonts.m_db), m_dbFonts(dbFonts) {}
+
+            struct Entry : public DbTableIterator::Entry, public std::iterator<std::input_iterator_tag,Entry const>
+            {
+            private:
+                friend struct Iterator;
+                Entry(BeSQLite::StatementP sql, bool isValid) : DbTableIterator::Entry(sql, isValid) {}
+
+            public:
+                DGNPLATFORM_EXPORT uint64_t GetId() const;
+                DGNPLATFORM_EXPORT T_FaceMap GenerateFaceMap() const;
+                Entry const& operator*() const {return *this;}
+            };
+
+            typedef Entry const_iterator;
+            DGNPLATFORM_EXPORT const_iterator begin() const;
+            const_iterator end() const {return Entry(NULL, false);}
+            DGNPLATFORM_EXPORT size_t QueryCount() const;
+        };
+
+    private:
+        friend DgnFonts;
+        DgnFonts& m_dbFonts;
+
+        DbFaceDataDirect(DgnFonts& dbFonts) : m_dbFonts(dbFonts) {}
+
+    public:
+        DGNPLATFORM_EXPORT BentleyStatus QueryById(bvector<Byte>&, DataId);
+        DGNPLATFORM_EXPORT BentleyStatus QueryByFace(bvector<Byte>&, FaceSubId&, FaceKeyCR);
+        DGNPLATFORM_EXPORT bool Exists(FaceKeyCR);
+        DGNPLATFORM_EXPORT BentleyStatus Insert(Byte const*, size_t dataSize, T_FaceMapCR);
+        DGNPLATFORM_EXPORT BentleyStatus Delete(FaceKeyCR);
+        Iterator MakeIterator() const {return Iterator(m_dbFonts);}
+    };
+
+private:
+    DbFontMapDirect m_dbFontMap;
+    DbFaceDataDirect m_dbFaceData;
+    BeSQLite::DbR m_db;
+    Utf8String m_tableName;
+    T_FontMap m_fontMap;
+    bool m_isFontMapLoaded;
+
+public:
+//__PUBLISH_SECTION_END__
+    static BeMutex& GetMutex();
+
+    // Simplifies common pattern in racey font-related code wherein an object holds a boolean flag indicating
+    // whether or not a member is initialized; if it is not initialized, it does thread-unsafe work and sets the
+    // flag.
+    // In particular, addresses bugs wherein flag is set *before* initialization completes.
+    struct FlagHolder
+    {
+    private:
+        BeMutexHolder   m_lock;
+        bool&           m_flag;
+        bool            m_initialValue;
+    public:
+        FlagHolder(FlagHolder const&) = delete;
+        FlagHolder& operator=(FlagHolder const&) = delete;
+
+        explicit FlagHolder(bool& flag) : m_lock(DgnFonts::GetMutex(), BeMutexHolder::Lock::No), m_flag(flag), m_initialValue(flag)
+            {
+            // Avoid acquiring mutex in common already-initialized case...
+            if (!m_initialValue)
+                {
+                // Double-checked locking...
+                m_lock.lock();
+                m_initialValue = m_flag;
+                if (m_initialValue)
+                    m_lock.unlock();
+                }
+            }
+
+        ~FlagHolder()
+            {
+            if (!m_initialValue)
+                {
+                // Set the flag after all work completed
+                BeAssert(m_lock.owns_lock());
+                BeAssert(!m_flag);
+                m_flag = true;
+                }
+            }
+
+        bool IsSet() { BeAssert(m_lock.owns_lock() || m_initialValue); return m_initialValue; }
+    };
+
+//__PUBLISH_SECTION_START__
+
+    DgnFonts(BeSQLite::DbR db, Utf8CP tableName) : m_dbFontMap(*this), m_dbFaceData(*this), m_db(db), m_tableName(tableName), m_isFontMapLoaded(false) {}
+
+    DbFontMapDirect& DbFontMap() {return m_dbFontMap;}
+    DbFaceDataDirect& DbFaceData() {return m_dbFaceData;}
+    void Invalidate() {m_isFontMapLoaded = false; m_fontMap.clear();}
+    DGNPLATFORM_EXPORT void Update();
+    DGNPLATFORM_EXPORT DgnFontCP FindFontById(DgnFontId) const;
+    DGNPLATFORM_EXPORT DgnFontCP FindFontByTypeAndName(DgnFontType, Utf8CP) const;
+    DGNPLATFORM_EXPORT DgnFontId FindId(DgnFontCR) const;
+    DGNPLATFORM_EXPORT DgnFontId AcquireId(DgnFontCR);
+};
+
+//=======================================================================================
+//! A DgnElement within a DgnDb can be identified by a DgnCode which is unique among all
+//! elements in the DgnDb. The meaning of the code is determined by the CodeSpec by which
+//! the code was assigned. Therefore the DgnCode includes the Id of the CodeSpec.
+//! DgnCodeSpecs holds all such CodeSpecs associated with a DgnDb. The name of a CodeSpec
+//! must be unique.
+//! @see DgnDb::CodeSpecs
+//=======================================================================================
+struct DgnCodeSpecs : DgnDbTable
+{
+private:
+    friend struct DgnDb;
+    explicit DgnCodeSpecs(DgnDbR db) : DgnDbTable(db) {}
+
+    typedef bvector<CodeSpecPtr> LoadedCodeSpecs;
+
+    LoadedCodeSpecs m_loadedCodeSpecs;
+    BeSQLite::BeDbMutex m_mutex;
+
+    CodeSpecPtr LoadCodeSpec(CodeSpecId codeSpecId, DgnDbStatus* status = nullptr);
+
+public:
+    //! Look up the Id of the CodeSpec with the specified name.
+    DGNPLATFORM_EXPORT CodeSpecId QueryCodeSpecId(Utf8CP name) const;
+
+    //! Look up an CodeSpec by Id. The CodeSpec will be loaded from the database if necessary.
+    //! @param[in] codeSpecId The Id of the CodeSpec to load
+    //! @returns The CodeSpec with the specified Id, or nullptr if the CodeSpec could not be loaded
+    DGNPLATFORM_EXPORT CodeSpecCPtr GetCodeSpec(CodeSpecId codeSpecId);
+
+    //! Look up an CodeSpec by name. The CodeSpec will be loaded from the database if necessary.
+    //! @param[in] name The name of the CodeSpec to load
+    //! @returns The CodeSpec with the specified name, or nullptr if the CodeSpec could not be loaded
+    DGNPLATFORM_EXPORT CodeSpecCPtr GetCodeSpec(Utf8CP name);
+
+    //! Add a new CodeSpec to the table.
+    //! @param[in]  codeSpec The new entry to add.
+    //! @return The result of the insert operation.
+    //! @remarks If successful, this method will assign a valid CodeSpecId to the supplied CodeSpec
+    DGNPLATFORM_EXPORT DgnDbStatus Insert(CodeSpecR codeSpec);
+};
+
+//=======================================================================================
+//! @private
+//=======================================================================================
+struct DgnScriptLibrary : DgnDbTable
+{
+public:
+    DgnScriptLibrary(DgnDbR db) : DgnDbTable(db) {}
+
+    //! Register the specified script in the DgnDb's script library.
+    //! @param sName    The name to assign to the script in the library
+    //! @param sText    The content of the script program
+    //! @param lastModifiedTime The last modified time to record. This will be used to track versions.
+    //! @param updateExisting If true, programs already registered are updated from soruce found in \a jsDir
+    //! @see QueryScript
+    DGNPLATFORM_EXPORT DgnDbStatus RegisterScript(Utf8CP sName, Utf8CP sText, DgnScriptType stype, DateTime const& lastModifiedTime, bool updateExisting);
+
+    //! Look up an imported script program by the specified name.
+    //! @param[out] sText           The text of the script that was found in the library
+    //! @param[out] stypeFound      The type of script actually found in the library
+    //! @param[out] lastModifiedTime The last modified time recorded.
+    //! @param[in] sName            Identifies the script in the library
+    //! @param[in] stypePreferred   The type of script that the caller prefers, if there are multiple kinds stored for the specified name.
+    //! @see RegisterScript
+    DGNPLATFORM_EXPORT DgnDbStatus QueryScript(Utf8StringR sText, DgnScriptType& stypeFound, DateTime& lastModifiedTime, Utf8CP sName, DgnScriptType stypePreferred);
+
+    //! Utility function to read the text of the specified file
+    //! @param contents[out]    The content of the file
+    //! @param fileName[in]     The name of the file to read
+    //! @return non-zero error status if the file could not be found
+    DGNPLATFORM_EXPORT static DgnDbStatus ReadText(Utf8StringR contents, BeFileNameCR fileName);
+};
+
+//=======================================================================================
+// @bsiclass                                                    Keith.Bentley   09/13
+//=======================================================================================
+struct DgnGeoLocation : NonCopyableClass
+{
+private:
+    friend struct DgnDb;
+    DgnDbR  m_dgndb;
+    mutable AxisAlignedBox3d m_extent;
+    DPoint3d m_globalOrigin;
+    mutable bool m_hasCheckedForGCS = false;
+    mutable DgnGCS* m_gcs = nullptr;
+    mutable IGeoCoordinateServicesP m_geoServices = nullptr;
+
+    DgnGeoLocation(DgnDbR db);
+    void    LoadProjectExtents() const;
+
+public:
+    //! @private
+    //! Called only internally, on the rare occasions when a new GCS has been stored to the DgnDb.
+    void    NewGCSStored () {m_hasCheckedForGCS = false;}
+
+    //! @private
+    //! Return a reasonable value that can be used if the project extents have never been established for this BIM.
+    //! This is an arbitrary volume intended to represent a cube of a reasonable size, if we have no idea what is being modeled by
+    //! this BIM. The default is (in meters) : [{-50,-50,-10},{50,50,30}]
+    AxisAlignedBox3d GetDefaultProjectExtents() const {return AxisAlignedBox3d(DRange3d::From(-50,-50,-10, 50,50,30));}
+
+    //! @private
+    //! Initialize the project extents by querying the volume of all the spatial models. Should only be used after conversion from external formats.
+    DGNPLATFORM_EXPORT void InitializeProjectExtents();
+
+    //! @private
+    //! Update the global origin. @note Changing global origin invalidates all existing xyz coordinates stored in the BIM.
+    DGNPLATFORM_EXPORT void SetGlobalOrigin(DPoint3dCR origin);
+
+    DGNPLATFORM_EXPORT void Save();
+    DGNPLATFORM_EXPORT DgnDbStatus Load();
+
+    DgnDbR GetDgnDb() const {return m_dgndb;}
+
+    //! Get the BIM's global origin. All spatial coordinates in the BIM are stored relative to its global origin.
+    DPoint3dCR GetGlobalOrigin() const {return m_globalOrigin;}
+
+    //! Update the project extents for this BIM
+    DGNPLATFORM_EXPORT void SetProjectExtents(AxisAlignedBox3dCR newExtents);
+
+    //! Get the "spatial area of interest" for this project. This volume is used for many purposes where the software needs to
+    //! include space "in the project", and exclude space outside it. For example, viewing volumes are automatically adjusted to set
+    //! the depth (front and back planes) to this volume. Also, there are times when tools adjust the volume of searches or view operations
+    //! to include only space inside the project extents.
+    //! There are tools to visualize and adjust the project extents. Note that if the project extent is too small (does not
+    //! include space occupied by elements or other artifacts of interest), they may disappear under some operations since they're not considered
+    //! "of interest". Likewise, if this volume is too large, some operations may work poorly due to the large volume of "wasted space".
+    DGNPLATFORM_EXPORT AxisAlignedBox3d GetProjectExtents() const;
+
+    //! Convert a GeoPoint to an XYZ point
+    //! @param[out] outXyz The output XYZ point
+    //! @param[in] inLatLong The input GeoPoint
+    //! @return non-zero error status if the point cannot be converted or if this DgnDb is not geo-located
+    DGNPLATFORM_EXPORT BentleyStatus XyzFromLatLong(DPoint3dR outXyz, GeoPointCR inLatLong) const;
+
+    //! Convert a an XYZ point to a GeoPoint
+    //! @param[out] outLatLong  The output GeoPoint
+    //! @param[in] inXyz The input XYZ point
+    //! @return non-zero error status if the point cannot be converted or if this DgnDb is not geo-located
+    DGNPLATFORM_EXPORT BentleyStatus LatLongFromXyz(GeoPointR outLatLong, DPoint3dCR inXyz) const;
+
+    //! Query the GCS of this DgnDb, if any.
+    //! @return this DgnDb's GCS or nullptr if this DgnDb is not geo-located
+    DGNPLATFORM_EXPORT DgnGCS* GetDgnGCS() const;
+};
+
+//=======================================================================================
+// @bsiclass                                                    Keith.Bentley   09/13
+//=======================================================================================
+struct DgnUnits
+{
+    static double constexpr OneMeter() {return 1.0;}
+    static double constexpr OneKilometer() {return 1000.0 * OneMeter();}
+    static double constexpr OneMillimeter() {return OneMeter() / 1000.0;}
+    static double constexpr OneCentimeter() {return OneMeter() / 100.0;}
+    static double constexpr DiameterOfEarth() {return 12742.0 * OneKilometer();} // approximate
+    static double constexpr CircumferenceOfEarth() {return 40075.0 * OneKilometer();} // approximate
+};
+
+//=======================================================================================
+//! Every DgnDb has a table for storing searchable text for use with SQLite's
+//! FTS5 full text search features. Each search term is qualified by a "text type" and associated
+//! with an Id into some other table from which the search term originated. The meaning of the
+//! Id field can be interpreted according to the text type. Applications can
+//! populate this table with search terms to enable efficient, database-wide full text search.
+//! Such queries may be optionally constrained to one or more text types.
+//! In general, an application should limit its queries to those text types which it either
+//! created or understands the meaning of.
+//! @see DgnDb::SearchableText
+// @bsiclass                                                    Paul.Connelly   10/15
+//=======================================================================================
+struct DgnSearchableText : DgnDbTable
+{
+private:
+    friend struct DgnDb;
+
+    DgnSearchableText(DgnDbR db) : DgnDbTable(db) {}
+
+    static BeSQLite::DbResult CreateTable(DgnDb& db);
+public:
+    //! Identifies a record in the searchable text table
+    struct Key
+    {
+    private:
+        Utf8String m_type;
+        BeInt64Id m_id;
+    public:
+        //! Constructor.
+        //! @param[in]      textType Specifies the type of text. May not be empty.
+        //! @param[in]      id       The Id of the associated object. Must be valid.
+        Key(Utf8StringCR textType, BeInt64Id id) : m_type(textType), m_id(id) {m_type.Trim();}
+
+        //! Default constructor producing an invalid Key.
+        Key() {}
+
+        Utf8StringCR GetTextType() const {return m_type;} //!< The search text type
+        BeInt64Id GetId() const {return m_id;} //!< The Id of the object associated with this record
+        bool IsValid() const {return !m_type.empty() && m_id.IsValid();} //!< Determine whether this is a valid Key
+   };
+
+    //! A record in the searchable text table
+    struct Record
+    {
+    private:
+        Key m_key;
+        Utf8String  m_text;
+    public:
+        //! Constructor
+        //! @param[in]      textType Identifies both the meaning of the Id and the "type" of the text. May not be empty.
+        //! @param[in]      id       The Id of the object associated with this text. Must be valid.
+        //! @param[in]      text     The searchable text. May not be empty.
+        //! @remarks The combination of text type and Id must be unique within the searchable text table
+        Record(Utf8StringCR textType, BeInt64Id id, Utf8StringCR text) : Record(Key(textType, id), text) {}
+
+        //! Constructor
+        //! @param[in]      key  Uniquely identifies this record within the table. Must be valid.
+        //! @param[in]      text The searchable text. May not be empty.
+        Record(Key const& key, Utf8StringCR text) : m_key(key), m_text(text) {m_text.Trim();}
+
+        //! Default constructor. Produces an invalid record.
+        Record() {}
+
+        Utf8StringCR GetTextType() const {return m_key.GetTextType();} //!< The search text type
+        BeInt64Id GetId() const {return m_key.GetId();} //!< The Id of the object associated with the text
+        Utf8StringCR GetText() const {return m_text;} //!< The searchable text
+        Key const& GetKey() const {return m_key;} //!< The record key
+        bool IsValid() const {return m_key.IsValid() && !m_text.empty();} //!< Determine if this is a valid record
+   };
+
+    //! A list of text types by which to filter full-text search queries
+    typedef bvector<Utf8String> TextTypes;
+
+    //! Specifies a query on the searchable text table, optionally filtered by one or more text types.
+    struct Query
+    {
+    private:
+        TextTypes  m_types;
+        Utf8String m_matchExpression;
+
+        friend struct DgnSearchableText;
+        Utf8String ToWhereClause() const;
+    public:
+        //! Constructor
+        //! @param[in]      matchExpression An expression conforming to sqlite's MATCH syntax indicating the text for which to search
+        //! @param[in]      textType        If supplied, only text of the specified type will be included in the query
+        //! @remarks The matchExpression will be single-quoted and concatenated with a query to produce a where clause like WHERE searchable_text MATCH 'matchExpression'.
+        //! @remarks The caller is responsible for ensuring that search phrases within the expression are properly double-quoted and that the expression conforms to sqlite's MATCH syntax.
+        DGNPLATFORM_EXPORT explicit Query(Utf8StringCR matchExpression, Utf8CP textType=nullptr);
+
+        //! Add a text type by which to filter. The query will only include text belonging to the specified types.
+        //! @param[in]      textType The type by which to filter.
+        DGNPLATFORM_EXPORT void AddTextType(Utf8CP textType);
+
+        //! Specify columns to be include in select statement
+        //! The columns are returned by the select statement in the order Type,Id,Text
+        enum class Column : uint8_t
+        {
+            None = 0,
+            Type = 1 << 0,
+            Id = 1 << 1,
+            Text = 1 << 2,
+            IdAndText = Id | Text,
+            TextAndType = Text | Type,
+            All = Id | Text | Type,
+            Count = 0xff,
+        };
+
+        //! Converts this Query specification into a SELECT statement
+        //! @param[in]      includedColumns Specifies the columns to be selected
+        //! @return A properly formatted and quoted SELECT statement
+        DGNPLATFORM_EXPORT Utf8String ToSelectStatement(Column includedColumns=Column::Id) const;
+    };
+
+    //! An iterator over the results of a full text search query
+    struct Iterator : BeSQLite::DbTableIterator
+    {
+    private:
+        friend struct DgnSearchableText;
+
+        Iterator(DgnDb& db, Query const& query) : DbTableIterator((BeSQLite::DbCR)db), m_query(query) {}
+
+        Query m_query;
+    public:
+        //! An entry in a full text search results iterator
+        struct Entry : DbTableIterator::Entry, std::iterator<std::input_iterator_tag, Entry const>
+        {
+        private:
+            friend struct Iterator;
+            Entry(BeSQLite::StatementP sql, bool isValid) : DbTableIterator::Entry(sql, isValid) {}
+        public:
+            DGNPLATFORM_EXPORT Utf8CP GetTextType() const; //!< The type of text
+            DGNPLATFORM_EXPORT BeInt64Id GetId() const; //!< The Id of the associated object
+            DGNPLATFORM_EXPORT Utf8CP GetText() const; //!< The search text
+
+            Key GetKey() const {return Key(GetTextType(), GetId());} //!< The unique Key identifying this entry
+            Record GetRecord() const {return Record(GetTextType(), GetId(), GetText());} //!< A record representing this entry
+            Entry const& operator*() const {return *this;} //!< Dereference this entry
+        };
+
+        typedef Entry const_iterator;
+        typedef Entry iterator;
+        DGNPLATFORM_EXPORT Entry begin() const; //!< An iterator to the first entry in the results
+        Entry end() const {return Entry(nullptr, false);} //!< An iterator beyond the last entry in the results
+    };
+
+    //! Query the number of records which match a full text search query
+    //! @param[in] query The searchable text query
+    //! @return The number of records which match the query.
+    DGNPLATFORM_EXPORT size_t QueryCount(Query const& query) const;
+
+    //! Query the records which match a full text search query
+    //! @param[in] query The searchable text query
+    //! @return An iterator over the matching records.
+    DGNPLATFORM_EXPORT Iterator QueryRecords(Query const& query) const;
+
+    //! Query the record with the specified text type and Id.
+    //! @param[in] key The unique key identifying the record
+    //! @return The corresponding record, or an invalid record if no such record exists.
+    DGNPLATFORM_EXPORT Record QueryRecord(Key const& key) const;
+
+    //! Query the types of text present in the searchable text table
+    //! @return The list of available text types
+    DGNPLATFORM_EXPORT TextTypes QueryTextTypes() const;
+
+    //! Insert a new record into the searchable text table
+    //! @param[in] record The record to insert
+    //! @return Success if the new record was inserted, or else an error code.
+    DGNPLATFORM_EXPORT BeSQLite::DbResult Insert(Record const& record);
+
+    //! Insert a new record into the searchable text table
+    //! @param[in] textType Identifies both the meaning of the Id and the "type" of the text. May not be empty.
+    //! @param[in] id The Id of the object associated with this text. Must be valid.
+    //! @param[in] text The searchable text. May not be empty.
+    //! @return Success if the new record was inserted, or else an error code.
+    //! @remarks The combination of text type and Id must be unique within the searchable text table
+    DGNPLATFORM_EXPORT BeSQLite::DbResult InsertRecord(Utf8CP textType, BeInt64Id id, Utf8CP text);
+
+    //! Update an existing record in the searchable text table
+    //! @param[in] record The modified record
+    //! @param[in] originalKey If non-null, identifies the existing record.
+    //! @return Success if the record was updated, or else an error code.
+    //! @remarks If originalKey is not supplied, the key is assumed to remain unchanged. Otherwise, the record will be looked up by original key, allowing the text type and/or Id to be updated.
+    DGNPLATFORM_EXPORT BeSQLite::DbResult Update(Record const& record, Key const* originalKey=nullptr);
+
+    //! Removes all data from the searchable text table
+    //! @return Success if the table was cleared, or an error code.
+    DGNPLATFORM_EXPORT BeSQLite::DbResult DropAll();
+
+    //! Drops all records of the specified text type
+    //! @param[in] textType The text type to drop
+    //! @return Success if the associated records were dropped, or an error code.
+    DGNPLATFORM_EXPORT BeSQLite::DbResult DropTextType(Utf8CP textType);
+
+    //! Drop a single record from the searchable text table
+    //! @param[in] key The key identifying the record to drop.
+    //! @return Success if the record was dropped, or an error code.
+    DGNPLATFORM_EXPORT BeSQLite::DbResult DropRecord(Key const& key);
+
+    static bool IsUntrackedFts5Table(Utf8CP tableName);
+};
+
+ENUM_IS_FLAGS(DgnSearchableText::Query::Column);
+
+END_BENTLEY_DGN_NAMESPACE