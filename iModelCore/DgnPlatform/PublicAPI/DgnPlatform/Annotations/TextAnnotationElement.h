/*--------------------------------------------------------------------------------------+
|
|     $Source: PublicAPI/DgnPlatform/Annotations/TextAnnotationElement.h $
|
|  $Copyright: (c) 2015 Bentley Systems, Incorporated. All rights reserved. $
|
+--------------------------------------------------------------------------------------*/
#pragma once

//__PUBLISH_SECTION_START__

#include "Annotations.h"
#include "../DgnElement.h"
#include "../ElementHandler.h"
#include "../SnapContext.h"

DGNPLATFORM_TYPEDEFS(TextAnnotationData);
DGNPLATFORM_REF_COUNTED_PTR(TextAnnotationData);
DGNPLATFORM_TYPEDEFS(TextAnnotationElement);
DGNPLATFORM_REF_COUNTED_PTR(TextAnnotationElement);
DGNPLATFORM_TYPEDEFS(SpatialTextAnnotationElement);
DGNPLATFORM_REF_COUNTED_PTR(SpatialTextAnnotationElement);

#define DGN_CLASSNAME_TextAnnotationData "TextAnnotationData"
#define DGN_CLASSNAME_TextAnnotationElement "TextAnnotationElement"
#define DGN_CLASSNAME_SpatialTextAnnotationElement "SpatialTextAnnotationElement"

BEGIN_BENTLEY_DGN_NAMESPACE

//__PUBLISH_SECTION_END__
// So we can friend ConvertV8TextToDgnDbExtension within TextAnnotationData.
namespace DgnDbSync { namespace DgnV8 { struct ConvertV8TextToDgnDbExtension; } }
//__PUBLISH_SECTION_START__

//! @addtogroup Annotations
//! @beginGroup

//=======================================================================================
// @bsiclass                                                    Jeff.Marker     09/2015
//=======================================================================================
struct EXPORT_VTABLE_ATTRIBUTE TextAnnotationData : DgnElement::UniqueAspect
{
    DGNASPECT_DECLARE_MEMBERS(DGN_ECSCHEMA_NAME, DGN_CLASSNAME_TextAnnotationData, DgnElement::UniqueAspect);

private:
//__PUBLISH_SECTION_END__
    // To allow DgnV8 conversion to create first-class text elements, but provide custom WYSIWYG geometry.
    friend struct DgnDbSync::DgnV8::ConvertV8TextToDgnDbExtension;
//__PUBLISH_SECTION_START__

    bool m_isGeometrySuppressed;

protected:
    TextAnnotationPtr m_annotation;
    
    DGNPLATFORM_EXPORT virtual DgnDbStatus _UpdateProperties(DgnElementCR) override;
    DGNPLATFORM_EXPORT virtual DgnDbStatus _LoadProperties(DgnElementCR) override;
    
public:
    static ECN::ECClassId QueryECClassId(DgnDbR db) { return db.Schemas().GetECClassId(DGN_ECSCHEMA_NAME, DGN_CLASSNAME_TextAnnotationData); }
    static ECN::ECClassCP QueryECClass(DgnDbR db) { return db.Schemas().GetECClass(QueryECClassId(db)); }
    static DgnClassId QueryDgnClassId(DgnDbR db) { return DgnClassId(QueryECClassId(db)); }
    static TextAnnotationDataCP GetCP(DgnElementCR el) { return UniqueAspect::Get<TextAnnotationData>(el, *QueryECClass(el.GetDgnDb())); }
    static TextAnnotationDataP GetP(DgnElementR el) { return UniqueAspect::GetP<TextAnnotationData>(el, *QueryECClass(el.GetDgnDb())); }

    TextAnnotationData() : m_isGeometrySuppressed(false) {}
    TextAnnotationCP GetAnnotation() const { return m_annotation.get(); }
    void SetAnnotation(TextAnnotationCP value) { m_annotation = value ? value->Clone() : nullptr; }
<<<<<<< HEAD
    DGNPLATFORM_EXPORT void GenerateGeometricPrimitive(GeometrySourceR, GenerateReason) const;
=======
    DGNPLATFORM_EXPORT void GenerateElementGeometry(GeometrySourceR, GenerateReason) const;
    DGNPLATFORM_EXPORT void RemapIds(DgnImportContext&);
>>>>>>> 2f1ef1ec
};

namespace dgn_AspectHandler
{
    //=======================================================================================
    // @bsiclass                                                    Jeff.Marker     09/2015
    //=======================================================================================
    struct TextAnnotationDataHandler : Aspect
    {
        DOMAINHANDLER_DECLARE_MEMBERS(DGN_CLASSNAME_TextAnnotationData, TextAnnotationDataHandler, Aspect, DGNPLATFORM_EXPORT);
        RefCountedPtr<DgnElement::Aspect> _CreateInstance() override { return new TextAnnotationData(); }
    };
}

//=======================================================================================
// @bsiclass                                                    Jeff.Marker     09/2015
//=======================================================================================
struct EXPORT_VTABLE_ATTRIBUTE TextAnnotationElement : AnnotationElement
{
    DGNELEMENT_DECLARE_MEMBERS(DGN_CLASSNAME_TextAnnotationElement, AnnotationElement);

protected:
    virtual bool _DrawHit(HitDetailCR, DecorateContextR) const override { return false; } // Don't flash text box...
    virtual SnapStatus _OnSnap(SnapContextR context) const override { return context.DoTextSnap(); } // Default snap using text box...
    DGNPLATFORM_EXPORT virtual DgnDbStatus _OnInsert() override;
    DGNPLATFORM_EXPORT virtual DgnDbStatus _OnUpdate(DgnElementCR originalElment) override;
    DGNPLATFORM_EXPORT virtual void _RemapIds(DgnImportContext& context) override { GetItemR().RemapIds(context); }
    TextAnnotationDataCP GetItemCP() const { return TextAnnotationData::GetCP(*this); }
    DGNPLATFORM_EXPORT TextAnnotationDataR GetItemR();

public:
    static ECN::ECClassId QueryECClassId(DgnDbR db) { return db.Schemas().GetECClassId(DGN_ECSCHEMA_NAME, DGN_CLASSNAME_TextAnnotationElement); }
    static ECN::ECClassCP QueryECClass(DgnDbR db) { return db.Schemas().GetECClass(QueryECClassId(db)); }
    static DgnClassId QueryDgnClassId(DgnDbR db) { return DgnClassId(QueryECClassId(db)); }
    static TextAnnotationElementCPtr Get(DgnDbR db, DgnElementId id) { return db.Elements().Get<TextAnnotationElement>(id); }
    static TextAnnotationElementPtr GetForEdit(DgnDbR db, DgnElementId id) { return db.Elements().GetForEdit<TextAnnotationElement>(id); }

    explicit TextAnnotationElement(CreateParams const& params) : T_Super(params) {}
    static TextAnnotationElementPtr Create(CreateParams const& params) { return new TextAnnotationElement(params); }

    TextAnnotationCP GetAnnotation() const { TextAnnotationDataCP item = GetItemCP(); return item ? item->GetAnnotation() : nullptr; }
    void SetAnnotation(TextAnnotationCP value) { GetItemR().SetAnnotation(value); }
    
    TextAnnotationElementCPtr Insert() { return GetDgnDb().Elements().Insert<TextAnnotationElement>(*this); }
    TextAnnotationElementCPtr Update() { return GetDgnDb().Elements().Update<TextAnnotationElement>(*this); }
    DgnDbStatus Delete() { return GetDgnDb().Elements().Delete(*this); }
};

namespace dgn_ElementHandler
{
    //=======================================================================================
    // @bsiclass                                                    Jeff.Marker     09/2015
    //=======================================================================================
    struct TextAnnotationHandler : Annotation
    {
        ELEMENTHANDLER_DECLARE_MEMBERS(DGN_CLASSNAME_TextAnnotationElement, TextAnnotationElement, TextAnnotationHandler, Annotation, DGNPLATFORM_EXPORT);
    };
}

//=======================================================================================
// @bsiclass                                                    Jeff.Marker     09/2015
//=======================================================================================
struct EXPORT_VTABLE_ATTRIBUTE SpatialTextAnnotationElement : SpatialElement
{
    DGNELEMENT_DECLARE_MEMBERS(DGN_CLASSNAME_SpatialTextAnnotationElement, SpatialElement);

protected:
    virtual bool _DrawHit(HitDetailCR, DecorateContextR) const override { return false; } // Don't flash text box...
    virtual SnapStatus _OnSnap(SnapContextR context) const override { return context.DoTextSnap(); } // Default snap using text box...
    DGNPLATFORM_EXPORT virtual DgnDbStatus _OnInsert() override;
    DGNPLATFORM_EXPORT virtual DgnDbStatus _OnUpdate(DgnElementCR originalElment) override;
    DGNPLATFORM_EXPORT virtual void _RemapIds(DgnImportContext& context) override { GetItemR().RemapIds(context); }
    TextAnnotationDataCP GetItemCP() const { return TextAnnotationData::GetCP(*this); }
    DGNPLATFORM_EXPORT TextAnnotationDataR GetItemR();

public:
    static ECN::ECClassId QueryECClassId(DgnDbR db) { return db.Schemas().GetECClassId(DGN_ECSCHEMA_NAME, DGN_CLASSNAME_SpatialTextAnnotationElement); }
    static ECN::ECClassCP QueryECClass(DgnDbR db) { return db.Schemas().GetECClass(QueryECClassId(db)); }
    static DgnClassId QueryDgnClassId(DgnDbR db) { return DgnClassId(QueryECClassId(db)); }
    static SpatialTextAnnotationElementCPtr Get(DgnDbR db, DgnElementId id) { return db.Elements().Get<SpatialTextAnnotationElement>(id); }
    static SpatialTextAnnotationElementPtr GetForEdit(DgnDbR db, DgnElementId id) { return db.Elements().GetForEdit<SpatialTextAnnotationElement>(id); }

    explicit SpatialTextAnnotationElement(CreateParams const& params) : T_Super(params) {}
    static SpatialTextAnnotationElementPtr Create(CreateParams const& params) { return new SpatialTextAnnotationElement(params); }
    
    TextAnnotationCP GetAnnotation() const { TextAnnotationDataCP item = GetItemCP(); return item ? item->GetAnnotation() : nullptr; }
    void SetAnnotation(TextAnnotationCP value) { GetItemR().SetAnnotation(value); }
    
    SpatialTextAnnotationElementCPtr Insert() { return GetDgnDb().Elements().Insert<SpatialTextAnnotationElement>(*this); }
    SpatialTextAnnotationElementCPtr Update() { return GetDgnDb().Elements().Update<SpatialTextAnnotationElement>(*this); }
    DgnDbStatus Delete() { return GetDgnDb().Elements().Delete(*this); }
};

namespace dgn_ElementHandler
{
    //=======================================================================================
    // @bsiclass                                                    Jeff.Marker     09/2015
    //=======================================================================================
    struct SpatialTextAnnotationHandler : Element
    {
        ELEMENTHANDLER_DECLARE_MEMBERS(DGN_CLASSNAME_SpatialTextAnnotationElement, SpatialTextAnnotationElement, SpatialTextAnnotationHandler, Element, DGNPLATFORM_EXPORT);
        virtual void _GetClassParams(ECSqlClassParamsR params) override { T_Super::_GetClassParams(params); ElementGeom3d::AddClassParams(params); }
    };
}

//! @endGroup

END_BENTLEY_DGN_NAMESPACE
<|MERGE_RESOLUTION|>--- conflicted
+++ resolved
@@ -1,182 +1,178 @@
-/*--------------------------------------------------------------------------------------+
-|
-|     $Source: PublicAPI/DgnPlatform/Annotations/TextAnnotationElement.h $
-|
-|  $Copyright: (c) 2015 Bentley Systems, Incorporated. All rights reserved. $
-|
-+--------------------------------------------------------------------------------------*/
-#pragma once
-
-//__PUBLISH_SECTION_START__
-
-#include "Annotations.h"
-#include "../DgnElement.h"
-#include "../ElementHandler.h"
-#include "../SnapContext.h"
-
-DGNPLATFORM_TYPEDEFS(TextAnnotationData);
-DGNPLATFORM_REF_COUNTED_PTR(TextAnnotationData);
-DGNPLATFORM_TYPEDEFS(TextAnnotationElement);
-DGNPLATFORM_REF_COUNTED_PTR(TextAnnotationElement);
-DGNPLATFORM_TYPEDEFS(SpatialTextAnnotationElement);
-DGNPLATFORM_REF_COUNTED_PTR(SpatialTextAnnotationElement);
-
-#define DGN_CLASSNAME_TextAnnotationData "TextAnnotationData"
-#define DGN_CLASSNAME_TextAnnotationElement "TextAnnotationElement"
-#define DGN_CLASSNAME_SpatialTextAnnotationElement "SpatialTextAnnotationElement"
-
-BEGIN_BENTLEY_DGN_NAMESPACE
-
-//__PUBLISH_SECTION_END__
-// So we can friend ConvertV8TextToDgnDbExtension within TextAnnotationData.
-namespace DgnDbSync { namespace DgnV8 { struct ConvertV8TextToDgnDbExtension; } }
-//__PUBLISH_SECTION_START__
-
-//! @addtogroup Annotations
-//! @beginGroup
-
-//=======================================================================================
-// @bsiclass                                                    Jeff.Marker     09/2015
-//=======================================================================================
-struct EXPORT_VTABLE_ATTRIBUTE TextAnnotationData : DgnElement::UniqueAspect
-{
-    DGNASPECT_DECLARE_MEMBERS(DGN_ECSCHEMA_NAME, DGN_CLASSNAME_TextAnnotationData, DgnElement::UniqueAspect);
-
-private:
-//__PUBLISH_SECTION_END__
-    // To allow DgnV8 conversion to create first-class text elements, but provide custom WYSIWYG geometry.
-    friend struct DgnDbSync::DgnV8::ConvertV8TextToDgnDbExtension;
-//__PUBLISH_SECTION_START__
-
-    bool m_isGeometrySuppressed;
-
-protected:
-    TextAnnotationPtr m_annotation;
-    
-    DGNPLATFORM_EXPORT virtual DgnDbStatus _UpdateProperties(DgnElementCR) override;
-    DGNPLATFORM_EXPORT virtual DgnDbStatus _LoadProperties(DgnElementCR) override;
-    
-public:
-    static ECN::ECClassId QueryECClassId(DgnDbR db) { return db.Schemas().GetECClassId(DGN_ECSCHEMA_NAME, DGN_CLASSNAME_TextAnnotationData); }
-    static ECN::ECClassCP QueryECClass(DgnDbR db) { return db.Schemas().GetECClass(QueryECClassId(db)); }
-    static DgnClassId QueryDgnClassId(DgnDbR db) { return DgnClassId(QueryECClassId(db)); }
-    static TextAnnotationDataCP GetCP(DgnElementCR el) { return UniqueAspect::Get<TextAnnotationData>(el, *QueryECClass(el.GetDgnDb())); }
-    static TextAnnotationDataP GetP(DgnElementR el) { return UniqueAspect::GetP<TextAnnotationData>(el, *QueryECClass(el.GetDgnDb())); }
-
-    TextAnnotationData() : m_isGeometrySuppressed(false) {}
-    TextAnnotationCP GetAnnotation() const { return m_annotation.get(); }
-    void SetAnnotation(TextAnnotationCP value) { m_annotation = value ? value->Clone() : nullptr; }
-<<<<<<< HEAD
-    DGNPLATFORM_EXPORT void GenerateGeometricPrimitive(GeometrySourceR, GenerateReason) const;
-=======
-    DGNPLATFORM_EXPORT void GenerateElementGeometry(GeometrySourceR, GenerateReason) const;
-    DGNPLATFORM_EXPORT void RemapIds(DgnImportContext&);
->>>>>>> 2f1ef1ec
-};
-
-namespace dgn_AspectHandler
-{
-    //=======================================================================================
-    // @bsiclass                                                    Jeff.Marker     09/2015
-    //=======================================================================================
-    struct TextAnnotationDataHandler : Aspect
-    {
-        DOMAINHANDLER_DECLARE_MEMBERS(DGN_CLASSNAME_TextAnnotationData, TextAnnotationDataHandler, Aspect, DGNPLATFORM_EXPORT);
-        RefCountedPtr<DgnElement::Aspect> _CreateInstance() override { return new TextAnnotationData(); }
-    };
-}
-
-//=======================================================================================
-// @bsiclass                                                    Jeff.Marker     09/2015
-//=======================================================================================
-struct EXPORT_VTABLE_ATTRIBUTE TextAnnotationElement : AnnotationElement
-{
-    DGNELEMENT_DECLARE_MEMBERS(DGN_CLASSNAME_TextAnnotationElement, AnnotationElement);
-
-protected:
-    virtual bool _DrawHit(HitDetailCR, DecorateContextR) const override { return false; } // Don't flash text box...
-    virtual SnapStatus _OnSnap(SnapContextR context) const override { return context.DoTextSnap(); } // Default snap using text box...
-    DGNPLATFORM_EXPORT virtual DgnDbStatus _OnInsert() override;
-    DGNPLATFORM_EXPORT virtual DgnDbStatus _OnUpdate(DgnElementCR originalElment) override;
-    DGNPLATFORM_EXPORT virtual void _RemapIds(DgnImportContext& context) override { GetItemR().RemapIds(context); }
-    TextAnnotationDataCP GetItemCP() const { return TextAnnotationData::GetCP(*this); }
-    DGNPLATFORM_EXPORT TextAnnotationDataR GetItemR();
-
-public:
-    static ECN::ECClassId QueryECClassId(DgnDbR db) { return db.Schemas().GetECClassId(DGN_ECSCHEMA_NAME, DGN_CLASSNAME_TextAnnotationElement); }
-    static ECN::ECClassCP QueryECClass(DgnDbR db) { return db.Schemas().GetECClass(QueryECClassId(db)); }
-    static DgnClassId QueryDgnClassId(DgnDbR db) { return DgnClassId(QueryECClassId(db)); }
-    static TextAnnotationElementCPtr Get(DgnDbR db, DgnElementId id) { return db.Elements().Get<TextAnnotationElement>(id); }
-    static TextAnnotationElementPtr GetForEdit(DgnDbR db, DgnElementId id) { return db.Elements().GetForEdit<TextAnnotationElement>(id); }
-
-    explicit TextAnnotationElement(CreateParams const& params) : T_Super(params) {}
-    static TextAnnotationElementPtr Create(CreateParams const& params) { return new TextAnnotationElement(params); }
-
-    TextAnnotationCP GetAnnotation() const { TextAnnotationDataCP item = GetItemCP(); return item ? item->GetAnnotation() : nullptr; }
-    void SetAnnotation(TextAnnotationCP value) { GetItemR().SetAnnotation(value); }
-    
-    TextAnnotationElementCPtr Insert() { return GetDgnDb().Elements().Insert<TextAnnotationElement>(*this); }
-    TextAnnotationElementCPtr Update() { return GetDgnDb().Elements().Update<TextAnnotationElement>(*this); }
-    DgnDbStatus Delete() { return GetDgnDb().Elements().Delete(*this); }
-};
-
-namespace dgn_ElementHandler
-{
-    //=======================================================================================
-    // @bsiclass                                                    Jeff.Marker     09/2015
-    //=======================================================================================
-    struct TextAnnotationHandler : Annotation
-    {
-        ELEMENTHANDLER_DECLARE_MEMBERS(DGN_CLASSNAME_TextAnnotationElement, TextAnnotationElement, TextAnnotationHandler, Annotation, DGNPLATFORM_EXPORT);
-    };
-}
-
-//=======================================================================================
-// @bsiclass                                                    Jeff.Marker     09/2015
-//=======================================================================================
-struct EXPORT_VTABLE_ATTRIBUTE SpatialTextAnnotationElement : SpatialElement
-{
-    DGNELEMENT_DECLARE_MEMBERS(DGN_CLASSNAME_SpatialTextAnnotationElement, SpatialElement);
-
-protected:
-    virtual bool _DrawHit(HitDetailCR, DecorateContextR) const override { return false; } // Don't flash text box...
-    virtual SnapStatus _OnSnap(SnapContextR context) const override { return context.DoTextSnap(); } // Default snap using text box...
-    DGNPLATFORM_EXPORT virtual DgnDbStatus _OnInsert() override;
-    DGNPLATFORM_EXPORT virtual DgnDbStatus _OnUpdate(DgnElementCR originalElment) override;
-    DGNPLATFORM_EXPORT virtual void _RemapIds(DgnImportContext& context) override { GetItemR().RemapIds(context); }
-    TextAnnotationDataCP GetItemCP() const { return TextAnnotationData::GetCP(*this); }
-    DGNPLATFORM_EXPORT TextAnnotationDataR GetItemR();
-
-public:
-    static ECN::ECClassId QueryECClassId(DgnDbR db) { return db.Schemas().GetECClassId(DGN_ECSCHEMA_NAME, DGN_CLASSNAME_SpatialTextAnnotationElement); }
-    static ECN::ECClassCP QueryECClass(DgnDbR db) { return db.Schemas().GetECClass(QueryECClassId(db)); }
-    static DgnClassId QueryDgnClassId(DgnDbR db) { return DgnClassId(QueryECClassId(db)); }
-    static SpatialTextAnnotationElementCPtr Get(DgnDbR db, DgnElementId id) { return db.Elements().Get<SpatialTextAnnotationElement>(id); }
-    static SpatialTextAnnotationElementPtr GetForEdit(DgnDbR db, DgnElementId id) { return db.Elements().GetForEdit<SpatialTextAnnotationElement>(id); }
-
-    explicit SpatialTextAnnotationElement(CreateParams const& params) : T_Super(params) {}
-    static SpatialTextAnnotationElementPtr Create(CreateParams const& params) { return new SpatialTextAnnotationElement(params); }
-    
-    TextAnnotationCP GetAnnotation() const { TextAnnotationDataCP item = GetItemCP(); return item ? item->GetAnnotation() : nullptr; }
-    void SetAnnotation(TextAnnotationCP value) { GetItemR().SetAnnotation(value); }
-    
-    SpatialTextAnnotationElementCPtr Insert() { return GetDgnDb().Elements().Insert<SpatialTextAnnotationElement>(*this); }
-    SpatialTextAnnotationElementCPtr Update() { return GetDgnDb().Elements().Update<SpatialTextAnnotationElement>(*this); }
-    DgnDbStatus Delete() { return GetDgnDb().Elements().Delete(*this); }
-};
-
-namespace dgn_ElementHandler
-{
-    //=======================================================================================
-    // @bsiclass                                                    Jeff.Marker     09/2015
-    //=======================================================================================
-    struct SpatialTextAnnotationHandler : Element
-    {
-        ELEMENTHANDLER_DECLARE_MEMBERS(DGN_CLASSNAME_SpatialTextAnnotationElement, SpatialTextAnnotationElement, SpatialTextAnnotationHandler, Element, DGNPLATFORM_EXPORT);
-        virtual void _GetClassParams(ECSqlClassParamsR params) override { T_Super::_GetClassParams(params); ElementGeom3d::AddClassParams(params); }
-    };
-}
-
-//! @endGroup
-
-END_BENTLEY_DGN_NAMESPACE
+/*--------------------------------------------------------------------------------------+
+|
+|     $Source: PublicAPI/DgnPlatform/Annotations/TextAnnotationElement.h $
+|
+|  $Copyright: (c) 2015 Bentley Systems, Incorporated. All rights reserved. $
+|
++--------------------------------------------------------------------------------------*/
+#pragma once
+
+//__PUBLISH_SECTION_START__
+
+#include "Annotations.h"
+#include "../DgnElement.h"
+#include "../ElementHandler.h"
+#include "../SnapContext.h"
+
+DGNPLATFORM_TYPEDEFS(TextAnnotationData);
+DGNPLATFORM_REF_COUNTED_PTR(TextAnnotationData);
+DGNPLATFORM_TYPEDEFS(TextAnnotationElement);
+DGNPLATFORM_REF_COUNTED_PTR(TextAnnotationElement);
+DGNPLATFORM_TYPEDEFS(SpatialTextAnnotationElement);
+DGNPLATFORM_REF_COUNTED_PTR(SpatialTextAnnotationElement);
+
+#define DGN_CLASSNAME_TextAnnotationData "TextAnnotationData"
+#define DGN_CLASSNAME_TextAnnotationElement "TextAnnotationElement"
+#define DGN_CLASSNAME_SpatialTextAnnotationElement "SpatialTextAnnotationElement"
+
+BEGIN_BENTLEY_DGN_NAMESPACE
+
+//__PUBLISH_SECTION_END__
+// So we can friend ConvertV8TextToDgnDbExtension within TextAnnotationData.
+namespace DgnDbSync { namespace DgnV8 { struct ConvertV8TextToDgnDbExtension; } }
+//__PUBLISH_SECTION_START__
+
+//! @addtogroup Annotations
+//! @beginGroup
+
+//=======================================================================================
+// @bsiclass                                                    Jeff.Marker     09/2015
+//=======================================================================================
+struct EXPORT_VTABLE_ATTRIBUTE TextAnnotationData : DgnElement::UniqueAspect
+{
+    DGNASPECT_DECLARE_MEMBERS(DGN_ECSCHEMA_NAME, DGN_CLASSNAME_TextAnnotationData, DgnElement::UniqueAspect);
+
+private:
+//__PUBLISH_SECTION_END__
+    // To allow DgnV8 conversion to create first-class text elements, but provide custom WYSIWYG geometry.
+    friend struct DgnDbSync::DgnV8::ConvertV8TextToDgnDbExtension;
+//__PUBLISH_SECTION_START__
+
+    bool m_isGeometrySuppressed;
+
+protected:
+    TextAnnotationPtr m_annotation;
+    
+    DGNPLATFORM_EXPORT virtual DgnDbStatus _UpdateProperties(DgnElementCR) override;
+    DGNPLATFORM_EXPORT virtual DgnDbStatus _LoadProperties(DgnElementCR) override;
+    
+public:
+    static ECN::ECClassId QueryECClassId(DgnDbR db) { return db.Schemas().GetECClassId(DGN_ECSCHEMA_NAME, DGN_CLASSNAME_TextAnnotationData); }
+    static ECN::ECClassCP QueryECClass(DgnDbR db) { return db.Schemas().GetECClass(QueryECClassId(db)); }
+    static DgnClassId QueryDgnClassId(DgnDbR db) { return DgnClassId(QueryECClassId(db)); }
+    static TextAnnotationDataCP GetCP(DgnElementCR el) { return UniqueAspect::Get<TextAnnotationData>(el, *QueryECClass(el.GetDgnDb())); }
+    static TextAnnotationDataP GetP(DgnElementR el) { return UniqueAspect::GetP<TextAnnotationData>(el, *QueryECClass(el.GetDgnDb())); }
+
+    TextAnnotationData() : m_isGeometrySuppressed(false) {}
+    TextAnnotationCP GetAnnotation() const { return m_annotation.get(); }
+    void SetAnnotation(TextAnnotationCP value) { m_annotation = value ? value->Clone() : nullptr; }
+    DGNPLATFORM_EXPORT void GenerateGeometricPrimitive(GeometrySourceR, GenerateReason) const;
+    DGNPLATFORM_EXPORT void RemapIds(DgnImportContext&);
+};
+
+namespace dgn_AspectHandler
+{
+    //=======================================================================================
+    // @bsiclass                                                    Jeff.Marker     09/2015
+    //=======================================================================================
+    struct TextAnnotationDataHandler : Aspect
+    {
+        DOMAINHANDLER_DECLARE_MEMBERS(DGN_CLASSNAME_TextAnnotationData, TextAnnotationDataHandler, Aspect, DGNPLATFORM_EXPORT);
+        RefCountedPtr<DgnElement::Aspect> _CreateInstance() override { return new TextAnnotationData(); }
+    };
+}
+
+//=======================================================================================
+// @bsiclass                                                    Jeff.Marker     09/2015
+//=======================================================================================
+struct EXPORT_VTABLE_ATTRIBUTE TextAnnotationElement : AnnotationElement
+{
+    DGNELEMENT_DECLARE_MEMBERS(DGN_CLASSNAME_TextAnnotationElement, AnnotationElement);
+
+protected:
+    virtual bool _DrawHit(HitDetailCR, DecorateContextR) const override { return false; } // Don't flash text box...
+    virtual SnapStatus _OnSnap(SnapContextR context) const override { return context.DoTextSnap(); } // Default snap using text box...
+    DGNPLATFORM_EXPORT virtual DgnDbStatus _OnInsert() override;
+    DGNPLATFORM_EXPORT virtual DgnDbStatus _OnUpdate(DgnElementCR originalElment) override;
+    DGNPLATFORM_EXPORT virtual void _RemapIds(DgnImportContext& context) override { GetItemR().RemapIds(context); }
+    TextAnnotationDataCP GetItemCP() const { return TextAnnotationData::GetCP(*this); }
+    DGNPLATFORM_EXPORT TextAnnotationDataR GetItemR();
+
+public:
+    static ECN::ECClassId QueryECClassId(DgnDbR db) { return db.Schemas().GetECClassId(DGN_ECSCHEMA_NAME, DGN_CLASSNAME_TextAnnotationElement); }
+    static ECN::ECClassCP QueryECClass(DgnDbR db) { return db.Schemas().GetECClass(QueryECClassId(db)); }
+    static DgnClassId QueryDgnClassId(DgnDbR db) { return DgnClassId(QueryECClassId(db)); }
+    static TextAnnotationElementCPtr Get(DgnDbR db, DgnElementId id) { return db.Elements().Get<TextAnnotationElement>(id); }
+    static TextAnnotationElementPtr GetForEdit(DgnDbR db, DgnElementId id) { return db.Elements().GetForEdit<TextAnnotationElement>(id); }
+
+    explicit TextAnnotationElement(CreateParams const& params) : T_Super(params) {}
+    static TextAnnotationElementPtr Create(CreateParams const& params) { return new TextAnnotationElement(params); }
+
+    TextAnnotationCP GetAnnotation() const { TextAnnotationDataCP item = GetItemCP(); return item ? item->GetAnnotation() : nullptr; }
+    void SetAnnotation(TextAnnotationCP value) { GetItemR().SetAnnotation(value); }
+    
+    TextAnnotationElementCPtr Insert() { return GetDgnDb().Elements().Insert<TextAnnotationElement>(*this); }
+    TextAnnotationElementCPtr Update() { return GetDgnDb().Elements().Update<TextAnnotationElement>(*this); }
+    DgnDbStatus Delete() { return GetDgnDb().Elements().Delete(*this); }
+};
+
+namespace dgn_ElementHandler
+{
+    //=======================================================================================
+    // @bsiclass                                                    Jeff.Marker     09/2015
+    //=======================================================================================
+    struct TextAnnotationHandler : Annotation
+    {
+        ELEMENTHANDLER_DECLARE_MEMBERS(DGN_CLASSNAME_TextAnnotationElement, TextAnnotationElement, TextAnnotationHandler, Annotation, DGNPLATFORM_EXPORT);
+    };
+}
+
+//=======================================================================================
+// @bsiclass                                                    Jeff.Marker     09/2015
+//=======================================================================================
+struct EXPORT_VTABLE_ATTRIBUTE SpatialTextAnnotationElement : SpatialElement
+{
+    DGNELEMENT_DECLARE_MEMBERS(DGN_CLASSNAME_SpatialTextAnnotationElement, SpatialElement);
+
+protected:
+    virtual bool _DrawHit(HitDetailCR, DecorateContextR) const override { return false; } // Don't flash text box...
+    virtual SnapStatus _OnSnap(SnapContextR context) const override { return context.DoTextSnap(); } // Default snap using text box...
+    DGNPLATFORM_EXPORT virtual DgnDbStatus _OnInsert() override;
+    DGNPLATFORM_EXPORT virtual DgnDbStatus _OnUpdate(DgnElementCR originalElment) override;
+    DGNPLATFORM_EXPORT virtual void _RemapIds(DgnImportContext& context) override { GetItemR().RemapIds(context); }
+    TextAnnotationDataCP GetItemCP() const { return TextAnnotationData::GetCP(*this); }
+    DGNPLATFORM_EXPORT TextAnnotationDataR GetItemR();
+
+public:
+    static ECN::ECClassId QueryECClassId(DgnDbR db) { return db.Schemas().GetECClassId(DGN_ECSCHEMA_NAME, DGN_CLASSNAME_SpatialTextAnnotationElement); }
+    static ECN::ECClassCP QueryECClass(DgnDbR db) { return db.Schemas().GetECClass(QueryECClassId(db)); }
+    static DgnClassId QueryDgnClassId(DgnDbR db) { return DgnClassId(QueryECClassId(db)); }
+    static SpatialTextAnnotationElementCPtr Get(DgnDbR db, DgnElementId id) { return db.Elements().Get<SpatialTextAnnotationElement>(id); }
+    static SpatialTextAnnotationElementPtr GetForEdit(DgnDbR db, DgnElementId id) { return db.Elements().GetForEdit<SpatialTextAnnotationElement>(id); }
+
+    explicit SpatialTextAnnotationElement(CreateParams const& params) : T_Super(params) {}
+    static SpatialTextAnnotationElementPtr Create(CreateParams const& params) { return new SpatialTextAnnotationElement(params); }
+    
+    TextAnnotationCP GetAnnotation() const { TextAnnotationDataCP item = GetItemCP(); return item ? item->GetAnnotation() : nullptr; }
+    void SetAnnotation(TextAnnotationCP value) { GetItemR().SetAnnotation(value); }
+    
+    SpatialTextAnnotationElementCPtr Insert() { return GetDgnDb().Elements().Insert<SpatialTextAnnotationElement>(*this); }
+    SpatialTextAnnotationElementCPtr Update() { return GetDgnDb().Elements().Update<SpatialTextAnnotationElement>(*this); }
+    DgnDbStatus Delete() { return GetDgnDb().Elements().Delete(*this); }
+};
+
+namespace dgn_ElementHandler
+{
+    //=======================================================================================
+    // @bsiclass                                                    Jeff.Marker     09/2015
+    //=======================================================================================
+    struct SpatialTextAnnotationHandler : Element
+    {
+        ELEMENTHANDLER_DECLARE_MEMBERS(DGN_CLASSNAME_SpatialTextAnnotationElement, SpatialTextAnnotationElement, SpatialTextAnnotationHandler, Element, DGNPLATFORM_EXPORT);
+        virtual void _GetClassParams(ECSqlClassParamsR params) override { T_Super::_GetClassParams(params); ElementGeom3d::AddClassParams(params); }
+    };
+}
+
+//! @endGroup
+
+END_BENTLEY_DGN_NAMESPACE