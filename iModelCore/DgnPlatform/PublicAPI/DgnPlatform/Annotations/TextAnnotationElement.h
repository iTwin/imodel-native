/*--------------------------------------------------------------------------------------+
|
|     $Source: PublicAPI/DgnPlatform/Annotations/TextAnnotationElement.h $
|
|  $Copyright: (c) 2016 Bentley Systems, Incorporated. All rights reserved. $
|
+--------------------------------------------------------------------------------------*/
#pragma once

//__PUBLISH_SECTION_START__

#include "Annotations.h"
#include "../DgnElement.h"
#include "../ElementHandler.h"
#include "../SnapContext.h"

DGNPLATFORM_TYPEDEFS(TextAnnotationData);
DGNPLATFORM_REF_COUNTED_PTR(TextAnnotationData);
DGNPLATFORM_TYPEDEFS(TextAnnotation2d);
DGNPLATFORM_REF_COUNTED_PTR(TextAnnotation2d);
DGNPLATFORM_TYPEDEFS(TextAnnotation3d);
DGNPLATFORM_REF_COUNTED_PTR(TextAnnotation3d);

#define DGN_CLASSNAME_TextAnnotationData "TextAnnotationData"
#define DGN_CLASSNAME_TextAnnotation2d "TextAnnotation2d"
#define DGN_CLASSNAME_TextAnnotation3d "TextAnnotation3d"

BEGIN_BENTLEY_DGN_NAMESPACE

//__PUBLISH_SECTION_END__
// So we can friend ConvertV8TextToDgnDbExtension within TextAnnotationData.
namespace DgnDbSync { namespace DgnV8 { struct ConvertV8TextToDgnDbExtension; } }
//__PUBLISH_SECTION_START__

//=======================================================================================
//! @ingroup GROUP_Annotation
// @bsiclass                                                    Jeff.Marker     09/2015
//=======================================================================================
struct EXPORT_VTABLE_ATTRIBUTE TextAnnotationData : DgnElement::UniqueAspect
{
    DGNASPECT_DECLARE_MEMBERS(DGN_ECSCHEMA_NAME, DGN_CLASSNAME_TextAnnotationData, DgnElement::UniqueAspect);

private:
//__PUBLISH_SECTION_END__
    // To allow DgnV8 conversion to create first-class text elements, but provide custom WYSIWYG geometry.
    friend struct DgnDbSync::DgnV8::ConvertV8TextToDgnDbExtension;
//__PUBLISH_SECTION_START__

    bool m_isGeometrySuppressed;

protected:
    TextAnnotationPtr m_annotation;
    
    DGNPLATFORM_EXPORT virtual DgnDbStatus _UpdateProperties(DgnElementCR) override;
    DGNPLATFORM_EXPORT virtual DgnDbStatus _LoadProperties(DgnElementCR) override;
    
public:
    static ECN::ECClassId QueryECClassId(DgnDbR db) { return db.Schemas().GetECClassId(DGN_ECSCHEMA_NAME, DGN_CLASSNAME_TextAnnotationData); }
    static ECN::ECClassCP QueryECClass(DgnDbR db) { return db.Schemas().GetECClass(QueryECClassId(db)); }
    static DgnClassId QueryDgnClassId(DgnDbR db) { return DgnClassId(QueryECClassId(db)); }
    static TextAnnotationDataCP GetCP(DgnElementCR el) { return UniqueAspect::Get<TextAnnotationData>(el, *QueryECClass(el.GetDgnDb())); }
    static TextAnnotationDataP GetP(DgnElementR el) { return UniqueAspect::GetP<TextAnnotationData>(el, *QueryECClass(el.GetDgnDb())); }

    TextAnnotationData() : m_isGeometrySuppressed(false) {}
    TextAnnotationCP GetAnnotation() const { return m_annotation.get(); }
    void SetAnnotation(TextAnnotationCP value) { m_annotation = value ? value->Clone() : nullptr; }
<<<<<<< HEAD
    DGNPLATFORM_EXPORT void GenerateGeometricPrimitive(GeometrySourceR, GenerateReason) const;
=======
    DGNPLATFORM_EXPORT void GenerateElementGeometry(GeometrySourceR, GenerateReason) const;
    DGNPLATFORM_EXPORT void CopyFrom(TextAnnotationData const&);
>>>>>>> 65f8b21b
    DGNPLATFORM_EXPORT void RemapIds(DgnImportContext&);
};

namespace dgn_AspectHandler
{
    //=======================================================================================
    // @bsiclass                                                    Jeff.Marker     09/2015
    //=======================================================================================
    struct TextAnnotationDataHandler : Aspect
    {
        DOMAINHANDLER_DECLARE_MEMBERS(DGN_CLASSNAME_TextAnnotationData, TextAnnotationDataHandler, Aspect, DGNPLATFORM_EXPORT);
        RefCountedPtr<DgnElement::Aspect> _CreateInstance() override { return new TextAnnotationData(); }
    };
}

//=======================================================================================
//! @ingroup GROUP_Annotation
// @bsiclass                                                    Jeff.Marker     09/2015
//=======================================================================================
struct EXPORT_VTABLE_ATTRIBUTE TextAnnotation2d : AnnotationElement2d
{
    DGNELEMENT_DECLARE_MEMBERS(DGN_CLASSNAME_TextAnnotation2d, AnnotationElement2d);

protected:
    virtual Render::GraphicPtr _StrokeHit(ViewContextR, HitDetailCR) const {return nullptr;} // Don't flash text box...
    virtual SnapStatus _OnSnap(SnapContextR context) const override { return context.DoTextSnap(); } // Default snap using text box...
    DGNPLATFORM_EXPORT virtual DgnDbStatus _OnInsert() override;
    DGNPLATFORM_EXPORT virtual DgnDbStatus _OnUpdate(DgnElementCR originalElment) override;
    DGNPLATFORM_EXPORT DgnElementPtr virtual _Clone(DgnDbStatus* status=nullptr, DgnElement::CreateParams const* params=nullptr) const;
    DGNPLATFORM_EXPORT DgnElementPtr virtual _CloneForImport(DgnDbStatus*, DgnModelR destModel, DgnImportContext&) const;
    TextAnnotationDataCP GetItemCP() const { return TextAnnotationData::GetCP(*this); }
    DGNPLATFORM_EXPORT TextAnnotationDataR GetItemR();

public:
    static ECN::ECClassId QueryECClassId(DgnDbR db) { return db.Schemas().GetECClassId(DGN_ECSCHEMA_NAME, DGN_CLASSNAME_TextAnnotation2d); }
    static ECN::ECClassCP QueryECClass(DgnDbR db) { return db.Schemas().GetECClass(QueryECClassId(db)); }
    static DgnClassId QueryDgnClassId(DgnDbR db) { return DgnClassId(QueryECClassId(db)); }
    static TextAnnotation2dCPtr Get(DgnDbR db, DgnElementId id) { return db.Elements().Get<TextAnnotation2d>(id); }
    static TextAnnotation2dPtr GetForEdit(DgnDbR db, DgnElementId id) { return db.Elements().GetForEdit<TextAnnotation2d>(id); }

    explicit TextAnnotation2d(CreateParams const& params) : T_Super(params) {}
    static TextAnnotation2dPtr Create(CreateParams const& params) { return new TextAnnotation2d(params); }

    TextAnnotationCP GetAnnotation() const { TextAnnotationDataCP item = GetItemCP(); return item ? item->GetAnnotation() : nullptr; }
    void SetAnnotation(TextAnnotationCP value) { GetItemR().SetAnnotation(value); }
    
    TextAnnotation2dCPtr Insert() { return GetDgnDb().Elements().Insert<TextAnnotation2d>(*this); }
    TextAnnotation2dCPtr Update() { return GetDgnDb().Elements().Update<TextAnnotation2d>(*this); }
};

namespace dgn_ElementHandler
{
    //=======================================================================================
    // @bsiclass                                                    Jeff.Marker     09/2015
    //=======================================================================================
    struct TextAnnotation2dHandler : Annotation2d
    {
        ELEMENTHANDLER_DECLARE_MEMBERS(DGN_CLASSNAME_TextAnnotation2d, TextAnnotation2d, TextAnnotation2dHandler, Annotation2d, DGNPLATFORM_EXPORT);
    };
}

//=======================================================================================
//! @ingroup GROUP_Annotation
// @bsiclass                                                    Jeff.Marker     09/2015
//=======================================================================================
struct EXPORT_VTABLE_ATTRIBUTE TextAnnotation3d : GraphicalElement3d
{
    DGNELEMENT_DECLARE_MEMBERS(DGN_CLASSNAME_TextAnnotation3d, GraphicalElement3d);

protected:
    virtual Render::GraphicPtr _StrokeHit(ViewContextR, HitDetailCR) const {return nullptr;} // Don't flash text box...
    virtual SnapStatus _OnSnap(SnapContextR context) const override { return context.DoTextSnap(); } // Default snap using text box...
    DGNPLATFORM_EXPORT virtual DgnDbStatus _OnInsert() override;
    DGNPLATFORM_EXPORT virtual DgnDbStatus _OnUpdate(DgnElementCR originalElment) override;
    DGNPLATFORM_EXPORT DgnElementPtr virtual _Clone(DgnDbStatus* status=nullptr, DgnElement::CreateParams const* params=nullptr) const;
    DGNPLATFORM_EXPORT DgnElementPtr virtual _CloneForImport(DgnDbStatus*, DgnModelR destModel, DgnImportContext&) const;
    TextAnnotationDataCP GetItemCP() const { return TextAnnotationData::GetCP(*this); }
    DGNPLATFORM_EXPORT TextAnnotationDataR GetItemR();

public:
    static ECN::ECClassId QueryECClassId(DgnDbR db) { return db.Schemas().GetECClassId(DGN_ECSCHEMA_NAME, DGN_CLASSNAME_TextAnnotation3d); }
    static ECN::ECClassCP QueryECClass(DgnDbR db) { return db.Schemas().GetECClass(QueryECClassId(db)); }
    static DgnClassId QueryDgnClassId(DgnDbR db) { return DgnClassId(QueryECClassId(db)); }
    static TextAnnotation3dCPtr Get(DgnDbR db, DgnElementId id) { return db.Elements().Get<TextAnnotation3d>(id); }
    static TextAnnotation3dPtr GetForEdit(DgnDbR db, DgnElementId id) { return db.Elements().GetForEdit<TextAnnotation3d>(id); }

    explicit TextAnnotation3d(CreateParams const& params) : T_Super(params) {}
    static TextAnnotation3dPtr Create(CreateParams const& params) { return new TextAnnotation3d(params); }
    
    TextAnnotationCP GetAnnotation() const { TextAnnotationDataCP item = GetItemCP(); return item ? item->GetAnnotation() : nullptr; }
    void SetAnnotation(TextAnnotationCP value) { GetItemR().SetAnnotation(value); }
    
    TextAnnotation3dCPtr Insert() { return GetDgnDb().Elements().Insert<TextAnnotation3d>(*this); }
    TextAnnotation3dCPtr Update() { return GetDgnDb().Elements().Update<TextAnnotation3d>(*this); }
};

namespace dgn_ElementHandler
{
    //=======================================================================================
    // @bsiclass                                                    Jeff.Marker     09/2015
    //=======================================================================================
    struct TextAnnotation3dHandler : Geometric3d
    {
        ELEMENTHANDLER_DECLARE_MEMBERS(DGN_CLASSNAME_TextAnnotation3d, TextAnnotation3d, TextAnnotation3dHandler, Geometric3d, DGNPLATFORM_EXPORT);
    };
}

END_BENTLEY_DGN_NAMESPACE
<|MERGE_RESOLUTION|>--- conflicted
+++ resolved
@@ -1,180 +1,176 @@
-/*--------------------------------------------------------------------------------------+
-|
-|     $Source: PublicAPI/DgnPlatform/Annotations/TextAnnotationElement.h $
-|
-|  $Copyright: (c) 2016 Bentley Systems, Incorporated. All rights reserved. $
-|
-+--------------------------------------------------------------------------------------*/
-#pragma once
-
-//__PUBLISH_SECTION_START__
-
-#include "Annotations.h"
-#include "../DgnElement.h"
-#include "../ElementHandler.h"
-#include "../SnapContext.h"
-
-DGNPLATFORM_TYPEDEFS(TextAnnotationData);
-DGNPLATFORM_REF_COUNTED_PTR(TextAnnotationData);
-DGNPLATFORM_TYPEDEFS(TextAnnotation2d);
-DGNPLATFORM_REF_COUNTED_PTR(TextAnnotation2d);
-DGNPLATFORM_TYPEDEFS(TextAnnotation3d);
-DGNPLATFORM_REF_COUNTED_PTR(TextAnnotation3d);
-
-#define DGN_CLASSNAME_TextAnnotationData "TextAnnotationData"
-#define DGN_CLASSNAME_TextAnnotation2d "TextAnnotation2d"
-#define DGN_CLASSNAME_TextAnnotation3d "TextAnnotation3d"
-
-BEGIN_BENTLEY_DGN_NAMESPACE
-
-//__PUBLISH_SECTION_END__
-// So we can friend ConvertV8TextToDgnDbExtension within TextAnnotationData.
-namespace DgnDbSync { namespace DgnV8 { struct ConvertV8TextToDgnDbExtension; } }
-//__PUBLISH_SECTION_START__
-
-//=======================================================================================
-//! @ingroup GROUP_Annotation
-// @bsiclass                                                    Jeff.Marker     09/2015
-//=======================================================================================
-struct EXPORT_VTABLE_ATTRIBUTE TextAnnotationData : DgnElement::UniqueAspect
-{
-    DGNASPECT_DECLARE_MEMBERS(DGN_ECSCHEMA_NAME, DGN_CLASSNAME_TextAnnotationData, DgnElement::UniqueAspect);
-
-private:
-//__PUBLISH_SECTION_END__
-    // To allow DgnV8 conversion to create first-class text elements, but provide custom WYSIWYG geometry.
-    friend struct DgnDbSync::DgnV8::ConvertV8TextToDgnDbExtension;
-//__PUBLISH_SECTION_START__
-
-    bool m_isGeometrySuppressed;
-
-protected:
-    TextAnnotationPtr m_annotation;
-    
-    DGNPLATFORM_EXPORT virtual DgnDbStatus _UpdateProperties(DgnElementCR) override;
-    DGNPLATFORM_EXPORT virtual DgnDbStatus _LoadProperties(DgnElementCR) override;
-    
-public:
-    static ECN::ECClassId QueryECClassId(DgnDbR db) { return db.Schemas().GetECClassId(DGN_ECSCHEMA_NAME, DGN_CLASSNAME_TextAnnotationData); }
-    static ECN::ECClassCP QueryECClass(DgnDbR db) { return db.Schemas().GetECClass(QueryECClassId(db)); }
-    static DgnClassId QueryDgnClassId(DgnDbR db) { return DgnClassId(QueryECClassId(db)); }
-    static TextAnnotationDataCP GetCP(DgnElementCR el) { return UniqueAspect::Get<TextAnnotationData>(el, *QueryECClass(el.GetDgnDb())); }
-    static TextAnnotationDataP GetP(DgnElementR el) { return UniqueAspect::GetP<TextAnnotationData>(el, *QueryECClass(el.GetDgnDb())); }
-
-    TextAnnotationData() : m_isGeometrySuppressed(false) {}
-    TextAnnotationCP GetAnnotation() const { return m_annotation.get(); }
-    void SetAnnotation(TextAnnotationCP value) { m_annotation = value ? value->Clone() : nullptr; }
-<<<<<<< HEAD
-    DGNPLATFORM_EXPORT void GenerateGeometricPrimitive(GeometrySourceR, GenerateReason) const;
-=======
-    DGNPLATFORM_EXPORT void GenerateElementGeometry(GeometrySourceR, GenerateReason) const;
-    DGNPLATFORM_EXPORT void CopyFrom(TextAnnotationData const&);
->>>>>>> 65f8b21b
-    DGNPLATFORM_EXPORT void RemapIds(DgnImportContext&);
-};
-
-namespace dgn_AspectHandler
-{
-    //=======================================================================================
-    // @bsiclass                                                    Jeff.Marker     09/2015
-    //=======================================================================================
-    struct TextAnnotationDataHandler : Aspect
-    {
-        DOMAINHANDLER_DECLARE_MEMBERS(DGN_CLASSNAME_TextAnnotationData, TextAnnotationDataHandler, Aspect, DGNPLATFORM_EXPORT);
-        RefCountedPtr<DgnElement::Aspect> _CreateInstance() override { return new TextAnnotationData(); }
-    };
-}
-
-//=======================================================================================
-//! @ingroup GROUP_Annotation
-// @bsiclass                                                    Jeff.Marker     09/2015
-//=======================================================================================
-struct EXPORT_VTABLE_ATTRIBUTE TextAnnotation2d : AnnotationElement2d
-{
-    DGNELEMENT_DECLARE_MEMBERS(DGN_CLASSNAME_TextAnnotation2d, AnnotationElement2d);
-
-protected:
-    virtual Render::GraphicPtr _StrokeHit(ViewContextR, HitDetailCR) const {return nullptr;} // Don't flash text box...
-    virtual SnapStatus _OnSnap(SnapContextR context) const override { return context.DoTextSnap(); } // Default snap using text box...
-    DGNPLATFORM_EXPORT virtual DgnDbStatus _OnInsert() override;
-    DGNPLATFORM_EXPORT virtual DgnDbStatus _OnUpdate(DgnElementCR originalElment) override;
-    DGNPLATFORM_EXPORT DgnElementPtr virtual _Clone(DgnDbStatus* status=nullptr, DgnElement::CreateParams const* params=nullptr) const;
-    DGNPLATFORM_EXPORT DgnElementPtr virtual _CloneForImport(DgnDbStatus*, DgnModelR destModel, DgnImportContext&) const;
-    TextAnnotationDataCP GetItemCP() const { return TextAnnotationData::GetCP(*this); }
-    DGNPLATFORM_EXPORT TextAnnotationDataR GetItemR();
-
-public:
-    static ECN::ECClassId QueryECClassId(DgnDbR db) { return db.Schemas().GetECClassId(DGN_ECSCHEMA_NAME, DGN_CLASSNAME_TextAnnotation2d); }
-    static ECN::ECClassCP QueryECClass(DgnDbR db) { return db.Schemas().GetECClass(QueryECClassId(db)); }
-    static DgnClassId QueryDgnClassId(DgnDbR db) { return DgnClassId(QueryECClassId(db)); }
-    static TextAnnotation2dCPtr Get(DgnDbR db, DgnElementId id) { return db.Elements().Get<TextAnnotation2d>(id); }
-    static TextAnnotation2dPtr GetForEdit(DgnDbR db, DgnElementId id) { return db.Elements().GetForEdit<TextAnnotation2d>(id); }
-
-    explicit TextAnnotation2d(CreateParams const& params) : T_Super(params) {}
-    static TextAnnotation2dPtr Create(CreateParams const& params) { return new TextAnnotation2d(params); }
-
-    TextAnnotationCP GetAnnotation() const { TextAnnotationDataCP item = GetItemCP(); return item ? item->GetAnnotation() : nullptr; }
-    void SetAnnotation(TextAnnotationCP value) { GetItemR().SetAnnotation(value); }
-    
-    TextAnnotation2dCPtr Insert() { return GetDgnDb().Elements().Insert<TextAnnotation2d>(*this); }
-    TextAnnotation2dCPtr Update() { return GetDgnDb().Elements().Update<TextAnnotation2d>(*this); }
-};
-
-namespace dgn_ElementHandler
-{
-    //=======================================================================================
-    // @bsiclass                                                    Jeff.Marker     09/2015
-    //=======================================================================================
-    struct TextAnnotation2dHandler : Annotation2d
-    {
-        ELEMENTHANDLER_DECLARE_MEMBERS(DGN_CLASSNAME_TextAnnotation2d, TextAnnotation2d, TextAnnotation2dHandler, Annotation2d, DGNPLATFORM_EXPORT);
-    };
-}
-
-//=======================================================================================
-//! @ingroup GROUP_Annotation
-// @bsiclass                                                    Jeff.Marker     09/2015
-//=======================================================================================
-struct EXPORT_VTABLE_ATTRIBUTE TextAnnotation3d : GraphicalElement3d
-{
-    DGNELEMENT_DECLARE_MEMBERS(DGN_CLASSNAME_TextAnnotation3d, GraphicalElement3d);
-
-protected:
-    virtual Render::GraphicPtr _StrokeHit(ViewContextR, HitDetailCR) const {return nullptr;} // Don't flash text box...
-    virtual SnapStatus _OnSnap(SnapContextR context) const override { return context.DoTextSnap(); } // Default snap using text box...
-    DGNPLATFORM_EXPORT virtual DgnDbStatus _OnInsert() override;
-    DGNPLATFORM_EXPORT virtual DgnDbStatus _OnUpdate(DgnElementCR originalElment) override;
-    DGNPLATFORM_EXPORT DgnElementPtr virtual _Clone(DgnDbStatus* status=nullptr, DgnElement::CreateParams const* params=nullptr) const;
-    DGNPLATFORM_EXPORT DgnElementPtr virtual _CloneForImport(DgnDbStatus*, DgnModelR destModel, DgnImportContext&) const;
-    TextAnnotationDataCP GetItemCP() const { return TextAnnotationData::GetCP(*this); }
-    DGNPLATFORM_EXPORT TextAnnotationDataR GetItemR();
-
-public:
-    static ECN::ECClassId QueryECClassId(DgnDbR db) { return db.Schemas().GetECClassId(DGN_ECSCHEMA_NAME, DGN_CLASSNAME_TextAnnotation3d); }
-    static ECN::ECClassCP QueryECClass(DgnDbR db) { return db.Schemas().GetECClass(QueryECClassId(db)); }
-    static DgnClassId QueryDgnClassId(DgnDbR db) { return DgnClassId(QueryECClassId(db)); }
-    static TextAnnotation3dCPtr Get(DgnDbR db, DgnElementId id) { return db.Elements().Get<TextAnnotation3d>(id); }
-    static TextAnnotation3dPtr GetForEdit(DgnDbR db, DgnElementId id) { return db.Elements().GetForEdit<TextAnnotation3d>(id); }
-
-    explicit TextAnnotation3d(CreateParams const& params) : T_Super(params) {}
-    static TextAnnotation3dPtr Create(CreateParams const& params) { return new TextAnnotation3d(params); }
-    
-    TextAnnotationCP GetAnnotation() const { TextAnnotationDataCP item = GetItemCP(); return item ? item->GetAnnotation() : nullptr; }
-    void SetAnnotation(TextAnnotationCP value) { GetItemR().SetAnnotation(value); }
-    
-    TextAnnotation3dCPtr Insert() { return GetDgnDb().Elements().Insert<TextAnnotation3d>(*this); }
-    TextAnnotation3dCPtr Update() { return GetDgnDb().Elements().Update<TextAnnotation3d>(*this); }
-};
-
-namespace dgn_ElementHandler
-{
-    //=======================================================================================
-    // @bsiclass                                                    Jeff.Marker     09/2015
-    //=======================================================================================
-    struct TextAnnotation3dHandler : Geometric3d
-    {
-        ELEMENTHANDLER_DECLARE_MEMBERS(DGN_CLASSNAME_TextAnnotation3d, TextAnnotation3d, TextAnnotation3dHandler, Geometric3d, DGNPLATFORM_EXPORT);
-    };
-}
-
-END_BENTLEY_DGN_NAMESPACE
+/*--------------------------------------------------------------------------------------+
+|
+|     $Source: PublicAPI/DgnPlatform/Annotations/TextAnnotationElement.h $
+|
+|  $Copyright: (c) 2016 Bentley Systems, Incorporated. All rights reserved. $
+|
++--------------------------------------------------------------------------------------*/
+#pragma once
+
+//__PUBLISH_SECTION_START__
+
+#include "Annotations.h"
+#include "../DgnElement.h"
+#include "../ElementHandler.h"
+#include "../SnapContext.h"
+
+DGNPLATFORM_TYPEDEFS(TextAnnotationData);
+DGNPLATFORM_REF_COUNTED_PTR(TextAnnotationData);
+DGNPLATFORM_TYPEDEFS(TextAnnotation2d);
+DGNPLATFORM_REF_COUNTED_PTR(TextAnnotation2d);
+DGNPLATFORM_TYPEDEFS(TextAnnotation3d);
+DGNPLATFORM_REF_COUNTED_PTR(TextAnnotation3d);
+
+#define DGN_CLASSNAME_TextAnnotationData "TextAnnotationData"
+#define DGN_CLASSNAME_TextAnnotation2d "TextAnnotation2d"
+#define DGN_CLASSNAME_TextAnnotation3d "TextAnnotation3d"
+
+BEGIN_BENTLEY_DGN_NAMESPACE
+
+//__PUBLISH_SECTION_END__
+// So we can friend ConvertV8TextToDgnDbExtension within TextAnnotationData.
+namespace DgnDbSync { namespace DgnV8 { struct ConvertV8TextToDgnDbExtension; } }
+//__PUBLISH_SECTION_START__
+
+//=======================================================================================
+//! @ingroup GROUP_Annotation
+// @bsiclass                                                    Jeff.Marker     09/2015
+//=======================================================================================
+struct EXPORT_VTABLE_ATTRIBUTE TextAnnotationData : DgnElement::UniqueAspect
+{
+    DGNASPECT_DECLARE_MEMBERS(DGN_ECSCHEMA_NAME, DGN_CLASSNAME_TextAnnotationData, DgnElement::UniqueAspect);
+
+private:
+//__PUBLISH_SECTION_END__
+    // To allow DgnV8 conversion to create first-class text elements, but provide custom WYSIWYG geometry.
+    friend struct DgnDbSync::DgnV8::ConvertV8TextToDgnDbExtension;
+//__PUBLISH_SECTION_START__
+
+    bool m_isGeometrySuppressed;
+
+protected:
+    TextAnnotationPtr m_annotation;
+    
+    DGNPLATFORM_EXPORT virtual DgnDbStatus _UpdateProperties(DgnElementCR) override;
+    DGNPLATFORM_EXPORT virtual DgnDbStatus _LoadProperties(DgnElementCR) override;
+    
+public:
+    static ECN::ECClassId QueryECClassId(DgnDbR db) { return db.Schemas().GetECClassId(DGN_ECSCHEMA_NAME, DGN_CLASSNAME_TextAnnotationData); }
+    static ECN::ECClassCP QueryECClass(DgnDbR db) { return db.Schemas().GetECClass(QueryECClassId(db)); }
+    static DgnClassId QueryDgnClassId(DgnDbR db) { return DgnClassId(QueryECClassId(db)); }
+    static TextAnnotationDataCP GetCP(DgnElementCR el) { return UniqueAspect::Get<TextAnnotationData>(el, *QueryECClass(el.GetDgnDb())); }
+    static TextAnnotationDataP GetP(DgnElementR el) { return UniqueAspect::GetP<TextAnnotationData>(el, *QueryECClass(el.GetDgnDb())); }
+
+    TextAnnotationData() : m_isGeometrySuppressed(false) {}
+    TextAnnotationCP GetAnnotation() const { return m_annotation.get(); }
+    void SetAnnotation(TextAnnotationCP value) { m_annotation = value ? value->Clone() : nullptr; }
+    DGNPLATFORM_EXPORT void GenerateGeometricPrimitive(GeometrySourceR, GenerateReason) const;
+    DGNPLATFORM_EXPORT void CopyFrom(TextAnnotationData const&);
+    DGNPLATFORM_EXPORT void RemapIds(DgnImportContext&);
+};
+
+namespace dgn_AspectHandler
+{
+    //=======================================================================================
+    // @bsiclass                                                    Jeff.Marker     09/2015
+    //=======================================================================================
+    struct TextAnnotationDataHandler : Aspect
+    {
+        DOMAINHANDLER_DECLARE_MEMBERS(DGN_CLASSNAME_TextAnnotationData, TextAnnotationDataHandler, Aspect, DGNPLATFORM_EXPORT);
+        RefCountedPtr<DgnElement::Aspect> _CreateInstance() override { return new TextAnnotationData(); }
+    };
+}
+
+//=======================================================================================
+//! @ingroup GROUP_Annotation
+// @bsiclass                                                    Jeff.Marker     09/2015
+//=======================================================================================
+struct EXPORT_VTABLE_ATTRIBUTE TextAnnotation2d : AnnotationElement2d
+{
+    DGNELEMENT_DECLARE_MEMBERS(DGN_CLASSNAME_TextAnnotation2d, AnnotationElement2d);
+
+protected:
+    virtual Render::GraphicPtr _StrokeHit(ViewContextR, HitDetailCR) const {return nullptr;} // Don't flash text box...
+    virtual SnapStatus _OnSnap(SnapContextR context) const override { return context.DoTextSnap(); } // Default snap using text box...
+    DGNPLATFORM_EXPORT virtual DgnDbStatus _OnInsert() override;
+    DGNPLATFORM_EXPORT virtual DgnDbStatus _OnUpdate(DgnElementCR originalElment) override;
+    DGNPLATFORM_EXPORT DgnElementPtr virtual _Clone(DgnDbStatus* status=nullptr, DgnElement::CreateParams const* params=nullptr) const;
+    DGNPLATFORM_EXPORT DgnElementPtr virtual _CloneForImport(DgnDbStatus*, DgnModelR destModel, DgnImportContext&) const;
+    TextAnnotationDataCP GetItemCP() const { return TextAnnotationData::GetCP(*this); }
+    DGNPLATFORM_EXPORT TextAnnotationDataR GetItemR();
+
+public:
+    static ECN::ECClassId QueryECClassId(DgnDbR db) { return db.Schemas().GetECClassId(DGN_ECSCHEMA_NAME, DGN_CLASSNAME_TextAnnotation2d); }
+    static ECN::ECClassCP QueryECClass(DgnDbR db) { return db.Schemas().GetECClass(QueryECClassId(db)); }
+    static DgnClassId QueryDgnClassId(DgnDbR db) { return DgnClassId(QueryECClassId(db)); }
+    static TextAnnotation2dCPtr Get(DgnDbR db, DgnElementId id) { return db.Elements().Get<TextAnnotation2d>(id); }
+    static TextAnnotation2dPtr GetForEdit(DgnDbR db, DgnElementId id) { return db.Elements().GetForEdit<TextAnnotation2d>(id); }
+
+    explicit TextAnnotation2d(CreateParams const& params) : T_Super(params) {}
+    static TextAnnotation2dPtr Create(CreateParams const& params) { return new TextAnnotation2d(params); }
+
+    TextAnnotationCP GetAnnotation() const { TextAnnotationDataCP item = GetItemCP(); return item ? item->GetAnnotation() : nullptr; }
+    void SetAnnotation(TextAnnotationCP value) { GetItemR().SetAnnotation(value); }
+    
+    TextAnnotation2dCPtr Insert() { return GetDgnDb().Elements().Insert<TextAnnotation2d>(*this); }
+    TextAnnotation2dCPtr Update() { return GetDgnDb().Elements().Update<TextAnnotation2d>(*this); }
+};
+
+namespace dgn_ElementHandler
+{
+    //=======================================================================================
+    // @bsiclass                                                    Jeff.Marker     09/2015
+    //=======================================================================================
+    struct TextAnnotation2dHandler : Annotation2d
+    {
+        ELEMENTHANDLER_DECLARE_MEMBERS(DGN_CLASSNAME_TextAnnotation2d, TextAnnotation2d, TextAnnotation2dHandler, Annotation2d, DGNPLATFORM_EXPORT);
+    };
+}
+
+//=======================================================================================
+//! @ingroup GROUP_Annotation
+// @bsiclass                                                    Jeff.Marker     09/2015
+//=======================================================================================
+struct EXPORT_VTABLE_ATTRIBUTE TextAnnotation3d : GraphicalElement3d
+{
+    DGNELEMENT_DECLARE_MEMBERS(DGN_CLASSNAME_TextAnnotation3d, GraphicalElement3d);
+
+protected:
+    virtual Render::GraphicPtr _StrokeHit(ViewContextR, HitDetailCR) const {return nullptr;} // Don't flash text box...
+    virtual SnapStatus _OnSnap(SnapContextR context) const override { return context.DoTextSnap(); } // Default snap using text box...
+    DGNPLATFORM_EXPORT virtual DgnDbStatus _OnInsert() override;
+    DGNPLATFORM_EXPORT virtual DgnDbStatus _OnUpdate(DgnElementCR originalElment) override;
+    DGNPLATFORM_EXPORT DgnElementPtr virtual _Clone(DgnDbStatus* status=nullptr, DgnElement::CreateParams const* params=nullptr) const;
+    DGNPLATFORM_EXPORT DgnElementPtr virtual _CloneForImport(DgnDbStatus*, DgnModelR destModel, DgnImportContext&) const;
+    TextAnnotationDataCP GetItemCP() const { return TextAnnotationData::GetCP(*this); }
+    DGNPLATFORM_EXPORT TextAnnotationDataR GetItemR();
+
+public:
+    static ECN::ECClassId QueryECClassId(DgnDbR db) { return db.Schemas().GetECClassId(DGN_ECSCHEMA_NAME, DGN_CLASSNAME_TextAnnotation3d); }
+    static ECN::ECClassCP QueryECClass(DgnDbR db) { return db.Schemas().GetECClass(QueryECClassId(db)); }
+    static DgnClassId QueryDgnClassId(DgnDbR db) { return DgnClassId(QueryECClassId(db)); }
+    static TextAnnotation3dCPtr Get(DgnDbR db, DgnElementId id) { return db.Elements().Get<TextAnnotation3d>(id); }
+    static TextAnnotation3dPtr GetForEdit(DgnDbR db, DgnElementId id) { return db.Elements().GetForEdit<TextAnnotation3d>(id); }
+
+    explicit TextAnnotation3d(CreateParams const& params) : T_Super(params) {}
+    static TextAnnotation3dPtr Create(CreateParams const& params) { return new TextAnnotation3d(params); }
+    
+    TextAnnotationCP GetAnnotation() const { TextAnnotationDataCP item = GetItemCP(); return item ? item->GetAnnotation() : nullptr; }
+    void SetAnnotation(TextAnnotationCP value) { GetItemR().SetAnnotation(value); }
+    
+    TextAnnotation3dCPtr Insert() { return GetDgnDb().Elements().Insert<TextAnnotation3d>(*this); }
+    TextAnnotation3dCPtr Update() { return GetDgnDb().Elements().Update<TextAnnotation3d>(*this); }
+};
+
+namespace dgn_ElementHandler
+{
+    //=======================================================================================
+    // @bsiclass                                                    Jeff.Marker     09/2015
+    //=======================================================================================
+    struct TextAnnotation3dHandler : Geometric3d
+    {
+        ELEMENTHANDLER_DECLARE_MEMBERS(DGN_CLASSNAME_TextAnnotation3d, TextAnnotation3d, TextAnnotation3dHandler, Geometric3d, DGNPLATFORM_EXPORT);
+    };
+}
+
+END_BENTLEY_DGN_NAMESPACE