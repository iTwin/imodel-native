/*--------------------------------------------------------------------------------------+
|
|  $Source: PublicAPI/DgnPlatform/Annotations/AnnotationFrameStyle.h $
|
|  $Copyright: (c) 2017 Bentley Systems, Incorporated. All rights reserved. $
|
+--------------------------------------------------------------------------------------*/
#pragma once

//__PUBLISH_SECTION_START__

#include <Bentley/RefCounted.h>
#include "AnnotationsCommon.h"
#include "AnnotationPropertyBag.h"
#include <DgnPlatform/DgnDb.h>
#include <DgnPlatform/DgnElement.h>
#include <DgnPlatform/ElementHandler.h>
#include <DgnPlatform/ECSqlStatementIterator.h>

DGNPLATFORM_TYPEDEFS(AnnotationFrameStylePropertyBag);
DGNPLATFORM_REF_COUNTED_PTR(AnnotationFrameStylePropertyBag);
DGNPLATFORM_TYPEDEFS(AnnotationFrameStyle);
DGNPLATFORM_REF_COUNTED_PTR(AnnotationFrameStyle);

BEGIN_BENTLEY_DGN_NAMESPACE

//=======================================================================================
//! This enumerates all possible annotation frame types.
//! @ingroup GROUP_Annotation
// @bsiclass                                                    Jeff.Marker     06/2014
//=======================================================================================
enum class AnnotationFrameType
{
    InvisibleBox = 1,
    Box = 2,
    Circle = 3,
    Ellipse = 4
};

//=======================================================================================
//! This enumerates all possible AnnotationFrameStyle property keys.
//! @note Unless dealing with style overrides, you will not typically use this enumeration directly. While AnnotationFrameStyle provides high-level accessors to its properties, overrides are expressed directly via AnnotationFrameStylePropertyBag and AnnotationFrameStyleProperty.
//! @ingroup GROUP_Annotation
// @bsiclass                                                    Jeff.Marker     06/2014
//=======================================================================================
enum class AnnotationFrameStyleProperty
{
    CloudBulgeFactor = 1, //!< (real) @note Factor of effective diameter
    CloudDiameterFactor = 2, //!< (real) @note Factor of text height
    FillColorType = 3, //!< (integer) @note Must exist in the AnnotationColorType enumeration
    FillColorValue = 4, //!< (integer) @note int64_t representation of ElementColor
    FillTransparency = 5, //!< (real) @note [0.0..1.0]
    HorizontalPadding = 6, //!< (real) @note Factor of the first character's text height
    IsFillEnabled = 7, //!< (integer) @note 0 or 1 boolean
    IsStrokeCloud = 8, //!< (integer) @note 0 or 1 boolean
    IsStrokeEnabled = 9, //!< (integer) @note 0 or 1 boolean
    StrokeColorType = 10, //!< (integer) @note Must exist in the AnnotationColorType enumeration
    StrokeColorValue = 11, //!< (integer) @note Equivalent to ColorDef as an integer
    StrokeWeight = 12, //!< (integer) @note Must be a standard line weight
    Type = 13, //!< (integer) @note Must exist in the AnnotationFrameType enumeration
    VerticalPadding = 14 //!< (real) @note Factor of the first character's text height
};

//=======================================================================================
//! This specialized collection provides direct access to AnnotationFrameStyle property keys and values.
//! Unlike the higher-level AnnotationFrameStyle, this collection deals directly with property keys and their underlying values. You must know a property's data type when using this class. The AnnotationFrameStyleProperty enumeration describes each property's data type.
//! When created, this collection has no properties in it; their values are assumed to be default. In other words, this only stores deltas from defaults. In the case of overrides, it only stores the properties that are overridden, even if overridden with the same value.
//! @note Unless dealing with style overrides, you will not typically use this enumeration directly. While AnnotationFrameStyle provides high-level accessors to its properties, overrides are expressed directly via AnnotationFrameStylePropertyBag and AnnotationFrameStyleProperty.
//! @ingroup GROUP_Annotation
// @bsiclass                                                    Jeff.Marker     06/2014
//=======================================================================================
struct EXPORT_VTABLE_ATTRIBUTE AnnotationFrameStylePropertyBag : AnnotationPropertyBag
{
private:
    DEFINE_T_SUPER(AnnotationPropertyBag)
    
protected:
    DGNPLATFORM_EXPORT bool _IsIntegerProperty(T_Key) const override;
    DGNPLATFORM_EXPORT bool _IsRealProperty(T_Key) const override;

public:
    AnnotationFrameStylePropertyBag() : T_Super() {}
    AnnotationFrameStylePropertyBag(AnnotationFrameStylePropertyBagCR rhs) : T_Super(rhs) {}
    AnnotationFrameStylePropertyBagR operator=(AnnotationFrameStylePropertyBagCR rhs) { T_Super::operator=(rhs); return *this;}
    static AnnotationFrameStylePropertyBagPtr Create() { return new AnnotationFrameStylePropertyBag(); }
    AnnotationFrameStylePropertyBagPtr Clone() const { return new AnnotationFrameStylePropertyBag(*this); }
    
    bool HasProperty(AnnotationFrameStyleProperty key) const { return T_Super::HasProperty((T_Key)key); }
    void ClearProperty(AnnotationFrameStyleProperty key) { T_Super::ClearProperty((T_Key)key); }
    T_Integer GetIntegerProperty(AnnotationFrameStyleProperty key) const { return T_Super::GetIntegerProperty((T_Key)key); }
    void SetIntegerProperty(AnnotationFrameStyleProperty key, T_Integer value) { T_Super::SetIntegerProperty((T_Key)key, value); }
    T_Real GetRealProperty(AnnotationFrameStyleProperty key) const { return T_Super::GetRealProperty((T_Key)key); }
    void SetRealProperty(AnnotationFrameStyleProperty key, T_Real value) { T_Super::SetRealProperty((T_Key)key, value); }
};

//! As an element, AnnotationFrameStyle IDs are inherently DgnElementId, but create a typedef so that argument types are more obvious/natural.
typedef DgnElementId AnnotationFrameStyleId;

//=======================================================================================
//! This is used to provide style properties when creating an AnnotationFrame.
//! @note When creating an AnnotationFrame, the typical work flow is to create and store the style, and then create the AnnotationFrame with the stored style's ID.
//! @ingroup GROUP_Annotation
// @bsiclass                                                    Jeff.Marker     06/2014
//=======================================================================================
struct EXPORT_VTABLE_ATTRIBUTE AnnotationFrameStyle : DefinitionElement
{
    DGNELEMENT_DECLARE_MEMBERS(BIS_CLASS_AnnotationFrameStyle, DefinitionElement);

private:
    friend struct AnnotationFrameStylePersistence;

    Utf8String m_description;
    AnnotationFrameStylePropertyBag m_data;

    static DgnCode CreateCode(DgnDbR db, Utf8StringCR name) { return CodeSpec::CreateCode(BIS_CODESPEC_AnnotationFrameStyle, db.GetDictionaryModel(), name); }

protected:
    DGNPLATFORM_EXPORT DgnDbStatus _ReadSelectParams(BeSQLite::EC::ECSqlStatement& statement, ECSqlClassParams const& selectParams) override;
    DGNPLATFORM_EXPORT void _ToJson(JsonValueR out, JsonValueCR opts) const override;
<<<<<<< HEAD
=======
    DGNPLATFORM_EXPORT void _FromJson(JsonValueR props) override;
>>>>>>> 6e87b093
    DGNPLATFORM_EXPORT void _BindWriteParams(BeSQLite::EC::ECSqlStatement&, ForInsert) override;
    DGNPLATFORM_EXPORT void _CopyFrom(DgnElementCR source) override;
    DgnDbStatus _OnDelete() const override { return DgnDbStatus::DeletionProhibited; /* Must be "purged" */ }
    uint32_t _GetMemSize() const override { return (uint32_t)(m_description.size() + 1 + m_data.GetMemSize()); }
    DgnCode _GenerateDefaultCode() const override { return DgnCode(); }
    bool _SupportsCodeSpec(CodeSpecCR codeSpec) const override { return !codeSpec.IsNullCodeSpec(); }

public:
    static ECN::ECClassId QueryECClassId(DgnDbR db) { return db.Schemas().GetClassId(BIS_ECSCHEMA_NAME, BIS_CLASS_AnnotationFrameStyle); }
    static DgnClassId QueryDgnClassId(DgnDbR db) { return DgnClassId(QueryECClassId(db)); }

    explicit AnnotationFrameStyle(DgnDbR db) : T_Super(CreateParams(db, DgnModel::DictionaryId(), QueryDgnClassId(db), DgnCode())) {}
    explicit AnnotationFrameStyle(CreateParams const& params) : T_Super(params) {}
    static AnnotationFrameStylePtr Create(DgnDbR db) { return new AnnotationFrameStyle(db); }
    AnnotationFrameStylePtr CreateCopy() const { return MakeCopy<AnnotationFrameStyle>(); }
    
    Utf8String GetName() const { return GetCode().GetValue().GetUtf8(); }
    void SetName(Utf8CP value) { T_Super::SetCode(CreateCode(GetDgnDb(), value)); /* Only SetName is allowed to SetCode. */ }
    Utf8StringCR GetDescription() const { return m_description; }
    void SetDescription(Utf8CP value) { m_description.AssignOrClear(value); }

    DGNPLATFORM_EXPORT double GetCloudBulgeFactor() const;
    DGNPLATFORM_EXPORT void SetCloudBulgeFactor(double);
    DGNPLATFORM_EXPORT double GetCloudDiameterFactor() const;
    DGNPLATFORM_EXPORT void SetCloudDiameterFactor(double);
    DGNPLATFORM_EXPORT AnnotationColorType GetFillColorType() const;
    DGNPLATFORM_EXPORT void SetFillColorType(AnnotationColorType);
    DGNPLATFORM_EXPORT ColorDef GetFillColorValue() const;
    DGNPLATFORM_EXPORT void SetFillColorValue(ColorDef);
    DGNPLATFORM_EXPORT double GetFillTransparency() const;
    DGNPLATFORM_EXPORT void SetFillTransparency(double);
    DGNPLATFORM_EXPORT double GetHorizontalPadding() const;
    DGNPLATFORM_EXPORT void SetHorizontalPadding(double);
    DGNPLATFORM_EXPORT bool IsFillEnabled() const;
    DGNPLATFORM_EXPORT void SetIsFillEnabled(bool);
    DGNPLATFORM_EXPORT bool IsStrokeCloud() const;
    DGNPLATFORM_EXPORT void SetIsStrokeCloud(bool);
    DGNPLATFORM_EXPORT bool IsStrokeEnabled() const;
    DGNPLATFORM_EXPORT void SetIsStrokeEnabled(bool);
    DGNPLATFORM_EXPORT AnnotationColorType GetStrokeColorType() const;
    DGNPLATFORM_EXPORT void SetStrokeColorType(AnnotationColorType);
    DGNPLATFORM_EXPORT ColorDef GetStrokeColorValue() const;
    DGNPLATFORM_EXPORT void SetStrokeColorValue(ColorDef);
    DGNPLATFORM_EXPORT uint32_t GetStrokeWeight() const;
    DGNPLATFORM_EXPORT void SetStrokeWeight(uint32_t);
    DGNPLATFORM_EXPORT AnnotationFrameType GetType() const;
    DGNPLATFORM_EXPORT void SetType(AnnotationFrameType);
    DGNPLATFORM_EXPORT double GetVerticalPadding() const;
    DGNPLATFORM_EXPORT void SetVerticalPadding(double);
    void SetPadding(double value) { SetHorizontalPadding(value); SetVerticalPadding(value); }

    DGNPLATFORM_EXPORT AnnotationFrameStylePtr CreateEffectiveStyle(AnnotationFrameStylePropertyBagCR overrides) const;

    static DgnElementId QueryId(DgnDbR db, Utf8CP name) { return db.Elements().QueryElementIdByCode(CreateCode(db, name)); }
    static AnnotationFrameStyleCPtr Get(DgnDbR db, Utf8CP name) { return Get(db, QueryId(db, name)); }
    static AnnotationFrameStyleCPtr Get(DgnDbR db, DgnElementId id) { return db.Elements().Get<AnnotationFrameStyle>(id); }
    static AnnotationFrameStylePtr GetForEdit(DgnDbR db, DgnElementId id) { return db.Elements().GetForEdit<AnnotationFrameStyle>(id); }
    static AnnotationFrameStylePtr GetForEdit(DgnDbR db, Utf8CP name) { return GetForEdit(db, QueryId(db, name)); }
    AnnotationFrameStyleCPtr Insert() { return GetDgnDb().Elements().Insert<AnnotationFrameStyle>(*this); }
    AnnotationFrameStyleCPtr Update() { return GetDgnDb().Elements().Update<AnnotationFrameStyle>(*this); }

    //=======================================================================================
    //! @ingroup GROUP_Annotation
    // @bsiclass                                                    Jeff.Marker     11/2014
    //=======================================================================================
    struct Entry : ECSqlStatementEntry
        {
        DEFINE_T_SUPER(ECSqlStatementEntry);
        friend struct ECSqlStatementIterator<Entry>;
        friend struct AnnotationFrameStyle;

        private:
            Entry() : T_Super(nullptr) {}
            Entry(BeSQLite::EC::ECSqlStatement* stmt) : T_Super(stmt) {}

        public:
            DgnElementId GetElementId() const { return m_statement->GetValueId<DgnElementId>(0); }
            Utf8CP GetName() const { return m_statement->GetValueText(1); }
            Utf8CP GetDescription() const { return m_statement->GetValueText(2); }
        };

    typedef ECSqlStatementIterator<Entry> Iterator;

    DGNPLATFORM_EXPORT static Iterator MakeIterator(DgnDbR);
    DGNPLATFORM_EXPORT static size_t QueryCount(DgnDbR);
};

namespace dgn_ElementHandler
{
    //=======================================================================================
    //! The handler for annotation frame styles
    //=======================================================================================
    struct AnnotationFrameStyleHandler : Definition
    {
        ELEMENTHANDLER_DECLARE_MEMBERS(BIS_CLASS_AnnotationFrameStyle, AnnotationFrameStyle, AnnotationFrameStyleHandler, Definition, DGNPLATFORM_EXPORT);
        DGNPLATFORM_EXPORT void _RegisterPropertyAccessors(ECSqlClassInfo&, ECN::ClassLayoutCR) override;
    };
}

END_BENTLEY_DGN_NAMESPACE
<|MERGE_RESOLUTION|>--- conflicted
+++ resolved
@@ -1,223 +1,220 @@
-/*--------------------------------------------------------------------------------------+
-|
-|  $Source: PublicAPI/DgnPlatform/Annotations/AnnotationFrameStyle.h $
-|
-|  $Copyright: (c) 2017 Bentley Systems, Incorporated. All rights reserved. $
-|
-+--------------------------------------------------------------------------------------*/
-#pragma once
-
-//__PUBLISH_SECTION_START__
-
-#include <Bentley/RefCounted.h>
-#include "AnnotationsCommon.h"
-#include "AnnotationPropertyBag.h"
-#include <DgnPlatform/DgnDb.h>
-#include <DgnPlatform/DgnElement.h>
-#include <DgnPlatform/ElementHandler.h>
-#include <DgnPlatform/ECSqlStatementIterator.h>
-
-DGNPLATFORM_TYPEDEFS(AnnotationFrameStylePropertyBag);
-DGNPLATFORM_REF_COUNTED_PTR(AnnotationFrameStylePropertyBag);
-DGNPLATFORM_TYPEDEFS(AnnotationFrameStyle);
-DGNPLATFORM_REF_COUNTED_PTR(AnnotationFrameStyle);
-
-BEGIN_BENTLEY_DGN_NAMESPACE
-
-//=======================================================================================
-//! This enumerates all possible annotation frame types.
-//! @ingroup GROUP_Annotation
-// @bsiclass                                                    Jeff.Marker     06/2014
-//=======================================================================================
-enum class AnnotationFrameType
-{
-    InvisibleBox = 1,
-    Box = 2,
-    Circle = 3,
-    Ellipse = 4
-};
-
-//=======================================================================================
-//! This enumerates all possible AnnotationFrameStyle property keys.
-//! @note Unless dealing with style overrides, you will not typically use this enumeration directly. While AnnotationFrameStyle provides high-level accessors to its properties, overrides are expressed directly via AnnotationFrameStylePropertyBag and AnnotationFrameStyleProperty.
-//! @ingroup GROUP_Annotation
-// @bsiclass                                                    Jeff.Marker     06/2014
-//=======================================================================================
-enum class AnnotationFrameStyleProperty
-{
-    CloudBulgeFactor = 1, //!< (real) @note Factor of effective diameter
-    CloudDiameterFactor = 2, //!< (real) @note Factor of text height
-    FillColorType = 3, //!< (integer) @note Must exist in the AnnotationColorType enumeration
-    FillColorValue = 4, //!< (integer) @note int64_t representation of ElementColor
-    FillTransparency = 5, //!< (real) @note [0.0..1.0]
-    HorizontalPadding = 6, //!< (real) @note Factor of the first character's text height
-    IsFillEnabled = 7, //!< (integer) @note 0 or 1 boolean
-    IsStrokeCloud = 8, //!< (integer) @note 0 or 1 boolean
-    IsStrokeEnabled = 9, //!< (integer) @note 0 or 1 boolean
-    StrokeColorType = 10, //!< (integer) @note Must exist in the AnnotationColorType enumeration
-    StrokeColorValue = 11, //!< (integer) @note Equivalent to ColorDef as an integer
-    StrokeWeight = 12, //!< (integer) @note Must be a standard line weight
-    Type = 13, //!< (integer) @note Must exist in the AnnotationFrameType enumeration
-    VerticalPadding = 14 //!< (real) @note Factor of the first character's text height
-};
-
-//=======================================================================================
-//! This specialized collection provides direct access to AnnotationFrameStyle property keys and values.
-//! Unlike the higher-level AnnotationFrameStyle, this collection deals directly with property keys and their underlying values. You must know a property's data type when using this class. The AnnotationFrameStyleProperty enumeration describes each property's data type.
-//! When created, this collection has no properties in it; their values are assumed to be default. In other words, this only stores deltas from defaults. In the case of overrides, it only stores the properties that are overridden, even if overridden with the same value.
-//! @note Unless dealing with style overrides, you will not typically use this enumeration directly. While AnnotationFrameStyle provides high-level accessors to its properties, overrides are expressed directly via AnnotationFrameStylePropertyBag and AnnotationFrameStyleProperty.
-//! @ingroup GROUP_Annotation
-// @bsiclass                                                    Jeff.Marker     06/2014
-//=======================================================================================
-struct EXPORT_VTABLE_ATTRIBUTE AnnotationFrameStylePropertyBag : AnnotationPropertyBag
-{
-private:
-    DEFINE_T_SUPER(AnnotationPropertyBag)
-    
-protected:
-    DGNPLATFORM_EXPORT bool _IsIntegerProperty(T_Key) const override;
-    DGNPLATFORM_EXPORT bool _IsRealProperty(T_Key) const override;
-
-public:
-    AnnotationFrameStylePropertyBag() : T_Super() {}
-    AnnotationFrameStylePropertyBag(AnnotationFrameStylePropertyBagCR rhs) : T_Super(rhs) {}
-    AnnotationFrameStylePropertyBagR operator=(AnnotationFrameStylePropertyBagCR rhs) { T_Super::operator=(rhs); return *this;}
-    static AnnotationFrameStylePropertyBagPtr Create() { return new AnnotationFrameStylePropertyBag(); }
-    AnnotationFrameStylePropertyBagPtr Clone() const { return new AnnotationFrameStylePropertyBag(*this); }
-    
-    bool HasProperty(AnnotationFrameStyleProperty key) const { return T_Super::HasProperty((T_Key)key); }
-    void ClearProperty(AnnotationFrameStyleProperty key) { T_Super::ClearProperty((T_Key)key); }
-    T_Integer GetIntegerProperty(AnnotationFrameStyleProperty key) const { return T_Super::GetIntegerProperty((T_Key)key); }
-    void SetIntegerProperty(AnnotationFrameStyleProperty key, T_Integer value) { T_Super::SetIntegerProperty((T_Key)key, value); }
-    T_Real GetRealProperty(AnnotationFrameStyleProperty key) const { return T_Super::GetRealProperty((T_Key)key); }
-    void SetRealProperty(AnnotationFrameStyleProperty key, T_Real value) { T_Super::SetRealProperty((T_Key)key, value); }
-};
-
-//! As an element, AnnotationFrameStyle IDs are inherently DgnElementId, but create a typedef so that argument types are more obvious/natural.
-typedef DgnElementId AnnotationFrameStyleId;
-
-//=======================================================================================
-//! This is used to provide style properties when creating an AnnotationFrame.
-//! @note When creating an AnnotationFrame, the typical work flow is to create and store the style, and then create the AnnotationFrame with the stored style's ID.
-//! @ingroup GROUP_Annotation
-// @bsiclass                                                    Jeff.Marker     06/2014
-//=======================================================================================
-struct EXPORT_VTABLE_ATTRIBUTE AnnotationFrameStyle : DefinitionElement
-{
-    DGNELEMENT_DECLARE_MEMBERS(BIS_CLASS_AnnotationFrameStyle, DefinitionElement);
-
-private:
-    friend struct AnnotationFrameStylePersistence;
-
-    Utf8String m_description;
-    AnnotationFrameStylePropertyBag m_data;
-
-    static DgnCode CreateCode(DgnDbR db, Utf8StringCR name) { return CodeSpec::CreateCode(BIS_CODESPEC_AnnotationFrameStyle, db.GetDictionaryModel(), name); }
-
-protected:
-    DGNPLATFORM_EXPORT DgnDbStatus _ReadSelectParams(BeSQLite::EC::ECSqlStatement& statement, ECSqlClassParams const& selectParams) override;
-    DGNPLATFORM_EXPORT void _ToJson(JsonValueR out, JsonValueCR opts) const override;
-<<<<<<< HEAD
-=======
-    DGNPLATFORM_EXPORT void _FromJson(JsonValueR props) override;
->>>>>>> 6e87b093
-    DGNPLATFORM_EXPORT void _BindWriteParams(BeSQLite::EC::ECSqlStatement&, ForInsert) override;
-    DGNPLATFORM_EXPORT void _CopyFrom(DgnElementCR source) override;
-    DgnDbStatus _OnDelete() const override { return DgnDbStatus::DeletionProhibited; /* Must be "purged" */ }
-    uint32_t _GetMemSize() const override { return (uint32_t)(m_description.size() + 1 + m_data.GetMemSize()); }
-    DgnCode _GenerateDefaultCode() const override { return DgnCode(); }
-    bool _SupportsCodeSpec(CodeSpecCR codeSpec) const override { return !codeSpec.IsNullCodeSpec(); }
-
-public:
-    static ECN::ECClassId QueryECClassId(DgnDbR db) { return db.Schemas().GetClassId(BIS_ECSCHEMA_NAME, BIS_CLASS_AnnotationFrameStyle); }
-    static DgnClassId QueryDgnClassId(DgnDbR db) { return DgnClassId(QueryECClassId(db)); }
-
-    explicit AnnotationFrameStyle(DgnDbR db) : T_Super(CreateParams(db, DgnModel::DictionaryId(), QueryDgnClassId(db), DgnCode())) {}
-    explicit AnnotationFrameStyle(CreateParams const& params) : T_Super(params) {}
-    static AnnotationFrameStylePtr Create(DgnDbR db) { return new AnnotationFrameStyle(db); }
-    AnnotationFrameStylePtr CreateCopy() const { return MakeCopy<AnnotationFrameStyle>(); }
-    
-    Utf8String GetName() const { return GetCode().GetValue().GetUtf8(); }
-    void SetName(Utf8CP value) { T_Super::SetCode(CreateCode(GetDgnDb(), value)); /* Only SetName is allowed to SetCode. */ }
-    Utf8StringCR GetDescription() const { return m_description; }
-    void SetDescription(Utf8CP value) { m_description.AssignOrClear(value); }
-
-    DGNPLATFORM_EXPORT double GetCloudBulgeFactor() const;
-    DGNPLATFORM_EXPORT void SetCloudBulgeFactor(double);
-    DGNPLATFORM_EXPORT double GetCloudDiameterFactor() const;
-    DGNPLATFORM_EXPORT void SetCloudDiameterFactor(double);
-    DGNPLATFORM_EXPORT AnnotationColorType GetFillColorType() const;
-    DGNPLATFORM_EXPORT void SetFillColorType(AnnotationColorType);
-    DGNPLATFORM_EXPORT ColorDef GetFillColorValue() const;
-    DGNPLATFORM_EXPORT void SetFillColorValue(ColorDef);
-    DGNPLATFORM_EXPORT double GetFillTransparency() const;
-    DGNPLATFORM_EXPORT void SetFillTransparency(double);
-    DGNPLATFORM_EXPORT double GetHorizontalPadding() const;
-    DGNPLATFORM_EXPORT void SetHorizontalPadding(double);
-    DGNPLATFORM_EXPORT bool IsFillEnabled() const;
-    DGNPLATFORM_EXPORT void SetIsFillEnabled(bool);
-    DGNPLATFORM_EXPORT bool IsStrokeCloud() const;
-    DGNPLATFORM_EXPORT void SetIsStrokeCloud(bool);
-    DGNPLATFORM_EXPORT bool IsStrokeEnabled() const;
-    DGNPLATFORM_EXPORT void SetIsStrokeEnabled(bool);
-    DGNPLATFORM_EXPORT AnnotationColorType GetStrokeColorType() const;
-    DGNPLATFORM_EXPORT void SetStrokeColorType(AnnotationColorType);
-    DGNPLATFORM_EXPORT ColorDef GetStrokeColorValue() const;
-    DGNPLATFORM_EXPORT void SetStrokeColorValue(ColorDef);
-    DGNPLATFORM_EXPORT uint32_t GetStrokeWeight() const;
-    DGNPLATFORM_EXPORT void SetStrokeWeight(uint32_t);
-    DGNPLATFORM_EXPORT AnnotationFrameType GetType() const;
-    DGNPLATFORM_EXPORT void SetType(AnnotationFrameType);
-    DGNPLATFORM_EXPORT double GetVerticalPadding() const;
-    DGNPLATFORM_EXPORT void SetVerticalPadding(double);
-    void SetPadding(double value) { SetHorizontalPadding(value); SetVerticalPadding(value); }
-
-    DGNPLATFORM_EXPORT AnnotationFrameStylePtr CreateEffectiveStyle(AnnotationFrameStylePropertyBagCR overrides) const;
-
-    static DgnElementId QueryId(DgnDbR db, Utf8CP name) { return db.Elements().QueryElementIdByCode(CreateCode(db, name)); }
-    static AnnotationFrameStyleCPtr Get(DgnDbR db, Utf8CP name) { return Get(db, QueryId(db, name)); }
-    static AnnotationFrameStyleCPtr Get(DgnDbR db, DgnElementId id) { return db.Elements().Get<AnnotationFrameStyle>(id); }
-    static AnnotationFrameStylePtr GetForEdit(DgnDbR db, DgnElementId id) { return db.Elements().GetForEdit<AnnotationFrameStyle>(id); }
-    static AnnotationFrameStylePtr GetForEdit(DgnDbR db, Utf8CP name) { return GetForEdit(db, QueryId(db, name)); }
-    AnnotationFrameStyleCPtr Insert() { return GetDgnDb().Elements().Insert<AnnotationFrameStyle>(*this); }
-    AnnotationFrameStyleCPtr Update() { return GetDgnDb().Elements().Update<AnnotationFrameStyle>(*this); }
-
-    //=======================================================================================
-    //! @ingroup GROUP_Annotation
-    // @bsiclass                                                    Jeff.Marker     11/2014
-    //=======================================================================================
-    struct Entry : ECSqlStatementEntry
-        {
-        DEFINE_T_SUPER(ECSqlStatementEntry);
-        friend struct ECSqlStatementIterator<Entry>;
-        friend struct AnnotationFrameStyle;
-
-        private:
-            Entry() : T_Super(nullptr) {}
-            Entry(BeSQLite::EC::ECSqlStatement* stmt) : T_Super(stmt) {}
-
-        public:
-            DgnElementId GetElementId() const { return m_statement->GetValueId<DgnElementId>(0); }
-            Utf8CP GetName() const { return m_statement->GetValueText(1); }
-            Utf8CP GetDescription() const { return m_statement->GetValueText(2); }
-        };
-
-    typedef ECSqlStatementIterator<Entry> Iterator;
-
-    DGNPLATFORM_EXPORT static Iterator MakeIterator(DgnDbR);
-    DGNPLATFORM_EXPORT static size_t QueryCount(DgnDbR);
-};
-
-namespace dgn_ElementHandler
-{
-    //=======================================================================================
-    //! The handler for annotation frame styles
-    //=======================================================================================
-    struct AnnotationFrameStyleHandler : Definition
-    {
-        ELEMENTHANDLER_DECLARE_MEMBERS(BIS_CLASS_AnnotationFrameStyle, AnnotationFrameStyle, AnnotationFrameStyleHandler, Definition, DGNPLATFORM_EXPORT);
-        DGNPLATFORM_EXPORT void _RegisterPropertyAccessors(ECSqlClassInfo&, ECN::ClassLayoutCR) override;
-    };
-}
-
-END_BENTLEY_DGN_NAMESPACE
+/*--------------------------------------------------------------------------------------+
+|
+|  $Source: PublicAPI/DgnPlatform/Annotations/AnnotationFrameStyle.h $
+|
+|  $Copyright: (c) 2017 Bentley Systems, Incorporated. All rights reserved. $
+|
++--------------------------------------------------------------------------------------*/
+#pragma once
+
+//__PUBLISH_SECTION_START__
+
+#include <Bentley/RefCounted.h>
+#include "AnnotationsCommon.h"
+#include "AnnotationPropertyBag.h"
+#include <DgnPlatform/DgnDb.h>
+#include <DgnPlatform/DgnElement.h>
+#include <DgnPlatform/ElementHandler.h>
+#include <DgnPlatform/ECSqlStatementIterator.h>
+
+DGNPLATFORM_TYPEDEFS(AnnotationFrameStylePropertyBag);
+DGNPLATFORM_REF_COUNTED_PTR(AnnotationFrameStylePropertyBag);
+DGNPLATFORM_TYPEDEFS(AnnotationFrameStyle);
+DGNPLATFORM_REF_COUNTED_PTR(AnnotationFrameStyle);
+
+BEGIN_BENTLEY_DGN_NAMESPACE
+
+//=======================================================================================
+//! This enumerates all possible annotation frame types.
+//! @ingroup GROUP_Annotation
+// @bsiclass                                                    Jeff.Marker     06/2014
+//=======================================================================================
+enum class AnnotationFrameType
+{
+    InvisibleBox = 1,
+    Box = 2,
+    Circle = 3,
+    Ellipse = 4
+};
+
+//=======================================================================================
+//! This enumerates all possible AnnotationFrameStyle property keys.
+//! @note Unless dealing with style overrides, you will not typically use this enumeration directly. While AnnotationFrameStyle provides high-level accessors to its properties, overrides are expressed directly via AnnotationFrameStylePropertyBag and AnnotationFrameStyleProperty.
+//! @ingroup GROUP_Annotation
+// @bsiclass                                                    Jeff.Marker     06/2014
+//=======================================================================================
+enum class AnnotationFrameStyleProperty
+{
+    CloudBulgeFactor = 1, //!< (real) @note Factor of effective diameter
+    CloudDiameterFactor = 2, //!< (real) @note Factor of text height
+    FillColorType = 3, //!< (integer) @note Must exist in the AnnotationColorType enumeration
+    FillColorValue = 4, //!< (integer) @note int64_t representation of ElementColor
+    FillTransparency = 5, //!< (real) @note [0.0..1.0]
+    HorizontalPadding = 6, //!< (real) @note Factor of the first character's text height
+    IsFillEnabled = 7, //!< (integer) @note 0 or 1 boolean
+    IsStrokeCloud = 8, //!< (integer) @note 0 or 1 boolean
+    IsStrokeEnabled = 9, //!< (integer) @note 0 or 1 boolean
+    StrokeColorType = 10, //!< (integer) @note Must exist in the AnnotationColorType enumeration
+    StrokeColorValue = 11, //!< (integer) @note Equivalent to ColorDef as an integer
+    StrokeWeight = 12, //!< (integer) @note Must be a standard line weight
+    Type = 13, //!< (integer) @note Must exist in the AnnotationFrameType enumeration
+    VerticalPadding = 14 //!< (real) @note Factor of the first character's text height
+};
+
+//=======================================================================================
+//! This specialized collection provides direct access to AnnotationFrameStyle property keys and values.
+//! Unlike the higher-level AnnotationFrameStyle, this collection deals directly with property keys and their underlying values. You must know a property's data type when using this class. The AnnotationFrameStyleProperty enumeration describes each property's data type.
+//! When created, this collection has no properties in it; their values are assumed to be default. In other words, this only stores deltas from defaults. In the case of overrides, it only stores the properties that are overridden, even if overridden with the same value.
+//! @note Unless dealing with style overrides, you will not typically use this enumeration directly. While AnnotationFrameStyle provides high-level accessors to its properties, overrides are expressed directly via AnnotationFrameStylePropertyBag and AnnotationFrameStyleProperty.
+//! @ingroup GROUP_Annotation
+// @bsiclass                                                    Jeff.Marker     06/2014
+//=======================================================================================
+struct EXPORT_VTABLE_ATTRIBUTE AnnotationFrameStylePropertyBag : AnnotationPropertyBag
+{
+private:
+    DEFINE_T_SUPER(AnnotationPropertyBag)
+    
+protected:
+    DGNPLATFORM_EXPORT bool _IsIntegerProperty(T_Key) const override;
+    DGNPLATFORM_EXPORT bool _IsRealProperty(T_Key) const override;
+
+public:
+    AnnotationFrameStylePropertyBag() : T_Super() {}
+    AnnotationFrameStylePropertyBag(AnnotationFrameStylePropertyBagCR rhs) : T_Super(rhs) {}
+    AnnotationFrameStylePropertyBagR operator=(AnnotationFrameStylePropertyBagCR rhs) { T_Super::operator=(rhs); return *this;}
+    static AnnotationFrameStylePropertyBagPtr Create() { return new AnnotationFrameStylePropertyBag(); }
+    AnnotationFrameStylePropertyBagPtr Clone() const { return new AnnotationFrameStylePropertyBag(*this); }
+    
+    bool HasProperty(AnnotationFrameStyleProperty key) const { return T_Super::HasProperty((T_Key)key); }
+    void ClearProperty(AnnotationFrameStyleProperty key) { T_Super::ClearProperty((T_Key)key); }
+    T_Integer GetIntegerProperty(AnnotationFrameStyleProperty key) const { return T_Super::GetIntegerProperty((T_Key)key); }
+    void SetIntegerProperty(AnnotationFrameStyleProperty key, T_Integer value) { T_Super::SetIntegerProperty((T_Key)key, value); }
+    T_Real GetRealProperty(AnnotationFrameStyleProperty key) const { return T_Super::GetRealProperty((T_Key)key); }
+    void SetRealProperty(AnnotationFrameStyleProperty key, T_Real value) { T_Super::SetRealProperty((T_Key)key, value); }
+};
+
+//! As an element, AnnotationFrameStyle IDs are inherently DgnElementId, but create a typedef so that argument types are more obvious/natural.
+typedef DgnElementId AnnotationFrameStyleId;
+
+//=======================================================================================
+//! This is used to provide style properties when creating an AnnotationFrame.
+//! @note When creating an AnnotationFrame, the typical work flow is to create and store the style, and then create the AnnotationFrame with the stored style's ID.
+//! @ingroup GROUP_Annotation
+// @bsiclass                                                    Jeff.Marker     06/2014
+//=======================================================================================
+struct EXPORT_VTABLE_ATTRIBUTE AnnotationFrameStyle : DefinitionElement
+{
+    DGNELEMENT_DECLARE_MEMBERS(BIS_CLASS_AnnotationFrameStyle, DefinitionElement);
+
+private:
+    friend struct AnnotationFrameStylePersistence;
+
+    Utf8String m_description;
+    AnnotationFrameStylePropertyBag m_data;
+
+    static DgnCode CreateCode(DgnDbR db, Utf8StringCR name) { return CodeSpec::CreateCode(BIS_CODESPEC_AnnotationFrameStyle, db.GetDictionaryModel(), name); }
+
+protected:
+    DGNPLATFORM_EXPORT DgnDbStatus _ReadSelectParams(BeSQLite::EC::ECSqlStatement& statement, ECSqlClassParams const& selectParams) override;
+    DGNPLATFORM_EXPORT void _ToJson(JsonValueR out, JsonValueCR opts) const override;
+    DGNPLATFORM_EXPORT void _FromJson(JsonValueR props) override;
+    DGNPLATFORM_EXPORT void _BindWriteParams(BeSQLite::EC::ECSqlStatement&, ForInsert) override;
+    DGNPLATFORM_EXPORT void _CopyFrom(DgnElementCR source) override;
+    DgnDbStatus _OnDelete() const override { return DgnDbStatus::DeletionProhibited; /* Must be "purged" */ }
+    uint32_t _GetMemSize() const override { return (uint32_t)(m_description.size() + 1 + m_data.GetMemSize()); }
+    DgnCode _GenerateDefaultCode() const override { return DgnCode(); }
+    bool _SupportsCodeSpec(CodeSpecCR codeSpec) const override { return !codeSpec.IsNullCodeSpec(); }
+
+public:
+    static ECN::ECClassId QueryECClassId(DgnDbR db) { return db.Schemas().GetClassId(BIS_ECSCHEMA_NAME, BIS_CLASS_AnnotationFrameStyle); }
+    static DgnClassId QueryDgnClassId(DgnDbR db) { return DgnClassId(QueryECClassId(db)); }
+
+    explicit AnnotationFrameStyle(DgnDbR db) : T_Super(CreateParams(db, DgnModel::DictionaryId(), QueryDgnClassId(db), DgnCode())) {}
+    explicit AnnotationFrameStyle(CreateParams const& params) : T_Super(params) {}
+    static AnnotationFrameStylePtr Create(DgnDbR db) { return new AnnotationFrameStyle(db); }
+    AnnotationFrameStylePtr CreateCopy() const { return MakeCopy<AnnotationFrameStyle>(); }
+    
+    Utf8String GetName() const { return GetCode().GetValue().GetUtf8(); }
+    void SetName(Utf8CP value) { T_Super::SetCode(CreateCode(GetDgnDb(), value)); /* Only SetName is allowed to SetCode. */ }
+    Utf8StringCR GetDescription() const { return m_description; }
+    void SetDescription(Utf8CP value) { m_description.AssignOrClear(value); }
+
+    DGNPLATFORM_EXPORT double GetCloudBulgeFactor() const;
+    DGNPLATFORM_EXPORT void SetCloudBulgeFactor(double);
+    DGNPLATFORM_EXPORT double GetCloudDiameterFactor() const;
+    DGNPLATFORM_EXPORT void SetCloudDiameterFactor(double);
+    DGNPLATFORM_EXPORT AnnotationColorType GetFillColorType() const;
+    DGNPLATFORM_EXPORT void SetFillColorType(AnnotationColorType);
+    DGNPLATFORM_EXPORT ColorDef GetFillColorValue() const;
+    DGNPLATFORM_EXPORT void SetFillColorValue(ColorDef);
+    DGNPLATFORM_EXPORT double GetFillTransparency() const;
+    DGNPLATFORM_EXPORT void SetFillTransparency(double);
+    DGNPLATFORM_EXPORT double GetHorizontalPadding() const;
+    DGNPLATFORM_EXPORT void SetHorizontalPadding(double);
+    DGNPLATFORM_EXPORT bool IsFillEnabled() const;
+    DGNPLATFORM_EXPORT void SetIsFillEnabled(bool);
+    DGNPLATFORM_EXPORT bool IsStrokeCloud() const;
+    DGNPLATFORM_EXPORT void SetIsStrokeCloud(bool);
+    DGNPLATFORM_EXPORT bool IsStrokeEnabled() const;
+    DGNPLATFORM_EXPORT void SetIsStrokeEnabled(bool);
+    DGNPLATFORM_EXPORT AnnotationColorType GetStrokeColorType() const;
+    DGNPLATFORM_EXPORT void SetStrokeColorType(AnnotationColorType);
+    DGNPLATFORM_EXPORT ColorDef GetStrokeColorValue() const;
+    DGNPLATFORM_EXPORT void SetStrokeColorValue(ColorDef);
+    DGNPLATFORM_EXPORT uint32_t GetStrokeWeight() const;
+    DGNPLATFORM_EXPORT void SetStrokeWeight(uint32_t);
+    DGNPLATFORM_EXPORT AnnotationFrameType GetType() const;
+    DGNPLATFORM_EXPORT void SetType(AnnotationFrameType);
+    DGNPLATFORM_EXPORT double GetVerticalPadding() const;
+    DGNPLATFORM_EXPORT void SetVerticalPadding(double);
+    void SetPadding(double value) { SetHorizontalPadding(value); SetVerticalPadding(value); }
+
+    DGNPLATFORM_EXPORT AnnotationFrameStylePtr CreateEffectiveStyle(AnnotationFrameStylePropertyBagCR overrides) const;
+
+    static DgnElementId QueryId(DgnDbR db, Utf8CP name) { return db.Elements().QueryElementIdByCode(CreateCode(db, name)); }
+    static AnnotationFrameStyleCPtr Get(DgnDbR db, Utf8CP name) { return Get(db, QueryId(db, name)); }
+    static AnnotationFrameStyleCPtr Get(DgnDbR db, DgnElementId id) { return db.Elements().Get<AnnotationFrameStyle>(id); }
+    static AnnotationFrameStylePtr GetForEdit(DgnDbR db, DgnElementId id) { return db.Elements().GetForEdit<AnnotationFrameStyle>(id); }
+    static AnnotationFrameStylePtr GetForEdit(DgnDbR db, Utf8CP name) { return GetForEdit(db, QueryId(db, name)); }
+    AnnotationFrameStyleCPtr Insert() { return GetDgnDb().Elements().Insert<AnnotationFrameStyle>(*this); }
+    AnnotationFrameStyleCPtr Update() { return GetDgnDb().Elements().Update<AnnotationFrameStyle>(*this); }
+
+    //=======================================================================================
+    //! @ingroup GROUP_Annotation
+    // @bsiclass                                                    Jeff.Marker     11/2014
+    //=======================================================================================
+    struct Entry : ECSqlStatementEntry
+        {
+        DEFINE_T_SUPER(ECSqlStatementEntry);
+        friend struct ECSqlStatementIterator<Entry>;
+        friend struct AnnotationFrameStyle;
+
+        private:
+            Entry() : T_Super(nullptr) {}
+            Entry(BeSQLite::EC::ECSqlStatement* stmt) : T_Super(stmt) {}
+
+        public:
+            DgnElementId GetElementId() const { return m_statement->GetValueId<DgnElementId>(0); }
+            Utf8CP GetName() const { return m_statement->GetValueText(1); }
+            Utf8CP GetDescription() const { return m_statement->GetValueText(2); }
+        };
+
+    typedef ECSqlStatementIterator<Entry> Iterator;
+
+    DGNPLATFORM_EXPORT static Iterator MakeIterator(DgnDbR);
+    DGNPLATFORM_EXPORT static size_t QueryCount(DgnDbR);
+};
+
+namespace dgn_ElementHandler
+{
+    //=======================================================================================
+    //! The handler for annotation frame styles
+    //=======================================================================================
+    struct AnnotationFrameStyleHandler : Definition
+    {
+        ELEMENTHANDLER_DECLARE_MEMBERS(BIS_CLASS_AnnotationFrameStyle, AnnotationFrameStyle, AnnotationFrameStyleHandler, Definition, DGNPLATFORM_EXPORT);
+        DGNPLATFORM_EXPORT void _RegisterPropertyAccessors(ECSqlClassInfo&, ECN::ClassLayoutCR) override;
+    };
+}
+
+END_BENTLEY_DGN_NAMESPACE