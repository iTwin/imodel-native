--- conflicted
+++ resolved
@@ -1,54 +1,48 @@
-//-------------------------------------------------------------------------------------- 
-//     $Source: PublicAPI/DgnPlatform/Annotations/AnnotationTextBlockDraw.h $
-//  $Copyright: (c) 2016 Bentley Systems, Incorporated. All rights reserved. $
-//-------------------------------------------------------------------------------------- 
-#pragma once
-
-//__PUBLISH_SECTION_START__
-
-#include "AnnotationTextBlock.h"
-#include "AnnotationTextBlockLayout.h"
-
-DGNPLATFORM_TYPEDEFS(AnnotationTextBlockDraw);
-DGNPLATFORM_REF_COUNTED_PTR(AnnotationTextBlockDraw);
-
-BEGIN_BENTLEY_DGN_NAMESPACE
-
-//=======================================================================================
-//! Used to draw an AnnotationTextBlock.
-//! @ingroup GROUP_Annotation
-// @bsiclass                                                    Jeff.Marker     05/2014
-//=======================================================================================
-struct AnnotationTextBlockDraw : public RefCountedBase
-{
-private:
-    DEFINE_T_SUPER(RefCountedBase)
-
-    AnnotationTextBlockLayoutCP m_layout;
-    Transform m_documentTransform;
-
-    DGNPLATFORM_EXPORT void CopyFrom(AnnotationTextBlockDrawCR);
-<<<<<<< HEAD
-    BentleyStatus DrawTextRun(AnnotationLayoutRunCR, Render::GraphicR, ViewContextR, Render::GeometryParamsR, TransformCR) const;
-    BentleyStatus DrawFractionRun(AnnotationLayoutRunCR, Render::GraphicR, ViewContextR, Render::GeometryParamsR, TransformCR) const;
-    BentleyStatus DrawLineBreakRun(AnnotationLayoutRunCR, Render::GraphicR, ViewContextR, Render::GeometryParamsR, TransformCR) const;
-=======
-    BentleyStatus DrawTextRun(AnnotationLayoutRunCR, AnnotationLayoutLineCR, ViewContextR) const;
-    BentleyStatus DrawFractionRun(AnnotationLayoutRunCR, AnnotationLayoutLineCR, ViewContextR) const;
-    BentleyStatus DrawLineBreakRun(AnnotationLayoutRunCR, AnnotationLayoutLineCR, ViewContextR) const;
->>>>>>> 65f8b21b
-
-public:
-    DGNPLATFORM_EXPORT explicit AnnotationTextBlockDraw(AnnotationTextBlockLayoutCR);
-    AnnotationTextBlockDraw(AnnotationTextBlockDrawCR rhs) : T_Super(rhs) { CopyFrom(rhs); }
-    AnnotationTextBlockDrawR operator=(AnnotationTextBlockDrawCR rhs) { T_Super::operator=(rhs); if (&rhs != this) CopyFrom(rhs); return *this;}
-    static AnnotationTextBlockDrawPtr Create(AnnotationTextBlockLayoutCR layout) { return new AnnotationTextBlockDraw(layout); }
-    AnnotationTextBlockDrawPtr Clone() const { return new AnnotationTextBlockDraw(*this); }
-    AnnotationTextBlockLayoutCR GetLayout() const { return *m_layout; }
-    TransformCR GetDocumentTransform() const { return m_documentTransform; }
-    void SetDocumentTransform(TransformCR value) { m_documentTransform = value; }
-
-    DGNPLATFORM_EXPORT BentleyStatus Draw(Render::GraphicR, ViewContextR, Render::GeometryParamsR) const;
-};
-
-END_BENTLEY_DGN_NAMESPACE
+//-------------------------------------------------------------------------------------- 
+//     $Source: PublicAPI/DgnPlatform/Annotations/AnnotationTextBlockDraw.h $
+//  $Copyright: (c) 2016 Bentley Systems, Incorporated. All rights reserved. $
+//-------------------------------------------------------------------------------------- 
+#pragma once
+
+//__PUBLISH_SECTION_START__
+
+#include "AnnotationTextBlock.h"
+#include "AnnotationTextBlockLayout.h"
+
+DGNPLATFORM_TYPEDEFS(AnnotationTextBlockDraw);
+DGNPLATFORM_REF_COUNTED_PTR(AnnotationTextBlockDraw);
+
+BEGIN_BENTLEY_DGN_NAMESPACE
+
+//=======================================================================================
+//! Used to draw an AnnotationTextBlock.
+//! @ingroup GROUP_Annotation
+// @bsiclass                                                    Jeff.Marker     05/2014
+//=======================================================================================
+struct AnnotationTextBlockDraw : public RefCountedBase
+{
+private:
+    DEFINE_T_SUPER(RefCountedBase)
+
+    AnnotationTextBlockLayoutCP m_layout;
+    Transform m_documentTransform;
+
+    DGNPLATFORM_EXPORT void CopyFrom(AnnotationTextBlockDrawCR);
+    BentleyStatus DrawTextRun(AnnotationLayoutRunCR, AnnotationLayoutLineCR, Render::GraphicR, ViewContextR, Render::GeometryParamsR, TransformCR) const;
+    BentleyStatus DrawFractionRun(AnnotationLayoutRunCR, AnnotationLayoutLineCR, Render::GraphicR, ViewContextR, Render::GeometryParamsR, TransformCR) const;
+    BentleyStatus DrawLineBreakRun(AnnotationLayoutRunCR, AnnotationLayoutLineCR, Render::GraphicR, ViewContextR, Render::GeometryParamsR, TransformCR) const;
+
+public:
+    DGNPLATFORM_EXPORT explicit AnnotationTextBlockDraw(AnnotationTextBlockLayoutCR);
+    AnnotationTextBlockDraw(AnnotationTextBlockDrawCR rhs) : T_Super(rhs) { CopyFrom(rhs); }
+    AnnotationTextBlockDrawR operator=(AnnotationTextBlockDrawCR rhs) { T_Super::operator=(rhs); if (&rhs != this) CopyFrom(rhs); return *this;}
+    static AnnotationTextBlockDrawPtr Create(AnnotationTextBlockLayoutCR layout) { return new AnnotationTextBlockDraw(layout); }
+    AnnotationTextBlockDrawPtr Clone() const { return new AnnotationTextBlockDraw(*this); }
+    AnnotationTextBlockLayoutCR GetLayout() const { return *m_layout; }
+    TransformCR GetDocumentTransform() const { return m_documentTransform; }
+    void SetDocumentTransform(TransformCR value) { m_documentTransform = value; }
+
+    DGNPLATFORM_EXPORT BentleyStatus Draw(Render::GraphicR, ViewContextR, Render::GeometryParamsR) const;
+};
+
+END_BENTLEY_DGN_NAMESPACE