--- conflicted
+++ resolved
@@ -1,235 +1,232 @@
-/*--------------------------------------------------------------------------------------+
-|
-|     $Source: PublicAPI/DgnPlatform/Annotations/AnnotationTextStyle.h $
-|
-|  $Copyright: (c) 2017 Bentley Systems, Incorporated. All rights reserved. $
-|
-+--------------------------------------------------------------------------------------*/
-#pragma once
-
-//__PUBLISH_SECTION_START__
-
-#include <Bentley/RefCounted.h>
-#include "AnnotationsCommon.h"
-#include "AnnotationPropertyBag.h"
-#include <DgnPlatform/DgnDb.h>
-#include <DgnPlatform/DgnElement.h>
-#include <DgnPlatform/ElementHandler.h>
-#include <DgnPlatform/ECSqlStatementIterator.h>
-
-DGNPLATFORM_TYPEDEFS(AnnotationTextStylePropertyBag);
-DGNPLATFORM_REF_COUNTED_PTR(AnnotationTextStylePropertyBag);
-DGNPLATFORM_TYPEDEFS(AnnotationTextStyle);
-DGNPLATFORM_REF_COUNTED_PTR(AnnotationTextStyle);
-
-BEGIN_BENTLEY_DGN_NAMESPACE
-
-//=======================================================================================
-//! This enumerates all possible annotation text stacked fraction types.
-//! @ingroup GROUP_Annotation
-// @bsiclass                                                    Jeff.Marker     05/2014
-//=======================================================================================
-enum class AnnotationStackedFractionType
-{
-    HorizontalBar = 1,
-    DiagonalBar = 2
-};
-
-//=======================================================================================
-//! This enumerates all possible AnnotationTextStyle property keys.
-//! @note Unless dealing with style overrides, you will not typically use this enumeration directly. While AnnotationTextStyle provides high-level accessors to its properties, overrides are expressed directly via AnnotationTextStylePropertyBag and AnnotationTextStyleProperty.
-//! @ingroup GROUP_Annotation
-// @bsiclass                                                    Jeff.Marker     05/2014
-//=======================================================================================
-enum class AnnotationTextStyleProperty
-{
-    ColorType = 1, //!< (integer, per-run) @note Must exist in the AnnotationColorType enumeration
-    ColorValue = 2, //!< (integer, per-run) @note int64_t representation of ElementColor
-    FontId = 3, //!< (integer, per-run) @note Must be a valid font ID in the project
-    Height = 4, //!< (real, per-document) @note In project UORs
-    LineSpacingFactor = 5, //!< (real, per-document) @note Factor of height
-    IsBold = 6, //!< (integer, per-run) @note 0 or 1 boolean
-    IsItalic = 7, //!< (integer, per-run) @note 0 or 1 boolean
-    IsUnderlined = 8, //!< (integer, per-run) @note 0 or 1 boolean
-    StackedFractionScale = 9, //!< (real, per-run) @note Factor of height
-    StackedFractionType = 10, //!< (integer, per-run) @note Must exist in the AnnotationStackedFractionType enumeration
-    SubScriptOffsetFactor = 11, //!< (real, per-run) @note Factor of height
-    SubScriptScale = 12, //!< (real, per-run) @note Factor of height
-    SuperScriptOffsetFactor = 13, //!< (real, per-run) @note Factor of height
-    SuperScriptScale = 14, //!< (real, per-run) @note Factor of height
-    WidthFactor = 15 //!< (real, per-document) @note Factor of height
-
-//__PUBLISH_SECTION_END__
-    // ****************************************************************************************************************************************
-    // **** ADDING MEMBERS? Consider updating: AnnotationTextStylePersistence, TextStyleInterop, AnnotationTextStyle::CreateEffectiveStyle ****
-    // ****************************************************************************************************************************************
-//__PUBLISH_SECTION_START__
-};
-
-//=======================================================================================
-//! This specialized collection provides direct access to AnnotationTextStyle property keys and values.
-//! Unlike the higher-level AnnotationTextStyle, this collection deals directly with property keys and their underlying values. You must know a property's data type when using this class. The AnnotationTextStyleProperty enumeration describes each property's data type.
-//! When created, this collection has no properties in it; their values are assumed to be default. In other words, this only stores deltas from defaults. In the case of overrides, it only stores the properties that are overridden, even if overridden with the same value.
-//! @note Unless dealing with style overrides, you will not typically use this enumeration directly. While AnnotationTextStyle provides high-level accessors to its properties, overrides are expressed directly via AnnotationTextStylePropertyBag and AnnotationTextStyleProperty.
-//! @ingroup GROUP_Annotation
-// @bsiclass                                                    Jeff.Marker     05/2014
-//=======================================================================================
-struct EXPORT_VTABLE_ATTRIBUTE AnnotationTextStylePropertyBag : AnnotationPropertyBag
-{
-private:
-    DEFINE_T_SUPER(AnnotationPropertyBag)
-    
-protected:
-    DGNPLATFORM_EXPORT bool _IsIntegerProperty(T_Key) const override;
-    DGNPLATFORM_EXPORT bool _IsRealProperty(T_Key) const override;
-
-public:
-    AnnotationTextStylePropertyBag() : T_Super() {}
-    AnnotationTextStylePropertyBag(AnnotationTextStylePropertyBagCR rhs) : T_Super(rhs) {}
-    AnnotationTextStylePropertyBagR operator=(AnnotationTextStylePropertyBagCR rhs) { T_Super::operator=(rhs); return *this;}
-    static AnnotationTextStylePropertyBagPtr Create() { return new AnnotationTextStylePropertyBag(); }
-    AnnotationTextStylePropertyBagPtr Clone() const { return new AnnotationTextStylePropertyBag(*this); }
-    
-    bool HasProperty(AnnotationTextStyleProperty key) const { return T_Super::HasProperty((T_Key)key); }
-    void ClearProperty(AnnotationTextStyleProperty key) { T_Super::ClearProperty((T_Key)key); }
-    T_Integer GetIntegerProperty(AnnotationTextStyleProperty key) const { return T_Super::GetIntegerProperty((T_Key)key); }
-    void SetIntegerProperty(AnnotationTextStyleProperty key, T_Integer value) { T_Super::SetIntegerProperty((T_Key)key, value); }
-    T_Real GetRealProperty(AnnotationTextStyleProperty key) const { return T_Super::GetRealProperty((T_Key)key); }
-    void SetRealProperty(AnnotationTextStyleProperty key, T_Real value) { T_Super::SetRealProperty((T_Key)key, value); }
-};
-
-//! As an element, AnnotationTextStyle IDs are inherently DgnElementId, but create a typedef so that argument types are more obvious/natural.
-//! @ingroup GROUP_Annotation
-typedef DgnElementId AnnotationTextStyleId;
-
-//=======================================================================================
-//! This is used to provide style properties when creating an AnnotationTextBlock.
-//! AnnotationTextBlock has different components, such as the block itself, paragraphs, and runs. Different properties of a style affect different components of the AnnotationTextBlock. AnnotationTextStyleProperty indicates which components the properties affect.
-//! @note When creating an AnnotationTextBlock, the typical work flow is to create and store the style, and then create the AnnotationTextBlock with the stored style's ID.
-//! @ingroup GROUP_Annotation
-// @bsiclass                                                    Jeff.Marker     05/2014
-//=======================================================================================
-struct EXPORT_VTABLE_ATTRIBUTE AnnotationTextStyle : DefinitionElement
-{
-    DGNELEMENT_DECLARE_MEMBERS(BIS_CLASS_AnnotationTextStyle, DefinitionElement);
-    
-private:
-    friend struct AnnotationTextStylePersistence;
-    friend struct TextStyleInterop;
-
-    Utf8String m_description;
-    AnnotationTextStylePropertyBag m_data;
-
-    static DgnCode CreateCode(DgnDbR db, Utf8StringCR name) { return CodeSpec::CreateCode(BIS_CODESPEC_AnnotationTextStyle, db.GetDictionaryModel(), name); }
-
-protected:
-    DGNPLATFORM_EXPORT DgnDbStatus _ReadSelectParams(BeSQLite::EC::ECSqlStatement&, ECSqlClassParams const&) override;
-    DGNPLATFORM_EXPORT void _ToJson(JsonValueR out, JsonValueCR opts) const override;
-<<<<<<< HEAD
-=======
-    DGNPLATFORM_EXPORT void _FromJson(JsonValueR props) override;
->>>>>>> 6e87b093
-    DGNPLATFORM_EXPORT void _BindWriteParams(BeSQLite::EC::ECSqlStatement&, ForInsert) override;
-    DGNPLATFORM_EXPORT void _CopyFrom(DgnElementCR) override;
-    DgnDbStatus _OnDelete() const override { return DgnDbStatus::DeletionProhibited; /* Must be "purged" */ }
-    uint32_t _GetMemSize() const override { return (uint32_t)(m_description.size() + 1 + m_data.GetMemSize()); }
-    DgnCode _GenerateDefaultCode() const override { return DgnCode(); }
-    bool _SupportsCodeSpec(CodeSpecCR codeSpec) const override { return !codeSpec.IsNullCodeSpec(); }
-    DGNPLATFORM_EXPORT void _RemapIds(DgnImportContext&) override;
-
-public:
-    static ECN::ECClassId QueryECClassId(DgnDbR db) { return db.Schemas().GetClassId(BIS_ECSCHEMA_NAME, BIS_CLASS_AnnotationTextStyle); }
-    static DgnClassId QueryDgnClassId(DgnDbR db) { return DgnClassId(QueryECClassId(db)); }
-    
-    explicit AnnotationTextStyle(DgnDbR db) : T_Super(CreateParams(db, DgnModel::DictionaryId(), QueryDgnClassId(db), DgnCode())) {}
-    explicit AnnotationTextStyle(CreateParams const& params) : T_Super(params) {}
-    static AnnotationTextStylePtr Create(DgnDbR db) { return new AnnotationTextStyle(db); }
-    AnnotationTextStylePtr CreateCopy() const { return MakeCopy<AnnotationTextStyle>(); }
-
-    Utf8String GetName() const { return GetCode().GetValue().GetUtf8(); }
-    void SetName(Utf8CP value) { T_Super::SetCode(CreateCode(GetDgnDb(), value)); /* Only SetName is allowed to SetCode. */ }
-    Utf8StringCR GetDescription() const { return m_description; }
-    void SetDescription(Utf8CP value) { m_description.AssignOrClear(value); }
-    
-    DGNPLATFORM_EXPORT AnnotationColorType GetColorType() const;
-    DGNPLATFORM_EXPORT void SetColorType(AnnotationColorType);
-    DGNPLATFORM_EXPORT ColorDef GetColorValue() const;
-    DGNPLATFORM_EXPORT void SetColorValue(ColorDef);
-    DGNPLATFORM_EXPORT DgnFontId GetFontId() const;
-    DGNPLATFORM_EXPORT void SetFontId(DgnFontId);
-    DGNPLATFORM_EXPORT double GetHeight() const;
-    DGNPLATFORM_EXPORT void SetHeight(double);
-    DGNPLATFORM_EXPORT double GetLineSpacingFactor() const;
-    DGNPLATFORM_EXPORT void SetLineSpacingFactor(double);
-    DGNPLATFORM_EXPORT bool IsBold() const;
-    DGNPLATFORM_EXPORT void SetIsBold(bool);
-    DGNPLATFORM_EXPORT bool IsItalic() const;
-    DGNPLATFORM_EXPORT void SetIsItalic(bool);
-    DGNPLATFORM_EXPORT bool IsUnderlined() const;
-    DGNPLATFORM_EXPORT void SetIsUnderlined(bool);
-    DGNPLATFORM_EXPORT double GetStackedFractionScale() const;
-    DGNPLATFORM_EXPORT void SetStackedFractionScale(double);
-    DGNPLATFORM_EXPORT AnnotationStackedFractionType GetStackedFractionType() const;
-    DGNPLATFORM_EXPORT void SetStackedFractionType(AnnotationStackedFractionType);
-    DGNPLATFORM_EXPORT double GetSubScriptOffsetFactor() const;
-    DGNPLATFORM_EXPORT void SetSubScriptOffsetFactor(double);
-    DGNPLATFORM_EXPORT double GetSubScriptScale() const;
-    DGNPLATFORM_EXPORT void SetSubScriptScale(double);
-    DGNPLATFORM_EXPORT double GetSuperScriptOffsetFactor() const;
-    DGNPLATFORM_EXPORT void SetSuperScriptOffsetFactor(double);
-    DGNPLATFORM_EXPORT double GetSuperScriptScale() const;
-    DGNPLATFORM_EXPORT void SetSuperScriptScale(double);
-    DGNPLATFORM_EXPORT double GetWidthFactor() const;
-    DGNPLATFORM_EXPORT void SetWidthFactor(double);
-
-    DGNPLATFORM_EXPORT AnnotationTextStylePtr CreateEffectiveStyle(AnnotationTextStylePropertyBagCR overrides) const;
-    DGNPLATFORM_EXPORT static AnnotationTextStylePtr CreateEffectiveStyle(AnnotationTextStyleCR docStyle, AnnotationTextStylePropertyBagCR docOverrides, AnnotationTextStyleCR parStyle, AnnotationTextStylePropertyBagCR parOverrides, AnnotationTextStyleCR runStyle, AnnotationTextStylePropertyBagCR runOverrides);
-    DgnFontCR ResolveFont() const { return DgnFontManager::ResolveFont(m_dgndb.Fonts().FindFontById(GetFontId())); }
-
-    static DgnElementId QueryId(DgnDbR db, Utf8CP name) { return db.Elements().QueryElementIdByCode(CreateCode(db, name)); }
-    static AnnotationTextStyleCPtr Get(DgnDbR db, Utf8CP name) { return Get(db, QueryId(db, name)); }
-    static AnnotationTextStyleCPtr Get(DgnDbR db, DgnElementId id) { return db.Elements().Get<AnnotationTextStyle>(id); }
-    static AnnotationTextStylePtr GetForEdit(DgnDbR db, DgnElementId id) { return db.Elements().GetForEdit<AnnotationTextStyle>(id); }
-    static AnnotationTextStylePtr GetForEdit(DgnDbR db, Utf8CP name) { return GetForEdit(db, QueryId(db, name)); }
-    AnnotationTextStyleCPtr Insert() { return GetDgnDb().Elements().Insert<AnnotationTextStyle>(*this); }
-    AnnotationTextStyleCPtr Update() { return GetDgnDb().Elements().Update<AnnotationTextStyle>(*this); }
-
-    //=======================================================================================
-    //! @ingroup GROUP_Annotation
-    // @bsiclass                                                    Jeff.Marker     11/2014
-    //=======================================================================================
-    struct Entry : ECSqlStatementEntry
-    {
-        DEFINE_T_SUPER(ECSqlStatementEntry);
-        friend struct ECSqlStatementIterator<Entry>;
-        friend struct AnnotationTextStyle;
-    
-    private:
-        Entry() : T_Super(nullptr) {}
-        Entry(BeSQLite::EC::ECSqlStatement* stmt) : T_Super(stmt) {}
-    
-    public:
-        DgnElementId GetElementId() const { return m_statement->GetValueId<DgnElementId>(0); }
-        Utf8CP GetName() const { return m_statement->GetValueText(1); }
-        Utf8CP GetDescription() const { return m_statement->GetValueText(2); }
-    };
-
-    typedef ECSqlStatementIterator<Entry> Iterator;
-
-    DGNPLATFORM_EXPORT static Iterator MakeIterator(DgnDbR);
-    DGNPLATFORM_EXPORT static size_t QueryCount(DgnDbR);
-};
-
-namespace dgn_ElementHandler
-{
-    //=======================================================================================
-    //! The handler for annotation text styles
-    //=======================================================================================
-    struct AnnotationTextStyleHandler : Definition
-    {
-        ELEMENTHANDLER_DECLARE_MEMBERS(BIS_CLASS_AnnotationTextStyle, AnnotationTextStyle, AnnotationTextStyleHandler, Definition, DGNPLATFORM_EXPORT);
-        DGNPLATFORM_EXPORT void _RegisterPropertyAccessors(ECSqlClassInfo&, ECN::ClassLayoutCR) override;
-    };
-}
-
-END_BENTLEY_DGN_NAMESPACE
+/*--------------------------------------------------------------------------------------+
+|
+|     $Source: PublicAPI/DgnPlatform/Annotations/AnnotationTextStyle.h $
+|
+|  $Copyright: (c) 2017 Bentley Systems, Incorporated. All rights reserved. $
+|
++--------------------------------------------------------------------------------------*/
+#pragma once
+
+//__PUBLISH_SECTION_START__
+
+#include <Bentley/RefCounted.h>
+#include "AnnotationsCommon.h"
+#include "AnnotationPropertyBag.h"
+#include <DgnPlatform/DgnDb.h>
+#include <DgnPlatform/DgnElement.h>
+#include <DgnPlatform/ElementHandler.h>
+#include <DgnPlatform/ECSqlStatementIterator.h>
+
+DGNPLATFORM_TYPEDEFS(AnnotationTextStylePropertyBag);
+DGNPLATFORM_REF_COUNTED_PTR(AnnotationTextStylePropertyBag);
+DGNPLATFORM_TYPEDEFS(AnnotationTextStyle);
+DGNPLATFORM_REF_COUNTED_PTR(AnnotationTextStyle);
+
+BEGIN_BENTLEY_DGN_NAMESPACE
+
+//=======================================================================================
+//! This enumerates all possible annotation text stacked fraction types.
+//! @ingroup GROUP_Annotation
+// @bsiclass                                                    Jeff.Marker     05/2014
+//=======================================================================================
+enum class AnnotationStackedFractionType
+{
+    HorizontalBar = 1,
+    DiagonalBar = 2
+};
+
+//=======================================================================================
+//! This enumerates all possible AnnotationTextStyle property keys.
+//! @note Unless dealing with style overrides, you will not typically use this enumeration directly. While AnnotationTextStyle provides high-level accessors to its properties, overrides are expressed directly via AnnotationTextStylePropertyBag and AnnotationTextStyleProperty.
+//! @ingroup GROUP_Annotation
+// @bsiclass                                                    Jeff.Marker     05/2014
+//=======================================================================================
+enum class AnnotationTextStyleProperty
+{
+    ColorType = 1, //!< (integer, per-run) @note Must exist in the AnnotationColorType enumeration
+    ColorValue = 2, //!< (integer, per-run) @note int64_t representation of ElementColor
+    FontId = 3, //!< (integer, per-run) @note Must be a valid font ID in the project
+    Height = 4, //!< (real, per-document) @note In project UORs
+    LineSpacingFactor = 5, //!< (real, per-document) @note Factor of height
+    IsBold = 6, //!< (integer, per-run) @note 0 or 1 boolean
+    IsItalic = 7, //!< (integer, per-run) @note 0 or 1 boolean
+    IsUnderlined = 8, //!< (integer, per-run) @note 0 or 1 boolean
+    StackedFractionScale = 9, //!< (real, per-run) @note Factor of height
+    StackedFractionType = 10, //!< (integer, per-run) @note Must exist in the AnnotationStackedFractionType enumeration
+    SubScriptOffsetFactor = 11, //!< (real, per-run) @note Factor of height
+    SubScriptScale = 12, //!< (real, per-run) @note Factor of height
+    SuperScriptOffsetFactor = 13, //!< (real, per-run) @note Factor of height
+    SuperScriptScale = 14, //!< (real, per-run) @note Factor of height
+    WidthFactor = 15 //!< (real, per-document) @note Factor of height
+
+//__PUBLISH_SECTION_END__
+    // ****************************************************************************************************************************************
+    // **** ADDING MEMBERS? Consider updating: AnnotationTextStylePersistence, TextStyleInterop, AnnotationTextStyle::CreateEffectiveStyle ****
+    // ****************************************************************************************************************************************
+//__PUBLISH_SECTION_START__
+};
+
+//=======================================================================================
+//! This specialized collection provides direct access to AnnotationTextStyle property keys and values.
+//! Unlike the higher-level AnnotationTextStyle, this collection deals directly with property keys and their underlying values. You must know a property's data type when using this class. The AnnotationTextStyleProperty enumeration describes each property's data type.
+//! When created, this collection has no properties in it; their values are assumed to be default. In other words, this only stores deltas from defaults. In the case of overrides, it only stores the properties that are overridden, even if overridden with the same value.
+//! @note Unless dealing with style overrides, you will not typically use this enumeration directly. While AnnotationTextStyle provides high-level accessors to its properties, overrides are expressed directly via AnnotationTextStylePropertyBag and AnnotationTextStyleProperty.
+//! @ingroup GROUP_Annotation
+// @bsiclass                                                    Jeff.Marker     05/2014
+//=======================================================================================
+struct EXPORT_VTABLE_ATTRIBUTE AnnotationTextStylePropertyBag : AnnotationPropertyBag
+{
+private:
+    DEFINE_T_SUPER(AnnotationPropertyBag)
+    
+protected:
+    DGNPLATFORM_EXPORT bool _IsIntegerProperty(T_Key) const override;
+    DGNPLATFORM_EXPORT bool _IsRealProperty(T_Key) const override;
+
+public:
+    AnnotationTextStylePropertyBag() : T_Super() {}
+    AnnotationTextStylePropertyBag(AnnotationTextStylePropertyBagCR rhs) : T_Super(rhs) {}
+    AnnotationTextStylePropertyBagR operator=(AnnotationTextStylePropertyBagCR rhs) { T_Super::operator=(rhs); return *this;}
+    static AnnotationTextStylePropertyBagPtr Create() { return new AnnotationTextStylePropertyBag(); }
+    AnnotationTextStylePropertyBagPtr Clone() const { return new AnnotationTextStylePropertyBag(*this); }
+    
+    bool HasProperty(AnnotationTextStyleProperty key) const { return T_Super::HasProperty((T_Key)key); }
+    void ClearProperty(AnnotationTextStyleProperty key) { T_Super::ClearProperty((T_Key)key); }
+    T_Integer GetIntegerProperty(AnnotationTextStyleProperty key) const { return T_Super::GetIntegerProperty((T_Key)key); }
+    void SetIntegerProperty(AnnotationTextStyleProperty key, T_Integer value) { T_Super::SetIntegerProperty((T_Key)key, value); }
+    T_Real GetRealProperty(AnnotationTextStyleProperty key) const { return T_Super::GetRealProperty((T_Key)key); }
+    void SetRealProperty(AnnotationTextStyleProperty key, T_Real value) { T_Super::SetRealProperty((T_Key)key, value); }
+};
+
+//! As an element, AnnotationTextStyle IDs are inherently DgnElementId, but create a typedef so that argument types are more obvious/natural.
+//! @ingroup GROUP_Annotation
+typedef DgnElementId AnnotationTextStyleId;
+
+//=======================================================================================
+//! This is used to provide style properties when creating an AnnotationTextBlock.
+//! AnnotationTextBlock has different components, such as the block itself, paragraphs, and runs. Different properties of a style affect different components of the AnnotationTextBlock. AnnotationTextStyleProperty indicates which components the properties affect.
+//! @note When creating an AnnotationTextBlock, the typical work flow is to create and store the style, and then create the AnnotationTextBlock with the stored style's ID.
+//! @ingroup GROUP_Annotation
+// @bsiclass                                                    Jeff.Marker     05/2014
+//=======================================================================================
+struct EXPORT_VTABLE_ATTRIBUTE AnnotationTextStyle : DefinitionElement
+{
+    DGNELEMENT_DECLARE_MEMBERS(BIS_CLASS_AnnotationTextStyle, DefinitionElement);
+    
+private:
+    friend struct AnnotationTextStylePersistence;
+    friend struct TextStyleInterop;
+
+    Utf8String m_description;
+    AnnotationTextStylePropertyBag m_data;
+
+    static DgnCode CreateCode(DgnDbR db, Utf8StringCR name) { return CodeSpec::CreateCode(BIS_CODESPEC_AnnotationTextStyle, db.GetDictionaryModel(), name); }
+
+protected:
+    DGNPLATFORM_EXPORT DgnDbStatus _ReadSelectParams(BeSQLite::EC::ECSqlStatement&, ECSqlClassParams const&) override;
+    DGNPLATFORM_EXPORT void _ToJson(JsonValueR out, JsonValueCR opts) const override;
+    DGNPLATFORM_EXPORT void _FromJson(JsonValueR props) override;
+    DGNPLATFORM_EXPORT void _BindWriteParams(BeSQLite::EC::ECSqlStatement&, ForInsert) override;
+    DGNPLATFORM_EXPORT void _CopyFrom(DgnElementCR) override;
+    DgnDbStatus _OnDelete() const override { return DgnDbStatus::DeletionProhibited; /* Must be "purged" */ }
+    uint32_t _GetMemSize() const override { return (uint32_t)(m_description.size() + 1 + m_data.GetMemSize()); }
+    DgnCode _GenerateDefaultCode() const override { return DgnCode(); }
+    bool _SupportsCodeSpec(CodeSpecCR codeSpec) const override { return !codeSpec.IsNullCodeSpec(); }
+    DGNPLATFORM_EXPORT void _RemapIds(DgnImportContext&) override;
+
+public:
+    static ECN::ECClassId QueryECClassId(DgnDbR db) { return db.Schemas().GetClassId(BIS_ECSCHEMA_NAME, BIS_CLASS_AnnotationTextStyle); }
+    static DgnClassId QueryDgnClassId(DgnDbR db) { return DgnClassId(QueryECClassId(db)); }
+    
+    explicit AnnotationTextStyle(DgnDbR db) : T_Super(CreateParams(db, DgnModel::DictionaryId(), QueryDgnClassId(db), DgnCode())) {}
+    explicit AnnotationTextStyle(CreateParams const& params) : T_Super(params) {}
+    static AnnotationTextStylePtr Create(DgnDbR db) { return new AnnotationTextStyle(db); }
+    AnnotationTextStylePtr CreateCopy() const { return MakeCopy<AnnotationTextStyle>(); }
+
+    Utf8String GetName() const { return GetCode().GetValue().GetUtf8(); }
+    void SetName(Utf8CP value) { T_Super::SetCode(CreateCode(GetDgnDb(), value)); /* Only SetName is allowed to SetCode. */ }
+    Utf8StringCR GetDescription() const { return m_description; }
+    void SetDescription(Utf8CP value) { m_description.AssignOrClear(value); }
+    
+    DGNPLATFORM_EXPORT AnnotationColorType GetColorType() const;
+    DGNPLATFORM_EXPORT void SetColorType(AnnotationColorType);
+    DGNPLATFORM_EXPORT ColorDef GetColorValue() const;
+    DGNPLATFORM_EXPORT void SetColorValue(ColorDef);
+    DGNPLATFORM_EXPORT DgnFontId GetFontId() const;
+    DGNPLATFORM_EXPORT void SetFontId(DgnFontId);
+    DGNPLATFORM_EXPORT double GetHeight() const;
+    DGNPLATFORM_EXPORT void SetHeight(double);
+    DGNPLATFORM_EXPORT double GetLineSpacingFactor() const;
+    DGNPLATFORM_EXPORT void SetLineSpacingFactor(double);
+    DGNPLATFORM_EXPORT bool IsBold() const;
+    DGNPLATFORM_EXPORT void SetIsBold(bool);
+    DGNPLATFORM_EXPORT bool IsItalic() const;
+    DGNPLATFORM_EXPORT void SetIsItalic(bool);
+    DGNPLATFORM_EXPORT bool IsUnderlined() const;
+    DGNPLATFORM_EXPORT void SetIsUnderlined(bool);
+    DGNPLATFORM_EXPORT double GetStackedFractionScale() const;
+    DGNPLATFORM_EXPORT void SetStackedFractionScale(double);
+    DGNPLATFORM_EXPORT AnnotationStackedFractionType GetStackedFractionType() const;
+    DGNPLATFORM_EXPORT void SetStackedFractionType(AnnotationStackedFractionType);
+    DGNPLATFORM_EXPORT double GetSubScriptOffsetFactor() const;
+    DGNPLATFORM_EXPORT void SetSubScriptOffsetFactor(double);
+    DGNPLATFORM_EXPORT double GetSubScriptScale() const;
+    DGNPLATFORM_EXPORT void SetSubScriptScale(double);
+    DGNPLATFORM_EXPORT double GetSuperScriptOffsetFactor() const;
+    DGNPLATFORM_EXPORT void SetSuperScriptOffsetFactor(double);
+    DGNPLATFORM_EXPORT double GetSuperScriptScale() const;
+    DGNPLATFORM_EXPORT void SetSuperScriptScale(double);
+    DGNPLATFORM_EXPORT double GetWidthFactor() const;
+    DGNPLATFORM_EXPORT void SetWidthFactor(double);
+
+    DGNPLATFORM_EXPORT AnnotationTextStylePtr CreateEffectiveStyle(AnnotationTextStylePropertyBagCR overrides) const;
+    DGNPLATFORM_EXPORT static AnnotationTextStylePtr CreateEffectiveStyle(AnnotationTextStyleCR docStyle, AnnotationTextStylePropertyBagCR docOverrides, AnnotationTextStyleCR parStyle, AnnotationTextStylePropertyBagCR parOverrides, AnnotationTextStyleCR runStyle, AnnotationTextStylePropertyBagCR runOverrides);
+    DgnFontCR ResolveFont() const { return DgnFontManager::ResolveFont(m_dgndb.Fonts().FindFontById(GetFontId())); }
+
+    static DgnElementId QueryId(DgnDbR db, Utf8CP name) { return db.Elements().QueryElementIdByCode(CreateCode(db, name)); }
+    static AnnotationTextStyleCPtr Get(DgnDbR db, Utf8CP name) { return Get(db, QueryId(db, name)); }
+    static AnnotationTextStyleCPtr Get(DgnDbR db, DgnElementId id) { return db.Elements().Get<AnnotationTextStyle>(id); }
+    static AnnotationTextStylePtr GetForEdit(DgnDbR db, DgnElementId id) { return db.Elements().GetForEdit<AnnotationTextStyle>(id); }
+    static AnnotationTextStylePtr GetForEdit(DgnDbR db, Utf8CP name) { return GetForEdit(db, QueryId(db, name)); }
+    AnnotationTextStyleCPtr Insert() { return GetDgnDb().Elements().Insert<AnnotationTextStyle>(*this); }
+    AnnotationTextStyleCPtr Update() { return GetDgnDb().Elements().Update<AnnotationTextStyle>(*this); }
+
+    //=======================================================================================
+    //! @ingroup GROUP_Annotation
+    // @bsiclass                                                    Jeff.Marker     11/2014
+    //=======================================================================================
+    struct Entry : ECSqlStatementEntry
+    {
+        DEFINE_T_SUPER(ECSqlStatementEntry);
+        friend struct ECSqlStatementIterator<Entry>;
+        friend struct AnnotationTextStyle;
+    
+    private:
+        Entry() : T_Super(nullptr) {}
+        Entry(BeSQLite::EC::ECSqlStatement* stmt) : T_Super(stmt) {}
+    
+    public:
+        DgnElementId GetElementId() const { return m_statement->GetValueId<DgnElementId>(0); }
+        Utf8CP GetName() const { return m_statement->GetValueText(1); }
+        Utf8CP GetDescription() const { return m_statement->GetValueText(2); }
+    };
+
+    typedef ECSqlStatementIterator<Entry> Iterator;
+
+    DGNPLATFORM_EXPORT static Iterator MakeIterator(DgnDbR);
+    DGNPLATFORM_EXPORT static size_t QueryCount(DgnDbR);
+};
+
+namespace dgn_ElementHandler
+{
+    //=======================================================================================
+    //! The handler for annotation text styles
+    //=======================================================================================
+    struct AnnotationTextStyleHandler : Definition
+    {
+        ELEMENTHANDLER_DECLARE_MEMBERS(BIS_CLASS_AnnotationTextStyle, AnnotationTextStyle, AnnotationTextStyleHandler, Definition, DGNPLATFORM_EXPORT);
+        DGNPLATFORM_EXPORT void _RegisterPropertyAccessors(ECSqlClassInfo&, ECN::ClassLayoutCR) override;
+    };
+}
+
+END_BENTLEY_DGN_NAMESPACE