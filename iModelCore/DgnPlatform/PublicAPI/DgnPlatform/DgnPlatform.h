--- conflicted
+++ resolved
@@ -1,1450 +1,1193 @@
-/*--------------------------------------------------------------------------------------+
-|
-|     $Source: PublicAPI/DgnPlatform/DgnPlatform.h $
-|
-|  $Copyright: (c) 2016 Bentley Systems, Incorporated. All rights reserved. $
-|
-+--------------------------------------------------------------------------------------*/
-#pragma once
-//__PUBLISH_SECTION_START__
-
-/** @namespace BentleyApi::Dgn Types defined by the %DgnPlatform.
-    @ref PAGE_DgnPlatform
-*/
-
-#include <Bentley/Bentley.h>
-#include <Bentley/RefCounted.h>
-#include <Bentley/BeFileName.h>
-#include <Bentley/ByteStream.h> 
-#include "ExportMacros.h"
-#include <Geom/GeomApi.h>
-#include <Bentley/NonCopyableClass.h>
-#include <Bentley/bvector.h>
-#include "DgnPlatform.r.h"
-#include "DgnPlatformErrors.r.h"
-#include "DgnHost.h"
-#include <BeSQLite/BeSQLite.h>
-#include <BeSQLite/ChangeSet.h>
-#include <ECDb/ECDbApi.h>
-
-#define USING_NAMESPACE_BENTLEY_DGNPLATFORM using namespace BentleyApi::Dgn; // for backwards compatibility, do not use
-#define USING_NAMESPACE_BENTLEY_DGN         using namespace BentleyApi::Dgn;
-#define USING_NAMESPACE_BENTLEY_RENDER      using namespace BentleyApi::Dgn::Render;
-#define GLOBAL_TYPEDEF1(_sName_,_name_,structunion) \
-    structunion _sName_; \
-    namespace BENTLEY_NAMESPACE_NAME {\
-    typedef structunion _sName_*          _name_##P, &_name_##R;  \
-    typedef structunion _sName_ const*    _name_##CP; \
-    typedef structunion _sName_ const&    _name_##CR;}
-
-#define GLOBAL_TYPEDEF(_sName_,_name_) GLOBAL_TYPEDEF1(_sName_,_name_,struct)
-
-#define DGNPLATFORM_TYPEDEFS(_name_) \
-    BEGIN_BENTLEY_DGN_NAMESPACE DEFINE_POINTER_SUFFIX_TYPEDEFS(_name_) END_BENTLEY_DGN_NAMESPACE
-
-#define DGNPLATFORM_REF_COUNTED_PTR(_sname_) \
-    BEGIN_BENTLEY_DGN_NAMESPACE struct _sname_; DEFINE_REF_COUNTED_PTR(_sname_) END_BENTLEY_DGN_NAMESPACE
-
-#define GEOCOORD_TYPEDEFS(_name_) \
-    BEGIN_BENTLEY_NAMESPACE namespace GeoCoordinates { DEFINE_POINTER_SUFFIX_TYPEDEFS(_name_) } END_BENTLEY_NAMESPACE
-
-<<<<<<< HEAD
-#define TO_BOOL(x) (0 != (x))
-
-BENTLEY_NAMESPACE_TYPEDEFS(BitMask)
-BENTLEY_NAMESPACE_TYPEDEFS(GPArray)
-BENTLEY_NAMESPACE_TYPEDEFS(GraphicsPointArray)
-BENTLEY_NAMESPACE_TYPEDEFS(BeJsContext)
-BENTLEY_NAMESPACE_TYPEDEFS(BeJsEnvironment)
-
-DGNPLATFORM_TYPEDEFS(AnnotationElement)
-DGNPLATFORM_TYPEDEFS(AxisAlignedBox2d)
-DGNPLATFORM_TYPEDEFS(AxisAlignedBox3d)
-DGNPLATFORM_TYPEDEFS(BoundingBox2d)
-DGNPLATFORM_TYPEDEFS(BoundingBox3d)
-DGNPLATFORM_TYPEDEFS(Caret)
-DGNPLATFORM_TYPEDEFS(ChangeAnnotationScale)
-DGNPLATFORM_TYPEDEFS(ClipPrimitive)
-DGNPLATFORM_TYPEDEFS(ClipVector)
-DGNPLATFORM_TYPEDEFS(ClipVolumeOverrides)
-DGNPLATFORM_TYPEDEFS(ColorDef)
-DGNPLATFORM_TYPEDEFS(ComponentDef)
-DGNPLATFORM_TYPEDEFS(ComponentModel)
-DGNPLATFORM_TYPEDEFS(DecorateContext)
-DGNPLATFORM_TYPEDEFS(DefinitionElement)
-DGNPLATFORM_TYPEDEFS(Dgn3DInputEvent)
-DGNPLATFORM_TYPEDEFS(DgnAuthority)
-DGNPLATFORM_TYPEDEFS(DgnButtonEvent)
-DGNPLATFORM_TYPEDEFS(DgnColorMap)
-DGNPLATFORM_TYPEDEFS(DgnDb)
-DGNPLATFORM_TYPEDEFS(DgnDbExpressionContext);
-DGNPLATFORM_TYPEDEFS(DgnDimStyle)
-DGNPLATFORM_TYPEDEFS(DgnDomain)
-DGNPLATFORM_TYPEDEFS(DgnElement)
-DGNPLATFORM_TYPEDEFS(DgnElementExpressionContext);
-DGNPLATFORM_TYPEDEFS(DgnFont)
-DGNPLATFORM_TYPEDEFS(DgnGCS)
-DGNPLATFORM_TYPEDEFS(DgnGeomPart)
-DGNPLATFORM_TYPEDEFS(DgnGestureEvent)
-DGNPLATFORM_TYPEDEFS(DgnGlyph)
-DGNPLATFORM_TYPEDEFS(DgnGlyph)
-DGNPLATFORM_TYPEDEFS(DgnGlyphLayoutContext)
-DGNPLATFORM_TYPEDEFS(DgnGlyphLayoutResult)
-DGNPLATFORM_TYPEDEFS(DgnHost)
-DGNPLATFORM_TYPEDEFS(DgnImportContext)
-DGNPLATFORM_TYPEDEFS(DgnMarkupProject)
-DGNPLATFORM_TYPEDEFS(DgnModel)
-DGNPLATFORM_TYPEDEFS(DgnMouseWheelEvent)
-DGNPLATFORM_TYPEDEFS(DgnProgressMeter)
-DGNPLATFORM_TYPEDEFS(DgnResourceURI)
-DGNPLATFORM_TYPEDEFS(DgnRevision)
-DGNPLATFORM_TYPEDEFS(DgnRscFont)
-DGNPLATFORM_TYPEDEFS(DgnScript)
-DGNPLATFORM_TYPEDEFS(DgnShxFont)
-DGNPLATFORM_TYPEDEFS(DgnTrueTypeFont)
-DGNPLATFORM_TYPEDEFS(DgnViewport)
-DGNPLATFORM_TYPEDEFS(DictionaryElement)
-DGNPLATFORM_TYPEDEFS(DisplayStyle)
-DGNPLATFORM_TYPEDEFS(DisplayStyleFlags)
-DGNPLATFORM_TYPEDEFS(DrawingElement)
-DGNPLATFORM_TYPEDEFS(DrawingModel)
-DGNPLATFORM_TYPEDEFS(DrawingViewDefinition)
-DGNPLATFORM_TYPEDEFS(DropGeometry)
-DGNPLATFORM_TYPEDEFS(DropGraphics)
-DGNPLATFORM_TYPEDEFS(DwgHatchDef)
-DGNPLATFORM_TYPEDEFS(DwgHatchDefLine)
-DGNPLATFORM_TYPEDEFS(DynamicsContext)
-DGNPLATFORM_TYPEDEFS(ECSqlClassParams)
-DGNPLATFORM_TYPEDEFS(ElementAlignedBox2d)
-DGNPLATFORM_TYPEDEFS(ElementAlignedBox3d)
-DGNPLATFORM_TYPEDEFS(ElementLocateManager)
-DGNPLATFORM_TYPEDEFS(FenceManager)
-DGNPLATFORM_TYPEDEFS(FenceParams)
-DGNPLATFORM_TYPEDEFS(Frustum)
-DGNPLATFORM_TYPEDEFS(GeomDetail)
-DGNPLATFORM_TYPEDEFS(GeometricPrimitive)
-DGNPLATFORM_TYPEDEFS(GeometryBuilder)
-DGNPLATFORM_TYPEDEFS(GeometrySource)
-DGNPLATFORM_TYPEDEFS(GeometrySource2d)
-DGNPLATFORM_TYPEDEFS(GeometrySource3d)
-DGNPLATFORM_TYPEDEFS(GeometryStream)
-DGNPLATFORM_TYPEDEFS(GeometryStreamEntryId)
-DGNPLATFORM_TYPEDEFS(HatchLinkage)
-DGNPLATFORM_TYPEDEFS(HitDetail)
-DGNPLATFORM_TYPEDEFS(HitList)
-DGNPLATFORM_TYPEDEFS(IACSManager)
-DGNPLATFORM_TYPEDEFS(IAuxCoordSys)
-DGNPLATFORM_TYPEDEFS(IDgnFontData)
-DGNPLATFORM_TYPEDEFS(IEditAction)
-DGNPLATFORM_TYPEDEFS(IEditActionArray)
-DGNPLATFORM_TYPEDEFS(IEditActionSource)
-DGNPLATFORM_TYPEDEFS(IEditManipulator)
-DGNPLATFORM_TYPEDEFS(IElemTopology)
-DGNPLATFORM_TYPEDEFS(IElementGroup)
-DGNPLATFORM_TYPEDEFS(IElementState)
-DGNPLATFORM_TYPEDEFS(IFaceMaterialAttachments)
-DGNPLATFORM_TYPEDEFS(IGeoCoordinateServices)
-DGNPLATFORM_TYPEDEFS(IGeometryProcessor)
-DGNPLATFORM_TYPEDEFS(ILineStyle)
-DGNPLATFORM_TYPEDEFS(ILineStyleComponent)
-DGNPLATFORM_TYPEDEFS(ILocksManager)
-DGNPLATFORM_TYPEDEFS(ILocksServer)
-DGNPLATFORM_TYPEDEFS(IPickGeom)
-DGNPLATFORM_TYPEDEFS(IRedrawAbort)
-DGNPLATFORM_TYPEDEFS(IRedrawOperation)
-DGNPLATFORM_TYPEDEFS(ISolidKernelEntity)
-DGNPLATFORM_TYPEDEFS(ISubEntity)
-DGNPLATFORM_TYPEDEFS(ITransactionHandler)
-DGNPLATFORM_TYPEDEFS(ITransientGeometryHandler)
-DGNPLATFORM_TYPEDEFS(IVariableMonitor)
-DGNPLATFORM_TYPEDEFS(ImageBuffer)
-DGNPLATFORM_TYPEDEFS(NotificationManager)
-DGNPLATFORM_TYPEDEFS(ParagraphProperties)
-DGNPLATFORM_TYPEDEFS(PatternParams)
-DGNPLATFORM_TYPEDEFS(PermanentTopologicalId)
-DGNPLATFORM_TYPEDEFS(PhysicalElement)
-DGNPLATFORM_TYPEDEFS(PhysicalViewDefinition)
-DGNPLATFORM_TYPEDEFS(Placement2d)
-DGNPLATFORM_TYPEDEFS(Placement3d)
-DGNPLATFORM_TYPEDEFS(PropertyContext)
-DGNPLATFORM_TYPEDEFS(QueryModel)
-DGNPLATFORM_TYPEDEFS(QueryViewController)
-DGNPLATFORM_TYPEDEFS(RedlineModel)
-DGNPLATFORM_TYPEDEFS(RedlineViewController)
-DGNPLATFORM_TYPEDEFS(RegionGraphicsContext)
-DGNPLATFORM_TYPEDEFS(RevisionManager)
-=======
-GLOBAL_TYPEDEF (QvElem,QvElem)
-GLOBAL_TYPEDEF (QvCache,QvCache)
-GLOBAL_TYPEDEF (QvView,QvView)
-GLOBAL_TYPEDEF (QvMRImage,QvMRImage)
-
-BENTLEY_NAMESPACE_TYPEDEFS (BitMask)
-BENTLEY_NAMESPACE_TYPEDEFS (DataExternalizer)
-BENTLEY_NAMESPACE_TYPEDEFS (GPArray)
-BENTLEY_NAMESPACE_TYPEDEFS (GraphicsPointArray)
-BENTLEY_NAMESPACE_TYPEDEFS (IRefCounted)
-BENTLEY_NAMESPACE_TYPEDEFS (BeJsContext)
-BENTLEY_NAMESPACE_TYPEDEFS (BeJsEnvironment)
-
-DGNPLATFORM_TYPEDEFS (ColorDef)
-DGNPLATFORM_TYPEDEFS (BoundingBox2d)
-DGNPLATFORM_TYPEDEFS (BoundingBox3d)
-DGNPLATFORM_TYPEDEFS (DefinitionElement)
-DGNPLATFORM_TYPEDEFS (DictionaryElement)
-DGNPLATFORM_TYPEDEFS (DgnDb)
-DGNPLATFORM_TYPEDEFS (DgnElement)
-DGNPLATFORM_TYPEDEFS (DgnFont)
-DGNPLATFORM_TYPEDEFS (DgnGeomPart)
-DGNPLATFORM_TYPEDEFS (DgnGlyph)
-DGNPLATFORM_TYPEDEFS (DgnGlyphLayoutContext)
-DGNPLATFORM_TYPEDEFS (DgnGlyphLayoutResult)
-DGNPLATFORM_TYPEDEFS (DgnMarkupProject)
-DGNPLATFORM_TYPEDEFS (DgnModel)
-DGNPLATFORM_TYPEDEFS (DgnImportContext)
-DGNPLATFORM_TYPEDEFS (DgnAuthority)
-DGNPLATFORM_TYPEDEFS (DgnResourceURI)
-DGNPLATFORM_TYPEDEFS (DgnGlyph)
-DGNPLATFORM_TYPEDEFS (DgnGlyphLayoutContext)
-DGNPLATFORM_TYPEDEFS (DgnGlyphLayoutResult)
-DGNPLATFORM_TYPEDEFS (DgnRevision)
-DGNPLATFORM_TYPEDEFS (DgnRscFont)
-DGNPLATFORM_TYPEDEFS (DgnShxFont)
-DGNPLATFORM_TYPEDEFS (DgnTrueTypeFont)
-DGNPLATFORM_TYPEDEFS (DgnViewport)
-DGNPLATFORM_TYPEDEFS (DisplayStyle)
-DGNPLATFORM_TYPEDEFS (DisplayStyleFlags)
-DGNPLATFORM_TYPEDEFS (AnnotationElement)
-DGNPLATFORM_TYPEDEFS (DrawingElement)
-DGNPLATFORM_TYPEDEFS (SheetElement)
-DGNPLATFORM_TYPEDEFS (GeomStream)
-DGNPLATFORM_TYPEDEFS (GeometrySource)
-DGNPLATFORM_TYPEDEFS (GeometrySource2d)
-DGNPLATFORM_TYPEDEFS (GeometrySource3d)
-DGNPLATFORM_TYPEDEFS (GradientSymb)
-DGNPLATFORM_TYPEDEFS (IDgnFontData)
-DGNPLATFORM_TYPEDEFS (IDrawGeom)
-DGNPLATFORM_TYPEDEFS (IElementGroup)
-DGNPLATFORM_TYPEDEFS (IElemTopology)
-DGNPLATFORM_TYPEDEFS (ILocksServer)
-DGNPLATFORM_TYPEDEFS (ILocksManager)
-DGNPLATFORM_TYPEDEFS (IDgnCodesManager)
-DGNPLATFORM_TYPEDEFS (IDgnCodesServer)
-DGNPLATFORM_TYPEDEFS (IRedrawOperation)
-DGNPLATFORM_TYPEDEFS (IRedrawAbort)
-DGNPLATFORM_TYPEDEFS (ITransientGeometryHandler)
-DGNPLATFORM_TYPEDEFS (IViewDraw)
-DGNPLATFORM_TYPEDEFS (IViewOutput)
-DGNPLATFORM_TYPEDEFS (LineStyleInfo)
-DGNPLATFORM_TYPEDEFS (LineStyleSymb)
-DGNPLATFORM_TYPEDEFS (PhysicalElement)
-DGNPLATFORM_TYPEDEFS (SpatialRedlineModel)
-DGNPLATFORM_TYPEDEFS (PlotInfo)
-DGNPLATFORM_TYPEDEFS (RedlineModel)
-DGNPLATFORM_TYPEDEFS (SpatialElement)
-DGNPLATFORM_TYPEDEFS (SpatialGroupElement)
-DGNPLATFORM_TYPEDEFS (SystemElement)
-DGNPLATFORM_TYPEDEFS (ViewContext)
-DGNPLATFORM_TYPEDEFS (ViewController)
-DGNPLATFORM_TYPEDEFS (ViewFlags)
-DGNPLATFORM_TYPEDEFS (DgnDbExpressionContext);
-DGNPLATFORM_TYPEDEFS (DgnElementExpressionContext);
-
-/** @cond BENTLEY_SDK_Internal */
-DGNPLATFORM_REF_COUNTED_PTR (TextString)
-DGNPLATFORM_REF_COUNTED_PTR (TextStringStyle)
-
-DGNPLATFORM_TYPEDEFS (AxisAlignedBox2d)
-DGNPLATFORM_TYPEDEFS (AxisAlignedBox3d)
-DGNPLATFORM_TYPEDEFS (Caret)
-DGNPLATFORM_TYPEDEFS (ChangeAnnotationScale)
-DGNPLATFORM_TYPEDEFS (ClipPrimitive)
-DGNPLATFORM_TYPEDEFS (ClipVector)
-DGNPLATFORM_TYPEDEFS (ClipVolumeOverrides)
-DGNPLATFORM_TYPEDEFS (ComponentDef)
-DGNPLATFORM_TYPEDEFS (ComponentModel)
-DGNPLATFORM_TYPEDEFS (CutGraphicsCachedKey)
-DGNPLATFORM_TYPEDEFS (Dgn3DInputEvent)
-DGNPLATFORM_TYPEDEFS (DgnButtonEvent)
-DGNPLATFORM_TYPEDEFS (DgnCode)
-DGNPLATFORM_TYPEDEFS (DgnColorMap)
-DGNPLATFORM_TYPEDEFS (DgnDimStyle)
-DGNPLATFORM_TYPEDEFS (DgnDomain)
-DGNPLATFORM_TYPEDEFS (DgnGestureEvent)
-DGNPLATFORM_TYPEDEFS (DgnHost)
-DGNPLATFORM_TYPEDEFS (DgnMouseWheelEvent)
-DGNPLATFORM_TYPEDEFS (DgnProgressMeter)
-DGNPLATFORM_TYPEDEFS (DgnScript)
-DGNPLATFORM_TYPEDEFS (DrawContext)
-DGNPLATFORM_TYPEDEFS (DrawingModel)
-DGNPLATFORM_TYPEDEFS (DropGeometry)
-DGNPLATFORM_TYPEDEFS (DropGraphics)
-DGNPLATFORM_TYPEDEFS (DwgHatchDef)
-DGNPLATFORM_TYPEDEFS (DwgHatchDefLine)
-DGNPLATFORM_TYPEDEFS (ElemDisplayParams)
-DGNPLATFORM_TYPEDEFS (ElemMatSymb)
-DGNPLATFORM_TYPEDEFS (ElementAlignedBox2d)
-DGNPLATFORM_TYPEDEFS (ElementAlignedBox3d)
-DGNPLATFORM_TYPEDEFS (ElementGeometry)
-DGNPLATFORM_TYPEDEFS (ElementGeometryBuilder)
-DGNPLATFORM_TYPEDEFS (ElementLocateManager)
-DGNPLATFORM_TYPEDEFS (FenceManager)
-DGNPLATFORM_TYPEDEFS (FenceParams)
-DGNPLATFORM_TYPEDEFS (Frustum)
-DGNPLATFORM_TYPEDEFS (GeomDetail)
-DGNPLATFORM_TYPEDEFS (GeomStreamEntryId)
-DGNPLATFORM_TYPEDEFS (HatchLinkage)
-DGNPLATFORM_TYPEDEFS (HitList)
-DGNPLATFORM_TYPEDEFS (HitDetail)
-DGNPLATFORM_TYPEDEFS (IACSManager)
-DGNPLATFORM_TYPEDEFS (IAuxCoordSys)
-DGNPLATFORM_TYPEDEFS (ICachedDraw)
-DGNPLATFORM_TYPEDEFS (IDisplaySymbol)
-DGNPLATFORM_TYPEDEFS (IEditAction)
-DGNPLATFORM_TYPEDEFS (IEditActionArray)
-DGNPLATFORM_TYPEDEFS (IEditActionSource)
-DGNPLATFORM_TYPEDEFS (IEditManipulator)
-DGNPLATFORM_TYPEDEFS (IElementGraphicsProcessor)
-DGNPLATFORM_TYPEDEFS (IElementState)
-DGNPLATFORM_TYPEDEFS (IFaceMaterialAttachments)
-DGNPLATFORM_TYPEDEFS (ILineStyle)
-DGNPLATFORM_TYPEDEFS (ILineStyleComponent)
-DGNPLATFORM_TYPEDEFS (IMRImageTileEventHandler)
-DGNPLATFORM_TYPEDEFS (IPickGeom)
-DGNPLATFORM_TYPEDEFS (ISolidKernelEntity)
-DGNPLATFORM_TYPEDEFS (ISprite)
-DGNPLATFORM_TYPEDEFS (ISubEntity)
-DGNPLATFORM_TYPEDEFS (ITiledRaster)
-DGNPLATFORM_TYPEDEFS (ITransactionHandler)
-DGNPLATFORM_TYPEDEFS (IVariableMonitor)
-DGNPLATFORM_TYPEDEFS (TxnManager)
-DGNPLATFORM_TYPEDEFS (IViewHandlerHitInfo)
-DGNPLATFORM_TYPEDEFS (IViewTransients)
-DGNPLATFORM_TYPEDEFS (IndexedViewSet)
-DGNPLATFORM_TYPEDEFS (IndexedViewport)
-DGNPLATFORM_TYPEDEFS (LineStyleInfo)
-DGNPLATFORM_TYPEDEFS (LineStyleParams)
-DGNPLATFORM_TYPEDEFS (Material)
-DGNPLATFORM_TYPEDEFS (MaterialAssignment)
-DGNPLATFORM_TYPEDEFS (NotificationManager)
-DGNPLATFORM_TYPEDEFS (OvrMatSymb)
-DGNPLATFORM_TYPEDEFS (ParagraphProperties)
-DGNPLATFORM_TYPEDEFS (PatternParams)
-DGNPLATFORM_TYPEDEFS (PermanentTopologicalId)
-DGNPLATFORM_TYPEDEFS (PersistentElementPath)
-DGNPLATFORM_TYPEDEFS (PersistentSnapDetail)
-DGNPLATFORM_TYPEDEFS (SpatialModel)
-DGNPLATFORM_TYPEDEFS (SpatialRedlineViewController)
-DGNPLATFORM_TYPEDEFS (SpatialViewController)
-DGNPLATFORM_TYPEDEFS (Placement2d)
-DGNPLATFORM_TYPEDEFS (Placement3d)
-DGNPLATFORM_TYPEDEFS (PropertyContext)
-DGNPLATFORM_TYPEDEFS (QVAliasMaterialId)
-DGNPLATFORM_TYPEDEFS (QvOutput)
-DGNPLATFORM_TYPEDEFS (QueryModel)
-DGNPLATFORM_TYPEDEFS (QueryViewController)
-DGNPLATFORM_TYPEDEFS (QvUnsizedKey)
-DGNPLATFORM_TYPEDEFS (QvViewport)
-DGNPLATFORM_TYPEDEFS (RedlineViewController)
-DGNPLATFORM_TYPEDEFS (RegionGraphicsContext)
-DGNPLATFORM_TYPEDEFS (RevisionManager)
->>>>>>> 5cc145f7
-DGNPLATFORM_TYPEDEFS(ScanCriteria)
-DGNPLATFORM_TYPEDEFS(SelectionSetManager)
-DGNPLATFORM_TYPEDEFS(SheetElement)
-DGNPLATFORM_TYPEDEFS(SheetViewController)
-DGNPLATFORM_TYPEDEFS(SheetViewDefinition)
-DGNPLATFORM_TYPEDEFS(SnapContext)
-DGNPLATFORM_TYPEDEFS(SnapDetail)
-DGNPLATFORM_TYPEDEFS(SpatialElement)
-DGNPLATFORM_TYPEDEFS(SpatialGroupElement)
-DGNPLATFORM_TYPEDEFS(SpatialModel)
-DGNPLATFORM_TYPEDEFS(SpatialRedlineModel)
-DGNPLATFORM_TYPEDEFS(SpatialRedlineViewController)
-DGNPLATFORM_TYPEDEFS(SpatialViewController)
-DGNPLATFORM_TYPEDEFS(SpatialViewDefinition)
-DGNPLATFORM_TYPEDEFS(SystemElement)
-DGNPLATFORM_TYPEDEFS(TextString)
-DGNPLATFORM_TYPEDEFS(TextStringStyle)
-DGNPLATFORM_TYPEDEFS(TransformClipStack)
-DGNPLATFORM_TYPEDEFS(TransformInfo)
-DGNPLATFORM_TYPEDEFS(TxnManager)
-DGNPLATFORM_TYPEDEFS(ViewContext)
-DGNPLATFORM_TYPEDEFS(ViewController)
-DGNPLATFORM_TYPEDEFS(ViewDefinition)
-<<<<<<< HEAD
-DGNPLATFORM_TYPEDEFS(ViewManager)
-=======
-DGNPLATFORM_TYPEDEFS(SpatialViewDefinition)
-DGNPLATFORM_TYPEDEFS(DrawingViewDefinition)
-DGNPLATFORM_TYPEDEFS(SheetViewDefinition)
-DGNPLATFORM_TYPEDEFS(ImageBuffer)
-DGNPLATFORM_TYPEDEFS(ECSqlClassParams)
-
-/** @endcond */
-DGNPLATFORM_TYPEDEFS (DgnGCS)
-DGNPLATFORM_TYPEDEFS (IGeoCoordinateServices)
-
-DGNPLATFORM_REF_COUNTED_PTR (DefinitionElement)
-DGNPLATFORM_REF_COUNTED_PTR (DictionaryElement)
-DGNPLATFORM_REF_COUNTED_PTR (DgnDb)
-DGNPLATFORM_REF_COUNTED_PTR (DgnDbExpressionContext)
-DGNPLATFORM_REF_COUNTED_PTR (DgnElement)
-DGNPLATFORM_REF_COUNTED_PTR (DgnElementExpressionContext)
-DGNPLATFORM_REF_COUNTED_PTR (DgnFont)
-DGNPLATFORM_REF_COUNTED_PTR (DgnGCS)
-DGNPLATFORM_REF_COUNTED_PTR (DgnGeomPart)
-DGNPLATFORM_REF_COUNTED_PTR (DgnMarkupProject)
-DGNPLATFORM_REF_COUNTED_PTR (DgnModel)
-DGNPLATFORM_REF_COUNTED_PTR (DgnRevision)
-DGNPLATFORM_REF_COUNTED_PTR (AnnotationElement)
-DGNPLATFORM_REF_COUNTED_PTR (DrawingElement)
-DGNPLATFORM_REF_COUNTED_PTR (SheetElement)
-DGNPLATFORM_REF_COUNTED_PTR (SpatialElement)
-DGNPLATFORM_REF_COUNTED_PTR (SpatialGroupElement)
-DGNPLATFORM_REF_COUNTED_PTR (ILocksManager)
-DGNPLATFORM_REF_COUNTED_PTR (IDgnCodesManager)
-DGNPLATFORM_REF_COUNTED_PTR (PatternParams)
-DGNPLATFORM_REF_COUNTED_PTR (PhysicalElement)
-DGNPLATFORM_REF_COUNTED_PTR (ComponentDef)
-DGNPLATFORM_REF_COUNTED_PTR (ComponentModel)
-DGNPLATFORM_REF_COUNTED_PTR (SpatialModel)
-DGNPLATFORM_REF_COUNTED_PTR (SpatialRedlineViewController)
-DGNPLATFORM_REF_COUNTED_PTR (QueryViewController)
-DGNPLATFORM_REF_COUNTED_PTR (RedlineViewController)
-DGNPLATFORM_REF_COUNTED_PTR (SheetViewController)
-DGNPLATFORM_REF_COUNTED_PTR (TxnManager)
-DGNPLATFORM_REF_COUNTED_PTR (DgnAuthority)
-DGNPLATFORM_REF_COUNTED_PTR (RenderMaterial)
-DGNPLATFORM_REF_COUNTED_PTR (RenderMaterialMap)
-DGNPLATFORM_REF_COUNTED_PTR (ImageBuffer)
-DGNPLATFORM_REF_COUNTED_PTR (ViewDefinition)
-DGNPLATFORM_REF_COUNTED_PTR (SpatialViewDefinition)
-DGNPLATFORM_REF_COUNTED_PTR (DrawingViewDefinition)
-DGNPLATFORM_REF_COUNTED_PTR (SheetViewDefinition)
-
-/** @cond BENTLEY_SDK_Internal */
-DGNPLATFORM_REF_COUNTED_PTR (ClipPrimitive)
-DGNPLATFORM_REF_COUNTED_PTR (ClipVector)
-DGNPLATFORM_REF_COUNTED_PTR (PatternParams)
-DGNPLATFORM_REF_COUNTED_PTR (DisplayStyleHandlerSettings)
-DGNPLATFORM_REF_COUNTED_PTR (IElemTopology)
-DGNPLATFORM_REF_COUNTED_PTR (IProgressiveDisplay)
-DGNPLATFORM_REF_COUNTED_PTR (ViewController)
-/** @endcond */
->>>>>>> 5cc145f7
-
-DGNPLATFORM_REF_COUNTED_PTR(AnnotationElement)
-DGNPLATFORM_REF_COUNTED_PTR(ClipPrimitive)
-DGNPLATFORM_REF_COUNTED_PTR(ClipVector)
-DGNPLATFORM_REF_COUNTED_PTR(ComponentDef)
-DGNPLATFORM_REF_COUNTED_PTR(ComponentModel)
-DGNPLATFORM_REF_COUNTED_PTR(DefinitionElement)
-DGNPLATFORM_REF_COUNTED_PTR(DgnAuthority)
-DGNPLATFORM_REF_COUNTED_PTR(DgnDb)
-DGNPLATFORM_REF_COUNTED_PTR(DgnDbExpressionContext)
-DGNPLATFORM_REF_COUNTED_PTR(DgnElement)
-DGNPLATFORM_REF_COUNTED_PTR(DgnElementExpressionContext)
-DGNPLATFORM_REF_COUNTED_PTR(DgnFont)
-DGNPLATFORM_REF_COUNTED_PTR(DgnGCS)
-DGNPLATFORM_REF_COUNTED_PTR(DgnGeomPart)
-DGNPLATFORM_REF_COUNTED_PTR(DgnMarkupProject)
-DGNPLATFORM_REF_COUNTED_PTR(DgnModel)
-DGNPLATFORM_REF_COUNTED_PTR(DgnRevision)
-DGNPLATFORM_REF_COUNTED_PTR(DgnViewport)
-DGNPLATFORM_REF_COUNTED_PTR(DictionaryElement)
-DGNPLATFORM_REF_COUNTED_PTR(DisplayStyleHandlerSettings)
-DGNPLATFORM_REF_COUNTED_PTR(DrawingElement)
-DGNPLATFORM_REF_COUNTED_PTR(DrawingViewDefinition)
-DGNPLATFORM_REF_COUNTED_PTR(IElemTopology)
-DGNPLATFORM_REF_COUNTED_PTR(ILocksManager)
-DGNPLATFORM_REF_COUNTED_PTR(ImageBuffer)
-DGNPLATFORM_REF_COUNTED_PTR(PatternParams)
-DGNPLATFORM_REF_COUNTED_PTR(PatternParams)
-DGNPLATFORM_REF_COUNTED_PTR(PhysicalElement)
-DGNPLATFORM_REF_COUNTED_PTR(ProgressiveDisplay)
-DGNPLATFORM_REF_COUNTED_PTR(QueryViewController)
-DGNPLATFORM_REF_COUNTED_PTR(RedlineViewController)
-DGNPLATFORM_REF_COUNTED_PTR(SheetElement)
-DGNPLATFORM_REF_COUNTED_PTR(SheetViewController)
-DGNPLATFORM_REF_COUNTED_PTR(SheetViewDefinition)
-DGNPLATFORM_REF_COUNTED_PTR(SpatialElement)
-DGNPLATFORM_REF_COUNTED_PTR(SpatialGroupElement)
-DGNPLATFORM_REF_COUNTED_PTR(SpatialModel)
-DGNPLATFORM_REF_COUNTED_PTR(SpatialRedlineViewController)
-DGNPLATFORM_REF_COUNTED_PTR(SpatialViewDefinition)
-DGNPLATFORM_REF_COUNTED_PTR(TextString)
-DGNPLATFORM_REF_COUNTED_PTR(TextStringStyle)
-DGNPLATFORM_REF_COUNTED_PTR(TxnManager)
-DGNPLATFORM_REF_COUNTED_PTR(ViewController)
-DGNPLATFORM_REF_COUNTED_PTR(ViewDefinition)
-
-BEGIN_BENTLEY_DISPLAY_NAMESPACE
-    DEFINE_POINTER_SUFFIX_TYPEDEFS(Device)
-    DEFINE_REF_COUNTED_PTR(Device)
-END_BENTLEY_DISPLAY_NAMESPACE
-
-BEGIN_BENTLEY_RENDER_NAMESPACE
-    DEFINE_POINTER_SUFFIX_TYPEDEFS(GeometryParams)
-    DEFINE_POINTER_SUFFIX_TYPEDEFS(GradientSymb)
-    DEFINE_POINTER_SUFFIX_TYPEDEFS(Graphic)
-    DEFINE_POINTER_SUFFIX_TYPEDEFS(GraphicList)
-    DEFINE_POINTER_SUFFIX_TYPEDEFS(GraphicParams)
-    DEFINE_POINTER_SUFFIX_TYPEDEFS(ISprite)
-    DEFINE_POINTER_SUFFIX_TYPEDEFS(ITiledRaster)
-    DEFINE_POINTER_SUFFIX_TYPEDEFS(Image)
-    DEFINE_POINTER_SUFFIX_TYPEDEFS(LineStyleInfo)
-    DEFINE_POINTER_SUFFIX_TYPEDEFS(LineStyleParams)
-    DEFINE_POINTER_SUFFIX_TYPEDEFS(LineStyleSymb)
-    DEFINE_POINTER_SUFFIX_TYPEDEFS(LineTexture)
-    DEFINE_POINTER_SUFFIX_TYPEDEFS(Material)
-    DEFINE_POINTER_SUFFIX_TYPEDEFS(MultiResImage)
-    DEFINE_POINTER_SUFFIX_TYPEDEFS(OvrGraphicParams)
-    DEFINE_POINTER_SUFFIX_TYPEDEFS(Plan)
-    DEFINE_POINTER_SUFFIX_TYPEDEFS(Target)
-    DEFINE_POINTER_SUFFIX_TYPEDEFS(Task)
-    DEFINE_POINTER_SUFFIX_TYPEDEFS(Texture)
-
-    DEFINE_REF_COUNTED_PTR(GradientSymb)
-    DEFINE_REF_COUNTED_PTR(Graphic)
-    DEFINE_REF_COUNTED_PTR(GraphicList)
-    DEFINE_REF_COUNTED_PTR(Image)
-    DEFINE_REF_COUNTED_PTR(LineStyleInfo)
-    DEFINE_REF_COUNTED_PTR(LineTexture)
-    DEFINE_REF_COUNTED_PTR(Material)
-    DEFINE_REF_COUNTED_PTR(MultiResImage)
-    DEFINE_REF_COUNTED_PTR(Target)
-    DEFINE_REF_COUNTED_PTR(Task)
-    DEFINE_REF_COUNTED_PTR(Texture)
-END_BENTLEY_RENDER_NAMESPACE
-
-BEGIN_BENTLEY_DGN_NAMESPACE
-
-BEBRIEFCASEBASED_ID_CLASS(DgnElementId)       //!< An Id that is assigned to an Element. @ingroup DgnElementGroup
-BEBRIEFCASEBASED_ID_CLASS(DgnGeomPartId)      //!< An Id that is assigned to a DgnGeomPart.
-BEBRIEFCASEBASED_ID_CLASS(DgnModelId)         //!< An Id that is assigned to a DgnModel.  A DgnModel is a container for DgnElements. @ingroup DgnModelGroup
-BEBRIEFCASEBASED_ID_CLASS(DgnLinkId)          //!< An Id that is assigned to a DGN link. See DgnLinkTable.
-BEBRIEFCASEBASED_ID_SUBCLASS(DgnMaterialId, DgnElementId) //!< An element Id that refers to a material.
-BEBRIEFCASEBASED_ID_SUBCLASS(DgnTextureId, DgnElementId) //!< An element Id that refers to a named texture.
-BEBRIEFCASEBASED_ID_SUBCLASS(DgnLightId, DgnElementId) //!< An element Id that refers to a light definition.
-BEBRIEFCASEBASED_ID_SUBCLASS(DgnStyleId, DgnElementId) //!< An Id that is assigned to a style. See DgnDb#Styles.
-BEBRIEFCASEBASED_ID_SUBCLASS(DgnCategoryId, DgnElementId) //!< An element Id that refers to a DgnCategory. @ingroup DgnCategoryGroup
-BEBRIEFCASEBASED_ID_SUBCLASS(DgnSubCategoryId, DgnElementId) //!< An element Id that refers to a DgnSubCategory. @ingroup DgnCategoryGroup
-BEBRIEFCASEBASED_ID_SUBCLASS(DgnTrueColorId, DgnElementId) //!< An element Id that refers a a DgnTrueColor.
-BEBRIEFCASEBASED_ID_SUBCLASS(DgnViewId, DgnElementId) //!< An element Id that refers to a ViewDefinition.
-
-BESERVER_ISSUED_ID_CLASS(DgnAuthorityId)
-BESERVER_ISSUED_ID_CLASS(DgnFontId)
-BESERVER_ISSUED_ID_CLASS(DgnSessionId)       //!< An Id that is assigned to a session. See DgnDb#Sessions.
-
-namespace dgn_ElementHandler{struct Element;};
-namespace dgn_ModelHandler  {struct Model;};
-namespace dgn_AuthorityHandler {struct Authority;};
-typedef struct dgn_ElementHandler::Element* ElementHandlerP;
-typedef struct dgn_ElementHandler::Element& ElementHandlerR;
-typedef struct dgn_ModelHandler::Model* ModelHandlerP;
-typedef struct dgn_ModelHandler::Model& ModelHandlerR;
-typedef struct dgn_AuthorityHandler::Authority* AuthorityHandlerP;
-typedef struct dgn_AuthorityHandler::Authority& AuthorityHandlerR;
-typedef Byte const* ByteCP;
-
-//=======================================================================================
-// @bsiclass                                                    Keith.Bentley   12/14
-//=======================================================================================
-struct BeBriefcaseBasedIdSet : bset<BeSQLite::BeBriefcaseBasedId>
-{
-    DGNPLATFORM_EXPORT void FromJson(Json::Value const& in);
-    DGNPLATFORM_EXPORT void ToJson(Json::Value& out) const;
-};
-
-//=======================================================================================
-// @bsiclass                                                    Keith.Bentley   12/14
-//=======================================================================================
-template<typename IdType> struct IdSet : BeBriefcaseBasedIdSet, BeSQLite::VirtualSet
-{
-private:
-    BeBriefcaseBasedIdSet m_set;
-
-    virtual bool _IsInSet(int nVals, BeSQLite::DbValue const* vals) const
-        {
-        BeAssert(nVals == 1);
-        return Contains(IdType(vals[0].GetValueUInt64()));
-        }
-public:
-    IdSet(){static_assert(sizeof(IdType)==sizeof(BeSQLite::BeBriefcaseBasedId),"IdSets may only contain BeBriefcaseBasedId");}
-
-    typedef BentleyApi::bset<IdType> T_SetType;
-    typedef typename T_SetType::const_iterator const_iterator;
-    typedef typename T_SetType::iterator iterator;
-
-    const_iterator begin() const {return ((T_SetType&)m_set).begin();}
-    const_iterator end() const {return ((T_SetType&)m_set).end();}
-    const_iterator find(IdType id) const {return ((T_SetType&)m_set).find(id);}
-    bool empty() const {return m_set.empty();}
-    void clear() {m_set.clear();}
-    size_t size() const {return m_set.size();}
-    bpair<iterator,bool> insert(IdType const& val) {BeAssert(val.IsValid()); return ((T_SetType&)m_set).insert(val);}
-    void insert(const_iterator first, const_iterator last) {((T_SetType&)m_set).insert(first,last);}
-    size_t erase(IdType const& val) {return ((T_SetType&)m_set).erase(val);}
-    iterator erase(iterator it) {return ((T_SetType&)m_set).erase(it);}
-
-    bool Contains(IdType id) const {return end() != find(id);}
-
-    void FromJson(Json::Value const& in) {m_set.FromJson(in);}
-    void ToJson(Json::Value& out) const {m_set.ToJson(out);}
-
-    BeBriefcaseBasedIdSet const& GetBriefcaseBasedIdSet() const { return m_set; }
-};
-
-typedef IdSet<DgnElementId> DgnElementIdSet;            //!< IdSet with DgnElementId members. @ingroup DgnElementGroup
-typedef IdSet<DgnModelId> DgnModelIdSet;                //!< IdSet with DgnModelId members. @ingroup DgnModelGroup
-typedef IdSet<DgnCategoryId> DgnCategoryIdSet;          //!< IdSet with DgnCategoryId members. @ingroup DgnCategoryGroup
-typedef IdSet<DgnSubCategoryId> DgnSubCategoryIdSet;    //!< IdSet with DgnSubCategoryId members. @ingroup DgnCategoryGroup
-typedef IdSet<DgnMaterialId> DgnMaterialIdSet;          //!< IdSet with DgnMaterialId members.
-
-//=======================================================================================
-//! A DgnClassId is the local id for an ECClass in a DgnDb.
-//=======================================================================================
-struct DgnClassId : BeSQLite::BeInt64Id
-{
-    DgnClassId() {Invalidate();}
-    explicit DgnClassId(int64_t val) : BeInt64Id(val) {}
-    DgnClassId(DgnClassId&& rhs) : BeInt64Id(std::move(rhs)) {}
-    DgnClassId(DgnClassId const& rhs) : BeInt64Id(rhs) {}
-    DgnClassId& operator=(DgnClassId const& rhs) {m_id = rhs.m_id; return *this;}
-};
-
-<<<<<<< HEAD
-//=======================================================================================
-//! The GeometryStreamEntryId class identifies a geometric primitive in a GeometryStream.
-//=======================================================================================
-struct GeometryStreamEntryId
-{
-    enum class Type
-        {
-        Invalid = 0,
-        Indexed = 1,
-        };
-
-private:
-    Type            m_type;
-    DgnGeomPartId   m_partId;
-    uint32_t        m_index;
-    uint32_t        m_partIndex;
-
-public:
-    GeometryStreamEntryId() {Init();}
-    GeometryStreamEntryId(GeometryStreamEntryIdCR rhs) {m_type = rhs.m_type; m_partId = rhs.m_partId; m_index = rhs.m_index; m_partIndex = rhs.m_partIndex;}
-
-    DGNPLATFORM_EXPORT bool operator==(GeometryStreamEntryIdCR rhs) const;
-    DGNPLATFORM_EXPORT bool operator!=(GeometryStreamEntryIdCR rhs) const;
-    DGNPLATFORM_EXPORT GeometryStreamEntryIdR operator=(GeometryStreamEntryIdCR rhs);
-
-    void Init() {m_type = Type::Invalid; m_index = 0; m_partIndex = 0; m_partId = DgnGeomPartId();}
-    void SetType(Type type) {m_type = type;}
-    void SetGeomPartId(DgnGeomPartId partId) {m_partId = partId; m_partIndex = 0;}
-    void SetIndex(uint32_t index) {m_index = index;}
-    void SetPartIndex(uint32_t partIndex) {m_partIndex = partIndex;}
-
-    Type GetType() const {return m_type;}
-    DgnGeomPartId GetGeomPartId() const {return m_partId;}
-    uint32_t GetIndex() const {return m_index;}
-    uint32_t GetPartIndex() const {return m_partIndex;}
-};
-
-//=======================================================================================
-//! DEPRECATED: Use DgnElementId (preferred) or ECInstanceKey (for ECRelationships) instead
-//! @private
-//=======================================================================================
-struct DgnElementKey : BeSQLite::EC::ECInstanceKey
-{
-    DgnElementKey() : BeSQLite::EC::ECInstanceKey() {}
-    DgnElementKey(ECN::ECClassId classId, BeSQLite::EC::ECInstanceId instanceId) : BeSQLite::EC::ECInstanceKey(classId, instanceId) {}
-    DgnElementKey(DgnClassId classId, BeSQLite::EC::ECInstanceId instanceId) : BeSQLite::EC::ECInstanceKey(classId.GetValue(), instanceId) {}
-
-    //! Converts an ECInstanceKey to a DgnElementKey.
-    //! @note Does a simple type conversion without checking if the specified ECInstanceKey is a valid DgnElementKey
-    explicit DgnElementKey(BeSQLite::EC::ECInstanceKeyCR key) : BeSQLite::EC::ECInstanceKey(key) {}
-
-    DgnClassId GetClassId() const {return DgnClassId(GetECClassId());}
-    DgnElementId GetElementId() const {return DgnElementId(GetECInstanceId().GetValue());}
-};
-
-typedef DgnElementKey const& DgnElementKeyCR; //!< @private
-
-=======
->>>>>>> 5cc145f7
-#ifdef WIP_ELEMENT_ITEM // *** pending redesign
-//=======================================================================================
-//! The key (classId,instanceId) of a the Item aspect.
-//=======================================================================================
-struct ElementItemKey : BeSQLite::EC::ECInstanceKey
-{
-    ElementItemKey() : BeSQLite::EC::ECInstanceKey() {}
-    ElementItemKey(ECN::ECClassId classId, BeSQLite::EC::ECInstanceId instanceId) : BeSQLite::EC::ECInstanceKey(classId, instanceId) {}
-    ElementItemKey(DgnClassId classId, BeSQLite::EC::ECInstanceId instanceId) : BeSQLite::EC::ECInstanceKey(classId.GetValue(), instanceId) {}
-    //! Converts an ECInstanceKey to a ElementItemKey.
-    //! @note Does a simple type conversion without checking if the specified ECInstanceKey is a valid ElementItemKey
-    explicit ElementItemKey(BeSQLite::EC::ECInstanceKeyCR key) : BeSQLite::EC::ECInstanceKey(key) {}
-    //! Return the DgnElementId held by this key.
-    //! @note The ECInstanceId of an Element and its ElementGeom aspect are the same.
-    DgnElementId GetElementId() const {return DgnElementId(GetECInstanceId().GetValue());}
-    DgnClassId GetClassId() const {return DgnClassId(GetECClassId());}
-};
-
-typedef ElementItemKey const& ElementItemKeyCR;
-#endif
-
-//=======================================================================================
-//! A DRange3d that holds min/max values for an object in each of x,y,z in some coordinate system.
-//! @note A BoundingBox3d makes no guarantee that the box is the minimum (smallest) box possible, just that no portion of the object
-//! described by it will extend beyond its values.
-// @bsiclass                                                    Keith.Bentley   03/14
-//=======================================================================================
-struct BoundingBox3d : DRange3d
-{
-    BoundingBox3d() {DRange3d::Init();}
-    explicit BoundingBox3d(DRange2dCR range2d) {DRange3d::InitFrom(&range2d.low, 2, 0.0);}
-    bool IsValid() const {return !IsEmpty();}
-};
-
-//=======================================================================================
-//! A BoundingBox3d that is aligned with the axes of a CoordinateSpace.
-// @bsiclass                                                    Keith.Bentley   03/14
-//=======================================================================================
-struct AxisAlignedBox3d : BoundingBox3d
-{
-    AxisAlignedBox3d() {}
-    explicit AxisAlignedBox3d(DRange3dCR range) {DRange3d::InitFrom(range.low, range.high);}
-    explicit AxisAlignedBox3d(DRange2dCR range2d) {DRange3d::InitFrom(&range2d.low, 2, 0.0);}
-    AxisAlignedBox3d(DPoint3dCR low, DPoint3dCR high) {DRange3d::InitFrom(low, high);}
-};
-
-//=======================================================================================
-//! A BoundingBox3d that is aligned with the local coordinate system of a DgnElement.
-// @bsiclass                                                    Keith.Bentley   03/14
-//=======================================================================================
-struct ElementAlignedBox3d : BoundingBox3d
-{
-    ElementAlignedBox3d() {}
-    explicit ElementAlignedBox3d(DRange2dCR range2d) {DRange3d::InitFrom(&range2d.low, 2, 0.0);}
-    ElementAlignedBox3d(double left, double front, double bottom, double right, double back, double top) {DRange3d::InitFrom(left, front, bottom, right, back, top);}
-
-    double GetLeft() const {return low.x;}
-    double GetFront() const {return low.y;}
-    double GetBottom() const {return low.z;}
-    double GetRight() const {return high.x;}
-    double GetBack() const {return high.y;}
-    double GetTop() const {return high.z;}
-    double GetWidth() const {return XLength();}
-    double GetDepth() const {return YLength();}
-    double GetHeight() const {return ZLength();}
-    void SetLeft(double left) {low.x = left;}
-    void SetFront(double front) {low.y = front;}
-    void SetBottom(double bottom) {low.z = bottom;}
-    void SetRight(double right) {high.x = right;}
-    void SetBack(double back) {high.y = back;}
-    void SetTop(double top) {high.z = top;}
-};
-
-//=======================================================================================
-//! A DRange2d that holds min/max values for an object in each of x and y in some coordinate system.
-//! @note A BoundingBox2d makes no guarantee that the box is the minimum (smallest) box possible, just that no portion of the object
-//! described by it will extend beyond its values.
-// @bsiclass                                                    Keith.Bentley   03/14
-//=======================================================================================
-struct BoundingBox2d : DRange2d
-{
-    BoundingBox2d() {DRange2d::Init();}
-    bool IsValid() const {return !IsEmpty();}
-};
-
-//=======================================================================================
-//! A BoundingBox2d that is aligned with the axes of a CoordinateSpace.
-// @bsiclass                                                    Keith.Bentley   03/14
-//=======================================================================================
-struct AxisAlignedBox2d : BoundingBox2d
-{
-    AxisAlignedBox2d() {}
-    AxisAlignedBox2d(DRange2dCR range) {DRange2d::InitFrom(range.low, range.high);}
-    AxisAlignedBox2d(DPoint2dCR low, DPoint2dCR high) {DRange2d::InitFrom(low, high);}
-};
-
-//=======================================================================================
-//! A BoundingBox2d that is aligned with the local coordinate system of a DgnElement.
-// @bsiclass                                                    Keith.Bentley   03/14
-//=======================================================================================
-struct ElementAlignedBox2d : BoundingBox2d
-{
-    ElementAlignedBox2d() {}
-    ElementAlignedBox2d(double left, double bottom, double right, double top) {DRange2d::InitFrom(left, bottom, right, top);}
-
-    double GetLeft() const {return low.x;}
-    double GetBottom() const {return low.y;}
-    double GetRight() const {return high.x;}
-    double GetTop() const {return high.y;}
-    double GetWidth() const {return XLength();}
-    double GetHeight() const {return YLength();}
-    void SetLeft(double left) {low.x = left;}
-    void SetBottom(double bottom) {low.y = bottom;}
-    void SetRight(double right) {high.x = right;}
-    void SetTop(double top) {high.y = top;}
-};
-
-//=======================================================================================
-//! The 8 corners of the NPC cube.
-// @bsiclass                                                    Keith.Bentley   03/14
-//=======================================================================================
-enum NpcCorners
-{
-    NPC_000           = 0,  //!< Left bottom rear
-    NPC_100           = 1,  //!< Right bottom rear
-    NPC_010           = 2,  //!< Left top rear
-    NPC_110           = 3,  //!< Right top rear
-    NPC_001           = 4,  //!< Left bottom front
-    NPC_101           = 5,  //!< Right bottom front
-    NPC_011           = 6,  //!< Left top front
-    NPC_111           = 7,  //!< Right top front
-
-    NPC_LeftBottomRear    = 0,
-    NPC_RightBottomRear   = 1,
-    NPC_LeftTopRear       = 2,
-    NPC_RightTopRear      = 3,
-    NPC_LeftBottomFront   = 4,
-    NPC_RightBottomFront  = 5,
-    NPC_LeftTopFront      = 6,
-    NPC_RightTopFront     = 7,
-
-    NPC_CORNER_COUNT  = 8
-};
-
-//=======================================================================================
-//! The region of physical (3d) space that appears in a view. It forms the field-of-view of a camera.
-//! It is stored as 8 points, in NpcCorner order, that must define a truncated pyramid.
-// @bsiclass                                                    Keith.Bentley   03/14
-//=======================================================================================
-struct Frustum
-{
-    DPoint3d m_pts[8];
-    DPoint3dCP GetPts() const {return m_pts;}
-    DPoint3dP GetPtsP() {return m_pts;}
-    DPoint3dCR GetCorner(int i) const {return *(m_pts+i);}
-    DPoint3dR GetCornerR(int i) {return *(m_pts+i);}
-    DPoint3d GetCenter() const {DPoint3d center; center.Interpolate(m_pts[NPC_111], 0.5, m_pts[NPC_000]); return center;}
-    void Multiply(TransformCR trans) {trans.Multiply(m_pts, m_pts, 8);}
-    void Translate(DVec3dCR offset) {for (auto& pt : m_pts) pt.Add(offset);}
-    Frustum TransformBy(TransformCR trans) {Frustum out; trans.Multiply(out.m_pts, m_pts, 8); return out;}
-    DRange3d ToRange() const {DRange3d range; range.InitFrom(m_pts, 8); return range;}
-    DGNPLATFORM_EXPORT void ScaleAboutCenter(double scale);
-    void Invalidate() {memset(this, 0, sizeof(*this));}
-    bool operator==(Frustum const& rhs) const {return 0==memcmp(m_pts, rhs.m_pts, sizeof(*this));}
-    bool operator!=(Frustum const& rhs) const {return !(*this == rhs);}
-};
-
-//=======================================================================================
-//! A list of DgnElementPtr's.
-// @bsiclass                                                    Keith.Bentley   02/14
-//=======================================================================================
-struct DgnElementPtrVec : bvector<DgnElementPtr>
-{
-    const_iterator Find(DgnElementCR val) const
-        {
-        for (auto it=begin(); it!=end(); ++it)
-            {
-            if (it->get() == &val)
-                return it;
-            }
-        return end(); // not found
-        }
-};
-
-//=======================================================================================
-//! A list of DgnElementCPtr's.
-//=======================================================================================
-struct DgnElementCPtrVec : bvector<DgnElementCPtr>
-{
-    const_iterator Find(DgnElementCR val) const
-        {
-        for (auto it=begin(); it!=end(); ++it)
-            {
-            if (it->get() == &val)
-                return it;
-            }
-        return end(); // not found
-        }
-};
-
-//! @private
-enum class ConfigurationVariableLevel
-    {
-    Predefined    = -2,        //!< predefined by the host
-    SysEnv        = -1,        //!< defined in the Windows system environment variable table
-    System        = 0,         //!< system defined
-    Application   = 1,         //!< application defined
-    Organization  = 2,         //!< Organization defined
-    WorkSpace     = 3,         //!< WorkSpace defined
-    WorkSet       = 4,         //!< WorkSet defined
-    Role          = 5,         //!< Role defined.
-    User          = 6,         //!< user defined
-    };
-
-//=======================================================================================
-// @bsiclass                                                    Keith.Bentley   01/12
-//=======================================================================================
-struct CheckStop
-{  
-private:
-    bool m_aborted;
-
-public:
-    bool InitAborted(bool val) {return m_aborted = val;}
-    bool ClearAborted() {return m_aborted = false;}
-    bool WasAborted()  {return m_aborted;}
-    bool SetAborted() {return m_aborted = true;}
-    bool AddAbortTest(bool val) {return  m_aborted |= val;}
-
-    CheckStop() {m_aborted=false;}
-
-    //! return true to abort the current operation.
-    //! @note Overrides MUST call SetAborted or use AddAbortTest since WasAborted may be directly tested!
-    virtual bool _CheckStop() {return m_aborted;}
-};
-
-//=======================================================================================
-// @bsiclass                                                    Keith.Bentley   04/14
-//=======================================================================================
-struct ProgressiveDisplay : RefCounted<NonCopyableClass>
-{
-    enum class Completion {Finished=0, Aborted=1, Failed=2};
-    virtual Completion _Process(ViewContextR, uint32_t batchSize) = 0;  // if this returns Finished, it is removed from the viewport
-};
-
-/*=================================================================================**//**
-* @bsiclass                                                     Keith.Bentley   02/04
-+===============+===============+===============+===============+===============+======*/
-struct StopEvents
-    {
-    bool    m_keystrokes;
-    bool    m_wheel;
-    bool    m_button;
-    bool    m_buttonUp;
-    bool    m_paint;
-    bool    m_focus;
-    bool    m_modifierKeyTransition;
-    bool    m_sensor;
-    bool    m_abortUpdateRequest;
-    bool    m_touchMotion;          //  Ignored unless the motion exceeds range.
-    bool    m_anyEvent;
-    uint32_t m_touchLimit;
-    uint32_t m_numTouches;
-    BentleyApi::Point2d m_touches[3];
-
-    enum StopMask
-        {
-        None        = 0,
-        OnKeystrokes  = 1<<0,
-        OnWheel       = 1<<2,
-        OnButton      = 1<<3,
-        OnPaint       = 1<<4,
-        OnFocus       = 1<<5,
-        OnModifierKey = 1<<6,
-        OnTouch       = 1<<7,
-        OnAbortUpdate = 1<<8,
-        OnSensor      = 1<<9,   //  GPS, Gyro
-        OnButtonUp    = 1<<10,
-        AnyEvent      = 1<<11,   //  includes all of the other events plus unknown events
-
-        ForFullUpdate  = OnWheel | OnAbortUpdate,             // doesn't stop on keystrokes, buttons, or touch
-        ForQuickUpdate = ForFullUpdate | OnKeystrokes | OnButton | OnTouch,
-        };
-
-    void Clear()
-        {
-        m_keystrokes = m_wheel = m_button = m_paint = m_focus = m_modifierKeyTransition = m_abortUpdateRequest = m_touchMotion = m_anyEvent = false;
-        m_touchLimit = 0;
-        }
-
-    StopEvents(int mask)
-        {
-        if (mask & AnyEvent)
-            mask = -1;
-
-        m_keystrokes = TO_BOOL(mask & OnKeystrokes);
-        m_wheel      = TO_BOOL(mask & OnWheel);
-        m_button     = TO_BOOL(mask & OnButton);
-        m_buttonUp   = TO_BOOL(mask & OnButtonUp);
-        m_paint      = TO_BOOL(mask & OnPaint);
-        m_focus      = TO_BOOL(mask & OnFocus);
-        m_sensor     = TO_BOOL(mask & OnSensor);
-        m_modifierKeyTransition = TO_BOOL(mask & OnModifierKey);
-        m_touchMotion = TO_BOOL(mask & OnTouch);
-        m_abortUpdateRequest = TO_BOOL(mask & OnAbortUpdate);
-        m_anyEvent   = TO_BOOL(mask & AnyEvent);
-        m_touchLimit = 0;
-        }
-
-    void SetTouchLimit(uint32_t limit, uint32_t numTouches, Point2dCP touches);
-
-    // Stop when the ctrl or shift key is pressed or released.
-    void SetStopOnModifierKey(bool stop) {m_modifierKeyTransition = stop;}
-    };
-
-//=======================================================================================
-// @bsiclass                                                    Keith.Bentley   01/12
-//=======================================================================================
-struct UpdatePlan
-{
-    friend struct ViewSet;
-
-    struct Query
-    {
-        uint32_t    m_maxTime = 2000;    // maximum time query should run (milliseconds)
-        double      m_minPixelSize = 50;
-        double      m_frustumScale = 1.25;
-        bool        m_wait = false;
-        uint32_t    m_minElements = 300;
-        uint32_t    m_maxElements = 50000;
-        mutable uint32_t m_delayAfter = 0;
-        mutable uint32_t m_targetNumElements;
-
-        uint32_t GetTimeout() const {return m_maxTime;}
-        uint32_t GetMinElements() const {return m_minElements;}
-        uint32_t GetMaxElements() const {return m_maxElements;}
-        void SetMinjElements(uint32_t val) {m_minElements = val;}
-        void SetMaxElements(uint32_t val) {m_maxElements = val;}
-        double GetMinimumSizePixels() const {return m_minPixelSize;}
-        void SetMinimumSizePixels(double val) {m_minPixelSize=val;}
-        void SetTargetNumElements(uint32_t val) const {m_targetNumElements=val;}
-        uint32_t GetTargetNumElements() const {return m_targetNumElements;}
-        void SetWait(bool val) {m_wait=val;}
-        bool WantWait() const {return m_wait;}
-        uint32_t GetDelayAfter() const {return m_delayAfter;}
-        void SetDelayAfter (uint32_t val) const {m_delayAfter=val;}
-    };
-
-    struct Scene
-    {   
-        double m_timeout = 0.0; // abort create scene after this time. If 0, no timeout
-        double GetTimeout() const {return m_timeout;}
-        void SetTimeout(double seconds) {m_timeout=seconds;}
-    };
-
-    struct AbortFlags
-    {
-        struct Motion
-        {
-            int     m_tolerance = 0;
-            int     m_total = 0;
-            Point2d m_cursorPos;
-            void Clear() {m_total=0; m_cursorPos.x = m_cursorPos.y = 0;}
-
-            void AddMotion(int val) {m_total += val;}
-            int GetTotalMotion() {return m_total;}
-            void SetCursorPos(Point2d pt) {m_cursorPos=pt;}
-            void SetTolerance(int val) {m_tolerance=val;}
-            int GetTolerance() {return m_tolerance;}
-            Point2d GetCursorPos() {return m_cursorPos;}
-        };
-
-        StopEvents  m_stopEvents = StopEvents::ForFullUpdate;
-        mutable Motion m_motion;
-
-        void SetTouchCheckStopLimit(bool enabled, uint32_t pixels, uint32_t numberTouches, Point2dCP touches);
-        void SetStopEvents(StopEvents stopEvents) {m_stopEvents = stopEvents;}
-        StopEvents GetStopEvents() const {return m_stopEvents;}
-        Motion& GetMotion() const {return m_motion;}
-        bool WantMotionAbort() const {return 0 != m_motion.GetTolerance();}
-    };
-
-    double      m_targetFPS = 10.0; // Frames Per second
-    Query       m_query;
-    Scene       m_scene;
-    AbortFlags  m_abortFlags;
-
-public:
-    double GetTargetFramesPerSecond() const {return m_targetFPS;}
-    void SetTargetFramesPerSecond(double fps) {m_targetFPS = fps;}
-    Query& GetQueryR() {return m_query;}
-    Query const& GetQuery() const {return m_query;}
-    Scene& GetSceneR() {return m_scene;}
-    Scene const& GetScene() const {return m_scene;}
-    AbortFlags const& GetAbortFlags() const {return m_abortFlags;}
-    AbortFlags& GetAbortFlagsR() {return m_abortFlags;}
-};
-
-//=======================================================================================
-// @bsiclass                                                    Keith.Bentley   01/12
-//=======================================================================================
-struct DynamicUpdatePlan : UpdatePlan
-    {
-    DynamicUpdatePlan() {m_abortFlags.SetStopEvents(StopEvents::ForQuickUpdate);}
-    };
-
-
-//! @private
-enum DgnPlatformConstants
-{
-    MIN_LINECODE                    = 0,
-    MAX_LINECODE                    = 7,
-};
-
-//! A kind of script
-enum class DgnScriptType{JavaScript=0, TypeScript=1};
-
-//! @private
-enum class DgnFontType {TrueType = 1, Rsc = 2, Shx = 3,};
-
-//! @private
-enum class DgnFontStyle {Regular, Bold, Italic, BoldItalic,};
-
-//! Enumeration of possible coordinate system types
-enum class DgnCoordSystem
-{
-    Screen    = 0,     //!< Coordinates are relative to the origin of the screen
-    View      = 1,     //!< Coordinates are relative to the origin of the view
-    Npc       = 2,     //!< Coordinates are relative to normalized plane coordinates.
-    World     = 3,     //!< Coordinates are relative to the <i>world</i> coordinate system for the physical elements in the DgnDb
-};
-
-/** @cond BENTLEY_SDK_Internal */
-enum class GradientFlags
-{
-    None         = 0,
-    Invert       = (1 << 0),
-    Outline      = (1 << 1),
-    AlwaysFilled = (1 << 2),
-};
-
-ENUM_IS_FLAGS(GradientFlags)
-
-enum class ClipMask
-{
-    None       = 0,
-    XLow       = (0x0001 << 0),
-    XHigh      = (0x0001 << 1),
-    YLow       = (0x0001 << 2),
-    YHigh      = (0x0001 << 3),
-    ZLow       = (0x0001 << 4),
-    ZHigh      = (0x0001 << 5),
-    XAndY      = (0x000f),         // (XLow | XHigh | YLow | YHigh)
-    All        = (0x003f),         // (XAndY | ZLow | ZHigh),
-};
-
-ENUM_IS_FLAGS(ClipMask)
-
-//! Values held in line style definition elements; normally not used by clients of this API
-//! @ingroup LineStyleManagerModule
-enum class LsComponentType
-{
-    Unknown         = 0,             //!<   Unknown, should never occur
-    PointSymbol     = 1,
-    Compound        = 2,
-    LineCode        = 3,
-    LinePoint       = 4,
-    Internal        = 6,
-    RasterImage     = 7,
-};
-
-//=======================================================================================
-// @bsiclass
-//=======================================================================================
-struct LsComponentId
-{
-private:
-    uint32_t            m_number;              // Component property ID
-    LsComponentType     m_type;
-public:
-    uint32_t GetValue() const { return m_number; }
-    LsComponentType GetType() const { return m_type; }
-    LsComponentId() { m_type = LsComponentType::Unknown; m_number = 0xFFFFFFFF; }
-    bool IsValid() const { return m_number != 0xFFFFFFFF; }
-    explicit LsComponentId(LsComponentType type, uint32_t value) : m_type(type), m_number(value) {}
-
-    bool operator<(LsComponentId const&r) const
-        {
-        if (this->m_type < r.m_type)
-            return true;
-
-        if (this->m_type > r.m_type)
-            return false;
-
-        return this->m_number < r.m_number;
-        }
-};
-
-enum
-{
-    MAX_GRADIENT_KEYS =  8,
-};
-
-enum class SnapStatus
-{
-    Success              = SUCCESS,
-    Aborted              = 1,
-    NoElements           = 2,
-    Disabled             = 100,
-    NoSnapPossible       = 200,
-    NotSnappable         = 300,
-    ModelNotSnappable    = 301,
-    FilteredByCategory   = 400,
-    FilteredByUser       = 500,
-    FilteredByApp        = 600,
-    FilteredByAppQuietly = 700,
-};
-
-enum class OutputMessagePriority
-{
-    None           = 0,
-    Error          = 10,
-    Warning        = 11,
-    Info           = 12,
-    Debug          = 13,
-    OldStyle       = 14,
-    TempRight      = 15,
-    TempLeft       = 16,
-    Fatal          = 17,
-};
-
-/* Values for NotificationManager::OutputMessage */
-enum class OutputMessageAlert
-{
-    None     = 0,
-    Dialog   = 1,
-    Balloon  = 2,
-};
-
-enum class GridOrientationType
-{
-    View    = 0,
-    WorldXY = 1,           // Top
-    WorldYZ = 2,           // Right
-    WorldXZ = 3,           // Front
-    ACS     = 4,
-    Maximum = 4,
-};
-
-enum AngleModeVals
-{
-    ANGLE_PRECISION_Active   = -1,
-    ANGLE_MODE_Active        = -1,
-    ANGLE_MODE_Standard      = 0,
-    ANGLE_MODE_Azimuth       = 1,
-    ANGLE_MODE_Bearing       = 2,
-};
-
-enum class HitDetailType
-{
-    Hit          = 1,
-    Snap         = 2,
-    Intersection = 3,
-};
-
-enum DitherModes
-{
-    DITHERMODE_Pattern              = 0,
-    DITHERMODE_ErrorDiffusion       = 1,
-};
-
-//! Influences how handler should apply annotation scale.
-enum class AnnotationScaleAction
-{
-    Update  = 0,
-    Add     = 1,
-    Remove  = 2,
-};
-
-//! Influences how handler should apply fence stretch.
-enum class FenceStretchFlags
-{
-    /*! no special options */
-    None      = (0),
-    /*! stretch user defined cell components */
-    Cells     = (1<<0),
-};
-
-ENUM_IS_FLAGS (FenceStretchFlags)
-
-//! Influences how handler should apply fence clip.
-enum class FenceClipFlags
-{
-    /*! no special options */
-    None         = (0),
-    /*! maintain closed elements/solids/surfaces */
-    Optimized    = (1<<0),
-};
-
-ENUM_IS_FLAGS (FenceClipFlags)
-
-enum class ClipVolumePass
-{
-    None,
-    InsideForward,
-    InsideBackward,
-    Outside,
-    Inside,
-    Cut,
-    Maximum
-};
-
-enum class DrawPurpose
-{
-    NotSpecified = 0,
-    CreateScene,
-    Hilite,
-    Unhilite,
-    Dynamics,
-    Plot,
-    Pick,
-    CaptureGeometry,
-    GenerateThumbnail,
-    Decorate,
-    FenceAccept,
-    RegionFlood,                 //!< Collect graphics to find closed regions/flood...
-    FitView,
-    ExportVisibleEdges,
-    InterferenceDetection,
-    ModelFacet,
-    Measure,
-    VisibilityCalculation,
-    UpdateDynamic,
-};
-
-//! Used to communicate the result of handling an event from a GPS.
-enum class GeoLocationEventStatus
-{
-    EventHandled                    = 0,    //!< LocationEvent was handled and modified the view
-    EventIgnored                    = 1,    //!< LocationEvent was ignored and did not modify the view because of an unknown failure to convert
-    NoGeoCoordinateSystem           = 2,    //!< LocationEvent was ignored and did not modify the view because the DgnDb does not have a geographic coordinate system defined
-    PointOutsideGeoCoordinateSystem = 3,    //!< LocationEvent was ignored and did not modify the view because the LocationEvent's point is outside the bounds where the geographic coordinate system is accurate
-};
-
-//! Used to specify desired accuracy.
-enum class GeoLocationServicesAccuracy
-{
-    BestForNavigation       = 1,
-    Best                    = 2,
-    Coarse                  = 3
-};
-
-//! Used to describe status of a location provider.
-enum class GeoLocationProviderStatus
-{
-    NotDetermined           = 0,
-    Disabled                = 1,
-    Enabled                 = 2,
-    TemporarilyUnavailable  = 3,
-    Available               = 4,
-    OutOfService            = 5,
-    LocationUnavailable     = 6,
-};
-
-typedef bvector<double> T_DoubleVector;
-typedef T_DoubleVector*        T_DoubleVectorP, &T_DoubleVectorR;
-typedef T_DoubleVector const*  T_DoubleVectorCP;
-typedef T_DoubleVector const&  T_DoubleVectorCR;
-
-#define   IMAXI8      INT64_MAX
-#define   IMINI8      INT64_MIN
-#define   IMAXUI8     UINT64_MAX
-
-
-//=======================================================================================
-// @bsiclass                                                    Keith.Bentley   12/14
-//=======================================================================================
-enum class StandardView
-    {
-    NotStandard = -1,
-    Top         = 1,
-    Bottom      = 2,
-    Left        = 3,
-    Right       = 4,
-    Front       = 5,
-    Back        = 6,
-    Iso         = 7,
-    RightIso    = 8,
-    };
-
-//=======================================================================================
-//! RGBA values for a color
-//! @ingroup DgnColorGroup
-//=======================================================================================
-struct ColorDef
-{
-private:
-    Byte    m_red;
-    Byte    m_green;
-    Byte    m_blue;
-    Byte    m_alpha;
-    uint32_t* AsUInt32() {return reinterpret_cast<uint32_t*>(this);}
-
-public:
-    void SetColors(Byte r, Byte g, Byte b, Byte a) {m_red = r; m_green = g; m_blue = b; m_alpha = a;}
-    void SetAllColors(Byte val) {m_red = m_green = m_blue = val;}
-    void SetRed(Byte v) {m_red=v;}
-    void SetGreen(Byte v) {m_green=v;}
-    void SetBlue(Byte v) {m_blue=v;}
-    void SetAlpha(Byte v) {m_alpha=v;}
-    Byte GetRed() const {return m_red;}
-    Byte GetGreen() const {return m_green;}
-    Byte GetBlue() const {return m_blue;}
-    Byte GetAlpha() const {return m_alpha;}
-
-    uint32_t GetValue() const {return *reinterpret_cast<uint32_t const*>(this);}
-    uint32_t GetValueNoAlpha() const {return 0xffffff & GetValue();}
-
-    bool operator==(ColorDef const& rhs) const {return GetValue() == rhs.GetValue();}
-    bool operator!=(ColorDef const& rhs) const {return GetValue() != rhs.GetValue();}
-
-    ColorDef() {*AsUInt32() = 0;}
-    explicit ColorDef(uint32_t intval) {*AsUInt32()=intval;}
-    ColorDef(Byte red, Byte green, Byte blue, Byte alpha=0) {SetColors(red,green,blue,alpha);}
-
-    static ColorDef Black()       {return ColorDef(0,0,0);}
-    static ColorDef White()       {return ColorDef(0xff,0xff,0xff);}
-    static ColorDef Red()         {return ColorDef(0xff,0,0);}
-    static ColorDef Green()       {return ColorDef(0,0xff,0);}       //! Lime
-    static ColorDef Blue()        {return ColorDef(0,0,0xff);}
-    static ColorDef Yellow()      {return ColorDef(0xff,0xff,0);}
-    static ColorDef Cyan()        {return ColorDef(0,0xff,0xff);}
-    static ColorDef Magenta()     {return ColorDef(0xff,0,0xff);}
-    static ColorDef LightGrey()   {return ColorDef(0xbb,0xbb,0xbb);}
-    static ColorDef MediumGrey()  {return ColorDef(0x88,0x88,0x88);}
-    static ColorDef DarkGrey()    {return ColorDef(0x55,0x55,0x55);}
-    static ColorDef DarkRed()     {return ColorDef(0x80,0,0);}       //! Maroon
-    static ColorDef DarkGreen()   {return ColorDef(0,0x80,0);}       //! Green
-    static ColorDef DarkBlue()    {return ColorDef(0,0,0x80);}       //! Navy
-    static ColorDef DarkYellow()  {return ColorDef(0x80,0x80,0);}    //! Olive
-    static ColorDef DarkCyan()    {return ColorDef(0,0x80,0x80);}    //! Teal
-    static ColorDef DarkMagenta() {return ColorDef(0x80,0,0x80);}    //! Purple
-
-    static ColorDef NotSelected() {return ColorDef(0x49,0x98,0xc8);} //! Bluish color used to denote unselected state
-    static ColorDef Selected()    {return ColorDef(0xf6,0xcc,0x7f);} //! Orangish color used to denote selected state
-};
-
-//__PUBLISH_SECTION_END__
-
-#define QV_RESERVED_DISPLAYPRIORITY     (32)
-#define MAX_HW_DISPLAYPRIORITY          ((1<<23)-QV_RESERVED_DISPLAYPRIORITY)
-#define RESERVED_DISPLAYPRIORITY        (1<<19)
-
-// Used for verifying published tests in DgnPlatformTest are using published headers. DO NOT REMOVE.
-#define __DGNPLATFORM_NON_PUBLISHED_HEADER__ 1
-/*__PUBLISH_SECTION_START__*/
-
-/*=================================================================================**//**
-* Interface to be adopted by a class that wants to supply a copyright message that must
-* be display in a viewport.
-* @bsiclass                                                     Sam.Wilson      10/15
-+===============+===============+===============+===============+===============+======*/
-struct CopyrightSupplier
-    {
-    //! Return the copyright message to display in the specified viewport
-    //! @param vp   The viewport that is being displayed
-    //! @return a copyright message to display or an empty string to display nothing
-    virtual Utf8String _GetCopyrightMessage(DgnViewportR vp) = 0;
-    };
-
-
-/** @endcond */
-
-END_BENTLEY_DGN_NAMESPACE
+/*--------------------------------------------------------------------------------------+
+|
+|     $Source: PublicAPI/DgnPlatform/DgnPlatform.h $
+|
+|  $Copyright: (c) 2016 Bentley Systems, Incorporated. All rights reserved. $
+|
++--------------------------------------------------------------------------------------*/
+#pragma once
+//__PUBLISH_SECTION_START__
+
+/** @namespace BentleyApi::Dgn Types defined by the %DgnPlatform.
+    @ref PAGE_DgnPlatform
+*/
+
+#include <Bentley/Bentley.h>
+#include <Bentley/RefCounted.h>
+#include <Bentley/BeFileName.h>
+#include <Bentley/ByteStream.h> 
+#include "ExportMacros.h"
+#include <Geom/GeomApi.h>
+#include <Bentley/NonCopyableClass.h>
+#include <Bentley/bvector.h>
+#include "DgnPlatform.r.h"
+#include "DgnPlatformErrors.r.h"
+#include "DgnHost.h"
+#include <BeSQLite/BeSQLite.h>
+#include <BeSQLite/ChangeSet.h>
+#include <ECDb/ECDbApi.h>
+
+#define USING_NAMESPACE_BENTLEY_DGNPLATFORM using namespace BentleyApi::Dgn; // for backwards compatibility, do not use
+#define USING_NAMESPACE_BENTLEY_DGN         using namespace BentleyApi::Dgn;
+#define USING_NAMESPACE_BENTLEY_RENDER      using namespace BentleyApi::Dgn::Render;
+#define GLOBAL_TYPEDEF1(_sName_,_name_,structunion) \
+    structunion _sName_; \
+    namespace BENTLEY_NAMESPACE_NAME {\
+    typedef structunion _sName_*          _name_##P, &_name_##R;  \
+    typedef structunion _sName_ const*    _name_##CP; \
+    typedef structunion _sName_ const&    _name_##CR;}
+
+#define GLOBAL_TYPEDEF(_sName_,_name_) GLOBAL_TYPEDEF1(_sName_,_name_,struct)
+
+#define DGNPLATFORM_TYPEDEFS(_name_) \
+    BEGIN_BENTLEY_DGN_NAMESPACE DEFINE_POINTER_SUFFIX_TYPEDEFS(_name_) END_BENTLEY_DGN_NAMESPACE
+
+#define DGNPLATFORM_REF_COUNTED_PTR(_sname_) \
+    BEGIN_BENTLEY_DGN_NAMESPACE struct _sname_; DEFINE_REF_COUNTED_PTR(_sname_) END_BENTLEY_DGN_NAMESPACE
+
+#define GEOCOORD_TYPEDEFS(_name_) \
+    BEGIN_BENTLEY_NAMESPACE namespace GeoCoordinates { DEFINE_POINTER_SUFFIX_TYPEDEFS(_name_) } END_BENTLEY_NAMESPACE
+
+#define TO_BOOL(x) (0 != (x))
+
+BENTLEY_NAMESPACE_TYPEDEFS(BitMask)
+BENTLEY_NAMESPACE_TYPEDEFS(GPArray)
+BENTLEY_NAMESPACE_TYPEDEFS(GraphicsPointArray)
+BENTLEY_NAMESPACE_TYPEDEFS(BeJsContext)
+BENTLEY_NAMESPACE_TYPEDEFS(BeJsEnvironment)
+
+DGNPLATFORM_TYPEDEFS(AnnotationElement)
+DGNPLATFORM_TYPEDEFS(AxisAlignedBox2d)
+DGNPLATFORM_TYPEDEFS(AxisAlignedBox3d)
+DGNPLATFORM_TYPEDEFS(BoundingBox2d)
+DGNPLATFORM_TYPEDEFS(BoundingBox3d)
+DGNPLATFORM_TYPEDEFS(Caret)
+DGNPLATFORM_TYPEDEFS(ChangeAnnotationScale)
+DGNPLATFORM_TYPEDEFS(ClipPrimitive)
+DGNPLATFORM_TYPEDEFS(ClipVector)
+DGNPLATFORM_TYPEDEFS(ClipVolumeOverrides)
+DGNPLATFORM_TYPEDEFS(ColorDef)
+DGNPLATFORM_TYPEDEFS(ComponentDef)
+DGNPLATFORM_TYPEDEFS(ComponentModel)
+DGNPLATFORM_TYPEDEFS(DecorateContext)
+DGNPLATFORM_TYPEDEFS(DefinitionElement)
+DGNPLATFORM_TYPEDEFS(Dgn3DInputEvent)
+DGNPLATFORM_TYPEDEFS(DgnAuthority)
+DGNPLATFORM_TYPEDEFS(DgnButtonEvent)
+DGNPLATFORM_TYPEDEFS(DgnColorMap)
+DGNPLATFORM_TYPEDEFS(DgnDb)
+DGNPLATFORM_TYPEDEFS(DgnDbExpressionContext);
+DGNPLATFORM_TYPEDEFS(DgnDimStyle)
+DGNPLATFORM_TYPEDEFS(DgnDomain)
+DGNPLATFORM_TYPEDEFS(DgnElement)
+DGNPLATFORM_TYPEDEFS(DgnElementExpressionContext);
+DGNPLATFORM_TYPEDEFS(DgnFont)
+DGNPLATFORM_TYPEDEFS(DgnGCS)
+DGNPLATFORM_TYPEDEFS(DgnGeomPart)
+DGNPLATFORM_TYPEDEFS(DgnGestureEvent)
+DGNPLATFORM_TYPEDEFS(DgnGlyph)
+DGNPLATFORM_TYPEDEFS(DgnGlyph)
+DGNPLATFORM_TYPEDEFS(DgnGlyphLayoutContext)
+DGNPLATFORM_TYPEDEFS(DgnGlyphLayoutResult)
+DGNPLATFORM_TYPEDEFS(DgnHost)
+DGNPLATFORM_TYPEDEFS(DgnImportContext)
+DGNPLATFORM_TYPEDEFS(DgnMarkupProject)
+DGNPLATFORM_TYPEDEFS(DgnModel)
+DGNPLATFORM_TYPEDEFS(DgnMouseWheelEvent)
+DGNPLATFORM_TYPEDEFS(DgnProgressMeter)
+DGNPLATFORM_TYPEDEFS(DgnResourceURI)
+DGNPLATFORM_TYPEDEFS(DgnRevision)
+DGNPLATFORM_TYPEDEFS(DgnRscFont)
+DGNPLATFORM_TYPEDEFS(DgnScript)
+DGNPLATFORM_TYPEDEFS(DgnShxFont)
+DGNPLATFORM_TYPEDEFS(DgnTrueTypeFont)
+DGNPLATFORM_TYPEDEFS(DgnViewport)
+DGNPLATFORM_TYPEDEFS(DictionaryElement)
+DGNPLATFORM_TYPEDEFS(DisplayStyle)
+DGNPLATFORM_TYPEDEFS(DisplayStyleFlags)
+DGNPLATFORM_TYPEDEFS(DrawingElement)
+DGNPLATFORM_TYPEDEFS (IDgnCodesManager)
+DGNPLATFORM_TYPEDEFS (IDgnCodesServer)
+DGNPLATFORM_TYPEDEFS (DgnCode)
+DGNPLATFORM_TYPEDEFS(DrawingModel)
+DGNPLATFORM_TYPEDEFS(DrawingViewDefinition)
+DGNPLATFORM_TYPEDEFS(DropGeometry)
+DGNPLATFORM_TYPEDEFS(DropGraphics)
+DGNPLATFORM_TYPEDEFS(DwgHatchDef)
+DGNPLATFORM_TYPEDEFS(DwgHatchDefLine)
+DGNPLATFORM_TYPEDEFS(DynamicsContext)
+DGNPLATFORM_TYPEDEFS(ECSqlClassParams)
+DGNPLATFORM_TYPEDEFS(ElementAlignedBox2d)
+DGNPLATFORM_TYPEDEFS(ElementAlignedBox3d)
+DGNPLATFORM_TYPEDEFS(ElementLocateManager)
+DGNPLATFORM_TYPEDEFS(FenceManager)
+DGNPLATFORM_TYPEDEFS(FenceParams)
+DGNPLATFORM_TYPEDEFS(Frustum)
+DGNPLATFORM_TYPEDEFS(GeomDetail)
+DGNPLATFORM_TYPEDEFS(GeometricPrimitive)
+DGNPLATFORM_TYPEDEFS(GeometryBuilder)
+DGNPLATFORM_TYPEDEFS(GeometrySource)
+DGNPLATFORM_TYPEDEFS(GeometrySource2d)
+DGNPLATFORM_TYPEDEFS(GeometrySource3d)
+DGNPLATFORM_TYPEDEFS(GeometryStream)
+DGNPLATFORM_TYPEDEFS(GeometryStreamEntryId)
+DGNPLATFORM_TYPEDEFS(HatchLinkage)
+DGNPLATFORM_TYPEDEFS(HitDetail)
+DGNPLATFORM_TYPEDEFS(HitList)
+DGNPLATFORM_TYPEDEFS(IACSManager)
+DGNPLATFORM_TYPEDEFS(IAuxCoordSys)
+DGNPLATFORM_TYPEDEFS(IDgnFontData)
+DGNPLATFORM_TYPEDEFS(IEditAction)
+DGNPLATFORM_TYPEDEFS(IEditActionArray)
+DGNPLATFORM_TYPEDEFS(IEditActionSource)
+DGNPLATFORM_TYPEDEFS(IEditManipulator)
+DGNPLATFORM_TYPEDEFS(IElemTopology)
+DGNPLATFORM_TYPEDEFS(IElementGroup)
+DGNPLATFORM_TYPEDEFS(IElementState)
+DGNPLATFORM_TYPEDEFS(IFaceMaterialAttachments)
+DGNPLATFORM_TYPEDEFS(IGeoCoordinateServices)
+DGNPLATFORM_TYPEDEFS(IGeometryProcessor)
+DGNPLATFORM_TYPEDEFS(ILineStyle)
+DGNPLATFORM_TYPEDEFS(ILineStyleComponent)
+DGNPLATFORM_TYPEDEFS(ILocksManager)
+DGNPLATFORM_TYPEDEFS(ILocksServer)
+DGNPLATFORM_TYPEDEFS(IPickGeom)
+DGNPLATFORM_TYPEDEFS(IRedrawAbort)
+DGNPLATFORM_TYPEDEFS(IRedrawOperation)
+DGNPLATFORM_TYPEDEFS(ISolidKernelEntity)
+DGNPLATFORM_TYPEDEFS(ISubEntity)
+DGNPLATFORM_TYPEDEFS(ITransactionHandler)
+DGNPLATFORM_TYPEDEFS(ITransientGeometryHandler)
+DGNPLATFORM_TYPEDEFS(IVariableMonitor)
+DGNPLATFORM_TYPEDEFS(ImageBuffer)
+DGNPLATFORM_TYPEDEFS(NotificationManager)
+DGNPLATFORM_TYPEDEFS(ParagraphProperties)
+DGNPLATFORM_TYPEDEFS(PatternParams)
+DGNPLATFORM_TYPEDEFS(PermanentTopologicalId)
+DGNPLATFORM_TYPEDEFS(PhysicalElement)
+DGNPLATFORM_TYPEDEFS(PhysicalViewDefinition)
+DGNPLATFORM_TYPEDEFS(Placement2d)
+DGNPLATFORM_TYPEDEFS(Placement3d)
+DGNPLATFORM_TYPEDEFS(PropertyContext)
+DGNPLATFORM_TYPEDEFS(QueryModel)
+DGNPLATFORM_TYPEDEFS(QueryViewController)
+DGNPLATFORM_TYPEDEFS(RedlineModel)
+DGNPLATFORM_TYPEDEFS(RedlineViewController)
+DGNPLATFORM_TYPEDEFS(RegionGraphicsContext)
+DGNPLATFORM_TYPEDEFS(RevisionManager)
+DGNPLATFORM_TYPEDEFS(ScanCriteria)
+DGNPLATFORM_TYPEDEFS(SelectionSetManager)
+DGNPLATFORM_TYPEDEFS(SheetElement)
+DGNPLATFORM_TYPEDEFS(SheetViewController)
+DGNPLATFORM_TYPEDEFS(SheetViewDefinition)
+DGNPLATFORM_TYPEDEFS(SnapContext)
+DGNPLATFORM_TYPEDEFS(SnapDetail)
+DGNPLATFORM_TYPEDEFS(SpatialElement)
+DGNPLATFORM_TYPEDEFS(SpatialGroupElement)
+DGNPLATFORM_TYPEDEFS(SpatialModel)
+DGNPLATFORM_TYPEDEFS(SpatialRedlineModel)
+DGNPLATFORM_TYPEDEFS(SpatialRedlineViewController)
+DGNPLATFORM_TYPEDEFS(SpatialViewController)
+DGNPLATFORM_TYPEDEFS(SpatialViewDefinition)
+DGNPLATFORM_TYPEDEFS(SystemElement)
+DGNPLATFORM_TYPEDEFS(TextString)
+DGNPLATFORM_TYPEDEFS(TextStringStyle)
+DGNPLATFORM_TYPEDEFS(TransformClipStack)
+DGNPLATFORM_TYPEDEFS(TransformInfo)
+DGNPLATFORM_TYPEDEFS(TxnManager)
+DGNPLATFORM_TYPEDEFS(ViewContext)
+DGNPLATFORM_TYPEDEFS(ViewController)
+DGNPLATFORM_TYPEDEFS(ViewDefinition)
+DGNPLATFORM_TYPEDEFS(ViewManager)
+
+DGNPLATFORM_REF_COUNTED_PTR(AnnotationElement)
+DGNPLATFORM_REF_COUNTED_PTR(ClipPrimitive)
+DGNPLATFORM_REF_COUNTED_PTR(ClipVector)
+DGNPLATFORM_REF_COUNTED_PTR(ComponentDef)
+DGNPLATFORM_REF_COUNTED_PTR(ComponentModel)
+DGNPLATFORM_REF_COUNTED_PTR(DefinitionElement)
+DGNPLATFORM_REF_COUNTED_PTR(DgnAuthority)
+DGNPLATFORM_REF_COUNTED_PTR(DgnDb)
+DGNPLATFORM_REF_COUNTED_PTR(DgnDbExpressionContext)
+DGNPLATFORM_REF_COUNTED_PTR(DgnElement)
+DGNPLATFORM_REF_COUNTED_PTR(DgnElementExpressionContext)
+DGNPLATFORM_REF_COUNTED_PTR(DgnFont)
+DGNPLATFORM_REF_COUNTED_PTR(DgnGCS)
+DGNPLATFORM_REF_COUNTED_PTR(DgnGeomPart)
+DGNPLATFORM_REF_COUNTED_PTR(DgnMarkupProject)
+DGNPLATFORM_REF_COUNTED_PTR(DgnModel)
+DGNPLATFORM_REF_COUNTED_PTR(DgnRevision)
+DGNPLATFORM_REF_COUNTED_PTR(DgnViewport)
+DGNPLATFORM_REF_COUNTED_PTR(DictionaryElement)
+DGNPLATFORM_REF_COUNTED_PTR(DisplayStyleHandlerSettings)
+DGNPLATFORM_REF_COUNTED_PTR(DrawingElement)
+DGNPLATFORM_REF_COUNTED_PTR(DrawingViewDefinition)
+DGNPLATFORM_REF_COUNTED_PTR(IElemTopology)
+DGNPLATFORM_REF_COUNTED_PTR(ILocksManager)
+DGNPLATFORM_REF_COUNTED_PTR(IDgnCodesManager)
+DGNPLATFORM_REF_COUNTED_PTR(PatternParams)
+DGNPLATFORM_REF_COUNTED_PTR(PatternParams)
+DGNPLATFORM_REF_COUNTED_PTR(PhysicalElement)
+DGNPLATFORM_REF_COUNTED_PTR(ProgressiveDisplay)
+DGNPLATFORM_REF_COUNTED_PTR(QueryViewController)
+DGNPLATFORM_REF_COUNTED_PTR(RedlineViewController)
+DGNPLATFORM_REF_COUNTED_PTR(SheetElement)
+DGNPLATFORM_REF_COUNTED_PTR(SheetViewController)
+DGNPLATFORM_REF_COUNTED_PTR(SheetViewDefinition)
+DGNPLATFORM_REF_COUNTED_PTR(SpatialElement)
+DGNPLATFORM_REF_COUNTED_PTR(SpatialGroupElement)
+DGNPLATFORM_REF_COUNTED_PTR(SpatialModel)
+DGNPLATFORM_REF_COUNTED_PTR(SpatialRedlineViewController)
+DGNPLATFORM_REF_COUNTED_PTR(SpatialViewDefinition)
+DGNPLATFORM_REF_COUNTED_PTR(TextString)
+DGNPLATFORM_REF_COUNTED_PTR(TextStringStyle)
+DGNPLATFORM_REF_COUNTED_PTR(TxnManager)
+DGNPLATFORM_REF_COUNTED_PTR(ViewController)
+DGNPLATFORM_REF_COUNTED_PTR(ViewDefinition)
+
+BEGIN_BENTLEY_DISPLAY_NAMESPACE
+    DEFINE_POINTER_SUFFIX_TYPEDEFS(Device)
+    DEFINE_REF_COUNTED_PTR(Device)
+END_BENTLEY_DISPLAY_NAMESPACE
+
+BEGIN_BENTLEY_RENDER_NAMESPACE
+    DEFINE_POINTER_SUFFIX_TYPEDEFS(GeometryParams)
+    DEFINE_POINTER_SUFFIX_TYPEDEFS(GradientSymb)
+    DEFINE_POINTER_SUFFIX_TYPEDEFS(Graphic)
+    DEFINE_POINTER_SUFFIX_TYPEDEFS(GraphicList)
+    DEFINE_POINTER_SUFFIX_TYPEDEFS(GraphicParams)
+    DEFINE_POINTER_SUFFIX_TYPEDEFS(ISprite)
+    DEFINE_POINTER_SUFFIX_TYPEDEFS(ITiledRaster)
+    DEFINE_POINTER_SUFFIX_TYPEDEFS(Image)
+    DEFINE_POINTER_SUFFIX_TYPEDEFS(LineStyleInfo)
+    DEFINE_POINTER_SUFFIX_TYPEDEFS(LineStyleParams)
+    DEFINE_POINTER_SUFFIX_TYPEDEFS(LineStyleSymb)
+    DEFINE_POINTER_SUFFIX_TYPEDEFS(LineTexture)
+    DEFINE_POINTER_SUFFIX_TYPEDEFS(Material)
+    DEFINE_POINTER_SUFFIX_TYPEDEFS(MultiResImage)
+    DEFINE_POINTER_SUFFIX_TYPEDEFS(OvrGraphicParams)
+    DEFINE_POINTER_SUFFIX_TYPEDEFS(Plan)
+    DEFINE_POINTER_SUFFIX_TYPEDEFS(Target)
+    DEFINE_POINTER_SUFFIX_TYPEDEFS(Task)
+    DEFINE_POINTER_SUFFIX_TYPEDEFS(Texture)
+
+    DEFINE_REF_COUNTED_PTR(GradientSymb)
+    DEFINE_REF_COUNTED_PTR(Graphic)
+    DEFINE_REF_COUNTED_PTR(GraphicList)
+    DEFINE_REF_COUNTED_PTR(Image)
+    DEFINE_REF_COUNTED_PTR(LineStyleInfo)
+    DEFINE_REF_COUNTED_PTR(LineTexture)
+    DEFINE_REF_COUNTED_PTR(Material)
+    DEFINE_REF_COUNTED_PTR(MultiResImage)
+    DEFINE_REF_COUNTED_PTR(Target)
+    DEFINE_REF_COUNTED_PTR(Task)
+    DEFINE_REF_COUNTED_PTR(Texture)
+END_BENTLEY_RENDER_NAMESPACE
+
+BEGIN_BENTLEY_DGN_NAMESPACE
+
+BEBRIEFCASEBASED_ID_CLASS(DgnElementId)       //!< An Id that is assigned to an Element. @ingroup DgnElementGroup
+BEBRIEFCASEBASED_ID_CLASS(DgnGeomPartId)      //!< An Id that is assigned to a DgnGeomPart.
+BEBRIEFCASEBASED_ID_CLASS(DgnModelId)         //!< An Id that is assigned to a DgnModel.  A DgnModel is a container for DgnElements. @ingroup DgnModelGroup
+BEBRIEFCASEBASED_ID_CLASS(DgnLinkId)          //!< An Id that is assigned to a DGN link. See DgnLinkTable.
+BEBRIEFCASEBASED_ID_SUBCLASS(DgnMaterialId, DgnElementId) //!< An element Id that refers to a material.
+BEBRIEFCASEBASED_ID_SUBCLASS(DgnTextureId, DgnElementId) //!< An element Id that refers to a named texture.
+BEBRIEFCASEBASED_ID_SUBCLASS(DgnLightId, DgnElementId) //!< An element Id that refers to a light definition.
+BEBRIEFCASEBASED_ID_SUBCLASS(DgnStyleId, DgnElementId) //!< An Id that is assigned to a style. See DgnDb#Styles.
+BEBRIEFCASEBASED_ID_SUBCLASS(DgnCategoryId, DgnElementId) //!< An element Id that refers to a DgnCategory. @ingroup DgnCategoryGroup
+BEBRIEFCASEBASED_ID_SUBCLASS(DgnSubCategoryId, DgnElementId) //!< An element Id that refers to a DgnSubCategory. @ingroup DgnCategoryGroup
+BEBRIEFCASEBASED_ID_SUBCLASS(DgnTrueColorId, DgnElementId) //!< An element Id that refers a a DgnTrueColor.
+BEBRIEFCASEBASED_ID_SUBCLASS(DgnViewId, DgnElementId) //!< An element Id that refers to a ViewDefinition.
+
+BESERVER_ISSUED_ID_CLASS(DgnAuthorityId)
+BESERVER_ISSUED_ID_CLASS(DgnFontId)
+BESERVER_ISSUED_ID_CLASS(DgnSessionId)       //!< An Id that is assigned to a session. See DgnDb#Sessions.
+
+namespace dgn_ElementHandler{struct Element;};
+namespace dgn_ModelHandler  {struct Model;};
+namespace dgn_AuthorityHandler {struct Authority;};
+typedef struct dgn_ElementHandler::Element* ElementHandlerP;
+typedef struct dgn_ElementHandler::Element& ElementHandlerR;
+typedef struct dgn_ModelHandler::Model* ModelHandlerP;
+typedef struct dgn_ModelHandler::Model& ModelHandlerR;
+typedef struct dgn_AuthorityHandler::Authority* AuthorityHandlerP;
+typedef struct dgn_AuthorityHandler::Authority& AuthorityHandlerR;
+typedef Byte const* ByteCP;
+
+//=======================================================================================
+// @bsiclass                                                    Keith.Bentley   12/14
+//=======================================================================================
+struct BeBriefcaseBasedIdSet : bset<BeSQLite::BeBriefcaseBasedId>
+{
+    DGNPLATFORM_EXPORT void FromJson(Json::Value const& in);
+    DGNPLATFORM_EXPORT void ToJson(Json::Value& out) const;
+};
+
+//=======================================================================================
+// @bsiclass                                                    Keith.Bentley   12/14
+//=======================================================================================
+template<typename IdType> struct IdSet : BeBriefcaseBasedIdSet, BeSQLite::VirtualSet
+{
+private:
+    BeBriefcaseBasedIdSet m_set;
+
+    virtual bool _IsInSet(int nVals, BeSQLite::DbValue const* vals) const
+        {
+        BeAssert(nVals == 1);
+        return Contains(IdType(vals[0].GetValueUInt64()));
+        }
+public:
+    IdSet(){static_assert(sizeof(IdType)==sizeof(BeSQLite::BeBriefcaseBasedId),"IdSets may only contain BeBriefcaseBasedId");}
+
+    typedef BentleyApi::bset<IdType> T_SetType;
+    typedef typename T_SetType::const_iterator const_iterator;
+    typedef typename T_SetType::iterator iterator;
+
+    const_iterator begin() const {return ((T_SetType&)m_set).begin();}
+    const_iterator end() const {return ((T_SetType&)m_set).end();}
+    const_iterator find(IdType id) const {return ((T_SetType&)m_set).find(id);}
+    bool empty() const {return m_set.empty();}
+    void clear() {m_set.clear();}
+    size_t size() const {return m_set.size();}
+    bpair<iterator,bool> insert(IdType const& val) {BeAssert(val.IsValid()); return ((T_SetType&)m_set).insert(val);}
+    void insert(const_iterator first, const_iterator last) {((T_SetType&)m_set).insert(first,last);}
+    size_t erase(IdType const& val) {return ((T_SetType&)m_set).erase(val);}
+    iterator erase(iterator it) {return ((T_SetType&)m_set).erase(it);}
+
+    bool Contains(IdType id) const {return end() != find(id);}
+
+    void FromJson(Json::Value const& in) {m_set.FromJson(in);}
+    void ToJson(Json::Value& out) const {m_set.ToJson(out);}
+
+    BeBriefcaseBasedIdSet const& GetBriefcaseBasedIdSet() const { return m_set; }
+};
+
+typedef IdSet<DgnElementId> DgnElementIdSet;            //!< IdSet with DgnElementId members. @ingroup DgnElementGroup
+typedef IdSet<DgnModelId> DgnModelIdSet;                //!< IdSet with DgnModelId members. @ingroup DgnModelGroup
+typedef IdSet<DgnCategoryId> DgnCategoryIdSet;          //!< IdSet with DgnCategoryId members. @ingroup DgnCategoryGroup
+typedef IdSet<DgnSubCategoryId> DgnSubCategoryIdSet;    //!< IdSet with DgnSubCategoryId members. @ingroup DgnCategoryGroup
+typedef IdSet<DgnMaterialId> DgnMaterialIdSet;          //!< IdSet with DgnMaterialId members.
+
+//=======================================================================================
+//! A DgnClassId is the local id for an ECClass in a DgnDb.
+//=======================================================================================
+struct DgnClassId : BeSQLite::BeInt64Id
+{
+    DgnClassId() {Invalidate();}
+    explicit DgnClassId(int64_t val) : BeInt64Id(val) {}
+    DgnClassId(DgnClassId&& rhs) : BeInt64Id(std::move(rhs)) {}
+    DgnClassId(DgnClassId const& rhs) : BeInt64Id(rhs) {}
+    DgnClassId& operator=(DgnClassId const& rhs) {m_id = rhs.m_id; return *this;}
+};
+
+//! The GeometryStreamEntryId class identifies a geometric primitive in a GeometryStream.
+//=======================================================================================
+struct GeometryStreamEntryId
+{
+    enum class Type
+        {
+        Invalid = 0,
+        Indexed = 1,
+        };
+
+private:
+    Type            m_type;
+    DgnGeomPartId   m_partId;
+    uint32_t        m_index;
+    uint32_t        m_partIndex;
+
+public:
+    GeometryStreamEntryId() {Init();}
+    GeometryStreamEntryId(GeometryStreamEntryIdCR rhs) {m_type = rhs.m_type; m_partId = rhs.m_partId; m_index = rhs.m_index; m_partIndex = rhs.m_partIndex;}
+
+    DGNPLATFORM_EXPORT bool operator==(GeometryStreamEntryIdCR rhs) const;
+    DGNPLATFORM_EXPORT bool operator!=(GeometryStreamEntryIdCR rhs) const;
+    DGNPLATFORM_EXPORT GeometryStreamEntryIdR operator=(GeometryStreamEntryIdCR rhs);
+
+    void Init() {m_type = Type::Invalid; m_index = 0; m_partIndex = 0; m_partId = DgnGeomPartId();}
+    void SetType(Type type) {m_type = type;}
+    void SetGeomPartId(DgnGeomPartId partId) {m_partId = partId; m_partIndex = 0;}
+    void SetIndex(uint32_t index) {m_index = index;}
+    void SetPartIndex(uint32_t partIndex) {m_partIndex = partIndex;}
+
+    Type GetType() const {return m_type;}
+    DgnGeomPartId GetGeomPartId() const {return m_partId;}
+    uint32_t GetIndex() const {return m_index;}
+    uint32_t GetPartIndex() const {return m_partIndex;}
+};
+
+//=======================================================================================
+#ifdef WIP_ELEMENT_ITEM // *** pending redesign
+//=======================================================================================
+//! The key (classId,instanceId) of a the Item aspect.
+//=======================================================================================
+struct ElementItemKey : BeSQLite::EC::ECInstanceKey
+{
+    ElementItemKey() : BeSQLite::EC::ECInstanceKey() {}
+    ElementItemKey(ECN::ECClassId classId, BeSQLite::EC::ECInstanceId instanceId) : BeSQLite::EC::ECInstanceKey(classId, instanceId) {}
+    ElementItemKey(DgnClassId classId, BeSQLite::EC::ECInstanceId instanceId) : BeSQLite::EC::ECInstanceKey(classId.GetValue(), instanceId) {}
+    //! Converts an ECInstanceKey to a ElementItemKey.
+    //! @note Does a simple type conversion without checking if the specified ECInstanceKey is a valid ElementItemKey
+    explicit ElementItemKey(BeSQLite::EC::ECInstanceKeyCR key) : BeSQLite::EC::ECInstanceKey(key) {}
+    //! Return the DgnElementId held by this key.
+    //! @note The ECInstanceId of an Element and its ElementGeom aspect are the same.
+    DgnElementId GetElementId() const {return DgnElementId(GetECInstanceId().GetValue());}
+    DgnClassId GetClassId() const {return DgnClassId(GetECClassId());}
+};
+
+typedef ElementItemKey const& ElementItemKeyCR;
+#endif
+
+//=======================================================================================
+//! A DRange3d that holds min/max values for an object in each of x,y,z in some coordinate system.
+//! @note A BoundingBox3d makes no guarantee that the box is the minimum (smallest) box possible, just that no portion of the object
+//! described by it will extend beyond its values.
+// @bsiclass                                                    Keith.Bentley   03/14
+//=======================================================================================
+struct BoundingBox3d : DRange3d
+{
+    BoundingBox3d() {DRange3d::Init();}
+    explicit BoundingBox3d(DRange2dCR range2d) {DRange3d::InitFrom(&range2d.low, 2, 0.0);}
+    bool IsValid() const {return !IsEmpty();}
+};
+
+//=======================================================================================
+//! A BoundingBox3d that is aligned with the axes of a CoordinateSpace.
+// @bsiclass                                                    Keith.Bentley   03/14
+//=======================================================================================
+struct AxisAlignedBox3d : BoundingBox3d
+{
+    AxisAlignedBox3d() {}
+    explicit AxisAlignedBox3d(DRange3dCR range) {DRange3d::InitFrom(range.low, range.high);}
+    explicit AxisAlignedBox3d(DRange2dCR range2d) {DRange3d::InitFrom(&range2d.low, 2, 0.0);}
+    AxisAlignedBox3d(DPoint3dCR low, DPoint3dCR high) {DRange3d::InitFrom(low, high);}
+};
+
+//=======================================================================================
+//! A BoundingBox3d that is aligned with the local coordinate system of a DgnElement.
+// @bsiclass                                                    Keith.Bentley   03/14
+//=======================================================================================
+struct ElementAlignedBox3d : BoundingBox3d
+{
+    ElementAlignedBox3d() {}
+    explicit ElementAlignedBox3d(DRange2dCR range2d) {DRange3d::InitFrom(&range2d.low, 2, 0.0);}
+    ElementAlignedBox3d(double left, double front, double bottom, double right, double back, double top) {DRange3d::InitFrom(left, front, bottom, right, back, top);}
+
+    double GetLeft() const {return low.x;}
+    double GetFront() const {return low.y;}
+    double GetBottom() const {return low.z;}
+    double GetRight() const {return high.x;}
+    double GetBack() const {return high.y;}
+    double GetTop() const {return high.z;}
+    double GetWidth() const {return XLength();}
+    double GetDepth() const {return YLength();}
+    double GetHeight() const {return ZLength();}
+    void SetLeft(double left) {low.x = left;}
+    void SetFront(double front) {low.y = front;}
+    void SetBottom(double bottom) {low.z = bottom;}
+    void SetRight(double right) {high.x = right;}
+    void SetBack(double back) {high.y = back;}
+    void SetTop(double top) {high.z = top;}
+};
+
+//=======================================================================================
+//! A DRange2d that holds min/max values for an object in each of x and y in some coordinate system.
+//! @note A BoundingBox2d makes no guarantee that the box is the minimum (smallest) box possible, just that no portion of the object
+//! described by it will extend beyond its values.
+// @bsiclass                                                    Keith.Bentley   03/14
+//=======================================================================================
+struct BoundingBox2d : DRange2d
+{
+    BoundingBox2d() {DRange2d::Init();}
+    bool IsValid() const {return !IsEmpty();}
+};
+
+//=======================================================================================
+//! A BoundingBox2d that is aligned with the axes of a CoordinateSpace.
+// @bsiclass                                                    Keith.Bentley   03/14
+//=======================================================================================
+struct AxisAlignedBox2d : BoundingBox2d
+{
+    AxisAlignedBox2d() {}
+    AxisAlignedBox2d(DRange2dCR range) {DRange2d::InitFrom(range.low, range.high);}
+    AxisAlignedBox2d(DPoint2dCR low, DPoint2dCR high) {DRange2d::InitFrom(low, high);}
+};
+
+//=======================================================================================
+//! A BoundingBox2d that is aligned with the local coordinate system of a DgnElement.
+// @bsiclass                                                    Keith.Bentley   03/14
+//=======================================================================================
+struct ElementAlignedBox2d : BoundingBox2d
+{
+    ElementAlignedBox2d() {}
+    ElementAlignedBox2d(double left, double bottom, double right, double top) {DRange2d::InitFrom(left, bottom, right, top);}
+
+    double GetLeft() const {return low.x;}
+    double GetBottom() const {return low.y;}
+    double GetRight() const {return high.x;}
+    double GetTop() const {return high.y;}
+    double GetWidth() const {return XLength();}
+    double GetHeight() const {return YLength();}
+    void SetLeft(double left) {low.x = left;}
+    void SetBottom(double bottom) {low.y = bottom;}
+    void SetRight(double right) {high.x = right;}
+    void SetTop(double top) {high.y = top;}
+};
+
+//=======================================================================================
+//! The 8 corners of the NPC cube.
+// @bsiclass                                                    Keith.Bentley   03/14
+//=======================================================================================
+enum NpcCorners
+{
+    NPC_000           = 0,  //!< Left bottom rear
+    NPC_100           = 1,  //!< Right bottom rear
+    NPC_010           = 2,  //!< Left top rear
+    NPC_110           = 3,  //!< Right top rear
+    NPC_001           = 4,  //!< Left bottom front
+    NPC_101           = 5,  //!< Right bottom front
+    NPC_011           = 6,  //!< Left top front
+    NPC_111           = 7,  //!< Right top front
+
+    NPC_LeftBottomRear    = 0,
+    NPC_RightBottomRear   = 1,
+    NPC_LeftTopRear       = 2,
+    NPC_RightTopRear      = 3,
+    NPC_LeftBottomFront   = 4,
+    NPC_RightBottomFront  = 5,
+    NPC_LeftTopFront      = 6,
+    NPC_RightTopFront     = 7,
+
+    NPC_CORNER_COUNT  = 8
+};
+
+//=======================================================================================
+//! The region of physical (3d) space that appears in a view. It forms the field-of-view of a camera.
+//! It is stored as 8 points, in NpcCorner order, that must define a truncated pyramid.
+// @bsiclass                                                    Keith.Bentley   03/14
+//=======================================================================================
+struct Frustum
+{
+    DPoint3d m_pts[8];
+    DPoint3dCP GetPts() const {return m_pts;}
+    DPoint3dP GetPtsP() {return m_pts;}
+    DPoint3dCR GetCorner(int i) const {return *(m_pts+i);}
+    DPoint3dR GetCornerR(int i) {return *(m_pts+i);}
+    DPoint3d GetCenter() const {DPoint3d center; center.Interpolate(m_pts[NPC_111], 0.5, m_pts[NPC_000]); return center;}
+    void Multiply(TransformCR trans) {trans.Multiply(m_pts, m_pts, 8);}
+    void Translate(DVec3dCR offset) {for (auto& pt : m_pts) pt.Add(offset);}
+    Frustum TransformBy(TransformCR trans) {Frustum out; trans.Multiply(out.m_pts, m_pts, 8); return out;}
+    DRange3d ToRange() const {DRange3d range; range.InitFrom(m_pts, 8); return range;}
+    DGNPLATFORM_EXPORT void ScaleAboutCenter(double scale);
+    void Invalidate() {memset(this, 0, sizeof(*this));}
+    bool operator==(Frustum const& rhs) const {return 0==memcmp(m_pts, rhs.m_pts, sizeof(*this));}
+    bool operator!=(Frustum const& rhs) const {return !(*this == rhs);}
+};
+
+//=======================================================================================
+//! A list of DgnElementPtr's.
+// @bsiclass                                                    Keith.Bentley   02/14
+//=======================================================================================
+struct DgnElementPtrVec : bvector<DgnElementPtr>
+{
+    const_iterator Find(DgnElementCR val) const
+        {
+        for (auto it=begin(); it!=end(); ++it)
+            {
+            if (it->get() == &val)
+                return it;
+            }
+        return end(); // not found
+        }
+};
+
+//=======================================================================================
+//! A list of DgnElementCPtr's.
+//=======================================================================================
+struct DgnElementCPtrVec : bvector<DgnElementCPtr>
+{
+    const_iterator Find(DgnElementCR val) const
+        {
+        for (auto it=begin(); it!=end(); ++it)
+            {
+            if (it->get() == &val)
+                return it;
+            }
+        return end(); // not found
+        }
+};
+
+//! @private
+enum class ConfigurationVariableLevel
+    {
+    Predefined    = -2,        //!< predefined by the host
+    SysEnv        = -1,        //!< defined in the Windows system environment variable table
+    System        = 0,         //!< system defined
+    Application   = 1,         //!< application defined
+    Organization  = 2,         //!< Organization defined
+    WorkSpace     = 3,         //!< WorkSpace defined
+    WorkSet       = 4,         //!< WorkSet defined
+    Role          = 5,         //!< Role defined.
+    User          = 6,         //!< user defined
+    };
+
+//=======================================================================================
+// @bsiclass                                                    Keith.Bentley   01/12
+//=======================================================================================
+struct CheckStop
+{  
+private:
+    bool m_aborted;
+
+public:
+    bool InitAborted(bool val) {return m_aborted = val;}
+    bool ClearAborted() {return m_aborted = false;}
+    bool WasAborted()  {return m_aborted;}
+    bool SetAborted() {return m_aborted = true;}
+    bool AddAbortTest(bool val) {return  m_aborted |= val;}
+
+    CheckStop() {m_aborted=false;}
+
+    //! return true to abort the current operation.
+    //! @note Overrides MUST call SetAborted or use AddAbortTest since WasAborted may be directly tested!
+    virtual bool _CheckStop() {return m_aborted;}
+};
+
+//=======================================================================================
+// @bsiclass                                                    Keith.Bentley   04/14
+//=======================================================================================
+struct ProgressiveDisplay : RefCounted<NonCopyableClass>
+{
+    enum class Completion {Finished=0, Aborted=1, Failed=2};
+    virtual Completion _Process(ViewContextR, uint32_t batchSize) = 0;  // if this returns Finished, it is removed from the viewport
+};
+
+/*=================================================================================**//**
+* @bsiclass                                                     Keith.Bentley   02/04
++===============+===============+===============+===============+===============+======*/
+struct StopEvents
+    {
+    bool    m_keystrokes;
+    bool    m_wheel;
+    bool    m_button;
+    bool    m_buttonUp;
+    bool    m_paint;
+    bool    m_focus;
+    bool    m_modifierKeyTransition;
+    bool    m_sensor;
+    bool    m_abortUpdateRequest;
+    bool    m_touchMotion;          //  Ignored unless the motion exceeds range.
+    bool    m_anyEvent;
+    uint32_t m_touchLimit;
+    uint32_t m_numTouches;
+    BentleyApi::Point2d m_touches[3];
+
+    enum StopMask
+        {
+        None        = 0,
+        OnKeystrokes  = 1<<0,
+        OnWheel       = 1<<2,
+        OnButton      = 1<<3,
+        OnPaint       = 1<<4,
+        OnFocus       = 1<<5,
+        OnModifierKey = 1<<6,
+        OnTouch       = 1<<7,
+        OnAbortUpdate = 1<<8,
+        OnSensor      = 1<<9,   //  GPS, Gyro
+        OnButtonUp    = 1<<10,
+        AnyEvent      = 1<<11,   //  includes all of the other events plus unknown events
+
+        ForFullUpdate  = OnWheel | OnAbortUpdate,             // doesn't stop on keystrokes, buttons, or touch
+        ForQuickUpdate = ForFullUpdate | OnKeystrokes | OnButton | OnTouch,
+        };
+
+    void Clear()
+        {
+        m_keystrokes = m_wheel = m_button = m_paint = m_focus = m_modifierKeyTransition = m_abortUpdateRequest = m_touchMotion = m_anyEvent = false;
+        m_touchLimit = 0;
+        }
+
+    StopEvents(int mask)
+        {
+        if (mask & AnyEvent)
+            mask = -1;
+
+        m_keystrokes = TO_BOOL(mask & OnKeystrokes);
+        m_wheel      = TO_BOOL(mask & OnWheel);
+        m_button     = TO_BOOL(mask & OnButton);
+        m_buttonUp   = TO_BOOL(mask & OnButtonUp);
+        m_paint      = TO_BOOL(mask & OnPaint);
+        m_focus      = TO_BOOL(mask & OnFocus);
+        m_sensor     = TO_BOOL(mask & OnSensor);
+        m_modifierKeyTransition = TO_BOOL(mask & OnModifierKey);
+        m_touchMotion = TO_BOOL(mask & OnTouch);
+        m_abortUpdateRequest = TO_BOOL(mask & OnAbortUpdate);
+        m_anyEvent   = TO_BOOL(mask & AnyEvent);
+        m_touchLimit = 0;
+        }
+
+    void SetTouchLimit(uint32_t limit, uint32_t numTouches, Point2dCP touches);
+
+    // Stop when the ctrl or shift key is pressed or released.
+    void SetStopOnModifierKey(bool stop) {m_modifierKeyTransition = stop;}
+    };
+
+//=======================================================================================
+// @bsiclass                                                    Keith.Bentley   01/12
+//=======================================================================================
+struct UpdatePlan
+{
+    friend struct ViewSet;
+
+    struct Query
+    {
+        uint32_t    m_maxTime = 2000;    // maximum time query should run (milliseconds)
+        double      m_minPixelSize = 50;
+        double      m_frustumScale = 1.25;
+        bool        m_wait = false;
+        uint32_t    m_minElements = 300;
+        uint32_t    m_maxElements = 50000;
+        mutable uint32_t m_delayAfter = 0;
+        mutable uint32_t m_targetNumElements;
+
+        uint32_t GetTimeout() const {return m_maxTime;}
+        uint32_t GetMinElements() const {return m_minElements;}
+        uint32_t GetMaxElements() const {return m_maxElements;}
+        void SetMinjElements(uint32_t val) {m_minElements = val;}
+        void SetMaxElements(uint32_t val) {m_maxElements = val;}
+        double GetMinimumSizePixels() const {return m_minPixelSize;}
+        void SetMinimumSizePixels(double val) {m_minPixelSize=val;}
+        void SetTargetNumElements(uint32_t val) const {m_targetNumElements=val;}
+        uint32_t GetTargetNumElements() const {return m_targetNumElements;}
+        void SetWait(bool val) {m_wait=val;}
+        bool WantWait() const {return m_wait;}
+        uint32_t GetDelayAfter() const {return m_delayAfter;}
+        void SetDelayAfter (uint32_t val) const {m_delayAfter=val;}
+    };
+
+    struct Scene
+    {   
+        double m_timeout = 0.0; // abort create scene after this time. If 0, no timeout
+        double GetTimeout() const {return m_timeout;}
+        void SetTimeout(double seconds) {m_timeout=seconds;}
+    };
+
+    struct AbortFlags
+    {
+        struct Motion
+        {
+            int     m_tolerance = 0;
+            int     m_total = 0;
+            Point2d m_cursorPos;
+            void Clear() {m_total=0; m_cursorPos.x = m_cursorPos.y = 0;}
+
+            void AddMotion(int val) {m_total += val;}
+            int GetTotalMotion() {return m_total;}
+            void SetCursorPos(Point2d pt) {m_cursorPos=pt;}
+            void SetTolerance(int val) {m_tolerance=val;}
+            int GetTolerance() {return m_tolerance;}
+            Point2d GetCursorPos() {return m_cursorPos;}
+        };
+
+        StopEvents  m_stopEvents = StopEvents::ForFullUpdate;
+        mutable Motion m_motion;
+
+        void SetTouchCheckStopLimit(bool enabled, uint32_t pixels, uint32_t numberTouches, Point2dCP touches);
+        void SetStopEvents(StopEvents stopEvents) {m_stopEvents = stopEvents;}
+        StopEvents GetStopEvents() const {return m_stopEvents;}
+        Motion& GetMotion() const {return m_motion;}
+        bool WantMotionAbort() const {return 0 != m_motion.GetTolerance();}
+    };
+
+    double      m_targetFPS = 10.0; // Frames Per second
+    Query       m_query;
+    Scene       m_scene;
+    AbortFlags  m_abortFlags;
+
+public:
+    double GetTargetFramesPerSecond() const {return m_targetFPS;}
+    void SetTargetFramesPerSecond(double fps) {m_targetFPS = fps;}
+    Query& GetQueryR() {return m_query;}
+    Query const& GetQuery() const {return m_query;}
+    Scene& GetSceneR() {return m_scene;}
+    Scene const& GetScene() const {return m_scene;}
+    AbortFlags const& GetAbortFlags() const {return m_abortFlags;}
+    AbortFlags& GetAbortFlagsR() {return m_abortFlags;}
+};
+
+//=======================================================================================
+// @bsiclass                                                    Keith.Bentley   01/12
+//=======================================================================================
+struct DynamicUpdatePlan : UpdatePlan
+    {
+    DynamicUpdatePlan() {m_abortFlags.SetStopEvents(StopEvents::ForQuickUpdate);}
+    };
+
+
+//! @private
+enum DgnPlatformConstants
+{
+    MIN_LINECODE                    = 0,
+    MAX_LINECODE                    = 7,
+};
+
+//! A kind of script
+enum class DgnScriptType{JavaScript=0, TypeScript=1};
+
+//! @private
+enum class DgnFontType {TrueType = 1, Rsc = 2, Shx = 3,};
+
+//! @private
+enum class DgnFontStyle {Regular, Bold, Italic, BoldItalic,};
+
+//! Enumeration of possible coordinate system types
+enum class DgnCoordSystem
+{
+    Screen    = 0,     //!< Coordinates are relative to the origin of the screen
+    View      = 1,     //!< Coordinates are relative to the origin of the view
+    Npc       = 2,     //!< Coordinates are relative to normalized plane coordinates.
+    World     = 3,     //!< Coordinates are relative to the <i>world</i> coordinate system for the physical elements in the DgnDb
+};
+
+/** @cond BENTLEY_SDK_Internal */
+enum class GradientFlags
+{
+    None         = 0,
+    Invert       = (1 << 0),
+    Outline      = (1 << 1),
+    AlwaysFilled = (1 << 2),
+};
+
+ENUM_IS_FLAGS(GradientFlags)
+
+enum class ClipMask
+{
+    None       = 0,
+    XLow       = (0x0001 << 0),
+    XHigh      = (0x0001 << 1),
+    YLow       = (0x0001 << 2),
+    YHigh      = (0x0001 << 3),
+    ZLow       = (0x0001 << 4),
+    ZHigh      = (0x0001 << 5),
+    XAndY      = (0x000f),         // (XLow | XHigh | YLow | YHigh)
+    All        = (0x003f),         // (XAndY | ZLow | ZHigh),
+};
+
+ENUM_IS_FLAGS(ClipMask)
+
+//! Values held in line style definition elements; normally not used by clients of this API
+//! @ingroup LineStyleManagerModule
+enum class LsComponentType
+{
+    Unknown         = 0,             //!<   Unknown, should never occur
+    PointSymbol     = 1,
+    Compound        = 2,
+    LineCode        = 3,
+    LinePoint       = 4,
+    Internal        = 6,
+    RasterImage     = 7,
+};
+
+//=======================================================================================
+// @bsiclass
+//=======================================================================================
+struct LsComponentId
+{
+private:
+    uint32_t            m_number;              // Component property ID
+    LsComponentType     m_type;
+public:
+    uint32_t GetValue() const { return m_number; }
+    LsComponentType GetType() const { return m_type; }
+    LsComponentId() { m_type = LsComponentType::Unknown; m_number = 0xFFFFFFFF; }
+    bool IsValid() const { return m_number != 0xFFFFFFFF; }
+    explicit LsComponentId(LsComponentType type, uint32_t value) : m_type(type), m_number(value) {}
+
+    bool operator<(LsComponentId const&r) const
+        {
+        if (this->m_type < r.m_type)
+            return true;
+
+        if (this->m_type > r.m_type)
+            return false;
+
+        return this->m_number < r.m_number;
+        }
+};
+
+enum
+{
+    MAX_GRADIENT_KEYS =  8,
+};
+
+enum class SnapStatus
+{
+    Success              = SUCCESS,
+    Aborted              = 1,
+    NoElements           = 2,
+    Disabled             = 100,
+    NoSnapPossible       = 200,
+    NotSnappable         = 300,
+    ModelNotSnappable    = 301,
+    FilteredByCategory   = 400,
+    FilteredByUser       = 500,
+    FilteredByApp        = 600,
+    FilteredByAppQuietly = 700,
+};
+
+enum class OutputMessagePriority
+{
+    None           = 0,
+    Error          = 10,
+    Warning        = 11,
+    Info           = 12,
+    Debug          = 13,
+    OldStyle       = 14,
+    TempRight      = 15,
+    TempLeft       = 16,
+    Fatal          = 17,
+};
+
+/* Values for NotificationManager::OutputMessage */
+enum class OutputMessageAlert
+{
+    None     = 0,
+    Dialog   = 1,
+    Balloon  = 2,
+};
+
+enum class GridOrientationType
+{
+    View    = 0,
+    WorldXY = 1,           // Top
+    WorldYZ = 2,           // Right
+    WorldXZ = 3,           // Front
+    ACS     = 4,
+    Maximum = 4,
+};
+
+enum AngleModeVals
+{
+    ANGLE_PRECISION_Active   = -1,
+    ANGLE_MODE_Active        = -1,
+    ANGLE_MODE_Standard      = 0,
+    ANGLE_MODE_Azimuth       = 1,
+    ANGLE_MODE_Bearing       = 2,
+};
+
+enum class HitDetailType
+{
+    Hit          = 1,
+    Snap         = 2,
+    Intersection = 3,
+};
+
+enum DitherModes
+{
+    DITHERMODE_Pattern              = 0,
+    DITHERMODE_ErrorDiffusion       = 1,
+};
+
+//! Influences how handler should apply annotation scale.
+enum class AnnotationScaleAction
+{
+    Update  = 0,
+    Add     = 1,
+    Remove  = 2,
+};
+
+//! Influences how handler should apply fence stretch.
+enum class FenceStretchFlags
+{
+    /*! no special options */
+    None      = (0),
+    /*! stretch user defined cell components */
+    Cells     = (1<<0),
+};
+
+ENUM_IS_FLAGS (FenceStretchFlags)
+
+//! Influences how handler should apply fence clip.
+enum class FenceClipFlags
+{
+    /*! no special options */
+    None         = (0),
+    /*! maintain closed elements/solids/surfaces */
+    Optimized    = (1<<0),
+};
+
+ENUM_IS_FLAGS (FenceClipFlags)
+
+enum class ClipVolumePass
+{
+    None,
+    InsideForward,
+    InsideBackward,
+    Outside,
+    Inside,
+    Cut,
+    Maximum
+};
+
+enum class DrawPurpose
+{
+    NotSpecified = 0,
+    CreateScene,
+    Hilite,
+    Unhilite,
+    Dynamics,
+    Plot,
+    Pick,
+    CaptureGeometry,
+    GenerateThumbnail,
+    Decorate,
+    FenceAccept,
+    RegionFlood,                 //!< Collect graphics to find closed regions/flood...
+    FitView,
+    ExportVisibleEdges,
+    InterferenceDetection,
+    ModelFacet,
+    Measure,
+    VisibilityCalculation,
+    UpdateDynamic,
+};
+
+//! Used to communicate the result of handling an event from a GPS.
+enum class GeoLocationEventStatus
+{
+    EventHandled                    = 0,    //!< LocationEvent was handled and modified the view
+    EventIgnored                    = 1,    //!< LocationEvent was ignored and did not modify the view because of an unknown failure to convert
+    NoGeoCoordinateSystem           = 2,    //!< LocationEvent was ignored and did not modify the view because the DgnDb does not have a geographic coordinate system defined
+    PointOutsideGeoCoordinateSystem = 3,    //!< LocationEvent was ignored and did not modify the view because the LocationEvent's point is outside the bounds where the geographic coordinate system is accurate
+};
+
+//! Used to specify desired accuracy.
+enum class GeoLocationServicesAccuracy
+{
+    BestForNavigation       = 1,
+    Best                    = 2,
+    Coarse                  = 3
+};
+
+//! Used to describe status of a location provider.
+enum class GeoLocationProviderStatus
+{
+    NotDetermined           = 0,
+    Disabled                = 1,
+    Enabled                 = 2,
+    TemporarilyUnavailable  = 3,
+    Available               = 4,
+    OutOfService            = 5,
+    LocationUnavailable     = 6,
+};
+
+typedef bvector<double> T_DoubleVector;
+typedef T_DoubleVector*        T_DoubleVectorP, &T_DoubleVectorR;
+typedef T_DoubleVector const*  T_DoubleVectorCP;
+typedef T_DoubleVector const&  T_DoubleVectorCR;
+
+#define   IMAXI8      INT64_MAX
+#define   IMINI8      INT64_MIN
+#define   IMAXUI8     UINT64_MAX
+
+
+//=======================================================================================
+// @bsiclass                                                    Keith.Bentley   12/14
+//=======================================================================================
+enum class StandardView
+    {
+    NotStandard = -1,
+    Top         = 1,
+    Bottom      = 2,
+    Left        = 3,
+    Right       = 4,
+    Front       = 5,
+    Back        = 6,
+    Iso         = 7,
+    RightIso    = 8,
+    };
+
+//=======================================================================================
+//! RGBA values for a color
+//! @ingroup DgnColorGroup
+//=======================================================================================
+struct ColorDef
+{
+private:
+    Byte    m_red;
+    Byte    m_green;
+    Byte    m_blue;
+    Byte    m_alpha;
+    uint32_t* AsUInt32() {return reinterpret_cast<uint32_t*>(this);}
+
+public:
+    void SetColors(Byte r, Byte g, Byte b, Byte a) {m_red = r; m_green = g; m_blue = b; m_alpha = a;}
+    void SetAllColors(Byte val) {m_red = m_green = m_blue = val;}
+    void SetRed(Byte v) {m_red=v;}
+    void SetGreen(Byte v) {m_green=v;}
+    void SetBlue(Byte v) {m_blue=v;}
+    void SetAlpha(Byte v) {m_alpha=v;}
+    Byte GetRed() const {return m_red;}
+    Byte GetGreen() const {return m_green;}
+    Byte GetBlue() const {return m_blue;}
+    Byte GetAlpha() const {return m_alpha;}
+
+    uint32_t GetValue() const {return *reinterpret_cast<uint32_t const*>(this);}
+    uint32_t GetValueNoAlpha() const {return 0xffffff & GetValue();}
+
+    bool operator==(ColorDef const& rhs) const {return GetValue() == rhs.GetValue();}
+    bool operator!=(ColorDef const& rhs) const {return GetValue() != rhs.GetValue();}
+
+    ColorDef() {*AsUInt32() = 0;}
+    explicit ColorDef(uint32_t intval) {*AsUInt32()=intval;}
+    ColorDef(Byte red, Byte green, Byte blue, Byte alpha=0) {SetColors(red,green,blue,alpha);}
+
+    static ColorDef Black()       {return ColorDef(0,0,0);}
+    static ColorDef White()       {return ColorDef(0xff,0xff,0xff);}
+    static ColorDef Red()         {return ColorDef(0xff,0,0);}
+    static ColorDef Green()       {return ColorDef(0,0xff,0);}       //! Lime
+    static ColorDef Blue()        {return ColorDef(0,0,0xff);}
+    static ColorDef Yellow()      {return ColorDef(0xff,0xff,0);}
+    static ColorDef Cyan()        {return ColorDef(0,0xff,0xff);}
+    static ColorDef Magenta()     {return ColorDef(0xff,0,0xff);}
+    static ColorDef LightGrey()   {return ColorDef(0xbb,0xbb,0xbb);}
+    static ColorDef MediumGrey()  {return ColorDef(0x88,0x88,0x88);}
+    static ColorDef DarkGrey()    {return ColorDef(0x55,0x55,0x55);}
+    static ColorDef DarkRed()     {return ColorDef(0x80,0,0);}       //! Maroon
+    static ColorDef DarkGreen()   {return ColorDef(0,0x80,0);}       //! Green
+    static ColorDef DarkBlue()    {return ColorDef(0,0,0x80);}       //! Navy
+    static ColorDef DarkYellow()  {return ColorDef(0x80,0x80,0);}    //! Olive
+    static ColorDef DarkCyan()    {return ColorDef(0,0x80,0x80);}    //! Teal
+    static ColorDef DarkMagenta() {return ColorDef(0x80,0,0x80);}    //! Purple
+
+    static ColorDef NotSelected() {return ColorDef(0x49,0x98,0xc8);} //! Bluish color used to denote unselected state
+    static ColorDef Selected()    {return ColorDef(0xf6,0xcc,0x7f);} //! Orangish color used to denote selected state
+};
+
+//__PUBLISH_SECTION_END__
+
+#define QV_RESERVED_DISPLAYPRIORITY     (32)
+#define MAX_HW_DISPLAYPRIORITY          ((1<<23)-QV_RESERVED_DISPLAYPRIORITY)
+#define RESERVED_DISPLAYPRIORITY        (1<<19)
+
+// Used for verifying published tests in DgnPlatformTest are using published headers. DO NOT REMOVE.
+#define __DGNPLATFORM_NON_PUBLISHED_HEADER__ 1
+/*__PUBLISH_SECTION_START__*/
+
+/*=================================================================================**//**
+* Interface to be adopted by a class that wants to supply a copyright message that must
+* be display in a viewport.
+* @bsiclass                                                     Sam.Wilson      10/15
++===============+===============+===============+===============+===============+======*/
+struct CopyrightSupplier
+    {
+    //! Return the copyright message to display in the specified viewport
+    //! @param vp   The viewport that is being displayed
+    //! @return a copyright message to display or an empty string to display nothing
+    virtual Utf8String _GetCopyrightMessage(DgnViewportR vp) = 0;
+    };
+
+
+/** @endcond */
+
+END_BENTLEY_DGN_NAMESPACE