/*--------------------------------------------------------------------------------------+
|
|     $Source: PublicAPI/DgnPlatform/DgnViewport.h $
|
|  $Copyright: (c) 2018 Bentley Systems, Incorporated. All rights reserved. $
|
+--------------------------------------------------------------------------------------*/
#pragma once
//__PUBLISH_SECTION_START__

#include "DgnDb.h"
#include "ViewController.h"

DGNPLATFORM_TYPEDEFS(IViewportAnimator);
DGNPLATFORM_REF_COUNTED_PTR(IViewportAnimator);

BEGIN_BENTLEY_DGN_NAMESPACE

/**  @addtogroup GROUP_DgnView DgnView Module

 A View is an abstract term to describe the way that applications display contents from a DgnDb on a device like a screen. 
 <p>There are different types of views to show different types of DgnModels in application-specific ways.
 <p>A ViewController provides persistence and behavior to a type of view.
 <p>A DgnViewport has a reference-counted-pointer to a ViewController that controls it.
 <p>A ViewContext holds the state of an operation performed on one or more elements in a DgnViewport.
 <p>A SpatialViewController of some kind is used to query and display elements from SpatialModels. 

  <h2>%DgnViewport Coordinates</h2>
  Coordinate information can be exchanged with Viewports using the various coordinate systems defined in DgnCoordSystem.
  - \c DgnCoordSystem::Screen - coordinates are relative to the upper left corner of the screen on which the viewport resides
  - \c DgnCoordSystem::View   - coordinates are relative to the upper left corner of the viewport.
  - \c DgnCoordSystem::Npc    - (<b>N</b>ormalized <b>P</b>lane <b>C</b>oordinates) the left bottom rear of the view is (0.0, 0.0, 0.0) and
                            the right top front of the view is coordinate (1.0, 1.0, 1.0)
  - \c DgnCoordSystem::World  - For PhysicalViews, the <i>world</i> coordinate system is the DgnDb coordinate system. For DrawingViews, 
                         the world coordinate system is the drawing's coordinate system.

  @see DgnCoordSystem
*/

//=======================================================================================
//! Parameters for the "fit view" operation
// @bsiclass                                                    Keith.Bentley   06/15
//=======================================================================================
struct FitViewParams
{
    RotMatrixCP m_rMatrix = nullptr;
    bool m_useElementAlignedBox = false;
    bool m_fitDepthOnly = false;
    bool m_limitByVolume = false;
};

//=======================================================================================
//! Interface adopted by an object which animates a viewport.
//! Only one animator may be associated with a viewport at a given time. Registering a new
//! animator replaces any existing animator.
//! The animator's _Animate() function will be invoked just prior to the rendering of each frame.
//! The return value of _Animate() indicates whether to keep the animator active or to remove it.
//! The animator may also be removed in response to certain changes to the viewport - e.g., when
//! the viewport is closed, or its view controller changed, etc.
// @bsistruct                                                   Paul.Connelly   12/16
//=======================================================================================
struct IViewportAnimator : RefCountedBase
{
    enum class RemoveMe { Yes, No };

    //! Apply animation to the viewport. Return RemoveMe::Yes when animation is completed, causing the animator to be removed from the viewport.
    virtual RemoveMe _Animate(DgnViewportR viewport) = 0;

    //! Invoked when this IViewportAnimator is removed from the viewport, e.g. because it was replaced by a new animator, the viewport was closed -
    //! that is, for any reason other than returning RemoveMe::Yes from _Animate()
    virtual void _OnInterrupted(DgnViewportR viewport) { }
};

//=======================================================================================
/**
 A DgnViewport maps a set of DgnModels to an output device through a camera (a view frustum) and filters (e.g. categories, view flags, etc). 
 <p>
 Viewports are usually mapped to a window on a screen. But, they 
 can also be mapped to other types of output devices such as plot drivers, dialog boxes, bitmaps, etc.
 <p>
 When active, a DgnViewport is connected to ViewController, that determines the behavior of the view. ViewControllers supply the methods
 that control which elements are visible, and the rules for determining elements' symbology. ViewControllers may also add additional graphics
 to a view. ViewControllers store their persistent state in the properties table, and are synchronized with a DgnViewport (which may hold
 local copies of the current state). So, viewing tools that wish to change camera location or other viewing state, must call 
 DgnViewport::SynchWithViewController before the changes are visible to the user.
*/
//! @ingroup GROUP_DgnView
//! @nosubgrouping
//  @bsiclass                                                     KeithBentley    10/02
//=======================================================================================
struct EXPORT_VTABLE_ATTRIBUTE DgnViewport : RefCounted<NonCopyableClass>
{
    friend struct ViewManager;
    typedef std::deque<ViewDefinitionPtr> ViewUndoStack;

    struct SyncFlags
    {
        friend struct DgnViewport;
    private:
        bool m_decorations = false;
        bool m_scene = false;
        bool m_renderPlan = false;
        bool m_controller = false;
        bool m_rotatePoint = false;
        bool m_firstDrawComplete = false;
        bool m_redrawPending = false;

    public:
        void InvalidateDecorations() {m_decorations=false;}
        void InvalidateScene() {m_scene=false; InvalidateDecorations();}
        void InvalidateRenderPlan() {m_renderPlan=false; InvalidateScene();}
        void InvalidateController() {m_controller=false; InvalidateRenderPlan(); InvalidateFirstDrawComplete();}
        void InvalidateRotatePoint() {m_rotatePoint=false;}
        void InvalidateFirstDrawComplete() {m_firstDrawComplete=false;}
        void InvalidateRedrawPending() {m_redrawPending = false;}
        void SetValidDecorations() {m_decorations=true;}
        void SetFirstDrawComplete() {m_firstDrawComplete=true;}
        void SetValidScene() {m_scene=true;}
        void SetValidController() {m_controller=true;}
        void SetValidRenderPlan() {m_renderPlan=true;}
        void SetValidRotatePoint() {m_rotatePoint=true;}
        void SetRedrawPending() {m_redrawPending = true;}
        bool IsValidDecorations() const {return m_decorations;}
        bool IsValidScene() const {return m_scene;}
        bool IsValidRenderPlan() const {return m_renderPlan;}
        bool IsValidController() const {return m_controller;}
        bool IsValidRotatePoint() const {return m_rotatePoint;}
        bool IsFirstDrawComplete() const {return m_firstDrawComplete;}
        bool IsRedrawPending() const {return m_redrawPending;}
    };

    //! Object to monitor changes to a DgnViewport. See #AddTracker, #DropTracker
    struct Tracker
    {
        virtual ~Tracker() {}
        virtual void _OnViewChanged() const {} //!< Called after this DgnViewport has been modified, e.g. through a viewing tool
        virtual void _OnViewClose() const {}   //!< Called when this DgnViewport is about to be closed.
    };

protected:
    mutable SyncFlags m_sync;
    bool m_zClipAdjusted = false;    // were the view z clip planes adjusted due to front/back clipping off?
    bool m_is3dView = false;         // view is of a 3d model
    bool m_isCameraOn = false;       // view is 3d and the camera is turned on.
    bool m_undoActive = false;
    bool m_fadeOutActive = false;
    bool m_renderContinuously = false;
    Byte m_dynamicsTransparency = 64;
    Byte m_flashingTransparency = 100;
    size_t m_maxUndoSteps = 20;
    DPoint3d m_viewOrg;                 // view origin, potentially expanded
    DVec3d m_viewDelta;                 // view delta, potentially expanded
    DPoint3d m_viewOrgUnexpanded;       // view origin (from ViewController, unexpanded)
    DVec3d m_viewDeltaUnexpanded;       // view delta (from ViewController, unexpanded)
    RotMatrix m_rotMatrix;              // rotation matrix (from ViewController)
    ViewDefinition3d::Camera m_camera;
    Render::HiliteSettings m_hilite;
    DMap4d m_rootToView;
    DMap4d m_rootToNpc;
    double m_frustFraction;
    Utf8String m_viewTitle;
    ViewControllerPtr m_viewController;
    DPoint3d m_viewCmdTargetCenter;
    ViewDefinitionPtr m_currentBaseline;
    ViewUndoStack m_forwardStack;
    ViewUndoStack m_backStack;
    EventHandlerList<Tracker> m_trackers;
    IViewportAnimatorPtr m_animator;
    BeTimePoint m_flashUpdateTime;  // time the current flash started
    double m_flashIntensity;        // current flash intensity from [0..1]
    double m_flashDuration;         // the length of time that the flash intensity will increase (in seconds)
    DgnElementId m_flashedElem;
    DgnElementId m_lastFlashedElem;

    DGNPLATFORM_EXPORT void DestroyViewport();
    DGNPLATFORM_EXPORT void SuspendViewport();
    DGNPLATFORM_EXPORT virtual void _AdjustZPlanes(DPoint3dR origin, DVec3dR delta) const;
<<<<<<< HEAD
    virtual double _GetCameraFrustumNearScaleLimit() const { return 0.0; }
=======
    void ExtendRangeForBackgroundMap(DRange3dR extents) const;
    virtual double _GetCameraFrustumNearScaleLimit() const {return GetRenderTarget()->_GetCameraFrustumNearScaleLimit();}
>>>>>>> 0fb1f32a

    virtual bool _IsVisible() const {return true;}
    virtual void _SynchViewTitle() {}
    virtual void _Destroy() {DestroyViewport();}
    virtual void _Suspend() {SuspendViewport();}
    DGNPLATFORM_EXPORT virtual void _AdjustAspectRatio(DPoint3dR origin, DVec3dR delta);
    DGNPLATFORM_EXPORT static void StartRenderThread();
    DMap4d CalcNpcToView();
    DGNPLATFORM_EXPORT void SaveViewUndo();
    DGNPLATFORM_EXPORT void Animate();
public:
    virtual ~DgnViewport() {DestroyViewport();}

    Byte GetFlashingTransparency() const {return m_flashingTransparency;}
    void SetFlashingTransparency(Byte val) {m_flashingTransparency = val;}
    Byte GetDynamicsTransparency() const {return m_dynamicsTransparency;}
    void SetDynamicsTransparency(Byte val) {m_dynamicsTransparency = val;}

    DGNPLATFORM_EXPORT void SetFlashed(DgnElementId id, double duration);

    double GetFrustumFraction() const {return m_frustFraction;}
    bool IsVisible() {return _IsVisible();}
    void AlignWithRootZ();
    DGNPLATFORM_EXPORT uint32_t SetMinimumTargetFrameRate(uint32_t frameRate);
    DGNPLATFORM_EXPORT void InvalidateScene() const;
    DGNPLATFORM_EXPORT double GetFocusPlaneNpc();
    DGNPLATFORM_EXPORT StatusInt RootToNpcFromViewDef(DMap4d&, double&, ViewDefinition3d::Camera const*, DPoint3dCR, DPoint3dCR, RotMatrixCR) const;
    DGNPLATFORM_EXPORT static void FixFrustumOrder(Frustum&);
    DGNPLATFORM_EXPORT ViewportStatus SetupFromViewController();
    void Destroy() {_Destroy();}
    DGNPLATFORM_EXPORT StatusInt ComputeViewRange(DRange3dR, FitViewParams& params);
    void InvalidateDecorations() const {m_sync.InvalidateDecorations();}
    void InvalidateController() const {m_sync.InvalidateController();}
    void InvalidateRenderPlan() const {m_sync.InvalidateRenderPlan();}
    DGNPLATFORM_EXPORT static int GetDefaultIndexedLineWidth(int index);
    DGNPLATFORM_EXPORT static void OutputFrustumErrorMessage(ViewportStatus errorStatus);
    DGNPLATFORM_EXPORT void ChangeViewController(ViewControllerR);
    bool Allow3dManipulations() const {return m_viewController->Allow3dManipulations();}
    void DrawToolGraphics(ViewContextR context, bool isPreUpdate);
    DPoint3dCP GetViewCmdTargetCenter() {return m_sync.IsValidRotatePoint() ? &m_viewCmdTargetCenter : nullptr;}
    Point2d GetScreenOrigin() const { return { 0, 0 }; }
    DGNPLATFORM_EXPORT double PixelsFromInches(double inches) const;

    void SetUndoActive(bool val, size_t numsteps=20) {m_undoActive=val; m_maxUndoSteps=numsteps;}
    bool IsUndoActive() {return m_undoActive;}
    void ClearUndo();

    DGNPLATFORM_EXPORT void SetFadeOutActive(bool val);
    bool IsFadeOutActive() const { return m_fadeOutActive; }

    //! @return the current Camera for this DgnViewport. Note that the DgnViewport's camera may not match its ViewController's camera
    //! due to adjustments made for front/back clipping being turned off.
    ViewDefinition3d::Camera const& GetCamera() const {return m_camera;}

    //! Determine the depth range, in NPC units, of the elements visible within a view.
    //! @param[out] low the npc value of the furthest back element in the view
    //! @param[out] high the npc value of the element closest to the front of view
    //! @param[in] subRectNpc If non-NULL, only search within a sub rectangle of the view. In NPC coordinates.
    //! @return SUCCESS if there were visible elements within the view, ERROR otherwise.
    //! @private
    DGNPLATFORM_EXPORT StatusInt DetermineVisibleDepthNpcRange(double& low, double& high, BSIRectCP subRectNpc=nullptr);

    //! Determine the depth range, in NPC units, of the elements visible within a view.
    //! @param[out] low the npc value of the furthest back element in the view
    //! @param[out] high the npc value of the element closest to the front of view
    //! @param[in] subRectNpc If non-NULL, only search within a sub rectangle of the view. In NPC coordinates.
    //! @return SUCCESS if there were visible elements within the view, ERROR otherwise.
    //! @private
    DGNPLATFORM_EXPORT StatusInt DetermineVisibleDepthNpcAverage(double& averageNpc, BSIRectCP subRectNpc=nullptr);

    //! @return the point to use as the default rotation point at the center of the visible elements in the view.
    //! @note this method calls DetermineVisibleDepthNpc, which can be time consuming.
    //! @private
    DGNPLATFORM_EXPORT DPoint3d DetermineDefaultRotatePoint();

    //! Determien the nearest visible geometry point within radiusPixels of the supplied pick point.
    //! @param[out] outPoint point on visible geometry in world coordinates.
    //! @param[in] pickPoint pick point in world coordinates.
    //! @param[in] radiusPixels radius in pixels around pick point to search for visible geometry.
    DGNPLATFORM_EXPORT StatusInt DetermineNearestVisibleGeometryPoint(DPoint3dR outPoint, DPoint3dCR pickPoint, int radiusPixels);

    //! Compute the range of the element when displayed in this DgnViewport
    //! @private
    DGNPLATFORM_EXPORT StatusInt ComputeFittedElementRange(DRange3dR range, DgnElementIdSet const& elements, RotMatrixCP rMatrix=nullptr);

/** @name Color Controls */
/** @{ */
    //! Get the background color for this DgnViewport.
    //! @return background color
    DGNPLATFORM_EXPORT ColorDef GetBackgroundColor() const;

    //! @return either white or black, whichever has more contrast to the background color of this DgnViewport.
    DGNPLATFORM_EXPORT ColorDef GetContrastToBackgroundColor() const;

    //! Adjust a color such that there is visible contrast to another color. This method is useful for adjusting a
    //! color slightly so that it can be discerned by the user in the context of other objects or against the background color.
    //! If the two colors are nearly the same, such that the user wouldn't be able to tell them apart (e.g. they are both
    //! very dark or very light) this method will adjust the starting color by making it either brighter or darker, but keeping
    //! the same hue, until there is sufficient Contrast.
    //! @param[in] thisColor Starting color
    //! @param[in] againstColor Color against which the result must contrast.
    //! @return  the adjusted, contrasting color
    DGNPLATFORM_EXPORT ColorDef AdjustColorForContrast(ColorDef thisColor, ColorDef againstColor) const;

    //! Adjust the transparency of a color, leaving the Red, Blue, and Green components unchanged.
    //! @param[in] color Original color
    //! @param[in] transparency New transparency (0=opaque, 255=fully transparent)
    //! @return color with transparency adjusted.
    DGNPLATFORM_EXPORT static ColorDef MakeColorTransparency(ColorDef color, int transparency);

    //! Adjust the transparency of a color, leaving the Red, Blue, and Green components unchanged, but ONLY IF
    //! the current transparency value of the color is opaque. If the color already has a transparency value, this method
    //! returns the original value of color.
    //! @param[in] color Original color
    //! @param[in] transparency New transparency (0=opaque, 255=fully transparent)
    //! @return color with transparency adjusted.
    DGNPLATFORM_EXPORT static ColorDef MakeTransparentIfOpaque(ColorDef color, int transparency);

    //! Get the current hilite color for this DgnViewport.
    //! @return the current TBGR hilite color.
    ColorDef GetHiliteColor() const {return m_hilite.GetColor();}

    //! Set the current TGBR color value of the user-selected hilite color for this DgnViewport.
    //! @param color The new TBGR hilite color
    void SetHiliteColor(ColorDef color) {m_hilite.SetColor(color);}

    void SetHilite(Render::HiliteSettings const& hilite) {m_hilite=hilite;}
    Render::HiliteSettings GetHilite() const {return m_hilite;}

/** @} */

/** @name Coordinate Query and Conversion */
/** @{ */
    //! Get the Rotation Matrix for this DgnViewport. The concept of a DgnViewport's Rotation Matrix is somewhat limiting since it does not
    //! support perspective transformations. This method is provided for compatibility with previous API only.
    //! @see the Coordinate Coordinate Query and Conversion functions and #GetWorldToViewMap
    RotMatrixCR GetRotMatrix() const {return m_rotMatrix;}
    DVec3d GetXVector() const {DVec3d v; GetRotMatrix().GetRow(v,0); return v;}
    DVec3d GetYVector() const {DVec3d v; GetRotMatrix().GetRow(v,1); return v;}
    DVec3d GetZVector() const {DVec3d v; GetRotMatrix().GetRow(v,2); return v;}

    //! Get the DgnViewport rectangle in DgnCoordSystem::View.
    virtual BSIRect _GetViewRect() const { return BSIRect::From(0, 0, 1, 1); }
    BSIRect GetViewRect() const {return _GetViewRect();}

    //! Get the DgnCoordSystem::View coordinates of lower-left-back and upper-right-front corners of a viewport.
    DGNPLATFORM_EXPORT DRange3d GetViewCorners() const;

    //! Get the DPI scale which can be used for conversion between physical pixels and device-independent pixels (DIPs).
    DVec2d GetDpiScale() const { return DVec2d::From(0.0, 0.0); }

    //! Get an 8-point frustum corresponding to the 8 corners of the DgnViewport in the specified coordinate system.
    //! There are two sets of corners that may be of interest.
    //! The "adjusted" box is the one that is computed by examining the "project extents" and moving
    //! the front and back planes to enclose everything in the view [N.B. this is the way that views implement
    //! the concept of "no front/back clipping", since there always must be a view frustum]. The "unadjusted" box is
    //! the one that is stored in the ViewController.
    //! @param[in] sys Coordinate system for \c points
    //! @param[in] adjustedBox If true, retrieve the adjusted box. Otherwise retrieve the box that came from the view definition.
    //! @return the view frustum
    //! @note The "adjusted" box may be either larger or smaller than the "unadjusted" box.
    DGNPLATFORM_EXPORT Frustum GetFrustum(DgnCoordSystem sys=DgnCoordSystem::World, bool adjustedBox=true) const;

    //! Get the size of a single pixel at a given point as a distance along the view-x axis.
    //! The size of a pixel will only differ at different points within the same DgnViewport if the camera is on for this DgnViewport (in which case,
    //! points closer to the eye return larger values than ones further from the eye.)
    //! @param[in] rootPt      The point in DgnCoordSystem::World for determining pixel size. If NULL, use the center of the DgnViewport.
    //! @param[in] coordSys    The coordinate system for the returned distance.
    //! @return the size of the pixel at point \c rootPt.
    DGNPLATFORM_EXPORT double GetPixelSizeAtPoint(DPoint3dCP rootPt, DgnCoordSystem coordSys = DgnCoordSystem::World) const;

    //! Get the DMap4d to convert between DgnCoordSystem::World and DgnCoordSystem::View coordinates for this DgnViewport.
    //! @return the current WorldToView map for this DgnViewport.
    DMap4dCP GetWorldToViewMap() const {return &m_rootToView;}

    //! Get the DMap4d to convert between DgnCoordSystem::World and DgnCoordSystem::Npc coordinates for this DgnViewport.
    //! @return the current WorldToNpc map for this DgnViewport.
    DMap4dCP GetWorldToNpcMap() const {return &m_rootToNpc;}

    //! Transform an array of points in DgnCoordSystem::Npc into DgnCoordSystem::View.
    //! @param[out] viewPts An array to receive the points in DgnCoordSystem::View. Must be dimensioned to hold \c nPts points.
    //! @param[in] npcPts Input array in DgnCoordSystem::Npc
    //! @param[in] nPts Number of points in both arrays.
    DGNPLATFORM_EXPORT void NpcToView(DPoint3dP viewPts, DPoint3dCP npcPts, int nPts) const;

    //! Transforma a point from DgnCoordSystem::Npc into DgnCoordSystem::View.
    DPoint3d NpcToView(DPoint3dCR npcPt) const {DPoint3d viewPt; NpcToView(&viewPt, &npcPt, 1); return viewPt;}

    //! Transform an array of points in DgnCoordSystem::View into DgnCoordSystem::Npc.
    //! @param[out] npcPts An array to receive the points in DgnCoordSystem::Npc. Must be dimensioned to hold \c nPts points.
    //! @param[in] viewPts Input array in DgnCoordSystem::View
    //! @param[in] nPts Number of points in both arrays.
    DGNPLATFORM_EXPORT void ViewToNpc(DPoint3dP npcPts, DPoint3dCP viewPts, int nPts) const;

    //! Transform a point from DgnCoordSystem::View into DgnCoordSystem::Npc.
    DPoint3d ViewToNpc(DPoint3dCR viewPt) const {DPoint3d npcPt; ViewToNpc(&npcPt, &viewPt, 1); return npcPt;}

    //! Transform an array of points in DgnCoordSystem::View into DgnCoordSystem::Screen.
    //! @param[out] screenPts An array to receive the points in DgnCoordSystem::Screen. Must be dimensioned to hold \c nPts points.
    //! @param[in] viewPts Input array in DgnCoordSystem::View
    //! @param[in] nPts Number of points in both arrays.
    DGNPLATFORM_EXPORT void ViewToScreen(DPoint3dP screenPts, DPoint3dCP viewPts, int nPts) const;

    //! Transform an array of points in DgnCoordSystem::Screen into DgnCoordSystem::View.
    //! @param[out] viewPts An array to receive the points in DgnCoordSystem::View. Must be dimensioned to hold \c nPts points.
    //! @param[in] screenPts Input array in DgnCoordSystem::Screen
    //! @param[in] nPts Number of points in both arrays.
    DGNPLATFORM_EXPORT void ScreenToView(DPoint3dP viewPts, DPoint3dCP screenPts, int nPts) const;

    //! Transform an array of points in DgnCoordSystem::Npc into DgnCoordSystem::World.
    //! @param[out] worldPts An array to receive the points in DgnCoordSystem::World. Must be dimensioned to hold \c nPts points.
    //! @param[in] npcPts Input array in DgnCoordSystem::Npc
    //! @param[in] nPts Number of points in both arrays.
    DGNPLATFORM_EXPORT void NpcToWorld(DPoint3dP worldPts, DPoint3dCP npcPts, int nPts) const;

    //! Transform a point from DgnCoordSystem::Npc into DgnCoordSystem::World.
    DPoint3d NpcToWorld(DPoint3dCR npcPt) const {DPoint3d worldPt; NpcToWorld(&worldPt, &npcPt, 1); return worldPt;}

    //! Transform an array of points in DgnCoordSystem::World into DgnCoordSystem::Npc.
    //! @param[out] npcPts An array to receive the points in DgnCoordSystem::Npc. Must be dimensioned to hold \c nPts points.
    //! @param[in] worldPts Input array in DgnCoordSystem::World
    //! @param[in] nPts  Number of points in both arrays.
    DGNPLATFORM_EXPORT void WorldToNpc(DPoint3dP npcPts, DPoint3dCP worldPts, int nPts) const;

    //! Transform a point from DgnCoordSystem::World into DgnCoordSystem::Npc.
    DPoint3d WorldToNpc(DPoint3dCR worldPt) const {DPoint3d npcPt; WorldToNpc(&npcPt, &worldPt, 1); return npcPt;}

    //! Transform an array of points in DgnCoordSystem::World into DgnCoordSystem::View.
    //! @param[out] viewPts  An array to receive the points in DgnCoordSystem::View. Must be dimensioned to hold \c nPts points.
    //! @param[in] worldPts Input array in DgnCoordSystem::World
    //! @param[in] nPts Number of points in both arrays.
    DGNPLATFORM_EXPORT void WorldToView(DPoint4dP viewPts, DPoint3dCP worldPts, int nPts) const;

    //! Transform an array of points in DgnCoordSystem::View into DgnCoordSystem::World.
    //! @param[out] worldPts An array to receive the points in DgnCoordSystem::World. Must be dimensioned to hold \c nPts points.
    //! @param[in] viewPts Input array of DPoint4d coordinates in DgnCoordSystem::View
    //! @param[in] nPts Number of points in both arrays.
    DGNPLATFORM_EXPORT void ViewToWorld(DPoint3dP worldPts, DPoint4dCP viewPts, int nPts) const;

    //! Transform an array of points in DgnCoordSystem::World into DgnCoordSystem::View.
    //! @param[out] viewPts An array to receive the points in DgnCoordSystem::View. Must be dimensioned to hold \c nPts points.
    //! @param[in] worldPts Input array in DgnCoordSystem::World
    //! @param[in] nPts Number of points in both arrays.
    DGNPLATFORM_EXPORT void WorldToView(DPoint3dP viewPts, DPoint3dCP worldPts, int nPts) const;

    //! Transform a point from DgnCoordSystem::World into DgnCoordSystem::View.
    DPoint3d WorldToView(DPoint3dCR worldPt) const {DPoint3d viewPt; WorldToView(&viewPt, &worldPt, 1); return viewPt;}

    //! Transform an array of points in DgnCoordSystem::World into an array of 2D points in DgnCoordSystem::View.
    //! @param[out] viewPts An array to receive the points in DgnCoordSystem::View. Must be dimensioned to hold \c nPts points.
    //! @param[in] worldPts Input array in DgnCoordSystem::World
    //! @param[in] nPts Number of points in both arrays.
    DGNPLATFORM_EXPORT void WorldToView2d(DPoint2dP viewPts, DPoint3dCP worldPts, int nPts) const;

    //! Transform an array of points in DgnCoordSystem::View into DgnCoordSystem::World.
    //! @param[out] worldPts An array to receive the points in DgnCoordSystem::World. Must be dimensioned to hold \c nPts points.
    //! @param[in] viewPts Input array in DgnCoordSystem::View
    //! @param[in] nPts Number of points in both arrays.
    DGNPLATFORM_EXPORT void ViewToWorld(DPoint3dP worldPts, DPoint3dCP viewPts, int nPts) const;

    //! Transform a point from DgnCoordSystem::View into DgnCoordSystem::World.
    DPoint3d ViewToWorld(DPoint3dCR viewPt) const {DPoint3d worldPt; ViewToWorld(&worldPt, &viewPt, 1); return worldPt;}

    DGNPLATFORM_EXPORT bool IsPointAdjustmentRequired() const;
    DGNPLATFORM_EXPORT bool IsSnapAdjustmentRequired() const;
    DGNPLATFORM_EXPORT bool IsContextRotationRequired() const;

/** @} */

/** @name DgnViewport Parameters */
/** @{ */
    //! Determine whether this DgnViewport is currently active. Viewports become "active" after they have
    //! been initialized and connected to an Render::Target.
    //! @return true if the DgnViewport is active.
    bool IsActive() const { return false; }

    //! Determine whether this DgnViewport currently has a camera enabled. In this context, the "camera" is on
    //! if the WorldToView transform contains a perspective transformation.
    //! @remarks Applicable only to physical views.
    //! @return true if the camera is on.
    bool IsCameraOn() const {return m_isCameraOn;}

    //! Determine whether the Grid display is currently enabled in this DgnViewport.
    //! @return true if the grid display is on.
    bool IsGridOn() const {return GetViewFlags().ShowGrid();}

    //! Determine whether this viewport is a 3d view.
    //! @remarks Will be true only for a physical views.
    bool Is3dView() const {return m_is3dView;}

    //! Get the ViewController associated with this DgnViewport.
    ViewControllerCR GetViewController() const {return *m_viewController;}

    //! Get the ViewController associated with this DgnViewport.
    ViewControllerR GetViewControllerR() const {return *m_viewController;}

    //! If this view is a physical view, get the physical view controller.
    SpatialViewControllerCP GetSpatialViewControllerCP() const {return GetViewController()._ToSpatialView();}
    //! If this view is a physical view, get a writeable pointer to the physical view controller.
    SpatialViewControllerP GetSpatialViewControllerP() {return const_cast<SpatialViewControllerP>(GetSpatialViewControllerCP());}
    //! If this view is a drawing view, get the drawing view controller.
    DrawingViewControllerCP GetDrawingViewControllerCP() const {return GetViewController()._ToDrawingView();}
    //! If this view is a drawing view, get a writeable pointer to the drawing view controller.
    DrawingViewControllerP GetDrawingViewControllerP() {return const_cast<DrawingViewControllerP>(GetDrawingViewControllerCP());}
    //! If this view is a sheet view, get the sheet view controller.
    Sheet::ViewControllerCP GetSheetViewControllerCP() const {return GetViewController()._ToSheetView();}
    //! If this view is a sheet view, get a writeable pointer to the sheet view controller.
    Sheet::ViewControllerP GetSheetViewControllerP() {return const_cast<Sheet::ViewControllerP>(GetSheetViewControllerCP());}

    //! Get View Origin for this DgnViewport.
    //! @return the root coordinates of the lower left back corner of the DgnViewport.
    DPoint3dCP GetViewOrigin() const {return &m_viewOrg;}

    //! Get the View Delta (size) of this DgnViewport in root coordinate distances.
    //! @return the view delta in root coordinate distances.
    DPoint3dCP GetViewDelta() const {return &m_viewDelta;}

    //! Get the View Flags for this DgnViewport.
    //! @return the View flags for this DgnViewport.
    Render::ViewFlags GetViewFlags() const {return m_viewController->GetViewFlags();}

    //! Synchronized this DgnViewport with the current state of its ViewController. A DgnViewport may hold local copies of the information
    //! in its ViewController. Therefore, when changes are made to the state of a ViewController, it must be synchronized with the
    //! DgnViewport to which it is connected before the changes are visible to the user. This method also allows applications to save
    //! the changes between states of a ViewController to support the "view undo" command.
    //! @param[in] saveInUndo If true, the new state of the ViewController is compared to the previous state and changes are saved in the View Undo stack.
    //! If the user issues the "view undo" command, the changes are reversed and the ViewController is reverted to the previous state.
    DGNPLATFORM_EXPORT void SynchWithViewController(bool saveInUndo);
/** @} */

/** @name Changing DgnViewport Frustum */
/** @{ */
    //! Scroll the DgnViewport by a given number of pixels in the view's X and/or Y direction. This method will move the DgnViewport's frustum
    //! in the indicated direction, but does \em not update the screen (even if the DgnViewport happens to be visible.) This method 
    //! changes the ViewController associated with the DgnViewport.
    //! @param[in] viewDist The distance to scroll, in pixels.
    DGNPLATFORM_EXPORT ViewportStatus Scroll(Point2dCP viewDist);

    //! Change the size of this DgnViewport's frustum by a ratio to its current size. Also, specify a new center point
    //! for the frustum in DgnCoordSystem::World coordinates.
    //! This method will change the DgnViewport's frustum, but does \em not update the screen (even if the DgnViewport happens
    //! to be a visible View.) This method \em does change the ViewController associated with the DgnViewport.
    //! @param[in] newCenterRoot The position, in DgnCoordSystem::World, for the new center of the frustum. If NULL, center is unchanged.
    //! @param[in] factor Scale factor to apply to current frustum. Scale factors greater than 1.0 zoom out (that is, the view
    //!                   frustum gets larger and shows more of the model), and scale factors less than 1.0 zoom in.
    DGNPLATFORM_EXPORT ViewportStatus Zoom(DPoint3dCP newCenterRoot, double factor);

    //! Change the frustum for this DgnViewport. The frustum is an 8-point array of points in DgnCoordSystem::World coordinates
    //! in the order specified by NpcCorners.
    //! This method will change the DgnViewport's frustum, but does \em not update the screen (even if the DgnViewport happens
    //! to be visible.) This method \em does change the ViewController associated with the DgnViewport.
    DGNPLATFORM_EXPORT ViewportStatus SetupFromFrustum(Frustum const& frustPts);
/** @} */

    Utf8StringCR GetTitle() {return m_viewTitle;}
    void SetTitle(Utf8CP title) {m_viewTitle = title;}

    EventHandlerList<Tracker>& GetTrackers() {return m_trackers;}
    void AddTracker(Tracker* tracker) {m_trackers.AddHandler(tracker);}
    void DropTracker(Tracker* tracker) {m_trackers.DropHandler(tracker);}

    DGNPLATFORM_EXPORT void SetAnimator(IViewportAnimatorR animator);
    DGNPLATFORM_EXPORT void RemoveAnimator();

    // Continuous rendering causes the viewport to redraw on every iteration of the render loop, regardless of whether anything has changed
    // which might affect display. This can negatively impact performance. It should only be enabled while untracked animations (such as
    // those used for scientific visualization) are active.
    bool IsContinuousRenderingEnabled() const { return m_renderContinuously; }
    void EnableContinuousRendering() { m_renderContinuously = true; }
    void DisableContinuousRendering() { m_renderContinuously = false; }
    void SetContinousRendering(bool val) { m_renderContinuously = val; }

    DGNPLATFORM_EXPORT ColorDef GetSolidFillEdgeColor(ColorDef inColor);

    DGNPLATFORM_EXPORT void ChangeActiveVolume(ClipVectorP volume);
<<<<<<< HEAD
=======

    //! Read the current image from this viewport from the Rendering system. 
    //! @param[in] viewRect The area of the view to read. The origin of \a viewRect must specify the upper left corner. It is an error to specify a view rectangle that lies outside the actual view. If not specified, the entire view is captured.
    //! @param[in] targetSize The size of the Image to be returned. The size can be larger or smaller than the original view. If not specified, the returned image is full size.
    //! @note By using a combination of \a viewRect and \a targetSize, you can tell this function to both clip and
    //! scale the image in the view. For example, use \a viewRect to specify a rectangle within the view to get a clipped image.
    //! Specify \a targetSize to be less than the size of the view rectangle to scale the image down. 
    //! @note The viewRect is adjusted as necessary to preserve the aspect ratio.
    //! The image is fitted to the smaller dimension of the viewRect and centered in the larger dimension.
    //! @return the Image containing the RGBA pixels from the specified rectangle of the viewport. On error, image.IsValid() will return false.
    DGNVIEW_EXPORT Render::Image ReadImage(BSIRectCR viewRect = BSIRect::From(0,0,-1,-1), Point2dCR targetSize=Point2d::From(0,0));

    //! Read selected data about each pixel within a rectangular portion of the viewport.
    //! @param[in] viewRect The area of the view to read. The origin specifies the upper-left corner. Must lie entirely within the viewport's dimensions.
    //! @return an IPixelDataBuffer object from which the selected data can be retrieved, or nullptr on error.
    DGNPLATFORM_EXPORT Render::IPixelDataBufferCPtr ReadPixels(BSIRectCR viewRect);

    //! Return the NPC geometry point for pixel data.
    //! @param[out] npc The npc point for visible geometry at the specified location.
    //! @param[in] pixelData Pixel data (as returned from ReadPixels).
    //! @param[in] x value in view coordinates.
    //! @param[in] y value in view coordinates.
    //! @return true if there is geometry visible at the specified location.
    bool GetPixelDataNpcPoint(DPoint3dR npc, Render::IPixelDataBufferCR pixelData, int32_t x, int32_t y);

    //! Return the world geometry point for pixel data.
    //! @param[out] world The world point for visible geometry at the specified location.
    //! @param[in] pixelData Pixel data (as returned from ReadPixels).
    //! @param[in] x value in view coordinates.
    //! @param[in] y value in view coordinates.
    //! @return true if there is geometry visible at the specified location.
    bool GetPixelDataWorldPoint(DPoint3dR world, Render::IPixelDataBufferCR pixelData, int32_t x, int32_t y);

};


//=======================================================================================
// @bsiclass                                                    Keith.Bentley   01/17
//=======================================================================================
struct OffscreenViewport : DgnViewport
{
    BSIRect m_rect;
    BSIRect _GetViewRect() const override {return m_rect;}
    void SetRect(BSIRect rect, bool temporary=false) {m_rect=rect; m_renderTarget->_SetViewRect(rect, temporary);}
    DGNVIEW_EXPORT OffscreenViewport();
    DGNVIEW_EXPORT explicit OffscreenViewport(double tileSizeModifier);
};

//=======================================================================================
// @bsiclass                                                    Keith.Bentley   01/10
//=======================================================================================
struct NonVisibleViewport : DgnViewport
{
protected:
    void _AdjustAspectRatio(DPoint3dR origin, DVec3dR delta) override {}

public:
    NonVisibleViewport(Render::Target* target, ViewControllerR viewController) : DgnViewport(target) {m_viewController = &viewController; SetupFromViewController();}
>>>>>>> 0fb1f32a
};
END_BENTLEY_DGN_NAMESPACE

/** @endGroup */

<|MERGE_RESOLUTION|>--- conflicted
+++ resolved
@@ -1,624 +1,558 @@
-/*--------------------------------------------------------------------------------------+
-|
-|     $Source: PublicAPI/DgnPlatform/DgnViewport.h $
-|
-|  $Copyright: (c) 2018 Bentley Systems, Incorporated. All rights reserved. $
-|
-+--------------------------------------------------------------------------------------*/
-#pragma once
-//__PUBLISH_SECTION_START__
-
-#include "DgnDb.h"
-#include "ViewController.h"
-
-DGNPLATFORM_TYPEDEFS(IViewportAnimator);
-DGNPLATFORM_REF_COUNTED_PTR(IViewportAnimator);
-
-BEGIN_BENTLEY_DGN_NAMESPACE
-
-/**  @addtogroup GROUP_DgnView DgnView Module
-
- A View is an abstract term to describe the way that applications display contents from a DgnDb on a device like a screen. 
- <p>There are different types of views to show different types of DgnModels in application-specific ways.
- <p>A ViewController provides persistence and behavior to a type of view.
- <p>A DgnViewport has a reference-counted-pointer to a ViewController that controls it.
- <p>A ViewContext holds the state of an operation performed on one or more elements in a DgnViewport.
- <p>A SpatialViewController of some kind is used to query and display elements from SpatialModels. 
-
-  <h2>%DgnViewport Coordinates</h2>
-  Coordinate information can be exchanged with Viewports using the various coordinate systems defined in DgnCoordSystem.
-  - \c DgnCoordSystem::Screen - coordinates are relative to the upper left corner of the screen on which the viewport resides
-  - \c DgnCoordSystem::View   - coordinates are relative to the upper left corner of the viewport.
-  - \c DgnCoordSystem::Npc    - (<b>N</b>ormalized <b>P</b>lane <b>C</b>oordinates) the left bottom rear of the view is (0.0, 0.0, 0.0) and
-                            the right top front of the view is coordinate (1.0, 1.0, 1.0)
-  - \c DgnCoordSystem::World  - For PhysicalViews, the <i>world</i> coordinate system is the DgnDb coordinate system. For DrawingViews, 
-                         the world coordinate system is the drawing's coordinate system.
-
-  @see DgnCoordSystem
-*/
-
-//=======================================================================================
-//! Parameters for the "fit view" operation
-// @bsiclass                                                    Keith.Bentley   06/15
-//=======================================================================================
-struct FitViewParams
-{
-    RotMatrixCP m_rMatrix = nullptr;
-    bool m_useElementAlignedBox = false;
-    bool m_fitDepthOnly = false;
-    bool m_limitByVolume = false;
-};
-
-//=======================================================================================
-//! Interface adopted by an object which animates a viewport.
-//! Only one animator may be associated with a viewport at a given time. Registering a new
-//! animator replaces any existing animator.
-//! The animator's _Animate() function will be invoked just prior to the rendering of each frame.
-//! The return value of _Animate() indicates whether to keep the animator active or to remove it.
-//! The animator may also be removed in response to certain changes to the viewport - e.g., when
-//! the viewport is closed, or its view controller changed, etc.
-// @bsistruct                                                   Paul.Connelly   12/16
-//=======================================================================================
-struct IViewportAnimator : RefCountedBase
-{
-    enum class RemoveMe { Yes, No };
-
-    //! Apply animation to the viewport. Return RemoveMe::Yes when animation is completed, causing the animator to be removed from the viewport.
-    virtual RemoveMe _Animate(DgnViewportR viewport) = 0;
-
-    //! Invoked when this IViewportAnimator is removed from the viewport, e.g. because it was replaced by a new animator, the viewport was closed -
-    //! that is, for any reason other than returning RemoveMe::Yes from _Animate()
-    virtual void _OnInterrupted(DgnViewportR viewport) { }
-};
-
-//=======================================================================================
-/**
- A DgnViewport maps a set of DgnModels to an output device through a camera (a view frustum) and filters (e.g. categories, view flags, etc). 
- <p>
- Viewports are usually mapped to a window on a screen. But, they 
- can also be mapped to other types of output devices such as plot drivers, dialog boxes, bitmaps, etc.
- <p>
- When active, a DgnViewport is connected to ViewController, that determines the behavior of the view. ViewControllers supply the methods
- that control which elements are visible, and the rules for determining elements' symbology. ViewControllers may also add additional graphics
- to a view. ViewControllers store their persistent state in the properties table, and are synchronized with a DgnViewport (which may hold
- local copies of the current state). So, viewing tools that wish to change camera location or other viewing state, must call 
- DgnViewport::SynchWithViewController before the changes are visible to the user.
-*/
-//! @ingroup GROUP_DgnView
-//! @nosubgrouping
-//  @bsiclass                                                     KeithBentley    10/02
-//=======================================================================================
-struct EXPORT_VTABLE_ATTRIBUTE DgnViewport : RefCounted<NonCopyableClass>
-{
-    friend struct ViewManager;
-    typedef std::deque<ViewDefinitionPtr> ViewUndoStack;
-
-    struct SyncFlags
-    {
-        friend struct DgnViewport;
-    private:
-        bool m_decorations = false;
-        bool m_scene = false;
-        bool m_renderPlan = false;
-        bool m_controller = false;
-        bool m_rotatePoint = false;
-        bool m_firstDrawComplete = false;
-        bool m_redrawPending = false;
-
-    public:
-        void InvalidateDecorations() {m_decorations=false;}
-        void InvalidateScene() {m_scene=false; InvalidateDecorations();}
-        void InvalidateRenderPlan() {m_renderPlan=false; InvalidateScene();}
-        void InvalidateController() {m_controller=false; InvalidateRenderPlan(); InvalidateFirstDrawComplete();}
-        void InvalidateRotatePoint() {m_rotatePoint=false;}
-        void InvalidateFirstDrawComplete() {m_firstDrawComplete=false;}
-        void InvalidateRedrawPending() {m_redrawPending = false;}
-        void SetValidDecorations() {m_decorations=true;}
-        void SetFirstDrawComplete() {m_firstDrawComplete=true;}
-        void SetValidScene() {m_scene=true;}
-        void SetValidController() {m_controller=true;}
-        void SetValidRenderPlan() {m_renderPlan=true;}
-        void SetValidRotatePoint() {m_rotatePoint=true;}
-        void SetRedrawPending() {m_redrawPending = true;}
-        bool IsValidDecorations() const {return m_decorations;}
-        bool IsValidScene() const {return m_scene;}
-        bool IsValidRenderPlan() const {return m_renderPlan;}
-        bool IsValidController() const {return m_controller;}
-        bool IsValidRotatePoint() const {return m_rotatePoint;}
-        bool IsFirstDrawComplete() const {return m_firstDrawComplete;}
-        bool IsRedrawPending() const {return m_redrawPending;}
-    };
-
-    //! Object to monitor changes to a DgnViewport. See #AddTracker, #DropTracker
-    struct Tracker
-    {
-        virtual ~Tracker() {}
-        virtual void _OnViewChanged() const {} //!< Called after this DgnViewport has been modified, e.g. through a viewing tool
-        virtual void _OnViewClose() const {}   //!< Called when this DgnViewport is about to be closed.
-    };
-
-protected:
-    mutable SyncFlags m_sync;
-    bool m_zClipAdjusted = false;    // were the view z clip planes adjusted due to front/back clipping off?
-    bool m_is3dView = false;         // view is of a 3d model
-    bool m_isCameraOn = false;       // view is 3d and the camera is turned on.
-    bool m_undoActive = false;
-    bool m_fadeOutActive = false;
-    bool m_renderContinuously = false;
-    Byte m_dynamicsTransparency = 64;
-    Byte m_flashingTransparency = 100;
-    size_t m_maxUndoSteps = 20;
-    DPoint3d m_viewOrg;                 // view origin, potentially expanded
-    DVec3d m_viewDelta;                 // view delta, potentially expanded
-    DPoint3d m_viewOrgUnexpanded;       // view origin (from ViewController, unexpanded)
-    DVec3d m_viewDeltaUnexpanded;       // view delta (from ViewController, unexpanded)
-    RotMatrix m_rotMatrix;              // rotation matrix (from ViewController)
-    ViewDefinition3d::Camera m_camera;
-    Render::HiliteSettings m_hilite;
-    DMap4d m_rootToView;
-    DMap4d m_rootToNpc;
-    double m_frustFraction;
-    Utf8String m_viewTitle;
-    ViewControllerPtr m_viewController;
-    DPoint3d m_viewCmdTargetCenter;
-    ViewDefinitionPtr m_currentBaseline;
-    ViewUndoStack m_forwardStack;
-    ViewUndoStack m_backStack;
-    EventHandlerList<Tracker> m_trackers;
-    IViewportAnimatorPtr m_animator;
-    BeTimePoint m_flashUpdateTime;  // time the current flash started
-    double m_flashIntensity;        // current flash intensity from [0..1]
-    double m_flashDuration;         // the length of time that the flash intensity will increase (in seconds)
-    DgnElementId m_flashedElem;
-    DgnElementId m_lastFlashedElem;
-
-    DGNPLATFORM_EXPORT void DestroyViewport();
-    DGNPLATFORM_EXPORT void SuspendViewport();
-    DGNPLATFORM_EXPORT virtual void _AdjustZPlanes(DPoint3dR origin, DVec3dR delta) const;
-<<<<<<< HEAD
-    virtual double _GetCameraFrustumNearScaleLimit() const { return 0.0; }
-=======
-    void ExtendRangeForBackgroundMap(DRange3dR extents) const;
-    virtual double _GetCameraFrustumNearScaleLimit() const {return GetRenderTarget()->_GetCameraFrustumNearScaleLimit();}
->>>>>>> 0fb1f32a
-
-    virtual bool _IsVisible() const {return true;}
-    virtual void _SynchViewTitle() {}
-    virtual void _Destroy() {DestroyViewport();}
-    virtual void _Suspend() {SuspendViewport();}
-    DGNPLATFORM_EXPORT virtual void _AdjustAspectRatio(DPoint3dR origin, DVec3dR delta);
-    DGNPLATFORM_EXPORT static void StartRenderThread();
-    DMap4d CalcNpcToView();
-    DGNPLATFORM_EXPORT void SaveViewUndo();
-    DGNPLATFORM_EXPORT void Animate();
-public:
-    virtual ~DgnViewport() {DestroyViewport();}
-
-    Byte GetFlashingTransparency() const {return m_flashingTransparency;}
-    void SetFlashingTransparency(Byte val) {m_flashingTransparency = val;}
-    Byte GetDynamicsTransparency() const {return m_dynamicsTransparency;}
-    void SetDynamicsTransparency(Byte val) {m_dynamicsTransparency = val;}
-
-    DGNPLATFORM_EXPORT void SetFlashed(DgnElementId id, double duration);
-
-    double GetFrustumFraction() const {return m_frustFraction;}
-    bool IsVisible() {return _IsVisible();}
-    void AlignWithRootZ();
-    DGNPLATFORM_EXPORT uint32_t SetMinimumTargetFrameRate(uint32_t frameRate);
-    DGNPLATFORM_EXPORT void InvalidateScene() const;
-    DGNPLATFORM_EXPORT double GetFocusPlaneNpc();
-    DGNPLATFORM_EXPORT StatusInt RootToNpcFromViewDef(DMap4d&, double&, ViewDefinition3d::Camera const*, DPoint3dCR, DPoint3dCR, RotMatrixCR) const;
-    DGNPLATFORM_EXPORT static void FixFrustumOrder(Frustum&);
-    DGNPLATFORM_EXPORT ViewportStatus SetupFromViewController();
-    void Destroy() {_Destroy();}
-    DGNPLATFORM_EXPORT StatusInt ComputeViewRange(DRange3dR, FitViewParams& params);
-    void InvalidateDecorations() const {m_sync.InvalidateDecorations();}
-    void InvalidateController() const {m_sync.InvalidateController();}
-    void InvalidateRenderPlan() const {m_sync.InvalidateRenderPlan();}
-    DGNPLATFORM_EXPORT static int GetDefaultIndexedLineWidth(int index);
-    DGNPLATFORM_EXPORT static void OutputFrustumErrorMessage(ViewportStatus errorStatus);
-    DGNPLATFORM_EXPORT void ChangeViewController(ViewControllerR);
-    bool Allow3dManipulations() const {return m_viewController->Allow3dManipulations();}
-    void DrawToolGraphics(ViewContextR context, bool isPreUpdate);
-    DPoint3dCP GetViewCmdTargetCenter() {return m_sync.IsValidRotatePoint() ? &m_viewCmdTargetCenter : nullptr;}
-    Point2d GetScreenOrigin() const { return { 0, 0 }; }
-    DGNPLATFORM_EXPORT double PixelsFromInches(double inches) const;
-
-    void SetUndoActive(bool val, size_t numsteps=20) {m_undoActive=val; m_maxUndoSteps=numsteps;}
-    bool IsUndoActive() {return m_undoActive;}
-    void ClearUndo();
-
-    DGNPLATFORM_EXPORT void SetFadeOutActive(bool val);
-    bool IsFadeOutActive() const { return m_fadeOutActive; }
-
-    //! @return the current Camera for this DgnViewport. Note that the DgnViewport's camera may not match its ViewController's camera
-    //! due to adjustments made for front/back clipping being turned off.
-    ViewDefinition3d::Camera const& GetCamera() const {return m_camera;}
-
-    //! Determine the depth range, in NPC units, of the elements visible within a view.
-    //! @param[out] low the npc value of the furthest back element in the view
-    //! @param[out] high the npc value of the element closest to the front of view
-    //! @param[in] subRectNpc If non-NULL, only search within a sub rectangle of the view. In NPC coordinates.
-    //! @return SUCCESS if there were visible elements within the view, ERROR otherwise.
-    //! @private
-    DGNPLATFORM_EXPORT StatusInt DetermineVisibleDepthNpcRange(double& low, double& high, BSIRectCP subRectNpc=nullptr);
-
-    //! Determine the depth range, in NPC units, of the elements visible within a view.
-    //! @param[out] low the npc value of the furthest back element in the view
-    //! @param[out] high the npc value of the element closest to the front of view
-    //! @param[in] subRectNpc If non-NULL, only search within a sub rectangle of the view. In NPC coordinates.
-    //! @return SUCCESS if there were visible elements within the view, ERROR otherwise.
-    //! @private
-    DGNPLATFORM_EXPORT StatusInt DetermineVisibleDepthNpcAverage(double& averageNpc, BSIRectCP subRectNpc=nullptr);
-
-    //! @return the point to use as the default rotation point at the center of the visible elements in the view.
-    //! @note this method calls DetermineVisibleDepthNpc, which can be time consuming.
-    //! @private
-    DGNPLATFORM_EXPORT DPoint3d DetermineDefaultRotatePoint();
-
-    //! Determien the nearest visible geometry point within radiusPixels of the supplied pick point.
-    //! @param[out] outPoint point on visible geometry in world coordinates.
-    //! @param[in] pickPoint pick point in world coordinates.
-    //! @param[in] radiusPixels radius in pixels around pick point to search for visible geometry.
-    DGNPLATFORM_EXPORT StatusInt DetermineNearestVisibleGeometryPoint(DPoint3dR outPoint, DPoint3dCR pickPoint, int radiusPixels);
-
-    //! Compute the range of the element when displayed in this DgnViewport
-    //! @private
-    DGNPLATFORM_EXPORT StatusInt ComputeFittedElementRange(DRange3dR range, DgnElementIdSet const& elements, RotMatrixCP rMatrix=nullptr);
-
-/** @name Color Controls */
-/** @{ */
-    //! Get the background color for this DgnViewport.
-    //! @return background color
-    DGNPLATFORM_EXPORT ColorDef GetBackgroundColor() const;
-
-    //! @return either white or black, whichever has more contrast to the background color of this DgnViewport.
-    DGNPLATFORM_EXPORT ColorDef GetContrastToBackgroundColor() const;
-
-    //! Adjust a color such that there is visible contrast to another color. This method is useful for adjusting a
-    //! color slightly so that it can be discerned by the user in the context of other objects or against the background color.
-    //! If the two colors are nearly the same, such that the user wouldn't be able to tell them apart (e.g. they are both
-    //! very dark or very light) this method will adjust the starting color by making it either brighter or darker, but keeping
-    //! the same hue, until there is sufficient Contrast.
-    //! @param[in] thisColor Starting color
-    //! @param[in] againstColor Color against which the result must contrast.
-    //! @return  the adjusted, contrasting color
-    DGNPLATFORM_EXPORT ColorDef AdjustColorForContrast(ColorDef thisColor, ColorDef againstColor) const;
-
-    //! Adjust the transparency of a color, leaving the Red, Blue, and Green components unchanged.
-    //! @param[in] color Original color
-    //! @param[in] transparency New transparency (0=opaque, 255=fully transparent)
-    //! @return color with transparency adjusted.
-    DGNPLATFORM_EXPORT static ColorDef MakeColorTransparency(ColorDef color, int transparency);
-
-    //! Adjust the transparency of a color, leaving the Red, Blue, and Green components unchanged, but ONLY IF
-    //! the current transparency value of the color is opaque. If the color already has a transparency value, this method
-    //! returns the original value of color.
-    //! @param[in] color Original color
-    //! @param[in] transparency New transparency (0=opaque, 255=fully transparent)
-    //! @return color with transparency adjusted.
-    DGNPLATFORM_EXPORT static ColorDef MakeTransparentIfOpaque(ColorDef color, int transparency);
-
-    //! Get the current hilite color for this DgnViewport.
-    //! @return the current TBGR hilite color.
-    ColorDef GetHiliteColor() const {return m_hilite.GetColor();}
-
-    //! Set the current TGBR color value of the user-selected hilite color for this DgnViewport.
-    //! @param color The new TBGR hilite color
-    void SetHiliteColor(ColorDef color) {m_hilite.SetColor(color);}
-
-    void SetHilite(Render::HiliteSettings const& hilite) {m_hilite=hilite;}
-    Render::HiliteSettings GetHilite() const {return m_hilite;}
-
-/** @} */
-
-/** @name Coordinate Query and Conversion */
-/** @{ */
-    //! Get the Rotation Matrix for this DgnViewport. The concept of a DgnViewport's Rotation Matrix is somewhat limiting since it does not
-    //! support perspective transformations. This method is provided for compatibility with previous API only.
-    //! @see the Coordinate Coordinate Query and Conversion functions and #GetWorldToViewMap
-    RotMatrixCR GetRotMatrix() const {return m_rotMatrix;}
-    DVec3d GetXVector() const {DVec3d v; GetRotMatrix().GetRow(v,0); return v;}
-    DVec3d GetYVector() const {DVec3d v; GetRotMatrix().GetRow(v,1); return v;}
-    DVec3d GetZVector() const {DVec3d v; GetRotMatrix().GetRow(v,2); return v;}
-
-    //! Get the DgnViewport rectangle in DgnCoordSystem::View.
-    virtual BSIRect _GetViewRect() const { return BSIRect::From(0, 0, 1, 1); }
-    BSIRect GetViewRect() const {return _GetViewRect();}
-
-    //! Get the DgnCoordSystem::View coordinates of lower-left-back and upper-right-front corners of a viewport.
-    DGNPLATFORM_EXPORT DRange3d GetViewCorners() const;
-
-    //! Get the DPI scale which can be used for conversion between physical pixels and device-independent pixels (DIPs).
-    DVec2d GetDpiScale() const { return DVec2d::From(0.0, 0.0); }
-
-    //! Get an 8-point frustum corresponding to the 8 corners of the DgnViewport in the specified coordinate system.
-    //! There are two sets of corners that may be of interest.
-    //! The "adjusted" box is the one that is computed by examining the "project extents" and moving
-    //! the front and back planes to enclose everything in the view [N.B. this is the way that views implement
-    //! the concept of "no front/back clipping", since there always must be a view frustum]. The "unadjusted" box is
-    //! the one that is stored in the ViewController.
-    //! @param[in] sys Coordinate system for \c points
-    //! @param[in] adjustedBox If true, retrieve the adjusted box. Otherwise retrieve the box that came from the view definition.
-    //! @return the view frustum
-    //! @note The "adjusted" box may be either larger or smaller than the "unadjusted" box.
-    DGNPLATFORM_EXPORT Frustum GetFrustum(DgnCoordSystem sys=DgnCoordSystem::World, bool adjustedBox=true) const;
-
-    //! Get the size of a single pixel at a given point as a distance along the view-x axis.
-    //! The size of a pixel will only differ at different points within the same DgnViewport if the camera is on for this DgnViewport (in which case,
-    //! points closer to the eye return larger values than ones further from the eye.)
-    //! @param[in] rootPt      The point in DgnCoordSystem::World for determining pixel size. If NULL, use the center of the DgnViewport.
-    //! @param[in] coordSys    The coordinate system for the returned distance.
-    //! @return the size of the pixel at point \c rootPt.
-    DGNPLATFORM_EXPORT double GetPixelSizeAtPoint(DPoint3dCP rootPt, DgnCoordSystem coordSys = DgnCoordSystem::World) const;
-
-    //! Get the DMap4d to convert between DgnCoordSystem::World and DgnCoordSystem::View coordinates for this DgnViewport.
-    //! @return the current WorldToView map for this DgnViewport.
-    DMap4dCP GetWorldToViewMap() const {return &m_rootToView;}
-
-    //! Get the DMap4d to convert between DgnCoordSystem::World and DgnCoordSystem::Npc coordinates for this DgnViewport.
-    //! @return the current WorldToNpc map for this DgnViewport.
-    DMap4dCP GetWorldToNpcMap() const {return &m_rootToNpc;}
-
-    //! Transform an array of points in DgnCoordSystem::Npc into DgnCoordSystem::View.
-    //! @param[out] viewPts An array to receive the points in DgnCoordSystem::View. Must be dimensioned to hold \c nPts points.
-    //! @param[in] npcPts Input array in DgnCoordSystem::Npc
-    //! @param[in] nPts Number of points in both arrays.
-    DGNPLATFORM_EXPORT void NpcToView(DPoint3dP viewPts, DPoint3dCP npcPts, int nPts) const;
-
-    //! Transforma a point from DgnCoordSystem::Npc into DgnCoordSystem::View.
-    DPoint3d NpcToView(DPoint3dCR npcPt) const {DPoint3d viewPt; NpcToView(&viewPt, &npcPt, 1); return viewPt;}
-
-    //! Transform an array of points in DgnCoordSystem::View into DgnCoordSystem::Npc.
-    //! @param[out] npcPts An array to receive the points in DgnCoordSystem::Npc. Must be dimensioned to hold \c nPts points.
-    //! @param[in] viewPts Input array in DgnCoordSystem::View
-    //! @param[in] nPts Number of points in both arrays.
-    DGNPLATFORM_EXPORT void ViewToNpc(DPoint3dP npcPts, DPoint3dCP viewPts, int nPts) const;
-
-    //! Transform a point from DgnCoordSystem::View into DgnCoordSystem::Npc.
-    DPoint3d ViewToNpc(DPoint3dCR viewPt) const {DPoint3d npcPt; ViewToNpc(&npcPt, &viewPt, 1); return npcPt;}
-
-    //! Transform an array of points in DgnCoordSystem::View into DgnCoordSystem::Screen.
-    //! @param[out] screenPts An array to receive the points in DgnCoordSystem::Screen. Must be dimensioned to hold \c nPts points.
-    //! @param[in] viewPts Input array in DgnCoordSystem::View
-    //! @param[in] nPts Number of points in both arrays.
-    DGNPLATFORM_EXPORT void ViewToScreen(DPoint3dP screenPts, DPoint3dCP viewPts, int nPts) const;
-
-    //! Transform an array of points in DgnCoordSystem::Screen into DgnCoordSystem::View.
-    //! @param[out] viewPts An array to receive the points in DgnCoordSystem::View. Must be dimensioned to hold \c nPts points.
-    //! @param[in] screenPts Input array in DgnCoordSystem::Screen
-    //! @param[in] nPts Number of points in both arrays.
-    DGNPLATFORM_EXPORT void ScreenToView(DPoint3dP viewPts, DPoint3dCP screenPts, int nPts) const;
-
-    //! Transform an array of points in DgnCoordSystem::Npc into DgnCoordSystem::World.
-    //! @param[out] worldPts An array to receive the points in DgnCoordSystem::World. Must be dimensioned to hold \c nPts points.
-    //! @param[in] npcPts Input array in DgnCoordSystem::Npc
-    //! @param[in] nPts Number of points in both arrays.
-    DGNPLATFORM_EXPORT void NpcToWorld(DPoint3dP worldPts, DPoint3dCP npcPts, int nPts) const;
-
-    //! Transform a point from DgnCoordSystem::Npc into DgnCoordSystem::World.
-    DPoint3d NpcToWorld(DPoint3dCR npcPt) const {DPoint3d worldPt; NpcToWorld(&worldPt, &npcPt, 1); return worldPt;}
-
-    //! Transform an array of points in DgnCoordSystem::World into DgnCoordSystem::Npc.
-    //! @param[out] npcPts An array to receive the points in DgnCoordSystem::Npc. Must be dimensioned to hold \c nPts points.
-    //! @param[in] worldPts Input array in DgnCoordSystem::World
-    //! @param[in] nPts  Number of points in both arrays.
-    DGNPLATFORM_EXPORT void WorldToNpc(DPoint3dP npcPts, DPoint3dCP worldPts, int nPts) const;
-
-    //! Transform a point from DgnCoordSystem::World into DgnCoordSystem::Npc.
-    DPoint3d WorldToNpc(DPoint3dCR worldPt) const {DPoint3d npcPt; WorldToNpc(&npcPt, &worldPt, 1); return npcPt;}
-
-    //! Transform an array of points in DgnCoordSystem::World into DgnCoordSystem::View.
-    //! @param[out] viewPts  An array to receive the points in DgnCoordSystem::View. Must be dimensioned to hold \c nPts points.
-    //! @param[in] worldPts Input array in DgnCoordSystem::World
-    //! @param[in] nPts Number of points in both arrays.
-    DGNPLATFORM_EXPORT void WorldToView(DPoint4dP viewPts, DPoint3dCP worldPts, int nPts) const;
-
-    //! Transform an array of points in DgnCoordSystem::View into DgnCoordSystem::World.
-    //! @param[out] worldPts An array to receive the points in DgnCoordSystem::World. Must be dimensioned to hold \c nPts points.
-    //! @param[in] viewPts Input array of DPoint4d coordinates in DgnCoordSystem::View
-    //! @param[in] nPts Number of points in both arrays.
-    DGNPLATFORM_EXPORT void ViewToWorld(DPoint3dP worldPts, DPoint4dCP viewPts, int nPts) const;
-
-    //! Transform an array of points in DgnCoordSystem::World into DgnCoordSystem::View.
-    //! @param[out] viewPts An array to receive the points in DgnCoordSystem::View. Must be dimensioned to hold \c nPts points.
-    //! @param[in] worldPts Input array in DgnCoordSystem::World
-    //! @param[in] nPts Number of points in both arrays.
-    DGNPLATFORM_EXPORT void WorldToView(DPoint3dP viewPts, DPoint3dCP worldPts, int nPts) const;
-
-    //! Transform a point from DgnCoordSystem::World into DgnCoordSystem::View.
-    DPoint3d WorldToView(DPoint3dCR worldPt) const {DPoint3d viewPt; WorldToView(&viewPt, &worldPt, 1); return viewPt;}
-
-    //! Transform an array of points in DgnCoordSystem::World into an array of 2D points in DgnCoordSystem::View.
-    //! @param[out] viewPts An array to receive the points in DgnCoordSystem::View. Must be dimensioned to hold \c nPts points.
-    //! @param[in] worldPts Input array in DgnCoordSystem::World
-    //! @param[in] nPts Number of points in both arrays.
-    DGNPLATFORM_EXPORT void WorldToView2d(DPoint2dP viewPts, DPoint3dCP worldPts, int nPts) const;
-
-    //! Transform an array of points in DgnCoordSystem::View into DgnCoordSystem::World.
-    //! @param[out] worldPts An array to receive the points in DgnCoordSystem::World. Must be dimensioned to hold \c nPts points.
-    //! @param[in] viewPts Input array in DgnCoordSystem::View
-    //! @param[in] nPts Number of points in both arrays.
-    DGNPLATFORM_EXPORT void ViewToWorld(DPoint3dP worldPts, DPoint3dCP viewPts, int nPts) const;
-
-    //! Transform a point from DgnCoordSystem::View into DgnCoordSystem::World.
-    DPoint3d ViewToWorld(DPoint3dCR viewPt) const {DPoint3d worldPt; ViewToWorld(&worldPt, &viewPt, 1); return worldPt;}
-
-    DGNPLATFORM_EXPORT bool IsPointAdjustmentRequired() const;
-    DGNPLATFORM_EXPORT bool IsSnapAdjustmentRequired() const;
-    DGNPLATFORM_EXPORT bool IsContextRotationRequired() const;
-
-/** @} */
-
-/** @name DgnViewport Parameters */
-/** @{ */
-    //! Determine whether this DgnViewport is currently active. Viewports become "active" after they have
-    //! been initialized and connected to an Render::Target.
-    //! @return true if the DgnViewport is active.
-    bool IsActive() const { return false; }
-
-    //! Determine whether this DgnViewport currently has a camera enabled. In this context, the "camera" is on
-    //! if the WorldToView transform contains a perspective transformation.
-    //! @remarks Applicable only to physical views.
-    //! @return true if the camera is on.
-    bool IsCameraOn() const {return m_isCameraOn;}
-
-    //! Determine whether the Grid display is currently enabled in this DgnViewport.
-    //! @return true if the grid display is on.
-    bool IsGridOn() const {return GetViewFlags().ShowGrid();}
-
-    //! Determine whether this viewport is a 3d view.
-    //! @remarks Will be true only for a physical views.
-    bool Is3dView() const {return m_is3dView;}
-
-    //! Get the ViewController associated with this DgnViewport.
-    ViewControllerCR GetViewController() const {return *m_viewController;}
-
-    //! Get the ViewController associated with this DgnViewport.
-    ViewControllerR GetViewControllerR() const {return *m_viewController;}
-
-    //! If this view is a physical view, get the physical view controller.
-    SpatialViewControllerCP GetSpatialViewControllerCP() const {return GetViewController()._ToSpatialView();}
-    //! If this view is a physical view, get a writeable pointer to the physical view controller.
-    SpatialViewControllerP GetSpatialViewControllerP() {return const_cast<SpatialViewControllerP>(GetSpatialViewControllerCP());}
-    //! If this view is a drawing view, get the drawing view controller.
-    DrawingViewControllerCP GetDrawingViewControllerCP() const {return GetViewController()._ToDrawingView();}
-    //! If this view is a drawing view, get a writeable pointer to the drawing view controller.
-    DrawingViewControllerP GetDrawingViewControllerP() {return const_cast<DrawingViewControllerP>(GetDrawingViewControllerCP());}
-    //! If this view is a sheet view, get the sheet view controller.
-    Sheet::ViewControllerCP GetSheetViewControllerCP() const {return GetViewController()._ToSheetView();}
-    //! If this view is a sheet view, get a writeable pointer to the sheet view controller.
-    Sheet::ViewControllerP GetSheetViewControllerP() {return const_cast<Sheet::ViewControllerP>(GetSheetViewControllerCP());}
-
-    //! Get View Origin for this DgnViewport.
-    //! @return the root coordinates of the lower left back corner of the DgnViewport.
-    DPoint3dCP GetViewOrigin() const {return &m_viewOrg;}
-
-    //! Get the View Delta (size) of this DgnViewport in root coordinate distances.
-    //! @return the view delta in root coordinate distances.
-    DPoint3dCP GetViewDelta() const {return &m_viewDelta;}
-
-    //! Get the View Flags for this DgnViewport.
-    //! @return the View flags for this DgnViewport.
-    Render::ViewFlags GetViewFlags() const {return m_viewController->GetViewFlags();}
-
-    //! Synchronized this DgnViewport with the current state of its ViewController. A DgnViewport may hold local copies of the information
-    //! in its ViewController. Therefore, when changes are made to the state of a ViewController, it must be synchronized with the
-    //! DgnViewport to which it is connected before the changes are visible to the user. This method also allows applications to save
-    //! the changes between states of a ViewController to support the "view undo" command.
-    //! @param[in] saveInUndo If true, the new state of the ViewController is compared to the previous state and changes are saved in the View Undo stack.
-    //! If the user issues the "view undo" command, the changes are reversed and the ViewController is reverted to the previous state.
-    DGNPLATFORM_EXPORT void SynchWithViewController(bool saveInUndo);
-/** @} */
-
-/** @name Changing DgnViewport Frustum */
-/** @{ */
-    //! Scroll the DgnViewport by a given number of pixels in the view's X and/or Y direction. This method will move the DgnViewport's frustum
-    //! in the indicated direction, but does \em not update the screen (even if the DgnViewport happens to be visible.) This method 
-    //! changes the ViewController associated with the DgnViewport.
-    //! @param[in] viewDist The distance to scroll, in pixels.
-    DGNPLATFORM_EXPORT ViewportStatus Scroll(Point2dCP viewDist);
-
-    //! Change the size of this DgnViewport's frustum by a ratio to its current size. Also, specify a new center point
-    //! for the frustum in DgnCoordSystem::World coordinates.
-    //! This method will change the DgnViewport's frustum, but does \em not update the screen (even if the DgnViewport happens
-    //! to be a visible View.) This method \em does change the ViewController associated with the DgnViewport.
-    //! @param[in] newCenterRoot The position, in DgnCoordSystem::World, for the new center of the frustum. If NULL, center is unchanged.
-    //! @param[in] factor Scale factor to apply to current frustum. Scale factors greater than 1.0 zoom out (that is, the view
-    //!                   frustum gets larger and shows more of the model), and scale factors less than 1.0 zoom in.
-    DGNPLATFORM_EXPORT ViewportStatus Zoom(DPoint3dCP newCenterRoot, double factor);
-
-    //! Change the frustum for this DgnViewport. The frustum is an 8-point array of points in DgnCoordSystem::World coordinates
-    //! in the order specified by NpcCorners.
-    //! This method will change the DgnViewport's frustum, but does \em not update the screen (even if the DgnViewport happens
-    //! to be visible.) This method \em does change the ViewController associated with the DgnViewport.
-    DGNPLATFORM_EXPORT ViewportStatus SetupFromFrustum(Frustum const& frustPts);
-/** @} */
-
-    Utf8StringCR GetTitle() {return m_viewTitle;}
-    void SetTitle(Utf8CP title) {m_viewTitle = title;}
-
-    EventHandlerList<Tracker>& GetTrackers() {return m_trackers;}
-    void AddTracker(Tracker* tracker) {m_trackers.AddHandler(tracker);}
-    void DropTracker(Tracker* tracker) {m_trackers.DropHandler(tracker);}
-
-    DGNPLATFORM_EXPORT void SetAnimator(IViewportAnimatorR animator);
-    DGNPLATFORM_EXPORT void RemoveAnimator();
-
-    // Continuous rendering causes the viewport to redraw on every iteration of the render loop, regardless of whether anything has changed
-    // which might affect display. This can negatively impact performance. It should only be enabled while untracked animations (such as
-    // those used for scientific visualization) are active.
-    bool IsContinuousRenderingEnabled() const { return m_renderContinuously; }
-    void EnableContinuousRendering() { m_renderContinuously = true; }
-    void DisableContinuousRendering() { m_renderContinuously = false; }
-    void SetContinousRendering(bool val) { m_renderContinuously = val; }
-
-    DGNPLATFORM_EXPORT ColorDef GetSolidFillEdgeColor(ColorDef inColor);
-
-    DGNPLATFORM_EXPORT void ChangeActiveVolume(ClipVectorP volume);
-<<<<<<< HEAD
-=======
-
-    //! Read the current image from this viewport from the Rendering system. 
-    //! @param[in] viewRect The area of the view to read. The origin of \a viewRect must specify the upper left corner. It is an error to specify a view rectangle that lies outside the actual view. If not specified, the entire view is captured.
-    //! @param[in] targetSize The size of the Image to be returned. The size can be larger or smaller than the original view. If not specified, the returned image is full size.
-    //! @note By using a combination of \a viewRect and \a targetSize, you can tell this function to both clip and
-    //! scale the image in the view. For example, use \a viewRect to specify a rectangle within the view to get a clipped image.
-    //! Specify \a targetSize to be less than the size of the view rectangle to scale the image down. 
-    //! @note The viewRect is adjusted as necessary to preserve the aspect ratio.
-    //! The image is fitted to the smaller dimension of the viewRect and centered in the larger dimension.
-    //! @return the Image containing the RGBA pixels from the specified rectangle of the viewport. On error, image.IsValid() will return false.
-    DGNVIEW_EXPORT Render::Image ReadImage(BSIRectCR viewRect = BSIRect::From(0,0,-1,-1), Point2dCR targetSize=Point2d::From(0,0));
-
-    //! Read selected data about each pixel within a rectangular portion of the viewport.
-    //! @param[in] viewRect The area of the view to read. The origin specifies the upper-left corner. Must lie entirely within the viewport's dimensions.
-    //! @return an IPixelDataBuffer object from which the selected data can be retrieved, or nullptr on error.
-    DGNPLATFORM_EXPORT Render::IPixelDataBufferCPtr ReadPixels(BSIRectCR viewRect);
-
-    //! Return the NPC geometry point for pixel data.
-    //! @param[out] npc The npc point for visible geometry at the specified location.
-    //! @param[in] pixelData Pixel data (as returned from ReadPixels).
-    //! @param[in] x value in view coordinates.
-    //! @param[in] y value in view coordinates.
-    //! @return true if there is geometry visible at the specified location.
-    bool GetPixelDataNpcPoint(DPoint3dR npc, Render::IPixelDataBufferCR pixelData, int32_t x, int32_t y);
-
-    //! Return the world geometry point for pixel data.
-    //! @param[out] world The world point for visible geometry at the specified location.
-    //! @param[in] pixelData Pixel data (as returned from ReadPixels).
-    //! @param[in] x value in view coordinates.
-    //! @param[in] y value in view coordinates.
-    //! @return true if there is geometry visible at the specified location.
-    bool GetPixelDataWorldPoint(DPoint3dR world, Render::IPixelDataBufferCR pixelData, int32_t x, int32_t y);
-
-};
-
-
-//=======================================================================================
-// @bsiclass                                                    Keith.Bentley   01/17
-//=======================================================================================
-struct OffscreenViewport : DgnViewport
-{
-    BSIRect m_rect;
-    BSIRect _GetViewRect() const override {return m_rect;}
-    void SetRect(BSIRect rect, bool temporary=false) {m_rect=rect; m_renderTarget->_SetViewRect(rect, temporary);}
-    DGNVIEW_EXPORT OffscreenViewport();
-    DGNVIEW_EXPORT explicit OffscreenViewport(double tileSizeModifier);
-};
-
-//=======================================================================================
-// @bsiclass                                                    Keith.Bentley   01/10
-//=======================================================================================
-struct NonVisibleViewport : DgnViewport
-{
-protected:
-    void _AdjustAspectRatio(DPoint3dR origin, DVec3dR delta) override {}
-
-public:
-    NonVisibleViewport(Render::Target* target, ViewControllerR viewController) : DgnViewport(target) {m_viewController = &viewController; SetupFromViewController();}
->>>>>>> 0fb1f32a
-};
-END_BENTLEY_DGN_NAMESPACE
-
-/** @endGroup */
-
+/*--------------------------------------------------------------------------------------+
+|
+|     $Source: PublicAPI/DgnPlatform/DgnViewport.h $
+|
+|  $Copyright: (c) 2019 Bentley Systems, Incorporated. All rights reserved. $
+|
++--------------------------------------------------------------------------------------*/
+#pragma once
+//__PUBLISH_SECTION_START__
+
+#include "DgnDb.h"
+#include "ViewController.h"
+
+DGNPLATFORM_TYPEDEFS(IViewportAnimator);
+DGNPLATFORM_REF_COUNTED_PTR(IViewportAnimator);
+
+BEGIN_BENTLEY_DGN_NAMESPACE
+
+/**  @addtogroup GROUP_DgnView DgnView Module
+
+ A View is an abstract term to describe the way that applications display contents from a DgnDb on a device like a screen. 
+ <p>There are different types of views to show different types of DgnModels in application-specific ways.
+ <p>A ViewController provides persistence and behavior to a type of view.
+ <p>A DgnViewport has a reference-counted-pointer to a ViewController that controls it.
+ <p>A ViewContext holds the state of an operation performed on one or more elements in a DgnViewport.
+ <p>A SpatialViewController of some kind is used to query and display elements from SpatialModels. 
+
+  <h2>%DgnViewport Coordinates</h2>
+  Coordinate information can be exchanged with Viewports using the various coordinate systems defined in DgnCoordSystem.
+  - \c DgnCoordSystem::Screen - coordinates are relative to the upper left corner of the screen on which the viewport resides
+  - \c DgnCoordSystem::View   - coordinates are relative to the upper left corner of the viewport.
+  - \c DgnCoordSystem::Npc    - (<b>N</b>ormalized <b>P</b>lane <b>C</b>oordinates) the left bottom rear of the view is (0.0, 0.0, 0.0) and
+                            the right top front of the view is coordinate (1.0, 1.0, 1.0)
+  - \c DgnCoordSystem::World  - For PhysicalViews, the <i>world</i> coordinate system is the DgnDb coordinate system. For DrawingViews, 
+                         the world coordinate system is the drawing's coordinate system.
+
+  @see DgnCoordSystem
+*/
+
+//=======================================================================================
+//! Parameters for the "fit view" operation
+// @bsiclass                                                    Keith.Bentley   06/15
+//=======================================================================================
+struct FitViewParams
+{
+    RotMatrixCP m_rMatrix = nullptr;
+    bool m_useElementAlignedBox = false;
+    bool m_fitDepthOnly = false;
+    bool m_limitByVolume = false;
+};
+
+//=======================================================================================
+//! Interface adopted by an object which animates a viewport.
+//! Only one animator may be associated with a viewport at a given time. Registering a new
+//! animator replaces any existing animator.
+//! The animator's _Animate() function will be invoked just prior to the rendering of each frame.
+//! The return value of _Animate() indicates whether to keep the animator active or to remove it.
+//! The animator may also be removed in response to certain changes to the viewport - e.g., when
+//! the viewport is closed, or its view controller changed, etc.
+// @bsistruct                                                   Paul.Connelly   12/16
+//=======================================================================================
+struct IViewportAnimator : RefCountedBase
+{
+    enum class RemoveMe { Yes, No };
+
+    //! Apply animation to the viewport. Return RemoveMe::Yes when animation is completed, causing the animator to be removed from the viewport.
+    virtual RemoveMe _Animate(DgnViewportR viewport) = 0;
+
+    //! Invoked when this IViewportAnimator is removed from the viewport, e.g. because it was replaced by a new animator, the viewport was closed -
+    //! that is, for any reason other than returning RemoveMe::Yes from _Animate()
+    virtual void _OnInterrupted(DgnViewportR viewport) { }
+};
+
+//=======================================================================================
+/**
+ A DgnViewport maps a set of DgnModels to an output device through a camera (a view frustum) and filters (e.g. categories, view flags, etc). 
+ <p>
+ Viewports are usually mapped to a window on a screen. But, they 
+ can also be mapped to other types of output devices such as plot drivers, dialog boxes, bitmaps, etc.
+ <p>
+ When active, a DgnViewport is connected to ViewController, that determines the behavior of the view. ViewControllers supply the methods
+ that control which elements are visible, and the rules for determining elements' symbology. ViewControllers may also add additional graphics
+ to a view. ViewControllers store their persistent state in the properties table, and are synchronized with a DgnViewport (which may hold
+ local copies of the current state). So, viewing tools that wish to change camera location or other viewing state, must call 
+ DgnViewport::SynchWithViewController before the changes are visible to the user.
+*/
+//! @ingroup GROUP_DgnView
+//! @nosubgrouping
+//  @bsiclass                                                     KeithBentley    10/02
+//=======================================================================================
+struct EXPORT_VTABLE_ATTRIBUTE DgnViewport : RefCounted<NonCopyableClass>
+{
+    friend struct ViewManager;
+    typedef std::deque<ViewDefinitionPtr> ViewUndoStack;
+
+    struct SyncFlags
+    {
+        friend struct DgnViewport;
+    private:
+        bool m_decorations = false;
+        bool m_scene = false;
+        bool m_renderPlan = false;
+        bool m_controller = false;
+        bool m_rotatePoint = false;
+        bool m_firstDrawComplete = false;
+        bool m_redrawPending = false;
+
+    public:
+        void InvalidateDecorations() {m_decorations=false;}
+        void InvalidateScene() {m_scene=false; InvalidateDecorations();}
+        void InvalidateRenderPlan() {m_renderPlan=false; InvalidateScene();}
+        void InvalidateController() {m_controller=false; InvalidateRenderPlan(); InvalidateFirstDrawComplete();}
+        void InvalidateRotatePoint() {m_rotatePoint=false;}
+        void InvalidateFirstDrawComplete() {m_firstDrawComplete=false;}
+        void InvalidateRedrawPending() {m_redrawPending = false;}
+        void SetValidDecorations() {m_decorations=true;}
+        void SetFirstDrawComplete() {m_firstDrawComplete=true;}
+        void SetValidScene() {m_scene=true;}
+        void SetValidController() {m_controller=true;}
+        void SetValidRenderPlan() {m_renderPlan=true;}
+        void SetValidRotatePoint() {m_rotatePoint=true;}
+        void SetRedrawPending() {m_redrawPending = true;}
+        bool IsValidDecorations() const {return m_decorations;}
+        bool IsValidScene() const {return m_scene;}
+        bool IsValidRenderPlan() const {return m_renderPlan;}
+        bool IsValidController() const {return m_controller;}
+        bool IsValidRotatePoint() const {return m_rotatePoint;}
+        bool IsFirstDrawComplete() const {return m_firstDrawComplete;}
+        bool IsRedrawPending() const {return m_redrawPending;}
+    };
+
+    //! Object to monitor changes to a DgnViewport. See #AddTracker, #DropTracker
+    struct Tracker
+    {
+        virtual ~Tracker() {}
+        virtual void _OnViewChanged() const {} //!< Called after this DgnViewport has been modified, e.g. through a viewing tool
+        virtual void _OnViewClose() const {}   //!< Called when this DgnViewport is about to be closed.
+    };
+
+protected:
+    mutable SyncFlags m_sync;
+    bool m_zClipAdjusted = false;    // were the view z clip planes adjusted due to front/back clipping off?
+    bool m_is3dView = false;         // view is of a 3d model
+    bool m_isCameraOn = false;       // view is 3d and the camera is turned on.
+    bool m_undoActive = false;
+    bool m_fadeOutActive = false;
+    bool m_renderContinuously = false;
+    Byte m_dynamicsTransparency = 64;
+    Byte m_flashingTransparency = 100;
+    size_t m_maxUndoSteps = 20;
+    DPoint3d m_viewOrg;                 // view origin, potentially expanded
+    DVec3d m_viewDelta;                 // view delta, potentially expanded
+    DPoint3d m_viewOrgUnexpanded;       // view origin (from ViewController, unexpanded)
+    DVec3d m_viewDeltaUnexpanded;       // view delta (from ViewController, unexpanded)
+    RotMatrix m_rotMatrix;              // rotation matrix (from ViewController)
+    ViewDefinition3d::Camera m_camera;
+    Render::HiliteSettings m_hilite;
+    DMap4d m_rootToView;
+    DMap4d m_rootToNpc;
+    double m_frustFraction;
+    Utf8String m_viewTitle;
+    ViewControllerPtr m_viewController;
+    DPoint3d m_viewCmdTargetCenter;
+    ViewDefinitionPtr m_currentBaseline;
+    ViewUndoStack m_forwardStack;
+    ViewUndoStack m_backStack;
+    EventHandlerList<Tracker> m_trackers;
+    IViewportAnimatorPtr m_animator;
+    BeTimePoint m_flashUpdateTime;  // time the current flash started
+    double m_flashIntensity;        // current flash intensity from [0..1]
+    double m_flashDuration;         // the length of time that the flash intensity will increase (in seconds)
+    DgnElementId m_flashedElem;
+    DgnElementId m_lastFlashedElem;
+
+    DGNPLATFORM_EXPORT void DestroyViewport();
+    DGNPLATFORM_EXPORT void SuspendViewport();
+    DGNPLATFORM_EXPORT virtual void _AdjustZPlanes(DPoint3dR origin, DVec3dR delta) const;
+    virtual double _GetCameraFrustumNearScaleLimit() const { return 0.0; }
+
+    virtual bool _IsVisible() const {return true;}
+    virtual void _SynchViewTitle() {}
+    virtual void _Destroy() {DestroyViewport();}
+    virtual void _Suspend() {SuspendViewport();}
+    DGNPLATFORM_EXPORT virtual void _AdjustAspectRatio(DPoint3dR origin, DVec3dR delta);
+    DGNPLATFORM_EXPORT static void StartRenderThread();
+    DMap4d CalcNpcToView();
+    DGNPLATFORM_EXPORT void SaveViewUndo();
+    DGNPLATFORM_EXPORT void Animate();
+public:
+    virtual ~DgnViewport() {DestroyViewport();}
+
+    Byte GetFlashingTransparency() const {return m_flashingTransparency;}
+    void SetFlashingTransparency(Byte val) {m_flashingTransparency = val;}
+    Byte GetDynamicsTransparency() const {return m_dynamicsTransparency;}
+    void SetDynamicsTransparency(Byte val) {m_dynamicsTransparency = val;}
+
+    DGNPLATFORM_EXPORT void SetFlashed(DgnElementId id, double duration);
+
+    double GetFrustumFraction() const {return m_frustFraction;}
+    bool IsVisible() {return _IsVisible();}
+    void AlignWithRootZ();
+    DGNPLATFORM_EXPORT uint32_t SetMinimumTargetFrameRate(uint32_t frameRate);
+    DGNPLATFORM_EXPORT void InvalidateScene() const;
+    DGNPLATFORM_EXPORT double GetFocusPlaneNpc();
+    DGNPLATFORM_EXPORT StatusInt RootToNpcFromViewDef(DMap4d&, double&, ViewDefinition3d::Camera const*, DPoint3dCR, DPoint3dCR, RotMatrixCR) const;
+    DGNPLATFORM_EXPORT static void FixFrustumOrder(Frustum&);
+    DGNPLATFORM_EXPORT ViewportStatus SetupFromViewController();
+    void Destroy() {_Destroy();}
+    DGNPLATFORM_EXPORT StatusInt ComputeViewRange(DRange3dR, FitViewParams& params);
+    void InvalidateDecorations() const {m_sync.InvalidateDecorations();}
+    void InvalidateController() const {m_sync.InvalidateController();}
+    void InvalidateRenderPlan() const {m_sync.InvalidateRenderPlan();}
+    DGNPLATFORM_EXPORT static int GetDefaultIndexedLineWidth(int index);
+    DGNPLATFORM_EXPORT static void OutputFrustumErrorMessage(ViewportStatus errorStatus);
+    DGNPLATFORM_EXPORT void ChangeViewController(ViewControllerR);
+    bool Allow3dManipulations() const {return m_viewController->Allow3dManipulations();}
+    void DrawToolGraphics(ViewContextR context, bool isPreUpdate);
+    DPoint3dCP GetViewCmdTargetCenter() {return m_sync.IsValidRotatePoint() ? &m_viewCmdTargetCenter : nullptr;}
+    Point2d GetScreenOrigin() const { return { 0, 0 }; }
+    DGNPLATFORM_EXPORT double PixelsFromInches(double inches) const;
+
+    void SetUndoActive(bool val, size_t numsteps=20) {m_undoActive=val; m_maxUndoSteps=numsteps;}
+    bool IsUndoActive() {return m_undoActive;}
+    void ClearUndo();
+
+    DGNPLATFORM_EXPORT void SetFadeOutActive(bool val);
+    bool IsFadeOutActive() const { return m_fadeOutActive; }
+
+    //! @return the current Camera for this DgnViewport. Note that the DgnViewport's camera may not match its ViewController's camera
+    //! due to adjustments made for front/back clipping being turned off.
+    ViewDefinition3d::Camera const& GetCamera() const {return m_camera;}
+
+    //! Determine the depth range, in NPC units, of the elements visible within a view.
+    //! @param[out] low the npc value of the furthest back element in the view
+    //! @param[out] high the npc value of the element closest to the front of view
+    //! @param[in] subRectNpc If non-NULL, only search within a sub rectangle of the view. In NPC coordinates.
+    //! @return SUCCESS if there were visible elements within the view, ERROR otherwise.
+    //! @private
+    DGNPLATFORM_EXPORT StatusInt DetermineVisibleDepthNpcRange(double& low, double& high, BSIRectCP subRectNpc=nullptr);
+
+    //! Determine the depth range, in NPC units, of the elements visible within a view.
+    //! @param[out] low the npc value of the furthest back element in the view
+    //! @param[out] high the npc value of the element closest to the front of view
+    //! @param[in] subRectNpc If non-NULL, only search within a sub rectangle of the view. In NPC coordinates.
+    //! @return SUCCESS if there were visible elements within the view, ERROR otherwise.
+    //! @private
+    DGNPLATFORM_EXPORT StatusInt DetermineVisibleDepthNpcAverage(double& averageNpc, BSIRectCP subRectNpc=nullptr);
+
+    //! @return the point to use as the default rotation point at the center of the visible elements in the view.
+    //! @note this method calls DetermineVisibleDepthNpc, which can be time consuming.
+    //! @private
+    DGNPLATFORM_EXPORT DPoint3d DetermineDefaultRotatePoint();
+
+    //! Determien the nearest visible geometry point within radiusPixels of the supplied pick point.
+    //! @param[out] outPoint point on visible geometry in world coordinates.
+    //! @param[in] pickPoint pick point in world coordinates.
+    //! @param[in] radiusPixels radius in pixels around pick point to search for visible geometry.
+    DGNPLATFORM_EXPORT StatusInt DetermineNearestVisibleGeometryPoint(DPoint3dR outPoint, DPoint3dCR pickPoint, int radiusPixels);
+
+    //! Compute the range of the element when displayed in this DgnViewport
+    //! @private
+    DGNPLATFORM_EXPORT StatusInt ComputeFittedElementRange(DRange3dR range, DgnElementIdSet const& elements, RotMatrixCP rMatrix=nullptr);
+
+/** @name Color Controls */
+/** @{ */
+    //! Get the background color for this DgnViewport.
+    //! @return background color
+    DGNPLATFORM_EXPORT ColorDef GetBackgroundColor() const;
+
+    //! @return either white or black, whichever has more contrast to the background color of this DgnViewport.
+    DGNPLATFORM_EXPORT ColorDef GetContrastToBackgroundColor() const;
+
+    //! Adjust a color such that there is visible contrast to another color. This method is useful for adjusting a
+    //! color slightly so that it can be discerned by the user in the context of other objects or against the background color.
+    //! If the two colors are nearly the same, such that the user wouldn't be able to tell them apart (e.g. they are both
+    //! very dark or very light) this method will adjust the starting color by making it either brighter or darker, but keeping
+    //! the same hue, until there is sufficient Contrast.
+    //! @param[in] thisColor Starting color
+    //! @param[in] againstColor Color against which the result must contrast.
+    //! @return  the adjusted, contrasting color
+    DGNPLATFORM_EXPORT ColorDef AdjustColorForContrast(ColorDef thisColor, ColorDef againstColor) const;
+
+    //! Adjust the transparency of a color, leaving the Red, Blue, and Green components unchanged.
+    //! @param[in] color Original color
+    //! @param[in] transparency New transparency (0=opaque, 255=fully transparent)
+    //! @return color with transparency adjusted.
+    DGNPLATFORM_EXPORT static ColorDef MakeColorTransparency(ColorDef color, int transparency);
+
+    //! Adjust the transparency of a color, leaving the Red, Blue, and Green components unchanged, but ONLY IF
+    //! the current transparency value of the color is opaque. If the color already has a transparency value, this method
+    //! returns the original value of color.
+    //! @param[in] color Original color
+    //! @param[in] transparency New transparency (0=opaque, 255=fully transparent)
+    //! @return color with transparency adjusted.
+    DGNPLATFORM_EXPORT static ColorDef MakeTransparentIfOpaque(ColorDef color, int transparency);
+
+    //! Get the current hilite color for this DgnViewport.
+    //! @return the current TBGR hilite color.
+    ColorDef GetHiliteColor() const {return m_hilite.GetColor();}
+
+    //! Set the current TGBR color value of the user-selected hilite color for this DgnViewport.
+    //! @param color The new TBGR hilite color
+    void SetHiliteColor(ColorDef color) {m_hilite.SetColor(color);}
+
+    void SetHilite(Render::HiliteSettings const& hilite) {m_hilite=hilite;}
+    Render::HiliteSettings GetHilite() const {return m_hilite;}
+
+/** @} */
+
+/** @name Coordinate Query and Conversion */
+/** @{ */
+    //! Get the Rotation Matrix for this DgnViewport. The concept of a DgnViewport's Rotation Matrix is somewhat limiting since it does not
+    //! support perspective transformations. This method is provided for compatibility with previous API only.
+    //! @see the Coordinate Coordinate Query and Conversion functions and #GetWorldToViewMap
+    RotMatrixCR GetRotMatrix() const {return m_rotMatrix;}
+    DVec3d GetXVector() const {DVec3d v; GetRotMatrix().GetRow(v,0); return v;}
+    DVec3d GetYVector() const {DVec3d v; GetRotMatrix().GetRow(v,1); return v;}
+    DVec3d GetZVector() const {DVec3d v; GetRotMatrix().GetRow(v,2); return v;}
+
+    //! Get the DgnViewport rectangle in DgnCoordSystem::View.
+    virtual BSIRect _GetViewRect() const { return BSIRect::From(0, 0, 1, 1); }
+    BSIRect GetViewRect() const {return _GetViewRect();}
+
+    //! Get the DgnCoordSystem::View coordinates of lower-left-back and upper-right-front corners of a viewport.
+    DGNPLATFORM_EXPORT DRange3d GetViewCorners() const;
+
+    //! Get the DPI scale which can be used for conversion between physical pixels and device-independent pixels (DIPs).
+    DVec2d GetDpiScale() const { return DVec2d::From(0.0, 0.0); }
+
+    //! Get an 8-point frustum corresponding to the 8 corners of the DgnViewport in the specified coordinate system.
+    //! There are two sets of corners that may be of interest.
+    //! The "adjusted" box is the one that is computed by examining the "project extents" and moving
+    //! the front and back planes to enclose everything in the view [N.B. this is the way that views implement
+    //! the concept of "no front/back clipping", since there always must be a view frustum]. The "unadjusted" box is
+    //! the one that is stored in the ViewController.
+    //! @param[in] sys Coordinate system for \c points
+    //! @param[in] adjustedBox If true, retrieve the adjusted box. Otherwise retrieve the box that came from the view definition.
+    //! @return the view frustum
+    //! @note The "adjusted" box may be either larger or smaller than the "unadjusted" box.
+    DGNPLATFORM_EXPORT Frustum GetFrustum(DgnCoordSystem sys=DgnCoordSystem::World, bool adjustedBox=true) const;
+
+    //! Get the size of a single pixel at a given point as a distance along the view-x axis.
+    //! The size of a pixel will only differ at different points within the same DgnViewport if the camera is on for this DgnViewport (in which case,
+    //! points closer to the eye return larger values than ones further from the eye.)
+    //! @param[in] rootPt      The point in DgnCoordSystem::World for determining pixel size. If NULL, use the center of the DgnViewport.
+    //! @param[in] coordSys    The coordinate system for the returned distance.
+    //! @return the size of the pixel at point \c rootPt.
+    DGNPLATFORM_EXPORT double GetPixelSizeAtPoint(DPoint3dCP rootPt, DgnCoordSystem coordSys = DgnCoordSystem::World) const;
+
+    //! Get the DMap4d to convert between DgnCoordSystem::World and DgnCoordSystem::View coordinates for this DgnViewport.
+    //! @return the current WorldToView map for this DgnViewport.
+    DMap4dCP GetWorldToViewMap() const {return &m_rootToView;}
+
+    //! Get the DMap4d to convert between DgnCoordSystem::World and DgnCoordSystem::Npc coordinates for this DgnViewport.
+    //! @return the current WorldToNpc map for this DgnViewport.
+    DMap4dCP GetWorldToNpcMap() const {return &m_rootToNpc;}
+
+    //! Transform an array of points in DgnCoordSystem::Npc into DgnCoordSystem::View.
+    //! @param[out] viewPts An array to receive the points in DgnCoordSystem::View. Must be dimensioned to hold \c nPts points.
+    //! @param[in] npcPts Input array in DgnCoordSystem::Npc
+    //! @param[in] nPts Number of points in both arrays.
+    DGNPLATFORM_EXPORT void NpcToView(DPoint3dP viewPts, DPoint3dCP npcPts, int nPts) const;
+
+    //! Transforma a point from DgnCoordSystem::Npc into DgnCoordSystem::View.
+    DPoint3d NpcToView(DPoint3dCR npcPt) const {DPoint3d viewPt; NpcToView(&viewPt, &npcPt, 1); return viewPt;}
+
+    //! Transform an array of points in DgnCoordSystem::View into DgnCoordSystem::Npc.
+    //! @param[out] npcPts An array to receive the points in DgnCoordSystem::Npc. Must be dimensioned to hold \c nPts points.
+    //! @param[in] viewPts Input array in DgnCoordSystem::View
+    //! @param[in] nPts Number of points in both arrays.
+    DGNPLATFORM_EXPORT void ViewToNpc(DPoint3dP npcPts, DPoint3dCP viewPts, int nPts) const;
+
+    //! Transform a point from DgnCoordSystem::View into DgnCoordSystem::Npc.
+    DPoint3d ViewToNpc(DPoint3dCR viewPt) const {DPoint3d npcPt; ViewToNpc(&npcPt, &viewPt, 1); return npcPt;}
+
+    //! Transform an array of points in DgnCoordSystem::View into DgnCoordSystem::Screen.
+    //! @param[out] screenPts An array to receive the points in DgnCoordSystem::Screen. Must be dimensioned to hold \c nPts points.
+    //! @param[in] viewPts Input array in DgnCoordSystem::View
+    //! @param[in] nPts Number of points in both arrays.
+    DGNPLATFORM_EXPORT void ViewToScreen(DPoint3dP screenPts, DPoint3dCP viewPts, int nPts) const;
+
+    //! Transform an array of points in DgnCoordSystem::Screen into DgnCoordSystem::View.
+    //! @param[out] viewPts An array to receive the points in DgnCoordSystem::View. Must be dimensioned to hold \c nPts points.
+    //! @param[in] screenPts Input array in DgnCoordSystem::Screen
+    //! @param[in] nPts Number of points in both arrays.
+    DGNPLATFORM_EXPORT void ScreenToView(DPoint3dP viewPts, DPoint3dCP screenPts, int nPts) const;
+
+    //! Transform an array of points in DgnCoordSystem::Npc into DgnCoordSystem::World.
+    //! @param[out] worldPts An array to receive the points in DgnCoordSystem::World. Must be dimensioned to hold \c nPts points.
+    //! @param[in] npcPts Input array in DgnCoordSystem::Npc
+    //! @param[in] nPts Number of points in both arrays.
+    DGNPLATFORM_EXPORT void NpcToWorld(DPoint3dP worldPts, DPoint3dCP npcPts, int nPts) const;
+
+    //! Transform a point from DgnCoordSystem::Npc into DgnCoordSystem::World.
+    DPoint3d NpcToWorld(DPoint3dCR npcPt) const {DPoint3d worldPt; NpcToWorld(&worldPt, &npcPt, 1); return worldPt;}
+
+    //! Transform an array of points in DgnCoordSystem::World into DgnCoordSystem::Npc.
+    //! @param[out] npcPts An array to receive the points in DgnCoordSystem::Npc. Must be dimensioned to hold \c nPts points.
+    //! @param[in] worldPts Input array in DgnCoordSystem::World
+    //! @param[in] nPts  Number of points in both arrays.
+    DGNPLATFORM_EXPORT void WorldToNpc(DPoint3dP npcPts, DPoint3dCP worldPts, int nPts) const;
+
+    //! Transform a point from DgnCoordSystem::World into DgnCoordSystem::Npc.
+    DPoint3d WorldToNpc(DPoint3dCR worldPt) const {DPoint3d npcPt; WorldToNpc(&npcPt, &worldPt, 1); return npcPt;}
+
+    //! Transform an array of points in DgnCoordSystem::World into DgnCoordSystem::View.
+    //! @param[out] viewPts  An array to receive the points in DgnCoordSystem::View. Must be dimensioned to hold \c nPts points.
+    //! @param[in] worldPts Input array in DgnCoordSystem::World
+    //! @param[in] nPts Number of points in both arrays.
+    DGNPLATFORM_EXPORT void WorldToView(DPoint4dP viewPts, DPoint3dCP worldPts, int nPts) const;
+
+    //! Transform an array of points in DgnCoordSystem::View into DgnCoordSystem::World.
+    //! @param[out] worldPts An array to receive the points in DgnCoordSystem::World. Must be dimensioned to hold \c nPts points.
+    //! @param[in] viewPts Input array of DPoint4d coordinates in DgnCoordSystem::View
+    //! @param[in] nPts Number of points in both arrays.
+    DGNPLATFORM_EXPORT void ViewToWorld(DPoint3dP worldPts, DPoint4dCP viewPts, int nPts) const;
+
+    //! Transform an array of points in DgnCoordSystem::World into DgnCoordSystem::View.
+    //! @param[out] viewPts An array to receive the points in DgnCoordSystem::View. Must be dimensioned to hold \c nPts points.
+    //! @param[in] worldPts Input array in DgnCoordSystem::World
+    //! @param[in] nPts Number of points in both arrays.
+    DGNPLATFORM_EXPORT void WorldToView(DPoint3dP viewPts, DPoint3dCP worldPts, int nPts) const;
+
+    //! Transform a point from DgnCoordSystem::World into DgnCoordSystem::View.
+    DPoint3d WorldToView(DPoint3dCR worldPt) const {DPoint3d viewPt; WorldToView(&viewPt, &worldPt, 1); return viewPt;}
+
+    //! Transform an array of points in DgnCoordSystem::World into an array of 2D points in DgnCoordSystem::View.
+    //! @param[out] viewPts An array to receive the points in DgnCoordSystem::View. Must be dimensioned to hold \c nPts points.
+    //! @param[in] worldPts Input array in DgnCoordSystem::World
+    //! @param[in] nPts Number of points in both arrays.
+    DGNPLATFORM_EXPORT void WorldToView2d(DPoint2dP viewPts, DPoint3dCP worldPts, int nPts) const;
+
+    //! Transform an array of points in DgnCoordSystem::View into DgnCoordSystem::World.
+    //! @param[out] worldPts An array to receive the points in DgnCoordSystem::World. Must be dimensioned to hold \c nPts points.
+    //! @param[in] viewPts Input array in DgnCoordSystem::View
+    //! @param[in] nPts Number of points in both arrays.
+    DGNPLATFORM_EXPORT void ViewToWorld(DPoint3dP worldPts, DPoint3dCP viewPts, int nPts) const;
+
+    //! Transform a point from DgnCoordSystem::View into DgnCoordSystem::World.
+    DPoint3d ViewToWorld(DPoint3dCR viewPt) const {DPoint3d worldPt; ViewToWorld(&worldPt, &viewPt, 1); return worldPt;}
+
+    DGNPLATFORM_EXPORT bool IsPointAdjustmentRequired() const;
+    DGNPLATFORM_EXPORT bool IsSnapAdjustmentRequired() const;
+    DGNPLATFORM_EXPORT bool IsContextRotationRequired() const;
+
+/** @} */
+
+/** @name DgnViewport Parameters */
+/** @{ */
+    //! Determine whether this DgnViewport is currently active. Viewports become "active" after they have
+    //! been initialized and connected to an Render::Target.
+    //! @return true if the DgnViewport is active.
+    bool IsActive() const { return false; }
+
+    //! Determine whether this DgnViewport currently has a camera enabled. In this context, the "camera" is on
+    //! if the WorldToView transform contains a perspective transformation.
+    //! @remarks Applicable only to physical views.
+    //! @return true if the camera is on.
+    bool IsCameraOn() const {return m_isCameraOn;}
+
+    //! Determine whether the Grid display is currently enabled in this DgnViewport.
+    //! @return true if the grid display is on.
+    bool IsGridOn() const {return GetViewFlags().ShowGrid();}
+
+    //! Determine whether this viewport is a 3d view.
+    //! @remarks Will be true only for a physical views.
+    bool Is3dView() const {return m_is3dView;}
+
+    //! Get the ViewController associated with this DgnViewport.
+    ViewControllerCR GetViewController() const {return *m_viewController;}
+
+    //! Get the ViewController associated with this DgnViewport.
+    ViewControllerR GetViewControllerR() const {return *m_viewController;}
+
+    //! If this view is a physical view, get the physical view controller.
+    SpatialViewControllerCP GetSpatialViewControllerCP() const {return GetViewController()._ToSpatialView();}
+    //! If this view is a physical view, get a writeable pointer to the physical view controller.
+    SpatialViewControllerP GetSpatialViewControllerP() {return const_cast<SpatialViewControllerP>(GetSpatialViewControllerCP());}
+    //! If this view is a drawing view, get the drawing view controller.
+    DrawingViewControllerCP GetDrawingViewControllerCP() const {return GetViewController()._ToDrawingView();}
+    //! If this view is a drawing view, get a writeable pointer to the drawing view controller.
+    DrawingViewControllerP GetDrawingViewControllerP() {return const_cast<DrawingViewControllerP>(GetDrawingViewControllerCP());}
+    //! If this view is a sheet view, get the sheet view controller.
+    Sheet::ViewControllerCP GetSheetViewControllerCP() const {return GetViewController()._ToSheetView();}
+    //! If this view is a sheet view, get a writeable pointer to the sheet view controller.
+    Sheet::ViewControllerP GetSheetViewControllerP() {return const_cast<Sheet::ViewControllerP>(GetSheetViewControllerCP());}
+
+    //! Get View Origin for this DgnViewport.
+    //! @return the root coordinates of the lower left back corner of the DgnViewport.
+    DPoint3dCP GetViewOrigin() const {return &m_viewOrg;}
+
+    //! Get the View Delta (size) of this DgnViewport in root coordinate distances.
+    //! @return the view delta in root coordinate distances.
+    DPoint3dCP GetViewDelta() const {return &m_viewDelta;}
+
+    //! Get the View Flags for this DgnViewport.
+    //! @return the View flags for this DgnViewport.
+    Render::ViewFlags GetViewFlags() const {return m_viewController->GetViewFlags();}
+
+    //! Synchronized this DgnViewport with the current state of its ViewController. A DgnViewport may hold local copies of the information
+    //! in its ViewController. Therefore, when changes are made to the state of a ViewController, it must be synchronized with the
+    //! DgnViewport to which it is connected before the changes are visible to the user. This method also allows applications to save
+    //! the changes between states of a ViewController to support the "view undo" command.
+    //! @param[in] saveInUndo If true, the new state of the ViewController is compared to the previous state and changes are saved in the View Undo stack.
+    //! If the user issues the "view undo" command, the changes are reversed and the ViewController is reverted to the previous state.
+    DGNPLATFORM_EXPORT void SynchWithViewController(bool saveInUndo);
+/** @} */
+
+/** @name Changing DgnViewport Frustum */
+/** @{ */
+    //! Scroll the DgnViewport by a given number of pixels in the view's X and/or Y direction. This method will move the DgnViewport's frustum
+    //! in the indicated direction, but does \em not update the screen (even if the DgnViewport happens to be visible.) This method 
+    //! changes the ViewController associated with the DgnViewport.
+    //! @param[in] viewDist The distance to scroll, in pixels.
+    DGNPLATFORM_EXPORT ViewportStatus Scroll(Point2dCP viewDist);
+
+    //! Change the size of this DgnViewport's frustum by a ratio to its current size. Also, specify a new center point
+    //! for the frustum in DgnCoordSystem::World coordinates.
+    //! This method will change the DgnViewport's frustum, but does \em not update the screen (even if the DgnViewport happens
+    //! to be a visible View.) This method \em does change the ViewController associated with the DgnViewport.
+    //! @param[in] newCenterRoot The position, in DgnCoordSystem::World, for the new center of the frustum. If NULL, center is unchanged.
+    //! @param[in] factor Scale factor to apply to current frustum. Scale factors greater than 1.0 zoom out (that is, the view
+    //!                   frustum gets larger and shows more of the model), and scale factors less than 1.0 zoom in.
+    DGNPLATFORM_EXPORT ViewportStatus Zoom(DPoint3dCP newCenterRoot, double factor);
+
+    //! Change the frustum for this DgnViewport. The frustum is an 8-point array of points in DgnCoordSystem::World coordinates
+    //! in the order specified by NpcCorners.
+    //! This method will change the DgnViewport's frustum, but does \em not update the screen (even if the DgnViewport happens
+    //! to be visible.) This method \em does change the ViewController associated with the DgnViewport.
+    DGNPLATFORM_EXPORT ViewportStatus SetupFromFrustum(Frustum const& frustPts);
+/** @} */
+
+    Utf8StringCR GetTitle() {return m_viewTitle;}
+    void SetTitle(Utf8CP title) {m_viewTitle = title;}
+
+    EventHandlerList<Tracker>& GetTrackers() {return m_trackers;}
+    void AddTracker(Tracker* tracker) {m_trackers.AddHandler(tracker);}
+    void DropTracker(Tracker* tracker) {m_trackers.DropHandler(tracker);}
+
+    DGNPLATFORM_EXPORT void SetAnimator(IViewportAnimatorR animator);
+    DGNPLATFORM_EXPORT void RemoveAnimator();
+
+    // Continuous rendering causes the viewport to redraw on every iteration of the render loop, regardless of whether anything has changed
+    // which might affect display. This can negatively impact performance. It should only be enabled while untracked animations (such as
+    // those used for scientific visualization) are active.
+    bool IsContinuousRenderingEnabled() const { return m_renderContinuously; }
+    void EnableContinuousRendering() { m_renderContinuously = true; }
+    void DisableContinuousRendering() { m_renderContinuously = false; }
+    void SetContinousRendering(bool val) { m_renderContinuously = val; }
+
+    DGNPLATFORM_EXPORT ColorDef GetSolidFillEdgeColor(ColorDef inColor);
+
+    DGNPLATFORM_EXPORT void ChangeActiveVolume(ClipVectorP volume);
+};
+END_BENTLEY_DGN_NAMESPACE
+
+/** @endGroup */
+