--- conflicted
+++ resolved
@@ -1,244 +1,223 @@
-/*--------------------------------------------------------------------------------------+
-|
-|     $Source: PublicAPI/DgnPlatform/DgnCodesManager.h $
-|
-|  $Copyright: (c) 2016 Bentley Systems, Incorporated. All rights reserved. $
-|
-+--------------------------------------------------------------------------------------*/
-#pragma once
-//__PUBLISH_SECTION_START__
-
-#include <DgnPlatform/DgnPlatform.h>
-#include <DgnPlatform/DgnAuthority.h>
-
-DGNPLATFORM_TYPEDEFS(DgnCodeState);
-DGNPLATFORM_TYPEDEFS(DgnCodeInfo);
-
-BEGIN_BENTLEY_DGNPLATFORM_NAMESPACE
-
-//=======================================================================================
-//! The possible states in which an authority-issued code can exist.
-//! The server is the ultimate authority on every code's state.
-//!
-//! A code can be in exactly one of four possible states:
-//!     - Available: Any briefcase can reserve the code.
-//!     - Reserved: a briefcase has reserved the code for use. No other briefcase may reserve or use it.
-//!     - Used: A revision has been committed in which the code was assigned to an object. No briefcase may reserve or use it.
-//!     - Discarded: A revision has been committed in which a previously-used code became disused.
-//!       Any briefcase can reserve it, provided they have pulled the revision in which it became discarded.
-//!
-//! Possible transitions of code state:
-//!     Available => Reserved: A code which has never previously been used becomes reserved by a briefcase.
-//!     Reserved => Available: A reserved code which was never used is relinquished by the briefcase which reserved it.
-//!     Reserved => Used: A briefcase committed a revision in which it assigned a reserved code to an obejct.
-//!     Used => Discarded: A briefcase committed a revision in which the code became disused.
-//!     Discarded => Reserved: A previously-used code was reserved for use by a briefcase.
-//! Once a code is used, it remains tracked for the lifetime of a repository; therefore its state never returns to Available.
-//!
-//! In order to assign a code to an object, a briefcase must first reserve the code. This is verified when inserting and updating coded objects into the DgnDb.
-//! If this verification fails, the operation will return DgnDbStatus::CodeNotReserved.
-// @bsistruct                                                    Paul.Connelly   01/16
-//=======================================================================================
-struct DgnCodeState
-{
-private:
-    enum Type : uint8_t
-    {
-        Available,  //!< The Code can be reserved for use by any briefcase
-        Reserved,   //!< The Code has been reserved for use by a briefcase
-        Used,       //!< A revision has been committed to the server in which the Code was used by an object.
-        Discarded,  //!< A revision has been committed to the server in which the Code became discarded by the object by which it was previously used.
-    };
-
-    Type                    m_type;
-    Utf8String              m_revisionId;
-    BeSQLite::BeBriefcaseId m_reservedBy;
-protected:
-    void Init(Type type, Utf8StringCR revisionId="", BeSQLite::BeBriefcaseId reservedBy=BeSQLite::BeBriefcaseId())
-        {
-        m_type = type;
-        m_revisionId = revisionId;
-        m_reservedBy = reservedBy;
-        }
-public:
-    DgnCodeState() { SetAvailable(); } //!< Constructs a DgnCodeState for an available code
-
-    bool IsAvailable() const { return Available == m_type; }
-    bool IsReserved() const { return Reserved == m_type; }
-    bool IsUsed() const { return Used == m_type; }
-    bool IsDiscarded() const { return Discarded == m_type; }
-
-    void SetAvailable() { Init(Available); }
-    void SetReserved(BeSQLite::BeBriefcaseId reservedBy) { Init(Reserved, "", reservedBy); }
-    void SetUsed(Utf8StringCR revisionId) { Init(Used, revisionId); }
-    void SetDiscarded(Utf8StringCR revisionId) { Init(Discarded, revisionId); }
-
-    //! Returns the revision ID in which the code became used or discarded, or else an empty string
-    Utf8StringCR GetRevisionId() const { return m_revisionId; }
-
-    //! Returns the ID of the briefcase which has reserved the code, or an invalid ID.
-    BeSQLite::BeBriefcaseId GetReservedBy() const { return m_reservedBy; }
-};
-
-//=======================================================================================
-//! Pairs a DgnCode with its state.
-// @bsistruct                                                    Paul.Connelly   01/16
-//=======================================================================================
-struct DgnCodeInfo : DgnCodeState
-{
-private:
-    DgnCode m_code;
-public:
-    explicit DgnCodeInfo(DgnCode const& code) : m_code(code) { }
-    DgnCodeInfo() { }
-
-    DgnCode const& GetCode() const { return m_code; } //!< The DgnCode whose state is represented by this DgnCodeInfo
-
-    // For inclusion in DgnCodeInfoSet...only the DgnCode is significant for ordering.
-    bool operator<(DgnCodeInfo const& rhs) const
-        {
-        return GetCode() < rhs.GetCode();
-        }
-};
-
-typedef bset<DgnCodeInfo> DgnCodeInfoSet;
-
-//=======================================================================================
-//! Manages acquisition of authority-issued codes for a briefcase.
-// @bsiclass                                                      Paul.Connelly   01/16
-//=======================================================================================
-struct IDgnCodesManager : RefCountedBase
-{
-    //! Options specifying what additional information should be included in responses to requests
-    enum class ResponseOptions
-    {
-        None = 0, //!< No special options
-        IncludeState = 1 << 0, //!< Include DgnCodeState for any codes for which the request was denied
-    };
-
-    //! Represents a request to operate on a set of codes.
-    struct Request : DgnCodeSet
-    {
-    protected:
-        ResponseOptions m_options;
-    public:
-        //! Constructor
-        //! @param[in]      options Specifies what additional data should be included in the response.
-        explicit Request(ResponseOptions options=ResponseOptions::None) : m_options(options) { }
-
-        ResponseOptions GetOptions() const { return m_options; } //!< Set the options specifying additional data to be included in response
-        void SetOptions(ResponseOptions options) { m_options = options; } //!< Get the options specifying additional data to be included in response
-    };
-
-    //! Represents a response to a request. A response always includes a CodeStatus indicating the result. Based on options supplied in
-    //! the request, may also include additional information.
-    struct Response
-    {
-    private:
-        DgnCodeInfoSet  m_details;
-        CodeStatus      m_result;
-    public:
-        //! Construct a response with the specified result
-        explicit Response(CodeStatus result=CodeStatus::InvalidResponse) : m_result(result) { }
-
-        //!< Returns the overall result of the operation as a CodeStatus
-        CodeStatus GetResult() const { return m_result; }
-
-<<<<<<< HEAD
-=======
-        //!< Sets the overall result of the operation
-        void SetResult(CodeStatus result) { m_result = result; }
-
->>>>>>> 3777cd19
-        //! Provides the state of each code for which the operation did not succeed, if ResponseOptions::IncludeState specified in request
-        DgnCodeInfoSet const& GetDetails() const { return m_details; }
-        //! Provides the state of each code for which the operation did not succeed, if ResponseOptions::IncludeState specified in request
-        DgnCodeInfoSet& GetDetails() { return m_details; }
-
-        //! Reset the response
-        void Invalidate() { m_result = CodeStatus::InvalidResponse; m_details.clear(); }
-    };
-private:
-    DgnDbR      m_dgndb;
-protected:
-    IDgnCodesManager(DgnDbR dgndb) : m_dgndb(dgndb) { }
-
-    virtual Response _ReserveCodes(Request& request) = 0;
-<<<<<<< HEAD
-    virtual Response _ReleaseCodes(Request const& request) = 0;
-=======
-    virtual CodeStatus _ReleaseCodes(DgnCodeSet const& request) = 0;
->>>>>>> 3777cd19
-    virtual CodeStatus _RelinquishCodes() = 0;
-    virtual CodeStatus _QueryCodeStates(DgnCodeInfoSet& states, DgnCodeSet const& codes) = 0;
-    virtual CodeStatus _RefreshCodes() = 0;
-    virtual CodeStatus _OnFinishRevision(DgnRevision const& rev) = 0;
-
-    DGNPLATFORM_EXPORT virtual CodeStatus _ReserveCode(DgnCodeCR code);
-
-    DGNPLATFORM_EXPORT IDgnCodesServerP GetCodesServer() const;
-public:
-    DgnDbR GetDgnDb() const { return m_dgndb; } //!< The DgnDb for which this object manages DgnCodes
-
-    //! Attempts to reserve a set of codes for this briefcase.
-    //! Note: the request object may be modified by this function
-    Response ReserveCodes(Request& request) { return _ReserveCodes(request); }
-<<<<<<< HEAD
-    Response ReleaseCodes(Request const& request) { return _ReleaseCodes(request); } //!< Attempts to release a set of codes reserved by this briefcase
-=======
-    CodeStatus ReleaseCodes(DgnCodeSet const& request) { return _ReleaseCodes(request); } //!< Attempts to release a set of codes reserved by this briefcase
->>>>>>> 3777cd19
-    CodeStatus RelinquishCodes() { return _RelinquishCodes(); } //!< Attempts to release all codes reserved by this briefcase
-    CodeStatus QueryCodeStates(DgnCodeInfoSet& states, DgnCodeSet const& codes) { return _QueryCodeStates(states, codes); } //!< Queries the state of a set of codes
-    DGNPLATFORM_EXPORT CodeStatus QueryCodeState(DgnCodeStateR state, DgnCodeCR code); //!< Queries the state of a code
-    CodeStatus RefreshCode() { return _RefreshCodes(); } //!< Updates a local cache of codes reserved by this briefcase by querying the server
-
-    CodeStatus ReserveCode(DgnCodeCR code) { return _ReserveCode(code); } //!< Attempts to reserve a code
-//__PUBLISH_SECTION_END__
-    DGNPLATFORM_EXPORT static void BackDoor_SetEnabled(bool enable);
-    CodeStatus OnFinishRevision(DgnRevision const& rev) { return _OnFinishRevision(rev); }
-//__PUBLISH_SECTION_START__
-};
-
-ENUM_IS_FLAGS(IDgnCodesManager::ResponseOptions);
-
-//=======================================================================================
-//! Interface adopted by a server-like object which can coordinate authority-issued codes
-//! between multiple briefcases.
-//! In general, applications should interact with the IDgnCodesManager object associated
-//! with a given briefcase via DgnDb::Codes(). The IDgnCodesManager will communicate with
-//! the IDgnCodesServer as required.
-// @bsiclass                                                      Paul.Connelly   01/16
-//=======================================================================================
-struct EXPORT_VTABLE_ATTRIBUTE IDgnCodesServer
-{
-    typedef IDgnCodesManager::Request Request;
-    typedef IDgnCodesManager::Response Response;
-<<<<<<< HEAD
-protected:
-    virtual Response _ReserveCodes(Request const& request, DgnDbR db) = 0;
-    virtual Response _ReleaseCodes(Request const& request, DgnDbR db) = 0;
-=======
-    typedef IDgnCodesManager::ResponseOptions ResponseOptions;
-protected:
-    virtual Response _ReserveCodes(Request const& request, DgnDbR db) = 0;
-    virtual CodeStatus _ReleaseCodes(DgnCodeSet const& request, DgnDbR db) = 0;
->>>>>>> 3777cd19
-    virtual CodeStatus _RelinquishCodes(DgnDbR db) = 0;
-    virtual CodeStatus _QueryCodeStates(DgnCodeInfoSet& states, DgnCodeSet const& codes) = 0;
-    virtual CodeStatus _QueryCodes(DgnCodeSet& codes, DgnDbR db) = 0;
-public:
-    Response ReserveCodes(Request const& request, DgnDbR db) { return _ReserveCodes(request, db); }
-<<<<<<< HEAD
-    Response ReleaseCodes(Request const& request, DgnDbR db) { return _ReleaseCodes(request, db); }
-=======
-    CodeStatus ReleaseCodes(DgnCodeSet const& request, DgnDbR db) { return _ReleaseCodes(request, db); }
->>>>>>> 3777cd19
-    CodeStatus RelinquishCodes(DgnDbR db) { return _RelinquishCodes(db); }
-    CodeStatus QueryCodeStates(DgnCodeInfoSet& states, DgnCodeSet const& codes) { return _QueryCodeStates(states, codes); }
-    DGNPLATFORM_EXPORT CodeStatus QueryCodeState(DgnCodeStateR state, DgnCodeCR code);
-    CodeStatus QueryCodes(DgnCodeSet& codes, DgnDbR db) { return _QueryCodes(codes, db); }
-};
-
-END_BENTLEY_DGNPLATFORM_NAMESPACE
-
+/*--------------------------------------------------------------------------------------+
+|
+|     $Source: PublicAPI/DgnPlatform/DgnCodesManager.h $
+|
+|  $Copyright: (c) 2016 Bentley Systems, Incorporated. All rights reserved. $
+|
++--------------------------------------------------------------------------------------*/
+#pragma once
+//__PUBLISH_SECTION_START__
+
+#include <DgnPlatform/DgnPlatform.h>
+#include <DgnPlatform/DgnAuthority.h>
+
+DGNPLATFORM_TYPEDEFS(DgnCodeState);
+DGNPLATFORM_TYPEDEFS(DgnCodeInfo);
+
+BEGIN_BENTLEY_DGNPLATFORM_NAMESPACE
+
+//=======================================================================================
+//! The possible states in which an authority-issued code can exist.
+//! The server is the ultimate authority on every code's state.
+//!
+//! A code can be in exactly one of four possible states:
+//!     - Available: Any briefcase can reserve the code.
+//!     - Reserved: a briefcase has reserved the code for use. No other briefcase may reserve or use it.
+//!     - Used: A revision has been committed in which the code was assigned to an object. No briefcase may reserve or use it.
+//!     - Discarded: A revision has been committed in which a previously-used code became disused.
+//!       Any briefcase can reserve it, provided they have pulled the revision in which it became discarded.
+//!
+//! Possible transitions of code state:
+//!     Available => Reserved: A code which has never previously been used becomes reserved by a briefcase.
+//!     Reserved => Available: A reserved code which was never used is relinquished by the briefcase which reserved it.
+//!     Reserved => Used: A briefcase committed a revision in which it assigned a reserved code to an obejct.
+//!     Used => Discarded: A briefcase committed a revision in which the code became disused.
+//!     Discarded => Reserved: A previously-used code was reserved for use by a briefcase.
+//! Once a code is used, it remains tracked for the lifetime of a repository; therefore its state never returns to Available.
+//!
+//! In order to assign a code to an object, a briefcase must first reserve the code. This is verified when inserting and updating coded objects into the DgnDb.
+//! If this verification fails, the operation will return DgnDbStatus::CodeNotReserved.
+// @bsistruct                                                    Paul.Connelly   01/16
+//=======================================================================================
+struct DgnCodeState
+{
+private:
+    enum Type : uint8_t
+    {
+        Available,  //!< The Code can be reserved for use by any briefcase
+        Reserved,   //!< The Code has been reserved for use by a briefcase
+        Used,       //!< A revision has been committed to the server in which the Code was used by an object.
+        Discarded,  //!< A revision has been committed to the server in which the Code became discarded by the object by which it was previously used.
+    };
+
+    Type                    m_type;
+    Utf8String              m_revisionId;
+    BeSQLite::BeBriefcaseId m_reservedBy;
+protected:
+    void Init(Type type, Utf8StringCR revisionId="", BeSQLite::BeBriefcaseId reservedBy=BeSQLite::BeBriefcaseId())
+        {
+        m_type = type;
+        m_revisionId = revisionId;
+        m_reservedBy = reservedBy;
+        }
+public:
+    DgnCodeState() { SetAvailable(); } //!< Constructs a DgnCodeState for an available code
+
+    bool IsAvailable() const { return Available == m_type; }
+    bool IsReserved() const { return Reserved == m_type; }
+    bool IsUsed() const { return Used == m_type; }
+    bool IsDiscarded() const { return Discarded == m_type; }
+
+    void SetAvailable() { Init(Available); }
+    void SetReserved(BeSQLite::BeBriefcaseId reservedBy) { Init(Reserved, "", reservedBy); }
+    void SetUsed(Utf8StringCR revisionId) { Init(Used, revisionId); }
+    void SetDiscarded(Utf8StringCR revisionId) { Init(Discarded, revisionId); }
+
+    //! Returns the revision ID in which the code became used or discarded, or else an empty string
+    Utf8StringCR GetRevisionId() const { return m_revisionId; }
+
+    //! Returns the ID of the briefcase which has reserved the code, or an invalid ID.
+    BeSQLite::BeBriefcaseId GetReservedBy() const { return m_reservedBy; }
+};
+
+//=======================================================================================
+//! Pairs a DgnCode with its state.
+// @bsistruct                                                    Paul.Connelly   01/16
+//=======================================================================================
+struct DgnCodeInfo : DgnCodeState
+{
+private:
+    DgnCode m_code;
+public:
+    explicit DgnCodeInfo(DgnCode const& code) : m_code(code) { }
+    DgnCodeInfo() { }
+
+    DgnCode const& GetCode() const { return m_code; } //!< The DgnCode whose state is represented by this DgnCodeInfo
+
+    // For inclusion in DgnCodeInfoSet...only the DgnCode is significant for ordering.
+    bool operator<(DgnCodeInfo const& rhs) const
+        {
+        return GetCode() < rhs.GetCode();
+        }
+};
+
+typedef bset<DgnCodeInfo> DgnCodeInfoSet;
+
+//=======================================================================================
+//! Manages acquisition of authority-issued codes for a briefcase.
+// @bsiclass                                                      Paul.Connelly   01/16
+//=======================================================================================
+struct IDgnCodesManager : RefCountedBase
+{
+    //! Options specifying what additional information should be included in responses to requests
+    enum class ResponseOptions
+    {
+        None = 0, //!< No special options
+        IncludeState = 1 << 0, //!< Include DgnCodeState for any codes for which the request was denied
+    };
+
+    //! Represents a request to operate on a set of codes.
+    struct Request : DgnCodeSet
+    {
+    protected:
+        ResponseOptions m_options;
+    public:
+        //! Constructor
+        //! @param[in]      options Specifies what additional data should be included in the response.
+        explicit Request(ResponseOptions options=ResponseOptions::None) : m_options(options) { }
+
+        ResponseOptions GetOptions() const { return m_options; } //!< Set the options specifying additional data to be included in response
+        void SetOptions(ResponseOptions options) { m_options = options; } //!< Get the options specifying additional data to be included in response
+    };
+
+    //! Represents a response to a request. A response always includes a CodeStatus indicating the result. Based on options supplied in
+    //! the request, may also include additional information.
+    struct Response
+    {
+    private:
+        DgnCodeInfoSet  m_details;
+        CodeStatus      m_result;
+    public:
+        //! Construct a response with the specified result
+        explicit Response(CodeStatus result=CodeStatus::InvalidResponse) : m_result(result) { }
+
+        //!< Returns the overall result of the operation as a CodeStatus
+        CodeStatus GetResult() const { return m_result; }
+
+        //!< Sets the overall result of the operation
+        void SetResult(CodeStatus result) { m_result = result; }
+
+        //! Provides the state of each code for which the operation did not succeed, if ResponseOptions::IncludeState specified in request
+        DgnCodeInfoSet const& GetDetails() const { return m_details; }
+        //! Provides the state of each code for which the operation did not succeed, if ResponseOptions::IncludeState specified in request
+        DgnCodeInfoSet& GetDetails() { return m_details; }
+
+        //! Reset the response
+        void Invalidate() { m_result = CodeStatus::InvalidResponse; m_details.clear(); }
+    };
+private:
+    DgnDbR      m_dgndb;
+protected:
+    IDgnCodesManager(DgnDbR dgndb) : m_dgndb(dgndb) { }
+
+    virtual Response _ReserveCodes(Request& request) = 0;
+    virtual CodeStatus _ReleaseCodes(DgnCodeSet const& request) = 0;
+    virtual CodeStatus _RelinquishCodes() = 0;
+    virtual CodeStatus _QueryCodeStates(DgnCodeInfoSet& states, DgnCodeSet const& codes) = 0;
+    virtual CodeStatus _RefreshCodes() = 0;
+    virtual CodeStatus _OnFinishRevision(DgnRevision const& rev) = 0;
+
+    DGNPLATFORM_EXPORT virtual CodeStatus _ReserveCode(DgnCodeCR code);
+
+    DGNPLATFORM_EXPORT IDgnCodesServerP GetCodesServer() const;
+public:
+    DgnDbR GetDgnDb() const { return m_dgndb; } //!< The DgnDb for which this object manages DgnCodes
+
+    //! Attempts to reserve a set of codes for this briefcase.
+    //! Note: the request object may be modified by this function
+    Response ReserveCodes(Request& request) { return _ReserveCodes(request); }
+    CodeStatus ReleaseCodes(DgnCodeSet const& request) { return _ReleaseCodes(request); } //!< Attempts to release a set of codes reserved by this briefcase
+    CodeStatus RelinquishCodes() { return _RelinquishCodes(); } //!< Attempts to release all codes reserved by this briefcase
+    CodeStatus QueryCodeStates(DgnCodeInfoSet& states, DgnCodeSet const& codes) { return _QueryCodeStates(states, codes); } //!< Queries the state of a set of codes
+    DGNPLATFORM_EXPORT CodeStatus QueryCodeState(DgnCodeStateR state, DgnCodeCR code); //!< Queries the state of a code
+    CodeStatus RefreshCode() { return _RefreshCodes(); } //!< Updates a local cache of codes reserved by this briefcase by querying the server
+
+    CodeStatus ReserveCode(DgnCodeCR code) { return _ReserveCode(code); } //!< Attempts to reserve a code
+//__PUBLISH_SECTION_END__
+    DGNPLATFORM_EXPORT static void BackDoor_SetEnabled(bool enable);
+    CodeStatus OnFinishRevision(DgnRevision const& rev) { return _OnFinishRevision(rev); }
+//__PUBLISH_SECTION_START__
+};
+
+ENUM_IS_FLAGS(IDgnCodesManager::ResponseOptions);
+
+//=======================================================================================
+//! Interface adopted by a server-like object which can coordinate authority-issued codes
+//! between multiple briefcases.
+//! In general, applications should interact with the IDgnCodesManager object associated
+//! with a given briefcase via DgnDb::Codes(). The IDgnCodesManager will communicate with
+//! the IDgnCodesServer as required.
+// @bsiclass                                                      Paul.Connelly   01/16
+//=======================================================================================
+struct EXPORT_VTABLE_ATTRIBUTE IDgnCodesServer
+{
+    typedef IDgnCodesManager::Request Request;
+    typedef IDgnCodesManager::Response Response;
+    typedef IDgnCodesManager::ResponseOptions ResponseOptions;
+protected:
+    virtual Response _ReserveCodes(Request const& request, DgnDbR db) = 0;
+    virtual CodeStatus _ReleaseCodes(DgnCodeSet const& request, DgnDbR db) = 0;
+    virtual CodeStatus _RelinquishCodes(DgnDbR db) = 0;
+    virtual CodeStatus _QueryCodeStates(DgnCodeInfoSet& states, DgnCodeSet const& codes) = 0;
+    virtual CodeStatus _QueryCodes(DgnCodeSet& codes, DgnDbR db) = 0;
+public:
+    Response ReserveCodes(Request const& request, DgnDbR db) { return _ReserveCodes(request, db); }
+    CodeStatus ReleaseCodes(DgnCodeSet const& request, DgnDbR db) { return _ReleaseCodes(request, db); }
+    CodeStatus RelinquishCodes(DgnDbR db) { return _RelinquishCodes(db); }
+    CodeStatus QueryCodeStates(DgnCodeInfoSet& states, DgnCodeSet const& codes) { return _QueryCodeStates(states, codes); }
+    DGNPLATFORM_EXPORT CodeStatus QueryCodeState(DgnCodeStateR state, DgnCodeCR code);
+    CodeStatus QueryCodes(DgnCodeSet& codes, DgnDbR db) { return _QueryCodes(codes, db); }
+};
+
+END_BENTLEY_DGNPLATFORM_NAMESPACE
+