/*--------------------------------------------------------------------------------------+
|
|     $Source: PublicAPI/DgnPlatform/DgnElement.h $
|
|  $Copyright: (c) 2017 Bentley Systems, Incorporated. All rights reserved. $
|
+--------------------------------------------------------------------------------------*/
#pragma once
//__PUBLISH_SECTION_START__

#include <Bentley/BeAssert.h>
#include "RepositoryManager.h"
#include "MemoryManager.h"

BEGIN_BENTLEY_RENDER_NAMESPACE
struct Graphic;
DEFINE_REF_COUNTED_PTR(Graphic)

//=======================================================================================
// Cached set of Render::Graphics for a GeometrySource
// @bsiclass                                                    Keith.Bentley   09/15
//=======================================================================================
struct GraphicSet
{
    struct PtrCompare{bool operator()(Render::GraphicPtr first, Render::GraphicPtr second) const {return first.get()<second.get();}};
    mutable bset<Render::GraphicPtr, PtrCompare, 8> m_graphics;
    DGNPLATFORM_EXPORT Render::Graphic* Find(DgnViewportCR, double metersPerPixel) const;
    DGNPLATFORM_EXPORT void Drop(Render::Graphic&);
    DGNPLATFORM_EXPORT void DropFor(DgnViewportCR viewport);
    void Save(Render::Graphic& graphic) {m_graphics.insert(&graphic); BeAssert(m_graphics.size() < 50);} // we never expect to have more than 50 or so
    void Clear() {m_graphics.clear();}
    bool IsEmpty() const {return m_graphics.empty();}
};
END_BENTLEY_RENDER_NAMESPACE

BEGIN_BENTLEY_DGN_NAMESPACE

namespace dgn_ElementHandler 
{
    struct Element; 
    struct InformationCarrier; 
    struct InformationContent; struct InformationRecord; struct GroupInformation; struct Subject;
    struct Document; struct Drawing; struct SectionDrawing;  
    struct DriverBundle;
    struct Definition; struct PhysicalType; struct GraphicalType2d; struct SpatialLocationType; struct TemplateRecipe2d; struct TemplateRecipe3d;
    struct InformationPartition; struct DefinitionPartition; struct DocumentPartition; struct GroupInformationPartition; struct InformationRecordPartition; struct PhysicalPartition; struct SpatialLocationPartition;
    struct Geometric2d; struct Annotation2d; struct DrawingGraphic; 
    struct Geometric3d; struct Physical; struct SpatialLocation; 
    struct Role;
};

namespace dgn_TxnTable {struct Element; struct Model;};

struct ElementAutoHandledPropertiesECInstanceAdapter;

//=======================================================================================
//! Holds Id remapping tables
//=======================================================================================
struct DgnRemapTables
{
protected:
    // *** NEEDS WORK: We may have to move these remappings into temp tables
    bmap<DgnModelId, DgnModelId> m_modelId;
    bmap<DgnGeometryPartId, DgnGeometryPartId> m_geomPartId;
    bmap<DgnElementId, DgnElementId> m_elementId;
    bmap<DgnClassId, DgnClassId> m_classId;
    bmap<CodeSpecId, CodeSpecId> m_codeSpecId;
    bmap<DgnFontId, DgnFontId> m_fontId;

    template<typename T> T Find(bmap<T,T> const& table, T sourceId) const {auto i = table.find(sourceId); return (i == table.end())? T(): i->second;}
    template<typename T> T FindElement(T sourceId) const {return T(Find<DgnElementId>(m_elementId, sourceId).GetValueUnchecked());}

public:
    DgnRemapTables& Get(DgnDbR);
    CodeSpecId Find(CodeSpecId sourceId) const {return Find<CodeSpecId>(m_codeSpecId, sourceId);}
    CodeSpecId Add(CodeSpecId sourceId, CodeSpecId targetId) {return m_codeSpecId[sourceId] = targetId;}
    DgnModelId Find(DgnModelId sourceId) const {return Find<DgnModelId>(m_modelId, sourceId);}
    DgnModelId Add(DgnModelId sourceId, DgnModelId targetId) {return m_modelId[sourceId] = targetId;}
    DgnElementId Find(DgnElementId sourceId) const {return Find<DgnElementId>(m_elementId, sourceId);}
    DgnElementId Add(DgnElementId sourceId, DgnElementId targetId) {return m_elementId[sourceId] = targetId;}
    DgnGeometryPartId Find(DgnGeometryPartId sourceId) const {return Find<DgnGeometryPartId>(m_geomPartId, sourceId);}
    DgnGeometryPartId Add(DgnGeometryPartId sourceId, DgnGeometryPartId targetId) {return m_geomPartId[sourceId] = targetId;}
    DgnCategoryId Find(DgnCategoryId sourceId) const {return FindElement<DgnCategoryId>(sourceId);}
    DgnCategoryId Add(DgnCategoryId sourceId, DgnCategoryId targetId) {return DgnCategoryId((m_elementId[sourceId] = targetId).GetValueUnchecked());}
    RenderMaterialId Find(RenderMaterialId sourceId) const {return FindElement<RenderMaterialId>(sourceId);}
    RenderMaterialId Add(RenderMaterialId sourceId, RenderMaterialId targetId) {return RenderMaterialId((m_elementId[sourceId] = targetId).GetValueUnchecked());}
    DgnTextureId Find(DgnTextureId sourceId) const {return FindElement<DgnTextureId>(sourceId);}
    DgnTextureId Add(DgnTextureId sourceId, DgnTextureId targetId) {return DgnTextureId((m_elementId[sourceId] = targetId).GetValueUnchecked());}
    DgnStyleId Find(DgnStyleId sourceId) const {return FindElement<DgnStyleId>(sourceId);}
    DgnStyleId Add(DgnStyleId sourceId, DgnStyleId targetId) {return DgnStyleId((m_elementId[sourceId] = targetId).GetValueUnchecked());}
    DgnFontId Find(DgnFontId sourceId) const {return Find<DgnFontId>(m_fontId, sourceId);}
    DgnFontId Add(DgnFontId sourceId, DgnFontId targetId) {return m_fontId[sourceId] = targetId;}
    DgnSubCategoryId Find(DgnSubCategoryId sourceId) const {return FindElement<DgnSubCategoryId>(sourceId);}
    DgnSubCategoryId Add(DgnSubCategoryId sourceId, DgnSubCategoryId targetId) {return DgnSubCategoryId((m_elementId[sourceId] = targetId).GetValueUnchecked());}
    DgnClassId Find(DgnClassId sourceId) const {return Find<DgnClassId>(m_classId, sourceId);}
    DgnClassId Add(DgnClassId sourceId, DgnClassId targetId) {return m_classId[sourceId] = targetId;}
};

//=======================================================================================
//! Context used by elements when they are cloned
//=======================================================================================
struct DgnCloneContext
{
protected:
    DgnRemapTables  m_remap;

public:
    //! Construct a DgnCloneContext object.
    DGNPLATFORM_EXPORT DgnCloneContext();
    //! Look up a copy of an element
    DgnElementId FindElementId(DgnElementId sourceId) const {return m_remap.Find(sourceId);}
    //! Register a copy of an element
    DgnElementId AddElementId(DgnElementId sourceId, DgnElementId targetId) {return m_remap.Add(sourceId, targetId);}
};

#if !defined (DOCUMENTATION_GENERATOR)
//=======================================================================================
// A cache of ECInstanceUpdaters
// THIS MUST NOT BE EXPORTED, AS IT DOES NOT REQUIRE THE CALLER TO SUPPLY THE ECCRUDWRITETOKEN
//=======================================================================================
struct ECInstanceUpdaterCache
    {
    private:
        bmap<DgnClassId, BeSQLite::EC::ECInstanceUpdater*> m_updaters;
    protected:
        virtual void _GetPropertiesToBind(bvector<ECN::ECPropertyCP>&, DgnDbR, ECN::ECClassCR) = 0;
    public:
        ECInstanceUpdaterCache();
        ~ECInstanceUpdaterCache();
        void Clear();
        BeSQLite::EC::ECInstanceUpdater* GetUpdater(DgnDbR, ECN::ECClassCR);
    };
#endif

//=======================================================================================
//! Helps models, elements, aspects and other data structures copy themselves between DgnDbs
//=======================================================================================
struct EXPORT_VTABLE_ATTRIBUTE DgnImportContext : DgnCloneContext
{
private:
    bool            m_areCompatibleDbs;
    DPoint3d        m_xyzOffset;
    AngleInDegrees  m_yawAdj;
    DgnDbR          m_sourceDb;
    DgnDbR          m_destDb;
    bmap<LsComponentId, uint32_t> m_importedComponents;

    void ComputeGcsAdjustment();

protected:
    DGNPLATFORM_EXPORT virtual CodeSpecId _RemapCodeSpecId(CodeSpecId sourceId);
    DGNPLATFORM_EXPORT virtual DgnGeometryPartId _RemapGeometryPartId(DgnGeometryPartId sourceId);
    DGNPLATFORM_EXPORT virtual DgnCategoryId _RemapCategory(DgnCategoryId sourceId);
    DGNPLATFORM_EXPORT virtual DgnSubCategoryId _RemapSubCategory(DgnCategoryId destCategoryId, DgnSubCategoryId sourceId);
    DGNPLATFORM_EXPORT virtual DgnClassId _RemapClassId(DgnClassId sourceId);
    DGNPLATFORM_EXPORT virtual RenderMaterialId _RemapRenderMaterialId(RenderMaterialId sourceId);
    DGNPLATFORM_EXPORT virtual DgnTextureId _RemapTextureId(DgnTextureId sourceId);
    DGNPLATFORM_EXPORT virtual DgnDbStatus _RemapGeometryStreamIds(GeometryStreamR geom);
    DGNPLATFORM_EXPORT virtual DgnFontId _RemapFont(DgnFontId);
    DGNPLATFORM_EXPORT virtual DgnStyleId _RemapLineStyleId(DgnStyleId sourceId);

public:
    //! Construct a DgnImportContext object.
    DGNPLATFORM_EXPORT DgnImportContext(DgnDbR source, DgnDbR dest);
    //! Destruct a DgnImportContext object.
    DGNPLATFORM_EXPORT ~DgnImportContext();

    //! @name Source and Destination Dbs
    //! @{
    DgnDbR GetSourceDb() const {return m_sourceDb;}
    DgnDbR GetDestinationDb() const {return m_destDb;}
    bool IsBetweenDbs() const {return &GetDestinationDb() != &GetSourceDb();}
    //! @}

    //! @name Id remapping
    //! @{
    //! Make sure that a CodeSpec has been imported
    CodeSpecId RemapCodeSpecId(CodeSpecId sourceId) {return _RemapCodeSpecId(sourceId);}
    //! Register a copy of a CodeSpec
    CodeSpecId AddCodeSpecId(CodeSpecId sourceId, CodeSpecId targetId) {return m_remap.Add(sourceId, targetId);}
    //! Look up a copy of a model
    DgnModelId FindModelId(DgnModelId sourceId) const {return m_remap.Find(sourceId);}
    //! Register a copy of a model
    DgnModelId AddModelId(DgnModelId sourceId, DgnModelId targetId) {return m_remap.Add(sourceId, targetId);}
    //! Make sure that a GeometryPart has been imported
    DgnGeometryPartId RemapGeometryPartId(DgnGeometryPartId sourceId) {return _RemapGeometryPartId(sourceId);}
    //! Look up a copy of a Category
    DgnCategoryId FindCategory(DgnCategoryId sourceId) const {return m_remap.Find(sourceId);}
    //! Register a copy of a Category
    DgnCategoryId AddCategory(DgnCategoryId sourceId, DgnCategoryId targetId) {return m_remap.Add(sourceId, targetId);}
    //! Make sure that a Category has been imported
    DgnCategoryId RemapCategory(DgnCategoryId sourceId) {return _RemapCategory(sourceId);}
    //! Look up a copy of an subcategory
    DgnSubCategoryId FindSubCategory(DgnSubCategoryId sourceId) const {return m_remap.Find(sourceId);}
    //! Register a copy of a SubCategory
    DgnSubCategoryId AddSubCategory(DgnSubCategoryId sourceId, DgnSubCategoryId targetId) {return m_remap.Add(sourceId, targetId);}
    //! Make sure that a SubCategory has been imported
    DgnSubCategoryId RemapSubCategory(DgnCategoryId destCategoryId, DgnSubCategoryId sourceId) {return _RemapSubCategory(destCategoryId, sourceId);}
    //! Make sure that an ECClass has been imported
    DgnClassId RemapClassId(DgnClassId sourceId) {return _RemapClassId(sourceId);}
    //! Look up a copy of a RenderMaterial
    RenderMaterialId FindRenderMaterialId(RenderMaterialId sourceId) const {return m_remap.Find(sourceId);}
    //! Register a copy of a RenderMaterial
    RenderMaterialId AddMaterialId(RenderMaterialId sourceId, RenderMaterialId targetId) {return m_remap.Add(sourceId, targetId);}
    //! Make sure that a RenderMaterial has been imported
    RenderMaterialId RemapRenderMaterialId(RenderMaterialId sourceId) {return _RemapRenderMaterialId(sourceId);}
    //! Look up a copy of a Texture
    DgnTextureId FindTextureId(DgnTextureId sourceId) const {return m_remap.Find(sourceId);}
    //! Register a copy of a Texture
    DgnTextureId AddTextureId(DgnTextureId sourceId, DgnTextureId targetId) {return m_remap.Add(sourceId, targetId);}
    //! Make sure that a Texture has been imported
    DgnTextureId RemapTextureId(DgnTextureId sourceId) {return _RemapTextureId(sourceId);}
    //! Look up a copy of a LineStyle
    DgnStyleId FindLineStyleId(DgnStyleId sourceId) const {return m_remap.Find(sourceId);}
    //! Register a copy of a LineStyle
    DgnStyleId AddLineStyleId(DgnStyleId sourceId, DgnStyleId targetId) {return m_remap.Add(sourceId, targetId);}
    //! Make sure that a LineStyle has been imported
    DgnStyleId RemapLineStyleId(DgnStyleId sourceId) {return _RemapLineStyleId(sourceId);}
    //! Look up a copy of a LineStyle component
    LsComponentId FindLineStyleComponentId(LsComponentId sourceId) const;
    //! Register a copy of a LineStyle component
    void AddLineStyleComponentId(LsComponentId sourceId, LsComponentId targetId);
    //! Look up a copy of a Material
    //! Make sure that any ids referenced by the supplied GeometryStream have been imported
    DgnDbStatus RemapGeometryStreamIds(GeometryStreamR geom) {return _RemapGeometryStreamIds(geom);}
    //! Remap a font between databases. If it exists by-type and -name, the Id is simply remapped; if not, a deep copy is made. If a deep copy is made and the source database contained the font data, the font data is also deep copied.
    DgnFontId RemapFont(DgnFontId srcId) {return _RemapFont(srcId);}
    //! @}

    //! @name GCS coordinate system shift
    //! @{
    //! Check if the source and destination GCSs are compatible, such that elements can be copied between them.
    DgnDbStatus CheckCompatibleGCS() const {return m_areCompatibleDbs? DgnDbStatus::Success: DgnDbStatus::MismatchGcs;}
    //! When copying between different DgnDbs, X and Y coordinates may need to be offset
    DPoint3d GetOriginOffset() const {return m_xyzOffset;}
    //! When copying between different DgnDbs, the Yaw angle may need to be adjusted.
    AngleInDegrees GetYawAdjustment() const {return m_yawAdj;}
    //! @}
};

//=======================================================================================
//! The "current entry" of an ElementIterator
// @bsiclass                                                     Shaun.Sewall      11/16
//=======================================================================================
struct ElementIteratorEntry : ECSqlStatementEntry
{
    friend struct ECSqlStatementIterator<ElementIteratorEntry>;
private:
    ElementIteratorEntry(BeSQLite::EC::ECSqlStatement* statement = nullptr) : ECSqlStatementEntry(statement) {}
public:
    DGNPLATFORM_EXPORT DgnElementId GetElementId() const; //!< Get the DgnElementId of the current element
    template <class T_ElementId> T_ElementId GetId() const {return T_ElementId(GetElementId().GetValue());} //!< Get the DgnElementId of the current element
    DGNPLATFORM_EXPORT DgnClassId GetClassId() const; //!< Get the DgnClassId of the current element
    DGNPLATFORM_EXPORT BeSQLite::BeGuid GetFederationGuid() const; //!< Get the FederationGuid of the current element
    DGNPLATFORM_EXPORT DgnCode GetCode() const; //!< Get the DgnCode of the current element
    DGNPLATFORM_EXPORT Utf8CP GetCodeValue() const; //!< Get the CodeValue of the current element
    DGNPLATFORM_EXPORT DgnModelId GetModelId() const; //!< Get the DgnModelId of the current element
    DGNPLATFORM_EXPORT DgnElementId GetParentId() const; //!< Get the DgnElementId of the parent of the current element
    DGNPLATFORM_EXPORT Utf8CP GetUserLabel() const; //!< Get the user label of the current element
    DGNPLATFORM_EXPORT DateTime GetLastModifyTime() const; //!< Get the last modify time of the current element
};

//=======================================================================================
//! An iterator over a set of DgnElements, defined by a query.
// @bsiclass                                                     Shaun.Sewall      11/16
//=======================================================================================
struct ElementIterator : ECSqlStatementIterator<ElementIteratorEntry>
{
    //! Iterates all entries to build an unordered IdSet templated on DgnElementId or a subclass of DgnElementId
    template <class T_ElementId> BeSQLite::IdSet<T_ElementId> BuildIdSet()
        {
        BeSQLite::IdSet<T_ElementId> idSet;
        for (ElementIteratorEntry entry : *this)
            idSet.insert(entry.GetId<T_ElementId>());

        return idSet;
        }

    //! Iterates all entries to build an ordered bvector templated on DgnElementId or a subclass of DgnElementId
    template <class T_ElementId> bvector<T_ElementId> BuildIdList()
        {
        bvector<T_ElementId> idList;
        for (ElementIteratorEntry entry : *this)
            idList.push_back(entry.GetId<T_ElementId>());

        return idList;
        }

    //! Iterates all entries to populate an ordered bvector templated on DgnElementId or a subclass of DgnElementId
    template <class T_ElementId> void BuildIdList(bvector<T_ElementId>& idList)
        {
        for (ElementIteratorEntry entry : *this)
            idList.push_back(entry.GetId<T_ElementId>());
        }
};

//=======================================================================================
//! The "current entry" of an ElementAspectIterator
// @bsiclass                                                     Shaun.Sewall      11/16
//=======================================================================================
struct ElementAspectIteratorEntry : ECSqlStatementEntry
{
    friend struct ECSqlStatementIterator<ElementAspectIteratorEntry>;
private:
    ElementAspectIteratorEntry(BeSQLite::EC::ECSqlStatement* statement = nullptr) : ECSqlStatementEntry(statement) {}
public:
    DGNPLATFORM_EXPORT BeSQLite::EC::ECInstanceId GetECInstanceId() const; //!< Get ECInstanceId (unique instance identifier) of the current aspect
    DGNPLATFORM_EXPORT DgnClassId GetClassId() const; //!< Get the DgnClassId of the current aspect
    DGNPLATFORM_EXPORT DgnElementId GetElementId() const; //!< Get the DgnElementId of the element that owns the current aspect
};

//=======================================================================================
//! An iterator over a set of ElementAspects, defined by a query.
// @bsiclass                                                     Shaun.Sewall      07/17
//=======================================================================================
struct ElementAspectIterator : ECSqlStatementIterator<ElementAspectIteratorEntry>
{
};

//=======================================================================================
//! The basic element importer. Imports elements and their children.
// @bsiclass                                                BentleySystems
//=======================================================================================
struct ElementImporter
{
protected:
    DgnImportContext& m_context;
    bool m_copyChildren;
    bool m_copyGroups;

public:
    DGNPLATFORM_EXPORT ElementImporter(DgnImportContext&);

    DgnImportContext& GetImportContext() {return m_context;}

    //! Specify if children should be deep-copied or not. The default is yes, deep-copy children.
    void SetCopyChildren(bool b) {m_copyChildren=b;}

    //! Specify if group members should be deep-copied or not. The default is no, do not deep-copy group members.
    void SetCopyGroups(bool b) {m_copyGroups=b;}

    //! Make a persistent copy of a specified Physical element, along with all of its children.
    //! If the source element is a group, this function will optionally import all of its members (recursively). See SetCopyGroups.
    //! When importing children, if the child element's model has already been imported, this function will import the child into the copy of that model. 
    //! If the child element's model has not already been imported, then this function will import the child into its parent's model. 
    //! The same strategy is used to choose the destination model of group members.
    //! @param[out] stat        Optional. If not null, then an error code is stored here in case the copy fails.
    //! @param[in] destModel    The model where the instance is to be inserted
    //! @param[in] sourceElement The element that is to be copied
    //! @note Parent elements must be imported before child elements. The parent of the new element will 
    //!       be the element in the destination db to which the source parent has been remapped, or it will be invalid if the parent has not been remapped.
    //! @return a new element if successful
    DGNPLATFORM_EXPORT DgnElementCPtr ImportElement(DgnDbStatus* stat, DgnModelR destModel, DgnElementCR sourceElement);
};

//=======================================================================================
//! Returns all auto- or custom-handled properties on a class that are for the specified type of statements
//! @private
// @bsiclass                                                    Sam.Wilson      07/16
//=======================================================================================
struct AutoHandledPropertiesCollection
{
    ECN::ECPropertyIterable m_props;
    ECN::ECPropertyIterable::const_iterator m_end;
    ECN::ECClassCP m_customHandledProperty;
    ECN::ECClassCP m_autoHandledProperty;
    ECSqlClassParams::StatementType m_stype;
    bool m_wantCustomHandledProps;

    AutoHandledPropertiesCollection(ECN::ECClassCR eclass, DgnDbR db, ECSqlClassParams::StatementType stype, bool wantCustomHandledProps);

    struct Iterator : std::iterator<std::input_iterator_tag, ECN::ECPropertyCP>
        {
        private:
            friend struct AutoHandledPropertiesCollection;
            ECN::ECPropertyIterable::const_iterator m_i;
            ECSqlClassParams::StatementType m_stype;
            AutoHandledPropertiesCollection const& m_coll;
            Iterator(ECN::ECPropertyIterable::const_iterator it, AutoHandledPropertiesCollection const& coll);
            void ToNextValid();

        public:
            ECN::ECPropertyCP operator*() const {BeAssert(m_i != m_coll.m_end); return *m_i;}
            Iterator& operator++();
            bool operator!=(Iterator const& rhs) const {return !(*this == rhs);}
            bool operator==(Iterator const& rhs) const {return m_i == rhs.m_i;}
            ECSqlClassParams::StatementType GetStatementType() const {return m_stype;}
        };

    typedef Iterator const_iterator;
    const_iterator begin() const {return Iterator(m_props.begin(), *this);}
    const_iterator end() const {return Iterator(m_props.end(), *this);}
};

//=======================================================================================
//! Specifies either an invalid value or the index of an item in an array.
// @bsiclass                                                     Sam.Wilson        10/16
//=======================================================================================
struct PropertyArrayIndex
{
    bool m_hasIndex;
    uint32_t m_index;
    PropertyArrayIndex() : m_hasIndex(0) {}
    PropertyArrayIndex(uint32_t index) : m_hasIndex(true), m_index(index) {}
    PropertyArrayIndex(bool useIndex, uint32_t index) : m_hasIndex(useIndex), m_index(index) {}
    bool HasIndex() const {return m_hasIndex;}
    uint32_t GetIndex() const {return m_index;}
};

//=======================================================================================
//! Helps with access to an individual element property
// @bsiclass                                                     Sam.Wilson        10/16
//=======================================================================================
struct ElementECPropertyAccessor
{
private:
    DgnElementR m_element;
    ECSqlClassInfo* m_classInfo;
    ECN::ECClassCP m_eclass;
    ECN::ClassLayoutCP m_layout;
    bpair<ECSqlClassInfo::T_ElementPropGet,ECSqlClassInfo::T_ElementPropSet> const* m_accessors;
    uint32_t m_propIdx;
    bool m_isPropertyIndexValid;
    bool m_readOnly;

    DGNPLATFORM_EXPORT void Init(uint32_t propIdx, Utf8CP accessString);

public:
    DGNPLATFORM_EXPORT ElementECPropertyAccessor(DgnElementCR, uint32_t);
    DGNPLATFORM_EXPORT ElementECPropertyAccessor(DgnElementCR, Utf8CP accessString);
    DGNPLATFORM_EXPORT ElementECPropertyAccessor(DgnElementR, uint32_t);
    DGNPLATFORM_EXPORT ElementECPropertyAccessor(DgnElementR, Utf8CP accessString);

    bool IsValid() const {return m_isPropertyIndexValid;}

    DGNPLATFORM_EXPORT Utf8CP GetAccessString() const;

    DGNPLATFORM_EXPORT DgnDbStatus SetAutoHandledPropertyValue(ECN::ECValueCR value, PropertyArrayIndex const& arrayIndex);
    DGNPLATFORM_EXPORT DgnDbStatus GetAutoHandledPropertyValue(ECN::ECValueR value, PropertyArrayIndex const& arrayIndex) const;

    DGNPLATFORM_EXPORT DgnDbStatus SetPropertyValue(ECN::ECValueCR value, PropertyArrayIndex const& arrayIndex);
    DGNPLATFORM_EXPORT DgnDbStatus GetPropertyValue(ECN::ECValueR value, PropertyArrayIndex const& arrayIndex) const;
};

#define DGNELEMENT_DECLARE_MEMBERS(__ECClassName__,__superclass__) \
    private: typedef __superclass__ T_Super;\
    public: static Utf8CP MyHandlerECClassName() {return __ECClassName__;}\
    protected: Utf8CP _GetHandlerECClassName() const override {return MyHandlerECClassName();}\
               Utf8CP _GetSuperHandlerECClassName() const override {return T_Super::_GetHandlerECClassName();}

#define DGNASPECT_DECLARE_MEMBERS(__ECSchemaName__,__ECClassName__,__superclass__) \
    private:    typedef __superclass__ T_Super;\
    public:     static Utf8CP MyECSchemaName() {return __ECSchemaName__;}\
                static Utf8CP MyECClassName() {return __ECClassName__;}\
    protected:  Utf8CP _GetECSchemaName() const override {return MyECSchemaName();}\
                Utf8CP _GetECClassName() const override {return MyECClassName();}\
                Utf8CP _GetSuperECClassName() const override {return T_Super::_GetECClassName();}


/**
* @addtogroup GROUP_DgnElement DgnElement Module
* Types related to working with %DgnElements
* @see @ref PAGE_ElementOverview
* @see @ref PAGE_CustomElement
*/

/**
* @addtogroup ElementCopying DgnElement Copying and Importing
* 
* There are 3 basic reasons why you would want to make a copy of an element, and there is a function for each one:
*   1. DgnElement::Clone makes a copy of an element, suitable for inserting into the Db.
*   2. DgnElement::Import makes a copy of an element in a source Db, suitable for inserting into a different Db. It remaps any IDs stored in the element or its aspects.
*   3. DgnElement::CopyForEdit and DgnElement::MakeCopy make make a quick copy of an element, suitable for editing and then replacing in the Db.
*
* When making a copy of an element within the same DgnDb but a different model, set up an instance of DgnElement::CreateParams that specifies the target model
* and pass that when you call Clone.
*
*/

/** 
* @addtogroup ElementCopyVirtualFunctions DgnElement Copy and Importing - Virtual Functions
*
* A DgnElement subclass will normally override a few virtual functions to support @ref ElementCopying.
*
* <h2>Virtual Member Functions</h2>
* DgnElement defines several virtual functions that control copying and importing.
*   * DgnElement::_CopyFrom must copy member variables from source element. It is used in many different copying operations.
*   * DgnElement::_Clone must make a copy of an element, suitable for inserting into the DgnDb.
*   * DgnElement::_CloneForImport must make a copy of an element in a source DgnDb, suitable for inserting into a target DgnDb. 
*   * DgnElement::_RemapIds must remap any IDs stored in the element's member variables or its aspects.
* 
* If you define a new subclass of DgnElement, you may need to override one or more of these virtual methods.
*
* If subclass ...|It must override ...
* ---------------|--------------------
* Defines new member variables|DgnElement::_CopyFrom to copy them.
* Defines new member variables that stored IDs of any kind|DgnElement::_RemapIds to relocate them to the destination DgnDb.
* Stores some of its data in Aspects|DgnElement::_Clone and DgnElement::_CloneForImport, as described below.
* 
* Normally, there is no need to override _Clone, as the base class implementation will work for subclasses, as it calls _CopyFrom.
*
* If you don't use Aspects, then normally, you won't need to override _Clone and _CloneForImport.
*
* <h2>The Central role of _CopyFrom</h2>
*
* _Clone, _CloneForImport, and CopyForEdit all call _CopyFrom to do one specific part of the copying work: copying the member variables. 
* _CopyFrom must make a straight, faithful copy of the C++ element struct's member variables only. It must be quick. 
* It should not load data from the Db. 
*
* Note that the _CopyFrom method copies <em>only</em> member variables. It must not try to read from the Db. 
* The _CopyFrom method handle only custom-handled properties. It must not try to copy or modify auto-handled properties or 
* user properties. Those properties are handled by the base class.
*
* <h2>Copying and Importing Aspects</h2>
*
* A subclass of DgnElement that stores some of its data in Aspects must take care of copying and importing those Aspects. 
* Specifically, an element subclass should override _Clone and _CloneForImport. 
*   * Its _Clone method should call super and then copy its aspects. 
*   * Its _CloneForImport method should call super, then copy over its aspects, and then tell the copied Aspects to remap their IDs.
*
* @note If a DgnElement subclass overrides any of the virtual methods mentioned above, then the corresponding ECClass should also specify @ref ElementRestrictions
*
* @see ElementRestrictions
* @see @ref PAGE_ElementOverview
*/

/**
* @addtogroup ElementRestrictions DgnElement Restrictions
*
* Element restrictions specify what operations may be applied to an element when its handler is not present. 
* Restrictions are specified in the ECSchema definition of an Element subclass.
*
* <b><em>If a DgnElement subclasss needs to do validation, then the corresponding dgn.Element ECClass should specify restrictions.</em></b>
*
* As a rule of thumb, if you write a subclass of dgn_ElementHandler::Element, then you should probably restrict all actions in your Element's schema definition.
*
* See DgnElement::RestrictedAction for the permissions that may be granted.
*/

/**
* @addtogroup ElementProperties DgnElement Properties
*
* A DgnElement may have two kinds of properties: Class-defined properties and user-defined properties.
*
* <h2>User-Defined Properties</h2>
* The user or application may add properties that are not defined by the ECClass to a particular instance. 
* User-defined properties are stored together in Json format in the JsonProperties of an element. ECSQL select statements may
* query User Properties using ECSQL's JSON functions.
* 
* <h2>Class-Defined Properties</h2>
* Properties that are defined by the ECClass are defined for every instance. 
*
* Class-defined properties may be queried by name in ECSQL select statements.
* See DgnElement::_GetPropertyValue and DgnElement::_SetPropertyValue for how to get and set class-defined property values in C++.
* Note that, while all class-defined properties are defined for every instance, the actual value of a property on a particular element may be NULL, 
* if the property definition permits NULLs.
*
* When a subclass of dgn.Element defines a property, it specifies whether the handling of that property is to be done autmatically by the 
* platform or must be done using custom logic supplied by a DgnElement subclass.
*
* <h3>Auto-Handled Properties</h3>
* When you define a subclass of dgn.Element in your domain's schema and you define properties for it, you don't have to write
* any code to enable applications to work with those properties. The base class implementation of the functions that load, store, and copy properties
* will automatically detect and handle all properties defined in the schema. This is called "auto-handling" of properties, and it is the default.
* The base class implementation of DgnElement::_GetPropertyValue and DgnElement::_SetPropertyValue will provide access to all auto-handled properties.
* New or updated auto-handled properties are automatically written to the database when the element is inserted or updated.
*
* <h4>Validating Auto-Handled Properties</h4>
* The domain schema can specify some validation rules for auto-handled properties in the ECSchema, such as the IsNullable CustomAttribute.
* Beyond that, to apply custom validation rules to auto-handled properties, a domain must define an element subclass that overrides 
* _OnInsert and _OnUpdate methods to check property values. In this case, the ECSchema should <em>also</em> specify @ref ElementRestrictions.
*
* <h3>Custom Properties</h3>
* In some cases, a subclass of DgnElement may want to map a property to a C++ member variable or must provide a custom API for a property.
* That is often necessary for binary data. In such cases, the subclass can take over the job of loading and storing that one property.
* This is called "custom-handling" a property. To opt into custom handling, the property definition in the schema must include the @a CustomHandledProperty
* CustomAttribute. The subclass of DgnElement must then override DgnElement::_BindWriteParams and DgnElement::_ReadSelectParams to load and store
* the custom-handled properties. The subclass must also override DgnElement::_GetPropertyValue and DgnElement::_SetPropertyValue to provide name-based get/set support for its custom-handled properties.
* Finally, the subclass must override DgnElement::_CopyFrom and possibly other virtual methods to support copying and importing of its custom-handled properties.
* An element subclass that defines custom-handled properties <em>must</em> specify @ref ElementRestrictions.
* @note A class that has custom-handled properties must override DgnElement::_GetPropertyValue and DgnElement::_SetPropertyValue to provide access to those properties, even if it also define special custom access methods for them.
* 
* @see @ref ElementRestrictions
* @see @ref PAGE_ElementOverview
*/

//=======================================================================================
//! An instance of a DgnElement in memory. 
//!
//! For details on writing an element handler and a DgnElement subclass, see
//! - @ref PAGE_CustomElement
//! - @ref ElementProperties
//! - @ref ElementRestrictions
//! - @ref ElementCopyVirtualFunctions
//!
//! @ingroup GROUP_DgnElement
// @bsiclass                                                     KeithBentley    10/13
//=======================================================================================
struct EXPORT_VTABLE_ATTRIBUTE DgnElement : NonCopyableClass
{
    DEFINE_BENTLEY_NEW_DELETE_OPERATORS

public:
    friend struct DgnElements;
    friend struct DgnModel;
    friend struct IModelJs;
    friend struct ElemIdTree;
    friend struct dgn_ElementHandler::Element;
    friend struct dgn_TxnTable::Element;
    friend struct MultiAspect;
    friend struct GeometrySource;
    friend struct ElementECPropertyAccessor;
    friend struct ElementAutoHandledPropertiesECInstanceAdapter;

    //! Parameters for creating a new DgnElement
    struct CreateParams
    {
    public:
        DgnDbR              m_dgndb;
        DgnModelId          m_modelId;
        DgnClassId          m_classId;
        DgnCode             m_code;
        BeSQLite::BeGuid    m_federationGuid;
        Utf8String          m_userLabel;
        DgnElementId        m_id;
        DgnElementId        m_parentId;
        DgnClassId          m_parentRelClassId;

        DGNPLATFORM_EXPORT CreateParams(DgnDbR, JsonValueCR);
        CreateParams(DgnDbR db, DgnModelId modelId, DgnClassId classId, DgnCodeCR code=DgnCode(), Utf8CP label=nullptr, DgnElementId parentId=DgnElementId(), DgnClassId parentRelClassId=DgnClassId(), BeSQLite::BeGuidCR federationGuid=BeSQLite::BeGuid())
            : m_dgndb(db), m_modelId(modelId), m_classId(classId), m_code(code), m_parentId(parentId), m_parentRelClassId(parentRelClassId), m_federationGuid(federationGuid) {SetUserLabel(label);}

        DGNPLATFORM_EXPORT void RelocateToDestinationDb(DgnImportContext&);
        void SetCode(DgnCode code) {m_code = code;}                 //!< Set the DgnCode for elements created with this CreateParams
        void SetUserLabel(Utf8CP label) {m_userLabel.AssignOrClear(label);} //!< Set the Label for elements created with this CreateParams
        void SetElementId(DgnElementId id) {m_id = id;}             //!< @private
        void SetModelId(DgnModelId modelId) {m_modelId = modelId;}  //!< @private
        void SetParentId(DgnElementId parent, DgnClassId parentRelClassId) {m_parentId=parent; m_parentRelClassId=parentRelClassId;}  //!< Set the ParentId for elements created with this CreateParams
        void SetFederationGuid(BeSQLite::BeGuidCR federationGuid) {m_federationGuid = federationGuid;} //!< Set the FederationGuid for the DgnElement created with this CreateParams
        bool IsValid() const {return m_modelId.IsValid() && m_classId.IsValid();}
    };

    //! Property filter to be use when comparing elements
    struct ComparePropertyFilter
    {
        enum Ignore 
        {
            None      = 0, 
            WriteOnly = 0x02,  //! Ignore properties such as LastMod
            ElementId = 0x10,  //! Ignore ElementIds
        };

        Ignore m_ignore;
        bset<Utf8String> m_ignoreList;

        ComparePropertyFilter(Ignore ignore, bset<Utf8String> const& list = bset<Utf8String>()) : m_ignore(ignore), m_ignoreList(list) {}
        ComparePropertyFilter(bset<Utf8String> const& list) : m_ignore(Ignore::None), m_ignoreList(list) {}

        virtual bool _ExcludeElementId() const {return 0 != (Ignore::ElementId & m_ignore);}
        DGNPLATFORM_EXPORT virtual bool _ExcludeProperty(ECN::ECPropertyValueCR) const;
    };

    //! Property filter to be used when setting properties
    struct SetPropertyFilter
    {
        enum Ignore 
        {
            None          = 0, 
            Bootstrapping = 0x01,  //! Don't set properties that are specified in DgnElement::CreateParams, plus ElementId
            WriteOnly     = 0x02,  //! Don't set properties such as LastMod
            Null          = 0x08,  //! Don't set the property if the supplied value is null
            ElementId     = 0x10,  //! Don't set ElementId
            WriteOnlyNullBootstrapping = WriteOnly|Null|Bootstrapping|ElementId,
        };

        Ignore m_ignore;
        bool m_ignoreErrors;
        bset<Utf8String> m_ignoreList;

        SetPropertyFilter(Ignore ignore = None, bool ignoreErrors = false, bset<Utf8String> const& ignoreProps = bset<Utf8String>()) : m_ignore(ignore), m_ignoreErrors(ignoreErrors), m_ignoreList(ignoreProps) {}
        SetPropertyFilter(bset<Utf8String> const& ignore)  : m_ignore(Ignore::None), m_ignoreErrors(false), m_ignoreList(ignore) {}

        DGNPLATFORM_EXPORT static bool IsBootStrappingProperty(Utf8StringCR);

        virtual bool _ExcludeElementId() const {return 0 != (ElementId & m_ignore);}
        DGNPLATFORM_EXPORT virtual bool _ExcludeProperty(ECN::ECPropertyValueCR) const;
        virtual bool _IgnoreErrors() const {return m_ignoreErrors;}
    };

    //! Information about an ECNavigationProperty
    struct NavigationPropertyInfo
    {
    private:
        BeInt64Id m_id;
        DgnClassId m_relClassId;

    public:
        explicit NavigationPropertyInfo(BeInt64Id id=BeInt64Id(), DgnClassId relClassId=DgnClassId()) : m_id(id), m_relClassId(relClassId) {}
        DgnClassId GetRelClassId() const {return m_relClassId;}
        template <class TBeInt64Id> TBeInt64Id GetId() const {return TBeInt64Id(m_id.GetValueUnchecked());}
    };

    //! The Hilite state of a DgnElement. If an element is "hilited", its appearance is changed to call attention to it.
    enum class Hilited : uint8_t
    {
        None         = 0, //!< the element is displayed normally (not hilited)
        Normal       = 1, //!< the element is displayed using the normal hilite appearance
        Background   = 2, //!< the element is displayed with the background color
    };

    //! Identifies actions which may be restricted for elements created by a handler for a missing subclass of DgnElement.
    struct RestrictedAction : DgnDomain::Handler::RestrictedAction
    {
        DEFINE_T_SUPER(DgnDomain::Handler::RestrictedAction);

        static const uint64_t Clone = T_Super::NextAvailable; //!< Create a copy of element. "Clone"
        static const uint64_t SetParent = Clone << 1; //!< Change the parent element. "SetParent"
        static const uint64_t InsertChild = SetParent << 1; //!< Insert an element with this element as its parent. "InsertChild"
        static const uint64_t UpdateChild = InsertChild << 1; //!< Modify a child of this element. "UpdateChild"
        static const uint64_t DeleteChild = UpdateChild << 1; //!< Delete a child of this element. "DeleteChild"
        static const uint64_t SetCode = DeleteChild << 1; //!< Change this element's code. "SetCode"
        static const uint64_t Move = SetCode << 1; //!< Rotate and/or translate. "Move"
        static const uint64_t SetCategory = Move << 1; //!< Change element category. "SetCategory"
        static const uint64_t SetGeometry = SetCategory << 1; //!< Change element geometry. "SetGeometry"

        static const uint64_t Reserved_1 = SetGeometry << 1; //!< Reserved for future use 
        static const uint64_t Reserved_2 = Reserved_1 << 1; //!< Reserved for future use 
        static const uint64_t Reserved_3 = Reserved_2 << 1; //!< Reserved for future use 
        static const uint64_t Reserved_4 = Reserved_3 << 1; //!< Reserved for future use 
        static const uint64_t Reserved_5 = Reserved_4 << 1; //!< Reserved for future use 
        static const uint64_t Reserved_6 = Reserved_5 << 1; //!< Reserved for future use 

        static const uint64_t NextAvailable = Reserved_6 << 1; //!< Subclasses can add new actions beginning with this value

        DGNPLATFORM_EXPORT static uint64_t Parse(Utf8CP name); //!< Parse action name from ClassHasHandler custom attribute
    };

    //! Application data attached to a DgnElement. Create a subclass of this to store non-persistent information on a DgnElement.
    struct EXPORT_VTABLE_ATTRIBUTE AppData : RefCountedBase
    {
        //! A unique identifier for this type of AppData. Use a static instance of this class to identify your AppData.
        struct Key : NonCopyableClass {};

        virtual DgnDbStatus _OnInsert(DgnElementR el) {return DgnDbStatus::Success;}
        virtual DgnDbStatus _OnUpdate(DgnElementR el, DgnElementCR original){return DgnDbStatus::Success;}
        virtual DgnDbStatus _OnDelete(DgnElementCR el) {return DgnDbStatus::Success;}

        enum class DropMe : bool {No=false, Yes=true};

        //! Called after the element was Inserted.
        //! @param[in]  el the new persistent DgnElement that was Inserted
        //! @return DropMe::Yes to drop this appData, DropMe::No to leave it attached to the DgnElement.
        //! @note el will not be the writable element onto which this AppData was attached. It will be the new persistent copy of that element.
        //! If you wish for your AppData to reside on the new element, call el.AddAppData(key,this) inside this method.
        virtual DropMe _OnInserted(DgnElementCR el){return DropMe::No;}

        //! Called after the element was Updated.
        //! @param[in] modified the modified DgnElement
        //! @param[in] original the original DgnElement
        //! @param[in] isOriginal If true, this AppData is on the original element, else it's on the modified element.
        //! @return DropMe::Yes to drop this appData, DropMe::No to leave it attached to the DgnElement.
        //! @note This method is called for @b all AppData on both the original and the modified DgnElements.
        virtual DropMe _OnUpdated(DgnElementCR modified, DgnElementCR original, bool isOriginal) {return isOriginal? DropMe::Yes: DropMe::No;}

        //! Called after a change set representing an update to the element was applied to the database
        //! @param[in] original the original DgnElement (after applying the change)
        //! @param[in] modified the modified DgnElement (before applying the change)
        //! @return DropMe::Yes to drop this appData, DropMe::No to leave it attached to the DgnElement.
        //! @note This method is called for @b all AppData on both the original and the modified DgnElements.
        virtual DropMe _OnAppliedUpdate(DgnElementCR original, DgnElementCR modified) {return DropMe::Yes;}

        //! Called after the element was Deleted.
        //! @param[in]  el the DgnElement that was deleted
        //! @return DropMe::Yes to drop this appData, DropMe::No to leave it attached to the DgnElement.
        virtual DropMe _OnDeleted(DgnElementCR el) {return DropMe::Yes;}
    };

    //! Holds changes to a dgn.ElementAspect in memory and writes out the changes when the host DgnElement is inserted or updated.
    //! All aspects are actually subclasses of either dgn.ElementUniqueAspect or dgn.ElementMultiAspect.
    //! A domain that defines a subclass of one of these ECClasses in the schema should normally also define a subclass of one of the
    //! subclasses of DgnElement::Aspect to manage transactions.
    //! A domain will normally subclass one of the following more specific subclasses:
    //!     * DgnElement::UniqueAspect when the domain defines a subclass of dgn.ElementUniqueAspect for aspects that must be 1:1 with the host element.
    //!     * DgnElement::MultiAspect when the domain defines a subclass of dgn.ElementMultiAspect for cases where multiple instances of the class can be associated with a given element.
    //! The domain must also define and register a subclass of ElementAspectHandler to load instances of its aspects.
    struct EXPORT_VTABLE_ATTRIBUTE Aspect : AppData
    {
    private:
        DGNPLATFORM_EXPORT DropMe _OnInserted(DgnElementCR el) override final;
        DGNPLATFORM_EXPORT DropMe _OnUpdated(DgnElementCR modified, DgnElementCR original, bool isOriginal) override final;
        friend struct MultiAspectMux;

    protected:
        BeSQLite::EC::ECInstanceId m_instanceId;

        enum class ChangeType{None, Write, Delete};
        ChangeType m_changeType;

        DgnDbStatus InsertThis(DgnElementCR el);
        Utf8String  GetFullEcSqlClassName() {return Utf8String(_GetECSchemaName()).append(".").append(_GetECClassName());}

        DGNPLATFORM_EXPORT Aspect();

        //! The subclass must implement this method to return the name of the schema that defines the aspect.
        virtual Utf8CP _GetECSchemaName() const = 0;

        //! The subclass must implement this method to return the name of the class that defines the aspect.
        virtual Utf8CP _GetECClassName() const {return BIS_CLASS_ElementAspect;}

        //! The subclass must implement this method to return the name of the superclass
        virtual Utf8CP _GetSuperECClassName() const {return nullptr;}

        //! The subclass must implement this method to report an existing instance on the host element that this instance will replace.
        virtual BeSQLite::EC::ECInstanceKey _QueryExistingInstanceKey(DgnElementCR) = 0;

        //! The subclass must override this method to insert an empty instance into the Db and associate it with the host element.
        //! @param el   The host element
        //! @param writeToken The token for updating element-related data
        //! @note The caller will call _UpdateProperties immediately after calling this method.
        //! @note use DgnDb::GetNonSelectPreparedECSqlStatement to prepare an insert statement, and pass @a writeToken as the second argument
        virtual DgnDbStatus _InsertInstance(DgnElementCR el, BeSQLite::EC::ECCrudWriteToken const* writeToken) = 0;

        //! The subclass must override this method to delete an existing instance in the Db, plus any ECRelationship that associates it with the host element.
        //! @param el   The host element
        //! @param writeToken The token for updating element-related data
        //! @note use DgnDb::GetNonSelectPreparedECSqlStatement to prepare a delete statement, and pass @a writeToken as the second argument
        virtual DgnDbStatus _DeleteInstance(DgnElementCR el, BeSQLite::EC::ECCrudWriteToken const* writeToken) = 0;

        //! The subclass must implement this method to update the instance properties.
        //! @param el   The host element
        //! @param writeToken The token for updating element-related data
        //! @note use DgnDb::GetNonSelectPreparedECSqlStatement to prepare an update statement, and pass @a writeToken as the second argument
        virtual DgnDbStatus _UpdateProperties(DgnElementCR el, BeSQLite::EC::ECCrudWriteToken const* writeToken) = 0;

        //! The subclass must implement this method to load properties from the Db.
        //! @param el   The host element
        virtual DgnDbStatus _LoadProperties(DgnElementCR el) = 0;

        //! The subclass must implement this method to get the value of a property by name from this aspect
        virtual DgnDbStatus _GetPropertyValue(ECN::ECValueR value, Utf8CP propertyName, PropertyArrayIndex const& arrayIndex) const = 0;
        //! The subclass must implement this method to set the value of a property by name for this aspect
        virtual DgnDbStatus _SetPropertyValue(Utf8CP propertyName, ECN::ECValueCR value, PropertyArrayIndex const& arrayIndex) = 0;

    public:
        //! Get the Id of this aspect
        BeSQLite::EC::ECInstanceId GetAspectInstanceId() const {return m_instanceId;}

        Utf8CP GetECClassName() const {return _GetECClassName();}
        Utf8CP GetSuperECClassName() const {return _GetSuperECClassName();}

        //! Prepare to delete this aspect.
        //! @note The aspect will not actually be deleted in the Db until you call DgnElements::Update on the aspect's host element.
        void Delete() {m_changeType = ChangeType::Delete;}

        //! Get the Id of the ECClass for this aspect
        DGNPLATFORM_EXPORT DgnClassId GetECClassId(DgnDbR) const;

        //! Get the ECClass for this aspect
        DGNPLATFORM_EXPORT ECN::ECClassCP GetECClass(DgnDbR) const;

        //! Get the value of a property by name from this aspect
        DgnDbStatus GetPropertyValue(ECN::ECValueR value, Utf8CP propertyName, PropertyArrayIndex const& arrayIndex = PropertyArrayIndex()) const {return _GetPropertyValue(value, propertyName, arrayIndex);}
        //! Set the value of a property by name for this aspect
        DgnDbStatus SetPropertyValue(Utf8CP propertyName, ECN::ECValueCR value, PropertyArrayIndex const& arrayIndex = PropertyArrayIndex()) {return _SetPropertyValue(propertyName, value, arrayIndex);}

        //! The aspect should make a copy of itself.
        DGNPLATFORM_EXPORT virtual RefCountedPtr<DgnElement::Aspect> _CloneForImport(DgnElementCR sourceEl, DgnImportContext& importer) const;

        //! The subclass should override this method if it has <em>custom-handled properties</em> that contain IDs that must be remapped when it is copied (perhaps between DgnDbs)
        virtual DgnDbStatus _RemapIds(DgnElementCR el, DgnImportContext& context) {return DgnDbStatus::Success;}
    };

    //! Represents an ElementAspect subclass for the case where the host Element can have multiple instances of the subclass.
    //! Use ECSql to query existing instances and their properties. Use GetAspectP or GetP to buffer changes to a particular instance.
    //! <p>A subclass of MultiAspect must override the following methods:
    //!     * _GetECSchemaName
    //!     * _GetECClassName
    //!     * _UpdateProperties
    //!     * _LoadProperties
    //! @see UniqueAspect
    //! @note If you override _UpdateProperties, use DgnDb::GetNonSelectPreparedECSqlStatement to prepare an update statement, and pass @a writeToken as the second argument
    //! (Note: This is not stored directly as AppData, but is held by an AppData that aggregates instances for this class.)
    //! @note A domain that defines a subclass of MultiAspect may also define a subclass of dgn_AspectHandler to load it.
    struct EXPORT_VTABLE_ATTRIBUTE MultiAspect : Aspect
    {
        DEFINE_T_SUPER(Aspect)
    protected:
        DGNPLATFORM_EXPORT BeSQLite::EC::ECInstanceKey _QueryExistingInstanceKey(DgnElementCR) override final;
        DGNPLATFORM_EXPORT DgnDbStatus _DeleteInstance(DgnElementCR el, BeSQLite::EC::ECCrudWriteToken const*) override final;
        DGNPLATFORM_EXPORT DgnDbStatus _InsertInstance(DgnElementCR el, BeSQLite::EC::ECCrudWriteToken const*) override final;

    public:
        //! Create a new, uninitialized MultiAspect of the specified ECClass
        //! @see DgnElement::Aspect::SetPropertyValue
        DGNPLATFORM_EXPORT static RefCountedPtr<MultiAspect> CreateAspect(DgnDbR, ECN::ECClassCR);

        //! Load the specified instance
        //! @param el   The host element
        //! @param ecclass The class of ElementAspect to load
        //! @param ecinstanceid The Id of the ElementAspect to load
        //! @note Call this method only if you intend to modify the aspect.
        DGNPLATFORM_EXPORT static MultiAspect* GetAspectP(DgnElementR el, ECN::ECClassCR ecclass, BeSQLite::EC::ECInstanceId ecinstanceid);

        template<typename T> static T* GetP(DgnElementR el, ECN::ECClassCR cls, BeSQLite::EC::ECInstanceId id) {return dynamic_cast<T*>(GetAspectP(el,cls,id));}

        //! Get read-only access to the Aspect for the specified element
        //! @param el   The host element
        //! @param ecclass The class of ElementAspect to load
        //! @param ecinstanceid The Id of the ElementAspect to load
        //! @return The currently cached Aspect object, or nullptr if the element has no such aspect or if DeleteAspect was called.
        //! @see GetP, GetAspectP for read-write access
        DGNPLATFORM_EXPORT static MultiAspect const* GetAspect(DgnElementCR el, ECN::ECClassCR ecclass, BeSQLite::EC::ECInstanceId ecinstanceid);

        template<typename T> static T const* Get(DgnElementCR el, ECN::ECClassCR cls, BeSQLite::EC::ECInstanceId ecinstanceid) {return dynamic_cast<T const*>(GetAspect(el,cls,ecinstanceid));}

        //! Prepare to insert an aspect for the specified element
        //! @param el The host element
        //! @param aspect The new aspect to be adopted by the host.
        //! @note \a el will add a reference to \a aspect and will hold onto it.
        //! @note The aspect will not actually be inserted into the Db until you call DgnElements::Insert or DgnElements::Update on \a el
        DGNPLATFORM_EXPORT static void AddAspect(DgnElementR el, MultiAspect& aspect);
    };

    //! Represents a multiaspect that has no handler of its own.
    struct EXPORT_VTABLE_ATTRIBUTE GenericMultiAspect : MultiAspect
        {
        DEFINE_T_SUPER(MultiAspect)
        friend struct MultiAspect;
     protected:
        ECN::IECInstancePtr m_instance;
        Utf8String m_ecclassName;
        Utf8String m_ecschemaName;

        Utf8CP _GetECSchemaName() const override {return m_ecschemaName.c_str();}
        Utf8CP _GetECClassName() const override {return m_ecclassName.c_str();}
        Utf8CP _GetSuperECClassName() const override {return T_Super::_GetECClassName();}
        DGNPLATFORM_EXPORT DgnDbStatus _LoadProperties(Dgn::DgnElementCR el) override;
        DGNPLATFORM_EXPORT DgnDbStatus _UpdateProperties(Dgn::DgnElementCR el, BeSQLite::EC::ECCrudWriteToken const*) override;
        DGNPLATFORM_EXPORT DgnDbStatus _GetPropertyValue(ECN::ECValueR, Utf8CP, PropertyArrayIndex const&) const override;
        DGNPLATFORM_EXPORT DgnDbStatus _SetPropertyValue(Utf8CP, ECN::ECValueCR, PropertyArrayIndex const&) override;

        //! Use this constructor when you want to load a multiaspect
        GenericMultiAspect(ECN::ECClassCR cls, BeSQLite::EC::ECInstanceId id);

        //! Use this constructor when you want to add to the host element or update an existing multiaspect.
        //! @param inst An instance that holds the properties
        //! @param id Optional. If valid, the ID of the particular multiaspect that should be updated. If not valid, then this multiaspect will be added.
        GenericMultiAspect(ECN::IECInstanceR inst, BeSQLite::EC::ECInstanceId id);

     public:
        //! Schedule a generic multi aspect to be inserted or updated on the specified element.
        //! @param el   The host element
        //! @param properties The instance that holds the properties of the aspect that are to be written
        //! @return non-zero error status if the specified aspect cannot be added
        DGNPLATFORM_EXPORT static DgnDbStatus AddAspect(DgnElementR el, ECN::IECInstanceR properties);

        //! Prepare to update an aspect for the specified element
        //! @param el The host element
        //! @param properties  holds the properties that are to be set on the aspect
        //! @param id  The ID of the particular multiaspect that should be updated
        //! @note The aspect will not actually be updated in the Db until you call DgnElements::Update on \a el
        //! @return non-zero error status if the specified aspect is not found or cannot be set
        DGNPLATFORM_EXPORT static DgnDbStatus SetAspect(DgnElementR el, ECN::IECInstanceR properties, BeSQLite::EC::ECInstanceId id);

        //! Get the specified type of generic multi aspect, if any, from an element, with the intention of modifying the aspect's properties.
        //! @note Call Update on the host element after modifying the properties of the instance. 
        //! @note Do not free the returned instance!
        //! @note Call this method only if you intend to modify the aspect.
        //! @param el   The host element
        //! @param ecclass The type of aspect to look for
        //! @param id  The ID of the particular multiaspect that should be loaded
        //! @return the properties of the aspect or nullptr if no such aspect is found.
        DGNPLATFORM_EXPORT static ECN::IECInstanceP GetAspectP(DgnElementR el, ECN::ECClassCR ecclass, BeSQLite::EC::ECInstanceId id);

        //! Get the specified type of generic multi aspect, if any, from an element, with the intention of looking at the aspect's properties <em>but not modifying them</em>.
        //! @note Do not free the returned instance!
        //! @note Call this method only if you <em>do not</em> intend to modify the aspect.
        //! @param el   The host element
        //! @param ecclass The type of aspect to look for
        //! @param id  The ID of the particular multiaspect that should be loaded
        //! @return the properties of the aspect or nullptr if no such aspect is found.
        DGNPLATFORM_EXPORT static ECN::IECInstanceCP GetAspect(DgnElementCR el, ECN::ECClassCR ecclass, BeSQLite::EC::ECInstanceId id);
        };

    //! Represents an ElementAspect subclass in the case where the host Element can have 0 or 1 instance of the subclass. The aspect's Id is the same as the element's Id,
    //! and the aspect class must be stored in its own table (TablePerClass).
    //! A subclass of UniqueAspect must override the following methods:
    //!     * _GetECSchemaName
    //!     * _GetECClassName
    //!     * _UpdateProperties
    //!     * _LoadProperties
    //! @see MultiAspect
    //! @note A domain that defines a subclass of UniqueAspect must also define a subclass of ElementAspectHandler to load it.
    struct EXPORT_VTABLE_ATTRIBUTE UniqueAspect : Aspect
    {
        DEFINE_T_SUPER(Aspect)
    protected:
        static Key& GetKey(ECN::ECClassCR cls) {return *(Key*)&cls;}
        Key& GetKey(DgnDbR db) {return GetKey(*GetECClass(db));}
        static UniqueAspect* Find(DgnElementCR, ECN::ECClassCR);
        static RefCountedPtr<DgnElement::UniqueAspect> Load0(DgnElementCR, DgnClassId); // Loads *but does not call AddAppData*
        static UniqueAspect* Load(DgnElementCR, DgnClassId);
        DGNPLATFORM_EXPORT BeSQLite::EC::ECInstanceKey _QueryExistingInstanceKey(DgnElementCR) override;
        static void SetAspect0(DgnElementCR el, UniqueAspect& aspect);
        DGNPLATFORM_EXPORT DgnDbStatus _DeleteInstance(DgnElementCR el, BeSQLite::EC::ECCrudWriteToken const*) override;
        DGNPLATFORM_EXPORT DgnDbStatus _InsertInstance(DgnElementCR el, BeSQLite::EC::ECCrudWriteToken const*) override final;

    public:
        //! The reason why GenerateGeometricPrimitive is being called
        enum class GenerateReason
        {
            Insert,         //!< The Element is being inserted into the Db
            Update,         //!< Some aspect of the Element's content has changed.
            TempDraw,       //!< A tool wants to draw the Element temporarily (the Element may not be persistent)
            BulkInsert,     //!< An application is creating a large number of Elements 
            Other           //!< An unspecified reason
        };

        //! Create a new, uninitialized UniqueAspect of the specified ECClass
        //! @see DgnElement::Aspect::SetPropertyValue
        DGNPLATFORM_EXPORT static RefCountedPtr<UniqueAspect> CreateAspect(DgnDbR, ECN::ECClassCR);

        //! Prepare to insert or update an Aspect for the specified element
        //! @param el   The host element
        //! @param aspect The new aspect to be adopted by the host.
        //! @note \a el will add a reference to \a aspect and will hold onto it.
        //! @note The aspect will not actually be inserted into the Db until you call DgnElements::Insert or DgnElements::Update on \a el
        DGNPLATFORM_EXPORT static void SetAspect(DgnElementR el, UniqueAspect& aspect);

        //! Get read-write access to the Aspect for the specified element
        //! @param el   The host element
        //! @param ecclass The class of ElementAspect to load
        //! @return The currently cached Aspect object, or nullptr if the element has no such aspect or if DeleteAspect was called.
        //! @note call this method \em only if you plan to \em modify the aspect
        //! @see Get, GetAspect for read-only access
        //! @note The aspect will not actually be updated in the Db until you call DgnElements::Update on \a el
        DGNPLATFORM_EXPORT static UniqueAspect* GetAspectP(DgnElementR el, ECN::ECClassCR ecclass);

        template<typename T> static T* GetP(DgnElementR el, ECN::ECClassCR cls) {return dynamic_cast<T*>(GetAspectP(el,cls));}

        //! Get read-only access to the Aspect for the specified element
        //! @param el   The host element
        //! @param ecclass The class of ElementAspect to load
        //! @return The currently cached Aspect object, or nullptr if the element has no such aspect or if DeleteAspect was called.
        //! @see GetP, GetAspectP for read-write access
        DGNPLATFORM_EXPORT static UniqueAspect const* GetAspect(DgnElementCR el, ECN::ECClassCR ecclass);

        template<typename T> static T const* Get(DgnElementCR el, ECN::ECClassCR cls) {return dynamic_cast<T const*>(GetAspect(el,cls));}
    };

    //! holds the properties of an aspect in memory in the case where the aspect does not have its own handler
    struct EXPORT_VTABLE_ATTRIBUTE GenericUniqueAspect : UniqueAspect
        {
        DEFINE_T_SUPER(UniqueAspect)
        friend struct UniqueAspect;

     protected:
        ECN::IECInstancePtr m_instance;
        Utf8String m_ecclassName;
        Utf8String m_ecschemaName;

        Utf8CP _GetECSchemaName() const override {return m_ecschemaName.c_str();}
        Utf8CP _GetECClassName() const override {return m_ecclassName.c_str();}
        Utf8CP _GetSuperECClassName() const override {return T_Super::_GetECClassName();}
        DGNPLATFORM_EXPORT DgnDbStatus _LoadProperties(Dgn::DgnElementCR el) override;
        DGNPLATFORM_EXPORT DgnDbStatus _UpdateProperties(Dgn::DgnElementCR el, BeSQLite::EC::ECCrudWriteToken const*) override;
        DGNPLATFORM_EXPORT DgnDbStatus _GetPropertyValue(ECN::ECValueR, Utf8CP, PropertyArrayIndex const&) const override;
        DGNPLATFORM_EXPORT DgnDbStatus _SetPropertyValue(Utf8CP, ECN::ECValueCR, PropertyArrayIndex const&) override;
        GenericUniqueAspect(ECN::ECClassCR cls) : m_ecclassName(cls.GetName()), m_ecschemaName(cls.GetSchema().GetName()) {}
        GenericUniqueAspect(ECN::IECInstanceR inst) : m_instance(&inst),  m_ecclassName(inst.GetClass().GetName()), m_ecschemaName(inst.GetClass().GetSchema().GetName()) {}

     public:

        //! Schedule a generic unique aspect to be inserted or updated on the specified element.
        //! @param el   The host element
        //! @param instance The instance that holds the properties of the aspect that are to be written
        //! @return non-zero error status if the specified aspect cannot be set
        DGNPLATFORM_EXPORT static DgnDbStatus SetAspect(DgnElementR el, ECN::IECInstanceR instance);

        //! Get the specified type of generic unique aspect, if any, from an element.
        //! @param el   The host element
        //! @param ecclass The type of aspect to look for
        //! @return the properties of the aspect or nullptr if no such aspect is found.
        DGNPLATFORM_EXPORT static ECN::IECInstanceCP GetAspect(DgnElementCR el, ECN::ECClassCR ecclass);

        //! Get the specified type of generic unique aspect, if any, from an element, with the intention of modifying the aspect's properties.
        //! @note Call Update on the host element after modifying the properties of the instance. 
        //! @note Do not free the returned instance!
        //! @param el   The host element
        //! @param ecclass The type of aspect to look for
        //! @return the properties of the aspect or nullptr if no such aspect is found or cannot be modified.
        DGNPLATFORM_EXPORT static ECN::IECInstanceP GetAspectP(DgnElementR el, ECN::ECClassCR ecclass);
        };

    struct RelatedElement 
        {
        DgnElementId m_id;
        DgnClassId m_relClassId;
        BE_JSON_NAME(id)
        BE_JSON_NAME(relClass)

        RelatedElement(DgnElementId id=DgnElementId(), DgnClassId relClassId=DgnClassId()) : m_id(id), m_relClassId(relClassId) {}
        bool IsValid() const {return m_id.IsValid();}
        DGNPLATFORM_EXPORT Json::Value ToJson(DgnDbR db) const;
        DGNPLATFORM_EXPORT void FromJson(DgnDbR, JsonValueCR val);
        };

private:
    template<class T> void CallAppData(T const& caller) const;
    Utf8String ToJsonPropString() const;
    BE_JSON_NAME(UserProps)
    ECN::AdHocJsonValueR GetUserPropsR() {return (ECN::AdHocJsonValueR) m_jsonProperties[json_UserProps()];}

protected:
    //! @private
    struct Flags
    {
        uint32_t m_persistent:1;
        uint32_t m_preassignedId:1;
        uint32_t m_inSelectionSet:1;
        uint32_t m_hilited:3;
        uint32_t m_undisplayed:1;
        uint32_t m_propState:2; // See PropState
        Flags() {memset(this, 0, sizeof(*this));}
    };

    enum PropState // must fit in 2 bits
    {
        Unknown = 0,
        NotFound = 1,
        InBuffer = 2,
        Dirty = 3       // (implies InBuffer)
    };

    mutable BeAtomic<uint32_t> m_refCount;
    mutable Flags m_flags;
    mutable uint32_t m_ecPropertyDataSize;
    mutable Byte* m_ecPropertyData;
    DgnDbR m_dgndb;
    DgnElementId m_elementId;
    RelatedElement m_parent;
    DgnModelId m_modelId;
    DgnClassId m_classId;
    DgnCode m_code;
    BeSQLite::BeGuid m_federationGuid;
    Utf8String m_userLabel;
    ECN::AdHocJsonValue m_jsonProperties;
    mutable bmap<AppData::Key const*, RefCountedPtr<AppData>, std::less<AppData::Key const*>, 8> m_appData;
    ECN::StructInstanceVector* m_structInstances;

    virtual Utf8CP _GetHandlerECClassName() const {return MyHandlerECClassName();} //!< @private
    virtual Utf8CP _GetSuperHandlerECClassName() const {return nullptr;} //!< @private

    void SetPersistent(bool val) const {m_flags.m_persistent = val;} //!< @private
    void InvalidateElementId() {m_elementId = DgnElementId();} //!< @private
    void InvalidateCode() {m_code = DgnCode();} //!< @private
    
    //! A utility function to set up CreateParams from the properties of the specified instance. The input properties must include Model, CodeAuthority, CodeNamespace, and CodeValue.
    //! The value of CodeNamespace may be the empty string. If CodeNamespace is the empty string, then the value of CodeValue may be null. CodeValue may not be the empty string.
    //! The class is taken from the class of the instance.
    //! If the instance has an ECInstanceId, then DgnElementId is taken from that.
    //! @param db The BIM that will contain the new element
    //! @param instance The properties that will be used to create the new element
    //! @param initError if not null, a non-zero error status is returned here if input properties are invalid. Possible errors include:
    //! * DgnDbStatus::BadModel in case the Model property is not missing or invalid, or
    //! * DgnDbStatus::MissingId if CodeAuthority is missing or invalid or if CodeNamespace or CodeValue is missing.
    //! @return a CreateParams object or an invalid object in case of errors.
    DGNPLATFORM_EXPORT static CreateParams InitCreateParamsFromECInstance(DgnDbR db, ECN::IECInstanceCR instance, DgnDbStatus* initError);

    //! Invokes _CopyFrom() in the context of _Clone() or _CloneForImport(), preserving this element's code as specified by the CreateParams supplied to those methods.
    void CopyForCloneFrom(DgnElementCR src);

    DGNPLATFORM_EXPORT virtual ~DgnElement();

    //! Invoked when loading an element from the database, to allow subclasses to extract their custom-handled property values
    //! from the SELECT statement. The parameters are those which are marked in the schema with the CustomHandledProperty CustomAttribute.
    //! @param[in] statement The SELECT statement which selected the data from the database
    //! @param[in] selectParams The custom-handled properties selected by the SELECT statement. Use this to obtain an index into the statement.
    //! @return DgnDbStatus::Success if the data was loaded successfully, else an error status.
    //! @note If you override this method, you @em must first call T_Super::_ReadSelectParams, forwarding its status.
    //! You should then extract your subclass custom-handled properties from the supplied ECSqlStatement, using
    //! selectParams.GetParameterIndex() to look up the index of each parameter within the statement.
    //! @see ElementProperties
    virtual DgnDbStatus _ReadSelectParams(BeSQLite::EC::ECSqlStatement& statement, ECSqlClassParamsCR selectParams) {return DgnDbStatus::Success;}

    //! Convert this DgnElement to a Json::Value.
    //! @note If you override this method, you @em must call T_Super::_ToJson()
    DGNPLATFORM_EXPORT virtual void _ToJson(JsonValueR out, JsonValueCR opts) const;

    //! Update this DgnElement from a Json::Value.
<<<<<<< HEAD
    //! @note If you override this method, you @em must call T_Super::_UpdateFromJson()
    DGNPLATFORM_EXPORT virtual void _UpdateFromJson(JsonValueCR props);
=======
    //! @note If you override this method, you @em must call T_Super::_FromJson()
    DGNPLATFORM_EXPORT virtual void _FromJson(JsonValueR props);
>>>>>>> 6e87b093

    //! Override this method if your element needs to load additional data from the database when it is loaded (for example,
    //! look up related data in another table).
    //! @note If you override this method, you @em must call T_Super::_LoadFromDb() first, forwarding its status
    DGNPLATFORM_EXPORT virtual DgnDbStatus _LoadFromDb();

    //! Called when an element is about to be inserted into the DgnDb.
    //! @return DgnDbStatus::Success to allow the insert, otherwise it will fail with the returned status.
    //! @note If you override this method, you @em must call T_Super::_OnInsert, forwarding its status.
    DGNPLATFORM_EXPORT virtual DgnDbStatus _OnInsert();

    //! Called whenever the JsonProperties of this element are loaded. You can override this method if you have internal state derived from JsonProperties.
    //! @note If you override this method, you @em must call T_Super::_OnLoadedJsonProperties() 
    virtual void _OnLoadedJsonProperties() {}

    //! Called before the JsonProperties of this element are saved as a Json string. 
    //! You can override this method to store internal state into JsonProperties before they are saved.
    //! @note If you override this method, you @em must call T_Super::_OnSaveJsonProperties() 
    virtual void _OnSaveJsonProperties() {}

     //! argument for _BindWriteParams
    enum class ForInsert : bool {No=false, Yes=true};

    //! Called to bind the element's custom-handled property values to the ECSqlStatement when inserting
    //! a new element. The parameters to bind are the ones which are marked in the schema with the CustomHandledProperty CustomAttribute.
    //! @param[in] statement A statement that has been prepared for either Insert or Update of your class' CustomHandledProperties
    //! @param[in] forInsert Indicates whether the statement is an insert or update statement
    //! @note If you override this method, you should bind your subclass custom-handled properties
    //! to the supplied ECSqlStatement, using statement.GetParameterIndex with each custom-handled property's name.
    //! Then you @em must call T_Super::_BindWriteParams,
    //! @see ElementProperties
    DGNPLATFORM_EXPORT virtual void _BindWriteParams(BeSQLite::EC::ECSqlStatement& statement, ForInsert forInsert);

    //! Override this method if your element needs to do additional Inserts into the database (for example,
    //! insert a relationship between the element and something else).
    //! @note If you override this method, you @em must call T_Super::_InsertInDb() first.
    DGNPLATFORM_EXPORT virtual DgnDbStatus _InsertInDb();

    //! Called after a DgnElement was successfully inserted into the database.
    //! @note If you override this method, you @em must call T_Super::_OnInserted.
    DGNPLATFORM_EXPORT virtual void _OnInserted(DgnElementP copiedFrom) const;

    //! Called after a DgnElement was successfully imported into the database.
    //! @note If you override this method, you @em must call T_Super::_OnImported.
    virtual void _OnImported(DgnElementCR original, DgnImportContext& importer) const {}
    
    //! Called after a change representing addition of a DgnElement was applied to the database
    //! @note If you override this method, you @em must call T_Super::_OnAppliedAdd.
    DGNPLATFORM_EXPORT virtual void _OnAppliedAdd() const;

    //! Called when this element is about to be replace its original element in the DgnDb.
    //! @param [in] original the original state of this element.
    //! Subclasses may override this method to control whether their instances are updated.
    //! @return DgnDbStatus::Success to allow the update, otherwise the update will fail with the returned status.
    //! @note If you override this method, you @em must call T_Super::_OnUpdate, forwarding its status.
    DGNPLATFORM_EXPORT virtual DgnDbStatus _OnUpdate(DgnElementCR original);

    //! Called to update a DgnElement in the DgnDb with new values. Override to update subclass custom-handled properties.
    //! @note This method is called from DgnElements::Update, on the persistent element, after its values have been
    //! copied from the modified version. If the update fails, the original data will be copied back into this DgnElement. Only
    //! override this method if your element needs to do additional work when updating the element, such as updating
    //! a relationship.
    //! @note If you override this method, you @em must call T_Super::_UpdateInDb, forwarding its status.
    DGNPLATFORM_EXPORT virtual DgnDbStatus _UpdateInDb();

    //! Called on the replacement element, after a DgnElement was successfully updated, but before the data is 
    //! copied into the original element and before its parent is notified.
    //! The replacement element will be in its post-updated state and the original element is supplied.
    //! @note If you override this method, you @em must call T_Super::_OnUpdated.
    DGNPLATFORM_EXPORT virtual void _OnUpdated(DgnElementCR original) const;

    //! Called after a DgnElement was successfully updated from a replacement element and it now holds the data from the replacement.
    //! @note If you override this method, you @em must call T_Super::_OnUpdateFinished.
    virtual void _OnUpdateFinished() const {}

    //! Called after a change set representing an update to this DgnElement was applied to the database. In the case of an undo, the element will be in its original (pre-change, post-undo) state.
    //! @note If you override this method, you @em must call T_Super::_OnAppliedUpdate.
    DGNPLATFORM_EXPORT virtual void _OnAppliedUpdate(DgnElementCR changed) const;

    //! Called when an element is about to be deleted from the DgnDb.
    //! Subclasses may override this method to control when/if their instances are deleted.
    //! @return DgnDbStatus::Success to allow the delete, otherwise the delete will fail with the returned status.
    //! @note If you override this method, you @em must call T_Super::_OnDelete, forwarding its status.
    DGNPLATFORM_EXPORT virtual DgnDbStatus _OnDelete() const;

    //! Called to delete a DgnElement from the DgnDb. Override to do any additional processing on delete.
    //! @note If you override this method, you @em must call T_Super::_DeleteInDb, forwarding its status.
    DGNPLATFORM_EXPORT virtual DgnDbStatus _DeleteInDb() const;

    //! Called after a DgnElement was successfully deleted. Note that the element will not be marked as persistent when this is called.
    //! @note If you override this method, you @em must call T_Super::_OnDeleted.
    DGNPLATFORM_EXPORT virtual void _OnDeleted() const;

    //! Called after a change representing delete of a DgnElement was applied to the database
    //! @note If you override this method, you @em must call T_Super::_OnAppliedDelete.
    DGNPLATFORM_EXPORT virtual void _OnAppliedDelete() const;

    //! Called when a new element is to be inserted into a DgnDb with this element as its parent.
    //! Subclasses may override this method to control which other elements may become children.
    //! @param[in] child the new element that will become a child of this element.
    //! @return DgnDbStatus::Success to allow the child insert, otherwise it will fail with the returned status.
    //! @note implementers should not presume that returning DgnDbStatus::Success means that the element will become a child element,
    //! since the insert may fail for other reasons. Instead, rely on _OnChildInserted for that purpose.
    //! @note If you override this method, you @em must call T_Super::_OnChildInsert, forwarding its status.
    DGNPLATFORM_EXPORT virtual DgnDbStatus _OnChildInsert(DgnElementCR child) const;

    //! Called when an element that has this element as its parent is about to be updated in the DgnDb.
    //! Subclasses may override this method to control modifications to its children.
    //! @param [in] original element in its original state
    //! @param [in] replacement the child element in its modified state
    //! @return DgnDbStatus::Success to allow the child update, otherwise it will fail with the returned status.
    //! @note implementers should not presume that returning DgnDbStatus::Success means that the element was updated,
    //! since the update may fail for other reasons. Instead, rely on _OnChildUpdated for that purpose.
    //! @note If you override this method, you @em must call T_Super::_OnChildUpdate, forwarding its status.
    DGNPLATFORM_EXPORT virtual DgnDbStatus _OnChildUpdate(DgnElementCR original, DgnElementCR replacement) const;

    //! Called when an child element of this element is about to be deleted from the DgnDb.
    //! Subclasses may override this method to block deletion of their children.
    //! @param[in] child that will be deleted.
    //! @return DgnDbStatus::Success to allow the child deletion, otherwise it will fail with the returned status.
    //! @note implementers should not presume that returning DgnDbStatus::Success means that the element was deleted,
    //! since the delete may fail for other reasons. Instead, rely on _OnChildDeleted for that purpose.
    //! @note If you override this method, you @em must call T_Super::_OnChildDelete, forwarding its status.
    DGNPLATFORM_EXPORT virtual DgnDbStatus _OnChildDelete(DgnElementCR child) const;

    //! Called when an existing element is about to be added as a child to this parent.
    //! Subclasses may override this method to block children from being added.
    //! @param[in] child that will be added to this parent.
    //! @return DgnDbStatus::Success to allow the child addition, otherwise it will fail with the returned status.
    //! @note implementers should not presume that returning DgnDbStatus::Success means that the element was added,
    //! since the add may fail for other reasons. Instead, rely on _OnChildAdded for that purpose.
    //! @note If you override this method, you @em must call T_Super::_OnChildAdd, forwarding its status.
    DGNPLATFORM_EXPORT virtual DgnDbStatus _OnChildAdd(DgnElementCR child) const;

    //! Called when an existing element is about to be dropped as a child from this parent.
    //! Subclasses may override this method to block children from being dropped.
    //! @param[in] child that will be dropped from this parent.
    //! @return DgnDbStatus::Success to allow the child removal, otherwise it will fail with the returned status.
    //! @note implementers should not presume that returning DgnDbStatus::Success means that the element was dropped,
    //! since the drop may fail for other reasons. Instead, rely on _OnChildDropped for that purpose.
    //! @note If you override this method, you @em must call T_Super::_OnChildDrop, forwarding its status.
    DGNPLATFORM_EXPORT virtual DgnDbStatus _OnChildDrop(DgnElementCR child) const;

    //! Called after a new element was inserted with this element as its parent.
    //! @note If you override this method, you @em must call T_Super::_OnChildInserted.
    virtual void _OnChildInserted(DgnElementCR child) const {}

    //! Called after an element, with this element as its parent, was successfully updated.
    //! @note if the parent of an element is changed, this method will @em not be paired with a call to _OnChildUpdate
    //! @note If you override this method, you @em must call T_Super::_OnChildUpdated.
    virtual void _OnChildUpdated(DgnElementCR child) const {}

    //! Called after an element, with this element as its parent, was successfully deleted.
    //! @note If you override this method, you @em must call T_Super::_OnChildDeleted.
    virtual void _OnChildDeleted(DgnElementCR child) const {}

    //! Called after an existing element was successfully added to this parent.
    //! @note If you override this method, you @em must call T_Super::_OnChildAdded.
    virtual void _OnChildAdded(DgnElementCR child) const {}

    //! Called after an existing element was successfully dropped from this parent.
    //! @note If you override this method, you @em must call T_Super::_OnChildDropped.
    virtual void _OnChildDropped(DgnElementCR child) const {}

    //! Called when a child element of this element is about to be imported into another DgnDb or model
    //! Subclasses may override this method to block control import of their children.
    //! @param[in] child The original element which is being imported
    //! @param[in] destModel The model into which the child is being imported
    //! @param[in] importer Enables the element to copy the resources that it needs (if copying between DgnDbs) and to remap any references that it holds to things outside itself to the copies of those things.
    //! @note If you override this method, you @em must call T_Super::_OnChildImport, forwarding its status.
    virtual DgnDbStatus _OnChildImport(DgnElementCR child, DgnModelR destModel, DgnImportContext& importer) const {return DgnDbStatus::Success;}

    //! Called after an element, with this element as its parent, was successfully imported
    //! @param[in] original The original element which was cloned for import, which is @em not necessarily a child of this element.
    //! @param[in] imported The clone which was imported, which is a child of this element.
    //! @param[in] importer Enables the element to copy the resources that it needs (if copying between DgnDbs) and to remap any references that it holds to things outside itself to the copies of those things.
    //! @note If you override this method, you @em must call T_Super::_OnChildImported.
    virtual void _OnChildImported(DgnElementCR original, DgnElementCR imported, DgnImportContext& importer) const {}

    //! Called when this element is being <i>modeled</i> by a new DgnModel.
    //! Subclasses may override this method to control which DgnModel types are valid to model this element.
    //! @param[in] model the new DgnModel
    //! @return DgnDbStatus::Success to allow the DgnModel insert, otherwise it will fail with the returned status.
    //! @note If you override this method, you @em must call T_Super::_OnSubModelInsert, forwarding its status.
    DGNPLATFORM_EXPORT virtual DgnDbStatus _OnSubModelInsert(DgnModelCR model) const;

    //! Called after this element has been <i>modeled</i> by a new DgnModel.
    //! @note If you override this method, you @em must call T_Super::_OnSubModelInserted.
    virtual void _OnSubModelInserted(DgnModelCR model) const {}

    //! Called when a delete of a DgnModel modeling this element is in progress. Subclasses may override this method to block the deletion.
    //! @param[in] model the DgnModel being deleted
    //! @return DgnDbStatus::Success to allow the DgnModel deletion, otherwise it will fail with the returned status.
    //! @note If you override this method, you @em must call T_Super::_OnSubModelDelete, forwarding its status.
    virtual DgnDbStatus _OnSubModelDelete(DgnModelCR model) const {return DgnDbStatus::Success;}

    //! Called after a delete of a DgnModel modeling this element has completed.
    //! @note If you override this method, you @em must call T_Super::_OnSubModelDeleted.
    virtual void _OnSubModelDeleted(DgnModelCR model) const {}

    //! Get the size, in bytes, used by this DgnElement. This is used by the element memory management routines to gauge the "weight" of
    //! each element, so it is not necessary for the value to be 100% accurate.
    //! @note Subclasses of DgnElement that add any member variables should override this method using this template:
    //! uint32_t _GetMemSize() const override {return T_Super::_GetMemSize() + (sizeof(*this) - sizeof(T_Super)) + myAllocedSize;}
    //! where "myAllocedSize" is the number of bytes allocated for this element, held through member variable pointers.
    virtual uint32_t _GetMemSize() const {return sizeof(*this) + m_ecPropertyDataSize;}

    //! Virtual writeable deep copy method.
    //! @remarks If no CreateParams are supplied, a new DgnCode will be generated for the cloned element - it will \em not be copied from this element's DgnCode.
    DGNPLATFORM_EXPORT DgnElementPtr virtual _Clone(DgnDbStatus* stat=nullptr, DgnElement::CreateParams const* params=nullptr) const;

    //! Virtual assignment method. If your subclass has member variables, it @b must override this method and copy those values from @a source.
    //! @param[in] source The element from which to copy
    //! @note If you override this method, you @b must call T_Super::_CopyFrom, forwarding its status (that is, only return DgnDbStatus::Success if both your
    //! implementation and your superclass succeed.)
    //! @note Implementers should be aware that your element starts in a valid state. Be careful to free existing state before overwriting it. Also note that
    //! @a source is not necessarily the same type as this DgnElement. See notes at CopyFrom.
    //! @note If this element's data holds any IDs, it must also override _RemapIds. Also see _AdjustPlacementForImport
    DGNPLATFORM_EXPORT virtual void _CopyFrom(DgnElementCR source);

    //! Make a (near) duplicate of yourself in memory, in preparation for copying from another element that <em>may be</em> in a different DgnDb.
    //! This base class implementation calls _CopyFrom and then _RemapIds and _AdjustPlacementForImport
    //! @note Do not do any of the following:
    //!     * Do not call Insert and do not attempt to remap your own ElementId. The caller will do those things.
    //!     * Do not deep-copy child elements. The caller must do that (or not).
    //!     * Do not copy ECRelationships or deep-copy related elements. The caller must do that (or not).
    //! @param[out] stat Optional status to describe failures, a valid DgnElementPtr will only be returned if successful.
    //! @param[in] destModel The destination model (which must be in the importer's destination Db).
    //! @param[in] importer Enables the element to copy the resources that it needs (if copying between DgnDbs) and to remap any references that it holds to things outside itself to the copies of those things.
    //! @return In-memory copy of the element
    DGNPLATFORM_EXPORT DgnElementPtr virtual _CloneForImport(DgnDbStatus* stat, DgnModelR destModel, DgnImportContext& importer) const;

    //! Remap any IDs that might refer to elements or resources in the source DgnDb.
    //! @param[in] importer Specifies source and destination DgnDbs and knows how to remap IDs
    DGNPLATFORM_EXPORT virtual void _RemapIds(DgnImportContext& importer);

    //! Apply X,Y offset and Yaw angle adjustment when importing from one DgnDb to another, in the case where source and destination GCSs are compatible but have the Cartesian coordinate system
    //! located at different geo locations and/or have different Azimuth angles.
    //! @param[in] importer Specifies source and destination DgnDbs and knows how to remap IDs
    virtual void _AdjustPlacementForImport(DgnImportContext const& importer) {}

    //! Get the display label (for use in the GUI) for this DgnElement.
    //! The default implementation returns the label if set or the code if the label is not set.
    //! Override to generate the display label in a different way.
    virtual Utf8String _GetDisplayLabel() const {return HasUserLabel() ? m_userLabel : GetCode().GetValue().GetUtf8();}

    //! Change the parent (owner) of this DgnElement. The default implementation sets the parent without doing any checking.
    //! @param[in] parentId The DgnElementId of the new parent element.
    //! @param[in] parentRelClassId The DgnClassId of the ElementOwnsChildElements subclass that relates this element to its parent element.
    //! @return DgnDbStatus::Success if the parentId was changed, error status otherwise.
    //! Override to validate the parent/child relationship and return a value other than DgnDbStatus::Success to reject proposed new parent.
    DGNPLATFORM_EXPORT virtual DgnDbStatus _SetParentId(DgnElementId parentId, DgnClassId parentRelClassId);

    //! Disclose any locks which must be acquired and/or codes which must be reserved to perform the specified operation on this element.
    //! @param[in] request Request to populate
    //! @param[in] opcode The operation to be performed
    //! @param[in] original If DbOpcode::Update, the persistent state of this element; otherwise, nullptr.
    //! @return RepositoryStatus::Success, or an error code if for example a required lock or code is known to be unavailable without querying the repository manager.
    //! @note If you override this function you @b must call T_Super::_PopulateRequest(), forwarding its status.
    DGNPLATFORM_EXPORT virtual RepositoryStatus _PopulateRequest(IBriefcaseManager::Request& request, BeSQLite::DbOpcode opcode, DgnElementCP original) const;

    //! Provide a description of this element to display in the "info balloon" that appears when the element is under the cursor.
    //! @param[in] delimiter Put this string to break lines of the description.
    //! @return The information to display in the info balloon.
    //! @note If you override this method, you may decide whether to call your superclass' implementation or not (it is not required).
    //! The default implementation shows display label, category and model.
    DGNPLATFORM_EXPORT virtual Utf8String _GetInfoString(Utf8CP delimiter) const;

    virtual bool _SupportsCodeSpec(CodeSpecCR) const {return true;}
    DGNPLATFORM_EXPORT virtual DgnCode _GenerateDefaultCode() const;
    virtual GeometrySourceCP _ToGeometrySource() const {return nullptr;}
    virtual AnnotationElement2dCP _ToAnnotationElement2d() const {return nullptr;}
    virtual DrawingGraphicCP _ToDrawingGraphic() const {return nullptr;}
    virtual RoleElementCP _ToRoleElement() const {return nullptr;}
    virtual InformationContentElementCP _ToInformationContentElement() const {return nullptr;}
    virtual DefinitionElementCP _ToDefinitionElement() const {return nullptr;}
    virtual DocumentCP _ToDocumentElement() const {return nullptr;}
    virtual IElementGroupCP _ToIElementGroup() const {return nullptr;}
    virtual DgnGeometryPartCP _ToGeometryPart() const {return nullptr;}
    DGNPLATFORM_EXPORT virtual DgnDbStatus _InsertPropertyArrayItems(uint32_t propertyIndex, uint32_t index, uint32_t size);
    DGNPLATFORM_EXPORT virtual DgnDbStatus _AddPropertyArrayItems(uint32_t propertyIndex, uint32_t size);
    DGNPLATFORM_EXPORT virtual DgnDbStatus _RemovePropertyArrayItem(uint32_t propertyIndex, uint32_t index);
    DGNPLATFORM_EXPORT virtual DgnDbStatus _ClearPropertyArray(uint32_t propertyIndex);
    virtual DgnDbStatus _SetPropertyValue(ElementECPropertyAccessor& accessor, ECN::ECValueCR value, PropertyArrayIndex const& arrayIndex) {return accessor.SetPropertyValue(value, arrayIndex);}
    virtual DgnDbStatus _GetPropertyValue(ECN::ECValueR value, ElementECPropertyAccessor& accessor, PropertyArrayIndex const& arrayIndex) const {return accessor.GetPropertyValue(value, arrayIndex);}
    DGNPLATFORM_EXPORT virtual DgnDbStatus _SetPropertyValues(ECN::IECInstanceCR, SetPropertyFilter const& filter);
    DGNPLATFORM_EXPORT virtual bool _Equals(DgnElementCR rhs, ComparePropertyFilter const&) const;
    //! Test if the value of the specified property on this element is equivalent to the value of the same property on the other element
    //! @param expected The property to be compared and its expected value
    //! @param other    The other element
    DGNPLATFORM_EXPORT virtual bool _EqualProperty(ECN::ECPropertyValueCR expected, DgnElementCR other) const;

    DGNPLATFORM_EXPORT DgnDbStatus SetPropertyValue(Utf8CP propertyName, BeSQLite::EC::ECInstanceId, DgnClassId relClassId);

    DGNPLATFORM_EXPORT virtual void _Dump(Utf8StringR str, ComparePropertyFilter const&) const;

    void RemapAutoHandledNavigationproperties(DgnImportContext&);

    //! Construct a DgnElement from its params
    DGNPLATFORM_EXPORT explicit DgnElement(CreateParams const& params);

    void ClearAllAppData(){m_appData.clear();}//!< @private

    //! Generate the CreateParams to use for Import
    //! @param destModel Specifies the model into which the element is being cloned
    //! @param importer Specifies source and destination DgnDbs and knows how to remap IDs
    //! @return CreateParams initialized with the element's current data
    //! @remarks The m_id fields are \em not set, as it is never correct for two elements to have the same Id. The m_parentId field is not set,
    //! as it is not clear if the copy should be a child of the same parent as the original. The caller can set this if appropriate.
    //! The m_code field is copied \em only when cloning between two different DgnDbs, as it is never correct for two elements to have the same code.
    CreateParams GetCreateParamsForImport(DgnModelR destModel, DgnImportContext& importer) const;

public:
    BE_JSON_NAME(id)
    BE_JSON_NAME(classFullName)
    BE_JSON_NAME(model)
    BE_JSON_NAME(code)
    BE_JSON_NAME(parent)
    BE_JSON_NAME(federationGuid)
    BE_JSON_NAME(userLabel)
    BE_JSON_NAME(jsonProperties)

    static Utf8CP MyHandlerECClassName() {return BIS_CLASS_Element;}                //!< @private
    Utf8CP GetHandlerECClassName() const {return _GetHandlerECClassName();}             //!< @private
    Utf8CP GetSuperHandlerECClassName() const {return _GetSuperHandlerECClassName();}   //!< @private

    bool IsCustomHandledProperty(Utf8CP) const;
    bool IsCustomHandledProperty(ECN::ECPropertyCR) const;
    Utf8String GetInfoString(Utf8CP delimiter) const {return _GetInfoString(delimiter);}

    DGNPLATFORM_EXPORT void AddRef() const;  //!< @private
    DGNPLATFORM_EXPORT void Release() const; //!< @private
    uint32_t GetRefCount() const {return m_refCount.load();} //!< Get the current reference count for this DgnElement.

    //! @name Dynamic casting to subclasses of DgnElement 
    //! @{
    GeometrySourceCP ToGeometrySource() const {return _ToGeometrySource();} //!< more efficient substitute for dynamic_cast<GeometrySourceCP>(el)
    DGNPLATFORM_EXPORT GeometrySource2dCP ToGeometrySource2d() const;
    DGNPLATFORM_EXPORT GeometrySource3dCP ToGeometrySource3d() const;

    DgnGeometryPartCP ToGeometryPart() const {return _ToGeometryPart();}                //!< more efficient substitute for dynamic_cast<DgnGeometryPartCP>(el)
    RoleElementCP ToRoleElement() const {return _ToRoleElement();}                      //!< more efficient substitute for dynamic_cast<RoleElementCP>(el)
    InformationContentElementCP ToInformationContentElement() const {return _ToInformationContentElement();} //!< more efficient substitute for dynamic_cast<InformationContentElementCP>(el)
    DefinitionElementCP ToDefinitionElement() const {return _ToDefinitionElement();}    //!< more efficient substitute for dynamic_cast<DefinitionElementCP>(el)
    DocumentCP ToDocumentElement() const {return _ToDocumentElement();}                 //!< more efficient substitute for dynamic_cast<DocumentCP>(el)
    AnnotationElement2dCP ToAnnotationElement2d() const {return _ToAnnotationElement2d();} //!< more efficient substitute for dynamic_cast<AnnotationElement2dCP>(el)
    DrawingGraphicCP ToDrawingGraphic() const {return _ToDrawingGraphic();}             //!< more efficient substitute for dynamic_cast<DrawingGraphicCP>(el)
    IElementGroupCP ToIElementGroup() const {return _ToIElementGroup();}                //!< more efficient substitute for dynamic_cast<IElementGroup>(el)
    
    GeometrySourceP ToGeometrySourceP() {return const_cast<GeometrySourceP>(_ToGeometrySource());} //!< more efficient substitute for dynamic_cast<GeometrySourceP>(el)
    GeometrySource2dP ToGeometrySource2dP() {return const_cast<GeometrySource2dP>(ToGeometrySource2d());} //!< more efficient substitute for dynamic_cast<GeometrySource2dP>(el)
    GeometrySource3dP ToGeometrySource3dP() {return const_cast<GeometrySource3dP>(ToGeometrySource3d());} //!< more efficient substitute for dynamic_cast<GeometrySource3dP>(el)

    DgnGeometryPartP ToGeometryPartP() {return const_cast<DgnGeometryPartP>(_ToGeometryPart());} //!< more efficient substitute for dynamic_cast<DgnGeometryPartCP>(el)
    RoleElementP ToRoleElementP() {return const_cast<RoleElementP>(_ToRoleElement());} //!< more efficient substitute for dynamic_cast<RoleElementP>(el)
    InformationContentElementP ToInformationContentElementP() {return const_cast<InformationContentElementP>(_ToInformationContentElement());} //!< more efficient substitute for dynamic_cast<InformationContentElementP>(el)
    DefinitionElementP ToDefinitionElementP() {return const_cast<DefinitionElementP>(_ToDefinitionElement());}  //!< more efficient substitute for dynamic_cast<DefinitionElementP>(el)
    DocumentP ToDocumentElementP() {return const_cast<DocumentP>(_ToDocumentElement());}  //!< more efficient substitute for dynamic_cast<DocumentP>(el)
    AnnotationElement2dP ToAnnotationElement2dP() {return const_cast<AnnotationElement2dP>(_ToAnnotationElement2d());} //!< more efficient substitute for dynamic_cast<AnnotationElement2dP>(el)
    DrawingGraphicP ToDrawingGraphicP() {return const_cast<DrawingGraphicP>(_ToDrawingGraphic());} //!< more efficient substitute for dynamic_cast<DrawingGraphicP>(el)
    //! @}

    bool IsGeometricElement() const {return nullptr != ToGeometrySource();}         //!< Determine whether this element is a GeometricElement or not
    bool IsRoleElement() const {return nullptr != ToRoleElement();}                 //!< Determine whether this element is a RoleElement or not
    bool IsInformationContentElement() const {return nullptr != ToInformationContentElement();}   //!< Determine whether this element is an InformationContentElement or not
    bool IsDefinitionElement() const {return nullptr != ToDefinitionElement();}     //!< Determine whether this element is a DefinitionElement or not
    bool IsDocumentElement() const {return nullptr != ToDocumentElement();}         //!< Determine whether this element is a Document element or not
    bool IsAnnotationElement2d() const {return nullptr != ToAnnotationElement2d();} //!< Determine whether this element is an AnnotationElement2d
    bool IsDrawingGraphic() const {return nullptr != ToDrawingGraphic();}           //!< Determine whether this element is an DrawingGraphic
    bool IsSameType(DgnElementCR other) {return m_classId == other.m_classId;}      //!< Determine whether this element is the same type (has the same DgnClassId) as another element.

    //! Determine whether this is a copy of the "persistent state" (i.e. an exact copy of what is saved in the DgnDb) of a DgnElement.
    //! @note If this flag is true, this element must be readonly. To modify an element, call CopyForEdit.
    bool IsPersistent() const {return m_flags.m_persistent;}

    //! Create a writeable deep copy of a DgnElement for insert into the same or new model. Also see @ref ElementCopying.
    //! @param[out] stat Optional status to describe failures, a valid DgnElementPtr will only be returned if successful.
    //! @param[in] params Optional CreateParams. Might specify a different destination model, etc.
    //! @remarks If no CreateParams are supplied, a new DgnCode will be generated for the cloned element - it will \em not be copied from this element's DgnCode.
    DGNPLATFORM_EXPORT DgnElementPtr Clone(DgnDbStatus* stat=nullptr, DgnElement::CreateParams const* params=nullptr) const;

    //! Copy the content of another DgnElement into this DgnElement. Also see @ref ElementCopying.
    //! @param[in] source The other element whose content is copied into this element.
    //! @note This method @b does @b not change the DgnClassId, DgnModel or DgnElementId of this DgnElement. If the type of @a source is different
    //! than this element, then all of the data from subclasses in common are copied and the remaining data on this DgnElement are unchanged.
    void CopyFrom(DgnElementCR source) {_CopyFrom(source);}

    //! Make a writable copy of this DgnElement so that the copy may be edited. Also see @ref ElementCopying.
    //! @return a DgnElementPtr that holds the editable copy of this element.
    //! @note This method may only be used on a DgnElement this is the readonly persistent element returned by DgnElements::GetElement, and then
    //! only one editing copy of this element at a time may exist. If another copy is extant, this method will return an invalid DgnElementPtr.
    //! @see MakeCopy, IsPersistent
    DGNPLATFORM_EXPORT DgnElementPtr CopyForEdit() const;

    //! Make a writable copy of this DgnElement so that the copy may be edited. Also see @ref ElementCopying.
    //! This is merely a templated shortcut to dynamic_cast the return of CopyForEdit to a subclass of DgnElement.
    template<class T> RefCountedPtr<T> MakeCopy() const {return dynamic_cast<T*>(CopyForEdit().get());}

    //! Create a copy of this DgnElement and all of its extended content in a destination model.
    //! The copied element will be persistent in the destination DgnDb. Also see @ref ElementCopying.
    //! @param[out] stat Optional status to describe failures, a valid DgnElementPtr will only be returned if successful.
    //! @param[in] destModel The destination model (which must be in the importer's destination Db).
    //! @param[in] importer Enables the element to copy the resources that it needs (if copying between DgnDbs) and to remap any references that it holds to things outside itself to the copies of those things.
    //! @remarks The element's code will \em not be copied to the copied element if the import is being performed within a single DgnDb, as it is never correct for two elements within the same DgnDb to have the same code.
    //! @return The persistent copy of the element
    //! @note This function can only be safely invoked from the client thread.
    DGNPLATFORM_EXPORT DgnElementCPtr Import(DgnDbStatus* stat, DgnModelR destModel, DgnImportContext& importer) const;

    //! Update the persistent state of a DgnElement in the DgnDb from this modified copy of it.
    //! This is merely a shortcut for el.GetDgnDb().Elements().Update(el, stat);
    //! @note This function can only be safely invoked from the client thread.
    DGNPLATFORM_EXPORT DgnElementCPtr Update(DgnDbStatus* stat=nullptr);

    //! Insert this DgnElement into the DgnDb.
    //! This is merely a shortcut for el.GetDgnDb().Elements().Insert(el, stat);
    //! @note This function can only be safely invoked from the client thread.
    DGNPLATFORM_EXPORT DgnElementCPtr Insert(DgnDbStatus* stat=nullptr);

    template<class T> RefCountedCPtr<T> InsertT(DgnDbStatus* stat=nullptr) {return dynamic_cast<T const*>(Insert(stat).get());}

    //! Delete this DgnElement from the DgnDb,
    //! This is merely a shortcut for el.GetDgnDb().Elements().Delete(el);
    //! @note This function can only be safely invoked from the client thread.
    DGNPLATFORM_EXPORT DgnDbStatus Delete() const;

    //! Get the ElementHandler for this DgnElement.
    DGNPLATFORM_EXPORT ElementHandlerR GetElementHandler() const;

    //! Check if this element is equal to source. Two elements are considered to be "equal" if they are instances of the same ECClass and if their properties have equivalent data.
    //! The element's identity and user properties may be excluded from the comparison.
    //! @param source   The element to compare with
    //! @param filter   Optional. The properties to exclude from the comparison.
    //! @return true if this element's properties are equivalent to the source element's properties.
    DGNPLATFORM_EXPORT bool Equals(DgnElementCR source, ComparePropertyFilter const& filter = ComparePropertyFilter(ComparePropertyFilter::Ignore::WriteOnly)) const;

    DGNPLATFORM_EXPORT void Dump(Utf8StringR str, ComparePropertyFilter const& filter) const;

    //! @name AppData Management
    //! @{
    //! Add Application Data to this element.
    //! @param[in] key The AppData's key. If AppData with this key already exists on this element, it is dropped and
    //! replaced with \a appData.
    //! @param[in] appData The appData object to attach to this element.
    DGNPLATFORM_EXPORT void AddAppData(AppData::Key const& key, AppData* appData) const;

    //! Drop Application data from this element.
    //! @param[in] key the key for the AppData to drop.
    //! @return SUCCESS if an entry with \a key is found and dropped.
    DGNPLATFORM_EXPORT StatusInt DropAppData(AppData::Key const& key) const;

    //! Find DgnElementAppData on this element by key.
    //! @param[in] key The key for the AppData of interest.
    //! @return the AppData for key \a key, or nullptr.
    DGNPLATFORM_EXPORT AppData* FindAppData(AppData::Key const& key) const;

    //! @private
    DGNPLATFORM_EXPORT void CopyAppDataFrom(DgnElementCR source) const;

    //! @}

    //! Get the DgnDb of this DgnElement.
    DgnDbR GetDgnDb() const {return m_dgndb;}

    //! Get the DgnModelId of the DgnModel that contains this DgnElement.
    DgnModelId GetModelId() const {return m_modelId;}

    //! Get the DgnModel that contains this DgnElement.
    DGNPLATFORM_EXPORT DgnModelPtr GetModel() const;

    //! Get the (optional) DgnModelId of the DgnModel that is modeling this DgnElement.  That is, the DgnModel that is beneath this element in the hierarchy.
    //! @return Invalid if model does not exist
    DGNPLATFORM_EXPORT DgnModelId GetSubModelId() const;

    //! Get the (optional) DgnModel that is modeling this DgnElement. That is, the DgnModel that is beneath this element in the hierarchy.
    //! @return Invalid if model does not exist
    DGNPLATFORM_EXPORT DgnModelPtr GetSubModel() const;

    //! Get the (optional) DgnModel that is modeling this DgnElement. That is, the DgnModel that is beneath this element in the hierarchy.
    //! @return Invalid if model does not exist
    template<class T> RefCountedPtr<T> GetSub() const {return dynamic_cast<T*>(GetSubModel().get());}

    //! Get the DgnElementId of this DgnElement
    DgnElementId GetElementId() const {return m_elementId;}

    //! Only valid to be used in very specific synchronization workflows. All other workflows should allow Insert to use next available DgnElementId.
    //! @private
    DGNPLATFORM_EXPORT void ForceElementIdForInsert(DgnElementId);

    //! Get the DgnClassId of this DgnElement.
    DgnClassId GetElementClassId() const {return m_classId;}

    //! Get the ECInstanceKey (the element DgnClassId and DgnElementId) of this DgnElement
    //! @see GetElementClassId, GetElementId
    BeSQLite::EC::ECInstanceKey GetECInstanceKey() const {return BeSQLite::EC::ECInstanceKey(GetElementClassId(), BeSQLite::EC::ECInstanceId(GetElementId().GetValue()));}

    //! Get a pointer to the ECClass of this DgnElement.
    DGNPLATFORM_EXPORT ECN::ECClassCP GetElementClass() const;

    //! Get the FederationGuid of this DgnElement.
    BeSQLite::BeGuidCR GetFederationGuid() const {return m_federationGuid;}

    //! Set the FederationGuid for this DgnElement.
    //! @note To clear the FederationGuid, pass BeGuid() since an invalid BeGuid indicates a null value is desired
    void SetFederationGuid(BeSQLite::BeGuidCR federationGuid) {m_federationGuid = federationGuid;}

    //! Get the DgnElementId of the parent of this element.
    //! @see SetParentId
    //! @return Id will be invalid if this element does not have a parent element.
    DgnElementId GetParentId() const {return m_parent.m_id;}

    //! Test if \a ancestorId identifies the parent of this element or of its parent, recursively.
    DGNPLATFORM_EXPORT bool IsDescendantOf(DgnElementId ancestorId) const;

    //! Get the DgnClassId of the ElementOwnsChildElements subclass used to relate this element to its parent element.
    //! @return Will be invalid if this element does not have a parent element.
    DgnClassId GetParentRelClassId() const {return m_parent.m_id.IsValid() ? m_parent.m_relClassId : DgnClassId();}

    //! Set the parent (owner) of this DgnElement.
    //! @see GetParentId, _SetParentId
    //! @return DgnDbStatus::Success if the parent was set
    //! @note This call can fail if a DgnElement subclass overrides _SetParentId and rejects the parent.
    DgnDbStatus SetParentId(DgnElementId parentId, DgnClassId parentRelClassId) {return parentId == GetParentId() && parentRelClassId == GetParentRelClassId() ? DgnDbStatus::Success : _SetParentId(parentId, parentRelClassId);}

    //! Return the DgnCode of this DgnElement
    DgnCodeCR GetCode() const {return m_code;}

    //! Generate a default code for this DgnElement
    DgnCode GenerateDefaultCode() const {return _GenerateDefaultCode();}

    DGNPLATFORM_EXPORT DgnDbStatus SetCode(DgnCodeCR newCode);
    DGNPLATFORM_EXPORT CodeSpecCPtr GetCodeSpec() const;
    bool SupportsCodeSpec(CodeSpecCR codeSpec) const {return _SupportsCodeSpec(codeSpec);}

    //! Query the database for the last modified time of this DgnElement.
    DGNPLATFORM_EXPORT DateTime QueryLastModifyTime() const;

    //! Return true if this DgnElement has a label.
    bool HasUserLabel() const {return !m_userLabel.empty();}

    //! Get the label of this DgnElement.
    //! @note may be nullptr
    Utf8CP GetUserLabel() const {return m_userLabel.c_str();}

    //! Set the label of this DgnElement.
    void SetUserLabel(Utf8CP label) {m_userLabel.AssignOrClear(label);}

    //! Get the display label (for use in the GUI) of this DgnElement.
    //! @note The default implementation returns the label if it is set or the code if the label is not set.
    //! @see GetUserLabel, GetCode, _GetDisplayLabel
    Utf8String GetDisplayLabel() const {return _GetDisplayLabel();}

    //! Query the DgnDb for the children of this DgnElement.
    //! @return DgnElementIdSet containing the DgnElementIds of all child elements of this DgnElement. Will be empty if no children.
    DGNPLATFORM_EXPORT DgnElementIdSet QueryChildren() const;

    //! Disclose any locks which must be acquired and/or codes which must be reserved to perform the specified operation on this element.
    //! @param[in] request Request to populate
    //! @param[in] opcode The operation to be performed
    //! @return RepositoryStatus::Success, or an error code if for example a required lock or code is known to be unavailable without querying the repository manager.
    DGNPLATFORM_EXPORT RepositoryStatus PopulateRequest(IBriefcaseManager::Request& request, BeSQLite::DbOpcode opcode) const;

    //! @name JsonProperties 
    //! @{
    //! Get the current value of a set of Json Properties on this element
    ECN::AdHocJsonValueCR GetJsonProperties(Utf8CP nameSpace) const {return m_jsonProperties.GetMember(nameSpace);}

    //! Change the value of a set of Json Properties on this element
    void SetJsonProperties(Utf8CP nameSpace, JsonValueCR value) {m_jsonProperties.GetMemberR(nameSpace) = (ECN::AdHocJsonValueCR) value;}

    //! Remove a set of Json Properties on this element
    void RemoveJsonProperties(Utf8CP nameSpace) {m_jsonProperties.RemoveMember(nameSpace);}

    ECN::AdHocJsonValueCR GetUserProperties(Utf8CP nameSpace) const {return GetJsonProperties(json_UserProps()).GetMember(nameSpace);}

    void SetUserProperties(Utf8CP nameSpace, JsonValueCR value) {GetUserPropsR().GetMemberR(nameSpace) = (ECN::AdHocJsonValueCR) value;}

    void RemoveUserProperties(Utf8CP nameSpace) {GetUserPropsR().RemoveMember(nameSpace);}

    /** @} */

    //! @name Properties 
    //! @{
    //! Get the index of the property
    //! @param[out] index       The index of the property in the ECClass
    //! @param[in] accessString The access setring. For simple properties, this is the name of the property. For struct members, this is the dot-separated path to the member.
    //! @return non-zero error status if accessString does not identify a property.
    DGNPLATFORM_EXPORT DgnDbStatus GetPropertyIndex(uint32_t& index, Utf8CP accessString);

    //! Return the value of a DateTime ECProperty by name
    //! @note Returns an invalid DateTime if underlying property is null.  Use GetPropertyValue if this behavior is not acceptable.
    //! @see GetPropertyValue
    DGNPLATFORM_EXPORT DateTime GetPropertyValueDateTime(Utf8CP propertyName, PropertyArrayIndex const& arrayIndex = PropertyArrayIndex()) const;

    //! Return the value of a DPoint3d ECProperty by name
    //! @note Returns DPoint3d::From(0,0,0) if underlying property is null.  Use GetPropertyValue if this behavior is not acceptable.
    //! @see GetPropertyValue
    DGNPLATFORM_EXPORT DPoint3d GetPropertyValueDPoint3d(Utf8CP propertyName, PropertyArrayIndex const& arrayIndex = PropertyArrayIndex()) const;

    //! Return the value of a DPoint2d ECProperty by name
    //! @note Returns DPoint2d::From(0,0,0) if underlying property is null.  Use GetPropertyValue if this behavior is not acceptable.
    //! @see GetPropertyValue
    DGNPLATFORM_EXPORT DPoint2d GetPropertyValueDPoint2d(Utf8CP propertyName, PropertyArrayIndex const& arrayIndex = PropertyArrayIndex()) const;

    //! Return the value of a boolean ECProperty by name
    //! @note Returns false if underlying property is null.  Use GetPropertyValue if this behavior is not acceptable.
    //! @see GetPropertyValue
    DGNPLATFORM_EXPORT bool GetPropertyValueBoolean(Utf8CP propertyName, PropertyArrayIndex const& arrayIndex = PropertyArrayIndex()) const;

    //! Return the value of a double ECProperty by name
    //! @note Returns 0.0 if underlying property is null.  Use GetPropertyValue if this behavior is not acceptable.
    //! @see GetPropertyValue
    DGNPLATFORM_EXPORT double GetPropertyValueDouble(Utf8CP propertyName, PropertyArrayIndex const& arrayIndex = PropertyArrayIndex()) const;

    //! Return the value of a integer ECProperty by name
    //! @note Returns 0 if underlying property is null.  Use GetPropertyValue if this behavior is not acceptable.
    //! @see GetPropertyValue
    DGNPLATFORM_EXPORT int32_t GetPropertyValueInt32(Utf8CP propertyName, PropertyArrayIndex const& arrayIndex = PropertyArrayIndex()) const;

    //! Return the value of a UInt64 ECProperty by name
    //! @note Returns 0 if underlying property is null.  Use GetPropertyValue if this behavior is not acceptable.
    //! @see GetPropertyValue
    DGNPLATFORM_EXPORT uint64_t GetPropertyValueUInt64(Utf8CP propertyName, PropertyArrayIndex const& arrayIndex = PropertyArrayIndex()) const;

    //! Return the NavigationPropertyInfo for an ECNavigationProperty of the specified name
    DGNPLATFORM_EXPORT NavigationPropertyInfo GetNavigationPropertyInfo(Utf8CP propertyName) const;

    //! Return the value of the Id of an ECNavigationProperty by name
    template <class TBeInt64Id> TBeInt64Id GetPropertyValueId(Utf8CP propertyName) const
        {
        return GetNavigationPropertyInfo(propertyName).GetId<TBeInt64Id>();
        }

    //! Return the value of a string ECProperty by name
    DGNPLATFORM_EXPORT Utf8String GetPropertyValueString(Utf8CP propertyName, PropertyArrayIndex const& arrayIndex = PropertyArrayIndex()) const;

    //! Return the value of a GUID ECProperty by name
    DGNPLATFORM_EXPORT BeSQLite::BeGuid GetPropertyValueGuid(Utf8CP propertyName, PropertyArrayIndex const& arrayIndex = PropertyArrayIndex()) const;

    //! Get the 3 property values that back a YPR
    DGNPLATFORM_EXPORT YawPitchRollAngles GetPropertyValueYpr(Utf8CP yawName, Utf8CP pitchName, Utf8CP rollName) const;

    //! Set a DateTime ECProperty by name
    DGNPLATFORM_EXPORT DgnDbStatus SetPropertyValue(Utf8CP propertyName, DateTimeCR value, PropertyArrayIndex const& arrayIndex = PropertyArrayIndex());
    //! Set a DPoint3d ECProperty by name
    DGNPLATFORM_EXPORT DgnDbStatus SetPropertyValue(Utf8CP propertyName, DPoint3dCR value, PropertyArrayIndex const& arrayIndex = PropertyArrayIndex());
    //! Set a DPoint2d ECProperty by name
    DGNPLATFORM_EXPORT DgnDbStatus SetPropertyValue(Utf8CP propertyName, DPoint2dCR value, PropertyArrayIndex const& arrayIndex = PropertyArrayIndex());
    //! Set a boolean ECProperty by name
    DGNPLATFORM_EXPORT DgnDbStatus SetPropertyValue(Utf8CP propertyName, bool value, PropertyArrayIndex const& arrayIndex = PropertyArrayIndex());
    //! Set a double ECProperty by name
    DGNPLATFORM_EXPORT DgnDbStatus SetPropertyValue(Utf8CP propertyName, double value, PropertyArrayIndex const& arrayIndex = PropertyArrayIndex());
    //! Set an integer ECProperty by name
    DGNPLATFORM_EXPORT DgnDbStatus SetPropertyValue(Utf8CP propertyName, int32_t value, PropertyArrayIndex const& arrayIndex = PropertyArrayIndex());
    //! Set an int64_t ECProperty by name
    DGNPLATFORM_EXPORT DgnDbStatus SetPropertyValue(Utf8CP propertyName, int64_t value, PropertyArrayIndex const& arrayIndex = PropertyArrayIndex());

    //! Set an ECNavigationProperty by name
    //! @param[in] propertyName The name of the navigation property
    //! @param[in] elementId The DgnElementId that identifies the target element
    //! @param[in] relClassId Optional. The relationship class that defines the navigation property.
    //! @note Passing an invalid elementId will cause a null value to be set.
    DgnDbStatus SetPropertyValue(Utf8CP propertyName, DgnElementId elementId, DgnClassId relClassId = DgnClassId()) 
        {return SetPropertyValue(propertyName, (BeSQLite::EC::ECInstanceId)(elementId.GetValueUnchecked()), relClassId);}
    //! Set an ECNavigationProperty by name
    //! @param[in] propertyName The name of the navigation property
    //! @param[in] modelId Identifies the target model
    //! @param[in] relClassId Optional. The relationship class that defines the navigation property.
    //! @note Passing an invalid modelId will cause a null value to be set.
    DgnDbStatus SetPropertyValue(Utf8CP propertyName, DgnModelId modelId, DgnClassId relClassId = DgnClassId())
        {return SetPropertyValue(propertyName, (BeSQLite::EC::ECInstanceId)(modelId.GetValueUnchecked()), relClassId);}
    //! Set a string ECProperty by name
    DGNPLATFORM_EXPORT DgnDbStatus SetPropertyValue(Utf8CP propertyName, Utf8CP value, PropertyArrayIndex const& arrayIndex = PropertyArrayIndex());
    //! Set the three property values that back a YPR
    DGNPLATFORM_EXPORT DgnDbStatus SetPropertyValueYpr(YawPitchRollAnglesCR angles, Utf8CP yawName, Utf8CP pitchName, Utf8CP rollName);

    //! Get the value of a property. Also see @ref ElementProperties.
    //! @param value The returned value
    //! @param accessString The access string that identifies the property. @see GetPropertyIndex
    //! @param aidx Optional. If the property is an array, you must specify the index of the item to get.
    //! @return non-zero error status if this element has no such property or if the subclass has chosen not to expose it via this function
    DgnDbStatus GetPropertyValue(ECN::ECValueR value, Utf8CP accessString, PropertyArrayIndex aidx = PropertyArrayIndex()) const
        {
        ElementECPropertyAccessor access(*this, accessString);
        return access.IsValid()? _GetPropertyValue(value, access, aidx): DgnDbStatus::WrongClass;
        }

    //! Get the value of a property. Also see @ref ElementProperties.
    //! @param value The returned value
    //! @param propIndex The index of the property. @see GetPropertyIndex
    //! @param aidx Optional. If the property is an array, you must specify the index of the item to get.
    //! @return non-zero error status if this element has no such property or if the subclass has chosen not to expose it via this function
    DgnDbStatus GetPropertyValue(ECN::ECValueR value, uint32_t propIndex, PropertyArrayIndex aidx = PropertyArrayIndex()) const
        {
        ElementECPropertyAccessor access(*this, propIndex);
        return access.IsValid()? _GetPropertyValue(value, access, aidx): DgnDbStatus::WrongClass;
        }

    //! Set the value of a property. 
    //! @note This function does not write to the bim. The caller must call Update to write the element and all of 
    //! its modified property to the DgnDb. Also see @ref ElementProperties.
    //! @param value The returned value
    //! @param accessString The access string that identifies the property. @see GetPropertyIndex
    //! @param aidx Optional. If the property is an array, you must specify the index of the item to set.
    //! @return non-zero error status if this element has no such property, if the value is illegal, or if the subclass has chosen not to expose the property via this function
    DGNPLATFORM_EXPORT DgnDbStatus SetPropertyValue(Utf8CP accessString, ECN::ECValueCR value, PropertyArrayIndex aidx = PropertyArrayIndex())
        {
        ElementECPropertyAccessor access(*this, accessString);
        return access.IsValid()? _SetPropertyValue(access, value, aidx): DgnDbStatus::WrongClass;
        }

    //! Set the value of a property. 
    //! @note This function does not write to the bim. The caller must call Update to write the element and all of 
    //! its modified property to the DgnDb. Also see @ref ElementProperties.
    //! @param value The returned value
    //! @param propIndex The index of the property. @see GetPropertyIndex
    //! @param aidx Optional. If the property is an array, you must specify the index of the item to set.
    //! @return non-zero error status if this element has no such property, if the value is illegal, or if the subclass has chosen not to expose the property via this function
    DGNPLATFORM_EXPORT DgnDbStatus SetPropertyValue(uint32_t propIndex, ECN::ECValueCR value, PropertyArrayIndex aidx = PropertyArrayIndex())
        {
        ElementECPropertyAccessor access(*this, propIndex);
        return access.IsValid()? _SetPropertyValue(access, value, aidx): DgnDbStatus::WrongClass;
        }

    //! Set the properties of this element from the specified instance. Calls _SetPropertyValue for each non-NULL property in the input instance.
    //! @param instance The source of the properties that are to be copied to this element
    //! @param filter   Optional. The properties to exclude.
    //! @return non-zero error status if any property could not be set. Note that some properties might be set while others are not in case of error.
    DGNPLATFORM_EXPORT DgnDbStatus SetPropertyValues(ECN::IECInstanceCR instance, SetPropertyFilter const& filter 
                                                     = SetPropertyFilter(SetPropertyFilter::Ignore::WriteOnlyNullBootstrapping));

    //! Given a property index, will insert size number of empty array items at the given index
    //! @param[in] propertyIndex The index (into the ClassLayout) of the array property
    //! @param[in] index    The starting index of the array at which to insert the new items
    //! @param[in] size The number of empty array items to insert
    //! @returns SUCCESS if successful, otherwise an error code indicating the failure
    //! @see GetPropertyIndex
    DGNPLATFORM_EXPORT DgnDbStatus InsertPropertyArrayItems(uint32_t propertyIndex, uint32_t index, uint32_t size);

    //! Given a property index and an array index, will remove a single array item
    //! @param[in] propertyIndex The index (into the ClassLayout) of the array property
    //! @param[in] index    The index of the item to remove
    //! @returns SUCCESS if successful, otherwise an error code indicating the failure
    //! @see GetPropertyIndex
    DGNPLATFORM_EXPORT DgnDbStatus RemovePropertyArrayItem(uint32_t propertyIndex, uint32_t index);

    //! Given a property index, will add size number of empty array items to the end of the array
    //! @param[in] propertyIndex The index (into the ClassLayout) of the array property
    //! @param[in] size The number of empty array items to add
    //! @returns SUCCESS if successful, otherwise an error code indicating the failure
    //! @see GetPropertyIndex
    DGNPLATFORM_EXPORT DgnDbStatus AddPropertyArrayItems(uint32_t propertyIndex, uint32_t size);

    //! Given a property index, removes all array items from the array
    //! @param[in] propertyIndex The index (into the ClassLayout) of the array property
    //! @returns SUCCESS if successful, otherwise an error code indicating the failure
    //! @see GetPropertyIndex
    DGNPLATFORM_EXPORT DgnDbStatus ClearPropertyArray(uint32_t propertyIndex);

    //! Create a Json::Value that represents the state of this element.
    Json::Value ToJson(JsonValueCR opts) const {Json::Value val; _ToJson(val, opts); return val;}

<<<<<<< HEAD
=======
    void FromJson(JsonValueR props) {_FromJson(props);}
    
>>>>>>> 6e87b093
    //! @}

    //! Make an iterator over all ElementAspects owned by this element
    DGNPLATFORM_EXPORT ElementAspectIterator MakeAspectIterator() const;
};

//=======================================================================================
//! A stream of geometry, stored on a DgnElement, created by a GeometryBuilder.
//! @ingroup GROUP_Geometry
// @bsiclass                                                    Keith.Bentley   12/14
//=======================================================================================
struct GeometryStream : ByteStream
{
public:
    bool HasGeometry() const {return HasData();}  //!< return false if this GeometryStream is empty.
    DGNPLATFORM_EXPORT DgnDbStatus ReadGeometryStream(BeSQLite::SnappyFromMemory& snappy, DgnDbR dgnDb, void const* blob, int blobSize); //!< @private
    static DgnDbStatus WriteGeometryStream(BeSQLite::SnappyToBlob&, DgnDbR, DgnElementId, Utf8CP className, Utf8CP propertyName); //!< @private
    DgnDbStatus BindGeometryStream(bool& multiChunkGeometryStream, BeSQLite::SnappyToBlob&, BeSQLite::EC::ECSqlStatement&, Utf8CP parameterName) const; //!< @private
};

//=======================================================================================
//! The position, orientation, and size of a 3d element.
// @bsiclass                                                    Keith.Bentley   06/14
//=======================================================================================
struct Placement3d
{
protected:
    DPoint3d m_origin;
    YawPitchRollAngles m_angles;
    ElementAlignedBox3d m_boundingBox;

public:
    BE_JSON_NAME(origin)
    BE_JSON_NAME(angles)
    BE_JSON_NAME(bbox)

    Placement3d() : m_origin(DPoint3d::FromZero())  {}
    Placement3d(DPoint3dCR origin, YawPitchRollAngles angles, ElementAlignedBox3dCR box = ElementAlignedBox3d()): m_origin(origin), m_angles(angles), m_boundingBox(box) {}
    Placement3d(Placement3d const& rhs) : m_origin(rhs.m_origin), m_angles(rhs.m_angles), m_boundingBox(rhs.m_boundingBox) {}
    Placement3d(Placement3d&& rhs) : m_origin(rhs.m_origin), m_angles(rhs.m_angles), m_boundingBox(rhs.m_boundingBox) {}
    Placement3d& operator=(Placement3d&& rhs) {m_origin=rhs.m_origin; m_angles=rhs.m_angles; m_boundingBox=rhs.m_boundingBox; return *this;}
    Placement3d& operator=(Placement3d const& rhs) {m_origin=rhs.m_origin; m_angles=rhs.m_angles; m_boundingBox=rhs.m_boundingBox; return *this;}

    //! Get the origin of this Placement3d.
    DPoint3dCR GetOrigin() const {return m_origin;}

    //! Get a writable reference to the origin of this Placement3d.
    DPoint3dR GetOriginR() {return m_origin;}
    void SetOrigin(DPoint3dCR origin) {m_origin=origin;}

    //! Get the YawPitchRollAngles of this Placement3d.
    YawPitchRollAnglesCR GetAngles() const {return m_angles;}

    //! Get a writable reference to the YawPitchRollAngles of this Placement3d.
    YawPitchRollAnglesR GetAnglesR() {return m_angles;}
    void SetAngles(YawPitchRollAnglesCR angles) {m_angles=angles;}

    //! Get the ElementAlignedBox3d of this Placement3d.
    ElementAlignedBox3d const& GetElementBox() const {return m_boundingBox;}

    //! Get a writable reference to the ElementAlignedBox3d of this Placement3d.
    ElementAlignedBox3d& GetElementBoxR() {return m_boundingBox;}
    void SetElementBox(ElementAlignedBox3d const& box) {m_boundingBox = box;}

    //! Convert the origin and YawPitchRollAngles of this Placement3d into a Transform.
    Transform GetTransform() const {return m_angles.ToTransform(m_origin);}

    //! Calculate the AxisAlignedBox3d of this Placement3d.
    DGNPLATFORM_EXPORT AxisAlignedBox3d CalculateRange() const;

    DGNPLATFORM_EXPORT Json::Value ToJson() const;
<<<<<<< HEAD
=======
    DGNPLATFORM_EXPORT void FromJson(JsonValueCR);
>>>>>>> 6e87b093

    //! Determine whether this Placement3d is valid.
    bool IsValid() const
        {
        if (!m_boundingBox.IsValid())
            return false;

        double maxCoord = DgnUnits::CircumferenceOfEarth();

        if (m_boundingBox.low.x < -maxCoord || m_boundingBox.low.y < -maxCoord || m_boundingBox.low.z < -maxCoord ||
            m_boundingBox.high.x > maxCoord || m_boundingBox.high.y > maxCoord || m_boundingBox.high.z > maxCoord)
            return false;

        if (fabs(m_origin.x) > maxCoord || fabs(m_origin.y) > maxCoord || fabs(m_origin.z) > maxCoord)
            return false;

        return true;
        }
};

//=======================================================================================
//! The position, rotation angle, and bounding box for a 2-dimensional element.
// @bsiclass                                                    Keith.Bentley   06/14
//=======================================================================================
struct Placement2d
{
protected:
    DPoint2d            m_origin;
    AngleInDegrees      m_angle;
    ElementAlignedBox2d m_boundingBox;

public:
    BE_JSON_NAME(origin)
    BE_JSON_NAME(angle)
    BE_JSON_NAME(bbox)

    Placement2d() : m_origin(DPoint2d::FromZero()) {}
    Placement2d(DPoint2dCR origin, AngleInDegrees const& angle, ElementAlignedBox2dCR box = ElementAlignedBox2d()) : m_origin(origin), m_angle(angle), m_boundingBox(box){}
    Placement2d(Placement2d const& rhs) : m_origin(rhs.m_origin), m_angle(rhs.m_angle), m_boundingBox(rhs.m_boundingBox) {}
    Placement2d(Placement2d&& rhs) : m_origin(rhs.m_origin), m_angle(rhs.m_angle), m_boundingBox(rhs.m_boundingBox) {}
    Placement2d& operator=(Placement2d&& rhs) {m_origin=rhs.m_origin; m_angle=rhs.m_angle; m_boundingBox=rhs.m_boundingBox; return *this;}
    Placement2d& operator=(Placement2d const& rhs) {m_origin=rhs.m_origin; m_angle=rhs.m_angle; m_boundingBox=rhs.m_boundingBox; return *this;}

    //! Get the origin of this Placement2d.
    DPoint2dCR GetOrigin() const {return m_origin;}
    void SetOrigin(DPoint2dCR origin) {m_origin=origin;}

    //! Get a writable reference to the origin of this Placement2d.
    DPoint2dR GetOriginR() {return m_origin;}

    //! Get the angle of this Placement2d
    AngleInDegrees GetAngle() const {return m_angle;}
    void SetAngle(AngleInDegrees const& angle) {m_angle=angle;}

    //! Get a writable reference to the angle of this Placement2d.
    AngleInDegrees& GetAngleR() {return m_angle;}

    //! Get the ElementAlignedBox2d of this Placement2d.
    ElementAlignedBox2d const& GetElementBox() const {return m_boundingBox;}

    //! Get a writable reference to the ElementAlignedBox2d of this Placement2d.
    ElementAlignedBox2d& GetElementBoxR() {return m_boundingBox;}
    void SetElementBox(ElementAlignedBox2dCR box) {m_boundingBox = box;}

    //! Convert the origin and angle of this Placement2d into a Transform.
    Transform GetTransform() const {Transform t; t.InitFromOriginAngleAndLengths(m_origin, m_angle.Radians(), 1.0, 1.0); return t;}

    //! Calculate an AxisAlignedBox3d for this Placement2d.
    //! @note the z values are set to +-1m
    DGNPLATFORM_EXPORT AxisAlignedBox3d CalculateRange() const;

    DGNPLATFORM_EXPORT Json::Value ToJson() const;
<<<<<<< HEAD
=======
    DGNPLATFORM_EXPORT void FromJson(JsonValueCR);
>>>>>>> 6e87b093

    //! Determine whether this Placement2d is valid
    bool IsValid() const
        {
        if (!m_boundingBox.IsValid())
            return false;

        double maxCoord = DgnUnits::CircumferenceOfEarth();

        if (m_boundingBox.low.x < -maxCoord || m_boundingBox.low.y < -maxCoord ||
            m_boundingBox.high.x > maxCoord || m_boundingBox.high.y > maxCoord)
            return false;

        if (fabs(m_origin.x) > maxCoord || fabs(m_origin.y) > maxCoord)
            return false;

        return true;
        }
};

//=======================================================================================
// @bsiclass                                                    Brien.Bastings  11/15
//=======================================================================================
struct EXPORT_VTABLE_ATTRIBUTE GeometrySource
{
    friend struct GeometryBuilder;

protected:
    virtual Render::GraphicSet& _Graphics() const = 0;
    virtual DgnDbR _GetSourceDgnDb() const = 0;
    virtual DgnElementCP _ToElement() const = 0;
    virtual GeometrySource2dCP _GetAsGeometrySource2d() const = 0; // Either this method or _GetAsGeometrySource3d must return non-null.
    virtual GeometrySource3dCP _GetAsGeometrySource3d() const = 0; // Either this method or _GetAsGeometrySource2d must return non-null.
    virtual DgnCategoryId _GetCategoryId() const = 0;
    virtual DgnDbStatus _SetCategoryId(DgnCategoryId categoryId) = 0;
    virtual GeometryStreamCR _GetGeometryStream() const = 0;
    virtual AxisAlignedBox3d _CalculateRange3d() const = 0;
    DGNPLATFORM_EXPORT virtual Render::GraphicPtr _Stroke(ViewContextR, double pixelSize) const;
    DGNPLATFORM_EXPORT virtual Render::GraphicPtr _StrokeHit(ViewContextR, HitDetailCR) const;
    DGNPLATFORM_EXPORT virtual SnapStatus _OnSnap(SnapContextR) const;
    GeometryStreamR GetGeometryStreamR() {return const_cast<GeometryStreamR>(_GetGeometryStream());} // Only GeometryBuilder should have write access to the GeometryStream...
    virtual DgnElement::Hilited _IsHilited() const {if (nullptr == ToElement()) return DgnElement::Hilited::None; return (DgnElement::Hilited) ToElement()->m_flags.m_hilited;} //!< Get the current Hilited state of this element
    DGNPLATFORM_EXPORT virtual void _SetHilited(DgnElement::Hilited newState) const; //!< Change the current Hilited state of this element

    friend struct GeometricElement;
public:
    bool Is3d() const {return nullptr != _GetAsGeometrySource3d();}    //!< Determine whether this GeometrySource is 3d or not
    bool Is2d() const {return nullptr != _GetAsGeometrySource2d();}    //!< Determine whether this GeometrySource is 2d or not
    bool HasGeometry() const {return _GetGeometryStream().HasGeometry();} //!< return false if this geometry source currently has no geometry (is empty).
    DgnDbR GetSourceDgnDb() const {return _GetSourceDgnDb();}
    DgnElementCP ToElement() const {return _ToElement();} //! Caller must be prepared to this to return nullptr.
    DgnElementP ToElementP() {return const_cast<DgnElementP>(_ToElement());} //! Caller must be prepared to this to return nullptr.
    GeometrySource2dCP GetAsGeometrySource2d() const {return _GetAsGeometrySource2d();}
    GeometrySource2dP GetAsGeometrySource2dP() {return const_cast<GeometrySource2dP>(_GetAsGeometrySource2d());}
    GeometrySource3dCP GetAsGeometrySource3d() const {return _GetAsGeometrySource3d();}
    GeometrySource3dP GetAsGeometrySource3dP() {return const_cast<GeometrySource3dP>(_GetAsGeometrySource3d());}
    DgnCategoryId GetCategoryId() const {return _GetCategoryId();}
    DgnDbStatus SetCategoryId(DgnCategoryId categoryId) {return _SetCategoryId(categoryId);}
    GeometryStreamCR GetGeometryStream() const {return _GetGeometryStream();}
    AxisAlignedBox3d CalculateRange3d() const {return _CalculateRange3d();}
    DGNPLATFORM_EXPORT Transform GetPlacementTransform() const;

    DgnElement::Hilited IsHilited() const {return _IsHilited();}
    bool IsInSelectionSet() const {if (nullptr == ToElement()) return false; return ToElement()->m_flags.m_inSelectionSet;}
    bool IsUndisplayed() const {if (nullptr == ToElement()) return false; return ToElement()->m_flags.m_undisplayed;} //!< @private
    void SetHilited(DgnElement::Hilited newState) const {_SetHilited(newState);} //!< Change the current Hilited state of this element
    DGNPLATFORM_EXPORT void SetInSelectionSet(bool yesNo) const; //!< @private
    DGNPLATFORM_EXPORT void SetUndisplayed(bool yesNo) const; //!< @private

    Render::GraphicSet& Graphics() const {return _Graphics();}
    Render::GraphicPtr Stroke(ViewContextR context, double pixelSize) const {return _Stroke(context, pixelSize);}
    Render::GraphicPtr StrokeHit(ViewContextR context, HitDetailCR hit) const {return _StrokeHit(context, hit);}
    DGNPLATFORM_EXPORT Render::GraphicPtr Draw(ViewContextR context, double pixelSize) const;

    SnapStatus OnSnap(SnapContextR context) const {return _OnSnap(context);}
};

//=======================================================================================
// @bsiclass                                                    Brien.Bastings  11/15
//=======================================================================================
struct EXPORT_VTABLE_ATTRIBUTE GeometrySource3d : GeometrySource
{
protected:
    GeometrySource2dCP _GetAsGeometrySource2d() const override final {return nullptr;}
    AxisAlignedBox3d _CalculateRange3d() const override final {return _GetPlacement().CalculateRange();}
    virtual Placement3dCR _GetPlacement() const = 0;
    virtual DgnDbStatus _SetPlacement(Placement3dCR placement) = 0;

public:
    Placement3dCR GetPlacement() const {return _GetPlacement();} //!< Get the Placement3d of this element
    DgnDbStatus SetPlacement(Placement3dCR placement) {return _SetPlacement(placement);} //!< Change the Placement3d for this element
};

//=======================================================================================
// @bsiclass                                                    Brien.Bastings  11/15
//=======================================================================================
struct EXPORT_VTABLE_ATTRIBUTE GeometrySource2d : GeometrySource
{
protected:
    GeometrySource3dCP _GetAsGeometrySource3d() const override final {return nullptr;}
    AxisAlignedBox3d _CalculateRange3d() const override final {return _GetPlacement().CalculateRange();}
    virtual Placement2dCR _GetPlacement() const = 0;
    virtual DgnDbStatus _SetPlacement(Placement2dCR placement) = 0;

public:
    Placement2dCR GetPlacement() const {return _GetPlacement();} //!< Get the Placement2d of this element
    DgnDbStatus SetPlacement(Placement2dCR placement) {return _SetPlacement(placement);} //!< Change the Placement2d for this element
};

//=======================================================================================
//! Base class for elements with geometry.
//! @ingroup GROUP_DgnElement
// @bsiclass                                                    Paul.Connelly   02/16
//=======================================================================================
struct EXPORT_VTABLE_ATTRIBUTE GeometricElement : DgnElement
{
    DEFINE_T_SUPER(DgnElement);

    friend struct dgn_ElementHandler::Geometric3d;
    friend struct dgn_ElementHandler::Geometric2d;

    //! Parameters used to construct a GeometricElement
    struct CreateParams : T_Super::CreateParams
    {
        DEFINE_T_SUPER(GeometricElement::T_Super::CreateParams);

        DgnCategoryId   m_category; //!< The category to which the element belongs

        //! Construct from the supplied parameters
        //! @param[in] db The DgnDb in which the element is to reside
        //! @param[in] modelId The Id of the model in which the element is to reside
        //! @param[in] classId The Id of the element's ECClass
        //! @param[in] category The category to which the element belongs
        //! @param[in] code The element's code
        //! @param[in] label (Optional) element label
        //! @param[in] parent (Optional) Id of this element's parent element
        //! @param[in] parentRelClassId (Optional) The ECClassId of the parent relationship. Must be a subclass of BisCore:ElementOwnsChildElements
        //! @param[in] federationGuid (Optional) FederationGuid for this element
        CreateParams(DgnDbR db, DgnModelId modelId, DgnClassId classId, DgnCategoryId category, DgnCodeCR code=DgnCode(), Utf8CP label=nullptr, DgnElementId parent=DgnElementId(), DgnClassId parentRelClassId=DgnClassId(), BeSQLite::BeGuidCR federationGuid=BeSQLite::BeGuid(false))
            : T_Super(db, modelId, classId, code, label, parent, parentRelClassId, federationGuid), m_category(category) {}

        //! Constructor from base params. Chiefly for internal use.
        //! @param[in]      params   The base element parameters
        //! @param[in]      category The category to which the element belongs
        //! @return 
        explicit CreateParams(DgnElement::CreateParams const& params, DgnCategoryId category=DgnCategoryId()) : T_Super(params), m_category(category) {}
    };

    BE_PROP_NAME(GeometryStream)
    BE_PROP_NAME(BBoxLow)
    BE_PROP_NAME(BBoxHigh)
    BE_PROP_NAME(Origin)
    BE_PROP_NAME(TypeDefinition)
    BE_PROP_NAME(Category)

    BE_JSON_NAME(origin)
    BE_JSON_NAME(placement)
    BE_JSON_NAME(typeDefinition)
    BE_JSON_NAME(category)
    BE_JSON_NAME(geom)

protected:
    DgnCategoryId m_categoryId;
    GeometryStream m_geom;
    mutable Render::GraphicSet m_graphics;
    mutable bool m_multiChunkGeomStream;

    explicit GeometricElement(CreateParams const& params) : T_Super(params), m_categoryId(params.m_category), m_multiChunkGeomStream(false) {}

    virtual bool _IsPlacementValid() const = 0;
    virtual Utf8CP _GetGeometryColumnClassName() const = 0;
    DGNPLATFORM_EXPORT DgnDbStatus _ReadSelectParams(BeSQLite::EC::ECSqlStatement&, ECSqlClassParamsCR) override;
    DGNPLATFORM_EXPORT void _ToJson(JsonValueR out, JsonValueCR opts) const override;
<<<<<<< HEAD
=======
    DGNPLATFORM_EXPORT void _FromJson(JsonValueR props) override;
>>>>>>> 6e87b093
    DGNPLATFORM_EXPORT void _BindWriteParams(BeSQLite::EC::ECSqlStatement&, ForInsert) override;
    DGNPLATFORM_EXPORT DgnDbStatus _InsertInDb() override;
    DGNPLATFORM_EXPORT DgnDbStatus _UpdateInDb() override;
    DGNPLATFORM_EXPORT DgnDbStatus _OnInsert() override;
    DGNPLATFORM_EXPORT void _OnInserted(DgnElementP copiedFrom) const override;
    DGNPLATFORM_EXPORT DgnDbStatus _OnUpdate(DgnElementCR) override;
    DGNPLATFORM_EXPORT void _OnDeleted() const override;
    DGNPLATFORM_EXPORT void _OnAppliedDelete() const override;
    DGNPLATFORM_EXPORT void _OnAppliedAdd() const override;
    DGNPLATFORM_EXPORT void _OnUpdateFinished() const override;
    DGNPLATFORM_EXPORT void _RemapIds(DgnImportContext&) override;
    uint32_t _GetMemSize() const override {return T_Super::_GetMemSize() + (sizeof(*this) - sizeof(T_Super)) + m_geom.GetAllocSize();}
    DGNPLATFORM_EXPORT bool _EqualProperty(ECN::ECPropertyValueCR prop, DgnElementCR other) const override; // Handles GeometryStream
    static void RegisterGeometricPropertyAccessors(ECSqlClassInfo&, ECN::ClassLayoutCR);

    GeometryStreamCR GetGeometryStream() const {return m_geom;}
    DgnDbStatus InsertGeomStream() const;
    DgnDbStatus UpdateGeomStream() const;
    DgnDbStatus WriteGeomStream() const;
    DgnDbStatus Validate() const;
    DGNPLATFORM_EXPORT DgnDbStatus DoSetCategoryId(DgnCategoryId catId);
    void CopyFromGeometrySource(GeometrySourceCR);
};

//=======================================================================================
//! Base class for elements with 3d geometry.
//! GeometricElement3d elements are not inherently spatially located, but can be spatially located.
//! @ingroup GROUP_DgnElement
// @bsiclass                                                    Paul.Connelly   02/16
//=======================================================================================
struct EXPORT_VTABLE_ATTRIBUTE GeometricElement3d : GeometricElement, GeometrySource3d
{
    DGNELEMENT_DECLARE_MEMBERS(BIS_CLASS_GeometricElement3d, GeometricElement)
    friend struct dgn_ElementHandler::Geometric3d;

public:
    //! Parameters for constructing a 3d geometric element
    struct CreateParams : T_Super::CreateParams
    {
        DEFINE_T_SUPER(GeometricElement3d::T_Super::CreateParams);

        Placement3d m_placement; //!< The element's placement in 3d space

        //! Construct from supplied parameters
        //! @param[in] db        The DgnDb in which the element is to reside
        //! @param[in] modelId   The Id of the model in which the element is to reside
        //! @param[in] classId   The Id of the element's ECClass
        //! @param[in] category  The category to which the element belongs
        //! @param[in] placement The element's placement in 3d space
        //! @param[in] code      The element's code
        //! @param[in] label     (Optional) element label
        //! @param[in] parentId  (Optional) Id of this element's parent element
        //! @param[in] parentRelClassId (Optional) The ECClassId of the parent relationship.  Must be a subclass of BisCore:ElementOwnsChildElements
        CreateParams(DgnDbR db, DgnModelId modelId, DgnClassId classId, DgnCategoryId category, Placement3dCR placement=Placement3d(),
                DgnCodeCR code=DgnCode(), Utf8CP label=nullptr, DgnElementId parentId=DgnElementId(), DgnClassId parentRelClassId=DgnClassId())
            : T_Super(db, modelId, classId, category, code, label, parentId, parentRelClassId), m_placement(placement) {}

        //! Construct from base parameters. Chiefly for internal use
        //! @param[in] params    The base element parameters
        //! @param[in] category  The category to which the element belongs
        //! @param[in] placement The element's placement in 3d space
        explicit CreateParams(DgnElement::CreateParams const& params, DgnCategoryId category=DgnCategoryId(), Placement3dCR placement=Placement3d())
            : T_Super(params, category), m_placement(placement) {}
    };

protected:

    Placement3d m_placement;
    RelatedElement m_typeDefinition;

    explicit GeometricElement3d(CreateParams const& params) : T_Super(params), m_placement(params.m_placement) {}
    bool _IsPlacementValid() const override final {return m_placement.IsValid();}
    Render::GraphicSet& _Graphics() const override final {return m_graphics;}
    DgnDbR _GetSourceDgnDb() const override final {return GetDgnDb();}
    DgnElementCP _ToElement() const override final {return this;}
    GeometrySourceCP _ToGeometrySource() const override final {return this;}
    GeometrySource3dCP _GetAsGeometrySource3d() const override final {return this;}
    Utf8CP _GetGeometryColumnClassName() const override final {return BIS_CLASS_GeometricElement3d;}
    DgnCategoryId _GetCategoryId() const override final {return m_categoryId;}
    DGNPLATFORM_EXPORT DgnDbStatus _SetCategoryId(DgnCategoryId) override;
    GeometryStreamCR _GetGeometryStream() const override final {return m_geom;}
    Placement3dCR _GetPlacement() const override final {return m_placement;}
    DGNPLATFORM_EXPORT DgnDbStatus _SetPlacement(Placement3dCR placement) override;
    DGNPLATFORM_EXPORT void _CopyFrom(DgnElementCR) override;
    DGNPLATFORM_EXPORT void _AdjustPlacementForImport(DgnImportContext const&) override;
    DGNPLATFORM_EXPORT DgnDbStatus _OnInsert() override;
    DGNPLATFORM_EXPORT DgnDbStatus _OnUpdate(DgnElementCR) override;
    DGNPLATFORM_EXPORT DgnDbStatus _OnDelete() const override;
    DGNPLATFORM_EXPORT DgnDbStatus _ReadSelectParams(BeSQLite::EC::ECSqlStatement&, ECSqlClassParamsCR) override;
    DGNPLATFORM_EXPORT void _ToJson(JsonValueR out, JsonValueCR opts) const override;
<<<<<<< HEAD
=======
    DGNPLATFORM_EXPORT void _FromJson(JsonValueR props) override;
>>>>>>> 6e87b093
    DGNPLATFORM_EXPORT void _BindWriteParams(BeSQLite::EC::ECSqlStatement&, ForInsert) override;

public:
    BE_PROP_NAME(InSpatialIndex)
    BE_PROP_NAME(Yaw)
    BE_PROP_NAME(Pitch)
    BE_PROP_NAME(Roll)

    //! Set the TypeDefinitionElement associated with this GeometricElement3d
    //! @param[in] typeDefinitionId The DgnElementId of the TypeDefinitionElement to be associated with this GeometricElement3d
    //! @param[in] relClassId The ECClassId of the ECRelationshipClass that must be a subclass of BisCore:GeometricElement3dHasTypeDefinition
    DGNPLATFORM_EXPORT DgnDbStatus SetTypeDefinition(DgnElementId typeDefinitionId, ECN::ECClassId relClassId);

    //! Get the DgnElementId of the TypeDefinitionElement for this GeometricElement3d
    //! @return Will be invalid if there is no TypeDefinitionElement associated with this GeometricElement3d
    DgnElementId GetTypeDefinitionId() const {return m_typeDefinition.m_id;}

    //! Get the DgnClassId of the relationship class that associates the TypeDefinitionElement with this GeometricElement3d
    //! @return Will be invalid if there is no TypeDefinitionElement associated with this GeometricElement3d
    DgnClassId GetTypeDefinitionRelClassId() const {return m_typeDefinition.m_relClassId;}
};

//=======================================================================================
//! Base class for elements with 2d geometry
//! @ingroup GROUP_DgnElement
// @bsiclass                                                    Paul.Connelly   02/16
//=======================================================================================
struct EXPORT_VTABLE_ATTRIBUTE GeometricElement2d : GeometricElement, GeometrySource2d
{
    DGNELEMENT_DECLARE_MEMBERS(BIS_CLASS_GeometricElement2d, GeometricElement)
    friend struct dgn_ElementHandler::Geometric2d;

public:
    //! Parameters for constructing a 2d geometric element
    struct CreateParams : T_Super::CreateParams
    {
        DEFINE_T_SUPER(GeometricElement2d::T_Super::CreateParams);

        Placement2d m_placement; //!< The element's placement in 2d space

        //! Construct from supplied parameters
        //! @param[in] db        The DgnDb in which the element is to reside
        //! @param[in] modelId   The Id of the model in which the element is to reside
        //! @param[in] classId   The Id of the element's ECClass
        //! @param[in] category  The Id of the category to which the element belongs
        //! @param[in] placement The element's placement in 2d space
        //! @param[in] code      The element's code
        //! @param[in] label     (Optional) element label
        //! @param[in] parent    (Optional) Id of this element's parent element
        CreateParams(DgnDbR db, DgnModelId modelId, DgnClassId classId, DgnCategoryId category, Placement2dCR placement=Placement2d(),
                DgnCodeCR code=DgnCode(), Utf8CP label=nullptr, DgnElementId parent=DgnElementId())
            : T_Super(db, modelId, classId, category, code, label, parent), m_placement(placement) {}

        //! Construct from base parameters. Chiefly for internal use.
        //! @param[in] params    The base element parameters
        //! @param[in] category  The Id of the category to which the element belongs
        //! @param[in] placement The element's placement in 2d space
        explicit CreateParams(DgnElement::CreateParams const& params, DgnCategoryId category=DgnCategoryId(), Placement2dCR placement=Placement2d())
            : T_Super(params, category), m_placement(placement) {}
    };

protected:
    Placement2d m_placement;
    RelatedElement m_typeDefinition;

    explicit GeometricElement2d(CreateParams const& params) : T_Super(params), m_placement(params.m_placement) {}
    bool _IsPlacementValid() const override final {return m_placement.IsValid();}
    DgnDbR _GetSourceDgnDb() const override final {return GetDgnDb();}
    DgnElementCP _ToElement() const override final {return this;}
    GeometrySourceCP _ToGeometrySource() const override final {return this;}
    GeometrySource2dCP _GetAsGeometrySource2d() const override final {return this;}
    Utf8CP _GetGeometryColumnClassName() const override final {return BIS_CLASS_GeometricElement2d;}
    DgnCategoryId _GetCategoryId() const override final {return m_categoryId;}
    DGNPLATFORM_EXPORT DgnDbStatus _SetCategoryId(DgnCategoryId) override;
    GeometryStreamCR _GetGeometryStream() const override final {return m_geom;}
    Placement2dCR _GetPlacement() const override final {return m_placement;}
    DGNPLATFORM_EXPORT DgnDbStatus _SetPlacement(Placement2dCR placement) override;
    Render::GraphicSet& _Graphics() const override final {return m_graphics;}
    DGNPLATFORM_EXPORT void _CopyFrom(DgnElementCR) override;
    DGNPLATFORM_EXPORT void _AdjustPlacementForImport(DgnImportContext const&) override;
    DGNPLATFORM_EXPORT DgnDbStatus _OnInsert() override;
    DGNPLATFORM_EXPORT DgnDbStatus _ReadSelectParams(BeSQLite::EC::ECSqlStatement&, ECSqlClassParamsCR) override;
    DGNPLATFORM_EXPORT void _ToJson(JsonValueR out, JsonValueCR opts) const override;
<<<<<<< HEAD
=======
    DGNPLATFORM_EXPORT void _FromJson(JsonValueR props) override;
>>>>>>> 6e87b093
    DGNPLATFORM_EXPORT void _BindWriteParams(BeSQLite::EC::ECSqlStatement&, ForInsert) override;

public:
    BE_PROP_NAME(Rotation)

    //! Set the TypeDefinitionElement associated with this GeometricElement2d
    //! @param[in] typeDefinitionId The DgnElementId of the TypeDefinitionElement to be associated with this GeometricElement2d
    //! @param[in] relClassId The ECClassId of the ECRelationshipClass that must be a subclass of BisCore:GeometricElement2dHasTypeDefinition
    DGNPLATFORM_EXPORT DgnDbStatus SetTypeDefinition(DgnElementId typeDefinitionId, ECN::ECClassId relClassId);

    //! Get the DgnElementId of the TypeDefinitionElement for this GeometricElement2d
    //! @return Will be invalid if there is no TypeDefinitionElement associated with this GeometricElement2d
    DgnElementId GetTypeDefinitionId() const {return m_typeDefinition.m_id;}

    //! Get the DgnClassId of the relationship class that associates the TypeDefinitionElement with this GeometricElement2d
    //! @return Will be invalid if there is no TypeDefinitionElement associated with this GeometricElement2d
    DgnClassId GetTypeDefinitionRelClassId() const {return m_typeDefinition.m_relClassId;}
};

//=======================================================================================
//! A 3-dimensional geometric element that is used to convey information in 3-dimensional graphical presentations.
//! It is common for the GeometryStream of a GraphicalElement3d to contain display-oriented metadata such as symbology overrides, styles, etc.
//! @ingroup GROUP_DgnElement
// @bsiclass                                                    Shaun.Sewall    02/16
//=======================================================================================
struct EXPORT_VTABLE_ATTRIBUTE GraphicalElement3d : GeometricElement3d
{
    DEFINE_T_SUPER(GeometricElement3d);
protected:
    explicit GraphicalElement3d(CreateParams const& params) : T_Super(params) {}
};

//=======================================================================================
//! An abstract base class for elements that occupy real world 3-dimensional space
//! It is uncommon for the GeometryStream of a SpatialElement to contain display-oriented metadata. 
//! Instead, display-oriented settings should come from the SubCategories that classify the geometry in the GeometryStream.
//! @ingroup GROUP_DgnElement
// @bsiclass                                                    Shaun.Sewall    12/15
//=======================================================================================
struct EXPORT_VTABLE_ATTRIBUTE SpatialElement : GeometricElement3d
{
    DEFINE_T_SUPER(GeometricElement3d);
protected:
    explicit SpatialElement(CreateParams const& params) : T_Super(params) {}
};

//=======================================================================================
//! A PhysicalElement is a SpatialElement that has mass and can be physically "touched".
//! Examples (which would be subclasses) include pumps, walls, and light posts.
//! @ingroup GROUP_DgnElement
// @bsiclass                                                    Keith.Bentley   04/15
//=======================================================================================
struct EXPORT_VTABLE_ATTRIBUTE PhysicalElement : SpatialElement
{
    DGNELEMENT_DECLARE_MEMBERS(BIS_CLASS_PhysicalElement, SpatialElement)
    friend struct dgn_ElementHandler::Physical;

protected:
    explicit PhysicalElement(CreateParams const& params) : T_Super(params) {}

public:
    //! Get the PhysicalType for this PhysicalElement
    //! @return Will be invalid if there is no PhysicalType associated with this PhysicalElement
    DGNPLATFORM_EXPORT PhysicalTypeCPtr GetPhysicalType() const;
};

//=======================================================================================
//! A PhysicalPortion represents an arbitrary portion of a larger PhysicalElement that will be broken down in more detail in a separate (sub) PhysicalModel.
//! @ingroup GROUP_DgnElement
// @bsiclass                                                    Shaun.Sewall    02/17
//=======================================================================================
struct EXPORT_VTABLE_ATTRIBUTE PhysicalPortion : PhysicalElement
{
    DEFINE_T_SUPER(PhysicalElement);
protected:
    explicit PhysicalPortion(CreateParams const& params) : T_Super(params) {}
};

//=======================================================================================
//! A SpatialElement that identifies a "tracked" real word 3-dimensional location but has no mass and cannot be "touched".
//! Examples include grid lines, parcel boundaries, and work areas.
//! @ingroup GROUP_DgnElement
// @bsiclass                                                    Shaun.Sewall    12/15
//=======================================================================================
struct EXPORT_VTABLE_ATTRIBUTE SpatialLocationElement : SpatialElement
{
    DGNELEMENT_DECLARE_MEMBERS(BIS_CLASS_SpatialLocationElement, SpatialElement)
    friend struct dgn_ElementHandler::SpatialLocation;

protected:
    explicit SpatialLocationElement(CreateParams const& params) : T_Super(params) {}

public:
    //! Get the SpatialLocationType for this SpatialLocationElement
    //! @return Will be invalid if there is no SpatialLocationType associated with this SpatialLocationElement
    DGNPLATFORM_EXPORT SpatialLocationTypeCPtr GetSpatialLocationType() const;
};

//=======================================================================================
//! A SpatialLocationPortion represents an arbitrary portion of a larger SpatialLocationElement that will be broken down in more detail in a separate (sub) SpatialLocationModel.
//! @ingroup GROUP_DgnElement
// @bsiclass                                                    Shaun.Sewall    02/17
//=======================================================================================
struct EXPORT_VTABLE_ATTRIBUTE SpatialLocationPortion : SpatialLocationElement
{
    DEFINE_T_SUPER(SpatialLocationElement);
protected:
    explicit SpatialLocationPortion(CreateParams const& params) : T_Super(params) {}
};

//=======================================================================================
//! A 2-dimensional geometric element that is used to convey information within graphical presentations (like drawings).
//! @ingroup GROUP_DgnElement
// @bsiclass                                                    Shaun.Sewall    02/16
//=======================================================================================
struct EXPORT_VTABLE_ATTRIBUTE GraphicalElement2d : GeometricElement2d
{
    DEFINE_T_SUPER(GeometricElement2d);

protected:
    explicit GraphicalElement2d(CreateParams const& params) : T_Super(params) {}

public:
    //! Get the GraphicalType for this GraphicalElement2d
    //! @return Will be invalid if there is no GraphicalType associated with this GraphicalElement2d
    DGNPLATFORM_EXPORT GraphicalType2dCPtr GetGraphicalType() const;
};

//=======================================================================================
//! A 2-dimensional geometric element used to annotate drawings and sheets.
//! @ingroup GROUP_DgnElement
// @bsiclass                                                    Paul.Connelly   12/15
//=======================================================================================
struct EXPORT_VTABLE_ATTRIBUTE AnnotationElement2d : GraphicalElement2d
{
    DGNELEMENT_DECLARE_MEMBERS(BIS_CLASS_AnnotationElement2d, GraphicalElement2d)
    friend struct dgn_ElementHandler::Annotation2d;
public:
    //! Create a AnnotationElement2d from CreateParams.
    static AnnotationElement2dPtr Create(CreateParams const& params) {return new AnnotationElement2d(params);}
protected:
    AnnotationElement2dCP _ToAnnotationElement2d() const override final {return this;}

    explicit AnnotationElement2d(CreateParams const& params) : T_Super(params) {}
};

//=======================================================================================
//! A 2-dimensional graphical element used in drawings
//! @ingroup GROUP_DgnElement
// @bsiclass                                                    Paul.Connelly   12/15
//=======================================================================================
struct EXPORT_VTABLE_ATTRIBUTE DrawingGraphic : GraphicalElement2d
{
    DGNELEMENT_DECLARE_MEMBERS(BIS_CLASS_DrawingGraphic, GraphicalElement2d)
    friend struct dgn_ElementHandler::DrawingGraphic;
protected:
    DrawingGraphicCP _ToDrawingGraphic() const override final {return this;}
    DGNPLATFORM_EXPORT Utf8String _GetInfoString(Utf8CP delimiter) const override;
    explicit DrawingGraphic(CreateParams const& params) : T_Super(params) {}

public:
    //! Create a DrawingGraphic from CreateParams.
    static DrawingGraphicPtr Create(CreateParams const& params) {return new DrawingGraphic(params);}
    //! Create an instance of a DrawingGraphic by specifying the model and category
    DGNPLATFORM_EXPORT static DrawingGraphicPtr Create(GraphicalModel2dCR model, DgnCategoryId categoryId);

    //! Return the element that this DrawingGraphic represents (if it represents another element)
    DGNPLATFORM_EXPORT DgnElementCPtr GetRepresentedElement() const;
};

//=======================================================================================
//! Helper class for maintaining and querying the ElementGroupsMembers relationship
//! @see IElementGroup
//! @private
// @bsiclass                                                    Shaun.Sewall    10/15
//=======================================================================================
struct ElementGroupsMembers : NonCopyableClass
{
public:
    DGNPLATFORM_EXPORT static DgnDbStatus Insert(DgnElementCR group, DgnElementCR member, int priority);
    DGNPLATFORM_EXPORT static DgnDbStatus Delete(DgnElementCR group, DgnElementCR member);
    DGNPLATFORM_EXPORT static bool HasMember(DgnElementCR group, DgnElementCR member);
    DGNPLATFORM_EXPORT static DgnElementIdSet QueryMembers(DgnElementCR group);
    DGNPLATFORM_EXPORT static DgnElementIdSet QueryGroups(DgnElementCR member);
    DGNPLATFORM_EXPORT static int QueryMemberPriority(DgnElementCR group, DgnElementCR member);
};

//=======================================================================================
//! Base interface to query a group (element) that has other elements as members
//! @see IElementGroupOf
//! @ingroup GROUP_DgnElement
// @bsiclass                                                    Shaun.Sewall    11/15
//=======================================================================================
struct IElementGroup
{
protected:
    //! Override to return the <em>this</em> pointer of the group DgnElement
    virtual DgnElementCP _ToGroupElement() const = 0;

public:
    //! Query for the members of this group
    DgnElementIdSet QueryMembers() const {return ElementGroupsMembers::QueryMembers(*_ToGroupElement());}

    //! Returns true if this group has the specified member
    bool HasMemberElement(DgnElementCR member) const {return ElementGroupsMembers::HasMember(*_ToGroupElement(), member);}

    //! Query for the priority of the specified member within this group
    //! @return the priority or -1 in case of an error
    int QueryMemberPriority(DgnElementCR member) const {return ElementGroupsMembers::QueryMemberPriority(*_ToGroupElement(), member);}
};

//=======================================================================================
//! Templated class used for an element to group other member elements and manage the
//! members of the group in a type-safe way.
//! @note Template type T must be a subclass of DgnElement.
//! @note The class that implements this interface must also be an element.
//! @ingroup GROUP_DgnElement
// @bsiclass                                                    Shaun.Sewall    10/15
//=======================================================================================
template<class T> class IElementGroupOf : public IElementGroup
{
protected:
    //! Called prior to member being added to group
    virtual DgnDbStatus _OnMemberAdd(T const& member) const {return DgnDbStatus::Success;}

    //! Called after member is added to group
    virtual void _OnMemberAdded(T const& member) const {}

    //! Called prior to member being removed from group
    virtual DgnDbStatus _OnMemberRemove(T const& member) const {return DgnDbStatus::Success;}
    //! Called after member removed from group
    virtual void _OnMemberRemoved(T const& member) const {}

    IElementGroupOf()
        {
        static_assert(std::is_base_of<DgnElement, T>::value, "IElementGroupOf can only group subclasses of DgnElement");
        }

public:
    //! Add a member to this group
    DgnDbStatus AddMember(T const& member, int priority=0) const
        {
        DgnElementCR groupElement = *_ToGroupElement();
        DgnElementCR memberElement = static_cast<DgnElementCR>(member); // see static_assert in constructor

        DgnDbStatus status = _OnMemberAdd(member);
        if (DgnDbStatus::Success != status)
            return status;

        status = ElementGroupsMembers::Insert(groupElement, memberElement, priority);
        if (DgnDbStatus::Success != status)
            return status;

        _OnMemberAdded(member);
        return DgnDbStatus::Success;
        }

    //! Remove a member from this group
    DgnDbStatus RemoveMember(T const& member) const
        {
        DgnElementCR groupElement = *_ToGroupElement();
        DgnElementCR memberElement = static_cast<DgnElementCR>(member); // see static_assert in constructor

        DgnDbStatus status = _OnMemberRemove(member);
        if (DgnDbStatus::Success != status)
            return status;

        status = ElementGroupsMembers::Delete(groupElement, memberElement);
        if (DgnDbStatus::Success != status)
            return status;

        _OnMemberRemoved(member);
        return DgnDbStatus::Success;
        }
    
    //! Returns true if this group has the specified member
    bool HasMember(T const& member) const
        {
        DgnElementCR memberElement = static_cast<DgnElementCR>(member); // see static_assert in constructor
        return HasMemberElement(memberElement);
        }

    //! Query for the groups that the specified element is a member of
    static DgnElementIdSet QueryGroups(T const& member)
        {
        DgnElementCR memberElement = static_cast<DgnElementCR>(member); // see static_assert in constructor
        return ElementGroupsMembers::QueryGroups(memberElement);
        }
};

//=======================================================================================
//! An InformationContentElement identifies and names information content.
//! @see InformationCarrierElement
//! @ingroup GROUP_DgnElement
//=======================================================================================
struct EXPORT_VTABLE_ATTRIBUTE InformationContentElement : DgnElement
{
    DGNELEMENT_DECLARE_MEMBERS(BIS_CLASS_InformationContentElement, DgnElement);
    friend struct dgn_ElementHandler::InformationContent;

protected:
    InformationContentElementCP _ToInformationContentElement() const override final {return this;}
    explicit InformationContentElement(CreateParams const& params) : T_Super(params) {}
};

//=======================================================================================
//! A Document is an InformationContentElement that identifies the content of a document.
//! The realized form of a document is called a DocumentCarrier (different class than Document). 
//! For example, a will is a legal document.  The will published into a PDF file is an ElectronicDocumentCopy.
//! The will printed onto paper is a PrintedDocumentCopy.
//! In this example, the Document only identifies, names, and tracks the content of the will.
//! @ingroup GROUP_DgnElement
//=======================================================================================
struct EXPORT_VTABLE_ATTRIBUTE Document : InformationContentElement
{
    DGNELEMENT_DECLARE_MEMBERS(BIS_CLASS_Document, InformationContentElement)
    friend struct dgn_ElementHandler::Document;

protected:
    DocumentCP _ToDocumentElement() const override final {return this;}
    explicit Document(CreateParams const& params) : T_Super(params) {}
};

//=======================================================================================
//! @ingroup GROUP_DgnElement
//=======================================================================================
struct EXPORT_VTABLE_ATTRIBUTE Drawing : Document
{
    DGNELEMENT_DECLARE_MEMBERS(BIS_CLASS_Drawing, Document)
    friend struct dgn_ElementHandler::Drawing;

protected:
    explicit Drawing(CreateParams const& params) : T_Super(params) {}

public:
    //! Create a DgnCode for a Drawing in the specified DocumentListModel
    DGNPLATFORM_EXPORT static DgnCode CreateCode(DocumentListModelCR model, Utf8StringCR name);
    //! Create a unique DgnCode for a Drawing within the specified DocumentListModel
    //! @param[in] model The uniqueness scope for the DgnCode
    //! @param[in] baseName The base name for the CodeValue. A suffix will be appended (if necessary) to make it unique within the specified scope.
    //! @private
    DGNPLATFORM_EXPORT static DgnCode CreateUniqueCode(DocumentListModelCR model, Utf8CP baseName);

    //! Creates a new Drawing in the specified DocumentListModel
    //! @param[in] model Create the Drawing element in this DocumentListModel
    //! @param[in] name This name will be used to form the Drawing element's DgnCode
    DGNPLATFORM_EXPORT static DrawingPtr Create(DocumentListModelCR model, Utf8StringCR name);
};

//=======================================================================================
//! @ingroup GROUP_DgnElement
//=======================================================================================
struct EXPORT_VTABLE_ATTRIBUTE SectionDrawing: Drawing
{
    DGNELEMENT_DECLARE_MEMBERS(BIS_CLASS_SectionDrawing, Drawing)
    friend struct dgn_ElementHandler::SectionDrawing;

protected:
    explicit SectionDrawing(CreateParams const& params) : T_Super(params) {}

public:
    //! Creates a new SectionDrawing in the specified DocumentListModel
    //! @param[in] model Create the SectionDrawing element in this DocumentListModel
    //! @param[in] name This name will be used to form the SectionDrawing element's DgnCode
    DGNPLATFORM_EXPORT static SectionDrawingPtr Create(DocumentListModelCR model, Utf8StringCR name);
};

//=======================================================================================
//! An InformationCarrierElement is a proxy for an information carrier in the physical world.  
//! For example, the arrangement of ink on a paper document or an electronic file is an information carrier.
//! The content is tracked separately from the carrier.
//! @see InformationContentElement
//! @ingroup GROUP_DgnElement
//=======================================================================================
struct EXPORT_VTABLE_ATTRIBUTE InformationCarrierElement : DgnElement
{
    DGNELEMENT_DECLARE_MEMBERS(BIS_CLASS_InformationCarrierElement, DgnElement);
    friend struct dgn_ElementHandler::InformationCarrier;

protected:
    explicit InformationCarrierElement(CreateParams const& params) : T_Super(params) {}
};

//=======================================================================================
//! An information element whose main purpose is to hold an information record.
//! @ingroup GROUP_DgnElement
//=======================================================================================
struct EXPORT_VTABLE_ATTRIBUTE InformationRecordElement : InformationContentElement
{
    DGNELEMENT_DECLARE_MEMBERS(BIS_CLASS_InformationRecordElement, InformationContentElement);
    friend struct dgn_ElementHandler::InformationRecord;

protected:
    explicit InformationRecordElement(CreateParams const& params) : T_Super(params) {}
};

//=======================================================================================
//! Element used in conjunction with bis:ElementDrivesElement relationships to bundle multiple inputs before driving the output element.
//! @ingroup GROUP_DgnElement
//=======================================================================================
struct EXPORT_VTABLE_ATTRIBUTE DriverBundleElement : InformationContentElement
{
    DGNELEMENT_DECLARE_MEMBERS(BIS_CLASS_DriverBundleElement, InformationContentElement);
    friend struct dgn_ElementHandler::DriverBundle;

protected:
    explicit DriverBundleElement(CreateParams const& params) : T_Super(params) {}
};

//=======================================================================================
//! A DefinitionElement resides in (and only in) a DefinitionModel.
//! @ingroup GROUP_DgnElement
//=======================================================================================
struct EXPORT_VTABLE_ATTRIBUTE DefinitionElement : InformationContentElement
{
    DGNELEMENT_DECLARE_MEMBERS(BIS_CLASS_DefinitionElement, InformationContentElement);
    friend struct dgn_ElementHandler::Definition;

    BE_PROP_NAME(IsPrivate)

    bool m_isPrivate = false;

    DGNPLATFORM_EXPORT DgnDbStatus _ReadSelectParams(BeSQLite::EC::ECSqlStatement&, ECSqlClassParamsCR) override;
    DGNPLATFORM_EXPORT void _ToJson(JsonValueR out, JsonValueCR opts) const override;
<<<<<<< HEAD
=======
    DGNPLATFORM_EXPORT void _FromJson(JsonValueR props) override;
>>>>>>> 6e87b093
    DGNPLATFORM_EXPORT void _BindWriteParams(BeSQLite::EC::ECSqlStatement&, ForInsert) override;
    DGNPLATFORM_EXPORT void _CopyFrom(DgnElementCR) override;

protected:
    DGNPLATFORM_EXPORT DgnDbStatus _OnInsert() override;
    DefinitionElementCP _ToDefinitionElement() const override final {return this;}
    explicit DefinitionElement(CreateParams const& params) : T_Super(params) {}

public:
    BE_JSON_NAME(isPrivate)
    bool IsPrivate() const {return m_isPrivate;} //!< Test if this definition is private (should not be listed in the GUI, for example)
    void SetIsPrivate(bool isPrivate) {m_isPrivate = isPrivate;} //!< Specify that this definition is private (should not appear in the GUI, for example)

    //! Return the DefinitionModel that contains (or will contain) this DefinitionElement
    DGNPLATFORM_EXPORT DefinitionModelPtr GetDefinitionModel() const;
};

//=======================================================================================
//! @ingroup GROUP_DgnElement
// @bsiclass                                                    Shaun.Sewall    02/17
//=======================================================================================
struct EXPORT_VTABLE_ATTRIBUTE TypeDefinitionElement : DefinitionElement
{
    DEFINE_T_SUPER(DefinitionElement);

private:
    BE_PROP_NAME(Recipe)

protected:
    explicit TypeDefinitionElement(CreateParams const& params) : T_Super(params) {}

public:
    //! Set the recipe for this TypeDefinitionElement
    //! @param[in] recipeId The DgnElementId of the recipe to be associated with this TypeDefinitionElement
    //! @param[in] relClassId The ECClassId of the ECRelationshipClass that must be a subclass of TypeDefinitionHasRecipe
    DgnDbStatus SetRecipe(DgnElementId recipeId, ECN::ECClassId relClassId) {return SetPropertyValue(prop_Recipe(), recipeId, relClassId);}

    //! Get the DgnElementId of the recipe for this TypeDefinitionElement
    //! @return Will be invalid if there is no recipe associated with this TypeDefinitionElement
    DgnElementId GetRecipeId() const {return GetPropertyValueId<DgnElementId>(prop_Recipe());}

    //! Get the RecipeDefinitionElement for this TypeDefinitionElement
    //! @return Will be invalid if there is no RecipeDefinitionElement associated with this TypeDefinitionElement
    DGNPLATFORM_EXPORT RecipeDefinitionElementCPtr GetRecipe() const;
};

//=======================================================================================
//! @ingroup GROUP_DgnElement
// @bsiclass                                                    Shaun.Sewall    02/17
//=======================================================================================
struct EXPORT_VTABLE_ATTRIBUTE RecipeDefinitionElement : DefinitionElement
{
    DEFINE_T_SUPER(DefinitionElement);

protected:
    virtual TemplateRecipe3dCP _ToTemplateRecipe3d() const {return nullptr;}
    virtual TemplateRecipe2dCP _ToTemplateRecipe2d() const {return nullptr;}
    explicit RecipeDefinitionElement(CreateParams const& params) : T_Super(params) {}

public:
    TemplateRecipe3dCP ToTemplateRecipe3d() const {return _ToTemplateRecipe3d();} //!< more efficient substitute for dynamic_cast<TemplateRecipe3dCP>(el)
    TemplateRecipe2dCP ToTemplateRecipe2d() const {return _ToTemplateRecipe2d();} //!< more efficient substitute for dynamic_cast<TemplateRecipe2dCP>(el)
};

//=======================================================================================
//! A PhysicalType typically corresponds to a @em type of physical object that can be ordered from a catalog.
//! The PhysicalType system is also a database normalization strategy because properties that are the same
//! across all instances are stored with the PhysicalType versus being repeated per PhysicalElement instance.
//! @ingroup GROUP_DgnElement
// @bsiclass                                                    Shaun.Sewall    08/16
//=======================================================================================
struct EXPORT_VTABLE_ATTRIBUTE PhysicalType : TypeDefinitionElement
{
    DGNELEMENT_DECLARE_MEMBERS(BIS_CLASS_PhysicalType, TypeDefinitionElement)
    friend struct dgn_ElementHandler::PhysicalType;

protected:
    explicit PhysicalType(CreateParams const& params) : T_Super(params) {}

public:
    //! Create a DgnCode for a PhysicalType element within the scope of the specified model
    DGNPLATFORM_EXPORT static DgnCode CreateCode(DefinitionModelCR, Utf8StringCR);
};

//=======================================================================================
//! The SpatialLocationType system is a database normalization strategy because properties that are the same
//! across all instances are stored with the SpatialLocationType versus being repeated per SpatialLocationElement instance.
//! @ingroup GROUP_DgnElement
// @bsiclass                                                    Shaun.Sewall    08/16
//=======================================================================================
struct EXPORT_VTABLE_ATTRIBUTE SpatialLocationType : TypeDefinitionElement
{
    DGNELEMENT_DECLARE_MEMBERS(BIS_CLASS_SpatialLocationType, TypeDefinitionElement)
    friend struct dgn_ElementHandler::SpatialLocationType;

protected:
    explicit SpatialLocationType(CreateParams const& params) : T_Super(params) {}

public:
    //! Create a DgnCode for a SpatialLocationType element within the scope of the specified model
    DGNPLATFORM_EXPORT static DgnCode CreateCode(DefinitionModelCR, Utf8StringCR);
};

//=======================================================================================
//! @ingroup GROUP_DgnElement
// @bsiclass                                                    Shaun.Sewall    02/17
//=======================================================================================
struct EXPORT_VTABLE_ATTRIBUTE TemplateRecipe3d : RecipeDefinitionElement
{
    DGNELEMENT_DECLARE_MEMBERS(BIS_CLASS_TemplateRecipe3d, RecipeDefinitionElement)
    friend struct dgn_ElementHandler::TemplateRecipe3d;

protected:
    TemplateRecipe3dCP _ToTemplateRecipe3d() const override {return this;}
    explicit TemplateRecipe3d(CreateParams const& params) : T_Super(params) {}

public:
    //! Create a DgnCode for a TemplateRecipe3d element within the scope of the specified model
    DGNPLATFORM_EXPORT static DgnCode CreateCode(DefinitionModelCR, Utf8StringCR);

    //! Create a TemplateRecipe3d element of the specified name within the specified model
    DGNPLATFORM_EXPORT static TemplateRecipe3dPtr Create(DefinitionModelCR model, Utf8StringCR name);
};

//=======================================================================================
//! @ingroup GROUP_DgnElement
// @bsiclass                                                    Shaun.Sewall    08/16
//=======================================================================================
struct EXPORT_VTABLE_ATTRIBUTE GraphicalType2d : TypeDefinitionElement
{
    DGNELEMENT_DECLARE_MEMBERS(BIS_CLASS_GraphicalType2d, TypeDefinitionElement)
    friend struct dgn_ElementHandler::GraphicalType2d;

protected:
    explicit GraphicalType2d(CreateParams const& params) : T_Super(params) {}

public:
    //! Create a DgnCode for a GraphicalType2d element within the scope of the specified model
    DGNPLATFORM_EXPORT static DgnCode CreateCode(DefinitionModelCR, Utf8StringCR);
};

//=======================================================================================
//! @ingroup GROUP_DgnElement
// @bsiclass                                                    Shaun.Sewall    02/17
//=======================================================================================
struct EXPORT_VTABLE_ATTRIBUTE TemplateRecipe2d : RecipeDefinitionElement
{
    DGNELEMENT_DECLARE_MEMBERS(BIS_CLASS_TemplateRecipe2d, RecipeDefinitionElement)
    friend struct dgn_ElementHandler::TemplateRecipe2d;

protected:
    TemplateRecipe2dCP _ToTemplateRecipe2d() const override {return this;}
    explicit TemplateRecipe2d(CreateParams const& params) : T_Super(params) {}

public:
    //! Create a DgnCode for a TemplateRecipe2d element within the scope of the specified model
    DGNPLATFORM_EXPORT static DgnCode CreateCode(DefinitionModelCR model, Utf8StringCR name);

    //! Create a TemplateRecipe2d element of the specified name within the specified model
    DGNPLATFORM_EXPORT static TemplateRecipe2dPtr Create(DefinitionModelCR model, Utf8StringCR name);
};

//=======================================================================================
//! An InformationPartitionElement provides a starting point for a DgnModel hierarchy
//! @ingroup GROUP_DgnElement
//=======================================================================================
struct EXPORT_VTABLE_ATTRIBUTE InformationPartitionElement : InformationContentElement
{
    DGNELEMENT_DECLARE_MEMBERS(BIS_CLASS_InformationPartitionElement, InformationContentElement);
    friend struct dgn_ElementHandler::InformationPartition;

private:
    BE_PROP_NAME(Description)

protected:
    DGNPLATFORM_EXPORT DgnDbStatus _OnInsert() override;
    bool _SupportsCodeSpec(CodeSpecCR codeSpec) const override {return !codeSpec.IsNullCodeSpec();}
    DGNPLATFORM_EXPORT static DgnElement::CreateParams InitCreateParams(SubjectCR parentSubject, Utf8StringCR name, DgnDomain::Handler& handler);
    explicit InformationPartitionElement(CreateParams const& params) : T_Super(params) {}

public:
    //! Create a DgnCode for an InformationPartitionElement with the specified Subject as its parent
    DGNPLATFORM_EXPORT static DgnCode CreateCode(SubjectCR parentSubject, Utf8StringCR name);
    //! Create a unique DgnCode for an InformationPartitionElement with the specified Subject as its parent
    //! @param[in] parentSubject The uniqueness scope for the DgnCode
    //! @param[in] baseName The base name for the CodeValue. A suffix will be appended (if necessary) to make it unique within the specified scope.
    //! @private
    DGNPLATFORM_EXPORT static DgnCode CreateUniqueCode(SubjectCR parentSubject, Utf8CP baseName);

    //! Get the description of this InformationPartitionElement
    Utf8String GetDescription() const {return GetPropertyValueString(prop_Description());}
    //! Set the description of this InformationPartitionElement
    void SetDescription(Utf8CP description) {SetPropertyValue(prop_Description(), description);}
};

//=======================================================================================
//! A DefinitionPartition provides a starting point for a DefinitionModel hierarchy
//! @note DefinitionPartition elements only reside in the RepositoryModel
//! @ingroup GROUP_DgnElement
//=======================================================================================
struct EXPORT_VTABLE_ATTRIBUTE DefinitionPartition : InformationPartitionElement
{
    DGNELEMENT_DECLARE_MEMBERS(BIS_CLASS_DefinitionPartition, InformationPartitionElement);
    friend struct dgn_ElementHandler::DefinitionPartition;

protected:
    DGNPLATFORM_EXPORT DgnDbStatus _OnSubModelInsert(DgnModelCR model) const override;
    explicit DefinitionPartition(CreateParams const& params) : T_Super(params) {}

public:
    //! Create a new DefinitionPartition
    //! @param[in] parentSubject The new DefinitionPartition will be a child element of this Subject
    //! @param[in] name The name of the new partition which will be used as the CodeValue
    //! @param[in] description Optional description for this DefinitionPartition
    //! @see DgnElements::GetRootSubject
    DGNPLATFORM_EXPORT static DefinitionPartitionPtr Create(SubjectCR parentSubject, Utf8StringCR name, Utf8CP description=nullptr);
    //! Create and insert a new DefinitionPartition
    //! @param[in] parentSubject The new DefinitionPartition will be a child element of this Subject
    //! @param[in] name The name of the new partition which will be used as the CodeValue
    //! @param[in] description Optional description for this DefinitionPartition
    //! @see DgnElements::GetRootSubject
    DGNPLATFORM_EXPORT static DefinitionPartitionCPtr CreateAndInsert(SubjectCR parentSubject, Utf8StringCR name, Utf8CP description=nullptr);
};

//=======================================================================================
//! A DocumentPartition provides a starting point for a DocumentListModel hierarchy
//! @note DocumentPartition elements only reside in the RepositoryModel
//! @ingroup GROUP_DgnElement
//=======================================================================================
struct EXPORT_VTABLE_ATTRIBUTE DocumentPartition : InformationPartitionElement
{
    DGNELEMENT_DECLARE_MEMBERS(BIS_CLASS_DocumentPartition, InformationPartitionElement);
    friend struct dgn_ElementHandler::DocumentPartition;

protected:
    DGNPLATFORM_EXPORT DgnDbStatus _OnSubModelInsert(DgnModelCR model) const override;
    explicit DocumentPartition(CreateParams const& params) : T_Super(params) {}

public:
    //! Create a new DocumentPartition
    //! @param[in] parentSubject The new DocumentPartition will be a child element of this Subject
    //! @param[in] name The name of the new partition which will be used as the CodeValue
    //! @param[in] description Optional description for this DocumentPartition
    //! @see DgnElements::GetRootSubject
    DGNPLATFORM_EXPORT static DocumentPartitionPtr Create(SubjectCR parentSubject, Utf8StringCR name, Utf8CP description=nullptr);
    //! Create and insert a new DocumentPartition
    //! @param[in] parentSubject The new DocumentPartition will be a child element of this Subject
    //! @param[in] name The name of the new partition which will be used as the CodeValue
    //! @param[in] description Optional description for this DocumentPartition
    //! @see DgnElements::GetRootSubject
    DGNPLATFORM_EXPORT static DocumentPartitionCPtr CreateAndInsert(SubjectCR parentSubject, Utf8StringCR name, Utf8CP description=nullptr);
};

//=======================================================================================
//! A GroupInformationPartition provides a starting point for a GroupInformationModel hierarchy
//! @note GroupInformationPartition elements only reside in the RepositoryModel
// @bsiclass                                                    Shaun.Sewall    10/16
//=======================================================================================
struct EXPORT_VTABLE_ATTRIBUTE GroupInformationPartition : InformationPartitionElement
{
    DGNELEMENT_DECLARE_MEMBERS(BIS_CLASS_GroupInformationPartition, InformationPartitionElement);
    friend struct dgn_ElementHandler::GroupInformationPartition;

protected:
    DGNPLATFORM_EXPORT DgnDbStatus _OnSubModelInsert(DgnModelCR model) const override;
    explicit GroupInformationPartition(CreateParams const& params) : T_Super(params) {}

public:
    //! Create a new GroupInformationPartition
    //! @param[in] parentSubject The new GroupInformationPartition will be a child element of this Subject
    //! @param[in] name The name of the new partition which will be used as the CodeValue
    //! @param[in] description Optional description for this GroupInformationPartition
    //! @see DgnElements::GetRootSubject
    DGNPLATFORM_EXPORT static GroupInformationPartitionPtr Create(SubjectCR parentSubject, Utf8StringCR name, Utf8CP description=nullptr);
    //! Create and insert a new GroupInformationPartition
    //! @param[in] parentSubject The new GroupInformationPartition will be a child element of this Subject
    //! @param[in] name The name of the new partition which will be used as the CodeValue
    //! @param[in] description Optional description for this GroupInformationPartition
    //! @see DgnElements::GetRootSubject
    DGNPLATFORM_EXPORT static GroupInformationPartitionCPtr CreateAndInsert(SubjectCR parentSubject, Utf8StringCR name, Utf8CP description=nullptr);
};

//=======================================================================================
//! An InformationRecordPartition provides a starting point for a InformationRecordModel hierarchy
//! @note InformationRecordPartition elements only reside in the RepositoryModel
// @bsiclass                                                    Shaun.Sewall    03/17
//=======================================================================================
struct EXPORT_VTABLE_ATTRIBUTE InformationRecordPartition : InformationPartitionElement
{
    DGNELEMENT_DECLARE_MEMBERS(BIS_CLASS_InformationRecordPartition, InformationPartitionElement);
    friend struct dgn_ElementHandler::InformationRecordPartition;

protected:
    DGNPLATFORM_EXPORT DgnDbStatus _OnSubModelInsert(DgnModelCR model) const override;
    explicit InformationRecordPartition(CreateParams const& params) : T_Super(params) {}

public:
    //! Create a new InformationRecordPartition
    //! @param[in] parentSubject The new InformationRecordPartition will be a child element of this Subject
    //! @param[in] name The name of the new partition which will be used as the CodeValue
    //! @param[in] description Optional description for this InformationRecordPartition
    //! @see DgnElements::GetRootSubject
    DGNPLATFORM_EXPORT static InformationRecordPartitionPtr Create(SubjectCR parentSubject, Utf8StringCR name, Utf8CP description=nullptr);
    //! Create and insert a new InformationRecordPartition
    //! @param[in] parentSubject The new InformationRecordPartition will be a child element of this Subject
    //! @param[in] name The name of the new partition which will be used as the CodeValue
    //! @param[in] description Optional description for this InformationRecordPartition
    //! @see DgnElements::GetRootSubject
    DGNPLATFORM_EXPORT static InformationRecordPartitionCPtr CreateAndInsert(SubjectCR parentSubject, Utf8StringCR name, Utf8CP description=nullptr);
};

//=======================================================================================
//! A PhysicalPartition provides a starting point for a PhysicalModel hierarchy
//! @note PhysicalPartition elements only reside in the RepositoryModel
//! @ingroup GROUP_DgnElement
//=======================================================================================
struct EXPORT_VTABLE_ATTRIBUTE PhysicalPartition : InformationPartitionElement
{
    DGNELEMENT_DECLARE_MEMBERS(BIS_CLASS_PhysicalPartition, InformationPartitionElement);
    friend struct dgn_ElementHandler::PhysicalPartition;

protected:
    DGNPLATFORM_EXPORT DgnDbStatus _OnSubModelInsert(DgnModelCR model) const override;
    explicit PhysicalPartition(CreateParams const& params) : T_Super(params) {}

public:
    //! Create a new PhysicalPartition
    //! @param[in] parentSubject The new PhysicalPartition will be a child element of this Subject
    //! @param[in] name The name of the new partition which will be used as the CodeValue
    //! @param[in] description Optional description for this PhysicalPartition
    //! @see DgnElements::GetRootSubject
    DGNPLATFORM_EXPORT static PhysicalPartitionPtr Create(SubjectCR parentSubject, Utf8StringCR name, Utf8CP description=nullptr);
    //! Create and insert a new PhysicalPartition
    //! @param[in] parentSubject The new PhysicalPartition will be a child element of this Subject
    //! @param[in] name The name of the new partition which will be used as the CodeValue
    //! @param[in] description Optional description for this PhysicalPartition
    //! @see DgnElements::GetRootSubject
    DGNPLATFORM_EXPORT static PhysicalPartitionCPtr CreateAndInsert(SubjectCR parentSubject, Utf8StringCR name, Utf8CP description=nullptr);
};

//=======================================================================================
//! A SpatialLocationPartition provides a starting point for a SpatialLocationModel hierarchy
//! @note SpatialLocationPartition elements only reside in the RepositoryModel
//! @ingroup GROUP_DgnElement
//=======================================================================================
struct EXPORT_VTABLE_ATTRIBUTE SpatialLocationPartition : InformationPartitionElement
{
    DGNELEMENT_DECLARE_MEMBERS(BIS_CLASS_SpatialLocationPartition, InformationPartitionElement);
    friend struct dgn_ElementHandler::SpatialLocationPartition;

protected:
    DGNPLATFORM_EXPORT DgnDbStatus _OnSubModelInsert(DgnModelCR model) const override;
    explicit SpatialLocationPartition(CreateParams const& params) : T_Super(params) {}

public:
    //! Create a new SpatialLocationPartition
    //! @param[in] parentSubject The new SpatialLocationPartition will be a child element of this Subject
    //! @param[in] name The name of the new partition which will be used as the CodeValue
    //! @param[in] description Optional description for this SpatialLocationPartition
    //! @see DgnElements::GetRootSubject
    DGNPLATFORM_EXPORT static SpatialLocationPartitionPtr Create(SubjectCR parentSubject, Utf8StringCR name, Utf8CP description=nullptr);
    //! Create and insert a new SpatialLocationPartition
    //! @param[in] parentSubject The new SpatialLocationPartition will be a child element of this Subject
    //! @param[in] name The name of the new partition which will be used as the CodeValue
    //! @param[in] description Optional description for this SpatialLocationPartition
    //! @see DgnElements::GetRootSubject
    DGNPLATFORM_EXPORT static SpatialLocationPartitionCPtr CreateAndInsert(SubjectCR parentSubject, Utf8StringCR name, Utf8CP description=nullptr);
};

//=======================================================================================
//! An InformationCarrierElement is a proxy for an information carrier in the physical world.  
//! For example, the arrangement of ink on a paper document or an electronic file is an information carrier.
//! The content is tracked separately from the carrier.
//! @see InformationContentElement
//! @ingroup GROUP_DgnElement
//=======================================================================================
struct EXPORT_VTABLE_ATTRIBUTE InformationReferenceElement : InformationContentElement
{
    DEFINE_T_SUPER(InformationContentElement);
protected:
    explicit InformationReferenceElement(CreateParams const& params) : T_Super(params) {}
};

//=======================================================================================
//! A Subject resides in (and only in) a RepositoryModel.
//! @ingroup GROUP_DgnElement
//=======================================================================================
struct EXPORT_VTABLE_ATTRIBUTE Subject : InformationReferenceElement
{
    DGNELEMENT_DECLARE_MEMBERS(BIS_CLASS_Subject, InformationReferenceElement);
    friend struct dgn_ElementHandler::Subject;

protected:
    DGNPLATFORM_EXPORT DgnDbStatus _OnInsert() override;
    DGNPLATFORM_EXPORT DgnDbStatus _OnDelete() const override;
    DGNPLATFORM_EXPORT DgnDbStatus _OnSubModelInsert(DgnModelCR model) const override;
    bool _SupportsCodeSpec(CodeSpecCR codeSpec) const override {return !codeSpec.IsNullCodeSpec();}

    explicit Subject(CreateParams const& params) : T_Super(params) {}

public:
    //! Create a DgnCode for a Subject with a specified parent Subject
    DGNPLATFORM_EXPORT static DgnCode CreateCode(SubjectCR parentSubject, Utf8StringCR name);

    //! Creates a new child Subject of the specified parent Subject
    //! @param parentSubject    The parent of the new Subject
    //! @param name             The name of the new Subject
    //! @param description      The description of the new Subject
    //! @return a new, non-persistent Subject element or an invalid value if any of the arguments are invalid
    //! @see DgnElements::GetRootSubject
    DGNPLATFORM_EXPORT static SubjectPtr Create(SubjectCR parentSubject, Utf8StringCR name, Utf8CP description=nullptr);
    //! Creates a new child Subject of the specified parent Subject and inserts it into the DgnDb 
    //! @param parentSubject    The parent of the new Subject
    //! @param name             The name of the new Subject
    //! @param description      The description of the new Subject
    //! @return a new persistent Subject element or an invalid value if any of the arguments are invalid or the insert fails
    //! @see DgnElements::GetRootSubject
    DGNPLATFORM_EXPORT static SubjectCPtr CreateAndInsert(SubjectCR parentSubject, Utf8StringCR name, Utf8CP description=nullptr);

    BE_PROP_NAME(Description)
    Utf8String GetDescription() const {return GetPropertyValueString(prop_Description());}
    void SetDescription(Utf8CP description) {SetPropertyValue(prop_Description(), description);}

    BE_JSON_NAME(Subject); //<! The namespace reserved for Subject Json properties
    BE_JSON_NAME(Job); //<! The sub-namespace reserved for Job Subject Json properties
    BE_JSON_NAME(Model); //<! The sub-namespace reserved for Model Subject Json properties

    //! Get Json properties
    ECN::AdHocJsonValueCR GetSubjectJsonProperties() const {return GetJsonProperties(json_Subject());}

    //! Get Json properties from a particular sub-namespace
    ECN::AdHocJsonValue GetSubjectJsonProperties(Utf8CP sns) const {return GetJsonProperties(json_Subject()).GetMember(sns);}

    //! Set Json properties
    void SetSubjectJsonProperties(JsonValueCR props) {SetJsonProperties(json_Subject(), props);}

    //! Set Json properties from a particular sub-namespace
    void SetSubjectJsonProperties(Utf8CP sns, JsonValueCR props) {m_jsonProperties.GetMemberR(json_Subject())[sns] = props;}
};

//=======================================================================================
//! A GroupInformationElement resides in (and only in) a GroupInformationModel.
//! @ingroup GROUP_DgnElement
//=======================================================================================
struct EXPORT_VTABLE_ATTRIBUTE GroupInformationElement : InformationReferenceElement
{
    DGNELEMENT_DECLARE_MEMBERS(BIS_CLASS_GroupInformationElement, InformationReferenceElement);
    friend struct dgn_ElementHandler::GroupInformation;

protected:
    DGNPLATFORM_EXPORT DgnDbStatus _OnInsert() override;
    explicit GroupInformationElement(CreateParams const& params) : T_Super(params) {}
};

//=======================================================================================
//! Abstract base class for roles played by other (typically physical) elements.
//! For example:
//! - <i>Lawyer</i> and <i>employee</i> are potential roles of a person
//! - <i>Asset</i> and <i>safety hazard</i> are potential roles of a PhysicalElement
//! @ingroup GROUP_DgnElement
// @bsiclass                                                    Shaun.Sewall    05/16
//=======================================================================================
struct EXPORT_VTABLE_ATTRIBUTE RoleElement : DgnElement
{
    DGNELEMENT_DECLARE_MEMBERS(BIS_CLASS_RoleElement, DgnElement)
    friend struct dgn_ElementHandler::Role;

protected:
    RoleElementCP _ToRoleElement() const override final {return this;}
    DGNPLATFORM_EXPORT DgnDbStatus _OnInsert() override;
    explicit RoleElement(CreateParams const& params) : T_Super(params) {}
};

//=======================================================================================
//! The DgnElements for a DgnDb.
//! This class holds a cache of reference-counted DgnElements. All in-memory DgnElements for a DgnDb are held in its DgnElements member.
//! When the reference count of an element goes to zero, it is not immediately freed. Instead, it is held by this class
//! and may be "reclaimed" later if/when it is needed again. The memory held by DgnElements is not actually freed until
//! their reference count goes to 0 and the cache is subsequently purged.
//! @see DgnDb::Elements
//! @ingroup GROUP_DgnElement
//=======================================================================================
struct DgnElements : DgnDbTable, MemoryConsumer
{
    friend struct DgnDb;
    friend struct DgnElement;
    friend struct DgnModel;
    friend struct DgnModels;
    friend struct DgnGeometryPart;
    friend struct ElementHandler;
    friend struct TxnManager;
    friend struct ProgressiveViewFilter;
    friend struct dgn_TxnTable::Element;
    friend struct GeometricElement;
    friend struct ElementAutoHandledPropertiesECInstanceAdapter;

    //! The totals for persistent DgnElements in this DgnDb. These values reflect the current state of the loaded elements.
    struct Totals
    {
        uint32_t m_extant;         //! total number of DgnElements extant (persistent and non-persistent)
        uint32_t m_entries;        //! total number of persistent elements
        uint32_t m_unreferenced;   //! total number of unreferenced persistent elements
        uint64_t m_allocedBytes;   //! total number of bytes of data held by persistent elements
    };

    //! Statistics for element activity in this DgnDb. these values can be reset at any point to gauge "element flux"
    //! (note: the same element may become garbage and then be reclaimed, each such occurrence is reflected here.)
    struct Statistics
    {
        uint32_t m_newElements;    //! number of newly created or loaded elements
        uint32_t m_unReferenced;   //! number of elements that became garbage since last reset
        uint32_t m_reReferenced;   //! number of garbage elements that were referenced
        uint32_t m_purged;         //! number of garbage elements that were purged
    };

private:
    // THIS MUST NOT BE EXPORTED, AS IT BYPASSES THE ECCRUDWRITETOKEN
    struct AutoHandledPropertyUpdaterCache : ECInstanceUpdaterCache
        {
        void _GetPropertiesToBind(bvector<ECN::ECPropertyCP>&, DgnDbR, ECN::ECClassCR) override;
        };

    struct ElementSelectStatement
    {
        BeSQLite::EC::CachedECSqlStatementPtr m_statement;
        ECSqlClassParamsCR m_params;
        ElementSelectStatement(BeSQLite::EC::CachedECSqlStatement* stmt, ECSqlClassParamsCR params) : m_statement(stmt), m_params(params) {}
    };
    typedef bmap<DgnClassId, ECSqlClassInfo> ClassInfoMap;
    typedef bmap<DgnClassId, ECSqlClassParams> T_ClassParamsMap;

    std::unique_ptr<struct ElemIdTree> m_tree;
    BeSQLite::StatementCache m_stmts;
    Byte m_snappyFromBuffer[BeSQLite::SnappyReader::SNAPPY_UNCOMPRESSED_BUFFER_SIZE];
    BeSQLite::SnappyFromMemory m_snappyFrom;
    BeSQLite::SnappyToBlob m_snappyTo;
    DgnElementIdSet m_selectionSet;
    mutable BeMutex m_mutex;
    mutable ClassInfoMap m_classInfos;      // information about custom-handled properties 
    mutable T_ClassParamsMap m_classParams; // information about custom-handled properties 
    mutable AutoHandledPropertyUpdaterCache m_updaterCache;

    void OnReclaimed(DgnElementCR);
    void OnUnreferenced(DgnElementCR);
    void Destroy();
    void AddToPool(DgnElementCR) const;
    void FinishUpdate(DgnElementCR replacement, DgnElementCR original);
    DgnElementCPtr LoadElement(DgnElement::CreateParams const& params, Utf8CP jsonProps, bool makePersistent) const;
    DgnElementCPtr LoadElement(DgnElementId elementId, bool makePersistent) const;
    DgnElementCPtr PerformInsert(DgnElementR element, DgnDbStatus&);
    DgnDbStatus PerformDelete(DgnElementCR);
    explicit DgnElements(DgnDbR db);
    ~DgnElements();

    DGNPLATFORM_EXPORT DgnElementCPtr InsertElement(DgnElementR element, DgnDbStatus* stat);
    DGNPLATFORM_EXPORT DgnElementCPtr UpdateElement(DgnElementR element, DgnDbStatus* stat);

    ElementSelectStatement GetPreparedSelectStatement(DgnElementR el) const;
    BeSQLite::EC::CachedECSqlStatementPtr GetPreparedInsertStatement(DgnElementR el) const;
    BeSQLite::EC::CachedECSqlStatementPtr GetPreparedUpdateStatement(DgnElementR el) const;
    uint64_t _CalculateBytesConsumed() const override {return GetTotalAllocated();}
    uint64_t _Purge(uint64_t memTarget) override;

    BeSQLite::SnappyToBlob& GetSnappyTo() {return m_snappyTo;} // NB: Not to be used during insert or update of a GeometricElement or GeometryPart!

    ECSqlClassParams const& GetECSqlClassParams(DgnClassId) const;

    // *** WIP_SCHEMA_IMPORT - temporary work-around needed because ECClass objects are deleted when a schema is imported
    void ClearECCaches();

public:
    DGNPLATFORM_EXPORT BeSQLite::SnappyFromMemory& GetSnappyFrom() {return m_snappyFrom;} // NB: Not to be used during loading of a GeometricElement or GeometryPart!

    BeMutex& GetMutex() {return m_mutex;}

    //! @private
    Utf8StringCR GetSelectEcPropsECSql(ECSqlClassInfo&, ECN::ECClassCR) const;
    //! @private
    DGNPLATFORM_EXPORT Utf8StringCR GetAutoHandledPropertiesSelectECSql(ECN::ECClassCR ecclass) const;
    //! @private
    ECSqlClassInfo& FindClassInfo(DgnElementCR el) const;
    //! @private
    ECSqlClassInfo& FindClassInfo(DgnClassId classId) const;
    
    DGNPLATFORM_EXPORT BeSQLite::CachedStatementPtr GetStatement(Utf8CP sql) const; //!< Get a statement from the element-specific statement cache for this DgnDb @private
    DGNPLATFORM_EXPORT void ChangeMemoryUsed(int32_t delta) const; //!< @private
    DGNPLATFORM_EXPORT void DropFromPool(DgnElementCR) const; //!< @private
    DgnDbStatus LoadGeometryStream(GeometryStreamR geom, void const* blob, int blobSize); //!< @private

    //! Look up an element in the pool of loaded elements for this DgnDb.
    //! @return A pointer to the element, or nullptr if the is not in the pool.
    //! @note This method is rarely needed. You should almost always use GetElement. It will return nullptr if the element is not currently loaded. That does not mean the element doesn't exist in the database.
    //! @private
    DGNPLATFORM_EXPORT DgnElementCP FindLoadedElement(DgnElementId id) const;

    //! Query the DgnModelId of the model that contains the specified element.
    DGNPLATFORM_EXPORT DgnModelId QueryModelId(DgnElementId elementId) const;

    //! @private Allow Navigator to try to resolve URIs created in this version and in Graphite05 for things like issues and clashes.
    //! @param uri The encoded URI that was created by CreateElementUri or by a previous version of Graphite.
    //! @return The ID of the element identified by the URI or an invalid ID if no element in this Db matches the URI's query parameters.
    DGNPLATFORM_EXPORT DgnElementId QueryElementIdByURI(Utf8CP uri) const;

    //! @private Allow Navigator to create a URI that can be stored outside of the Db and resolved later.
    //! @param[out] uriStr  The encoded URI
    //! @param[in] el       The element that is to be the target of the URI
    //! @param[in] fallBackOnV8Id   If  true, V8 provenance is used as a fallback if the element does not have a code
    //! @param[in] fallBackOnDgnDbId   If  true, the element's DgnDb element ID is used as a fallback if the element does not have a code or provenance. This is not recommended if the Db will be re-created by a publisher.
    //! @return non-zero error status if the URI could not be created, because it has neither a Code nor V8 provenance and IDs are not an acceptable fallback.
    DGNPLATFORM_EXPORT BentleyStatus CreateElementUri(Utf8StringR uriStr, DgnElementCR el, bool fallBackOnV8Id, bool fallBackOnDgnDbId=false) const;

    //! Query for the DgnElementId of the element that has the specified code
    DGNPLATFORM_EXPORT DgnElementId QueryElementIdByCode(DgnCodeCR code) const;

    //! Query for the DgnElementId of the element that has the specified code
    DGNPLATFORM_EXPORT DgnElementId QueryElementIdByCode(CodeSpecId codeSpecId, DgnElementId codeScopeElementId, Utf8StringCR codeValue) const;

    //! Query for the DgnElementId of the element that has the specified code
    DGNPLATFORM_EXPORT DgnElementId QueryElementIdByCode(Utf8CP codeSpecName, DgnElementId codeScopeElementId, Utf8StringCR codeValue) const;

    //! Get the total counts for the current state of the pool.
    DGNPLATFORM_EXPORT Totals const& GetTotals() const;

    //! Shortcut to get the Totals.m_allocatedBytes member
    int64_t GetTotalAllocated() const {return GetTotals().m_allocedBytes;}

    //! Get the statistics for the current state of the element pool.
    DGNPLATFORM_EXPORT Statistics GetStatistics() const;

    //! Reset the statistics for the element pool.
    DGNPLATFORM_EXPORT void ResetStatistics();

    //! Create a new, non-persistent element from the supplied ECInstance.
    //! The supplied instance must specify the element's ModelId and Code. It does not have to specify the ElementId/ECInstaceId. Typically, it will not.
    //! @param properties The instance that contains all of the element's business properties
    //! @param stat  Optional. If not null, an error status is returned here if the element cannot be created.
    //! @return a new, non-persistent element if successfull, or an invalid ptr if not.
    //! @note The returned element, if any, is non-persistent. The caller must call the element's Insert method to add it to the bim.
    DGNPLATFORM_EXPORT DgnElementPtr CreateElement(ECN::IECInstanceCR properties, DgnDbStatus* stat=nullptr) const;

    template<class T> RefCountedPtr<T> Create(ECN::IECInstanceCR properties, DgnDbStatus* stat=nullptr) const {return dynamic_cast<T*>(CreateElement(properties,stat).get());}

    //! Get a DgnElement from this DgnDb by its DgnElementId.
    //! @remarks The element is loaded from the database if necessary.
    //! @return Invalid if the element does not exist.
    DGNPLATFORM_EXPORT DgnElementCPtr GetElement(DgnElementId id) const;

    //! Get a DgnElement by its DgnElementId, and dynamic_cast the result to a specific subclass of DgnElement.
    //! This is merely a templated shortcut to dynamic_cast the return of #GetElement to a subclass of DgnElement.
    template<class T> RefCountedCPtr<T> Get(DgnElementId id) const {return dynamic_cast<T const*>(GetElement(id).get());}

    //! Get an editable copy of an element by DgnElementId.
    //! @return Invalid if the element does not exist, or if it cannot be edited.
    template<class T> RefCountedPtr<T> GetForEdit(DgnElementId id) const {RefCountedCPtr<T> orig=Get<T>(id); return orig.IsValid() ? (T*)orig->CopyForEdit().get() : nullptr;}

    //! Query for a DgnElement in this DgnDb by its FederationGuid. The element is loaded from the database if necessary.
    //! @note It is always more efficient to find elements by their DgnElementId if it is available.
    //! @return Invalid if the element is not found.
    //! @see GetElement
    //! @see DgnElement::CopyForEdit
    DGNPLATFORM_EXPORT DgnElementCPtr QueryElementByFederationGuid(BeSQLite::BeGuidCR federationGuid) const;

    //! argument for MakeIterator
    enum class PolymorphicQuery : bool {No = false, Yes = true};

    //! Make an iterator over elements of the specified ECClass in this DgnDb.
    //! @param[in] className The <i>full</i> ECClass name of the element class.  For example: BIS_SCHEMA(BIS_CLASS_PhysicalElement)
    //! @param[in] whereClause The optional where clause starting with WHERE
    //! @param[in] orderByClause The optional order by clause starting with ORDER BY
    //! @param[in] polymorphic If false only specified class is returned. The default is true which also returns all derived classes.
    DGNPLATFORM_EXPORT ElementIterator MakeIterator(Utf8CP className, Utf8CP whereClause=nullptr, Utf8CP orderByClause=nullptr, PolymorphicQuery polymorphic=PolymorphicQuery::Yes) const;

    //! Make an iterator over ElementAspects of the specified ECClass in this DgnDb.
    //! @param[in] className The <i>full</i> ECClass name of the aspect class.  For example: BIS_SCHEMA(BIS_CLASS_ElementMultiAspect)
    //! @param[in] whereClause The optional where clause starting with WHERE
    //! @param[in] orderByClause The optional order by clause starting with ORDER BY
    //! @see DgnElement::MakeAspectIterator
    DGNPLATFORM_EXPORT ElementAspectIterator MakeAspectIterator(Utf8CP className, Utf8CP whereClause=nullptr, Utf8CP orderByClause=nullptr) const;

    //! Return the DgnElementId for the root Subject
    DgnElementId GetRootSubjectId() const {return DgnElementId((uint64_t)1LL);}
    //! Return the root Subject
    SubjectCPtr GetRootSubject() const {return Get<Subject>(GetRootSubjectId());}

    //! Get the DgnElementId of the partition that lists the RealityData source for @b this DgnDb
    DgnElementId GetRealityDataSourcesPartitionId() const {return DgnElementId((uint64_t)14LL);}
    //! Get the DgnElementId of the Dictionary partition for @b this DgnDb
    DgnElementId GetDictionaryPartitionId() const {return DgnElementId((uint64_t)16LL);}

    //! Insert a copy of the supplied DgnElement into this DgnDb.
    //! @param[in] element The DgnElement to insert.
    //! @param[in] stat An optional status value. Will be DgnDbStatus::Success if the insert was successful, error status otherwise.
    //! @return RefCountedCPtr to the newly persisted /b copy of /c element. Will be invalid if the insert failed.
    //! @note The element's code must be unique among all elements within the DgnDb, or this method will fail with DgnDbStatus::DuplicateCode.
    //! @note This function can only be safely invoked from the client thread.
    template<class T> RefCountedCPtr<T> Insert(T& element, DgnDbStatus* stat=nullptr) {return (T const*) InsertElement(element, stat).get();}

    //! Update the original persistent DgnElement from which the supplied DgnElement was copied.
    //! @param[in] modifiedElement The modified copy of the DgnElement to update.
    //! @param[in] stat An optional status value. Will be DgnDbStatus::Success if the update was successful, error status otherwise.
    //! @return RefCountedCPtr to the modified persistent element. Will be invalid if the update failed.
    //! @note This call returns a RefCountedCPtr to the *original* peristent element (which has now been updated to reflect the changes from
    //! modifiedElement). modifiedElement does *not* become persistent from this call.
    //! @note This function can only be safely invoked from the client thread.
    template<class T> RefCountedCPtr<T> Update(T& modifiedElement, DgnDbStatus* stat=nullptr) {return (T const*) UpdateElement(modifiedElement, stat).get();}

    //! Delete a DgnElement from this DgnDb.
    //! @param[in] element The element to delete.
    //! @return DgnDbStatus::Success if the element was deleted, error status otherwise.
    //! @note This function can only be safely invoked from the client thread.
    DGNPLATFORM_EXPORT DgnDbStatus Delete(DgnElementCR element);

    //! Delete a DgnElement from this DgnDb by DgnElementId.
    //! @return DgnDbStatus::Success if the element was deleted, error status otherwise.
    //! @note This method is merely a shortcut to #GetElement and then #Delete
    DgnDbStatus Delete(DgnElementId id) {auto el=GetElement(id); return el.IsValid() ? Delete(*el) : DgnDbStatus::NotFound;}

    DgnElementIdSet const& GetSelectionSet() const {return m_selectionSet;}
    DgnElementIdSet& GetSelectionSetR() {return m_selectionSet;}

    //! For all loaded elements, drops any cached graphics associated with the specified viewport.
    //! This is typically invoked by applications when a viewport is closed or its attributes modified such that the cached graphics
    //! no longer reflect its state.
    //! @param[in]      viewport The viewport for which to drop graphics
    DGNPLATFORM_EXPORT void DropGraphicsForViewport(DgnViewportCR viewport);
};

//=======================================================================================
//! The basic element copier. Makes a persistent copy of elements and their children.
// @bsiclass                                                BentleySystems
//=======================================================================================
struct ElementCopier
{
protected:
    DgnCloneContext& m_context;
    bool m_copyChildren;
    bool m_copyGroups;

public:
    DGNPLATFORM_EXPORT ElementCopier(DgnCloneContext& c);

    DgnCloneContext& GetCloneContext() {return m_context;}

    //! Specify if children should be deep-copied or not. The default is yes, deep-copy children.
    void SetCopyChildren(bool b) {m_copyChildren=b;}

    //! Specify if group members should be deep-copied or not. The default is no, do not deep-copy group members.
    void SetCopyGroups(bool b) {m_copyGroups=b;}

    //! Make a persistent copy of a specified Physical element and its children.
    //! This function copies the input element's children, unless you call SetCopyChildren and pass false.
    //! If the input element is a group, this function will optionally copy its group members. See SetCopyGroups.
    //! When copying children, this function will either copy a child into its own model or its parent's model. See SetPreserveOriginalModels.
    //! The same strategy is used to choose the destination model of group members.
    //! @param[out] stat        Optional. If not null, then an error code is stored here in case the copy fails.
    //! @param[in] targetModel  The model where the instance is to be inserted
    //! @param[in] sourceElement The element that is to be copied
    //! @param[in] code         The code to assign to the new element. If invalid, then a code will be generated by the sourceElement's CodeSpec
    //! @param[in] newParentId  Optional. The element that should be the parent of the new element. If not specified, then the parent of the new element
    //!                             will either be the parent of the source element or the element to which the source parent has been remapped. See DgnCloneContext.
    //! @return a new element if successful
    DGNPLATFORM_EXPORT DgnElementCPtr MakeCopy(DgnDbStatus* stat, DgnModelR targetModel, DgnElementCR sourceElement, DgnCode const& code, DgnElementId newParentId = DgnElementId());
};

//=======================================================================================
//! Utility methods for working with geometric element assemblies.
// @bsiclass                                                BentleySystems
//=======================================================================================
struct ElementAssemblyUtil
{
    //! Get the parent DgnElementId of the assembly for which the input DgnElement is a member.
    //! @return DgnElementId of parent. Will be invalid if there is no parent.
    DGNPLATFORM_EXPORT static DgnElementId GetAssemblyParentId(DgnElementCR el);

    //! Query the DgnDb for members of the assembly for which the input DgnElement is a member.
    //! @return DgnElementIdSet containing the DgnElementIds of assembly elements. Will be empty if not an assembly.
    DGNPLATFORM_EXPORT static DgnElementIdSet GetAssemblyElementIdSet(DgnElementCR el);
};

//=======================================================================================
//! Utility to collect editable elements.
//! Order is \em not preserved.
//! The collection holds only one copy of an element with a given ElementId.
// @bsiclass                                                BentleySystems
//=======================================================================================
struct DgnEditElementCollector
{
protected:
     bvector<DgnElementP> m_elements; // The editable elements in the set. We manage their refcounts as we add and remove them 
     bmap<DgnElementId,DgnElementP> m_ids; // The Elements in the set that have IDs. Child elements will always have IDs. Some top-level elements may not have an Id.

     DGNPLATFORM_EXPORT void EmptyAll();
     DGNPLATFORM_EXPORT void CopyFrom(DgnEditElementCollector const&);

public:
    //! Construct an empty collection
    DgnEditElementCollector() {}

    //! Create a copy of a collection of elements. Note that the new collection will have its own copies of the elements.
    DgnEditElementCollector(DgnEditElementCollector const& rhs) {CopyFrom(rhs);}

    //! Create a copy of a collection of elements. Note that the new collection will have its own copies of the elements.
    DGNPLATFORM_EXPORT DgnEditElementCollector& operator=(DgnEditElementCollector const&);

    //! Destroy this collection
    ~DgnEditElementCollector() {EmptyAll();}

    DGNPLATFORM_EXPORT void Dump(Utf8StringR str, DgnElement::ComparePropertyFilter const&) const;
    DGNPLATFORM_EXPORT void DumpTwo(Utf8StringR str, DgnEditElementCollector const& other, DgnElement::ComparePropertyFilter const&) const;

    //! See if this collection and \a other have the equivalent set of elements
    //! @param other    The other collection
    //! @param filter   The properties to exclude from the comparison.
    //! @return true if the collections are equivalent
    DGNPLATFORM_EXPORT bool Equals(DgnEditElementCollector const& other, DgnElement::ComparePropertyFilter const& filter) const;

    //! Add the specified editable copy of an element to the collection. 
    //! @param el  The editable copy to be added
    //! @return The element that is in the collection. 
    DGNPLATFORM_EXPORT DgnElementPtr AddElement(DgnElementR el);

    //! Add editable copies of the children of an element to the collection. 
    //! @param el  The parent element to be queried
    //! @param maxDepth The levels of child elements to add. Pass 1 to add only the immediate children.
    DGNPLATFORM_EXPORT void AddChildren(DgnElementCR el, size_t maxDepth = std::numeric_limits<size_t>::max());
    
    //! Add an element and editable copies of its children to the collection
    //! @param el       The parent element to be added and queried
    //! @param maxDepth The levels of child elements to add. Pass 1 to add only the immediate children.
    void AddAssembly(DgnElement& el, size_t maxDepth = std::numeric_limits<size_t>::max()) {AddElement(el); AddChildren(el, maxDepth);}

    //! Add an editable copy of the specified element to the collection.
    //! If the collection already contains an element with the same ElementId, then \a el is not added and the existing element is returned.
    //! @param el  The element to be edited
    //! @return The element that is in the collection or nullptr if the element could not be copied for edit.
    DgnElementPtr EditElement(DgnElementCR el) {auto ee = el.CopyForEdit(); if (ee.IsValid()) return AddElement(*ee); else return nullptr;}
    
    //! Add an editable copy of the specified element and its children to the collection.
    //! @param el       The element to be added
    //! @param maxDepth The levels of child elements to add. Pass 1 to add only the immediate children.
    void EditAssembly(DgnElementCR el, size_t maxDepth = std::numeric_limits<size_t>::max()) {auto ee = el.CopyForEdit(); if (ee.IsValid()) AddAssembly(*ee, maxDepth);}

    //! Look up the editable copy of an element in the collection by its ElementId.
    //! @return The element that is in the collection or nullptr if not found.
    DGNPLATFORM_EXPORT DgnElementPtr FindElementById(DgnElementId);

    //! Remove the specified editable copy of an element from the collection.
    //! @param el  The editable copy of an element in the collection
    //! @note \a el must be the editable copy of the element that is in this collection.
    //! @see FindElementById 
    DGNPLATFORM_EXPORT void RemoveElement(DgnElementR el);

    //! Remove an element's children (by Id) from the collection.
    //! @param el  The parent element to query.
    //! @param maxDepth The levels of child elements to add. Pass 1 to add only the immediate children.
    DGNPLATFORM_EXPORT void RemoveChildren(DgnElementCR el, size_t maxDepth = std::numeric_limits<size_t>::max());
    
    //! Remove the specified editable copy of an element and its children (by Id) from the collection.
    //! @param el  The editable copy of the parent element to remove and to query.
    //! @param maxDepth The levels of child elements to add. Pass 1 to add only the immediate children.
    void RemoveAssembly(DgnElementR el, size_t maxDepth = std::numeric_limits<size_t>::max()) {RemoveElement(el); RemoveChildren(el, maxDepth);}

    //! Get the number of elements currently in the collection
    size_t size() {return m_elements.size();}

    //! Get an iterator pointing to the beginning of the collection
    bvector<DgnElementP>::const_iterator begin() const {return m_elements.begin();}

    //! Get an iterator pointing to the end of the collection
    bvector<DgnElementP>::const_iterator end() const {return m_elements.end();}

    //! Insert or update all elements in the collection. Elements with valid ElementIds are updated. Elements with no ElementIds are inserted. 
    //! @param[out] anyInserts  Optional. If not null, then true is returned if any element in the collection had to be inserted.
    //! @return non-zero error status if any insert or update fails. In that case some elements in the collection may not be written.
    DGNPLATFORM_EXPORT DgnDbStatus Write(bool* anyInserts = nullptr);

    //! Find the first element in the collection that is-a instance of the specified class. @note This is an is-a test, not an exact test.
    DGNPLATFORM_EXPORT DgnElementPtr FindElementByClass(ECN::ECClassCR ecclass);

    //! Find an element in the collection by class
    template<typename T> RefCountedPtr<T> FindByClass(ECN::ECClassCR ecclass) {return dynamic_cast<T*>(FindElementByClass(ecclass).get());}
};

//=======================================================================================
//! Applies a transform to one or more elements
// @bsiclass                                                BentleySystems
//=======================================================================================
struct DgnElementTransformer
{
    DGNPLATFORM_EXPORT static DgnDbStatus ApplyTransformTo(DgnElementR el, Transform const& t); 

    template<typename COLL> static DgnDbStatus ApplyTransformToAll(COLL& collection, Transform const& t) 
        {
        for (auto& item : collection)
            {
            DgnDbStatus status = ApplyTransformTo(*item, t);
            if (DgnDbStatus::Success != status)
                return status;
           }
        return DgnDbStatus::Success;
       }
};

END_BENTLEY_DGN_NAMESPACE
<|MERGE_RESOLUTION|>--- conflicted
+++ resolved
@@ -1,3804 +1,3777 @@
-/*--------------------------------------------------------------------------------------+
-|
-|     $Source: PublicAPI/DgnPlatform/DgnElement.h $
-|
-|  $Copyright: (c) 2017 Bentley Systems, Incorporated. All rights reserved. $
-|
-+--------------------------------------------------------------------------------------*/
-#pragma once
-//__PUBLISH_SECTION_START__
-
-#include <Bentley/BeAssert.h>
-#include "RepositoryManager.h"
-#include "MemoryManager.h"
-
-BEGIN_BENTLEY_RENDER_NAMESPACE
-struct Graphic;
-DEFINE_REF_COUNTED_PTR(Graphic)
-
-//=======================================================================================
-// Cached set of Render::Graphics for a GeometrySource
-// @bsiclass                                                    Keith.Bentley   09/15
-//=======================================================================================
-struct GraphicSet
-{
-    struct PtrCompare{bool operator()(Render::GraphicPtr first, Render::GraphicPtr second) const {return first.get()<second.get();}};
-    mutable bset<Render::GraphicPtr, PtrCompare, 8> m_graphics;
-    DGNPLATFORM_EXPORT Render::Graphic* Find(DgnViewportCR, double metersPerPixel) const;
-    DGNPLATFORM_EXPORT void Drop(Render::Graphic&);
-    DGNPLATFORM_EXPORT void DropFor(DgnViewportCR viewport);
-    void Save(Render::Graphic& graphic) {m_graphics.insert(&graphic); BeAssert(m_graphics.size() < 50);} // we never expect to have more than 50 or so
-    void Clear() {m_graphics.clear();}
-    bool IsEmpty() const {return m_graphics.empty();}
-};
-END_BENTLEY_RENDER_NAMESPACE
-
-BEGIN_BENTLEY_DGN_NAMESPACE
-
-namespace dgn_ElementHandler 
-{
-    struct Element; 
-    struct InformationCarrier; 
-    struct InformationContent; struct InformationRecord; struct GroupInformation; struct Subject;
-    struct Document; struct Drawing; struct SectionDrawing;  
-    struct DriverBundle;
-    struct Definition; struct PhysicalType; struct GraphicalType2d; struct SpatialLocationType; struct TemplateRecipe2d; struct TemplateRecipe3d;
-    struct InformationPartition; struct DefinitionPartition; struct DocumentPartition; struct GroupInformationPartition; struct InformationRecordPartition; struct PhysicalPartition; struct SpatialLocationPartition;
-    struct Geometric2d; struct Annotation2d; struct DrawingGraphic; 
-    struct Geometric3d; struct Physical; struct SpatialLocation; 
-    struct Role;
-};
-
-namespace dgn_TxnTable {struct Element; struct Model;};
-
-struct ElementAutoHandledPropertiesECInstanceAdapter;
-
-//=======================================================================================
-//! Holds Id remapping tables
-//=======================================================================================
-struct DgnRemapTables
-{
-protected:
-    // *** NEEDS WORK: We may have to move these remappings into temp tables
-    bmap<DgnModelId, DgnModelId> m_modelId;
-    bmap<DgnGeometryPartId, DgnGeometryPartId> m_geomPartId;
-    bmap<DgnElementId, DgnElementId> m_elementId;
-    bmap<DgnClassId, DgnClassId> m_classId;
-    bmap<CodeSpecId, CodeSpecId> m_codeSpecId;
-    bmap<DgnFontId, DgnFontId> m_fontId;
-
-    template<typename T> T Find(bmap<T,T> const& table, T sourceId) const {auto i = table.find(sourceId); return (i == table.end())? T(): i->second;}
-    template<typename T> T FindElement(T sourceId) const {return T(Find<DgnElementId>(m_elementId, sourceId).GetValueUnchecked());}
-
-public:
-    DgnRemapTables& Get(DgnDbR);
-    CodeSpecId Find(CodeSpecId sourceId) const {return Find<CodeSpecId>(m_codeSpecId, sourceId);}
-    CodeSpecId Add(CodeSpecId sourceId, CodeSpecId targetId) {return m_codeSpecId[sourceId] = targetId;}
-    DgnModelId Find(DgnModelId sourceId) const {return Find<DgnModelId>(m_modelId, sourceId);}
-    DgnModelId Add(DgnModelId sourceId, DgnModelId targetId) {return m_modelId[sourceId] = targetId;}
-    DgnElementId Find(DgnElementId sourceId) const {return Find<DgnElementId>(m_elementId, sourceId);}
-    DgnElementId Add(DgnElementId sourceId, DgnElementId targetId) {return m_elementId[sourceId] = targetId;}
-    DgnGeometryPartId Find(DgnGeometryPartId sourceId) const {return Find<DgnGeometryPartId>(m_geomPartId, sourceId);}
-    DgnGeometryPartId Add(DgnGeometryPartId sourceId, DgnGeometryPartId targetId) {return m_geomPartId[sourceId] = targetId;}
-    DgnCategoryId Find(DgnCategoryId sourceId) const {return FindElement<DgnCategoryId>(sourceId);}
-    DgnCategoryId Add(DgnCategoryId sourceId, DgnCategoryId targetId) {return DgnCategoryId((m_elementId[sourceId] = targetId).GetValueUnchecked());}
-    RenderMaterialId Find(RenderMaterialId sourceId) const {return FindElement<RenderMaterialId>(sourceId);}
-    RenderMaterialId Add(RenderMaterialId sourceId, RenderMaterialId targetId) {return RenderMaterialId((m_elementId[sourceId] = targetId).GetValueUnchecked());}
-    DgnTextureId Find(DgnTextureId sourceId) const {return FindElement<DgnTextureId>(sourceId);}
-    DgnTextureId Add(DgnTextureId sourceId, DgnTextureId targetId) {return DgnTextureId((m_elementId[sourceId] = targetId).GetValueUnchecked());}
-    DgnStyleId Find(DgnStyleId sourceId) const {return FindElement<DgnStyleId>(sourceId);}
-    DgnStyleId Add(DgnStyleId sourceId, DgnStyleId targetId) {return DgnStyleId((m_elementId[sourceId] = targetId).GetValueUnchecked());}
-    DgnFontId Find(DgnFontId sourceId) const {return Find<DgnFontId>(m_fontId, sourceId);}
-    DgnFontId Add(DgnFontId sourceId, DgnFontId targetId) {return m_fontId[sourceId] = targetId;}
-    DgnSubCategoryId Find(DgnSubCategoryId sourceId) const {return FindElement<DgnSubCategoryId>(sourceId);}
-    DgnSubCategoryId Add(DgnSubCategoryId sourceId, DgnSubCategoryId targetId) {return DgnSubCategoryId((m_elementId[sourceId] = targetId).GetValueUnchecked());}
-    DgnClassId Find(DgnClassId sourceId) const {return Find<DgnClassId>(m_classId, sourceId);}
-    DgnClassId Add(DgnClassId sourceId, DgnClassId targetId) {return m_classId[sourceId] = targetId;}
-};
-
-//=======================================================================================
-//! Context used by elements when they are cloned
-//=======================================================================================
-struct DgnCloneContext
-{
-protected:
-    DgnRemapTables  m_remap;
-
-public:
-    //! Construct a DgnCloneContext object.
-    DGNPLATFORM_EXPORT DgnCloneContext();
-    //! Look up a copy of an element
-    DgnElementId FindElementId(DgnElementId sourceId) const {return m_remap.Find(sourceId);}
-    //! Register a copy of an element
-    DgnElementId AddElementId(DgnElementId sourceId, DgnElementId targetId) {return m_remap.Add(sourceId, targetId);}
-};
-
-#if !defined (DOCUMENTATION_GENERATOR)
-//=======================================================================================
-// A cache of ECInstanceUpdaters
-// THIS MUST NOT BE EXPORTED, AS IT DOES NOT REQUIRE THE CALLER TO SUPPLY THE ECCRUDWRITETOKEN
-//=======================================================================================
-struct ECInstanceUpdaterCache
-    {
-    private:
-        bmap<DgnClassId, BeSQLite::EC::ECInstanceUpdater*> m_updaters;
-    protected:
-        virtual void _GetPropertiesToBind(bvector<ECN::ECPropertyCP>&, DgnDbR, ECN::ECClassCR) = 0;
-    public:
-        ECInstanceUpdaterCache();
-        ~ECInstanceUpdaterCache();
-        void Clear();
-        BeSQLite::EC::ECInstanceUpdater* GetUpdater(DgnDbR, ECN::ECClassCR);
-    };
-#endif
-
-//=======================================================================================
-//! Helps models, elements, aspects and other data structures copy themselves between DgnDbs
-//=======================================================================================
-struct EXPORT_VTABLE_ATTRIBUTE DgnImportContext : DgnCloneContext
-{
-private:
-    bool            m_areCompatibleDbs;
-    DPoint3d        m_xyzOffset;
-    AngleInDegrees  m_yawAdj;
-    DgnDbR          m_sourceDb;
-    DgnDbR          m_destDb;
-    bmap<LsComponentId, uint32_t> m_importedComponents;
-
-    void ComputeGcsAdjustment();
-
-protected:
-    DGNPLATFORM_EXPORT virtual CodeSpecId _RemapCodeSpecId(CodeSpecId sourceId);
-    DGNPLATFORM_EXPORT virtual DgnGeometryPartId _RemapGeometryPartId(DgnGeometryPartId sourceId);
-    DGNPLATFORM_EXPORT virtual DgnCategoryId _RemapCategory(DgnCategoryId sourceId);
-    DGNPLATFORM_EXPORT virtual DgnSubCategoryId _RemapSubCategory(DgnCategoryId destCategoryId, DgnSubCategoryId sourceId);
-    DGNPLATFORM_EXPORT virtual DgnClassId _RemapClassId(DgnClassId sourceId);
-    DGNPLATFORM_EXPORT virtual RenderMaterialId _RemapRenderMaterialId(RenderMaterialId sourceId);
-    DGNPLATFORM_EXPORT virtual DgnTextureId _RemapTextureId(DgnTextureId sourceId);
-    DGNPLATFORM_EXPORT virtual DgnDbStatus _RemapGeometryStreamIds(GeometryStreamR geom);
-    DGNPLATFORM_EXPORT virtual DgnFontId _RemapFont(DgnFontId);
-    DGNPLATFORM_EXPORT virtual DgnStyleId _RemapLineStyleId(DgnStyleId sourceId);
-
-public:
-    //! Construct a DgnImportContext object.
-    DGNPLATFORM_EXPORT DgnImportContext(DgnDbR source, DgnDbR dest);
-    //! Destruct a DgnImportContext object.
-    DGNPLATFORM_EXPORT ~DgnImportContext();
-
-    //! @name Source and Destination Dbs
-    //! @{
-    DgnDbR GetSourceDb() const {return m_sourceDb;}
-    DgnDbR GetDestinationDb() const {return m_destDb;}
-    bool IsBetweenDbs() const {return &GetDestinationDb() != &GetSourceDb();}
-    //! @}
-
-    //! @name Id remapping
-    //! @{
-    //! Make sure that a CodeSpec has been imported
-    CodeSpecId RemapCodeSpecId(CodeSpecId sourceId) {return _RemapCodeSpecId(sourceId);}
-    //! Register a copy of a CodeSpec
-    CodeSpecId AddCodeSpecId(CodeSpecId sourceId, CodeSpecId targetId) {return m_remap.Add(sourceId, targetId);}
-    //! Look up a copy of a model
-    DgnModelId FindModelId(DgnModelId sourceId) const {return m_remap.Find(sourceId);}
-    //! Register a copy of a model
-    DgnModelId AddModelId(DgnModelId sourceId, DgnModelId targetId) {return m_remap.Add(sourceId, targetId);}
-    //! Make sure that a GeometryPart has been imported
-    DgnGeometryPartId RemapGeometryPartId(DgnGeometryPartId sourceId) {return _RemapGeometryPartId(sourceId);}
-    //! Look up a copy of a Category
-    DgnCategoryId FindCategory(DgnCategoryId sourceId) const {return m_remap.Find(sourceId);}
-    //! Register a copy of a Category
-    DgnCategoryId AddCategory(DgnCategoryId sourceId, DgnCategoryId targetId) {return m_remap.Add(sourceId, targetId);}
-    //! Make sure that a Category has been imported
-    DgnCategoryId RemapCategory(DgnCategoryId sourceId) {return _RemapCategory(sourceId);}
-    //! Look up a copy of an subcategory
-    DgnSubCategoryId FindSubCategory(DgnSubCategoryId sourceId) const {return m_remap.Find(sourceId);}
-    //! Register a copy of a SubCategory
-    DgnSubCategoryId AddSubCategory(DgnSubCategoryId sourceId, DgnSubCategoryId targetId) {return m_remap.Add(sourceId, targetId);}
-    //! Make sure that a SubCategory has been imported
-    DgnSubCategoryId RemapSubCategory(DgnCategoryId destCategoryId, DgnSubCategoryId sourceId) {return _RemapSubCategory(destCategoryId, sourceId);}
-    //! Make sure that an ECClass has been imported
-    DgnClassId RemapClassId(DgnClassId sourceId) {return _RemapClassId(sourceId);}
-    //! Look up a copy of a RenderMaterial
-    RenderMaterialId FindRenderMaterialId(RenderMaterialId sourceId) const {return m_remap.Find(sourceId);}
-    //! Register a copy of a RenderMaterial
-    RenderMaterialId AddMaterialId(RenderMaterialId sourceId, RenderMaterialId targetId) {return m_remap.Add(sourceId, targetId);}
-    //! Make sure that a RenderMaterial has been imported
-    RenderMaterialId RemapRenderMaterialId(RenderMaterialId sourceId) {return _RemapRenderMaterialId(sourceId);}
-    //! Look up a copy of a Texture
-    DgnTextureId FindTextureId(DgnTextureId sourceId) const {return m_remap.Find(sourceId);}
-    //! Register a copy of a Texture
-    DgnTextureId AddTextureId(DgnTextureId sourceId, DgnTextureId targetId) {return m_remap.Add(sourceId, targetId);}
-    //! Make sure that a Texture has been imported
-    DgnTextureId RemapTextureId(DgnTextureId sourceId) {return _RemapTextureId(sourceId);}
-    //! Look up a copy of a LineStyle
-    DgnStyleId FindLineStyleId(DgnStyleId sourceId) const {return m_remap.Find(sourceId);}
-    //! Register a copy of a LineStyle
-    DgnStyleId AddLineStyleId(DgnStyleId sourceId, DgnStyleId targetId) {return m_remap.Add(sourceId, targetId);}
-    //! Make sure that a LineStyle has been imported
-    DgnStyleId RemapLineStyleId(DgnStyleId sourceId) {return _RemapLineStyleId(sourceId);}
-    //! Look up a copy of a LineStyle component
-    LsComponentId FindLineStyleComponentId(LsComponentId sourceId) const;
-    //! Register a copy of a LineStyle component
-    void AddLineStyleComponentId(LsComponentId sourceId, LsComponentId targetId);
-    //! Look up a copy of a Material
-    //! Make sure that any ids referenced by the supplied GeometryStream have been imported
-    DgnDbStatus RemapGeometryStreamIds(GeometryStreamR geom) {return _RemapGeometryStreamIds(geom);}
-    //! Remap a font between databases. If it exists by-type and -name, the Id is simply remapped; if not, a deep copy is made. If a deep copy is made and the source database contained the font data, the font data is also deep copied.
-    DgnFontId RemapFont(DgnFontId srcId) {return _RemapFont(srcId);}
-    //! @}
-
-    //! @name GCS coordinate system shift
-    //! @{
-    //! Check if the source and destination GCSs are compatible, such that elements can be copied between them.
-    DgnDbStatus CheckCompatibleGCS() const {return m_areCompatibleDbs? DgnDbStatus::Success: DgnDbStatus::MismatchGcs;}
-    //! When copying between different DgnDbs, X and Y coordinates may need to be offset
-    DPoint3d GetOriginOffset() const {return m_xyzOffset;}
-    //! When copying between different DgnDbs, the Yaw angle may need to be adjusted.
-    AngleInDegrees GetYawAdjustment() const {return m_yawAdj;}
-    //! @}
-};
-
-//=======================================================================================
-//! The "current entry" of an ElementIterator
-// @bsiclass                                                     Shaun.Sewall      11/16
-//=======================================================================================
-struct ElementIteratorEntry : ECSqlStatementEntry
-{
-    friend struct ECSqlStatementIterator<ElementIteratorEntry>;
-private:
-    ElementIteratorEntry(BeSQLite::EC::ECSqlStatement* statement = nullptr) : ECSqlStatementEntry(statement) {}
-public:
-    DGNPLATFORM_EXPORT DgnElementId GetElementId() const; //!< Get the DgnElementId of the current element
-    template <class T_ElementId> T_ElementId GetId() const {return T_ElementId(GetElementId().GetValue());} //!< Get the DgnElementId of the current element
-    DGNPLATFORM_EXPORT DgnClassId GetClassId() const; //!< Get the DgnClassId of the current element
-    DGNPLATFORM_EXPORT BeSQLite::BeGuid GetFederationGuid() const; //!< Get the FederationGuid of the current element
-    DGNPLATFORM_EXPORT DgnCode GetCode() const; //!< Get the DgnCode of the current element
-    DGNPLATFORM_EXPORT Utf8CP GetCodeValue() const; //!< Get the CodeValue of the current element
-    DGNPLATFORM_EXPORT DgnModelId GetModelId() const; //!< Get the DgnModelId of the current element
-    DGNPLATFORM_EXPORT DgnElementId GetParentId() const; //!< Get the DgnElementId of the parent of the current element
-    DGNPLATFORM_EXPORT Utf8CP GetUserLabel() const; //!< Get the user label of the current element
-    DGNPLATFORM_EXPORT DateTime GetLastModifyTime() const; //!< Get the last modify time of the current element
-};
-
-//=======================================================================================
-//! An iterator over a set of DgnElements, defined by a query.
-// @bsiclass                                                     Shaun.Sewall      11/16
-//=======================================================================================
-struct ElementIterator : ECSqlStatementIterator<ElementIteratorEntry>
-{
-    //! Iterates all entries to build an unordered IdSet templated on DgnElementId or a subclass of DgnElementId
-    template <class T_ElementId> BeSQLite::IdSet<T_ElementId> BuildIdSet()
-        {
-        BeSQLite::IdSet<T_ElementId> idSet;
-        for (ElementIteratorEntry entry : *this)
-            idSet.insert(entry.GetId<T_ElementId>());
-
-        return idSet;
-        }
-
-    //! Iterates all entries to build an ordered bvector templated on DgnElementId or a subclass of DgnElementId
-    template <class T_ElementId> bvector<T_ElementId> BuildIdList()
-        {
-        bvector<T_ElementId> idList;
-        for (ElementIteratorEntry entry : *this)
-            idList.push_back(entry.GetId<T_ElementId>());
-
-        return idList;
-        }
-
-    //! Iterates all entries to populate an ordered bvector templated on DgnElementId or a subclass of DgnElementId
-    template <class T_ElementId> void BuildIdList(bvector<T_ElementId>& idList)
-        {
-        for (ElementIteratorEntry entry : *this)
-            idList.push_back(entry.GetId<T_ElementId>());
-        }
-};
-
-//=======================================================================================
-//! The "current entry" of an ElementAspectIterator
-// @bsiclass                                                     Shaun.Sewall      11/16
-//=======================================================================================
-struct ElementAspectIteratorEntry : ECSqlStatementEntry
-{
-    friend struct ECSqlStatementIterator<ElementAspectIteratorEntry>;
-private:
-    ElementAspectIteratorEntry(BeSQLite::EC::ECSqlStatement* statement = nullptr) : ECSqlStatementEntry(statement) {}
-public:
-    DGNPLATFORM_EXPORT BeSQLite::EC::ECInstanceId GetECInstanceId() const; //!< Get ECInstanceId (unique instance identifier) of the current aspect
-    DGNPLATFORM_EXPORT DgnClassId GetClassId() const; //!< Get the DgnClassId of the current aspect
-    DGNPLATFORM_EXPORT DgnElementId GetElementId() const; //!< Get the DgnElementId of the element that owns the current aspect
-};
-
-//=======================================================================================
-//! An iterator over a set of ElementAspects, defined by a query.
-// @bsiclass                                                     Shaun.Sewall      07/17
-//=======================================================================================
-struct ElementAspectIterator : ECSqlStatementIterator<ElementAspectIteratorEntry>
-{
-};
-
-//=======================================================================================
-//! The basic element importer. Imports elements and their children.
-// @bsiclass                                                BentleySystems
-//=======================================================================================
-struct ElementImporter
-{
-protected:
-    DgnImportContext& m_context;
-    bool m_copyChildren;
-    bool m_copyGroups;
-
-public:
-    DGNPLATFORM_EXPORT ElementImporter(DgnImportContext&);
-
-    DgnImportContext& GetImportContext() {return m_context;}
-
-    //! Specify if children should be deep-copied or not. The default is yes, deep-copy children.
-    void SetCopyChildren(bool b) {m_copyChildren=b;}
-
-    //! Specify if group members should be deep-copied or not. The default is no, do not deep-copy group members.
-    void SetCopyGroups(bool b) {m_copyGroups=b;}
-
-    //! Make a persistent copy of a specified Physical element, along with all of its children.
-    //! If the source element is a group, this function will optionally import all of its members (recursively). See SetCopyGroups.
-    //! When importing children, if the child element's model has already been imported, this function will import the child into the copy of that model. 
-    //! If the child element's model has not already been imported, then this function will import the child into its parent's model. 
-    //! The same strategy is used to choose the destination model of group members.
-    //! @param[out] stat        Optional. If not null, then an error code is stored here in case the copy fails.
-    //! @param[in] destModel    The model where the instance is to be inserted
-    //! @param[in] sourceElement The element that is to be copied
-    //! @note Parent elements must be imported before child elements. The parent of the new element will 
-    //!       be the element in the destination db to which the source parent has been remapped, or it will be invalid if the parent has not been remapped.
-    //! @return a new element if successful
-    DGNPLATFORM_EXPORT DgnElementCPtr ImportElement(DgnDbStatus* stat, DgnModelR destModel, DgnElementCR sourceElement);
-};
-
-//=======================================================================================
-//! Returns all auto- or custom-handled properties on a class that are for the specified type of statements
-//! @private
-// @bsiclass                                                    Sam.Wilson      07/16
-//=======================================================================================
-struct AutoHandledPropertiesCollection
-{
-    ECN::ECPropertyIterable m_props;
-    ECN::ECPropertyIterable::const_iterator m_end;
-    ECN::ECClassCP m_customHandledProperty;
-    ECN::ECClassCP m_autoHandledProperty;
-    ECSqlClassParams::StatementType m_stype;
-    bool m_wantCustomHandledProps;
-
-    AutoHandledPropertiesCollection(ECN::ECClassCR eclass, DgnDbR db, ECSqlClassParams::StatementType stype, bool wantCustomHandledProps);
-
-    struct Iterator : std::iterator<std::input_iterator_tag, ECN::ECPropertyCP>
-        {
-        private:
-            friend struct AutoHandledPropertiesCollection;
-            ECN::ECPropertyIterable::const_iterator m_i;
-            ECSqlClassParams::StatementType m_stype;
-            AutoHandledPropertiesCollection const& m_coll;
-            Iterator(ECN::ECPropertyIterable::const_iterator it, AutoHandledPropertiesCollection const& coll);
-            void ToNextValid();
-
-        public:
-            ECN::ECPropertyCP operator*() const {BeAssert(m_i != m_coll.m_end); return *m_i;}
-            Iterator& operator++();
-            bool operator!=(Iterator const& rhs) const {return !(*this == rhs);}
-            bool operator==(Iterator const& rhs) const {return m_i == rhs.m_i;}
-            ECSqlClassParams::StatementType GetStatementType() const {return m_stype;}
-        };
-
-    typedef Iterator const_iterator;
-    const_iterator begin() const {return Iterator(m_props.begin(), *this);}
-    const_iterator end() const {return Iterator(m_props.end(), *this);}
-};
-
-//=======================================================================================
-//! Specifies either an invalid value or the index of an item in an array.
-// @bsiclass                                                     Sam.Wilson        10/16
-//=======================================================================================
-struct PropertyArrayIndex
-{
-    bool m_hasIndex;
-    uint32_t m_index;
-    PropertyArrayIndex() : m_hasIndex(0) {}
-    PropertyArrayIndex(uint32_t index) : m_hasIndex(true), m_index(index) {}
-    PropertyArrayIndex(bool useIndex, uint32_t index) : m_hasIndex(useIndex), m_index(index) {}
-    bool HasIndex() const {return m_hasIndex;}
-    uint32_t GetIndex() const {return m_index;}
-};
-
-//=======================================================================================
-//! Helps with access to an individual element property
-// @bsiclass                                                     Sam.Wilson        10/16
-//=======================================================================================
-struct ElementECPropertyAccessor
-{
-private:
-    DgnElementR m_element;
-    ECSqlClassInfo* m_classInfo;
-    ECN::ECClassCP m_eclass;
-    ECN::ClassLayoutCP m_layout;
-    bpair<ECSqlClassInfo::T_ElementPropGet,ECSqlClassInfo::T_ElementPropSet> const* m_accessors;
-    uint32_t m_propIdx;
-    bool m_isPropertyIndexValid;
-    bool m_readOnly;
-
-    DGNPLATFORM_EXPORT void Init(uint32_t propIdx, Utf8CP accessString);
-
-public:
-    DGNPLATFORM_EXPORT ElementECPropertyAccessor(DgnElementCR, uint32_t);
-    DGNPLATFORM_EXPORT ElementECPropertyAccessor(DgnElementCR, Utf8CP accessString);
-    DGNPLATFORM_EXPORT ElementECPropertyAccessor(DgnElementR, uint32_t);
-    DGNPLATFORM_EXPORT ElementECPropertyAccessor(DgnElementR, Utf8CP accessString);
-
-    bool IsValid() const {return m_isPropertyIndexValid;}
-
-    DGNPLATFORM_EXPORT Utf8CP GetAccessString() const;
-
-    DGNPLATFORM_EXPORT DgnDbStatus SetAutoHandledPropertyValue(ECN::ECValueCR value, PropertyArrayIndex const& arrayIndex);
-    DGNPLATFORM_EXPORT DgnDbStatus GetAutoHandledPropertyValue(ECN::ECValueR value, PropertyArrayIndex const& arrayIndex) const;
-
-    DGNPLATFORM_EXPORT DgnDbStatus SetPropertyValue(ECN::ECValueCR value, PropertyArrayIndex const& arrayIndex);
-    DGNPLATFORM_EXPORT DgnDbStatus GetPropertyValue(ECN::ECValueR value, PropertyArrayIndex const& arrayIndex) const;
-};
-
-#define DGNELEMENT_DECLARE_MEMBERS(__ECClassName__,__superclass__) \
-    private: typedef __superclass__ T_Super;\
-    public: static Utf8CP MyHandlerECClassName() {return __ECClassName__;}\
-    protected: Utf8CP _GetHandlerECClassName() const override {return MyHandlerECClassName();}\
-               Utf8CP _GetSuperHandlerECClassName() const override {return T_Super::_GetHandlerECClassName();}
-
-#define DGNASPECT_DECLARE_MEMBERS(__ECSchemaName__,__ECClassName__,__superclass__) \
-    private:    typedef __superclass__ T_Super;\
-    public:     static Utf8CP MyECSchemaName() {return __ECSchemaName__;}\
-                static Utf8CP MyECClassName() {return __ECClassName__;}\
-    protected:  Utf8CP _GetECSchemaName() const override {return MyECSchemaName();}\
-                Utf8CP _GetECClassName() const override {return MyECClassName();}\
-                Utf8CP _GetSuperECClassName() const override {return T_Super::_GetECClassName();}
-
-
-/**
-* @addtogroup GROUP_DgnElement DgnElement Module
-* Types related to working with %DgnElements
-* @see @ref PAGE_ElementOverview
-* @see @ref PAGE_CustomElement
-*/
-
-/**
-* @addtogroup ElementCopying DgnElement Copying and Importing
-* 
-* There are 3 basic reasons why you would want to make a copy of an element, and there is a function for each one:
-*   1. DgnElement::Clone makes a copy of an element, suitable for inserting into the Db.
-*   2. DgnElement::Import makes a copy of an element in a source Db, suitable for inserting into a different Db. It remaps any IDs stored in the element or its aspects.
-*   3. DgnElement::CopyForEdit and DgnElement::MakeCopy make make a quick copy of an element, suitable for editing and then replacing in the Db.
-*
-* When making a copy of an element within the same DgnDb but a different model, set up an instance of DgnElement::CreateParams that specifies the target model
-* and pass that when you call Clone.
-*
-*/
-
-/** 
-* @addtogroup ElementCopyVirtualFunctions DgnElement Copy and Importing - Virtual Functions
-*
-* A DgnElement subclass will normally override a few virtual functions to support @ref ElementCopying.
-*
-* <h2>Virtual Member Functions</h2>
-* DgnElement defines several virtual functions that control copying and importing.
-*   * DgnElement::_CopyFrom must copy member variables from source element. It is used in many different copying operations.
-*   * DgnElement::_Clone must make a copy of an element, suitable for inserting into the DgnDb.
-*   * DgnElement::_CloneForImport must make a copy of an element in a source DgnDb, suitable for inserting into a target DgnDb. 
-*   * DgnElement::_RemapIds must remap any IDs stored in the element's member variables or its aspects.
-* 
-* If you define a new subclass of DgnElement, you may need to override one or more of these virtual methods.
-*
-* If subclass ...|It must override ...
-* ---------------|--------------------
-* Defines new member variables|DgnElement::_CopyFrom to copy them.
-* Defines new member variables that stored IDs of any kind|DgnElement::_RemapIds to relocate them to the destination DgnDb.
-* Stores some of its data in Aspects|DgnElement::_Clone and DgnElement::_CloneForImport, as described below.
-* 
-* Normally, there is no need to override _Clone, as the base class implementation will work for subclasses, as it calls _CopyFrom.
-*
-* If you don't use Aspects, then normally, you won't need to override _Clone and _CloneForImport.
-*
-* <h2>The Central role of _CopyFrom</h2>
-*
-* _Clone, _CloneForImport, and CopyForEdit all call _CopyFrom to do one specific part of the copying work: copying the member variables. 
-* _CopyFrom must make a straight, faithful copy of the C++ element struct's member variables only. It must be quick. 
-* It should not load data from the Db. 
-*
-* Note that the _CopyFrom method copies <em>only</em> member variables. It must not try to read from the Db. 
-* The _CopyFrom method handle only custom-handled properties. It must not try to copy or modify auto-handled properties or 
-* user properties. Those properties are handled by the base class.
-*
-* <h2>Copying and Importing Aspects</h2>
-*
-* A subclass of DgnElement that stores some of its data in Aspects must take care of copying and importing those Aspects. 
-* Specifically, an element subclass should override _Clone and _CloneForImport. 
-*   * Its _Clone method should call super and then copy its aspects. 
-*   * Its _CloneForImport method should call super, then copy over its aspects, and then tell the copied Aspects to remap their IDs.
-*
-* @note If a DgnElement subclass overrides any of the virtual methods mentioned above, then the corresponding ECClass should also specify @ref ElementRestrictions
-*
-* @see ElementRestrictions
-* @see @ref PAGE_ElementOverview
-*/
-
-/**
-* @addtogroup ElementRestrictions DgnElement Restrictions
-*
-* Element restrictions specify what operations may be applied to an element when its handler is not present. 
-* Restrictions are specified in the ECSchema definition of an Element subclass.
-*
-* <b><em>If a DgnElement subclasss needs to do validation, then the corresponding dgn.Element ECClass should specify restrictions.</em></b>
-*
-* As a rule of thumb, if you write a subclass of dgn_ElementHandler::Element, then you should probably restrict all actions in your Element's schema definition.
-*
-* See DgnElement::RestrictedAction for the permissions that may be granted.
-*/
-
-/**
-* @addtogroup ElementProperties DgnElement Properties
-*
-* A DgnElement may have two kinds of properties: Class-defined properties and user-defined properties.
-*
-* <h2>User-Defined Properties</h2>
-* The user or application may add properties that are not defined by the ECClass to a particular instance. 
-* User-defined properties are stored together in Json format in the JsonProperties of an element. ECSQL select statements may
-* query User Properties using ECSQL's JSON functions.
-* 
-* <h2>Class-Defined Properties</h2>
-* Properties that are defined by the ECClass are defined for every instance. 
-*
-* Class-defined properties may be queried by name in ECSQL select statements.
-* See DgnElement::_GetPropertyValue and DgnElement::_SetPropertyValue for how to get and set class-defined property values in C++.
-* Note that, while all class-defined properties are defined for every instance, the actual value of a property on a particular element may be NULL, 
-* if the property definition permits NULLs.
-*
-* When a subclass of dgn.Element defines a property, it specifies whether the handling of that property is to be done autmatically by the 
-* platform or must be done using custom logic supplied by a DgnElement subclass.
-*
-* <h3>Auto-Handled Properties</h3>
-* When you define a subclass of dgn.Element in your domain's schema and you define properties for it, you don't have to write
-* any code to enable applications to work with those properties. The base class implementation of the functions that load, store, and copy properties
-* will automatically detect and handle all properties defined in the schema. This is called "auto-handling" of properties, and it is the default.
-* The base class implementation of DgnElement::_GetPropertyValue and DgnElement::_SetPropertyValue will provide access to all auto-handled properties.
-* New or updated auto-handled properties are automatically written to the database when the element is inserted or updated.
-*
-* <h4>Validating Auto-Handled Properties</h4>
-* The domain schema can specify some validation rules for auto-handled properties in the ECSchema, such as the IsNullable CustomAttribute.
-* Beyond that, to apply custom validation rules to auto-handled properties, a domain must define an element subclass that overrides 
-* _OnInsert and _OnUpdate methods to check property values. In this case, the ECSchema should <em>also</em> specify @ref ElementRestrictions.
-*
-* <h3>Custom Properties</h3>
-* In some cases, a subclass of DgnElement may want to map a property to a C++ member variable or must provide a custom API for a property.
-* That is often necessary for binary data. In such cases, the subclass can take over the job of loading and storing that one property.
-* This is called "custom-handling" a property. To opt into custom handling, the property definition in the schema must include the @a CustomHandledProperty
-* CustomAttribute. The subclass of DgnElement must then override DgnElement::_BindWriteParams and DgnElement::_ReadSelectParams to load and store
-* the custom-handled properties. The subclass must also override DgnElement::_GetPropertyValue and DgnElement::_SetPropertyValue to provide name-based get/set support for its custom-handled properties.
-* Finally, the subclass must override DgnElement::_CopyFrom and possibly other virtual methods to support copying and importing of its custom-handled properties.
-* An element subclass that defines custom-handled properties <em>must</em> specify @ref ElementRestrictions.
-* @note A class that has custom-handled properties must override DgnElement::_GetPropertyValue and DgnElement::_SetPropertyValue to provide access to those properties, even if it also define special custom access methods for them.
-* 
-* @see @ref ElementRestrictions
-* @see @ref PAGE_ElementOverview
-*/
-
-//=======================================================================================
-//! An instance of a DgnElement in memory. 
-//!
-//! For details on writing an element handler and a DgnElement subclass, see
-//! - @ref PAGE_CustomElement
-//! - @ref ElementProperties
-//! - @ref ElementRestrictions
-//! - @ref ElementCopyVirtualFunctions
-//!
-//! @ingroup GROUP_DgnElement
-// @bsiclass                                                     KeithBentley    10/13
-//=======================================================================================
-struct EXPORT_VTABLE_ATTRIBUTE DgnElement : NonCopyableClass
-{
-    DEFINE_BENTLEY_NEW_DELETE_OPERATORS
-
-public:
-    friend struct DgnElements;
-    friend struct DgnModel;
-    friend struct IModelJs;
-    friend struct ElemIdTree;
-    friend struct dgn_ElementHandler::Element;
-    friend struct dgn_TxnTable::Element;
-    friend struct MultiAspect;
-    friend struct GeometrySource;
-    friend struct ElementECPropertyAccessor;
-    friend struct ElementAutoHandledPropertiesECInstanceAdapter;
-
-    //! Parameters for creating a new DgnElement
-    struct CreateParams
-    {
-    public:
-        DgnDbR              m_dgndb;
-        DgnModelId          m_modelId;
-        DgnClassId          m_classId;
-        DgnCode             m_code;
-        BeSQLite::BeGuid    m_federationGuid;
-        Utf8String          m_userLabel;
-        DgnElementId        m_id;
-        DgnElementId        m_parentId;
-        DgnClassId          m_parentRelClassId;
-
-        DGNPLATFORM_EXPORT CreateParams(DgnDbR, JsonValueCR);
-        CreateParams(DgnDbR db, DgnModelId modelId, DgnClassId classId, DgnCodeCR code=DgnCode(), Utf8CP label=nullptr, DgnElementId parentId=DgnElementId(), DgnClassId parentRelClassId=DgnClassId(), BeSQLite::BeGuidCR federationGuid=BeSQLite::BeGuid())
-            : m_dgndb(db), m_modelId(modelId), m_classId(classId), m_code(code), m_parentId(parentId), m_parentRelClassId(parentRelClassId), m_federationGuid(federationGuid) {SetUserLabel(label);}
-
-        DGNPLATFORM_EXPORT void RelocateToDestinationDb(DgnImportContext&);
-        void SetCode(DgnCode code) {m_code = code;}                 //!< Set the DgnCode for elements created with this CreateParams
-        void SetUserLabel(Utf8CP label) {m_userLabel.AssignOrClear(label);} //!< Set the Label for elements created with this CreateParams
-        void SetElementId(DgnElementId id) {m_id = id;}             //!< @private
-        void SetModelId(DgnModelId modelId) {m_modelId = modelId;}  //!< @private
-        void SetParentId(DgnElementId parent, DgnClassId parentRelClassId) {m_parentId=parent; m_parentRelClassId=parentRelClassId;}  //!< Set the ParentId for elements created with this CreateParams
-        void SetFederationGuid(BeSQLite::BeGuidCR federationGuid) {m_federationGuid = federationGuid;} //!< Set the FederationGuid for the DgnElement created with this CreateParams
-        bool IsValid() const {return m_modelId.IsValid() && m_classId.IsValid();}
-    };
-
-    //! Property filter to be use when comparing elements
-    struct ComparePropertyFilter
-    {
-        enum Ignore 
-        {
-            None      = 0, 
-            WriteOnly = 0x02,  //! Ignore properties such as LastMod
-            ElementId = 0x10,  //! Ignore ElementIds
-        };
-
-        Ignore m_ignore;
-        bset<Utf8String> m_ignoreList;
-
-        ComparePropertyFilter(Ignore ignore, bset<Utf8String> const& list = bset<Utf8String>()) : m_ignore(ignore), m_ignoreList(list) {}
-        ComparePropertyFilter(bset<Utf8String> const& list) : m_ignore(Ignore::None), m_ignoreList(list) {}
-
-        virtual bool _ExcludeElementId() const {return 0 != (Ignore::ElementId & m_ignore);}
-        DGNPLATFORM_EXPORT virtual bool _ExcludeProperty(ECN::ECPropertyValueCR) const;
-    };
-
-    //! Property filter to be used when setting properties
-    struct SetPropertyFilter
-    {
-        enum Ignore 
-        {
-            None          = 0, 
-            Bootstrapping = 0x01,  //! Don't set properties that are specified in DgnElement::CreateParams, plus ElementId
-            WriteOnly     = 0x02,  //! Don't set properties such as LastMod
-            Null          = 0x08,  //! Don't set the property if the supplied value is null
-            ElementId     = 0x10,  //! Don't set ElementId
-            WriteOnlyNullBootstrapping = WriteOnly|Null|Bootstrapping|ElementId,
-        };
-
-        Ignore m_ignore;
-        bool m_ignoreErrors;
-        bset<Utf8String> m_ignoreList;
-
-        SetPropertyFilter(Ignore ignore = None, bool ignoreErrors = false, bset<Utf8String> const& ignoreProps = bset<Utf8String>()) : m_ignore(ignore), m_ignoreErrors(ignoreErrors), m_ignoreList(ignoreProps) {}
-        SetPropertyFilter(bset<Utf8String> const& ignore)  : m_ignore(Ignore::None), m_ignoreErrors(false), m_ignoreList(ignore) {}
-
-        DGNPLATFORM_EXPORT static bool IsBootStrappingProperty(Utf8StringCR);
-
-        virtual bool _ExcludeElementId() const {return 0 != (ElementId & m_ignore);}
-        DGNPLATFORM_EXPORT virtual bool _ExcludeProperty(ECN::ECPropertyValueCR) const;
-        virtual bool _IgnoreErrors() const {return m_ignoreErrors;}
-    };
-
-    //! Information about an ECNavigationProperty
-    struct NavigationPropertyInfo
-    {
-    private:
-        BeInt64Id m_id;
-        DgnClassId m_relClassId;
-
-    public:
-        explicit NavigationPropertyInfo(BeInt64Id id=BeInt64Id(), DgnClassId relClassId=DgnClassId()) : m_id(id), m_relClassId(relClassId) {}
-        DgnClassId GetRelClassId() const {return m_relClassId;}
-        template <class TBeInt64Id> TBeInt64Id GetId() const {return TBeInt64Id(m_id.GetValueUnchecked());}
-    };
-
-    //! The Hilite state of a DgnElement. If an element is "hilited", its appearance is changed to call attention to it.
-    enum class Hilited : uint8_t
-    {
-        None         = 0, //!< the element is displayed normally (not hilited)
-        Normal       = 1, //!< the element is displayed using the normal hilite appearance
-        Background   = 2, //!< the element is displayed with the background color
-    };
-
-    //! Identifies actions which may be restricted for elements created by a handler for a missing subclass of DgnElement.
-    struct RestrictedAction : DgnDomain::Handler::RestrictedAction
-    {
-        DEFINE_T_SUPER(DgnDomain::Handler::RestrictedAction);
-
-        static const uint64_t Clone = T_Super::NextAvailable; //!< Create a copy of element. "Clone"
-        static const uint64_t SetParent = Clone << 1; //!< Change the parent element. "SetParent"
-        static const uint64_t InsertChild = SetParent << 1; //!< Insert an element with this element as its parent. "InsertChild"
-        static const uint64_t UpdateChild = InsertChild << 1; //!< Modify a child of this element. "UpdateChild"
-        static const uint64_t DeleteChild = UpdateChild << 1; //!< Delete a child of this element. "DeleteChild"
-        static const uint64_t SetCode = DeleteChild << 1; //!< Change this element's code. "SetCode"
-        static const uint64_t Move = SetCode << 1; //!< Rotate and/or translate. "Move"
-        static const uint64_t SetCategory = Move << 1; //!< Change element category. "SetCategory"
-        static const uint64_t SetGeometry = SetCategory << 1; //!< Change element geometry. "SetGeometry"
-
-        static const uint64_t Reserved_1 = SetGeometry << 1; //!< Reserved for future use 
-        static const uint64_t Reserved_2 = Reserved_1 << 1; //!< Reserved for future use 
-        static const uint64_t Reserved_3 = Reserved_2 << 1; //!< Reserved for future use 
-        static const uint64_t Reserved_4 = Reserved_3 << 1; //!< Reserved for future use 
-        static const uint64_t Reserved_5 = Reserved_4 << 1; //!< Reserved for future use 
-        static const uint64_t Reserved_6 = Reserved_5 << 1; //!< Reserved for future use 
-
-        static const uint64_t NextAvailable = Reserved_6 << 1; //!< Subclasses can add new actions beginning with this value
-
-        DGNPLATFORM_EXPORT static uint64_t Parse(Utf8CP name); //!< Parse action name from ClassHasHandler custom attribute
-    };
-
-    //! Application data attached to a DgnElement. Create a subclass of this to store non-persistent information on a DgnElement.
-    struct EXPORT_VTABLE_ATTRIBUTE AppData : RefCountedBase
-    {
-        //! A unique identifier for this type of AppData. Use a static instance of this class to identify your AppData.
-        struct Key : NonCopyableClass {};
-
-        virtual DgnDbStatus _OnInsert(DgnElementR el) {return DgnDbStatus::Success;}
-        virtual DgnDbStatus _OnUpdate(DgnElementR el, DgnElementCR original){return DgnDbStatus::Success;}
-        virtual DgnDbStatus _OnDelete(DgnElementCR el) {return DgnDbStatus::Success;}
-
-        enum class DropMe : bool {No=false, Yes=true};
-
-        //! Called after the element was Inserted.
-        //! @param[in]  el the new persistent DgnElement that was Inserted
-        //! @return DropMe::Yes to drop this appData, DropMe::No to leave it attached to the DgnElement.
-        //! @note el will not be the writable element onto which this AppData was attached. It will be the new persistent copy of that element.
-        //! If you wish for your AppData to reside on the new element, call el.AddAppData(key,this) inside this method.
-        virtual DropMe _OnInserted(DgnElementCR el){return DropMe::No;}
-
-        //! Called after the element was Updated.
-        //! @param[in] modified the modified DgnElement
-        //! @param[in] original the original DgnElement
-        //! @param[in] isOriginal If true, this AppData is on the original element, else it's on the modified element.
-        //! @return DropMe::Yes to drop this appData, DropMe::No to leave it attached to the DgnElement.
-        //! @note This method is called for @b all AppData on both the original and the modified DgnElements.
-        virtual DropMe _OnUpdated(DgnElementCR modified, DgnElementCR original, bool isOriginal) {return isOriginal? DropMe::Yes: DropMe::No;}
-
-        //! Called after a change set representing an update to the element was applied to the database
-        //! @param[in] original the original DgnElement (after applying the change)
-        //! @param[in] modified the modified DgnElement (before applying the change)
-        //! @return DropMe::Yes to drop this appData, DropMe::No to leave it attached to the DgnElement.
-        //! @note This method is called for @b all AppData on both the original and the modified DgnElements.
-        virtual DropMe _OnAppliedUpdate(DgnElementCR original, DgnElementCR modified) {return DropMe::Yes;}
-
-        //! Called after the element was Deleted.
-        //! @param[in]  el the DgnElement that was deleted
-        //! @return DropMe::Yes to drop this appData, DropMe::No to leave it attached to the DgnElement.
-        virtual DropMe _OnDeleted(DgnElementCR el) {return DropMe::Yes;}
-    };
-
-    //! Holds changes to a dgn.ElementAspect in memory and writes out the changes when the host DgnElement is inserted or updated.
-    //! All aspects are actually subclasses of either dgn.ElementUniqueAspect or dgn.ElementMultiAspect.
-    //! A domain that defines a subclass of one of these ECClasses in the schema should normally also define a subclass of one of the
-    //! subclasses of DgnElement::Aspect to manage transactions.
-    //! A domain will normally subclass one of the following more specific subclasses:
-    //!     * DgnElement::UniqueAspect when the domain defines a subclass of dgn.ElementUniqueAspect for aspects that must be 1:1 with the host element.
-    //!     * DgnElement::MultiAspect when the domain defines a subclass of dgn.ElementMultiAspect for cases where multiple instances of the class can be associated with a given element.
-    //! The domain must also define and register a subclass of ElementAspectHandler to load instances of its aspects.
-    struct EXPORT_VTABLE_ATTRIBUTE Aspect : AppData
-    {
-    private:
-        DGNPLATFORM_EXPORT DropMe _OnInserted(DgnElementCR el) override final;
-        DGNPLATFORM_EXPORT DropMe _OnUpdated(DgnElementCR modified, DgnElementCR original, bool isOriginal) override final;
-        friend struct MultiAspectMux;
-
-    protected:
-        BeSQLite::EC::ECInstanceId m_instanceId;
-
-        enum class ChangeType{None, Write, Delete};
-        ChangeType m_changeType;
-
-        DgnDbStatus InsertThis(DgnElementCR el);
-        Utf8String  GetFullEcSqlClassName() {return Utf8String(_GetECSchemaName()).append(".").append(_GetECClassName());}
-
-        DGNPLATFORM_EXPORT Aspect();
-
-        //! The subclass must implement this method to return the name of the schema that defines the aspect.
-        virtual Utf8CP _GetECSchemaName() const = 0;
-
-        //! The subclass must implement this method to return the name of the class that defines the aspect.
-        virtual Utf8CP _GetECClassName() const {return BIS_CLASS_ElementAspect;}
-
-        //! The subclass must implement this method to return the name of the superclass
-        virtual Utf8CP _GetSuperECClassName() const {return nullptr;}
-
-        //! The subclass must implement this method to report an existing instance on the host element that this instance will replace.
-        virtual BeSQLite::EC::ECInstanceKey _QueryExistingInstanceKey(DgnElementCR) = 0;
-
-        //! The subclass must override this method to insert an empty instance into the Db and associate it with the host element.
-        //! @param el   The host element
-        //! @param writeToken The token for updating element-related data
-        //! @note The caller will call _UpdateProperties immediately after calling this method.
-        //! @note use DgnDb::GetNonSelectPreparedECSqlStatement to prepare an insert statement, and pass @a writeToken as the second argument
-        virtual DgnDbStatus _InsertInstance(DgnElementCR el, BeSQLite::EC::ECCrudWriteToken const* writeToken) = 0;
-
-        //! The subclass must override this method to delete an existing instance in the Db, plus any ECRelationship that associates it with the host element.
-        //! @param el   The host element
-        //! @param writeToken The token for updating element-related data
-        //! @note use DgnDb::GetNonSelectPreparedECSqlStatement to prepare a delete statement, and pass @a writeToken as the second argument
-        virtual DgnDbStatus _DeleteInstance(DgnElementCR el, BeSQLite::EC::ECCrudWriteToken const* writeToken) = 0;
-
-        //! The subclass must implement this method to update the instance properties.
-        //! @param el   The host element
-        //! @param writeToken The token for updating element-related data
-        //! @note use DgnDb::GetNonSelectPreparedECSqlStatement to prepare an update statement, and pass @a writeToken as the second argument
-        virtual DgnDbStatus _UpdateProperties(DgnElementCR el, BeSQLite::EC::ECCrudWriteToken const* writeToken) = 0;
-
-        //! The subclass must implement this method to load properties from the Db.
-        //! @param el   The host element
-        virtual DgnDbStatus _LoadProperties(DgnElementCR el) = 0;
-
-        //! The subclass must implement this method to get the value of a property by name from this aspect
-        virtual DgnDbStatus _GetPropertyValue(ECN::ECValueR value, Utf8CP propertyName, PropertyArrayIndex const& arrayIndex) const = 0;
-        //! The subclass must implement this method to set the value of a property by name for this aspect
-        virtual DgnDbStatus _SetPropertyValue(Utf8CP propertyName, ECN::ECValueCR value, PropertyArrayIndex const& arrayIndex) = 0;
-
-    public:
-        //! Get the Id of this aspect
-        BeSQLite::EC::ECInstanceId GetAspectInstanceId() const {return m_instanceId;}
-
-        Utf8CP GetECClassName() const {return _GetECClassName();}
-        Utf8CP GetSuperECClassName() const {return _GetSuperECClassName();}
-
-        //! Prepare to delete this aspect.
-        //! @note The aspect will not actually be deleted in the Db until you call DgnElements::Update on the aspect's host element.
-        void Delete() {m_changeType = ChangeType::Delete;}
-
-        //! Get the Id of the ECClass for this aspect
-        DGNPLATFORM_EXPORT DgnClassId GetECClassId(DgnDbR) const;
-
-        //! Get the ECClass for this aspect
-        DGNPLATFORM_EXPORT ECN::ECClassCP GetECClass(DgnDbR) const;
-
-        //! Get the value of a property by name from this aspect
-        DgnDbStatus GetPropertyValue(ECN::ECValueR value, Utf8CP propertyName, PropertyArrayIndex const& arrayIndex = PropertyArrayIndex()) const {return _GetPropertyValue(value, propertyName, arrayIndex);}
-        //! Set the value of a property by name for this aspect
-        DgnDbStatus SetPropertyValue(Utf8CP propertyName, ECN::ECValueCR value, PropertyArrayIndex const& arrayIndex = PropertyArrayIndex()) {return _SetPropertyValue(propertyName, value, arrayIndex);}
-
-        //! The aspect should make a copy of itself.
-        DGNPLATFORM_EXPORT virtual RefCountedPtr<DgnElement::Aspect> _CloneForImport(DgnElementCR sourceEl, DgnImportContext& importer) const;
-
-        //! The subclass should override this method if it has <em>custom-handled properties</em> that contain IDs that must be remapped when it is copied (perhaps between DgnDbs)
-        virtual DgnDbStatus _RemapIds(DgnElementCR el, DgnImportContext& context) {return DgnDbStatus::Success;}
-    };
-
-    //! Represents an ElementAspect subclass for the case where the host Element can have multiple instances of the subclass.
-    //! Use ECSql to query existing instances and their properties. Use GetAspectP or GetP to buffer changes to a particular instance.
-    //! <p>A subclass of MultiAspect must override the following methods:
-    //!     * _GetECSchemaName
-    //!     * _GetECClassName
-    //!     * _UpdateProperties
-    //!     * _LoadProperties
-    //! @see UniqueAspect
-    //! @note If you override _UpdateProperties, use DgnDb::GetNonSelectPreparedECSqlStatement to prepare an update statement, and pass @a writeToken as the second argument
-    //! (Note: This is not stored directly as AppData, but is held by an AppData that aggregates instances for this class.)
-    //! @note A domain that defines a subclass of MultiAspect may also define a subclass of dgn_AspectHandler to load it.
-    struct EXPORT_VTABLE_ATTRIBUTE MultiAspect : Aspect
-    {
-        DEFINE_T_SUPER(Aspect)
-    protected:
-        DGNPLATFORM_EXPORT BeSQLite::EC::ECInstanceKey _QueryExistingInstanceKey(DgnElementCR) override final;
-        DGNPLATFORM_EXPORT DgnDbStatus _DeleteInstance(DgnElementCR el, BeSQLite::EC::ECCrudWriteToken const*) override final;
-        DGNPLATFORM_EXPORT DgnDbStatus _InsertInstance(DgnElementCR el, BeSQLite::EC::ECCrudWriteToken const*) override final;
-
-    public:
-        //! Create a new, uninitialized MultiAspect of the specified ECClass
-        //! @see DgnElement::Aspect::SetPropertyValue
-        DGNPLATFORM_EXPORT static RefCountedPtr<MultiAspect> CreateAspect(DgnDbR, ECN::ECClassCR);
-
-        //! Load the specified instance
-        //! @param el   The host element
-        //! @param ecclass The class of ElementAspect to load
-        //! @param ecinstanceid The Id of the ElementAspect to load
-        //! @note Call this method only if you intend to modify the aspect.
-        DGNPLATFORM_EXPORT static MultiAspect* GetAspectP(DgnElementR el, ECN::ECClassCR ecclass, BeSQLite::EC::ECInstanceId ecinstanceid);
-
-        template<typename T> static T* GetP(DgnElementR el, ECN::ECClassCR cls, BeSQLite::EC::ECInstanceId id) {return dynamic_cast<T*>(GetAspectP(el,cls,id));}
-
-        //! Get read-only access to the Aspect for the specified element
-        //! @param el   The host element
-        //! @param ecclass The class of ElementAspect to load
-        //! @param ecinstanceid The Id of the ElementAspect to load
-        //! @return The currently cached Aspect object, or nullptr if the element has no such aspect or if DeleteAspect was called.
-        //! @see GetP, GetAspectP for read-write access
-        DGNPLATFORM_EXPORT static MultiAspect const* GetAspect(DgnElementCR el, ECN::ECClassCR ecclass, BeSQLite::EC::ECInstanceId ecinstanceid);
-
-        template<typename T> static T const* Get(DgnElementCR el, ECN::ECClassCR cls, BeSQLite::EC::ECInstanceId ecinstanceid) {return dynamic_cast<T const*>(GetAspect(el,cls,ecinstanceid));}
-
-        //! Prepare to insert an aspect for the specified element
-        //! @param el The host element
-        //! @param aspect The new aspect to be adopted by the host.
-        //! @note \a el will add a reference to \a aspect and will hold onto it.
-        //! @note The aspect will not actually be inserted into the Db until you call DgnElements::Insert or DgnElements::Update on \a el
-        DGNPLATFORM_EXPORT static void AddAspect(DgnElementR el, MultiAspect& aspect);
-    };
-
-    //! Represents a multiaspect that has no handler of its own.
-    struct EXPORT_VTABLE_ATTRIBUTE GenericMultiAspect : MultiAspect
-        {
-        DEFINE_T_SUPER(MultiAspect)
-        friend struct MultiAspect;
-     protected:
-        ECN::IECInstancePtr m_instance;
-        Utf8String m_ecclassName;
-        Utf8String m_ecschemaName;
-
-        Utf8CP _GetECSchemaName() const override {return m_ecschemaName.c_str();}
-        Utf8CP _GetECClassName() const override {return m_ecclassName.c_str();}
-        Utf8CP _GetSuperECClassName() const override {return T_Super::_GetECClassName();}
-        DGNPLATFORM_EXPORT DgnDbStatus _LoadProperties(Dgn::DgnElementCR el) override;
-        DGNPLATFORM_EXPORT DgnDbStatus _UpdateProperties(Dgn::DgnElementCR el, BeSQLite::EC::ECCrudWriteToken const*) override;
-        DGNPLATFORM_EXPORT DgnDbStatus _GetPropertyValue(ECN::ECValueR, Utf8CP, PropertyArrayIndex const&) const override;
-        DGNPLATFORM_EXPORT DgnDbStatus _SetPropertyValue(Utf8CP, ECN::ECValueCR, PropertyArrayIndex const&) override;
-
-        //! Use this constructor when you want to load a multiaspect
-        GenericMultiAspect(ECN::ECClassCR cls, BeSQLite::EC::ECInstanceId id);
-
-        //! Use this constructor when you want to add to the host element or update an existing multiaspect.
-        //! @param inst An instance that holds the properties
-        //! @param id Optional. If valid, the ID of the particular multiaspect that should be updated. If not valid, then this multiaspect will be added.
-        GenericMultiAspect(ECN::IECInstanceR inst, BeSQLite::EC::ECInstanceId id);
-
-     public:
-        //! Schedule a generic multi aspect to be inserted or updated on the specified element.
-        //! @param el   The host element
-        //! @param properties The instance that holds the properties of the aspect that are to be written
-        //! @return non-zero error status if the specified aspect cannot be added
-        DGNPLATFORM_EXPORT static DgnDbStatus AddAspect(DgnElementR el, ECN::IECInstanceR properties);
-
-        //! Prepare to update an aspect for the specified element
-        //! @param el The host element
-        //! @param properties  holds the properties that are to be set on the aspect
-        //! @param id  The ID of the particular multiaspect that should be updated
-        //! @note The aspect will not actually be updated in the Db until you call DgnElements::Update on \a el
-        //! @return non-zero error status if the specified aspect is not found or cannot be set
-        DGNPLATFORM_EXPORT static DgnDbStatus SetAspect(DgnElementR el, ECN::IECInstanceR properties, BeSQLite::EC::ECInstanceId id);
-
-        //! Get the specified type of generic multi aspect, if any, from an element, with the intention of modifying the aspect's properties.
-        //! @note Call Update on the host element after modifying the properties of the instance. 
-        //! @note Do not free the returned instance!
-        //! @note Call this method only if you intend to modify the aspect.
-        //! @param el   The host element
-        //! @param ecclass The type of aspect to look for
-        //! @param id  The ID of the particular multiaspect that should be loaded
-        //! @return the properties of the aspect or nullptr if no such aspect is found.
-        DGNPLATFORM_EXPORT static ECN::IECInstanceP GetAspectP(DgnElementR el, ECN::ECClassCR ecclass, BeSQLite::EC::ECInstanceId id);
-
-        //! Get the specified type of generic multi aspect, if any, from an element, with the intention of looking at the aspect's properties <em>but not modifying them</em>.
-        //! @note Do not free the returned instance!
-        //! @note Call this method only if you <em>do not</em> intend to modify the aspect.
-        //! @param el   The host element
-        //! @param ecclass The type of aspect to look for
-        //! @param id  The ID of the particular multiaspect that should be loaded
-        //! @return the properties of the aspect or nullptr if no such aspect is found.
-        DGNPLATFORM_EXPORT static ECN::IECInstanceCP GetAspect(DgnElementCR el, ECN::ECClassCR ecclass, BeSQLite::EC::ECInstanceId id);
-        };
-
-    //! Represents an ElementAspect subclass in the case where the host Element can have 0 or 1 instance of the subclass. The aspect's Id is the same as the element's Id,
-    //! and the aspect class must be stored in its own table (TablePerClass).
-    //! A subclass of UniqueAspect must override the following methods:
-    //!     * _GetECSchemaName
-    //!     * _GetECClassName
-    //!     * _UpdateProperties
-    //!     * _LoadProperties
-    //! @see MultiAspect
-    //! @note A domain that defines a subclass of UniqueAspect must also define a subclass of ElementAspectHandler to load it.
-    struct EXPORT_VTABLE_ATTRIBUTE UniqueAspect : Aspect
-    {
-        DEFINE_T_SUPER(Aspect)
-    protected:
-        static Key& GetKey(ECN::ECClassCR cls) {return *(Key*)&cls;}
-        Key& GetKey(DgnDbR db) {return GetKey(*GetECClass(db));}
-        static UniqueAspect* Find(DgnElementCR, ECN::ECClassCR);
-        static RefCountedPtr<DgnElement::UniqueAspect> Load0(DgnElementCR, DgnClassId); // Loads *but does not call AddAppData*
-        static UniqueAspect* Load(DgnElementCR, DgnClassId);
-        DGNPLATFORM_EXPORT BeSQLite::EC::ECInstanceKey _QueryExistingInstanceKey(DgnElementCR) override;
-        static void SetAspect0(DgnElementCR el, UniqueAspect& aspect);
-        DGNPLATFORM_EXPORT DgnDbStatus _DeleteInstance(DgnElementCR el, BeSQLite::EC::ECCrudWriteToken const*) override;
-        DGNPLATFORM_EXPORT DgnDbStatus _InsertInstance(DgnElementCR el, BeSQLite::EC::ECCrudWriteToken const*) override final;
-
-    public:
-        //! The reason why GenerateGeometricPrimitive is being called
-        enum class GenerateReason
-        {
-            Insert,         //!< The Element is being inserted into the Db
-            Update,         //!< Some aspect of the Element's content has changed.
-            TempDraw,       //!< A tool wants to draw the Element temporarily (the Element may not be persistent)
-            BulkInsert,     //!< An application is creating a large number of Elements 
-            Other           //!< An unspecified reason
-        };
-
-        //! Create a new, uninitialized UniqueAspect of the specified ECClass
-        //! @see DgnElement::Aspect::SetPropertyValue
-        DGNPLATFORM_EXPORT static RefCountedPtr<UniqueAspect> CreateAspect(DgnDbR, ECN::ECClassCR);
-
-        //! Prepare to insert or update an Aspect for the specified element
-        //! @param el   The host element
-        //! @param aspect The new aspect to be adopted by the host.
-        //! @note \a el will add a reference to \a aspect and will hold onto it.
-        //! @note The aspect will not actually be inserted into the Db until you call DgnElements::Insert or DgnElements::Update on \a el
-        DGNPLATFORM_EXPORT static void SetAspect(DgnElementR el, UniqueAspect& aspect);
-
-        //! Get read-write access to the Aspect for the specified element
-        //! @param el   The host element
-        //! @param ecclass The class of ElementAspect to load
-        //! @return The currently cached Aspect object, or nullptr if the element has no such aspect or if DeleteAspect was called.
-        //! @note call this method \em only if you plan to \em modify the aspect
-        //! @see Get, GetAspect for read-only access
-        //! @note The aspect will not actually be updated in the Db until you call DgnElements::Update on \a el
-        DGNPLATFORM_EXPORT static UniqueAspect* GetAspectP(DgnElementR el, ECN::ECClassCR ecclass);
-
-        template<typename T> static T* GetP(DgnElementR el, ECN::ECClassCR cls) {return dynamic_cast<T*>(GetAspectP(el,cls));}
-
-        //! Get read-only access to the Aspect for the specified element
-        //! @param el   The host element
-        //! @param ecclass The class of ElementAspect to load
-        //! @return The currently cached Aspect object, or nullptr if the element has no such aspect or if DeleteAspect was called.
-        //! @see GetP, GetAspectP for read-write access
-        DGNPLATFORM_EXPORT static UniqueAspect const* GetAspect(DgnElementCR el, ECN::ECClassCR ecclass);
-
-        template<typename T> static T const* Get(DgnElementCR el, ECN::ECClassCR cls) {return dynamic_cast<T const*>(GetAspect(el,cls));}
-    };
-
-    //! holds the properties of an aspect in memory in the case where the aspect does not have its own handler
-    struct EXPORT_VTABLE_ATTRIBUTE GenericUniqueAspect : UniqueAspect
-        {
-        DEFINE_T_SUPER(UniqueAspect)
-        friend struct UniqueAspect;
-
-     protected:
-        ECN::IECInstancePtr m_instance;
-        Utf8String m_ecclassName;
-        Utf8String m_ecschemaName;
-
-        Utf8CP _GetECSchemaName() const override {return m_ecschemaName.c_str();}
-        Utf8CP _GetECClassName() const override {return m_ecclassName.c_str();}
-        Utf8CP _GetSuperECClassName() const override {return T_Super::_GetECClassName();}
-        DGNPLATFORM_EXPORT DgnDbStatus _LoadProperties(Dgn::DgnElementCR el) override;
-        DGNPLATFORM_EXPORT DgnDbStatus _UpdateProperties(Dgn::DgnElementCR el, BeSQLite::EC::ECCrudWriteToken const*) override;
-        DGNPLATFORM_EXPORT DgnDbStatus _GetPropertyValue(ECN::ECValueR, Utf8CP, PropertyArrayIndex const&) const override;
-        DGNPLATFORM_EXPORT DgnDbStatus _SetPropertyValue(Utf8CP, ECN::ECValueCR, PropertyArrayIndex const&) override;
-        GenericUniqueAspect(ECN::ECClassCR cls) : m_ecclassName(cls.GetName()), m_ecschemaName(cls.GetSchema().GetName()) {}
-        GenericUniqueAspect(ECN::IECInstanceR inst) : m_instance(&inst),  m_ecclassName(inst.GetClass().GetName()), m_ecschemaName(inst.GetClass().GetSchema().GetName()) {}
-
-     public:
-
-        //! Schedule a generic unique aspect to be inserted or updated on the specified element.
-        //! @param el   The host element
-        //! @param instance The instance that holds the properties of the aspect that are to be written
-        //! @return non-zero error status if the specified aspect cannot be set
-        DGNPLATFORM_EXPORT static DgnDbStatus SetAspect(DgnElementR el, ECN::IECInstanceR instance);
-
-        //! Get the specified type of generic unique aspect, if any, from an element.
-        //! @param el   The host element
-        //! @param ecclass The type of aspect to look for
-        //! @return the properties of the aspect or nullptr if no such aspect is found.
-        DGNPLATFORM_EXPORT static ECN::IECInstanceCP GetAspect(DgnElementCR el, ECN::ECClassCR ecclass);
-
-        //! Get the specified type of generic unique aspect, if any, from an element, with the intention of modifying the aspect's properties.
-        //! @note Call Update on the host element after modifying the properties of the instance. 
-        //! @note Do not free the returned instance!
-        //! @param el   The host element
-        //! @param ecclass The type of aspect to look for
-        //! @return the properties of the aspect or nullptr if no such aspect is found or cannot be modified.
-        DGNPLATFORM_EXPORT static ECN::IECInstanceP GetAspectP(DgnElementR el, ECN::ECClassCR ecclass);
-        };
-
-    struct RelatedElement 
-        {
-        DgnElementId m_id;
-        DgnClassId m_relClassId;
-        BE_JSON_NAME(id)
-        BE_JSON_NAME(relClass)
-
-        RelatedElement(DgnElementId id=DgnElementId(), DgnClassId relClassId=DgnClassId()) : m_id(id), m_relClassId(relClassId) {}
-        bool IsValid() const {return m_id.IsValid();}
-        DGNPLATFORM_EXPORT Json::Value ToJson(DgnDbR db) const;
-        DGNPLATFORM_EXPORT void FromJson(DgnDbR, JsonValueCR val);
-        };
-
-private:
-    template<class T> void CallAppData(T const& caller) const;
-    Utf8String ToJsonPropString() const;
-    BE_JSON_NAME(UserProps)
-    ECN::AdHocJsonValueR GetUserPropsR() {return (ECN::AdHocJsonValueR) m_jsonProperties[json_UserProps()];}
-
-protected:
-    //! @private
-    struct Flags
-    {
-        uint32_t m_persistent:1;
-        uint32_t m_preassignedId:1;
-        uint32_t m_inSelectionSet:1;
-        uint32_t m_hilited:3;
-        uint32_t m_undisplayed:1;
-        uint32_t m_propState:2; // See PropState
-        Flags() {memset(this, 0, sizeof(*this));}
-    };
-
-    enum PropState // must fit in 2 bits
-    {
-        Unknown = 0,
-        NotFound = 1,
-        InBuffer = 2,
-        Dirty = 3       // (implies InBuffer)
-    };
-
-    mutable BeAtomic<uint32_t> m_refCount;
-    mutable Flags m_flags;
-    mutable uint32_t m_ecPropertyDataSize;
-    mutable Byte* m_ecPropertyData;
-    DgnDbR m_dgndb;
-    DgnElementId m_elementId;
-    RelatedElement m_parent;
-    DgnModelId m_modelId;
-    DgnClassId m_classId;
-    DgnCode m_code;
-    BeSQLite::BeGuid m_federationGuid;
-    Utf8String m_userLabel;
-    ECN::AdHocJsonValue m_jsonProperties;
-    mutable bmap<AppData::Key const*, RefCountedPtr<AppData>, std::less<AppData::Key const*>, 8> m_appData;
-    ECN::StructInstanceVector* m_structInstances;
-
-    virtual Utf8CP _GetHandlerECClassName() const {return MyHandlerECClassName();} //!< @private
-    virtual Utf8CP _GetSuperHandlerECClassName() const {return nullptr;} //!< @private
-
-    void SetPersistent(bool val) const {m_flags.m_persistent = val;} //!< @private
-    void InvalidateElementId() {m_elementId = DgnElementId();} //!< @private
-    void InvalidateCode() {m_code = DgnCode();} //!< @private
-    
-    //! A utility function to set up CreateParams from the properties of the specified instance. The input properties must include Model, CodeAuthority, CodeNamespace, and CodeValue.
-    //! The value of CodeNamespace may be the empty string. If CodeNamespace is the empty string, then the value of CodeValue may be null. CodeValue may not be the empty string.
-    //! The class is taken from the class of the instance.
-    //! If the instance has an ECInstanceId, then DgnElementId is taken from that.
-    //! @param db The BIM that will contain the new element
-    //! @param instance The properties that will be used to create the new element
-    //! @param initError if not null, a non-zero error status is returned here if input properties are invalid. Possible errors include:
-    //! * DgnDbStatus::BadModel in case the Model property is not missing or invalid, or
-    //! * DgnDbStatus::MissingId if CodeAuthority is missing or invalid or if CodeNamespace or CodeValue is missing.
-    //! @return a CreateParams object or an invalid object in case of errors.
-    DGNPLATFORM_EXPORT static CreateParams InitCreateParamsFromECInstance(DgnDbR db, ECN::IECInstanceCR instance, DgnDbStatus* initError);
-
-    //! Invokes _CopyFrom() in the context of _Clone() or _CloneForImport(), preserving this element's code as specified by the CreateParams supplied to those methods.
-    void CopyForCloneFrom(DgnElementCR src);
-
-    DGNPLATFORM_EXPORT virtual ~DgnElement();
-
-    //! Invoked when loading an element from the database, to allow subclasses to extract their custom-handled property values
-    //! from the SELECT statement. The parameters are those which are marked in the schema with the CustomHandledProperty CustomAttribute.
-    //! @param[in] statement The SELECT statement which selected the data from the database
-    //! @param[in] selectParams The custom-handled properties selected by the SELECT statement. Use this to obtain an index into the statement.
-    //! @return DgnDbStatus::Success if the data was loaded successfully, else an error status.
-    //! @note If you override this method, you @em must first call T_Super::_ReadSelectParams, forwarding its status.
-    //! You should then extract your subclass custom-handled properties from the supplied ECSqlStatement, using
-    //! selectParams.GetParameterIndex() to look up the index of each parameter within the statement.
-    //! @see ElementProperties
-    virtual DgnDbStatus _ReadSelectParams(BeSQLite::EC::ECSqlStatement& statement, ECSqlClassParamsCR selectParams) {return DgnDbStatus::Success;}
-
-    //! Convert this DgnElement to a Json::Value.
-    //! @note If you override this method, you @em must call T_Super::_ToJson()
-    DGNPLATFORM_EXPORT virtual void _ToJson(JsonValueR out, JsonValueCR opts) const;
-
-    //! Update this DgnElement from a Json::Value.
-<<<<<<< HEAD
-    //! @note If you override this method, you @em must call T_Super::_UpdateFromJson()
-    DGNPLATFORM_EXPORT virtual void _UpdateFromJson(JsonValueCR props);
-=======
-    //! @note If you override this method, you @em must call T_Super::_FromJson()
-    DGNPLATFORM_EXPORT virtual void _FromJson(JsonValueR props);
->>>>>>> 6e87b093
-
-    //! Override this method if your element needs to load additional data from the database when it is loaded (for example,
-    //! look up related data in another table).
-    //! @note If you override this method, you @em must call T_Super::_LoadFromDb() first, forwarding its status
-    DGNPLATFORM_EXPORT virtual DgnDbStatus _LoadFromDb();
-
-    //! Called when an element is about to be inserted into the DgnDb.
-    //! @return DgnDbStatus::Success to allow the insert, otherwise it will fail with the returned status.
-    //! @note If you override this method, you @em must call T_Super::_OnInsert, forwarding its status.
-    DGNPLATFORM_EXPORT virtual DgnDbStatus _OnInsert();
-
-    //! Called whenever the JsonProperties of this element are loaded. You can override this method if you have internal state derived from JsonProperties.
-    //! @note If you override this method, you @em must call T_Super::_OnLoadedJsonProperties() 
-    virtual void _OnLoadedJsonProperties() {}
-
-    //! Called before the JsonProperties of this element are saved as a Json string. 
-    //! You can override this method to store internal state into JsonProperties before they are saved.
-    //! @note If you override this method, you @em must call T_Super::_OnSaveJsonProperties() 
-    virtual void _OnSaveJsonProperties() {}
-
-     //! argument for _BindWriteParams
-    enum class ForInsert : bool {No=false, Yes=true};
-
-    //! Called to bind the element's custom-handled property values to the ECSqlStatement when inserting
-    //! a new element. The parameters to bind are the ones which are marked in the schema with the CustomHandledProperty CustomAttribute.
-    //! @param[in] statement A statement that has been prepared for either Insert or Update of your class' CustomHandledProperties
-    //! @param[in] forInsert Indicates whether the statement is an insert or update statement
-    //! @note If you override this method, you should bind your subclass custom-handled properties
-    //! to the supplied ECSqlStatement, using statement.GetParameterIndex with each custom-handled property's name.
-    //! Then you @em must call T_Super::_BindWriteParams,
-    //! @see ElementProperties
-    DGNPLATFORM_EXPORT virtual void _BindWriteParams(BeSQLite::EC::ECSqlStatement& statement, ForInsert forInsert);
-
-    //! Override this method if your element needs to do additional Inserts into the database (for example,
-    //! insert a relationship between the element and something else).
-    //! @note If you override this method, you @em must call T_Super::_InsertInDb() first.
-    DGNPLATFORM_EXPORT virtual DgnDbStatus _InsertInDb();
-
-    //! Called after a DgnElement was successfully inserted into the database.
-    //! @note If you override this method, you @em must call T_Super::_OnInserted.
-    DGNPLATFORM_EXPORT virtual void _OnInserted(DgnElementP copiedFrom) const;
-
-    //! Called after a DgnElement was successfully imported into the database.
-    //! @note If you override this method, you @em must call T_Super::_OnImported.
-    virtual void _OnImported(DgnElementCR original, DgnImportContext& importer) const {}
-    
-    //! Called after a change representing addition of a DgnElement was applied to the database
-    //! @note If you override this method, you @em must call T_Super::_OnAppliedAdd.
-    DGNPLATFORM_EXPORT virtual void _OnAppliedAdd() const;
-
-    //! Called when this element is about to be replace its original element in the DgnDb.
-    //! @param [in] original the original state of this element.
-    //! Subclasses may override this method to control whether their instances are updated.
-    //! @return DgnDbStatus::Success to allow the update, otherwise the update will fail with the returned status.
-    //! @note If you override this method, you @em must call T_Super::_OnUpdate, forwarding its status.
-    DGNPLATFORM_EXPORT virtual DgnDbStatus _OnUpdate(DgnElementCR original);
-
-    //! Called to update a DgnElement in the DgnDb with new values. Override to update subclass custom-handled properties.
-    //! @note This method is called from DgnElements::Update, on the persistent element, after its values have been
-    //! copied from the modified version. If the update fails, the original data will be copied back into this DgnElement. Only
-    //! override this method if your element needs to do additional work when updating the element, such as updating
-    //! a relationship.
-    //! @note If you override this method, you @em must call T_Super::_UpdateInDb, forwarding its status.
-    DGNPLATFORM_EXPORT virtual DgnDbStatus _UpdateInDb();
-
-    //! Called on the replacement element, after a DgnElement was successfully updated, but before the data is 
-    //! copied into the original element and before its parent is notified.
-    //! The replacement element will be in its post-updated state and the original element is supplied.
-    //! @note If you override this method, you @em must call T_Super::_OnUpdated.
-    DGNPLATFORM_EXPORT virtual void _OnUpdated(DgnElementCR original) const;
-
-    //! Called after a DgnElement was successfully updated from a replacement element and it now holds the data from the replacement.
-    //! @note If you override this method, you @em must call T_Super::_OnUpdateFinished.
-    virtual void _OnUpdateFinished() const {}
-
-    //! Called after a change set representing an update to this DgnElement was applied to the database. In the case of an undo, the element will be in its original (pre-change, post-undo) state.
-    //! @note If you override this method, you @em must call T_Super::_OnAppliedUpdate.
-    DGNPLATFORM_EXPORT virtual void _OnAppliedUpdate(DgnElementCR changed) const;
-
-    //! Called when an element is about to be deleted from the DgnDb.
-    //! Subclasses may override this method to control when/if their instances are deleted.
-    //! @return DgnDbStatus::Success to allow the delete, otherwise the delete will fail with the returned status.
-    //! @note If you override this method, you @em must call T_Super::_OnDelete, forwarding its status.
-    DGNPLATFORM_EXPORT virtual DgnDbStatus _OnDelete() const;
-
-    //! Called to delete a DgnElement from the DgnDb. Override to do any additional processing on delete.
-    //! @note If you override this method, you @em must call T_Super::_DeleteInDb, forwarding its status.
-    DGNPLATFORM_EXPORT virtual DgnDbStatus _DeleteInDb() const;
-
-    //! Called after a DgnElement was successfully deleted. Note that the element will not be marked as persistent when this is called.
-    //! @note If you override this method, you @em must call T_Super::_OnDeleted.
-    DGNPLATFORM_EXPORT virtual void _OnDeleted() const;
-
-    //! Called after a change representing delete of a DgnElement was applied to the database
-    //! @note If you override this method, you @em must call T_Super::_OnAppliedDelete.
-    DGNPLATFORM_EXPORT virtual void _OnAppliedDelete() const;
-
-    //! Called when a new element is to be inserted into a DgnDb with this element as its parent.
-    //! Subclasses may override this method to control which other elements may become children.
-    //! @param[in] child the new element that will become a child of this element.
-    //! @return DgnDbStatus::Success to allow the child insert, otherwise it will fail with the returned status.
-    //! @note implementers should not presume that returning DgnDbStatus::Success means that the element will become a child element,
-    //! since the insert may fail for other reasons. Instead, rely on _OnChildInserted for that purpose.
-    //! @note If you override this method, you @em must call T_Super::_OnChildInsert, forwarding its status.
-    DGNPLATFORM_EXPORT virtual DgnDbStatus _OnChildInsert(DgnElementCR child) const;
-
-    //! Called when an element that has this element as its parent is about to be updated in the DgnDb.
-    //! Subclasses may override this method to control modifications to its children.
-    //! @param [in] original element in its original state
-    //! @param [in] replacement the child element in its modified state
-    //! @return DgnDbStatus::Success to allow the child update, otherwise it will fail with the returned status.
-    //! @note implementers should not presume that returning DgnDbStatus::Success means that the element was updated,
-    //! since the update may fail for other reasons. Instead, rely on _OnChildUpdated for that purpose.
-    //! @note If you override this method, you @em must call T_Super::_OnChildUpdate, forwarding its status.
-    DGNPLATFORM_EXPORT virtual DgnDbStatus _OnChildUpdate(DgnElementCR original, DgnElementCR replacement) const;
-
-    //! Called when an child element of this element is about to be deleted from the DgnDb.
-    //! Subclasses may override this method to block deletion of their children.
-    //! @param[in] child that will be deleted.
-    //! @return DgnDbStatus::Success to allow the child deletion, otherwise it will fail with the returned status.
-    //! @note implementers should not presume that returning DgnDbStatus::Success means that the element was deleted,
-    //! since the delete may fail for other reasons. Instead, rely on _OnChildDeleted for that purpose.
-    //! @note If you override this method, you @em must call T_Super::_OnChildDelete, forwarding its status.
-    DGNPLATFORM_EXPORT virtual DgnDbStatus _OnChildDelete(DgnElementCR child) const;
-
-    //! Called when an existing element is about to be added as a child to this parent.
-    //! Subclasses may override this method to block children from being added.
-    //! @param[in] child that will be added to this parent.
-    //! @return DgnDbStatus::Success to allow the child addition, otherwise it will fail with the returned status.
-    //! @note implementers should not presume that returning DgnDbStatus::Success means that the element was added,
-    //! since the add may fail for other reasons. Instead, rely on _OnChildAdded for that purpose.
-    //! @note If you override this method, you @em must call T_Super::_OnChildAdd, forwarding its status.
-    DGNPLATFORM_EXPORT virtual DgnDbStatus _OnChildAdd(DgnElementCR child) const;
-
-    //! Called when an existing element is about to be dropped as a child from this parent.
-    //! Subclasses may override this method to block children from being dropped.
-    //! @param[in] child that will be dropped from this parent.
-    //! @return DgnDbStatus::Success to allow the child removal, otherwise it will fail with the returned status.
-    //! @note implementers should not presume that returning DgnDbStatus::Success means that the element was dropped,
-    //! since the drop may fail for other reasons. Instead, rely on _OnChildDropped for that purpose.
-    //! @note If you override this method, you @em must call T_Super::_OnChildDrop, forwarding its status.
-    DGNPLATFORM_EXPORT virtual DgnDbStatus _OnChildDrop(DgnElementCR child) const;
-
-    //! Called after a new element was inserted with this element as its parent.
-    //! @note If you override this method, you @em must call T_Super::_OnChildInserted.
-    virtual void _OnChildInserted(DgnElementCR child) const {}
-
-    //! Called after an element, with this element as its parent, was successfully updated.
-    //! @note if the parent of an element is changed, this method will @em not be paired with a call to _OnChildUpdate
-    //! @note If you override this method, you @em must call T_Super::_OnChildUpdated.
-    virtual void _OnChildUpdated(DgnElementCR child) const {}
-
-    //! Called after an element, with this element as its parent, was successfully deleted.
-    //! @note If you override this method, you @em must call T_Super::_OnChildDeleted.
-    virtual void _OnChildDeleted(DgnElementCR child) const {}
-
-    //! Called after an existing element was successfully added to this parent.
-    //! @note If you override this method, you @em must call T_Super::_OnChildAdded.
-    virtual void _OnChildAdded(DgnElementCR child) const {}
-
-    //! Called after an existing element was successfully dropped from this parent.
-    //! @note If you override this method, you @em must call T_Super::_OnChildDropped.
-    virtual void _OnChildDropped(DgnElementCR child) const {}
-
-    //! Called when a child element of this element is about to be imported into another DgnDb or model
-    //! Subclasses may override this method to block control import of their children.
-    //! @param[in] child The original element which is being imported
-    //! @param[in] destModel The model into which the child is being imported
-    //! @param[in] importer Enables the element to copy the resources that it needs (if copying between DgnDbs) and to remap any references that it holds to things outside itself to the copies of those things.
-    //! @note If you override this method, you @em must call T_Super::_OnChildImport, forwarding its status.
-    virtual DgnDbStatus _OnChildImport(DgnElementCR child, DgnModelR destModel, DgnImportContext& importer) const {return DgnDbStatus::Success;}
-
-    //! Called after an element, with this element as its parent, was successfully imported
-    //! @param[in] original The original element which was cloned for import, which is @em not necessarily a child of this element.
-    //! @param[in] imported The clone which was imported, which is a child of this element.
-    //! @param[in] importer Enables the element to copy the resources that it needs (if copying between DgnDbs) and to remap any references that it holds to things outside itself to the copies of those things.
-    //! @note If you override this method, you @em must call T_Super::_OnChildImported.
-    virtual void _OnChildImported(DgnElementCR original, DgnElementCR imported, DgnImportContext& importer) const {}
-
-    //! Called when this element is being <i>modeled</i> by a new DgnModel.
-    //! Subclasses may override this method to control which DgnModel types are valid to model this element.
-    //! @param[in] model the new DgnModel
-    //! @return DgnDbStatus::Success to allow the DgnModel insert, otherwise it will fail with the returned status.
-    //! @note If you override this method, you @em must call T_Super::_OnSubModelInsert, forwarding its status.
-    DGNPLATFORM_EXPORT virtual DgnDbStatus _OnSubModelInsert(DgnModelCR model) const;
-
-    //! Called after this element has been <i>modeled</i> by a new DgnModel.
-    //! @note If you override this method, you @em must call T_Super::_OnSubModelInserted.
-    virtual void _OnSubModelInserted(DgnModelCR model) const {}
-
-    //! Called when a delete of a DgnModel modeling this element is in progress. Subclasses may override this method to block the deletion.
-    //! @param[in] model the DgnModel being deleted
-    //! @return DgnDbStatus::Success to allow the DgnModel deletion, otherwise it will fail with the returned status.
-    //! @note If you override this method, you @em must call T_Super::_OnSubModelDelete, forwarding its status.
-    virtual DgnDbStatus _OnSubModelDelete(DgnModelCR model) const {return DgnDbStatus::Success;}
-
-    //! Called after a delete of a DgnModel modeling this element has completed.
-    //! @note If you override this method, you @em must call T_Super::_OnSubModelDeleted.
-    virtual void _OnSubModelDeleted(DgnModelCR model) const {}
-
-    //! Get the size, in bytes, used by this DgnElement. This is used by the element memory management routines to gauge the "weight" of
-    //! each element, so it is not necessary for the value to be 100% accurate.
-    //! @note Subclasses of DgnElement that add any member variables should override this method using this template:
-    //! uint32_t _GetMemSize() const override {return T_Super::_GetMemSize() + (sizeof(*this) - sizeof(T_Super)) + myAllocedSize;}
-    //! where "myAllocedSize" is the number of bytes allocated for this element, held through member variable pointers.
-    virtual uint32_t _GetMemSize() const {return sizeof(*this) + m_ecPropertyDataSize;}
-
-    //! Virtual writeable deep copy method.
-    //! @remarks If no CreateParams are supplied, a new DgnCode will be generated for the cloned element - it will \em not be copied from this element's DgnCode.
-    DGNPLATFORM_EXPORT DgnElementPtr virtual _Clone(DgnDbStatus* stat=nullptr, DgnElement::CreateParams const* params=nullptr) const;
-
-    //! Virtual assignment method. If your subclass has member variables, it @b must override this method and copy those values from @a source.
-    //! @param[in] source The element from which to copy
-    //! @note If you override this method, you @b must call T_Super::_CopyFrom, forwarding its status (that is, only return DgnDbStatus::Success if both your
-    //! implementation and your superclass succeed.)
-    //! @note Implementers should be aware that your element starts in a valid state. Be careful to free existing state before overwriting it. Also note that
-    //! @a source is not necessarily the same type as this DgnElement. See notes at CopyFrom.
-    //! @note If this element's data holds any IDs, it must also override _RemapIds. Also see _AdjustPlacementForImport
-    DGNPLATFORM_EXPORT virtual void _CopyFrom(DgnElementCR source);
-
-    //! Make a (near) duplicate of yourself in memory, in preparation for copying from another element that <em>may be</em> in a different DgnDb.
-    //! This base class implementation calls _CopyFrom and then _RemapIds and _AdjustPlacementForImport
-    //! @note Do not do any of the following:
-    //!     * Do not call Insert and do not attempt to remap your own ElementId. The caller will do those things.
-    //!     * Do not deep-copy child elements. The caller must do that (or not).
-    //!     * Do not copy ECRelationships or deep-copy related elements. The caller must do that (or not).
-    //! @param[out] stat Optional status to describe failures, a valid DgnElementPtr will only be returned if successful.
-    //! @param[in] destModel The destination model (which must be in the importer's destination Db).
-    //! @param[in] importer Enables the element to copy the resources that it needs (if copying between DgnDbs) and to remap any references that it holds to things outside itself to the copies of those things.
-    //! @return In-memory copy of the element
-    DGNPLATFORM_EXPORT DgnElementPtr virtual _CloneForImport(DgnDbStatus* stat, DgnModelR destModel, DgnImportContext& importer) const;
-
-    //! Remap any IDs that might refer to elements or resources in the source DgnDb.
-    //! @param[in] importer Specifies source and destination DgnDbs and knows how to remap IDs
-    DGNPLATFORM_EXPORT virtual void _RemapIds(DgnImportContext& importer);
-
-    //! Apply X,Y offset and Yaw angle adjustment when importing from one DgnDb to another, in the case where source and destination GCSs are compatible but have the Cartesian coordinate system
-    //! located at different geo locations and/or have different Azimuth angles.
-    //! @param[in] importer Specifies source and destination DgnDbs and knows how to remap IDs
-    virtual void _AdjustPlacementForImport(DgnImportContext const& importer) {}
-
-    //! Get the display label (for use in the GUI) for this DgnElement.
-    //! The default implementation returns the label if set or the code if the label is not set.
-    //! Override to generate the display label in a different way.
-    virtual Utf8String _GetDisplayLabel() const {return HasUserLabel() ? m_userLabel : GetCode().GetValue().GetUtf8();}
-
-    //! Change the parent (owner) of this DgnElement. The default implementation sets the parent without doing any checking.
-    //! @param[in] parentId The DgnElementId of the new parent element.
-    //! @param[in] parentRelClassId The DgnClassId of the ElementOwnsChildElements subclass that relates this element to its parent element.
-    //! @return DgnDbStatus::Success if the parentId was changed, error status otherwise.
-    //! Override to validate the parent/child relationship and return a value other than DgnDbStatus::Success to reject proposed new parent.
-    DGNPLATFORM_EXPORT virtual DgnDbStatus _SetParentId(DgnElementId parentId, DgnClassId parentRelClassId);
-
-    //! Disclose any locks which must be acquired and/or codes which must be reserved to perform the specified operation on this element.
-    //! @param[in] request Request to populate
-    //! @param[in] opcode The operation to be performed
-    //! @param[in] original If DbOpcode::Update, the persistent state of this element; otherwise, nullptr.
-    //! @return RepositoryStatus::Success, or an error code if for example a required lock or code is known to be unavailable without querying the repository manager.
-    //! @note If you override this function you @b must call T_Super::_PopulateRequest(), forwarding its status.
-    DGNPLATFORM_EXPORT virtual RepositoryStatus _PopulateRequest(IBriefcaseManager::Request& request, BeSQLite::DbOpcode opcode, DgnElementCP original) const;
-
-    //! Provide a description of this element to display in the "info balloon" that appears when the element is under the cursor.
-    //! @param[in] delimiter Put this string to break lines of the description.
-    //! @return The information to display in the info balloon.
-    //! @note If you override this method, you may decide whether to call your superclass' implementation or not (it is not required).
-    //! The default implementation shows display label, category and model.
-    DGNPLATFORM_EXPORT virtual Utf8String _GetInfoString(Utf8CP delimiter) const;
-
-    virtual bool _SupportsCodeSpec(CodeSpecCR) const {return true;}
-    DGNPLATFORM_EXPORT virtual DgnCode _GenerateDefaultCode() const;
-    virtual GeometrySourceCP _ToGeometrySource() const {return nullptr;}
-    virtual AnnotationElement2dCP _ToAnnotationElement2d() const {return nullptr;}
-    virtual DrawingGraphicCP _ToDrawingGraphic() const {return nullptr;}
-    virtual RoleElementCP _ToRoleElement() const {return nullptr;}
-    virtual InformationContentElementCP _ToInformationContentElement() const {return nullptr;}
-    virtual DefinitionElementCP _ToDefinitionElement() const {return nullptr;}
-    virtual DocumentCP _ToDocumentElement() const {return nullptr;}
-    virtual IElementGroupCP _ToIElementGroup() const {return nullptr;}
-    virtual DgnGeometryPartCP _ToGeometryPart() const {return nullptr;}
-    DGNPLATFORM_EXPORT virtual DgnDbStatus _InsertPropertyArrayItems(uint32_t propertyIndex, uint32_t index, uint32_t size);
-    DGNPLATFORM_EXPORT virtual DgnDbStatus _AddPropertyArrayItems(uint32_t propertyIndex, uint32_t size);
-    DGNPLATFORM_EXPORT virtual DgnDbStatus _RemovePropertyArrayItem(uint32_t propertyIndex, uint32_t index);
-    DGNPLATFORM_EXPORT virtual DgnDbStatus _ClearPropertyArray(uint32_t propertyIndex);
-    virtual DgnDbStatus _SetPropertyValue(ElementECPropertyAccessor& accessor, ECN::ECValueCR value, PropertyArrayIndex const& arrayIndex) {return accessor.SetPropertyValue(value, arrayIndex);}
-    virtual DgnDbStatus _GetPropertyValue(ECN::ECValueR value, ElementECPropertyAccessor& accessor, PropertyArrayIndex const& arrayIndex) const {return accessor.GetPropertyValue(value, arrayIndex);}
-    DGNPLATFORM_EXPORT virtual DgnDbStatus _SetPropertyValues(ECN::IECInstanceCR, SetPropertyFilter const& filter);
-    DGNPLATFORM_EXPORT virtual bool _Equals(DgnElementCR rhs, ComparePropertyFilter const&) const;
-    //! Test if the value of the specified property on this element is equivalent to the value of the same property on the other element
-    //! @param expected The property to be compared and its expected value
-    //! @param other    The other element
-    DGNPLATFORM_EXPORT virtual bool _EqualProperty(ECN::ECPropertyValueCR expected, DgnElementCR other) const;
-
-    DGNPLATFORM_EXPORT DgnDbStatus SetPropertyValue(Utf8CP propertyName, BeSQLite::EC::ECInstanceId, DgnClassId relClassId);
-
-    DGNPLATFORM_EXPORT virtual void _Dump(Utf8StringR str, ComparePropertyFilter const&) const;
-
-    void RemapAutoHandledNavigationproperties(DgnImportContext&);
-
-    //! Construct a DgnElement from its params
-    DGNPLATFORM_EXPORT explicit DgnElement(CreateParams const& params);
-
-    void ClearAllAppData(){m_appData.clear();}//!< @private
-
-    //! Generate the CreateParams to use for Import
-    //! @param destModel Specifies the model into which the element is being cloned
-    //! @param importer Specifies source and destination DgnDbs and knows how to remap IDs
-    //! @return CreateParams initialized with the element's current data
-    //! @remarks The m_id fields are \em not set, as it is never correct for two elements to have the same Id. The m_parentId field is not set,
-    //! as it is not clear if the copy should be a child of the same parent as the original. The caller can set this if appropriate.
-    //! The m_code field is copied \em only when cloning between two different DgnDbs, as it is never correct for two elements to have the same code.
-    CreateParams GetCreateParamsForImport(DgnModelR destModel, DgnImportContext& importer) const;
-
-public:
-    BE_JSON_NAME(id)
-    BE_JSON_NAME(classFullName)
-    BE_JSON_NAME(model)
-    BE_JSON_NAME(code)
-    BE_JSON_NAME(parent)
-    BE_JSON_NAME(federationGuid)
-    BE_JSON_NAME(userLabel)
-    BE_JSON_NAME(jsonProperties)
-
-    static Utf8CP MyHandlerECClassName() {return BIS_CLASS_Element;}                //!< @private
-    Utf8CP GetHandlerECClassName() const {return _GetHandlerECClassName();}             //!< @private
-    Utf8CP GetSuperHandlerECClassName() const {return _GetSuperHandlerECClassName();}   //!< @private
-
-    bool IsCustomHandledProperty(Utf8CP) const;
-    bool IsCustomHandledProperty(ECN::ECPropertyCR) const;
-    Utf8String GetInfoString(Utf8CP delimiter) const {return _GetInfoString(delimiter);}
-
-    DGNPLATFORM_EXPORT void AddRef() const;  //!< @private
-    DGNPLATFORM_EXPORT void Release() const; //!< @private
-    uint32_t GetRefCount() const {return m_refCount.load();} //!< Get the current reference count for this DgnElement.
-
-    //! @name Dynamic casting to subclasses of DgnElement 
-    //! @{
-    GeometrySourceCP ToGeometrySource() const {return _ToGeometrySource();} //!< more efficient substitute for dynamic_cast<GeometrySourceCP>(el)
-    DGNPLATFORM_EXPORT GeometrySource2dCP ToGeometrySource2d() const;
-    DGNPLATFORM_EXPORT GeometrySource3dCP ToGeometrySource3d() const;
-
-    DgnGeometryPartCP ToGeometryPart() const {return _ToGeometryPart();}                //!< more efficient substitute for dynamic_cast<DgnGeometryPartCP>(el)
-    RoleElementCP ToRoleElement() const {return _ToRoleElement();}                      //!< more efficient substitute for dynamic_cast<RoleElementCP>(el)
-    InformationContentElementCP ToInformationContentElement() const {return _ToInformationContentElement();} //!< more efficient substitute for dynamic_cast<InformationContentElementCP>(el)
-    DefinitionElementCP ToDefinitionElement() const {return _ToDefinitionElement();}    //!< more efficient substitute for dynamic_cast<DefinitionElementCP>(el)
-    DocumentCP ToDocumentElement() const {return _ToDocumentElement();}                 //!< more efficient substitute for dynamic_cast<DocumentCP>(el)
-    AnnotationElement2dCP ToAnnotationElement2d() const {return _ToAnnotationElement2d();} //!< more efficient substitute for dynamic_cast<AnnotationElement2dCP>(el)
-    DrawingGraphicCP ToDrawingGraphic() const {return _ToDrawingGraphic();}             //!< more efficient substitute for dynamic_cast<DrawingGraphicCP>(el)
-    IElementGroupCP ToIElementGroup() const {return _ToIElementGroup();}                //!< more efficient substitute for dynamic_cast<IElementGroup>(el)
-    
-    GeometrySourceP ToGeometrySourceP() {return const_cast<GeometrySourceP>(_ToGeometrySource());} //!< more efficient substitute for dynamic_cast<GeometrySourceP>(el)
-    GeometrySource2dP ToGeometrySource2dP() {return const_cast<GeometrySource2dP>(ToGeometrySource2d());} //!< more efficient substitute for dynamic_cast<GeometrySource2dP>(el)
-    GeometrySource3dP ToGeometrySource3dP() {return const_cast<GeometrySource3dP>(ToGeometrySource3d());} //!< more efficient substitute for dynamic_cast<GeometrySource3dP>(el)
-
-    DgnGeometryPartP ToGeometryPartP() {return const_cast<DgnGeometryPartP>(_ToGeometryPart());} //!< more efficient substitute for dynamic_cast<DgnGeometryPartCP>(el)
-    RoleElementP ToRoleElementP() {return const_cast<RoleElementP>(_ToRoleElement());} //!< more efficient substitute for dynamic_cast<RoleElementP>(el)
-    InformationContentElementP ToInformationContentElementP() {return const_cast<InformationContentElementP>(_ToInformationContentElement());} //!< more efficient substitute for dynamic_cast<InformationContentElementP>(el)
-    DefinitionElementP ToDefinitionElementP() {return const_cast<DefinitionElementP>(_ToDefinitionElement());}  //!< more efficient substitute for dynamic_cast<DefinitionElementP>(el)
-    DocumentP ToDocumentElementP() {return const_cast<DocumentP>(_ToDocumentElement());}  //!< more efficient substitute for dynamic_cast<DocumentP>(el)
-    AnnotationElement2dP ToAnnotationElement2dP() {return const_cast<AnnotationElement2dP>(_ToAnnotationElement2d());} //!< more efficient substitute for dynamic_cast<AnnotationElement2dP>(el)
-    DrawingGraphicP ToDrawingGraphicP() {return const_cast<DrawingGraphicP>(_ToDrawingGraphic());} //!< more efficient substitute for dynamic_cast<DrawingGraphicP>(el)
-    //! @}
-
-    bool IsGeometricElement() const {return nullptr != ToGeometrySource();}         //!< Determine whether this element is a GeometricElement or not
-    bool IsRoleElement() const {return nullptr != ToRoleElement();}                 //!< Determine whether this element is a RoleElement or not
-    bool IsInformationContentElement() const {return nullptr != ToInformationContentElement();}   //!< Determine whether this element is an InformationContentElement or not
-    bool IsDefinitionElement() const {return nullptr != ToDefinitionElement();}     //!< Determine whether this element is a DefinitionElement or not
-    bool IsDocumentElement() const {return nullptr != ToDocumentElement();}         //!< Determine whether this element is a Document element or not
-    bool IsAnnotationElement2d() const {return nullptr != ToAnnotationElement2d();} //!< Determine whether this element is an AnnotationElement2d
-    bool IsDrawingGraphic() const {return nullptr != ToDrawingGraphic();}           //!< Determine whether this element is an DrawingGraphic
-    bool IsSameType(DgnElementCR other) {return m_classId == other.m_classId;}      //!< Determine whether this element is the same type (has the same DgnClassId) as another element.
-
-    //! Determine whether this is a copy of the "persistent state" (i.e. an exact copy of what is saved in the DgnDb) of a DgnElement.
-    //! @note If this flag is true, this element must be readonly. To modify an element, call CopyForEdit.
-    bool IsPersistent() const {return m_flags.m_persistent;}
-
-    //! Create a writeable deep copy of a DgnElement for insert into the same or new model. Also see @ref ElementCopying.
-    //! @param[out] stat Optional status to describe failures, a valid DgnElementPtr will only be returned if successful.
-    //! @param[in] params Optional CreateParams. Might specify a different destination model, etc.
-    //! @remarks If no CreateParams are supplied, a new DgnCode will be generated for the cloned element - it will \em not be copied from this element's DgnCode.
-    DGNPLATFORM_EXPORT DgnElementPtr Clone(DgnDbStatus* stat=nullptr, DgnElement::CreateParams const* params=nullptr) const;
-
-    //! Copy the content of another DgnElement into this DgnElement. Also see @ref ElementCopying.
-    //! @param[in] source The other element whose content is copied into this element.
-    //! @note This method @b does @b not change the DgnClassId, DgnModel or DgnElementId of this DgnElement. If the type of @a source is different
-    //! than this element, then all of the data from subclasses in common are copied and the remaining data on this DgnElement are unchanged.
-    void CopyFrom(DgnElementCR source) {_CopyFrom(source);}
-
-    //! Make a writable copy of this DgnElement so that the copy may be edited. Also see @ref ElementCopying.
-    //! @return a DgnElementPtr that holds the editable copy of this element.
-    //! @note This method may only be used on a DgnElement this is the readonly persistent element returned by DgnElements::GetElement, and then
-    //! only one editing copy of this element at a time may exist. If another copy is extant, this method will return an invalid DgnElementPtr.
-    //! @see MakeCopy, IsPersistent
-    DGNPLATFORM_EXPORT DgnElementPtr CopyForEdit() const;
-
-    //! Make a writable copy of this DgnElement so that the copy may be edited. Also see @ref ElementCopying.
-    //! This is merely a templated shortcut to dynamic_cast the return of CopyForEdit to a subclass of DgnElement.
-    template<class T> RefCountedPtr<T> MakeCopy() const {return dynamic_cast<T*>(CopyForEdit().get());}
-
-    //! Create a copy of this DgnElement and all of its extended content in a destination model.
-    //! The copied element will be persistent in the destination DgnDb. Also see @ref ElementCopying.
-    //! @param[out] stat Optional status to describe failures, a valid DgnElementPtr will only be returned if successful.
-    //! @param[in] destModel The destination model (which must be in the importer's destination Db).
-    //! @param[in] importer Enables the element to copy the resources that it needs (if copying between DgnDbs) and to remap any references that it holds to things outside itself to the copies of those things.
-    //! @remarks The element's code will \em not be copied to the copied element if the import is being performed within a single DgnDb, as it is never correct for two elements within the same DgnDb to have the same code.
-    //! @return The persistent copy of the element
-    //! @note This function can only be safely invoked from the client thread.
-    DGNPLATFORM_EXPORT DgnElementCPtr Import(DgnDbStatus* stat, DgnModelR destModel, DgnImportContext& importer) const;
-
-    //! Update the persistent state of a DgnElement in the DgnDb from this modified copy of it.
-    //! This is merely a shortcut for el.GetDgnDb().Elements().Update(el, stat);
-    //! @note This function can only be safely invoked from the client thread.
-    DGNPLATFORM_EXPORT DgnElementCPtr Update(DgnDbStatus* stat=nullptr);
-
-    //! Insert this DgnElement into the DgnDb.
-    //! This is merely a shortcut for el.GetDgnDb().Elements().Insert(el, stat);
-    //! @note This function can only be safely invoked from the client thread.
-    DGNPLATFORM_EXPORT DgnElementCPtr Insert(DgnDbStatus* stat=nullptr);
-
-    template<class T> RefCountedCPtr<T> InsertT(DgnDbStatus* stat=nullptr) {return dynamic_cast<T const*>(Insert(stat).get());}
-
-    //! Delete this DgnElement from the DgnDb,
-    //! This is merely a shortcut for el.GetDgnDb().Elements().Delete(el);
-    //! @note This function can only be safely invoked from the client thread.
-    DGNPLATFORM_EXPORT DgnDbStatus Delete() const;
-
-    //! Get the ElementHandler for this DgnElement.
-    DGNPLATFORM_EXPORT ElementHandlerR GetElementHandler() const;
-
-    //! Check if this element is equal to source. Two elements are considered to be "equal" if they are instances of the same ECClass and if their properties have equivalent data.
-    //! The element's identity and user properties may be excluded from the comparison.
-    //! @param source   The element to compare with
-    //! @param filter   Optional. The properties to exclude from the comparison.
-    //! @return true if this element's properties are equivalent to the source element's properties.
-    DGNPLATFORM_EXPORT bool Equals(DgnElementCR source, ComparePropertyFilter const& filter = ComparePropertyFilter(ComparePropertyFilter::Ignore::WriteOnly)) const;
-
-    DGNPLATFORM_EXPORT void Dump(Utf8StringR str, ComparePropertyFilter const& filter) const;
-
-    //! @name AppData Management
-    //! @{
-    //! Add Application Data to this element.
-    //! @param[in] key The AppData's key. If AppData with this key already exists on this element, it is dropped and
-    //! replaced with \a appData.
-    //! @param[in] appData The appData object to attach to this element.
-    DGNPLATFORM_EXPORT void AddAppData(AppData::Key const& key, AppData* appData) const;
-
-    //! Drop Application data from this element.
-    //! @param[in] key the key for the AppData to drop.
-    //! @return SUCCESS if an entry with \a key is found and dropped.
-    DGNPLATFORM_EXPORT StatusInt DropAppData(AppData::Key const& key) const;
-
-    //! Find DgnElementAppData on this element by key.
-    //! @param[in] key The key for the AppData of interest.
-    //! @return the AppData for key \a key, or nullptr.
-    DGNPLATFORM_EXPORT AppData* FindAppData(AppData::Key const& key) const;
-
-    //! @private
-    DGNPLATFORM_EXPORT void CopyAppDataFrom(DgnElementCR source) const;
-
-    //! @}
-
-    //! Get the DgnDb of this DgnElement.
-    DgnDbR GetDgnDb() const {return m_dgndb;}
-
-    //! Get the DgnModelId of the DgnModel that contains this DgnElement.
-    DgnModelId GetModelId() const {return m_modelId;}
-
-    //! Get the DgnModel that contains this DgnElement.
-    DGNPLATFORM_EXPORT DgnModelPtr GetModel() const;
-
-    //! Get the (optional) DgnModelId of the DgnModel that is modeling this DgnElement.  That is, the DgnModel that is beneath this element in the hierarchy.
-    //! @return Invalid if model does not exist
-    DGNPLATFORM_EXPORT DgnModelId GetSubModelId() const;
-
-    //! Get the (optional) DgnModel that is modeling this DgnElement. That is, the DgnModel that is beneath this element in the hierarchy.
-    //! @return Invalid if model does not exist
-    DGNPLATFORM_EXPORT DgnModelPtr GetSubModel() const;
-
-    //! Get the (optional) DgnModel that is modeling this DgnElement. That is, the DgnModel that is beneath this element in the hierarchy.
-    //! @return Invalid if model does not exist
-    template<class T> RefCountedPtr<T> GetSub() const {return dynamic_cast<T*>(GetSubModel().get());}
-
-    //! Get the DgnElementId of this DgnElement
-    DgnElementId GetElementId() const {return m_elementId;}
-
-    //! Only valid to be used in very specific synchronization workflows. All other workflows should allow Insert to use next available DgnElementId.
-    //! @private
-    DGNPLATFORM_EXPORT void ForceElementIdForInsert(DgnElementId);
-
-    //! Get the DgnClassId of this DgnElement.
-    DgnClassId GetElementClassId() const {return m_classId;}
-
-    //! Get the ECInstanceKey (the element DgnClassId and DgnElementId) of this DgnElement
-    //! @see GetElementClassId, GetElementId
-    BeSQLite::EC::ECInstanceKey GetECInstanceKey() const {return BeSQLite::EC::ECInstanceKey(GetElementClassId(), BeSQLite::EC::ECInstanceId(GetElementId().GetValue()));}
-
-    //! Get a pointer to the ECClass of this DgnElement.
-    DGNPLATFORM_EXPORT ECN::ECClassCP GetElementClass() const;
-
-    //! Get the FederationGuid of this DgnElement.
-    BeSQLite::BeGuidCR GetFederationGuid() const {return m_federationGuid;}
-
-    //! Set the FederationGuid for this DgnElement.
-    //! @note To clear the FederationGuid, pass BeGuid() since an invalid BeGuid indicates a null value is desired
-    void SetFederationGuid(BeSQLite::BeGuidCR federationGuid) {m_federationGuid = federationGuid;}
-
-    //! Get the DgnElementId of the parent of this element.
-    //! @see SetParentId
-    //! @return Id will be invalid if this element does not have a parent element.
-    DgnElementId GetParentId() const {return m_parent.m_id;}
-
-    //! Test if \a ancestorId identifies the parent of this element or of its parent, recursively.
-    DGNPLATFORM_EXPORT bool IsDescendantOf(DgnElementId ancestorId) const;
-
-    //! Get the DgnClassId of the ElementOwnsChildElements subclass used to relate this element to its parent element.
-    //! @return Will be invalid if this element does not have a parent element.
-    DgnClassId GetParentRelClassId() const {return m_parent.m_id.IsValid() ? m_parent.m_relClassId : DgnClassId();}
-
-    //! Set the parent (owner) of this DgnElement.
-    //! @see GetParentId, _SetParentId
-    //! @return DgnDbStatus::Success if the parent was set
-    //! @note This call can fail if a DgnElement subclass overrides _SetParentId and rejects the parent.
-    DgnDbStatus SetParentId(DgnElementId parentId, DgnClassId parentRelClassId) {return parentId == GetParentId() && parentRelClassId == GetParentRelClassId() ? DgnDbStatus::Success : _SetParentId(parentId, parentRelClassId);}
-
-    //! Return the DgnCode of this DgnElement
-    DgnCodeCR GetCode() const {return m_code;}
-
-    //! Generate a default code for this DgnElement
-    DgnCode GenerateDefaultCode() const {return _GenerateDefaultCode();}
-
-    DGNPLATFORM_EXPORT DgnDbStatus SetCode(DgnCodeCR newCode);
-    DGNPLATFORM_EXPORT CodeSpecCPtr GetCodeSpec() const;
-    bool SupportsCodeSpec(CodeSpecCR codeSpec) const {return _SupportsCodeSpec(codeSpec);}
-
-    //! Query the database for the last modified time of this DgnElement.
-    DGNPLATFORM_EXPORT DateTime QueryLastModifyTime() const;
-
-    //! Return true if this DgnElement has a label.
-    bool HasUserLabel() const {return !m_userLabel.empty();}
-
-    //! Get the label of this DgnElement.
-    //! @note may be nullptr
-    Utf8CP GetUserLabel() const {return m_userLabel.c_str();}
-
-    //! Set the label of this DgnElement.
-    void SetUserLabel(Utf8CP label) {m_userLabel.AssignOrClear(label);}
-
-    //! Get the display label (for use in the GUI) of this DgnElement.
-    //! @note The default implementation returns the label if it is set or the code if the label is not set.
-    //! @see GetUserLabel, GetCode, _GetDisplayLabel
-    Utf8String GetDisplayLabel() const {return _GetDisplayLabel();}
-
-    //! Query the DgnDb for the children of this DgnElement.
-    //! @return DgnElementIdSet containing the DgnElementIds of all child elements of this DgnElement. Will be empty if no children.
-    DGNPLATFORM_EXPORT DgnElementIdSet QueryChildren() const;
-
-    //! Disclose any locks which must be acquired and/or codes which must be reserved to perform the specified operation on this element.
-    //! @param[in] request Request to populate
-    //! @param[in] opcode The operation to be performed
-    //! @return RepositoryStatus::Success, or an error code if for example a required lock or code is known to be unavailable without querying the repository manager.
-    DGNPLATFORM_EXPORT RepositoryStatus PopulateRequest(IBriefcaseManager::Request& request, BeSQLite::DbOpcode opcode) const;
-
-    //! @name JsonProperties 
-    //! @{
-    //! Get the current value of a set of Json Properties on this element
-    ECN::AdHocJsonValueCR GetJsonProperties(Utf8CP nameSpace) const {return m_jsonProperties.GetMember(nameSpace);}
-
-    //! Change the value of a set of Json Properties on this element
-    void SetJsonProperties(Utf8CP nameSpace, JsonValueCR value) {m_jsonProperties.GetMemberR(nameSpace) = (ECN::AdHocJsonValueCR) value;}
-
-    //! Remove a set of Json Properties on this element
-    void RemoveJsonProperties(Utf8CP nameSpace) {m_jsonProperties.RemoveMember(nameSpace);}
-
-    ECN::AdHocJsonValueCR GetUserProperties(Utf8CP nameSpace) const {return GetJsonProperties(json_UserProps()).GetMember(nameSpace);}
-
-    void SetUserProperties(Utf8CP nameSpace, JsonValueCR value) {GetUserPropsR().GetMemberR(nameSpace) = (ECN::AdHocJsonValueCR) value;}
-
-    void RemoveUserProperties(Utf8CP nameSpace) {GetUserPropsR().RemoveMember(nameSpace);}
-
-    /** @} */
-
-    //! @name Properties 
-    //! @{
-    //! Get the index of the property
-    //! @param[out] index       The index of the property in the ECClass
-    //! @param[in] accessString The access setring. For simple properties, this is the name of the property. For struct members, this is the dot-separated path to the member.
-    //! @return non-zero error status if accessString does not identify a property.
-    DGNPLATFORM_EXPORT DgnDbStatus GetPropertyIndex(uint32_t& index, Utf8CP accessString);
-
-    //! Return the value of a DateTime ECProperty by name
-    //! @note Returns an invalid DateTime if underlying property is null.  Use GetPropertyValue if this behavior is not acceptable.
-    //! @see GetPropertyValue
-    DGNPLATFORM_EXPORT DateTime GetPropertyValueDateTime(Utf8CP propertyName, PropertyArrayIndex const& arrayIndex = PropertyArrayIndex()) const;
-
-    //! Return the value of a DPoint3d ECProperty by name
-    //! @note Returns DPoint3d::From(0,0,0) if underlying property is null.  Use GetPropertyValue if this behavior is not acceptable.
-    //! @see GetPropertyValue
-    DGNPLATFORM_EXPORT DPoint3d GetPropertyValueDPoint3d(Utf8CP propertyName, PropertyArrayIndex const& arrayIndex = PropertyArrayIndex()) const;
-
-    //! Return the value of a DPoint2d ECProperty by name
-    //! @note Returns DPoint2d::From(0,0,0) if underlying property is null.  Use GetPropertyValue if this behavior is not acceptable.
-    //! @see GetPropertyValue
-    DGNPLATFORM_EXPORT DPoint2d GetPropertyValueDPoint2d(Utf8CP propertyName, PropertyArrayIndex const& arrayIndex = PropertyArrayIndex()) const;
-
-    //! Return the value of a boolean ECProperty by name
-    //! @note Returns false if underlying property is null.  Use GetPropertyValue if this behavior is not acceptable.
-    //! @see GetPropertyValue
-    DGNPLATFORM_EXPORT bool GetPropertyValueBoolean(Utf8CP propertyName, PropertyArrayIndex const& arrayIndex = PropertyArrayIndex()) const;
-
-    //! Return the value of a double ECProperty by name
-    //! @note Returns 0.0 if underlying property is null.  Use GetPropertyValue if this behavior is not acceptable.
-    //! @see GetPropertyValue
-    DGNPLATFORM_EXPORT double GetPropertyValueDouble(Utf8CP propertyName, PropertyArrayIndex const& arrayIndex = PropertyArrayIndex()) const;
-
-    //! Return the value of a integer ECProperty by name
-    //! @note Returns 0 if underlying property is null.  Use GetPropertyValue if this behavior is not acceptable.
-    //! @see GetPropertyValue
-    DGNPLATFORM_EXPORT int32_t GetPropertyValueInt32(Utf8CP propertyName, PropertyArrayIndex const& arrayIndex = PropertyArrayIndex()) const;
-
-    //! Return the value of a UInt64 ECProperty by name
-    //! @note Returns 0 if underlying property is null.  Use GetPropertyValue if this behavior is not acceptable.
-    //! @see GetPropertyValue
-    DGNPLATFORM_EXPORT uint64_t GetPropertyValueUInt64(Utf8CP propertyName, PropertyArrayIndex const& arrayIndex = PropertyArrayIndex()) const;
-
-    //! Return the NavigationPropertyInfo for an ECNavigationProperty of the specified name
-    DGNPLATFORM_EXPORT NavigationPropertyInfo GetNavigationPropertyInfo(Utf8CP propertyName) const;
-
-    //! Return the value of the Id of an ECNavigationProperty by name
-    template <class TBeInt64Id> TBeInt64Id GetPropertyValueId(Utf8CP propertyName) const
-        {
-        return GetNavigationPropertyInfo(propertyName).GetId<TBeInt64Id>();
-        }
-
-    //! Return the value of a string ECProperty by name
-    DGNPLATFORM_EXPORT Utf8String GetPropertyValueString(Utf8CP propertyName, PropertyArrayIndex const& arrayIndex = PropertyArrayIndex()) const;
-
-    //! Return the value of a GUID ECProperty by name
-    DGNPLATFORM_EXPORT BeSQLite::BeGuid GetPropertyValueGuid(Utf8CP propertyName, PropertyArrayIndex const& arrayIndex = PropertyArrayIndex()) const;
-
-    //! Get the 3 property values that back a YPR
-    DGNPLATFORM_EXPORT YawPitchRollAngles GetPropertyValueYpr(Utf8CP yawName, Utf8CP pitchName, Utf8CP rollName) const;
-
-    //! Set a DateTime ECProperty by name
-    DGNPLATFORM_EXPORT DgnDbStatus SetPropertyValue(Utf8CP propertyName, DateTimeCR value, PropertyArrayIndex const& arrayIndex = PropertyArrayIndex());
-    //! Set a DPoint3d ECProperty by name
-    DGNPLATFORM_EXPORT DgnDbStatus SetPropertyValue(Utf8CP propertyName, DPoint3dCR value, PropertyArrayIndex const& arrayIndex = PropertyArrayIndex());
-    //! Set a DPoint2d ECProperty by name
-    DGNPLATFORM_EXPORT DgnDbStatus SetPropertyValue(Utf8CP propertyName, DPoint2dCR value, PropertyArrayIndex const& arrayIndex = PropertyArrayIndex());
-    //! Set a boolean ECProperty by name
-    DGNPLATFORM_EXPORT DgnDbStatus SetPropertyValue(Utf8CP propertyName, bool value, PropertyArrayIndex const& arrayIndex = PropertyArrayIndex());
-    //! Set a double ECProperty by name
-    DGNPLATFORM_EXPORT DgnDbStatus SetPropertyValue(Utf8CP propertyName, double value, PropertyArrayIndex const& arrayIndex = PropertyArrayIndex());
-    //! Set an integer ECProperty by name
-    DGNPLATFORM_EXPORT DgnDbStatus SetPropertyValue(Utf8CP propertyName, int32_t value, PropertyArrayIndex const& arrayIndex = PropertyArrayIndex());
-    //! Set an int64_t ECProperty by name
-    DGNPLATFORM_EXPORT DgnDbStatus SetPropertyValue(Utf8CP propertyName, int64_t value, PropertyArrayIndex const& arrayIndex = PropertyArrayIndex());
-
-    //! Set an ECNavigationProperty by name
-    //! @param[in] propertyName The name of the navigation property
-    //! @param[in] elementId The DgnElementId that identifies the target element
-    //! @param[in] relClassId Optional. The relationship class that defines the navigation property.
-    //! @note Passing an invalid elementId will cause a null value to be set.
-    DgnDbStatus SetPropertyValue(Utf8CP propertyName, DgnElementId elementId, DgnClassId relClassId = DgnClassId()) 
-        {return SetPropertyValue(propertyName, (BeSQLite::EC::ECInstanceId)(elementId.GetValueUnchecked()), relClassId);}
-    //! Set an ECNavigationProperty by name
-    //! @param[in] propertyName The name of the navigation property
-    //! @param[in] modelId Identifies the target model
-    //! @param[in] relClassId Optional. The relationship class that defines the navigation property.
-    //! @note Passing an invalid modelId will cause a null value to be set.
-    DgnDbStatus SetPropertyValue(Utf8CP propertyName, DgnModelId modelId, DgnClassId relClassId = DgnClassId())
-        {return SetPropertyValue(propertyName, (BeSQLite::EC::ECInstanceId)(modelId.GetValueUnchecked()), relClassId);}
-    //! Set a string ECProperty by name
-    DGNPLATFORM_EXPORT DgnDbStatus SetPropertyValue(Utf8CP propertyName, Utf8CP value, PropertyArrayIndex const& arrayIndex = PropertyArrayIndex());
-    //! Set the three property values that back a YPR
-    DGNPLATFORM_EXPORT DgnDbStatus SetPropertyValueYpr(YawPitchRollAnglesCR angles, Utf8CP yawName, Utf8CP pitchName, Utf8CP rollName);
-
-    //! Get the value of a property. Also see @ref ElementProperties.
-    //! @param value The returned value
-    //! @param accessString The access string that identifies the property. @see GetPropertyIndex
-    //! @param aidx Optional. If the property is an array, you must specify the index of the item to get.
-    //! @return non-zero error status if this element has no such property or if the subclass has chosen not to expose it via this function
-    DgnDbStatus GetPropertyValue(ECN::ECValueR value, Utf8CP accessString, PropertyArrayIndex aidx = PropertyArrayIndex()) const
-        {
-        ElementECPropertyAccessor access(*this, accessString);
-        return access.IsValid()? _GetPropertyValue(value, access, aidx): DgnDbStatus::WrongClass;
-        }
-
-    //! Get the value of a property. Also see @ref ElementProperties.
-    //! @param value The returned value
-    //! @param propIndex The index of the property. @see GetPropertyIndex
-    //! @param aidx Optional. If the property is an array, you must specify the index of the item to get.
-    //! @return non-zero error status if this element has no such property or if the subclass has chosen not to expose it via this function
-    DgnDbStatus GetPropertyValue(ECN::ECValueR value, uint32_t propIndex, PropertyArrayIndex aidx = PropertyArrayIndex()) const
-        {
-        ElementECPropertyAccessor access(*this, propIndex);
-        return access.IsValid()? _GetPropertyValue(value, access, aidx): DgnDbStatus::WrongClass;
-        }
-
-    //! Set the value of a property. 
-    //! @note This function does not write to the bim. The caller must call Update to write the element and all of 
-    //! its modified property to the DgnDb. Also see @ref ElementProperties.
-    //! @param value The returned value
-    //! @param accessString The access string that identifies the property. @see GetPropertyIndex
-    //! @param aidx Optional. If the property is an array, you must specify the index of the item to set.
-    //! @return non-zero error status if this element has no such property, if the value is illegal, or if the subclass has chosen not to expose the property via this function
-    DGNPLATFORM_EXPORT DgnDbStatus SetPropertyValue(Utf8CP accessString, ECN::ECValueCR value, PropertyArrayIndex aidx = PropertyArrayIndex())
-        {
-        ElementECPropertyAccessor access(*this, accessString);
-        return access.IsValid()? _SetPropertyValue(access, value, aidx): DgnDbStatus::WrongClass;
-        }
-
-    //! Set the value of a property. 
-    //! @note This function does not write to the bim. The caller must call Update to write the element and all of 
-    //! its modified property to the DgnDb. Also see @ref ElementProperties.
-    //! @param value The returned value
-    //! @param propIndex The index of the property. @see GetPropertyIndex
-    //! @param aidx Optional. If the property is an array, you must specify the index of the item to set.
-    //! @return non-zero error status if this element has no such property, if the value is illegal, or if the subclass has chosen not to expose the property via this function
-    DGNPLATFORM_EXPORT DgnDbStatus SetPropertyValue(uint32_t propIndex, ECN::ECValueCR value, PropertyArrayIndex aidx = PropertyArrayIndex())
-        {
-        ElementECPropertyAccessor access(*this, propIndex);
-        return access.IsValid()? _SetPropertyValue(access, value, aidx): DgnDbStatus::WrongClass;
-        }
-
-    //! Set the properties of this element from the specified instance. Calls _SetPropertyValue for each non-NULL property in the input instance.
-    //! @param instance The source of the properties that are to be copied to this element
-    //! @param filter   Optional. The properties to exclude.
-    //! @return non-zero error status if any property could not be set. Note that some properties might be set while others are not in case of error.
-    DGNPLATFORM_EXPORT DgnDbStatus SetPropertyValues(ECN::IECInstanceCR instance, SetPropertyFilter const& filter 
-                                                     = SetPropertyFilter(SetPropertyFilter::Ignore::WriteOnlyNullBootstrapping));
-
-    //! Given a property index, will insert size number of empty array items at the given index
-    //! @param[in] propertyIndex The index (into the ClassLayout) of the array property
-    //! @param[in] index    The starting index of the array at which to insert the new items
-    //! @param[in] size The number of empty array items to insert
-    //! @returns SUCCESS if successful, otherwise an error code indicating the failure
-    //! @see GetPropertyIndex
-    DGNPLATFORM_EXPORT DgnDbStatus InsertPropertyArrayItems(uint32_t propertyIndex, uint32_t index, uint32_t size);
-
-    //! Given a property index and an array index, will remove a single array item
-    //! @param[in] propertyIndex The index (into the ClassLayout) of the array property
-    //! @param[in] index    The index of the item to remove
-    //! @returns SUCCESS if successful, otherwise an error code indicating the failure
-    //! @see GetPropertyIndex
-    DGNPLATFORM_EXPORT DgnDbStatus RemovePropertyArrayItem(uint32_t propertyIndex, uint32_t index);
-
-    //! Given a property index, will add size number of empty array items to the end of the array
-    //! @param[in] propertyIndex The index (into the ClassLayout) of the array property
-    //! @param[in] size The number of empty array items to add
-    //! @returns SUCCESS if successful, otherwise an error code indicating the failure
-    //! @see GetPropertyIndex
-    DGNPLATFORM_EXPORT DgnDbStatus AddPropertyArrayItems(uint32_t propertyIndex, uint32_t size);
-
-    //! Given a property index, removes all array items from the array
-    //! @param[in] propertyIndex The index (into the ClassLayout) of the array property
-    //! @returns SUCCESS if successful, otherwise an error code indicating the failure
-    //! @see GetPropertyIndex
-    DGNPLATFORM_EXPORT DgnDbStatus ClearPropertyArray(uint32_t propertyIndex);
-
-    //! Create a Json::Value that represents the state of this element.
-    Json::Value ToJson(JsonValueCR opts) const {Json::Value val; _ToJson(val, opts); return val;}
-
-<<<<<<< HEAD
-=======
-    void FromJson(JsonValueR props) {_FromJson(props);}
-    
->>>>>>> 6e87b093
-    //! @}
-
-    //! Make an iterator over all ElementAspects owned by this element
-    DGNPLATFORM_EXPORT ElementAspectIterator MakeAspectIterator() const;
-};
-
-//=======================================================================================
-//! A stream of geometry, stored on a DgnElement, created by a GeometryBuilder.
-//! @ingroup GROUP_Geometry
-// @bsiclass                                                    Keith.Bentley   12/14
-//=======================================================================================
-struct GeometryStream : ByteStream
-{
-public:
-    bool HasGeometry() const {return HasData();}  //!< return false if this GeometryStream is empty.
-    DGNPLATFORM_EXPORT DgnDbStatus ReadGeometryStream(BeSQLite::SnappyFromMemory& snappy, DgnDbR dgnDb, void const* blob, int blobSize); //!< @private
-    static DgnDbStatus WriteGeometryStream(BeSQLite::SnappyToBlob&, DgnDbR, DgnElementId, Utf8CP className, Utf8CP propertyName); //!< @private
-    DgnDbStatus BindGeometryStream(bool& multiChunkGeometryStream, BeSQLite::SnappyToBlob&, BeSQLite::EC::ECSqlStatement&, Utf8CP parameterName) const; //!< @private
-};
-
-//=======================================================================================
-//! The position, orientation, and size of a 3d element.
-// @bsiclass                                                    Keith.Bentley   06/14
-//=======================================================================================
-struct Placement3d
-{
-protected:
-    DPoint3d m_origin;
-    YawPitchRollAngles m_angles;
-    ElementAlignedBox3d m_boundingBox;
-
-public:
-    BE_JSON_NAME(origin)
-    BE_JSON_NAME(angles)
-    BE_JSON_NAME(bbox)
-
-    Placement3d() : m_origin(DPoint3d::FromZero())  {}
-    Placement3d(DPoint3dCR origin, YawPitchRollAngles angles, ElementAlignedBox3dCR box = ElementAlignedBox3d()): m_origin(origin), m_angles(angles), m_boundingBox(box) {}
-    Placement3d(Placement3d const& rhs) : m_origin(rhs.m_origin), m_angles(rhs.m_angles), m_boundingBox(rhs.m_boundingBox) {}
-    Placement3d(Placement3d&& rhs) : m_origin(rhs.m_origin), m_angles(rhs.m_angles), m_boundingBox(rhs.m_boundingBox) {}
-    Placement3d& operator=(Placement3d&& rhs) {m_origin=rhs.m_origin; m_angles=rhs.m_angles; m_boundingBox=rhs.m_boundingBox; return *this;}
-    Placement3d& operator=(Placement3d const& rhs) {m_origin=rhs.m_origin; m_angles=rhs.m_angles; m_boundingBox=rhs.m_boundingBox; return *this;}
-
-    //! Get the origin of this Placement3d.
-    DPoint3dCR GetOrigin() const {return m_origin;}
-
-    //! Get a writable reference to the origin of this Placement3d.
-    DPoint3dR GetOriginR() {return m_origin;}
-    void SetOrigin(DPoint3dCR origin) {m_origin=origin;}
-
-    //! Get the YawPitchRollAngles of this Placement3d.
-    YawPitchRollAnglesCR GetAngles() const {return m_angles;}
-
-    //! Get a writable reference to the YawPitchRollAngles of this Placement3d.
-    YawPitchRollAnglesR GetAnglesR() {return m_angles;}
-    void SetAngles(YawPitchRollAnglesCR angles) {m_angles=angles;}
-
-    //! Get the ElementAlignedBox3d of this Placement3d.
-    ElementAlignedBox3d const& GetElementBox() const {return m_boundingBox;}
-
-    //! Get a writable reference to the ElementAlignedBox3d of this Placement3d.
-    ElementAlignedBox3d& GetElementBoxR() {return m_boundingBox;}
-    void SetElementBox(ElementAlignedBox3d const& box) {m_boundingBox = box;}
-
-    //! Convert the origin and YawPitchRollAngles of this Placement3d into a Transform.
-    Transform GetTransform() const {return m_angles.ToTransform(m_origin);}
-
-    //! Calculate the AxisAlignedBox3d of this Placement3d.
-    DGNPLATFORM_EXPORT AxisAlignedBox3d CalculateRange() const;
-
-    DGNPLATFORM_EXPORT Json::Value ToJson() const;
-<<<<<<< HEAD
-=======
-    DGNPLATFORM_EXPORT void FromJson(JsonValueCR);
->>>>>>> 6e87b093
-
-    //! Determine whether this Placement3d is valid.
-    bool IsValid() const
-        {
-        if (!m_boundingBox.IsValid())
-            return false;
-
-        double maxCoord = DgnUnits::CircumferenceOfEarth();
-
-        if (m_boundingBox.low.x < -maxCoord || m_boundingBox.low.y < -maxCoord || m_boundingBox.low.z < -maxCoord ||
-            m_boundingBox.high.x > maxCoord || m_boundingBox.high.y > maxCoord || m_boundingBox.high.z > maxCoord)
-            return false;
-
-        if (fabs(m_origin.x) > maxCoord || fabs(m_origin.y) > maxCoord || fabs(m_origin.z) > maxCoord)
-            return false;
-
-        return true;
-        }
-};
-
-//=======================================================================================
-//! The position, rotation angle, and bounding box for a 2-dimensional element.
-// @bsiclass                                                    Keith.Bentley   06/14
-//=======================================================================================
-struct Placement2d
-{
-protected:
-    DPoint2d            m_origin;
-    AngleInDegrees      m_angle;
-    ElementAlignedBox2d m_boundingBox;
-
-public:
-    BE_JSON_NAME(origin)
-    BE_JSON_NAME(angle)
-    BE_JSON_NAME(bbox)
-
-    Placement2d() : m_origin(DPoint2d::FromZero()) {}
-    Placement2d(DPoint2dCR origin, AngleInDegrees const& angle, ElementAlignedBox2dCR box = ElementAlignedBox2d()) : m_origin(origin), m_angle(angle), m_boundingBox(box){}
-    Placement2d(Placement2d const& rhs) : m_origin(rhs.m_origin), m_angle(rhs.m_angle), m_boundingBox(rhs.m_boundingBox) {}
-    Placement2d(Placement2d&& rhs) : m_origin(rhs.m_origin), m_angle(rhs.m_angle), m_boundingBox(rhs.m_boundingBox) {}
-    Placement2d& operator=(Placement2d&& rhs) {m_origin=rhs.m_origin; m_angle=rhs.m_angle; m_boundingBox=rhs.m_boundingBox; return *this;}
-    Placement2d& operator=(Placement2d const& rhs) {m_origin=rhs.m_origin; m_angle=rhs.m_angle; m_boundingBox=rhs.m_boundingBox; return *this;}
-
-    //! Get the origin of this Placement2d.
-    DPoint2dCR GetOrigin() const {return m_origin;}
-    void SetOrigin(DPoint2dCR origin) {m_origin=origin;}
-
-    //! Get a writable reference to the origin of this Placement2d.
-    DPoint2dR GetOriginR() {return m_origin;}
-
-    //! Get the angle of this Placement2d
-    AngleInDegrees GetAngle() const {return m_angle;}
-    void SetAngle(AngleInDegrees const& angle) {m_angle=angle;}
-
-    //! Get a writable reference to the angle of this Placement2d.
-    AngleInDegrees& GetAngleR() {return m_angle;}
-
-    //! Get the ElementAlignedBox2d of this Placement2d.
-    ElementAlignedBox2d const& GetElementBox() const {return m_boundingBox;}
-
-    //! Get a writable reference to the ElementAlignedBox2d of this Placement2d.
-    ElementAlignedBox2d& GetElementBoxR() {return m_boundingBox;}
-    void SetElementBox(ElementAlignedBox2dCR box) {m_boundingBox = box;}
-
-    //! Convert the origin and angle of this Placement2d into a Transform.
-    Transform GetTransform() const {Transform t; t.InitFromOriginAngleAndLengths(m_origin, m_angle.Radians(), 1.0, 1.0); return t;}
-
-    //! Calculate an AxisAlignedBox3d for this Placement2d.
-    //! @note the z values are set to +-1m
-    DGNPLATFORM_EXPORT AxisAlignedBox3d CalculateRange() const;
-
-    DGNPLATFORM_EXPORT Json::Value ToJson() const;
-<<<<<<< HEAD
-=======
-    DGNPLATFORM_EXPORT void FromJson(JsonValueCR);
->>>>>>> 6e87b093
-
-    //! Determine whether this Placement2d is valid
-    bool IsValid() const
-        {
-        if (!m_boundingBox.IsValid())
-            return false;
-
-        double maxCoord = DgnUnits::CircumferenceOfEarth();
-
-        if (m_boundingBox.low.x < -maxCoord || m_boundingBox.low.y < -maxCoord ||
-            m_boundingBox.high.x > maxCoord || m_boundingBox.high.y > maxCoord)
-            return false;
-
-        if (fabs(m_origin.x) > maxCoord || fabs(m_origin.y) > maxCoord)
-            return false;
-
-        return true;
-        }
-};
-
-//=======================================================================================
-// @bsiclass                                                    Brien.Bastings  11/15
-//=======================================================================================
-struct EXPORT_VTABLE_ATTRIBUTE GeometrySource
-{
-    friend struct GeometryBuilder;
-
-protected:
-    virtual Render::GraphicSet& _Graphics() const = 0;
-    virtual DgnDbR _GetSourceDgnDb() const = 0;
-    virtual DgnElementCP _ToElement() const = 0;
-    virtual GeometrySource2dCP _GetAsGeometrySource2d() const = 0; // Either this method or _GetAsGeometrySource3d must return non-null.
-    virtual GeometrySource3dCP _GetAsGeometrySource3d() const = 0; // Either this method or _GetAsGeometrySource2d must return non-null.
-    virtual DgnCategoryId _GetCategoryId() const = 0;
-    virtual DgnDbStatus _SetCategoryId(DgnCategoryId categoryId) = 0;
-    virtual GeometryStreamCR _GetGeometryStream() const = 0;
-    virtual AxisAlignedBox3d _CalculateRange3d() const = 0;
-    DGNPLATFORM_EXPORT virtual Render::GraphicPtr _Stroke(ViewContextR, double pixelSize) const;
-    DGNPLATFORM_EXPORT virtual Render::GraphicPtr _StrokeHit(ViewContextR, HitDetailCR) const;
-    DGNPLATFORM_EXPORT virtual SnapStatus _OnSnap(SnapContextR) const;
-    GeometryStreamR GetGeometryStreamR() {return const_cast<GeometryStreamR>(_GetGeometryStream());} // Only GeometryBuilder should have write access to the GeometryStream...
-    virtual DgnElement::Hilited _IsHilited() const {if (nullptr == ToElement()) return DgnElement::Hilited::None; return (DgnElement::Hilited) ToElement()->m_flags.m_hilited;} //!< Get the current Hilited state of this element
-    DGNPLATFORM_EXPORT virtual void _SetHilited(DgnElement::Hilited newState) const; //!< Change the current Hilited state of this element
-
-    friend struct GeometricElement;
-public:
-    bool Is3d() const {return nullptr != _GetAsGeometrySource3d();}    //!< Determine whether this GeometrySource is 3d or not
-    bool Is2d() const {return nullptr != _GetAsGeometrySource2d();}    //!< Determine whether this GeometrySource is 2d or not
-    bool HasGeometry() const {return _GetGeometryStream().HasGeometry();} //!< return false if this geometry source currently has no geometry (is empty).
-    DgnDbR GetSourceDgnDb() const {return _GetSourceDgnDb();}
-    DgnElementCP ToElement() const {return _ToElement();} //! Caller must be prepared to this to return nullptr.
-    DgnElementP ToElementP() {return const_cast<DgnElementP>(_ToElement());} //! Caller must be prepared to this to return nullptr.
-    GeometrySource2dCP GetAsGeometrySource2d() const {return _GetAsGeometrySource2d();}
-    GeometrySource2dP GetAsGeometrySource2dP() {return const_cast<GeometrySource2dP>(_GetAsGeometrySource2d());}
-    GeometrySource3dCP GetAsGeometrySource3d() const {return _GetAsGeometrySource3d();}
-    GeometrySource3dP GetAsGeometrySource3dP() {return const_cast<GeometrySource3dP>(_GetAsGeometrySource3d());}
-    DgnCategoryId GetCategoryId() const {return _GetCategoryId();}
-    DgnDbStatus SetCategoryId(DgnCategoryId categoryId) {return _SetCategoryId(categoryId);}
-    GeometryStreamCR GetGeometryStream() const {return _GetGeometryStream();}
-    AxisAlignedBox3d CalculateRange3d() const {return _CalculateRange3d();}
-    DGNPLATFORM_EXPORT Transform GetPlacementTransform() const;
-
-    DgnElement::Hilited IsHilited() const {return _IsHilited();}
-    bool IsInSelectionSet() const {if (nullptr == ToElement()) return false; return ToElement()->m_flags.m_inSelectionSet;}
-    bool IsUndisplayed() const {if (nullptr == ToElement()) return false; return ToElement()->m_flags.m_undisplayed;} //!< @private
-    void SetHilited(DgnElement::Hilited newState) const {_SetHilited(newState);} //!< Change the current Hilited state of this element
-    DGNPLATFORM_EXPORT void SetInSelectionSet(bool yesNo) const; //!< @private
-    DGNPLATFORM_EXPORT void SetUndisplayed(bool yesNo) const; //!< @private
-
-    Render::GraphicSet& Graphics() const {return _Graphics();}
-    Render::GraphicPtr Stroke(ViewContextR context, double pixelSize) const {return _Stroke(context, pixelSize);}
-    Render::GraphicPtr StrokeHit(ViewContextR context, HitDetailCR hit) const {return _StrokeHit(context, hit);}
-    DGNPLATFORM_EXPORT Render::GraphicPtr Draw(ViewContextR context, double pixelSize) const;
-
-    SnapStatus OnSnap(SnapContextR context) const {return _OnSnap(context);}
-};
-
-//=======================================================================================
-// @bsiclass                                                    Brien.Bastings  11/15
-//=======================================================================================
-struct EXPORT_VTABLE_ATTRIBUTE GeometrySource3d : GeometrySource
-{
-protected:
-    GeometrySource2dCP _GetAsGeometrySource2d() const override final {return nullptr;}
-    AxisAlignedBox3d _CalculateRange3d() const override final {return _GetPlacement().CalculateRange();}
-    virtual Placement3dCR _GetPlacement() const = 0;
-    virtual DgnDbStatus _SetPlacement(Placement3dCR placement) = 0;
-
-public:
-    Placement3dCR GetPlacement() const {return _GetPlacement();} //!< Get the Placement3d of this element
-    DgnDbStatus SetPlacement(Placement3dCR placement) {return _SetPlacement(placement);} //!< Change the Placement3d for this element
-};
-
-//=======================================================================================
-// @bsiclass                                                    Brien.Bastings  11/15
-//=======================================================================================
-struct EXPORT_VTABLE_ATTRIBUTE GeometrySource2d : GeometrySource
-{
-protected:
-    GeometrySource3dCP _GetAsGeometrySource3d() const override final {return nullptr;}
-    AxisAlignedBox3d _CalculateRange3d() const override final {return _GetPlacement().CalculateRange();}
-    virtual Placement2dCR _GetPlacement() const = 0;
-    virtual DgnDbStatus _SetPlacement(Placement2dCR placement) = 0;
-
-public:
-    Placement2dCR GetPlacement() const {return _GetPlacement();} //!< Get the Placement2d of this element
-    DgnDbStatus SetPlacement(Placement2dCR placement) {return _SetPlacement(placement);} //!< Change the Placement2d for this element
-};
-
-//=======================================================================================
-//! Base class for elements with geometry.
-//! @ingroup GROUP_DgnElement
-// @bsiclass                                                    Paul.Connelly   02/16
-//=======================================================================================
-struct EXPORT_VTABLE_ATTRIBUTE GeometricElement : DgnElement
-{
-    DEFINE_T_SUPER(DgnElement);
-
-    friend struct dgn_ElementHandler::Geometric3d;
-    friend struct dgn_ElementHandler::Geometric2d;
-
-    //! Parameters used to construct a GeometricElement
-    struct CreateParams : T_Super::CreateParams
-    {
-        DEFINE_T_SUPER(GeometricElement::T_Super::CreateParams);
-
-        DgnCategoryId   m_category; //!< The category to which the element belongs
-
-        //! Construct from the supplied parameters
-        //! @param[in] db The DgnDb in which the element is to reside
-        //! @param[in] modelId The Id of the model in which the element is to reside
-        //! @param[in] classId The Id of the element's ECClass
-        //! @param[in] category The category to which the element belongs
-        //! @param[in] code The element's code
-        //! @param[in] label (Optional) element label
-        //! @param[in] parent (Optional) Id of this element's parent element
-        //! @param[in] parentRelClassId (Optional) The ECClassId of the parent relationship. Must be a subclass of BisCore:ElementOwnsChildElements
-        //! @param[in] federationGuid (Optional) FederationGuid for this element
-        CreateParams(DgnDbR db, DgnModelId modelId, DgnClassId classId, DgnCategoryId category, DgnCodeCR code=DgnCode(), Utf8CP label=nullptr, DgnElementId parent=DgnElementId(), DgnClassId parentRelClassId=DgnClassId(), BeSQLite::BeGuidCR federationGuid=BeSQLite::BeGuid(false))
-            : T_Super(db, modelId, classId, code, label, parent, parentRelClassId, federationGuid), m_category(category) {}
-
-        //! Constructor from base params. Chiefly for internal use.
-        //! @param[in]      params   The base element parameters
-        //! @param[in]      category The category to which the element belongs
-        //! @return 
-        explicit CreateParams(DgnElement::CreateParams const& params, DgnCategoryId category=DgnCategoryId()) : T_Super(params), m_category(category) {}
-    };
-
-    BE_PROP_NAME(GeometryStream)
-    BE_PROP_NAME(BBoxLow)
-    BE_PROP_NAME(BBoxHigh)
-    BE_PROP_NAME(Origin)
-    BE_PROP_NAME(TypeDefinition)
-    BE_PROP_NAME(Category)
-
-    BE_JSON_NAME(origin)
-    BE_JSON_NAME(placement)
-    BE_JSON_NAME(typeDefinition)
-    BE_JSON_NAME(category)
-    BE_JSON_NAME(geom)
-
-protected:
-    DgnCategoryId m_categoryId;
-    GeometryStream m_geom;
-    mutable Render::GraphicSet m_graphics;
-    mutable bool m_multiChunkGeomStream;
-
-    explicit GeometricElement(CreateParams const& params) : T_Super(params), m_categoryId(params.m_category), m_multiChunkGeomStream(false) {}
-
-    virtual bool _IsPlacementValid() const = 0;
-    virtual Utf8CP _GetGeometryColumnClassName() const = 0;
-    DGNPLATFORM_EXPORT DgnDbStatus _ReadSelectParams(BeSQLite::EC::ECSqlStatement&, ECSqlClassParamsCR) override;
-    DGNPLATFORM_EXPORT void _ToJson(JsonValueR out, JsonValueCR opts) const override;
-<<<<<<< HEAD
-=======
-    DGNPLATFORM_EXPORT void _FromJson(JsonValueR props) override;
->>>>>>> 6e87b093
-    DGNPLATFORM_EXPORT void _BindWriteParams(BeSQLite::EC::ECSqlStatement&, ForInsert) override;
-    DGNPLATFORM_EXPORT DgnDbStatus _InsertInDb() override;
-    DGNPLATFORM_EXPORT DgnDbStatus _UpdateInDb() override;
-    DGNPLATFORM_EXPORT DgnDbStatus _OnInsert() override;
-    DGNPLATFORM_EXPORT void _OnInserted(DgnElementP copiedFrom) const override;
-    DGNPLATFORM_EXPORT DgnDbStatus _OnUpdate(DgnElementCR) override;
-    DGNPLATFORM_EXPORT void _OnDeleted() const override;
-    DGNPLATFORM_EXPORT void _OnAppliedDelete() const override;
-    DGNPLATFORM_EXPORT void _OnAppliedAdd() const override;
-    DGNPLATFORM_EXPORT void _OnUpdateFinished() const override;
-    DGNPLATFORM_EXPORT void _RemapIds(DgnImportContext&) override;
-    uint32_t _GetMemSize() const override {return T_Super::_GetMemSize() + (sizeof(*this) - sizeof(T_Super)) + m_geom.GetAllocSize();}
-    DGNPLATFORM_EXPORT bool _EqualProperty(ECN::ECPropertyValueCR prop, DgnElementCR other) const override; // Handles GeometryStream
-    static void RegisterGeometricPropertyAccessors(ECSqlClassInfo&, ECN::ClassLayoutCR);
-
-    GeometryStreamCR GetGeometryStream() const {return m_geom;}
-    DgnDbStatus InsertGeomStream() const;
-    DgnDbStatus UpdateGeomStream() const;
-    DgnDbStatus WriteGeomStream() const;
-    DgnDbStatus Validate() const;
-    DGNPLATFORM_EXPORT DgnDbStatus DoSetCategoryId(DgnCategoryId catId);
-    void CopyFromGeometrySource(GeometrySourceCR);
-};
-
-//=======================================================================================
-//! Base class for elements with 3d geometry.
-//! GeometricElement3d elements are not inherently spatially located, but can be spatially located.
-//! @ingroup GROUP_DgnElement
-// @bsiclass                                                    Paul.Connelly   02/16
-//=======================================================================================
-struct EXPORT_VTABLE_ATTRIBUTE GeometricElement3d : GeometricElement, GeometrySource3d
-{
-    DGNELEMENT_DECLARE_MEMBERS(BIS_CLASS_GeometricElement3d, GeometricElement)
-    friend struct dgn_ElementHandler::Geometric3d;
-
-public:
-    //! Parameters for constructing a 3d geometric element
-    struct CreateParams : T_Super::CreateParams
-    {
-        DEFINE_T_SUPER(GeometricElement3d::T_Super::CreateParams);
-
-        Placement3d m_placement; //!< The element's placement in 3d space
-
-        //! Construct from supplied parameters
-        //! @param[in] db        The DgnDb in which the element is to reside
-        //! @param[in] modelId   The Id of the model in which the element is to reside
-        //! @param[in] classId   The Id of the element's ECClass
-        //! @param[in] category  The category to which the element belongs
-        //! @param[in] placement The element's placement in 3d space
-        //! @param[in] code      The element's code
-        //! @param[in] label     (Optional) element label
-        //! @param[in] parentId  (Optional) Id of this element's parent element
-        //! @param[in] parentRelClassId (Optional) The ECClassId of the parent relationship.  Must be a subclass of BisCore:ElementOwnsChildElements
-        CreateParams(DgnDbR db, DgnModelId modelId, DgnClassId classId, DgnCategoryId category, Placement3dCR placement=Placement3d(),
-                DgnCodeCR code=DgnCode(), Utf8CP label=nullptr, DgnElementId parentId=DgnElementId(), DgnClassId parentRelClassId=DgnClassId())
-            : T_Super(db, modelId, classId, category, code, label, parentId, parentRelClassId), m_placement(placement) {}
-
-        //! Construct from base parameters. Chiefly for internal use
-        //! @param[in] params    The base element parameters
-        //! @param[in] category  The category to which the element belongs
-        //! @param[in] placement The element's placement in 3d space
-        explicit CreateParams(DgnElement::CreateParams const& params, DgnCategoryId category=DgnCategoryId(), Placement3dCR placement=Placement3d())
-            : T_Super(params, category), m_placement(placement) {}
-    };
-
-protected:
-
-    Placement3d m_placement;
-    RelatedElement m_typeDefinition;
-
-    explicit GeometricElement3d(CreateParams const& params) : T_Super(params), m_placement(params.m_placement) {}
-    bool _IsPlacementValid() const override final {return m_placement.IsValid();}
-    Render::GraphicSet& _Graphics() const override final {return m_graphics;}
-    DgnDbR _GetSourceDgnDb() const override final {return GetDgnDb();}
-    DgnElementCP _ToElement() const override final {return this;}
-    GeometrySourceCP _ToGeometrySource() const override final {return this;}
-    GeometrySource3dCP _GetAsGeometrySource3d() const override final {return this;}
-    Utf8CP _GetGeometryColumnClassName() const override final {return BIS_CLASS_GeometricElement3d;}
-    DgnCategoryId _GetCategoryId() const override final {return m_categoryId;}
-    DGNPLATFORM_EXPORT DgnDbStatus _SetCategoryId(DgnCategoryId) override;
-    GeometryStreamCR _GetGeometryStream() const override final {return m_geom;}
-    Placement3dCR _GetPlacement() const override final {return m_placement;}
-    DGNPLATFORM_EXPORT DgnDbStatus _SetPlacement(Placement3dCR placement) override;
-    DGNPLATFORM_EXPORT void _CopyFrom(DgnElementCR) override;
-    DGNPLATFORM_EXPORT void _AdjustPlacementForImport(DgnImportContext const&) override;
-    DGNPLATFORM_EXPORT DgnDbStatus _OnInsert() override;
-    DGNPLATFORM_EXPORT DgnDbStatus _OnUpdate(DgnElementCR) override;
-    DGNPLATFORM_EXPORT DgnDbStatus _OnDelete() const override;
-    DGNPLATFORM_EXPORT DgnDbStatus _ReadSelectParams(BeSQLite::EC::ECSqlStatement&, ECSqlClassParamsCR) override;
-    DGNPLATFORM_EXPORT void _ToJson(JsonValueR out, JsonValueCR opts) const override;
-<<<<<<< HEAD
-=======
-    DGNPLATFORM_EXPORT void _FromJson(JsonValueR props) override;
->>>>>>> 6e87b093
-    DGNPLATFORM_EXPORT void _BindWriteParams(BeSQLite::EC::ECSqlStatement&, ForInsert) override;
-
-public:
-    BE_PROP_NAME(InSpatialIndex)
-    BE_PROP_NAME(Yaw)
-    BE_PROP_NAME(Pitch)
-    BE_PROP_NAME(Roll)
-
-    //! Set the TypeDefinitionElement associated with this GeometricElement3d
-    //! @param[in] typeDefinitionId The DgnElementId of the TypeDefinitionElement to be associated with this GeometricElement3d
-    //! @param[in] relClassId The ECClassId of the ECRelationshipClass that must be a subclass of BisCore:GeometricElement3dHasTypeDefinition
-    DGNPLATFORM_EXPORT DgnDbStatus SetTypeDefinition(DgnElementId typeDefinitionId, ECN::ECClassId relClassId);
-
-    //! Get the DgnElementId of the TypeDefinitionElement for this GeometricElement3d
-    //! @return Will be invalid if there is no TypeDefinitionElement associated with this GeometricElement3d
-    DgnElementId GetTypeDefinitionId() const {return m_typeDefinition.m_id;}
-
-    //! Get the DgnClassId of the relationship class that associates the TypeDefinitionElement with this GeometricElement3d
-    //! @return Will be invalid if there is no TypeDefinitionElement associated with this GeometricElement3d
-    DgnClassId GetTypeDefinitionRelClassId() const {return m_typeDefinition.m_relClassId;}
-};
-
-//=======================================================================================
-//! Base class for elements with 2d geometry
-//! @ingroup GROUP_DgnElement
-// @bsiclass                                                    Paul.Connelly   02/16
-//=======================================================================================
-struct EXPORT_VTABLE_ATTRIBUTE GeometricElement2d : GeometricElement, GeometrySource2d
-{
-    DGNELEMENT_DECLARE_MEMBERS(BIS_CLASS_GeometricElement2d, GeometricElement)
-    friend struct dgn_ElementHandler::Geometric2d;
-
-public:
-    //! Parameters for constructing a 2d geometric element
-    struct CreateParams : T_Super::CreateParams
-    {
-        DEFINE_T_SUPER(GeometricElement2d::T_Super::CreateParams);
-
-        Placement2d m_placement; //!< The element's placement in 2d space
-
-        //! Construct from supplied parameters
-        //! @param[in] db        The DgnDb in which the element is to reside
-        //! @param[in] modelId   The Id of the model in which the element is to reside
-        //! @param[in] classId   The Id of the element's ECClass
-        //! @param[in] category  The Id of the category to which the element belongs
-        //! @param[in] placement The element's placement in 2d space
-        //! @param[in] code      The element's code
-        //! @param[in] label     (Optional) element label
-        //! @param[in] parent    (Optional) Id of this element's parent element
-        CreateParams(DgnDbR db, DgnModelId modelId, DgnClassId classId, DgnCategoryId category, Placement2dCR placement=Placement2d(),
-                DgnCodeCR code=DgnCode(), Utf8CP label=nullptr, DgnElementId parent=DgnElementId())
-            : T_Super(db, modelId, classId, category, code, label, parent), m_placement(placement) {}
-
-        //! Construct from base parameters. Chiefly for internal use.
-        //! @param[in] params    The base element parameters
-        //! @param[in] category  The Id of the category to which the element belongs
-        //! @param[in] placement The element's placement in 2d space
-        explicit CreateParams(DgnElement::CreateParams const& params, DgnCategoryId category=DgnCategoryId(), Placement2dCR placement=Placement2d())
-            : T_Super(params, category), m_placement(placement) {}
-    };
-
-protected:
-    Placement2d m_placement;
-    RelatedElement m_typeDefinition;
-
-    explicit GeometricElement2d(CreateParams const& params) : T_Super(params), m_placement(params.m_placement) {}
-    bool _IsPlacementValid() const override final {return m_placement.IsValid();}
-    DgnDbR _GetSourceDgnDb() const override final {return GetDgnDb();}
-    DgnElementCP _ToElement() const override final {return this;}
-    GeometrySourceCP _ToGeometrySource() const override final {return this;}
-    GeometrySource2dCP _GetAsGeometrySource2d() const override final {return this;}
-    Utf8CP _GetGeometryColumnClassName() const override final {return BIS_CLASS_GeometricElement2d;}
-    DgnCategoryId _GetCategoryId() const override final {return m_categoryId;}
-    DGNPLATFORM_EXPORT DgnDbStatus _SetCategoryId(DgnCategoryId) override;
-    GeometryStreamCR _GetGeometryStream() const override final {return m_geom;}
-    Placement2dCR _GetPlacement() const override final {return m_placement;}
-    DGNPLATFORM_EXPORT DgnDbStatus _SetPlacement(Placement2dCR placement) override;
-    Render::GraphicSet& _Graphics() const override final {return m_graphics;}
-    DGNPLATFORM_EXPORT void _CopyFrom(DgnElementCR) override;
-    DGNPLATFORM_EXPORT void _AdjustPlacementForImport(DgnImportContext const&) override;
-    DGNPLATFORM_EXPORT DgnDbStatus _OnInsert() override;
-    DGNPLATFORM_EXPORT DgnDbStatus _ReadSelectParams(BeSQLite::EC::ECSqlStatement&, ECSqlClassParamsCR) override;
-    DGNPLATFORM_EXPORT void _ToJson(JsonValueR out, JsonValueCR opts) const override;
-<<<<<<< HEAD
-=======
-    DGNPLATFORM_EXPORT void _FromJson(JsonValueR props) override;
->>>>>>> 6e87b093
-    DGNPLATFORM_EXPORT void _BindWriteParams(BeSQLite::EC::ECSqlStatement&, ForInsert) override;
-
-public:
-    BE_PROP_NAME(Rotation)
-
-    //! Set the TypeDefinitionElement associated with this GeometricElement2d
-    //! @param[in] typeDefinitionId The DgnElementId of the TypeDefinitionElement to be associated with this GeometricElement2d
-    //! @param[in] relClassId The ECClassId of the ECRelationshipClass that must be a subclass of BisCore:GeometricElement2dHasTypeDefinition
-    DGNPLATFORM_EXPORT DgnDbStatus SetTypeDefinition(DgnElementId typeDefinitionId, ECN::ECClassId relClassId);
-
-    //! Get the DgnElementId of the TypeDefinitionElement for this GeometricElement2d
-    //! @return Will be invalid if there is no TypeDefinitionElement associated with this GeometricElement2d
-    DgnElementId GetTypeDefinitionId() const {return m_typeDefinition.m_id;}
-
-    //! Get the DgnClassId of the relationship class that associates the TypeDefinitionElement with this GeometricElement2d
-    //! @return Will be invalid if there is no TypeDefinitionElement associated with this GeometricElement2d
-    DgnClassId GetTypeDefinitionRelClassId() const {return m_typeDefinition.m_relClassId;}
-};
-
-//=======================================================================================
-//! A 3-dimensional geometric element that is used to convey information in 3-dimensional graphical presentations.
-//! It is common for the GeometryStream of a GraphicalElement3d to contain display-oriented metadata such as symbology overrides, styles, etc.
-//! @ingroup GROUP_DgnElement
-// @bsiclass                                                    Shaun.Sewall    02/16
-//=======================================================================================
-struct EXPORT_VTABLE_ATTRIBUTE GraphicalElement3d : GeometricElement3d
-{
-    DEFINE_T_SUPER(GeometricElement3d);
-protected:
-    explicit GraphicalElement3d(CreateParams const& params) : T_Super(params) {}
-};
-
-//=======================================================================================
-//! An abstract base class for elements that occupy real world 3-dimensional space
-//! It is uncommon for the GeometryStream of a SpatialElement to contain display-oriented metadata. 
-//! Instead, display-oriented settings should come from the SubCategories that classify the geometry in the GeometryStream.
-//! @ingroup GROUP_DgnElement
-// @bsiclass                                                    Shaun.Sewall    12/15
-//=======================================================================================
-struct EXPORT_VTABLE_ATTRIBUTE SpatialElement : GeometricElement3d
-{
-    DEFINE_T_SUPER(GeometricElement3d);
-protected:
-    explicit SpatialElement(CreateParams const& params) : T_Super(params) {}
-};
-
-//=======================================================================================
-//! A PhysicalElement is a SpatialElement that has mass and can be physically "touched".
-//! Examples (which would be subclasses) include pumps, walls, and light posts.
-//! @ingroup GROUP_DgnElement
-// @bsiclass                                                    Keith.Bentley   04/15
-//=======================================================================================
-struct EXPORT_VTABLE_ATTRIBUTE PhysicalElement : SpatialElement
-{
-    DGNELEMENT_DECLARE_MEMBERS(BIS_CLASS_PhysicalElement, SpatialElement)
-    friend struct dgn_ElementHandler::Physical;
-
-protected:
-    explicit PhysicalElement(CreateParams const& params) : T_Super(params) {}
-
-public:
-    //! Get the PhysicalType for this PhysicalElement
-    //! @return Will be invalid if there is no PhysicalType associated with this PhysicalElement
-    DGNPLATFORM_EXPORT PhysicalTypeCPtr GetPhysicalType() const;
-};
-
-//=======================================================================================
-//! A PhysicalPortion represents an arbitrary portion of a larger PhysicalElement that will be broken down in more detail in a separate (sub) PhysicalModel.
-//! @ingroup GROUP_DgnElement
-// @bsiclass                                                    Shaun.Sewall    02/17
-//=======================================================================================
-struct EXPORT_VTABLE_ATTRIBUTE PhysicalPortion : PhysicalElement
-{
-    DEFINE_T_SUPER(PhysicalElement);
-protected:
-    explicit PhysicalPortion(CreateParams const& params) : T_Super(params) {}
-};
-
-//=======================================================================================
-//! A SpatialElement that identifies a "tracked" real word 3-dimensional location but has no mass and cannot be "touched".
-//! Examples include grid lines, parcel boundaries, and work areas.
-//! @ingroup GROUP_DgnElement
-// @bsiclass                                                    Shaun.Sewall    12/15
-//=======================================================================================
-struct EXPORT_VTABLE_ATTRIBUTE SpatialLocationElement : SpatialElement
-{
-    DGNELEMENT_DECLARE_MEMBERS(BIS_CLASS_SpatialLocationElement, SpatialElement)
-    friend struct dgn_ElementHandler::SpatialLocation;
-
-protected:
-    explicit SpatialLocationElement(CreateParams const& params) : T_Super(params) {}
-
-public:
-    //! Get the SpatialLocationType for this SpatialLocationElement
-    //! @return Will be invalid if there is no SpatialLocationType associated with this SpatialLocationElement
-    DGNPLATFORM_EXPORT SpatialLocationTypeCPtr GetSpatialLocationType() const;
-};
-
-//=======================================================================================
-//! A SpatialLocationPortion represents an arbitrary portion of a larger SpatialLocationElement that will be broken down in more detail in a separate (sub) SpatialLocationModel.
-//! @ingroup GROUP_DgnElement
-// @bsiclass                                                    Shaun.Sewall    02/17
-//=======================================================================================
-struct EXPORT_VTABLE_ATTRIBUTE SpatialLocationPortion : SpatialLocationElement
-{
-    DEFINE_T_SUPER(SpatialLocationElement);
-protected:
-    explicit SpatialLocationPortion(CreateParams const& params) : T_Super(params) {}
-};
-
-//=======================================================================================
-//! A 2-dimensional geometric element that is used to convey information within graphical presentations (like drawings).
-//! @ingroup GROUP_DgnElement
-// @bsiclass                                                    Shaun.Sewall    02/16
-//=======================================================================================
-struct EXPORT_VTABLE_ATTRIBUTE GraphicalElement2d : GeometricElement2d
-{
-    DEFINE_T_SUPER(GeometricElement2d);
-
-protected:
-    explicit GraphicalElement2d(CreateParams const& params) : T_Super(params) {}
-
-public:
-    //! Get the GraphicalType for this GraphicalElement2d
-    //! @return Will be invalid if there is no GraphicalType associated with this GraphicalElement2d
-    DGNPLATFORM_EXPORT GraphicalType2dCPtr GetGraphicalType() const;
-};
-
-//=======================================================================================
-//! A 2-dimensional geometric element used to annotate drawings and sheets.
-//! @ingroup GROUP_DgnElement
-// @bsiclass                                                    Paul.Connelly   12/15
-//=======================================================================================
-struct EXPORT_VTABLE_ATTRIBUTE AnnotationElement2d : GraphicalElement2d
-{
-    DGNELEMENT_DECLARE_MEMBERS(BIS_CLASS_AnnotationElement2d, GraphicalElement2d)
-    friend struct dgn_ElementHandler::Annotation2d;
-public:
-    //! Create a AnnotationElement2d from CreateParams.
-    static AnnotationElement2dPtr Create(CreateParams const& params) {return new AnnotationElement2d(params);}
-protected:
-    AnnotationElement2dCP _ToAnnotationElement2d() const override final {return this;}
-
-    explicit AnnotationElement2d(CreateParams const& params) : T_Super(params) {}
-};
-
-//=======================================================================================
-//! A 2-dimensional graphical element used in drawings
-//! @ingroup GROUP_DgnElement
-// @bsiclass                                                    Paul.Connelly   12/15
-//=======================================================================================
-struct EXPORT_VTABLE_ATTRIBUTE DrawingGraphic : GraphicalElement2d
-{
-    DGNELEMENT_DECLARE_MEMBERS(BIS_CLASS_DrawingGraphic, GraphicalElement2d)
-    friend struct dgn_ElementHandler::DrawingGraphic;
-protected:
-    DrawingGraphicCP _ToDrawingGraphic() const override final {return this;}
-    DGNPLATFORM_EXPORT Utf8String _GetInfoString(Utf8CP delimiter) const override;
-    explicit DrawingGraphic(CreateParams const& params) : T_Super(params) {}
-
-public:
-    //! Create a DrawingGraphic from CreateParams.
-    static DrawingGraphicPtr Create(CreateParams const& params) {return new DrawingGraphic(params);}
-    //! Create an instance of a DrawingGraphic by specifying the model and category
-    DGNPLATFORM_EXPORT static DrawingGraphicPtr Create(GraphicalModel2dCR model, DgnCategoryId categoryId);
-
-    //! Return the element that this DrawingGraphic represents (if it represents another element)
-    DGNPLATFORM_EXPORT DgnElementCPtr GetRepresentedElement() const;
-};
-
-//=======================================================================================
-//! Helper class for maintaining and querying the ElementGroupsMembers relationship
-//! @see IElementGroup
-//! @private
-// @bsiclass                                                    Shaun.Sewall    10/15
-//=======================================================================================
-struct ElementGroupsMembers : NonCopyableClass
-{
-public:
-    DGNPLATFORM_EXPORT static DgnDbStatus Insert(DgnElementCR group, DgnElementCR member, int priority);
-    DGNPLATFORM_EXPORT static DgnDbStatus Delete(DgnElementCR group, DgnElementCR member);
-    DGNPLATFORM_EXPORT static bool HasMember(DgnElementCR group, DgnElementCR member);
-    DGNPLATFORM_EXPORT static DgnElementIdSet QueryMembers(DgnElementCR group);
-    DGNPLATFORM_EXPORT static DgnElementIdSet QueryGroups(DgnElementCR member);
-    DGNPLATFORM_EXPORT static int QueryMemberPriority(DgnElementCR group, DgnElementCR member);
-};
-
-//=======================================================================================
-//! Base interface to query a group (element) that has other elements as members
-//! @see IElementGroupOf
-//! @ingroup GROUP_DgnElement
-// @bsiclass                                                    Shaun.Sewall    11/15
-//=======================================================================================
-struct IElementGroup
-{
-protected:
-    //! Override to return the <em>this</em> pointer of the group DgnElement
-    virtual DgnElementCP _ToGroupElement() const = 0;
-
-public:
-    //! Query for the members of this group
-    DgnElementIdSet QueryMembers() const {return ElementGroupsMembers::QueryMembers(*_ToGroupElement());}
-
-    //! Returns true if this group has the specified member
-    bool HasMemberElement(DgnElementCR member) const {return ElementGroupsMembers::HasMember(*_ToGroupElement(), member);}
-
-    //! Query for the priority of the specified member within this group
-    //! @return the priority or -1 in case of an error
-    int QueryMemberPriority(DgnElementCR member) const {return ElementGroupsMembers::QueryMemberPriority(*_ToGroupElement(), member);}
-};
-
-//=======================================================================================
-//! Templated class used for an element to group other member elements and manage the
-//! members of the group in a type-safe way.
-//! @note Template type T must be a subclass of DgnElement.
-//! @note The class that implements this interface must also be an element.
-//! @ingroup GROUP_DgnElement
-// @bsiclass                                                    Shaun.Sewall    10/15
-//=======================================================================================
-template<class T> class IElementGroupOf : public IElementGroup
-{
-protected:
-    //! Called prior to member being added to group
-    virtual DgnDbStatus _OnMemberAdd(T const& member) const {return DgnDbStatus::Success;}
-
-    //! Called after member is added to group
-    virtual void _OnMemberAdded(T const& member) const {}
-
-    //! Called prior to member being removed from group
-    virtual DgnDbStatus _OnMemberRemove(T const& member) const {return DgnDbStatus::Success;}
-    //! Called after member removed from group
-    virtual void _OnMemberRemoved(T const& member) const {}
-
-    IElementGroupOf()
-        {
-        static_assert(std::is_base_of<DgnElement, T>::value, "IElementGroupOf can only group subclasses of DgnElement");
-        }
-
-public:
-    //! Add a member to this group
-    DgnDbStatus AddMember(T const& member, int priority=0) const
-        {
-        DgnElementCR groupElement = *_ToGroupElement();
-        DgnElementCR memberElement = static_cast<DgnElementCR>(member); // see static_assert in constructor
-
-        DgnDbStatus status = _OnMemberAdd(member);
-        if (DgnDbStatus::Success != status)
-            return status;
-
-        status = ElementGroupsMembers::Insert(groupElement, memberElement, priority);
-        if (DgnDbStatus::Success != status)
-            return status;
-
-        _OnMemberAdded(member);
-        return DgnDbStatus::Success;
-        }
-
-    //! Remove a member from this group
-    DgnDbStatus RemoveMember(T const& member) const
-        {
-        DgnElementCR groupElement = *_ToGroupElement();
-        DgnElementCR memberElement = static_cast<DgnElementCR>(member); // see static_assert in constructor
-
-        DgnDbStatus status = _OnMemberRemove(member);
-        if (DgnDbStatus::Success != status)
-            return status;
-
-        status = ElementGroupsMembers::Delete(groupElement, memberElement);
-        if (DgnDbStatus::Success != status)
-            return status;
-
-        _OnMemberRemoved(member);
-        return DgnDbStatus::Success;
-        }
-    
-    //! Returns true if this group has the specified member
-    bool HasMember(T const& member) const
-        {
-        DgnElementCR memberElement = static_cast<DgnElementCR>(member); // see static_assert in constructor
-        return HasMemberElement(memberElement);
-        }
-
-    //! Query for the groups that the specified element is a member of
-    static DgnElementIdSet QueryGroups(T const& member)
-        {
-        DgnElementCR memberElement = static_cast<DgnElementCR>(member); // see static_assert in constructor
-        return ElementGroupsMembers::QueryGroups(memberElement);
-        }
-};
-
-//=======================================================================================
-//! An InformationContentElement identifies and names information content.
-//! @see InformationCarrierElement
-//! @ingroup GROUP_DgnElement
-//=======================================================================================
-struct EXPORT_VTABLE_ATTRIBUTE InformationContentElement : DgnElement
-{
-    DGNELEMENT_DECLARE_MEMBERS(BIS_CLASS_InformationContentElement, DgnElement);
-    friend struct dgn_ElementHandler::InformationContent;
-
-protected:
-    InformationContentElementCP _ToInformationContentElement() const override final {return this;}
-    explicit InformationContentElement(CreateParams const& params) : T_Super(params) {}
-};
-
-//=======================================================================================
-//! A Document is an InformationContentElement that identifies the content of a document.
-//! The realized form of a document is called a DocumentCarrier (different class than Document). 
-//! For example, a will is a legal document.  The will published into a PDF file is an ElectronicDocumentCopy.
-//! The will printed onto paper is a PrintedDocumentCopy.
-//! In this example, the Document only identifies, names, and tracks the content of the will.
-//! @ingroup GROUP_DgnElement
-//=======================================================================================
-struct EXPORT_VTABLE_ATTRIBUTE Document : InformationContentElement
-{
-    DGNELEMENT_DECLARE_MEMBERS(BIS_CLASS_Document, InformationContentElement)
-    friend struct dgn_ElementHandler::Document;
-
-protected:
-    DocumentCP _ToDocumentElement() const override final {return this;}
-    explicit Document(CreateParams const& params) : T_Super(params) {}
-};
-
-//=======================================================================================
-//! @ingroup GROUP_DgnElement
-//=======================================================================================
-struct EXPORT_VTABLE_ATTRIBUTE Drawing : Document
-{
-    DGNELEMENT_DECLARE_MEMBERS(BIS_CLASS_Drawing, Document)
-    friend struct dgn_ElementHandler::Drawing;
-
-protected:
-    explicit Drawing(CreateParams const& params) : T_Super(params) {}
-
-public:
-    //! Create a DgnCode for a Drawing in the specified DocumentListModel
-    DGNPLATFORM_EXPORT static DgnCode CreateCode(DocumentListModelCR model, Utf8StringCR name);
-    //! Create a unique DgnCode for a Drawing within the specified DocumentListModel
-    //! @param[in] model The uniqueness scope for the DgnCode
-    //! @param[in] baseName The base name for the CodeValue. A suffix will be appended (if necessary) to make it unique within the specified scope.
-    //! @private
-    DGNPLATFORM_EXPORT static DgnCode CreateUniqueCode(DocumentListModelCR model, Utf8CP baseName);
-
-    //! Creates a new Drawing in the specified DocumentListModel
-    //! @param[in] model Create the Drawing element in this DocumentListModel
-    //! @param[in] name This name will be used to form the Drawing element's DgnCode
-    DGNPLATFORM_EXPORT static DrawingPtr Create(DocumentListModelCR model, Utf8StringCR name);
-};
-
-//=======================================================================================
-//! @ingroup GROUP_DgnElement
-//=======================================================================================
-struct EXPORT_VTABLE_ATTRIBUTE SectionDrawing: Drawing
-{
-    DGNELEMENT_DECLARE_MEMBERS(BIS_CLASS_SectionDrawing, Drawing)
-    friend struct dgn_ElementHandler::SectionDrawing;
-
-protected:
-    explicit SectionDrawing(CreateParams const& params) : T_Super(params) {}
-
-public:
-    //! Creates a new SectionDrawing in the specified DocumentListModel
-    //! @param[in] model Create the SectionDrawing element in this DocumentListModel
-    //! @param[in] name This name will be used to form the SectionDrawing element's DgnCode
-    DGNPLATFORM_EXPORT static SectionDrawingPtr Create(DocumentListModelCR model, Utf8StringCR name);
-};
-
-//=======================================================================================
-//! An InformationCarrierElement is a proxy for an information carrier in the physical world.  
-//! For example, the arrangement of ink on a paper document or an electronic file is an information carrier.
-//! The content is tracked separately from the carrier.
-//! @see InformationContentElement
-//! @ingroup GROUP_DgnElement
-//=======================================================================================
-struct EXPORT_VTABLE_ATTRIBUTE InformationCarrierElement : DgnElement
-{
-    DGNELEMENT_DECLARE_MEMBERS(BIS_CLASS_InformationCarrierElement, DgnElement);
-    friend struct dgn_ElementHandler::InformationCarrier;
-
-protected:
-    explicit InformationCarrierElement(CreateParams const& params) : T_Super(params) {}
-};
-
-//=======================================================================================
-//! An information element whose main purpose is to hold an information record.
-//! @ingroup GROUP_DgnElement
-//=======================================================================================
-struct EXPORT_VTABLE_ATTRIBUTE InformationRecordElement : InformationContentElement
-{
-    DGNELEMENT_DECLARE_MEMBERS(BIS_CLASS_InformationRecordElement, InformationContentElement);
-    friend struct dgn_ElementHandler::InformationRecord;
-
-protected:
-    explicit InformationRecordElement(CreateParams const& params) : T_Super(params) {}
-};
-
-//=======================================================================================
-//! Element used in conjunction with bis:ElementDrivesElement relationships to bundle multiple inputs before driving the output element.
-//! @ingroup GROUP_DgnElement
-//=======================================================================================
-struct EXPORT_VTABLE_ATTRIBUTE DriverBundleElement : InformationContentElement
-{
-    DGNELEMENT_DECLARE_MEMBERS(BIS_CLASS_DriverBundleElement, InformationContentElement);
-    friend struct dgn_ElementHandler::DriverBundle;
-
-protected:
-    explicit DriverBundleElement(CreateParams const& params) : T_Super(params) {}
-};
-
-//=======================================================================================
-//! A DefinitionElement resides in (and only in) a DefinitionModel.
-//! @ingroup GROUP_DgnElement
-//=======================================================================================
-struct EXPORT_VTABLE_ATTRIBUTE DefinitionElement : InformationContentElement
-{
-    DGNELEMENT_DECLARE_MEMBERS(BIS_CLASS_DefinitionElement, InformationContentElement);
-    friend struct dgn_ElementHandler::Definition;
-
-    BE_PROP_NAME(IsPrivate)
-
-    bool m_isPrivate = false;
-
-    DGNPLATFORM_EXPORT DgnDbStatus _ReadSelectParams(BeSQLite::EC::ECSqlStatement&, ECSqlClassParamsCR) override;
-    DGNPLATFORM_EXPORT void _ToJson(JsonValueR out, JsonValueCR opts) const override;
-<<<<<<< HEAD
-=======
-    DGNPLATFORM_EXPORT void _FromJson(JsonValueR props) override;
->>>>>>> 6e87b093
-    DGNPLATFORM_EXPORT void _BindWriteParams(BeSQLite::EC::ECSqlStatement&, ForInsert) override;
-    DGNPLATFORM_EXPORT void _CopyFrom(DgnElementCR) override;
-
-protected:
-    DGNPLATFORM_EXPORT DgnDbStatus _OnInsert() override;
-    DefinitionElementCP _ToDefinitionElement() const override final {return this;}
-    explicit DefinitionElement(CreateParams const& params) : T_Super(params) {}
-
-public:
-    BE_JSON_NAME(isPrivate)
-    bool IsPrivate() const {return m_isPrivate;} //!< Test if this definition is private (should not be listed in the GUI, for example)
-    void SetIsPrivate(bool isPrivate) {m_isPrivate = isPrivate;} //!< Specify that this definition is private (should not appear in the GUI, for example)
-
-    //! Return the DefinitionModel that contains (or will contain) this DefinitionElement
-    DGNPLATFORM_EXPORT DefinitionModelPtr GetDefinitionModel() const;
-};
-
-//=======================================================================================
-//! @ingroup GROUP_DgnElement
-// @bsiclass                                                    Shaun.Sewall    02/17
-//=======================================================================================
-struct EXPORT_VTABLE_ATTRIBUTE TypeDefinitionElement : DefinitionElement
-{
-    DEFINE_T_SUPER(DefinitionElement);
-
-private:
-    BE_PROP_NAME(Recipe)
-
-protected:
-    explicit TypeDefinitionElement(CreateParams const& params) : T_Super(params) {}
-
-public:
-    //! Set the recipe for this TypeDefinitionElement
-    //! @param[in] recipeId The DgnElementId of the recipe to be associated with this TypeDefinitionElement
-    //! @param[in] relClassId The ECClassId of the ECRelationshipClass that must be a subclass of TypeDefinitionHasRecipe
-    DgnDbStatus SetRecipe(DgnElementId recipeId, ECN::ECClassId relClassId) {return SetPropertyValue(prop_Recipe(), recipeId, relClassId);}
-
-    //! Get the DgnElementId of the recipe for this TypeDefinitionElement
-    //! @return Will be invalid if there is no recipe associated with this TypeDefinitionElement
-    DgnElementId GetRecipeId() const {return GetPropertyValueId<DgnElementId>(prop_Recipe());}
-
-    //! Get the RecipeDefinitionElement for this TypeDefinitionElement
-    //! @return Will be invalid if there is no RecipeDefinitionElement associated with this TypeDefinitionElement
-    DGNPLATFORM_EXPORT RecipeDefinitionElementCPtr GetRecipe() const;
-};
-
-//=======================================================================================
-//! @ingroup GROUP_DgnElement
-// @bsiclass                                                    Shaun.Sewall    02/17
-//=======================================================================================
-struct EXPORT_VTABLE_ATTRIBUTE RecipeDefinitionElement : DefinitionElement
-{
-    DEFINE_T_SUPER(DefinitionElement);
-
-protected:
-    virtual TemplateRecipe3dCP _ToTemplateRecipe3d() const {return nullptr;}
-    virtual TemplateRecipe2dCP _ToTemplateRecipe2d() const {return nullptr;}
-    explicit RecipeDefinitionElement(CreateParams const& params) : T_Super(params) {}
-
-public:
-    TemplateRecipe3dCP ToTemplateRecipe3d() const {return _ToTemplateRecipe3d();} //!< more efficient substitute for dynamic_cast<TemplateRecipe3dCP>(el)
-    TemplateRecipe2dCP ToTemplateRecipe2d() const {return _ToTemplateRecipe2d();} //!< more efficient substitute for dynamic_cast<TemplateRecipe2dCP>(el)
-};
-
-//=======================================================================================
-//! A PhysicalType typically corresponds to a @em type of physical object that can be ordered from a catalog.
-//! The PhysicalType system is also a database normalization strategy because properties that are the same
-//! across all instances are stored with the PhysicalType versus being repeated per PhysicalElement instance.
-//! @ingroup GROUP_DgnElement
-// @bsiclass                                                    Shaun.Sewall    08/16
-//=======================================================================================
-struct EXPORT_VTABLE_ATTRIBUTE PhysicalType : TypeDefinitionElement
-{
-    DGNELEMENT_DECLARE_MEMBERS(BIS_CLASS_PhysicalType, TypeDefinitionElement)
-    friend struct dgn_ElementHandler::PhysicalType;
-
-protected:
-    explicit PhysicalType(CreateParams const& params) : T_Super(params) {}
-
-public:
-    //! Create a DgnCode for a PhysicalType element within the scope of the specified model
-    DGNPLATFORM_EXPORT static DgnCode CreateCode(DefinitionModelCR, Utf8StringCR);
-};
-
-//=======================================================================================
-//! The SpatialLocationType system is a database normalization strategy because properties that are the same
-//! across all instances are stored with the SpatialLocationType versus being repeated per SpatialLocationElement instance.
-//! @ingroup GROUP_DgnElement
-// @bsiclass                                                    Shaun.Sewall    08/16
-//=======================================================================================
-struct EXPORT_VTABLE_ATTRIBUTE SpatialLocationType : TypeDefinitionElement
-{
-    DGNELEMENT_DECLARE_MEMBERS(BIS_CLASS_SpatialLocationType, TypeDefinitionElement)
-    friend struct dgn_ElementHandler::SpatialLocationType;
-
-protected:
-    explicit SpatialLocationType(CreateParams const& params) : T_Super(params) {}
-
-public:
-    //! Create a DgnCode for a SpatialLocationType element within the scope of the specified model
-    DGNPLATFORM_EXPORT static DgnCode CreateCode(DefinitionModelCR, Utf8StringCR);
-};
-
-//=======================================================================================
-//! @ingroup GROUP_DgnElement
-// @bsiclass                                                    Shaun.Sewall    02/17
-//=======================================================================================
-struct EXPORT_VTABLE_ATTRIBUTE TemplateRecipe3d : RecipeDefinitionElement
-{
-    DGNELEMENT_DECLARE_MEMBERS(BIS_CLASS_TemplateRecipe3d, RecipeDefinitionElement)
-    friend struct dgn_ElementHandler::TemplateRecipe3d;
-
-protected:
-    TemplateRecipe3dCP _ToTemplateRecipe3d() const override {return this;}
-    explicit TemplateRecipe3d(CreateParams const& params) : T_Super(params) {}
-
-public:
-    //! Create a DgnCode for a TemplateRecipe3d element within the scope of the specified model
-    DGNPLATFORM_EXPORT static DgnCode CreateCode(DefinitionModelCR, Utf8StringCR);
-
-    //! Create a TemplateRecipe3d element of the specified name within the specified model
-    DGNPLATFORM_EXPORT static TemplateRecipe3dPtr Create(DefinitionModelCR model, Utf8StringCR name);
-};
-
-//=======================================================================================
-//! @ingroup GROUP_DgnElement
-// @bsiclass                                                    Shaun.Sewall    08/16
-//=======================================================================================
-struct EXPORT_VTABLE_ATTRIBUTE GraphicalType2d : TypeDefinitionElement
-{
-    DGNELEMENT_DECLARE_MEMBERS(BIS_CLASS_GraphicalType2d, TypeDefinitionElement)
-    friend struct dgn_ElementHandler::GraphicalType2d;
-
-protected:
-    explicit GraphicalType2d(CreateParams const& params) : T_Super(params) {}
-
-public:
-    //! Create a DgnCode for a GraphicalType2d element within the scope of the specified model
-    DGNPLATFORM_EXPORT static DgnCode CreateCode(DefinitionModelCR, Utf8StringCR);
-};
-
-//=======================================================================================
-//! @ingroup GROUP_DgnElement
-// @bsiclass                                                    Shaun.Sewall    02/17
-//=======================================================================================
-struct EXPORT_VTABLE_ATTRIBUTE TemplateRecipe2d : RecipeDefinitionElement
-{
-    DGNELEMENT_DECLARE_MEMBERS(BIS_CLASS_TemplateRecipe2d, RecipeDefinitionElement)
-    friend struct dgn_ElementHandler::TemplateRecipe2d;
-
-protected:
-    TemplateRecipe2dCP _ToTemplateRecipe2d() const override {return this;}
-    explicit TemplateRecipe2d(CreateParams const& params) : T_Super(params) {}
-
-public:
-    //! Create a DgnCode for a TemplateRecipe2d element within the scope of the specified model
-    DGNPLATFORM_EXPORT static DgnCode CreateCode(DefinitionModelCR model, Utf8StringCR name);
-
-    //! Create a TemplateRecipe2d element of the specified name within the specified model
-    DGNPLATFORM_EXPORT static TemplateRecipe2dPtr Create(DefinitionModelCR model, Utf8StringCR name);
-};
-
-//=======================================================================================
-//! An InformationPartitionElement provides a starting point for a DgnModel hierarchy
-//! @ingroup GROUP_DgnElement
-//=======================================================================================
-struct EXPORT_VTABLE_ATTRIBUTE InformationPartitionElement : InformationContentElement
-{
-    DGNELEMENT_DECLARE_MEMBERS(BIS_CLASS_InformationPartitionElement, InformationContentElement);
-    friend struct dgn_ElementHandler::InformationPartition;
-
-private:
-    BE_PROP_NAME(Description)
-
-protected:
-    DGNPLATFORM_EXPORT DgnDbStatus _OnInsert() override;
-    bool _SupportsCodeSpec(CodeSpecCR codeSpec) const override {return !codeSpec.IsNullCodeSpec();}
-    DGNPLATFORM_EXPORT static DgnElement::CreateParams InitCreateParams(SubjectCR parentSubject, Utf8StringCR name, DgnDomain::Handler& handler);
-    explicit InformationPartitionElement(CreateParams const& params) : T_Super(params) {}
-
-public:
-    //! Create a DgnCode for an InformationPartitionElement with the specified Subject as its parent
-    DGNPLATFORM_EXPORT static DgnCode CreateCode(SubjectCR parentSubject, Utf8StringCR name);
-    //! Create a unique DgnCode for an InformationPartitionElement with the specified Subject as its parent
-    //! @param[in] parentSubject The uniqueness scope for the DgnCode
-    //! @param[in] baseName The base name for the CodeValue. A suffix will be appended (if necessary) to make it unique within the specified scope.
-    //! @private
-    DGNPLATFORM_EXPORT static DgnCode CreateUniqueCode(SubjectCR parentSubject, Utf8CP baseName);
-
-    //! Get the description of this InformationPartitionElement
-    Utf8String GetDescription() const {return GetPropertyValueString(prop_Description());}
-    //! Set the description of this InformationPartitionElement
-    void SetDescription(Utf8CP description) {SetPropertyValue(prop_Description(), description);}
-};
-
-//=======================================================================================
-//! A DefinitionPartition provides a starting point for a DefinitionModel hierarchy
-//! @note DefinitionPartition elements only reside in the RepositoryModel
-//! @ingroup GROUP_DgnElement
-//=======================================================================================
-struct EXPORT_VTABLE_ATTRIBUTE DefinitionPartition : InformationPartitionElement
-{
-    DGNELEMENT_DECLARE_MEMBERS(BIS_CLASS_DefinitionPartition, InformationPartitionElement);
-    friend struct dgn_ElementHandler::DefinitionPartition;
-
-protected:
-    DGNPLATFORM_EXPORT DgnDbStatus _OnSubModelInsert(DgnModelCR model) const override;
-    explicit DefinitionPartition(CreateParams const& params) : T_Super(params) {}
-
-public:
-    //! Create a new DefinitionPartition
-    //! @param[in] parentSubject The new DefinitionPartition will be a child element of this Subject
-    //! @param[in] name The name of the new partition which will be used as the CodeValue
-    //! @param[in] description Optional description for this DefinitionPartition
-    //! @see DgnElements::GetRootSubject
-    DGNPLATFORM_EXPORT static DefinitionPartitionPtr Create(SubjectCR parentSubject, Utf8StringCR name, Utf8CP description=nullptr);
-    //! Create and insert a new DefinitionPartition
-    //! @param[in] parentSubject The new DefinitionPartition will be a child element of this Subject
-    //! @param[in] name The name of the new partition which will be used as the CodeValue
-    //! @param[in] description Optional description for this DefinitionPartition
-    //! @see DgnElements::GetRootSubject
-    DGNPLATFORM_EXPORT static DefinitionPartitionCPtr CreateAndInsert(SubjectCR parentSubject, Utf8StringCR name, Utf8CP description=nullptr);
-};
-
-//=======================================================================================
-//! A DocumentPartition provides a starting point for a DocumentListModel hierarchy
-//! @note DocumentPartition elements only reside in the RepositoryModel
-//! @ingroup GROUP_DgnElement
-//=======================================================================================
-struct EXPORT_VTABLE_ATTRIBUTE DocumentPartition : InformationPartitionElement
-{
-    DGNELEMENT_DECLARE_MEMBERS(BIS_CLASS_DocumentPartition, InformationPartitionElement);
-    friend struct dgn_ElementHandler::DocumentPartition;
-
-protected:
-    DGNPLATFORM_EXPORT DgnDbStatus _OnSubModelInsert(DgnModelCR model) const override;
-    explicit DocumentPartition(CreateParams const& params) : T_Super(params) {}
-
-public:
-    //! Create a new DocumentPartition
-    //! @param[in] parentSubject The new DocumentPartition will be a child element of this Subject
-    //! @param[in] name The name of the new partition which will be used as the CodeValue
-    //! @param[in] description Optional description for this DocumentPartition
-    //! @see DgnElements::GetRootSubject
-    DGNPLATFORM_EXPORT static DocumentPartitionPtr Create(SubjectCR parentSubject, Utf8StringCR name, Utf8CP description=nullptr);
-    //! Create and insert a new DocumentPartition
-    //! @param[in] parentSubject The new DocumentPartition will be a child element of this Subject
-    //! @param[in] name The name of the new partition which will be used as the CodeValue
-    //! @param[in] description Optional description for this DocumentPartition
-    //! @see DgnElements::GetRootSubject
-    DGNPLATFORM_EXPORT static DocumentPartitionCPtr CreateAndInsert(SubjectCR parentSubject, Utf8StringCR name, Utf8CP description=nullptr);
-};
-
-//=======================================================================================
-//! A GroupInformationPartition provides a starting point for a GroupInformationModel hierarchy
-//! @note GroupInformationPartition elements only reside in the RepositoryModel
-// @bsiclass                                                    Shaun.Sewall    10/16
-//=======================================================================================
-struct EXPORT_VTABLE_ATTRIBUTE GroupInformationPartition : InformationPartitionElement
-{
-    DGNELEMENT_DECLARE_MEMBERS(BIS_CLASS_GroupInformationPartition, InformationPartitionElement);
-    friend struct dgn_ElementHandler::GroupInformationPartition;
-
-protected:
-    DGNPLATFORM_EXPORT DgnDbStatus _OnSubModelInsert(DgnModelCR model) const override;
-    explicit GroupInformationPartition(CreateParams const& params) : T_Super(params) {}
-
-public:
-    //! Create a new GroupInformationPartition
-    //! @param[in] parentSubject The new GroupInformationPartition will be a child element of this Subject
-    //! @param[in] name The name of the new partition which will be used as the CodeValue
-    //! @param[in] description Optional description for this GroupInformationPartition
-    //! @see DgnElements::GetRootSubject
-    DGNPLATFORM_EXPORT static GroupInformationPartitionPtr Create(SubjectCR parentSubject, Utf8StringCR name, Utf8CP description=nullptr);
-    //! Create and insert a new GroupInformationPartition
-    //! @param[in] parentSubject The new GroupInformationPartition will be a child element of this Subject
-    //! @param[in] name The name of the new partition which will be used as the CodeValue
-    //! @param[in] description Optional description for this GroupInformationPartition
-    //! @see DgnElements::GetRootSubject
-    DGNPLATFORM_EXPORT static GroupInformationPartitionCPtr CreateAndInsert(SubjectCR parentSubject, Utf8StringCR name, Utf8CP description=nullptr);
-};
-
-//=======================================================================================
-//! An InformationRecordPartition provides a starting point for a InformationRecordModel hierarchy
-//! @note InformationRecordPartition elements only reside in the RepositoryModel
-// @bsiclass                                                    Shaun.Sewall    03/17
-//=======================================================================================
-struct EXPORT_VTABLE_ATTRIBUTE InformationRecordPartition : InformationPartitionElement
-{
-    DGNELEMENT_DECLARE_MEMBERS(BIS_CLASS_InformationRecordPartition, InformationPartitionElement);
-    friend struct dgn_ElementHandler::InformationRecordPartition;
-
-protected:
-    DGNPLATFORM_EXPORT DgnDbStatus _OnSubModelInsert(DgnModelCR model) const override;
-    explicit InformationRecordPartition(CreateParams const& params) : T_Super(params) {}
-
-public:
-    //! Create a new InformationRecordPartition
-    //! @param[in] parentSubject The new InformationRecordPartition will be a child element of this Subject
-    //! @param[in] name The name of the new partition which will be used as the CodeValue
-    //! @param[in] description Optional description for this InformationRecordPartition
-    //! @see DgnElements::GetRootSubject
-    DGNPLATFORM_EXPORT static InformationRecordPartitionPtr Create(SubjectCR parentSubject, Utf8StringCR name, Utf8CP description=nullptr);
-    //! Create and insert a new InformationRecordPartition
-    //! @param[in] parentSubject The new InformationRecordPartition will be a child element of this Subject
-    //! @param[in] name The name of the new partition which will be used as the CodeValue
-    //! @param[in] description Optional description for this InformationRecordPartition
-    //! @see DgnElements::GetRootSubject
-    DGNPLATFORM_EXPORT static InformationRecordPartitionCPtr CreateAndInsert(SubjectCR parentSubject, Utf8StringCR name, Utf8CP description=nullptr);
-};
-
-//=======================================================================================
-//! A PhysicalPartition provides a starting point for a PhysicalModel hierarchy
-//! @note PhysicalPartition elements only reside in the RepositoryModel
-//! @ingroup GROUP_DgnElement
-//=======================================================================================
-struct EXPORT_VTABLE_ATTRIBUTE PhysicalPartition : InformationPartitionElement
-{
-    DGNELEMENT_DECLARE_MEMBERS(BIS_CLASS_PhysicalPartition, InformationPartitionElement);
-    friend struct dgn_ElementHandler::PhysicalPartition;
-
-protected:
-    DGNPLATFORM_EXPORT DgnDbStatus _OnSubModelInsert(DgnModelCR model) const override;
-    explicit PhysicalPartition(CreateParams const& params) : T_Super(params) {}
-
-public:
-    //! Create a new PhysicalPartition
-    //! @param[in] parentSubject The new PhysicalPartition will be a child element of this Subject
-    //! @param[in] name The name of the new partition which will be used as the CodeValue
-    //! @param[in] description Optional description for this PhysicalPartition
-    //! @see DgnElements::GetRootSubject
-    DGNPLATFORM_EXPORT static PhysicalPartitionPtr Create(SubjectCR parentSubject, Utf8StringCR name, Utf8CP description=nullptr);
-    //! Create and insert a new PhysicalPartition
-    //! @param[in] parentSubject The new PhysicalPartition will be a child element of this Subject
-    //! @param[in] name The name of the new partition which will be used as the CodeValue
-    //! @param[in] description Optional description for this PhysicalPartition
-    //! @see DgnElements::GetRootSubject
-    DGNPLATFORM_EXPORT static PhysicalPartitionCPtr CreateAndInsert(SubjectCR parentSubject, Utf8StringCR name, Utf8CP description=nullptr);
-};
-
-//=======================================================================================
-//! A SpatialLocationPartition provides a starting point for a SpatialLocationModel hierarchy
-//! @note SpatialLocationPartition elements only reside in the RepositoryModel
-//! @ingroup GROUP_DgnElement
-//=======================================================================================
-struct EXPORT_VTABLE_ATTRIBUTE SpatialLocationPartition : InformationPartitionElement
-{
-    DGNELEMENT_DECLARE_MEMBERS(BIS_CLASS_SpatialLocationPartition, InformationPartitionElement);
-    friend struct dgn_ElementHandler::SpatialLocationPartition;
-
-protected:
-    DGNPLATFORM_EXPORT DgnDbStatus _OnSubModelInsert(DgnModelCR model) const override;
-    explicit SpatialLocationPartition(CreateParams const& params) : T_Super(params) {}
-
-public:
-    //! Create a new SpatialLocationPartition
-    //! @param[in] parentSubject The new SpatialLocationPartition will be a child element of this Subject
-    //! @param[in] name The name of the new partition which will be used as the CodeValue
-    //! @param[in] description Optional description for this SpatialLocationPartition
-    //! @see DgnElements::GetRootSubject
-    DGNPLATFORM_EXPORT static SpatialLocationPartitionPtr Create(SubjectCR parentSubject, Utf8StringCR name, Utf8CP description=nullptr);
-    //! Create and insert a new SpatialLocationPartition
-    //! @param[in] parentSubject The new SpatialLocationPartition will be a child element of this Subject
-    //! @param[in] name The name of the new partition which will be used as the CodeValue
-    //! @param[in] description Optional description for this SpatialLocationPartition
-    //! @see DgnElements::GetRootSubject
-    DGNPLATFORM_EXPORT static SpatialLocationPartitionCPtr CreateAndInsert(SubjectCR parentSubject, Utf8StringCR name, Utf8CP description=nullptr);
-};
-
-//=======================================================================================
-//! An InformationCarrierElement is a proxy for an information carrier in the physical world.  
-//! For example, the arrangement of ink on a paper document or an electronic file is an information carrier.
-//! The content is tracked separately from the carrier.
-//! @see InformationContentElement
-//! @ingroup GROUP_DgnElement
-//=======================================================================================
-struct EXPORT_VTABLE_ATTRIBUTE InformationReferenceElement : InformationContentElement
-{
-    DEFINE_T_SUPER(InformationContentElement);
-protected:
-    explicit InformationReferenceElement(CreateParams const& params) : T_Super(params) {}
-};
-
-//=======================================================================================
-//! A Subject resides in (and only in) a RepositoryModel.
-//! @ingroup GROUP_DgnElement
-//=======================================================================================
-struct EXPORT_VTABLE_ATTRIBUTE Subject : InformationReferenceElement
-{
-    DGNELEMENT_DECLARE_MEMBERS(BIS_CLASS_Subject, InformationReferenceElement);
-    friend struct dgn_ElementHandler::Subject;
-
-protected:
-    DGNPLATFORM_EXPORT DgnDbStatus _OnInsert() override;
-    DGNPLATFORM_EXPORT DgnDbStatus _OnDelete() const override;
-    DGNPLATFORM_EXPORT DgnDbStatus _OnSubModelInsert(DgnModelCR model) const override;
-    bool _SupportsCodeSpec(CodeSpecCR codeSpec) const override {return !codeSpec.IsNullCodeSpec();}
-
-    explicit Subject(CreateParams const& params) : T_Super(params) {}
-
-public:
-    //! Create a DgnCode for a Subject with a specified parent Subject
-    DGNPLATFORM_EXPORT static DgnCode CreateCode(SubjectCR parentSubject, Utf8StringCR name);
-
-    //! Creates a new child Subject of the specified parent Subject
-    //! @param parentSubject    The parent of the new Subject
-    //! @param name             The name of the new Subject
-    //! @param description      The description of the new Subject
-    //! @return a new, non-persistent Subject element or an invalid value if any of the arguments are invalid
-    //! @see DgnElements::GetRootSubject
-    DGNPLATFORM_EXPORT static SubjectPtr Create(SubjectCR parentSubject, Utf8StringCR name, Utf8CP description=nullptr);
-    //! Creates a new child Subject of the specified parent Subject and inserts it into the DgnDb 
-    //! @param parentSubject    The parent of the new Subject
-    //! @param name             The name of the new Subject
-    //! @param description      The description of the new Subject
-    //! @return a new persistent Subject element or an invalid value if any of the arguments are invalid or the insert fails
-    //! @see DgnElements::GetRootSubject
-    DGNPLATFORM_EXPORT static SubjectCPtr CreateAndInsert(SubjectCR parentSubject, Utf8StringCR name, Utf8CP description=nullptr);
-
-    BE_PROP_NAME(Description)
-    Utf8String GetDescription() const {return GetPropertyValueString(prop_Description());}
-    void SetDescription(Utf8CP description) {SetPropertyValue(prop_Description(), description);}
-
-    BE_JSON_NAME(Subject); //<! The namespace reserved for Subject Json properties
-    BE_JSON_NAME(Job); //<! The sub-namespace reserved for Job Subject Json properties
-    BE_JSON_NAME(Model); //<! The sub-namespace reserved for Model Subject Json properties
-
-    //! Get Json properties
-    ECN::AdHocJsonValueCR GetSubjectJsonProperties() const {return GetJsonProperties(json_Subject());}
-
-    //! Get Json properties from a particular sub-namespace
-    ECN::AdHocJsonValue GetSubjectJsonProperties(Utf8CP sns) const {return GetJsonProperties(json_Subject()).GetMember(sns);}
-
-    //! Set Json properties
-    void SetSubjectJsonProperties(JsonValueCR props) {SetJsonProperties(json_Subject(), props);}
-
-    //! Set Json properties from a particular sub-namespace
-    void SetSubjectJsonProperties(Utf8CP sns, JsonValueCR props) {m_jsonProperties.GetMemberR(json_Subject())[sns] = props;}
-};
-
-//=======================================================================================
-//! A GroupInformationElement resides in (and only in) a GroupInformationModel.
-//! @ingroup GROUP_DgnElement
-//=======================================================================================
-struct EXPORT_VTABLE_ATTRIBUTE GroupInformationElement : InformationReferenceElement
-{
-    DGNELEMENT_DECLARE_MEMBERS(BIS_CLASS_GroupInformationElement, InformationReferenceElement);
-    friend struct dgn_ElementHandler::GroupInformation;
-
-protected:
-    DGNPLATFORM_EXPORT DgnDbStatus _OnInsert() override;
-    explicit GroupInformationElement(CreateParams const& params) : T_Super(params) {}
-};
-
-//=======================================================================================
-//! Abstract base class for roles played by other (typically physical) elements.
-//! For example:
-//! - <i>Lawyer</i> and <i>employee</i> are potential roles of a person
-//! - <i>Asset</i> and <i>safety hazard</i> are potential roles of a PhysicalElement
-//! @ingroup GROUP_DgnElement
-// @bsiclass                                                    Shaun.Sewall    05/16
-//=======================================================================================
-struct EXPORT_VTABLE_ATTRIBUTE RoleElement : DgnElement
-{
-    DGNELEMENT_DECLARE_MEMBERS(BIS_CLASS_RoleElement, DgnElement)
-    friend struct dgn_ElementHandler::Role;
-
-protected:
-    RoleElementCP _ToRoleElement() const override final {return this;}
-    DGNPLATFORM_EXPORT DgnDbStatus _OnInsert() override;
-    explicit RoleElement(CreateParams const& params) : T_Super(params) {}
-};
-
-//=======================================================================================
-//! The DgnElements for a DgnDb.
-//! This class holds a cache of reference-counted DgnElements. All in-memory DgnElements for a DgnDb are held in its DgnElements member.
-//! When the reference count of an element goes to zero, it is not immediately freed. Instead, it is held by this class
-//! and may be "reclaimed" later if/when it is needed again. The memory held by DgnElements is not actually freed until
-//! their reference count goes to 0 and the cache is subsequently purged.
-//! @see DgnDb::Elements
-//! @ingroup GROUP_DgnElement
-//=======================================================================================
-struct DgnElements : DgnDbTable, MemoryConsumer
-{
-    friend struct DgnDb;
-    friend struct DgnElement;
-    friend struct DgnModel;
-    friend struct DgnModels;
-    friend struct DgnGeometryPart;
-    friend struct ElementHandler;
-    friend struct TxnManager;
-    friend struct ProgressiveViewFilter;
-    friend struct dgn_TxnTable::Element;
-    friend struct GeometricElement;
-    friend struct ElementAutoHandledPropertiesECInstanceAdapter;
-
-    //! The totals for persistent DgnElements in this DgnDb. These values reflect the current state of the loaded elements.
-    struct Totals
-    {
-        uint32_t m_extant;         //! total number of DgnElements extant (persistent and non-persistent)
-        uint32_t m_entries;        //! total number of persistent elements
-        uint32_t m_unreferenced;   //! total number of unreferenced persistent elements
-        uint64_t m_allocedBytes;   //! total number of bytes of data held by persistent elements
-    };
-
-    //! Statistics for element activity in this DgnDb. these values can be reset at any point to gauge "element flux"
-    //! (note: the same element may become garbage and then be reclaimed, each such occurrence is reflected here.)
-    struct Statistics
-    {
-        uint32_t m_newElements;    //! number of newly created or loaded elements
-        uint32_t m_unReferenced;   //! number of elements that became garbage since last reset
-        uint32_t m_reReferenced;   //! number of garbage elements that were referenced
-        uint32_t m_purged;         //! number of garbage elements that were purged
-    };
-
-private:
-    // THIS MUST NOT BE EXPORTED, AS IT BYPASSES THE ECCRUDWRITETOKEN
-    struct AutoHandledPropertyUpdaterCache : ECInstanceUpdaterCache
-        {
-        void _GetPropertiesToBind(bvector<ECN::ECPropertyCP>&, DgnDbR, ECN::ECClassCR) override;
-        };
-
-    struct ElementSelectStatement
-    {
-        BeSQLite::EC::CachedECSqlStatementPtr m_statement;
-        ECSqlClassParamsCR m_params;
-        ElementSelectStatement(BeSQLite::EC::CachedECSqlStatement* stmt, ECSqlClassParamsCR params) : m_statement(stmt), m_params(params) {}
-    };
-    typedef bmap<DgnClassId, ECSqlClassInfo> ClassInfoMap;
-    typedef bmap<DgnClassId, ECSqlClassParams> T_ClassParamsMap;
-
-    std::unique_ptr<struct ElemIdTree> m_tree;
-    BeSQLite::StatementCache m_stmts;
-    Byte m_snappyFromBuffer[BeSQLite::SnappyReader::SNAPPY_UNCOMPRESSED_BUFFER_SIZE];
-    BeSQLite::SnappyFromMemory m_snappyFrom;
-    BeSQLite::SnappyToBlob m_snappyTo;
-    DgnElementIdSet m_selectionSet;
-    mutable BeMutex m_mutex;
-    mutable ClassInfoMap m_classInfos;      // information about custom-handled properties 
-    mutable T_ClassParamsMap m_classParams; // information about custom-handled properties 
-    mutable AutoHandledPropertyUpdaterCache m_updaterCache;
-
-    void OnReclaimed(DgnElementCR);
-    void OnUnreferenced(DgnElementCR);
-    void Destroy();
-    void AddToPool(DgnElementCR) const;
-    void FinishUpdate(DgnElementCR replacement, DgnElementCR original);
-    DgnElementCPtr LoadElement(DgnElement::CreateParams const& params, Utf8CP jsonProps, bool makePersistent) const;
-    DgnElementCPtr LoadElement(DgnElementId elementId, bool makePersistent) const;
-    DgnElementCPtr PerformInsert(DgnElementR element, DgnDbStatus&);
-    DgnDbStatus PerformDelete(DgnElementCR);
-    explicit DgnElements(DgnDbR db);
-    ~DgnElements();
-
-    DGNPLATFORM_EXPORT DgnElementCPtr InsertElement(DgnElementR element, DgnDbStatus* stat);
-    DGNPLATFORM_EXPORT DgnElementCPtr UpdateElement(DgnElementR element, DgnDbStatus* stat);
-
-    ElementSelectStatement GetPreparedSelectStatement(DgnElementR el) const;
-    BeSQLite::EC::CachedECSqlStatementPtr GetPreparedInsertStatement(DgnElementR el) const;
-    BeSQLite::EC::CachedECSqlStatementPtr GetPreparedUpdateStatement(DgnElementR el) const;
-    uint64_t _CalculateBytesConsumed() const override {return GetTotalAllocated();}
-    uint64_t _Purge(uint64_t memTarget) override;
-
-    BeSQLite::SnappyToBlob& GetSnappyTo() {return m_snappyTo;} // NB: Not to be used during insert or update of a GeometricElement or GeometryPart!
-
-    ECSqlClassParams const& GetECSqlClassParams(DgnClassId) const;
-
-    // *** WIP_SCHEMA_IMPORT - temporary work-around needed because ECClass objects are deleted when a schema is imported
-    void ClearECCaches();
-
-public:
-    DGNPLATFORM_EXPORT BeSQLite::SnappyFromMemory& GetSnappyFrom() {return m_snappyFrom;} // NB: Not to be used during loading of a GeometricElement or GeometryPart!
-
-    BeMutex& GetMutex() {return m_mutex;}
-
-    //! @private
-    Utf8StringCR GetSelectEcPropsECSql(ECSqlClassInfo&, ECN::ECClassCR) const;
-    //! @private
-    DGNPLATFORM_EXPORT Utf8StringCR GetAutoHandledPropertiesSelectECSql(ECN::ECClassCR ecclass) const;
-    //! @private
-    ECSqlClassInfo& FindClassInfo(DgnElementCR el) const;
-    //! @private
-    ECSqlClassInfo& FindClassInfo(DgnClassId classId) const;
-    
-    DGNPLATFORM_EXPORT BeSQLite::CachedStatementPtr GetStatement(Utf8CP sql) const; //!< Get a statement from the element-specific statement cache for this DgnDb @private
-    DGNPLATFORM_EXPORT void ChangeMemoryUsed(int32_t delta) const; //!< @private
-    DGNPLATFORM_EXPORT void DropFromPool(DgnElementCR) const; //!< @private
-    DgnDbStatus LoadGeometryStream(GeometryStreamR geom, void const* blob, int blobSize); //!< @private
-
-    //! Look up an element in the pool of loaded elements for this DgnDb.
-    //! @return A pointer to the element, or nullptr if the is not in the pool.
-    //! @note This method is rarely needed. You should almost always use GetElement. It will return nullptr if the element is not currently loaded. That does not mean the element doesn't exist in the database.
-    //! @private
-    DGNPLATFORM_EXPORT DgnElementCP FindLoadedElement(DgnElementId id) const;
-
-    //! Query the DgnModelId of the model that contains the specified element.
-    DGNPLATFORM_EXPORT DgnModelId QueryModelId(DgnElementId elementId) const;
-
-    //! @private Allow Navigator to try to resolve URIs created in this version and in Graphite05 for things like issues and clashes.
-    //! @param uri The encoded URI that was created by CreateElementUri or by a previous version of Graphite.
-    //! @return The ID of the element identified by the URI or an invalid ID if no element in this Db matches the URI's query parameters.
-    DGNPLATFORM_EXPORT DgnElementId QueryElementIdByURI(Utf8CP uri) const;
-
-    //! @private Allow Navigator to create a URI that can be stored outside of the Db and resolved later.
-    //! @param[out] uriStr  The encoded URI
-    //! @param[in] el       The element that is to be the target of the URI
-    //! @param[in] fallBackOnV8Id   If  true, V8 provenance is used as a fallback if the element does not have a code
-    //! @param[in] fallBackOnDgnDbId   If  true, the element's DgnDb element ID is used as a fallback if the element does not have a code or provenance. This is not recommended if the Db will be re-created by a publisher.
-    //! @return non-zero error status if the URI could not be created, because it has neither a Code nor V8 provenance and IDs are not an acceptable fallback.
-    DGNPLATFORM_EXPORT BentleyStatus CreateElementUri(Utf8StringR uriStr, DgnElementCR el, bool fallBackOnV8Id, bool fallBackOnDgnDbId=false) const;
-
-    //! Query for the DgnElementId of the element that has the specified code
-    DGNPLATFORM_EXPORT DgnElementId QueryElementIdByCode(DgnCodeCR code) const;
-
-    //! Query for the DgnElementId of the element that has the specified code
-    DGNPLATFORM_EXPORT DgnElementId QueryElementIdByCode(CodeSpecId codeSpecId, DgnElementId codeScopeElementId, Utf8StringCR codeValue) const;
-
-    //! Query for the DgnElementId of the element that has the specified code
-    DGNPLATFORM_EXPORT DgnElementId QueryElementIdByCode(Utf8CP codeSpecName, DgnElementId codeScopeElementId, Utf8StringCR codeValue) const;
-
-    //! Get the total counts for the current state of the pool.
-    DGNPLATFORM_EXPORT Totals const& GetTotals() const;
-
-    //! Shortcut to get the Totals.m_allocatedBytes member
-    int64_t GetTotalAllocated() const {return GetTotals().m_allocedBytes;}
-
-    //! Get the statistics for the current state of the element pool.
-    DGNPLATFORM_EXPORT Statistics GetStatistics() const;
-
-    //! Reset the statistics for the element pool.
-    DGNPLATFORM_EXPORT void ResetStatistics();
-
-    //! Create a new, non-persistent element from the supplied ECInstance.
-    //! The supplied instance must specify the element's ModelId and Code. It does not have to specify the ElementId/ECInstaceId. Typically, it will not.
-    //! @param properties The instance that contains all of the element's business properties
-    //! @param stat  Optional. If not null, an error status is returned here if the element cannot be created.
-    //! @return a new, non-persistent element if successfull, or an invalid ptr if not.
-    //! @note The returned element, if any, is non-persistent. The caller must call the element's Insert method to add it to the bim.
-    DGNPLATFORM_EXPORT DgnElementPtr CreateElement(ECN::IECInstanceCR properties, DgnDbStatus* stat=nullptr) const;
-
-    template<class T> RefCountedPtr<T> Create(ECN::IECInstanceCR properties, DgnDbStatus* stat=nullptr) const {return dynamic_cast<T*>(CreateElement(properties,stat).get());}
-
-    //! Get a DgnElement from this DgnDb by its DgnElementId.
-    //! @remarks The element is loaded from the database if necessary.
-    //! @return Invalid if the element does not exist.
-    DGNPLATFORM_EXPORT DgnElementCPtr GetElement(DgnElementId id) const;
-
-    //! Get a DgnElement by its DgnElementId, and dynamic_cast the result to a specific subclass of DgnElement.
-    //! This is merely a templated shortcut to dynamic_cast the return of #GetElement to a subclass of DgnElement.
-    template<class T> RefCountedCPtr<T> Get(DgnElementId id) const {return dynamic_cast<T const*>(GetElement(id).get());}
-
-    //! Get an editable copy of an element by DgnElementId.
-    //! @return Invalid if the element does not exist, or if it cannot be edited.
-    template<class T> RefCountedPtr<T> GetForEdit(DgnElementId id) const {RefCountedCPtr<T> orig=Get<T>(id); return orig.IsValid() ? (T*)orig->CopyForEdit().get() : nullptr;}
-
-    //! Query for a DgnElement in this DgnDb by its FederationGuid. The element is loaded from the database if necessary.
-    //! @note It is always more efficient to find elements by their DgnElementId if it is available.
-    //! @return Invalid if the element is not found.
-    //! @see GetElement
-    //! @see DgnElement::CopyForEdit
-    DGNPLATFORM_EXPORT DgnElementCPtr QueryElementByFederationGuid(BeSQLite::BeGuidCR federationGuid) const;
-
-    //! argument for MakeIterator
-    enum class PolymorphicQuery : bool {No = false, Yes = true};
-
-    //! Make an iterator over elements of the specified ECClass in this DgnDb.
-    //! @param[in] className The <i>full</i> ECClass name of the element class.  For example: BIS_SCHEMA(BIS_CLASS_PhysicalElement)
-    //! @param[in] whereClause The optional where clause starting with WHERE
-    //! @param[in] orderByClause The optional order by clause starting with ORDER BY
-    //! @param[in] polymorphic If false only specified class is returned. The default is true which also returns all derived classes.
-    DGNPLATFORM_EXPORT ElementIterator MakeIterator(Utf8CP className, Utf8CP whereClause=nullptr, Utf8CP orderByClause=nullptr, PolymorphicQuery polymorphic=PolymorphicQuery::Yes) const;
-
-    //! Make an iterator over ElementAspects of the specified ECClass in this DgnDb.
-    //! @param[in] className The <i>full</i> ECClass name of the aspect class.  For example: BIS_SCHEMA(BIS_CLASS_ElementMultiAspect)
-    //! @param[in] whereClause The optional where clause starting with WHERE
-    //! @param[in] orderByClause The optional order by clause starting with ORDER BY
-    //! @see DgnElement::MakeAspectIterator
-    DGNPLATFORM_EXPORT ElementAspectIterator MakeAspectIterator(Utf8CP className, Utf8CP whereClause=nullptr, Utf8CP orderByClause=nullptr) const;
-
-    //! Return the DgnElementId for the root Subject
-    DgnElementId GetRootSubjectId() const {return DgnElementId((uint64_t)1LL);}
-    //! Return the root Subject
-    SubjectCPtr GetRootSubject() const {return Get<Subject>(GetRootSubjectId());}
-
-    //! Get the DgnElementId of the partition that lists the RealityData source for @b this DgnDb
-    DgnElementId GetRealityDataSourcesPartitionId() const {return DgnElementId((uint64_t)14LL);}
-    //! Get the DgnElementId of the Dictionary partition for @b this DgnDb
-    DgnElementId GetDictionaryPartitionId() const {return DgnElementId((uint64_t)16LL);}
-
-    //! Insert a copy of the supplied DgnElement into this DgnDb.
-    //! @param[in] element The DgnElement to insert.
-    //! @param[in] stat An optional status value. Will be DgnDbStatus::Success if the insert was successful, error status otherwise.
-    //! @return RefCountedCPtr to the newly persisted /b copy of /c element. Will be invalid if the insert failed.
-    //! @note The element's code must be unique among all elements within the DgnDb, or this method will fail with DgnDbStatus::DuplicateCode.
-    //! @note This function can only be safely invoked from the client thread.
-    template<class T> RefCountedCPtr<T> Insert(T& element, DgnDbStatus* stat=nullptr) {return (T const*) InsertElement(element, stat).get();}
-
-    //! Update the original persistent DgnElement from which the supplied DgnElement was copied.
-    //! @param[in] modifiedElement The modified copy of the DgnElement to update.
-    //! @param[in] stat An optional status value. Will be DgnDbStatus::Success if the update was successful, error status otherwise.
-    //! @return RefCountedCPtr to the modified persistent element. Will be invalid if the update failed.
-    //! @note This call returns a RefCountedCPtr to the *original* peristent element (which has now been updated to reflect the changes from
-    //! modifiedElement). modifiedElement does *not* become persistent from this call.
-    //! @note This function can only be safely invoked from the client thread.
-    template<class T> RefCountedCPtr<T> Update(T& modifiedElement, DgnDbStatus* stat=nullptr) {return (T const*) UpdateElement(modifiedElement, stat).get();}
-
-    //! Delete a DgnElement from this DgnDb.
-    //! @param[in] element The element to delete.
-    //! @return DgnDbStatus::Success if the element was deleted, error status otherwise.
-    //! @note This function can only be safely invoked from the client thread.
-    DGNPLATFORM_EXPORT DgnDbStatus Delete(DgnElementCR element);
-
-    //! Delete a DgnElement from this DgnDb by DgnElementId.
-    //! @return DgnDbStatus::Success if the element was deleted, error status otherwise.
-    //! @note This method is merely a shortcut to #GetElement and then #Delete
-    DgnDbStatus Delete(DgnElementId id) {auto el=GetElement(id); return el.IsValid() ? Delete(*el) : DgnDbStatus::NotFound;}
-
-    DgnElementIdSet const& GetSelectionSet() const {return m_selectionSet;}
-    DgnElementIdSet& GetSelectionSetR() {return m_selectionSet;}
-
-    //! For all loaded elements, drops any cached graphics associated with the specified viewport.
-    //! This is typically invoked by applications when a viewport is closed or its attributes modified such that the cached graphics
-    //! no longer reflect its state.
-    //! @param[in]      viewport The viewport for which to drop graphics
-    DGNPLATFORM_EXPORT void DropGraphicsForViewport(DgnViewportCR viewport);
-};
-
-//=======================================================================================
-//! The basic element copier. Makes a persistent copy of elements and their children.
-// @bsiclass                                                BentleySystems
-//=======================================================================================
-struct ElementCopier
-{
-protected:
-    DgnCloneContext& m_context;
-    bool m_copyChildren;
-    bool m_copyGroups;
-
-public:
-    DGNPLATFORM_EXPORT ElementCopier(DgnCloneContext& c);
-
-    DgnCloneContext& GetCloneContext() {return m_context;}
-
-    //! Specify if children should be deep-copied or not. The default is yes, deep-copy children.
-    void SetCopyChildren(bool b) {m_copyChildren=b;}
-
-    //! Specify if group members should be deep-copied or not. The default is no, do not deep-copy group members.
-    void SetCopyGroups(bool b) {m_copyGroups=b;}
-
-    //! Make a persistent copy of a specified Physical element and its children.
-    //! This function copies the input element's children, unless you call SetCopyChildren and pass false.
-    //! If the input element is a group, this function will optionally copy its group members. See SetCopyGroups.
-    //! When copying children, this function will either copy a child into its own model or its parent's model. See SetPreserveOriginalModels.
-    //! The same strategy is used to choose the destination model of group members.
-    //! @param[out] stat        Optional. If not null, then an error code is stored here in case the copy fails.
-    //! @param[in] targetModel  The model where the instance is to be inserted
-    //! @param[in] sourceElement The element that is to be copied
-    //! @param[in] code         The code to assign to the new element. If invalid, then a code will be generated by the sourceElement's CodeSpec
-    //! @param[in] newParentId  Optional. The element that should be the parent of the new element. If not specified, then the parent of the new element
-    //!                             will either be the parent of the source element or the element to which the source parent has been remapped. See DgnCloneContext.
-    //! @return a new element if successful
-    DGNPLATFORM_EXPORT DgnElementCPtr MakeCopy(DgnDbStatus* stat, DgnModelR targetModel, DgnElementCR sourceElement, DgnCode const& code, DgnElementId newParentId = DgnElementId());
-};
-
-//=======================================================================================
-//! Utility methods for working with geometric element assemblies.
-// @bsiclass                                                BentleySystems
-//=======================================================================================
-struct ElementAssemblyUtil
-{
-    //! Get the parent DgnElementId of the assembly for which the input DgnElement is a member.
-    //! @return DgnElementId of parent. Will be invalid if there is no parent.
-    DGNPLATFORM_EXPORT static DgnElementId GetAssemblyParentId(DgnElementCR el);
-
-    //! Query the DgnDb for members of the assembly for which the input DgnElement is a member.
-    //! @return DgnElementIdSet containing the DgnElementIds of assembly elements. Will be empty if not an assembly.
-    DGNPLATFORM_EXPORT static DgnElementIdSet GetAssemblyElementIdSet(DgnElementCR el);
-};
-
-//=======================================================================================
-//! Utility to collect editable elements.
-//! Order is \em not preserved.
-//! The collection holds only one copy of an element with a given ElementId.
-// @bsiclass                                                BentleySystems
-//=======================================================================================
-struct DgnEditElementCollector
-{
-protected:
-     bvector<DgnElementP> m_elements; // The editable elements in the set. We manage their refcounts as we add and remove them 
-     bmap<DgnElementId,DgnElementP> m_ids; // The Elements in the set that have IDs. Child elements will always have IDs. Some top-level elements may not have an Id.
-
-     DGNPLATFORM_EXPORT void EmptyAll();
-     DGNPLATFORM_EXPORT void CopyFrom(DgnEditElementCollector const&);
-
-public:
-    //! Construct an empty collection
-    DgnEditElementCollector() {}
-
-    //! Create a copy of a collection of elements. Note that the new collection will have its own copies of the elements.
-    DgnEditElementCollector(DgnEditElementCollector const& rhs) {CopyFrom(rhs);}
-
-    //! Create a copy of a collection of elements. Note that the new collection will have its own copies of the elements.
-    DGNPLATFORM_EXPORT DgnEditElementCollector& operator=(DgnEditElementCollector const&);
-
-    //! Destroy this collection
-    ~DgnEditElementCollector() {EmptyAll();}
-
-    DGNPLATFORM_EXPORT void Dump(Utf8StringR str, DgnElement::ComparePropertyFilter const&) const;
-    DGNPLATFORM_EXPORT void DumpTwo(Utf8StringR str, DgnEditElementCollector const& other, DgnElement::ComparePropertyFilter const&) const;
-
-    //! See if this collection and \a other have the equivalent set of elements
-    //! @param other    The other collection
-    //! @param filter   The properties to exclude from the comparison.
-    //! @return true if the collections are equivalent
-    DGNPLATFORM_EXPORT bool Equals(DgnEditElementCollector const& other, DgnElement::ComparePropertyFilter const& filter) const;
-
-    //! Add the specified editable copy of an element to the collection. 
-    //! @param el  The editable copy to be added
-    //! @return The element that is in the collection. 
-    DGNPLATFORM_EXPORT DgnElementPtr AddElement(DgnElementR el);
-
-    //! Add editable copies of the children of an element to the collection. 
-    //! @param el  The parent element to be queried
-    //! @param maxDepth The levels of child elements to add. Pass 1 to add only the immediate children.
-    DGNPLATFORM_EXPORT void AddChildren(DgnElementCR el, size_t maxDepth = std::numeric_limits<size_t>::max());
-    
-    //! Add an element and editable copies of its children to the collection
-    //! @param el       The parent element to be added and queried
-    //! @param maxDepth The levels of child elements to add. Pass 1 to add only the immediate children.
-    void AddAssembly(DgnElement& el, size_t maxDepth = std::numeric_limits<size_t>::max()) {AddElement(el); AddChildren(el, maxDepth);}
-
-    //! Add an editable copy of the specified element to the collection.
-    //! If the collection already contains an element with the same ElementId, then \a el is not added and the existing element is returned.
-    //! @param el  The element to be edited
-    //! @return The element that is in the collection or nullptr if the element could not be copied for edit.
-    DgnElementPtr EditElement(DgnElementCR el) {auto ee = el.CopyForEdit(); if (ee.IsValid()) return AddElement(*ee); else return nullptr;}
-    
-    //! Add an editable copy of the specified element and its children to the collection.
-    //! @param el       The element to be added
-    //! @param maxDepth The levels of child elements to add. Pass 1 to add only the immediate children.
-    void EditAssembly(DgnElementCR el, size_t maxDepth = std::numeric_limits<size_t>::max()) {auto ee = el.CopyForEdit(); if (ee.IsValid()) AddAssembly(*ee, maxDepth);}
-
-    //! Look up the editable copy of an element in the collection by its ElementId.
-    //! @return The element that is in the collection or nullptr if not found.
-    DGNPLATFORM_EXPORT DgnElementPtr FindElementById(DgnElementId);
-
-    //! Remove the specified editable copy of an element from the collection.
-    //! @param el  The editable copy of an element in the collection
-    //! @note \a el must be the editable copy of the element that is in this collection.
-    //! @see FindElementById 
-    DGNPLATFORM_EXPORT void RemoveElement(DgnElementR el);
-
-    //! Remove an element's children (by Id) from the collection.
-    //! @param el  The parent element to query.
-    //! @param maxDepth The levels of child elements to add. Pass 1 to add only the immediate children.
-    DGNPLATFORM_EXPORT void RemoveChildren(DgnElementCR el, size_t maxDepth = std::numeric_limits<size_t>::max());
-    
-    //! Remove the specified editable copy of an element and its children (by Id) from the collection.
-    //! @param el  The editable copy of the parent element to remove and to query.
-    //! @param maxDepth The levels of child elements to add. Pass 1 to add only the immediate children.
-    void RemoveAssembly(DgnElementR el, size_t maxDepth = std::numeric_limits<size_t>::max()) {RemoveElement(el); RemoveChildren(el, maxDepth);}
-
-    //! Get the number of elements currently in the collection
-    size_t size() {return m_elements.size();}
-
-    //! Get an iterator pointing to the beginning of the collection
-    bvector<DgnElementP>::const_iterator begin() const {return m_elements.begin();}
-
-    //! Get an iterator pointing to the end of the collection
-    bvector<DgnElementP>::const_iterator end() const {return m_elements.end();}
-
-    //! Insert or update all elements in the collection. Elements with valid ElementIds are updated. Elements with no ElementIds are inserted. 
-    //! @param[out] anyInserts  Optional. If not null, then true is returned if any element in the collection had to be inserted.
-    //! @return non-zero error status if any insert or update fails. In that case some elements in the collection may not be written.
-    DGNPLATFORM_EXPORT DgnDbStatus Write(bool* anyInserts = nullptr);
-
-    //! Find the first element in the collection that is-a instance of the specified class. @note This is an is-a test, not an exact test.
-    DGNPLATFORM_EXPORT DgnElementPtr FindElementByClass(ECN::ECClassCR ecclass);
-
-    //! Find an element in the collection by class
-    template<typename T> RefCountedPtr<T> FindByClass(ECN::ECClassCR ecclass) {return dynamic_cast<T*>(FindElementByClass(ecclass).get());}
-};
-
-//=======================================================================================
-//! Applies a transform to one or more elements
-// @bsiclass                                                BentleySystems
-//=======================================================================================
-struct DgnElementTransformer
-{
-    DGNPLATFORM_EXPORT static DgnDbStatus ApplyTransformTo(DgnElementR el, Transform const& t); 
-
-    template<typename COLL> static DgnDbStatus ApplyTransformToAll(COLL& collection, Transform const& t) 
-        {
-        for (auto& item : collection)
-            {
-            DgnDbStatus status = ApplyTransformTo(*item, t);
-            if (DgnDbStatus::Success != status)
-                return status;
-           }
-        return DgnDbStatus::Success;
-       }
-};
-
-END_BENTLEY_DGN_NAMESPACE
+/*--------------------------------------------------------------------------------------+
+|
+|     $Source: PublicAPI/DgnPlatform/DgnElement.h $
+|
+|  $Copyright: (c) 2017 Bentley Systems, Incorporated. All rights reserved. $
+|
++--------------------------------------------------------------------------------------*/
+#pragma once
+//__PUBLISH_SECTION_START__
+
+#include <Bentley/BeAssert.h>
+#include "RepositoryManager.h"
+#include "MemoryManager.h"
+
+BEGIN_BENTLEY_RENDER_NAMESPACE
+struct Graphic;
+DEFINE_REF_COUNTED_PTR(Graphic)
+
+//=======================================================================================
+// Cached set of Render::Graphics for a GeometrySource
+// @bsiclass                                                    Keith.Bentley   09/15
+//=======================================================================================
+struct GraphicSet
+{
+    struct PtrCompare{bool operator()(Render::GraphicPtr first, Render::GraphicPtr second) const {return first.get()<second.get();}};
+    mutable bset<Render::GraphicPtr, PtrCompare, 8> m_graphics;
+    DGNPLATFORM_EXPORT Render::Graphic* Find(DgnViewportCR, double metersPerPixel) const;
+    DGNPLATFORM_EXPORT void Drop(Render::Graphic&);
+    DGNPLATFORM_EXPORT void DropFor(DgnViewportCR viewport);
+    void Save(Render::Graphic& graphic) {m_graphics.insert(&graphic); BeAssert(m_graphics.size() < 50);} // we never expect to have more than 50 or so
+    void Clear() {m_graphics.clear();}
+    bool IsEmpty() const {return m_graphics.empty();}
+};
+END_BENTLEY_RENDER_NAMESPACE
+
+BEGIN_BENTLEY_DGN_NAMESPACE
+
+namespace dgn_ElementHandler 
+{
+    struct Element; 
+    struct InformationCarrier; 
+    struct InformationContent; struct InformationRecord; struct GroupInformation; struct Subject;
+    struct Document; struct Drawing; struct SectionDrawing;  
+    struct DriverBundle;
+    struct Definition; struct PhysicalType; struct GraphicalType2d; struct SpatialLocationType; struct TemplateRecipe2d; struct TemplateRecipe3d;
+    struct InformationPartition; struct DefinitionPartition; struct DocumentPartition; struct GroupInformationPartition; struct InformationRecordPartition; struct PhysicalPartition; struct SpatialLocationPartition;
+    struct Geometric2d; struct Annotation2d; struct DrawingGraphic; 
+    struct Geometric3d; struct Physical; struct SpatialLocation; 
+    struct Role;
+};
+
+namespace dgn_TxnTable {struct Element; struct Model;};
+
+struct ElementAutoHandledPropertiesECInstanceAdapter;
+
+//=======================================================================================
+//! Holds Id remapping tables
+//=======================================================================================
+struct DgnRemapTables
+{
+protected:
+    // *** NEEDS WORK: We may have to move these remappings into temp tables
+    bmap<DgnModelId, DgnModelId> m_modelId;
+    bmap<DgnGeometryPartId, DgnGeometryPartId> m_geomPartId;
+    bmap<DgnElementId, DgnElementId> m_elementId;
+    bmap<DgnClassId, DgnClassId> m_classId;
+    bmap<CodeSpecId, CodeSpecId> m_codeSpecId;
+    bmap<DgnFontId, DgnFontId> m_fontId;
+
+    template<typename T> T Find(bmap<T,T> const& table, T sourceId) const {auto i = table.find(sourceId); return (i == table.end())? T(): i->second;}
+    template<typename T> T FindElement(T sourceId) const {return T(Find<DgnElementId>(m_elementId, sourceId).GetValueUnchecked());}
+
+public:
+    DgnRemapTables& Get(DgnDbR);
+    CodeSpecId Find(CodeSpecId sourceId) const {return Find<CodeSpecId>(m_codeSpecId, sourceId);}
+    CodeSpecId Add(CodeSpecId sourceId, CodeSpecId targetId) {return m_codeSpecId[sourceId] = targetId;}
+    DgnModelId Find(DgnModelId sourceId) const {return Find<DgnModelId>(m_modelId, sourceId);}
+    DgnModelId Add(DgnModelId sourceId, DgnModelId targetId) {return m_modelId[sourceId] = targetId;}
+    DgnElementId Find(DgnElementId sourceId) const {return Find<DgnElementId>(m_elementId, sourceId);}
+    DgnElementId Add(DgnElementId sourceId, DgnElementId targetId) {return m_elementId[sourceId] = targetId;}
+    DgnGeometryPartId Find(DgnGeometryPartId sourceId) const {return Find<DgnGeometryPartId>(m_geomPartId, sourceId);}
+    DgnGeometryPartId Add(DgnGeometryPartId sourceId, DgnGeometryPartId targetId) {return m_geomPartId[sourceId] = targetId;}
+    DgnCategoryId Find(DgnCategoryId sourceId) const {return FindElement<DgnCategoryId>(sourceId);}
+    DgnCategoryId Add(DgnCategoryId sourceId, DgnCategoryId targetId) {return DgnCategoryId((m_elementId[sourceId] = targetId).GetValueUnchecked());}
+    RenderMaterialId Find(RenderMaterialId sourceId) const {return FindElement<RenderMaterialId>(sourceId);}
+    RenderMaterialId Add(RenderMaterialId sourceId, RenderMaterialId targetId) {return RenderMaterialId((m_elementId[sourceId] = targetId).GetValueUnchecked());}
+    DgnTextureId Find(DgnTextureId sourceId) const {return FindElement<DgnTextureId>(sourceId);}
+    DgnTextureId Add(DgnTextureId sourceId, DgnTextureId targetId) {return DgnTextureId((m_elementId[sourceId] = targetId).GetValueUnchecked());}
+    DgnStyleId Find(DgnStyleId sourceId) const {return FindElement<DgnStyleId>(sourceId);}
+    DgnStyleId Add(DgnStyleId sourceId, DgnStyleId targetId) {return DgnStyleId((m_elementId[sourceId] = targetId).GetValueUnchecked());}
+    DgnFontId Find(DgnFontId sourceId) const {return Find<DgnFontId>(m_fontId, sourceId);}
+    DgnFontId Add(DgnFontId sourceId, DgnFontId targetId) {return m_fontId[sourceId] = targetId;}
+    DgnSubCategoryId Find(DgnSubCategoryId sourceId) const {return FindElement<DgnSubCategoryId>(sourceId);}
+    DgnSubCategoryId Add(DgnSubCategoryId sourceId, DgnSubCategoryId targetId) {return DgnSubCategoryId((m_elementId[sourceId] = targetId).GetValueUnchecked());}
+    DgnClassId Find(DgnClassId sourceId) const {return Find<DgnClassId>(m_classId, sourceId);}
+    DgnClassId Add(DgnClassId sourceId, DgnClassId targetId) {return m_classId[sourceId] = targetId;}
+};
+
+//=======================================================================================
+//! Context used by elements when they are cloned
+//=======================================================================================
+struct DgnCloneContext
+{
+protected:
+    DgnRemapTables  m_remap;
+
+public:
+    //! Construct a DgnCloneContext object.
+    DGNPLATFORM_EXPORT DgnCloneContext();
+    //! Look up a copy of an element
+    DgnElementId FindElementId(DgnElementId sourceId) const {return m_remap.Find(sourceId);}
+    //! Register a copy of an element
+    DgnElementId AddElementId(DgnElementId sourceId, DgnElementId targetId) {return m_remap.Add(sourceId, targetId);}
+};
+
+#if !defined (DOCUMENTATION_GENERATOR)
+//=======================================================================================
+// A cache of ECInstanceUpdaters
+// THIS MUST NOT BE EXPORTED, AS IT DOES NOT REQUIRE THE CALLER TO SUPPLY THE ECCRUDWRITETOKEN
+//=======================================================================================
+struct ECInstanceUpdaterCache
+    {
+    private:
+        bmap<DgnClassId, BeSQLite::EC::ECInstanceUpdater*> m_updaters;
+    protected:
+        virtual void _GetPropertiesToBind(bvector<ECN::ECPropertyCP>&, DgnDbR, ECN::ECClassCR) = 0;
+    public:
+        ECInstanceUpdaterCache();
+        ~ECInstanceUpdaterCache();
+        void Clear();
+        BeSQLite::EC::ECInstanceUpdater* GetUpdater(DgnDbR, ECN::ECClassCR);
+    };
+#endif
+
+//=======================================================================================
+//! Helps models, elements, aspects and other data structures copy themselves between DgnDbs
+//=======================================================================================
+struct EXPORT_VTABLE_ATTRIBUTE DgnImportContext : DgnCloneContext
+{
+private:
+    bool            m_areCompatibleDbs;
+    DPoint3d        m_xyzOffset;
+    AngleInDegrees  m_yawAdj;
+    DgnDbR          m_sourceDb;
+    DgnDbR          m_destDb;
+    bmap<LsComponentId, uint32_t> m_importedComponents;
+
+    void ComputeGcsAdjustment();
+
+protected:
+    DGNPLATFORM_EXPORT virtual CodeSpecId _RemapCodeSpecId(CodeSpecId sourceId);
+    DGNPLATFORM_EXPORT virtual DgnGeometryPartId _RemapGeometryPartId(DgnGeometryPartId sourceId);
+    DGNPLATFORM_EXPORT virtual DgnCategoryId _RemapCategory(DgnCategoryId sourceId);
+    DGNPLATFORM_EXPORT virtual DgnSubCategoryId _RemapSubCategory(DgnCategoryId destCategoryId, DgnSubCategoryId sourceId);
+    DGNPLATFORM_EXPORT virtual DgnClassId _RemapClassId(DgnClassId sourceId);
+    DGNPLATFORM_EXPORT virtual RenderMaterialId _RemapRenderMaterialId(RenderMaterialId sourceId);
+    DGNPLATFORM_EXPORT virtual DgnTextureId _RemapTextureId(DgnTextureId sourceId);
+    DGNPLATFORM_EXPORT virtual DgnDbStatus _RemapGeometryStreamIds(GeometryStreamR geom);
+    DGNPLATFORM_EXPORT virtual DgnFontId _RemapFont(DgnFontId);
+    DGNPLATFORM_EXPORT virtual DgnStyleId _RemapLineStyleId(DgnStyleId sourceId);
+
+public:
+    //! Construct a DgnImportContext object.
+    DGNPLATFORM_EXPORT DgnImportContext(DgnDbR source, DgnDbR dest);
+    //! Destruct a DgnImportContext object.
+    DGNPLATFORM_EXPORT ~DgnImportContext();
+
+    //! @name Source and Destination Dbs
+    //! @{
+    DgnDbR GetSourceDb() const {return m_sourceDb;}
+    DgnDbR GetDestinationDb() const {return m_destDb;}
+    bool IsBetweenDbs() const {return &GetDestinationDb() != &GetSourceDb();}
+    //! @}
+
+    //! @name Id remapping
+    //! @{
+    //! Make sure that a CodeSpec has been imported
+    CodeSpecId RemapCodeSpecId(CodeSpecId sourceId) {return _RemapCodeSpecId(sourceId);}
+    //! Register a copy of a CodeSpec
+    CodeSpecId AddCodeSpecId(CodeSpecId sourceId, CodeSpecId targetId) {return m_remap.Add(sourceId, targetId);}
+    //! Look up a copy of a model
+    DgnModelId FindModelId(DgnModelId sourceId) const {return m_remap.Find(sourceId);}
+    //! Register a copy of a model
+    DgnModelId AddModelId(DgnModelId sourceId, DgnModelId targetId) {return m_remap.Add(sourceId, targetId);}
+    //! Make sure that a GeometryPart has been imported
+    DgnGeometryPartId RemapGeometryPartId(DgnGeometryPartId sourceId) {return _RemapGeometryPartId(sourceId);}
+    //! Look up a copy of a Category
+    DgnCategoryId FindCategory(DgnCategoryId sourceId) const {return m_remap.Find(sourceId);}
+    //! Register a copy of a Category
+    DgnCategoryId AddCategory(DgnCategoryId sourceId, DgnCategoryId targetId) {return m_remap.Add(sourceId, targetId);}
+    //! Make sure that a Category has been imported
+    DgnCategoryId RemapCategory(DgnCategoryId sourceId) {return _RemapCategory(sourceId);}
+    //! Look up a copy of an subcategory
+    DgnSubCategoryId FindSubCategory(DgnSubCategoryId sourceId) const {return m_remap.Find(sourceId);}
+    //! Register a copy of a SubCategory
+    DgnSubCategoryId AddSubCategory(DgnSubCategoryId sourceId, DgnSubCategoryId targetId) {return m_remap.Add(sourceId, targetId);}
+    //! Make sure that a SubCategory has been imported
+    DgnSubCategoryId RemapSubCategory(DgnCategoryId destCategoryId, DgnSubCategoryId sourceId) {return _RemapSubCategory(destCategoryId, sourceId);}
+    //! Make sure that an ECClass has been imported
+    DgnClassId RemapClassId(DgnClassId sourceId) {return _RemapClassId(sourceId);}
+    //! Look up a copy of a RenderMaterial
+    RenderMaterialId FindRenderMaterialId(RenderMaterialId sourceId) const {return m_remap.Find(sourceId);}
+    //! Register a copy of a RenderMaterial
+    RenderMaterialId AddMaterialId(RenderMaterialId sourceId, RenderMaterialId targetId) {return m_remap.Add(sourceId, targetId);}
+    //! Make sure that a RenderMaterial has been imported
+    RenderMaterialId RemapRenderMaterialId(RenderMaterialId sourceId) {return _RemapRenderMaterialId(sourceId);}
+    //! Look up a copy of a Texture
+    DgnTextureId FindTextureId(DgnTextureId sourceId) const {return m_remap.Find(sourceId);}
+    //! Register a copy of a Texture
+    DgnTextureId AddTextureId(DgnTextureId sourceId, DgnTextureId targetId) {return m_remap.Add(sourceId, targetId);}
+    //! Make sure that a Texture has been imported
+    DgnTextureId RemapTextureId(DgnTextureId sourceId) {return _RemapTextureId(sourceId);}
+    //! Look up a copy of a LineStyle
+    DgnStyleId FindLineStyleId(DgnStyleId sourceId) const {return m_remap.Find(sourceId);}
+    //! Register a copy of a LineStyle
+    DgnStyleId AddLineStyleId(DgnStyleId sourceId, DgnStyleId targetId) {return m_remap.Add(sourceId, targetId);}
+    //! Make sure that a LineStyle has been imported
+    DgnStyleId RemapLineStyleId(DgnStyleId sourceId) {return _RemapLineStyleId(sourceId);}
+    //! Look up a copy of a LineStyle component
+    LsComponentId FindLineStyleComponentId(LsComponentId sourceId) const;
+    //! Register a copy of a LineStyle component
+    void AddLineStyleComponentId(LsComponentId sourceId, LsComponentId targetId);
+    //! Look up a copy of a Material
+    //! Make sure that any ids referenced by the supplied GeometryStream have been imported
+    DgnDbStatus RemapGeometryStreamIds(GeometryStreamR geom) {return _RemapGeometryStreamIds(geom);}
+    //! Remap a font between databases. If it exists by-type and -name, the Id is simply remapped; if not, a deep copy is made. If a deep copy is made and the source database contained the font data, the font data is also deep copied.
+    DgnFontId RemapFont(DgnFontId srcId) {return _RemapFont(srcId);}
+    //! @}
+
+    //! @name GCS coordinate system shift
+    //! @{
+    //! Check if the source and destination GCSs are compatible, such that elements can be copied between them.
+    DgnDbStatus CheckCompatibleGCS() const {return m_areCompatibleDbs? DgnDbStatus::Success: DgnDbStatus::MismatchGcs;}
+    //! When copying between different DgnDbs, X and Y coordinates may need to be offset
+    DPoint3d GetOriginOffset() const {return m_xyzOffset;}
+    //! When copying between different DgnDbs, the Yaw angle may need to be adjusted.
+    AngleInDegrees GetYawAdjustment() const {return m_yawAdj;}
+    //! @}
+};
+
+//=======================================================================================
+//! The "current entry" of an ElementIterator
+// @bsiclass                                                     Shaun.Sewall      11/16
+//=======================================================================================
+struct ElementIteratorEntry : ECSqlStatementEntry
+{
+    friend struct ECSqlStatementIterator<ElementIteratorEntry>;
+private:
+    ElementIteratorEntry(BeSQLite::EC::ECSqlStatement* statement = nullptr) : ECSqlStatementEntry(statement) {}
+public:
+    DGNPLATFORM_EXPORT DgnElementId GetElementId() const; //!< Get the DgnElementId of the current element
+    template <class T_ElementId> T_ElementId GetId() const {return T_ElementId(GetElementId().GetValue());} //!< Get the DgnElementId of the current element
+    DGNPLATFORM_EXPORT DgnClassId GetClassId() const; //!< Get the DgnClassId of the current element
+    DGNPLATFORM_EXPORT BeSQLite::BeGuid GetFederationGuid() const; //!< Get the FederationGuid of the current element
+    DGNPLATFORM_EXPORT DgnCode GetCode() const; //!< Get the DgnCode of the current element
+    DGNPLATFORM_EXPORT Utf8CP GetCodeValue() const; //!< Get the CodeValue of the current element
+    DGNPLATFORM_EXPORT DgnModelId GetModelId() const; //!< Get the DgnModelId of the current element
+    DGNPLATFORM_EXPORT DgnElementId GetParentId() const; //!< Get the DgnElementId of the parent of the current element
+    DGNPLATFORM_EXPORT Utf8CP GetUserLabel() const; //!< Get the user label of the current element
+    DGNPLATFORM_EXPORT DateTime GetLastModifyTime() const; //!< Get the last modify time of the current element
+};
+
+//=======================================================================================
+//! An iterator over a set of DgnElements, defined by a query.
+// @bsiclass                                                     Shaun.Sewall      11/16
+//=======================================================================================
+struct ElementIterator : ECSqlStatementIterator<ElementIteratorEntry>
+{
+    //! Iterates all entries to build an unordered IdSet templated on DgnElementId or a subclass of DgnElementId
+    template <class T_ElementId> BeSQLite::IdSet<T_ElementId> BuildIdSet()
+        {
+        BeSQLite::IdSet<T_ElementId> idSet;
+        for (ElementIteratorEntry entry : *this)
+            idSet.insert(entry.GetId<T_ElementId>());
+
+        return idSet;
+        }
+
+    //! Iterates all entries to build an ordered bvector templated on DgnElementId or a subclass of DgnElementId
+    template <class T_ElementId> bvector<T_ElementId> BuildIdList()
+        {
+        bvector<T_ElementId> idList;
+        for (ElementIteratorEntry entry : *this)
+            idList.push_back(entry.GetId<T_ElementId>());
+
+        return idList;
+        }
+
+    //! Iterates all entries to populate an ordered bvector templated on DgnElementId or a subclass of DgnElementId
+    template <class T_ElementId> void BuildIdList(bvector<T_ElementId>& idList)
+        {
+        for (ElementIteratorEntry entry : *this)
+            idList.push_back(entry.GetId<T_ElementId>());
+        }
+};
+
+//=======================================================================================
+//! The "current entry" of an ElementAspectIterator
+// @bsiclass                                                     Shaun.Sewall      11/16
+//=======================================================================================
+struct ElementAspectIteratorEntry : ECSqlStatementEntry
+{
+    friend struct ECSqlStatementIterator<ElementAspectIteratorEntry>;
+private:
+    ElementAspectIteratorEntry(BeSQLite::EC::ECSqlStatement* statement = nullptr) : ECSqlStatementEntry(statement) {}
+public:
+    DGNPLATFORM_EXPORT BeSQLite::EC::ECInstanceId GetECInstanceId() const; //!< Get ECInstanceId (unique instance identifier) of the current aspect
+    DGNPLATFORM_EXPORT DgnClassId GetClassId() const; //!< Get the DgnClassId of the current aspect
+    DGNPLATFORM_EXPORT DgnElementId GetElementId() const; //!< Get the DgnElementId of the element that owns the current aspect
+};
+
+//=======================================================================================
+//! An iterator over a set of ElementAspects, defined by a query.
+// @bsiclass                                                     Shaun.Sewall      07/17
+//=======================================================================================
+struct ElementAspectIterator : ECSqlStatementIterator<ElementAspectIteratorEntry>
+{
+};
+
+//=======================================================================================
+//! The basic element importer. Imports elements and their children.
+// @bsiclass                                                BentleySystems
+//=======================================================================================
+struct ElementImporter
+{
+protected:
+    DgnImportContext& m_context;
+    bool m_copyChildren;
+    bool m_copyGroups;
+
+public:
+    DGNPLATFORM_EXPORT ElementImporter(DgnImportContext&);
+
+    DgnImportContext& GetImportContext() {return m_context;}
+
+    //! Specify if children should be deep-copied or not. The default is yes, deep-copy children.
+    void SetCopyChildren(bool b) {m_copyChildren=b;}
+
+    //! Specify if group members should be deep-copied or not. The default is no, do not deep-copy group members.
+    void SetCopyGroups(bool b) {m_copyGroups=b;}
+
+    //! Make a persistent copy of a specified Physical element, along with all of its children.
+    //! If the source element is a group, this function will optionally import all of its members (recursively). See SetCopyGroups.
+    //! When importing children, if the child element's model has already been imported, this function will import the child into the copy of that model. 
+    //! If the child element's model has not already been imported, then this function will import the child into its parent's model. 
+    //! The same strategy is used to choose the destination model of group members.
+    //! @param[out] stat        Optional. If not null, then an error code is stored here in case the copy fails.
+    //! @param[in] destModel    The model where the instance is to be inserted
+    //! @param[in] sourceElement The element that is to be copied
+    //! @note Parent elements must be imported before child elements. The parent of the new element will 
+    //!       be the element in the destination db to which the source parent has been remapped, or it will be invalid if the parent has not been remapped.
+    //! @return a new element if successful
+    DGNPLATFORM_EXPORT DgnElementCPtr ImportElement(DgnDbStatus* stat, DgnModelR destModel, DgnElementCR sourceElement);
+};
+
+//=======================================================================================
+//! Returns all auto- or custom-handled properties on a class that are for the specified type of statements
+//! @private
+// @bsiclass                                                    Sam.Wilson      07/16
+//=======================================================================================
+struct AutoHandledPropertiesCollection
+{
+    ECN::ECPropertyIterable m_props;
+    ECN::ECPropertyIterable::const_iterator m_end;
+    ECN::ECClassCP m_customHandledProperty;
+    ECN::ECClassCP m_autoHandledProperty;
+    ECSqlClassParams::StatementType m_stype;
+    bool m_wantCustomHandledProps;
+
+    AutoHandledPropertiesCollection(ECN::ECClassCR eclass, DgnDbR db, ECSqlClassParams::StatementType stype, bool wantCustomHandledProps);
+
+    struct Iterator : std::iterator<std::input_iterator_tag, ECN::ECPropertyCP>
+        {
+        private:
+            friend struct AutoHandledPropertiesCollection;
+            ECN::ECPropertyIterable::const_iterator m_i;
+            ECSqlClassParams::StatementType m_stype;
+            AutoHandledPropertiesCollection const& m_coll;
+            Iterator(ECN::ECPropertyIterable::const_iterator it, AutoHandledPropertiesCollection const& coll);
+            void ToNextValid();
+
+        public:
+            ECN::ECPropertyCP operator*() const {BeAssert(m_i != m_coll.m_end); return *m_i;}
+            Iterator& operator++();
+            bool operator!=(Iterator const& rhs) const {return !(*this == rhs);}
+            bool operator==(Iterator const& rhs) const {return m_i == rhs.m_i;}
+            ECSqlClassParams::StatementType GetStatementType() const {return m_stype;}
+        };
+
+    typedef Iterator const_iterator;
+    const_iterator begin() const {return Iterator(m_props.begin(), *this);}
+    const_iterator end() const {return Iterator(m_props.end(), *this);}
+};
+
+//=======================================================================================
+//! Specifies either an invalid value or the index of an item in an array.
+// @bsiclass                                                     Sam.Wilson        10/16
+//=======================================================================================
+struct PropertyArrayIndex
+{
+    bool m_hasIndex;
+    uint32_t m_index;
+    PropertyArrayIndex() : m_hasIndex(0) {}
+    PropertyArrayIndex(uint32_t index) : m_hasIndex(true), m_index(index) {}
+    PropertyArrayIndex(bool useIndex, uint32_t index) : m_hasIndex(useIndex), m_index(index) {}
+    bool HasIndex() const {return m_hasIndex;}
+    uint32_t GetIndex() const {return m_index;}
+};
+
+//=======================================================================================
+//! Helps with access to an individual element property
+// @bsiclass                                                     Sam.Wilson        10/16
+//=======================================================================================
+struct ElementECPropertyAccessor
+{
+private:
+    DgnElementR m_element;
+    ECSqlClassInfo* m_classInfo;
+    ECN::ECClassCP m_eclass;
+    ECN::ClassLayoutCP m_layout;
+    bpair<ECSqlClassInfo::T_ElementPropGet,ECSqlClassInfo::T_ElementPropSet> const* m_accessors;
+    uint32_t m_propIdx;
+    bool m_isPropertyIndexValid;
+    bool m_readOnly;
+
+    DGNPLATFORM_EXPORT void Init(uint32_t propIdx, Utf8CP accessString);
+
+public:
+    DGNPLATFORM_EXPORT ElementECPropertyAccessor(DgnElementCR, uint32_t);
+    DGNPLATFORM_EXPORT ElementECPropertyAccessor(DgnElementCR, Utf8CP accessString);
+    DGNPLATFORM_EXPORT ElementECPropertyAccessor(DgnElementR, uint32_t);
+    DGNPLATFORM_EXPORT ElementECPropertyAccessor(DgnElementR, Utf8CP accessString);
+
+    bool IsValid() const {return m_isPropertyIndexValid;}
+
+    DGNPLATFORM_EXPORT Utf8CP GetAccessString() const;
+
+    DGNPLATFORM_EXPORT DgnDbStatus SetAutoHandledPropertyValue(ECN::ECValueCR value, PropertyArrayIndex const& arrayIndex);
+    DGNPLATFORM_EXPORT DgnDbStatus GetAutoHandledPropertyValue(ECN::ECValueR value, PropertyArrayIndex const& arrayIndex) const;
+
+    DGNPLATFORM_EXPORT DgnDbStatus SetPropertyValue(ECN::ECValueCR value, PropertyArrayIndex const& arrayIndex);
+    DGNPLATFORM_EXPORT DgnDbStatus GetPropertyValue(ECN::ECValueR value, PropertyArrayIndex const& arrayIndex) const;
+};
+
+#define DGNELEMENT_DECLARE_MEMBERS(__ECClassName__,__superclass__) \
+    private: typedef __superclass__ T_Super;\
+    public: static Utf8CP MyHandlerECClassName() {return __ECClassName__;}\
+    protected: Utf8CP _GetHandlerECClassName() const override {return MyHandlerECClassName();}\
+               Utf8CP _GetSuperHandlerECClassName() const override {return T_Super::_GetHandlerECClassName();}
+
+#define DGNASPECT_DECLARE_MEMBERS(__ECSchemaName__,__ECClassName__,__superclass__) \
+    private:    typedef __superclass__ T_Super;\
+    public:     static Utf8CP MyECSchemaName() {return __ECSchemaName__;}\
+                static Utf8CP MyECClassName() {return __ECClassName__;}\
+    protected:  Utf8CP _GetECSchemaName() const override {return MyECSchemaName();}\
+                Utf8CP _GetECClassName() const override {return MyECClassName();}\
+                Utf8CP _GetSuperECClassName() const override {return T_Super::_GetECClassName();}
+
+
+/**
+* @addtogroup GROUP_DgnElement DgnElement Module
+* Types related to working with %DgnElements
+* @see @ref PAGE_ElementOverview
+* @see @ref PAGE_CustomElement
+*/
+
+/**
+* @addtogroup ElementCopying DgnElement Copying and Importing
+* 
+* There are 3 basic reasons why you would want to make a copy of an element, and there is a function for each one:
+*   1. DgnElement::Clone makes a copy of an element, suitable for inserting into the Db.
+*   2. DgnElement::Import makes a copy of an element in a source Db, suitable for inserting into a different Db. It remaps any IDs stored in the element or its aspects.
+*   3. DgnElement::CopyForEdit and DgnElement::MakeCopy make make a quick copy of an element, suitable for editing and then replacing in the Db.
+*
+* When making a copy of an element within the same DgnDb but a different model, set up an instance of DgnElement::CreateParams that specifies the target model
+* and pass that when you call Clone.
+*
+*/
+
+/** 
+* @addtogroup ElementCopyVirtualFunctions DgnElement Copy and Importing - Virtual Functions
+*
+* A DgnElement subclass will normally override a few virtual functions to support @ref ElementCopying.
+*
+* <h2>Virtual Member Functions</h2>
+* DgnElement defines several virtual functions that control copying and importing.
+*   * DgnElement::_CopyFrom must copy member variables from source element. It is used in many different copying operations.
+*   * DgnElement::_Clone must make a copy of an element, suitable for inserting into the DgnDb.
+*   * DgnElement::_CloneForImport must make a copy of an element in a source DgnDb, suitable for inserting into a target DgnDb. 
+*   * DgnElement::_RemapIds must remap any IDs stored in the element's member variables or its aspects.
+* 
+* If you define a new subclass of DgnElement, you may need to override one or more of these virtual methods.
+*
+* If subclass ...|It must override ...
+* ---------------|--------------------
+* Defines new member variables|DgnElement::_CopyFrom to copy them.
+* Defines new member variables that stored IDs of any kind|DgnElement::_RemapIds to relocate them to the destination DgnDb.
+* Stores some of its data in Aspects|DgnElement::_Clone and DgnElement::_CloneForImport, as described below.
+* 
+* Normally, there is no need to override _Clone, as the base class implementation will work for subclasses, as it calls _CopyFrom.
+*
+* If you don't use Aspects, then normally, you won't need to override _Clone and _CloneForImport.
+*
+* <h2>The Central role of _CopyFrom</h2>
+*
+* _Clone, _CloneForImport, and CopyForEdit all call _CopyFrom to do one specific part of the copying work: copying the member variables. 
+* _CopyFrom must make a straight, faithful copy of the C++ element struct's member variables only. It must be quick. 
+* It should not load data from the Db. 
+*
+* Note that the _CopyFrom method copies <em>only</em> member variables. It must not try to read from the Db. 
+* The _CopyFrom method handle only custom-handled properties. It must not try to copy or modify auto-handled properties or 
+* user properties. Those properties are handled by the base class.
+*
+* <h2>Copying and Importing Aspects</h2>
+*
+* A subclass of DgnElement that stores some of its data in Aspects must take care of copying and importing those Aspects. 
+* Specifically, an element subclass should override _Clone and _CloneForImport. 
+*   * Its _Clone method should call super and then copy its aspects. 
+*   * Its _CloneForImport method should call super, then copy over its aspects, and then tell the copied Aspects to remap their IDs.
+*
+* @note If a DgnElement subclass overrides any of the virtual methods mentioned above, then the corresponding ECClass should also specify @ref ElementRestrictions
+*
+* @see ElementRestrictions
+* @see @ref PAGE_ElementOverview
+*/
+
+/**
+* @addtogroup ElementRestrictions DgnElement Restrictions
+*
+* Element restrictions specify what operations may be applied to an element when its handler is not present. 
+* Restrictions are specified in the ECSchema definition of an Element subclass.
+*
+* <b><em>If a DgnElement subclasss needs to do validation, then the corresponding dgn.Element ECClass should specify restrictions.</em></b>
+*
+* As a rule of thumb, if you write a subclass of dgn_ElementHandler::Element, then you should probably restrict all actions in your Element's schema definition.
+*
+* See DgnElement::RestrictedAction for the permissions that may be granted.
+*/
+
+/**
+* @addtogroup ElementProperties DgnElement Properties
+*
+* A DgnElement may have two kinds of properties: Class-defined properties and user-defined properties.
+*
+* <h2>User-Defined Properties</h2>
+* The user or application may add properties that are not defined by the ECClass to a particular instance. 
+* User-defined properties are stored together in Json format in the JsonProperties of an element. ECSQL select statements may
+* query User Properties using ECSQL's JSON functions.
+* 
+* <h2>Class-Defined Properties</h2>
+* Properties that are defined by the ECClass are defined for every instance. 
+*
+* Class-defined properties may be queried by name in ECSQL select statements.
+* See DgnElement::_GetPropertyValue and DgnElement::_SetPropertyValue for how to get and set class-defined property values in C++.
+* Note that, while all class-defined properties are defined for every instance, the actual value of a property on a particular element may be NULL, 
+* if the property definition permits NULLs.
+*
+* When a subclass of dgn.Element defines a property, it specifies whether the handling of that property is to be done autmatically by the 
+* platform or must be done using custom logic supplied by a DgnElement subclass.
+*
+* <h3>Auto-Handled Properties</h3>
+* When you define a subclass of dgn.Element in your domain's schema and you define properties for it, you don't have to write
+* any code to enable applications to work with those properties. The base class implementation of the functions that load, store, and copy properties
+* will automatically detect and handle all properties defined in the schema. This is called "auto-handling" of properties, and it is the default.
+* The base class implementation of DgnElement::_GetPropertyValue and DgnElement::_SetPropertyValue will provide access to all auto-handled properties.
+* New or updated auto-handled properties are automatically written to the database when the element is inserted or updated.
+*
+* <h4>Validating Auto-Handled Properties</h4>
+* The domain schema can specify some validation rules for auto-handled properties in the ECSchema, such as the IsNullable CustomAttribute.
+* Beyond that, to apply custom validation rules to auto-handled properties, a domain must define an element subclass that overrides 
+* _OnInsert and _OnUpdate methods to check property values. In this case, the ECSchema should <em>also</em> specify @ref ElementRestrictions.
+*
+* <h3>Custom Properties</h3>
+* In some cases, a subclass of DgnElement may want to map a property to a C++ member variable or must provide a custom API for a property.
+* That is often necessary for binary data. In such cases, the subclass can take over the job of loading and storing that one property.
+* This is called "custom-handling" a property. To opt into custom handling, the property definition in the schema must include the @a CustomHandledProperty
+* CustomAttribute. The subclass of DgnElement must then override DgnElement::_BindWriteParams and DgnElement::_ReadSelectParams to load and store
+* the custom-handled properties. The subclass must also override DgnElement::_GetPropertyValue and DgnElement::_SetPropertyValue to provide name-based get/set support for its custom-handled properties.
+* Finally, the subclass must override DgnElement::_CopyFrom and possibly other virtual methods to support copying and importing of its custom-handled properties.
+* An element subclass that defines custom-handled properties <em>must</em> specify @ref ElementRestrictions.
+* @note A class that has custom-handled properties must override DgnElement::_GetPropertyValue and DgnElement::_SetPropertyValue to provide access to those properties, even if it also define special custom access methods for them.
+* 
+* @see @ref ElementRestrictions
+* @see @ref PAGE_ElementOverview
+*/
+
+//=======================================================================================
+//! An instance of a DgnElement in memory. 
+//!
+//! For details on writing an element handler and a DgnElement subclass, see
+//! - @ref PAGE_CustomElement
+//! - @ref ElementProperties
+//! - @ref ElementRestrictions
+//! - @ref ElementCopyVirtualFunctions
+//!
+//! @ingroup GROUP_DgnElement
+// @bsiclass                                                     KeithBentley    10/13
+//=======================================================================================
+struct EXPORT_VTABLE_ATTRIBUTE DgnElement : NonCopyableClass
+{
+    DEFINE_BENTLEY_NEW_DELETE_OPERATORS
+
+public:
+    friend struct DgnElements;
+    friend struct DgnModel;
+    friend struct IModelJs;
+    friend struct ElemIdTree;
+    friend struct dgn_ElementHandler::Element;
+    friend struct dgn_TxnTable::Element;
+    friend struct MultiAspect;
+    friend struct GeometrySource;
+    friend struct ElementECPropertyAccessor;
+    friend struct ElementAutoHandledPropertiesECInstanceAdapter;
+
+    //! Parameters for creating a new DgnElement
+    struct CreateParams
+    {
+    public:
+        DgnDbR              m_dgndb;
+        DgnModelId          m_modelId;
+        DgnClassId          m_classId;
+        DgnCode             m_code;
+        BeSQLite::BeGuid    m_federationGuid;
+        Utf8String          m_userLabel;
+        DgnElementId        m_id;
+        DgnElementId        m_parentId;
+        DgnClassId          m_parentRelClassId;
+
+        DGNPLATFORM_EXPORT CreateParams(DgnDbR, JsonValueCR);
+        CreateParams(DgnDbR db, DgnModelId modelId, DgnClassId classId, DgnCodeCR code=DgnCode(), Utf8CP label=nullptr, DgnElementId parentId=DgnElementId(), DgnClassId parentRelClassId=DgnClassId(), BeSQLite::BeGuidCR federationGuid=BeSQLite::BeGuid())
+            : m_dgndb(db), m_modelId(modelId), m_classId(classId), m_code(code), m_parentId(parentId), m_parentRelClassId(parentRelClassId), m_federationGuid(federationGuid) {SetUserLabel(label);}
+
+        DGNPLATFORM_EXPORT void RelocateToDestinationDb(DgnImportContext&);
+        void SetCode(DgnCode code) {m_code = code;}                 //!< Set the DgnCode for elements created with this CreateParams
+        void SetUserLabel(Utf8CP label) {m_userLabel.AssignOrClear(label);} //!< Set the Label for elements created with this CreateParams
+        void SetElementId(DgnElementId id) {m_id = id;}             //!< @private
+        void SetModelId(DgnModelId modelId) {m_modelId = modelId;}  //!< @private
+        void SetParentId(DgnElementId parent, DgnClassId parentRelClassId) {m_parentId=parent; m_parentRelClassId=parentRelClassId;}  //!< Set the ParentId for elements created with this CreateParams
+        void SetFederationGuid(BeSQLite::BeGuidCR federationGuid) {m_federationGuid = federationGuid;} //!< Set the FederationGuid for the DgnElement created with this CreateParams
+        bool IsValid() const {return m_modelId.IsValid() && m_classId.IsValid();}
+    };
+
+    //! Property filter to be use when comparing elements
+    struct ComparePropertyFilter
+    {
+        enum Ignore 
+        {
+            None      = 0, 
+            WriteOnly = 0x02,  //! Ignore properties such as LastMod
+            ElementId = 0x10,  //! Ignore ElementIds
+        };
+
+        Ignore m_ignore;
+        bset<Utf8String> m_ignoreList;
+
+        ComparePropertyFilter(Ignore ignore, bset<Utf8String> const& list = bset<Utf8String>()) : m_ignore(ignore), m_ignoreList(list) {}
+        ComparePropertyFilter(bset<Utf8String> const& list) : m_ignore(Ignore::None), m_ignoreList(list) {}
+
+        virtual bool _ExcludeElementId() const {return 0 != (Ignore::ElementId & m_ignore);}
+        DGNPLATFORM_EXPORT virtual bool _ExcludeProperty(ECN::ECPropertyValueCR) const;
+    };
+
+    //! Property filter to be used when setting properties
+    struct SetPropertyFilter
+    {
+        enum Ignore 
+        {
+            None          = 0, 
+            Bootstrapping = 0x01,  //! Don't set properties that are specified in DgnElement::CreateParams, plus ElementId
+            WriteOnly     = 0x02,  //! Don't set properties such as LastMod
+            Null          = 0x08,  //! Don't set the property if the supplied value is null
+            ElementId     = 0x10,  //! Don't set ElementId
+            WriteOnlyNullBootstrapping = WriteOnly|Null|Bootstrapping|ElementId,
+        };
+
+        Ignore m_ignore;
+        bool m_ignoreErrors;
+        bset<Utf8String> m_ignoreList;
+
+        SetPropertyFilter(Ignore ignore = None, bool ignoreErrors = false, bset<Utf8String> const& ignoreProps = bset<Utf8String>()) : m_ignore(ignore), m_ignoreErrors(ignoreErrors), m_ignoreList(ignoreProps) {}
+        SetPropertyFilter(bset<Utf8String> const& ignore)  : m_ignore(Ignore::None), m_ignoreErrors(false), m_ignoreList(ignore) {}
+
+        DGNPLATFORM_EXPORT static bool IsBootStrappingProperty(Utf8StringCR);
+
+        virtual bool _ExcludeElementId() const {return 0 != (ElementId & m_ignore);}
+        DGNPLATFORM_EXPORT virtual bool _ExcludeProperty(ECN::ECPropertyValueCR) const;
+        virtual bool _IgnoreErrors() const {return m_ignoreErrors;}
+    };
+
+    //! Information about an ECNavigationProperty
+    struct NavigationPropertyInfo
+    {
+    private:
+        BeInt64Id m_id;
+        DgnClassId m_relClassId;
+
+    public:
+        explicit NavigationPropertyInfo(BeInt64Id id=BeInt64Id(), DgnClassId relClassId=DgnClassId()) : m_id(id), m_relClassId(relClassId) {}
+        DgnClassId GetRelClassId() const {return m_relClassId;}
+        template <class TBeInt64Id> TBeInt64Id GetId() const {return TBeInt64Id(m_id.GetValueUnchecked());}
+    };
+
+    //! The Hilite state of a DgnElement. If an element is "hilited", its appearance is changed to call attention to it.
+    enum class Hilited : uint8_t
+    {
+        None         = 0, //!< the element is displayed normally (not hilited)
+        Normal       = 1, //!< the element is displayed using the normal hilite appearance
+        Background   = 2, //!< the element is displayed with the background color
+    };
+
+    //! Identifies actions which may be restricted for elements created by a handler for a missing subclass of DgnElement.
+    struct RestrictedAction : DgnDomain::Handler::RestrictedAction
+    {
+        DEFINE_T_SUPER(DgnDomain::Handler::RestrictedAction);
+
+        static const uint64_t Clone = T_Super::NextAvailable; //!< Create a copy of element. "Clone"
+        static const uint64_t SetParent = Clone << 1; //!< Change the parent element. "SetParent"
+        static const uint64_t InsertChild = SetParent << 1; //!< Insert an element with this element as its parent. "InsertChild"
+        static const uint64_t UpdateChild = InsertChild << 1; //!< Modify a child of this element. "UpdateChild"
+        static const uint64_t DeleteChild = UpdateChild << 1; //!< Delete a child of this element. "DeleteChild"
+        static const uint64_t SetCode = DeleteChild << 1; //!< Change this element's code. "SetCode"
+        static const uint64_t Move = SetCode << 1; //!< Rotate and/or translate. "Move"
+        static const uint64_t SetCategory = Move << 1; //!< Change element category. "SetCategory"
+        static const uint64_t SetGeometry = SetCategory << 1; //!< Change element geometry. "SetGeometry"
+
+        static const uint64_t Reserved_1 = SetGeometry << 1; //!< Reserved for future use 
+        static const uint64_t Reserved_2 = Reserved_1 << 1; //!< Reserved for future use 
+        static const uint64_t Reserved_3 = Reserved_2 << 1; //!< Reserved for future use 
+        static const uint64_t Reserved_4 = Reserved_3 << 1; //!< Reserved for future use 
+        static const uint64_t Reserved_5 = Reserved_4 << 1; //!< Reserved for future use 
+        static const uint64_t Reserved_6 = Reserved_5 << 1; //!< Reserved for future use 
+
+        static const uint64_t NextAvailable = Reserved_6 << 1; //!< Subclasses can add new actions beginning with this value
+
+        DGNPLATFORM_EXPORT static uint64_t Parse(Utf8CP name); //!< Parse action name from ClassHasHandler custom attribute
+    };
+
+    //! Application data attached to a DgnElement. Create a subclass of this to store non-persistent information on a DgnElement.
+    struct EXPORT_VTABLE_ATTRIBUTE AppData : RefCountedBase
+    {
+        //! A unique identifier for this type of AppData. Use a static instance of this class to identify your AppData.
+        struct Key : NonCopyableClass {};
+
+        virtual DgnDbStatus _OnInsert(DgnElementR el) {return DgnDbStatus::Success;}
+        virtual DgnDbStatus _OnUpdate(DgnElementR el, DgnElementCR original){return DgnDbStatus::Success;}
+        virtual DgnDbStatus _OnDelete(DgnElementCR el) {return DgnDbStatus::Success;}
+
+        enum class DropMe : bool {No=false, Yes=true};
+
+        //! Called after the element was Inserted.
+        //! @param[in]  el the new persistent DgnElement that was Inserted
+        //! @return DropMe::Yes to drop this appData, DropMe::No to leave it attached to the DgnElement.
+        //! @note el will not be the writable element onto which this AppData was attached. It will be the new persistent copy of that element.
+        //! If you wish for your AppData to reside on the new element, call el.AddAppData(key,this) inside this method.
+        virtual DropMe _OnInserted(DgnElementCR el){return DropMe::No;}
+
+        //! Called after the element was Updated.
+        //! @param[in] modified the modified DgnElement
+        //! @param[in] original the original DgnElement
+        //! @param[in] isOriginal If true, this AppData is on the original element, else it's on the modified element.
+        //! @return DropMe::Yes to drop this appData, DropMe::No to leave it attached to the DgnElement.
+        //! @note This method is called for @b all AppData on both the original and the modified DgnElements.
+        virtual DropMe _OnUpdated(DgnElementCR modified, DgnElementCR original, bool isOriginal) {return isOriginal? DropMe::Yes: DropMe::No;}
+
+        //! Called after a change set representing an update to the element was applied to the database
+        //! @param[in] original the original DgnElement (after applying the change)
+        //! @param[in] modified the modified DgnElement (before applying the change)
+        //! @return DropMe::Yes to drop this appData, DropMe::No to leave it attached to the DgnElement.
+        //! @note This method is called for @b all AppData on both the original and the modified DgnElements.
+        virtual DropMe _OnAppliedUpdate(DgnElementCR original, DgnElementCR modified) {return DropMe::Yes;}
+
+        //! Called after the element was Deleted.
+        //! @param[in]  el the DgnElement that was deleted
+        //! @return DropMe::Yes to drop this appData, DropMe::No to leave it attached to the DgnElement.
+        virtual DropMe _OnDeleted(DgnElementCR el) {return DropMe::Yes;}
+    };
+
+    //! Holds changes to a dgn.ElementAspect in memory and writes out the changes when the host DgnElement is inserted or updated.
+    //! All aspects are actually subclasses of either dgn.ElementUniqueAspect or dgn.ElementMultiAspect.
+    //! A domain that defines a subclass of one of these ECClasses in the schema should normally also define a subclass of one of the
+    //! subclasses of DgnElement::Aspect to manage transactions.
+    //! A domain will normally subclass one of the following more specific subclasses:
+    //!     * DgnElement::UniqueAspect when the domain defines a subclass of dgn.ElementUniqueAspect for aspects that must be 1:1 with the host element.
+    //!     * DgnElement::MultiAspect when the domain defines a subclass of dgn.ElementMultiAspect for cases where multiple instances of the class can be associated with a given element.
+    //! The domain must also define and register a subclass of ElementAspectHandler to load instances of its aspects.
+    struct EXPORT_VTABLE_ATTRIBUTE Aspect : AppData
+    {
+    private:
+        DGNPLATFORM_EXPORT DropMe _OnInserted(DgnElementCR el) override final;
+        DGNPLATFORM_EXPORT DropMe _OnUpdated(DgnElementCR modified, DgnElementCR original, bool isOriginal) override final;
+        friend struct MultiAspectMux;
+
+    protected:
+        BeSQLite::EC::ECInstanceId m_instanceId;
+
+        enum class ChangeType{None, Write, Delete};
+        ChangeType m_changeType;
+
+        DgnDbStatus InsertThis(DgnElementCR el);
+        Utf8String  GetFullEcSqlClassName() {return Utf8String(_GetECSchemaName()).append(".").append(_GetECClassName());}
+
+        DGNPLATFORM_EXPORT Aspect();
+
+        //! The subclass must implement this method to return the name of the schema that defines the aspect.
+        virtual Utf8CP _GetECSchemaName() const = 0;
+
+        //! The subclass must implement this method to return the name of the class that defines the aspect.
+        virtual Utf8CP _GetECClassName() const {return BIS_CLASS_ElementAspect;}
+
+        //! The subclass must implement this method to return the name of the superclass
+        virtual Utf8CP _GetSuperECClassName() const {return nullptr;}
+
+        //! The subclass must implement this method to report an existing instance on the host element that this instance will replace.
+        virtual BeSQLite::EC::ECInstanceKey _QueryExistingInstanceKey(DgnElementCR) = 0;
+
+        //! The subclass must override this method to insert an empty instance into the Db and associate it with the host element.
+        //! @param el   The host element
+        //! @param writeToken The token for updating element-related data
+        //! @note The caller will call _UpdateProperties immediately after calling this method.
+        //! @note use DgnDb::GetNonSelectPreparedECSqlStatement to prepare an insert statement, and pass @a writeToken as the second argument
+        virtual DgnDbStatus _InsertInstance(DgnElementCR el, BeSQLite::EC::ECCrudWriteToken const* writeToken) = 0;
+
+        //! The subclass must override this method to delete an existing instance in the Db, plus any ECRelationship that associates it with the host element.
+        //! @param el   The host element
+        //! @param writeToken The token for updating element-related data
+        //! @note use DgnDb::GetNonSelectPreparedECSqlStatement to prepare a delete statement, and pass @a writeToken as the second argument
+        virtual DgnDbStatus _DeleteInstance(DgnElementCR el, BeSQLite::EC::ECCrudWriteToken const* writeToken) = 0;
+
+        //! The subclass must implement this method to update the instance properties.
+        //! @param el   The host element
+        //! @param writeToken The token for updating element-related data
+        //! @note use DgnDb::GetNonSelectPreparedECSqlStatement to prepare an update statement, and pass @a writeToken as the second argument
+        virtual DgnDbStatus _UpdateProperties(DgnElementCR el, BeSQLite::EC::ECCrudWriteToken const* writeToken) = 0;
+
+        //! The subclass must implement this method to load properties from the Db.
+        //! @param el   The host element
+        virtual DgnDbStatus _LoadProperties(DgnElementCR el) = 0;
+
+        //! The subclass must implement this method to get the value of a property by name from this aspect
+        virtual DgnDbStatus _GetPropertyValue(ECN::ECValueR value, Utf8CP propertyName, PropertyArrayIndex const& arrayIndex) const = 0;
+        //! The subclass must implement this method to set the value of a property by name for this aspect
+        virtual DgnDbStatus _SetPropertyValue(Utf8CP propertyName, ECN::ECValueCR value, PropertyArrayIndex const& arrayIndex) = 0;
+
+    public:
+        //! Get the Id of this aspect
+        BeSQLite::EC::ECInstanceId GetAspectInstanceId() const {return m_instanceId;}
+
+        Utf8CP GetECClassName() const {return _GetECClassName();}
+        Utf8CP GetSuperECClassName() const {return _GetSuperECClassName();}
+
+        //! Prepare to delete this aspect.
+        //! @note The aspect will not actually be deleted in the Db until you call DgnElements::Update on the aspect's host element.
+        void Delete() {m_changeType = ChangeType::Delete;}
+
+        //! Get the Id of the ECClass for this aspect
+        DGNPLATFORM_EXPORT DgnClassId GetECClassId(DgnDbR) const;
+
+        //! Get the ECClass for this aspect
+        DGNPLATFORM_EXPORT ECN::ECClassCP GetECClass(DgnDbR) const;
+
+        //! Get the value of a property by name from this aspect
+        DgnDbStatus GetPropertyValue(ECN::ECValueR value, Utf8CP propertyName, PropertyArrayIndex const& arrayIndex = PropertyArrayIndex()) const {return _GetPropertyValue(value, propertyName, arrayIndex);}
+        //! Set the value of a property by name for this aspect
+        DgnDbStatus SetPropertyValue(Utf8CP propertyName, ECN::ECValueCR value, PropertyArrayIndex const& arrayIndex = PropertyArrayIndex()) {return _SetPropertyValue(propertyName, value, arrayIndex);}
+
+        //! The aspect should make a copy of itself.
+        DGNPLATFORM_EXPORT virtual RefCountedPtr<DgnElement::Aspect> _CloneForImport(DgnElementCR sourceEl, DgnImportContext& importer) const;
+
+        //! The subclass should override this method if it has <em>custom-handled properties</em> that contain IDs that must be remapped when it is copied (perhaps between DgnDbs)
+        virtual DgnDbStatus _RemapIds(DgnElementCR el, DgnImportContext& context) {return DgnDbStatus::Success;}
+    };
+
+    //! Represents an ElementAspect subclass for the case where the host Element can have multiple instances of the subclass.
+    //! Use ECSql to query existing instances and their properties. Use GetAspectP or GetP to buffer changes to a particular instance.
+    //! <p>A subclass of MultiAspect must override the following methods:
+    //!     * _GetECSchemaName
+    //!     * _GetECClassName
+    //!     * _UpdateProperties
+    //!     * _LoadProperties
+    //! @see UniqueAspect
+    //! @note If you override _UpdateProperties, use DgnDb::GetNonSelectPreparedECSqlStatement to prepare an update statement, and pass @a writeToken as the second argument
+    //! (Note: This is not stored directly as AppData, but is held by an AppData that aggregates instances for this class.)
+    //! @note A domain that defines a subclass of MultiAspect may also define a subclass of dgn_AspectHandler to load it.
+    struct EXPORT_VTABLE_ATTRIBUTE MultiAspect : Aspect
+    {
+        DEFINE_T_SUPER(Aspect)
+    protected:
+        DGNPLATFORM_EXPORT BeSQLite::EC::ECInstanceKey _QueryExistingInstanceKey(DgnElementCR) override final;
+        DGNPLATFORM_EXPORT DgnDbStatus _DeleteInstance(DgnElementCR el, BeSQLite::EC::ECCrudWriteToken const*) override final;
+        DGNPLATFORM_EXPORT DgnDbStatus _InsertInstance(DgnElementCR el, BeSQLite::EC::ECCrudWriteToken const*) override final;
+
+    public:
+        //! Create a new, uninitialized MultiAspect of the specified ECClass
+        //! @see DgnElement::Aspect::SetPropertyValue
+        DGNPLATFORM_EXPORT static RefCountedPtr<MultiAspect> CreateAspect(DgnDbR, ECN::ECClassCR);
+
+        //! Load the specified instance
+        //! @param el   The host element
+        //! @param ecclass The class of ElementAspect to load
+        //! @param ecinstanceid The Id of the ElementAspect to load
+        //! @note Call this method only if you intend to modify the aspect.
+        DGNPLATFORM_EXPORT static MultiAspect* GetAspectP(DgnElementR el, ECN::ECClassCR ecclass, BeSQLite::EC::ECInstanceId ecinstanceid);
+
+        template<typename T> static T* GetP(DgnElementR el, ECN::ECClassCR cls, BeSQLite::EC::ECInstanceId id) {return dynamic_cast<T*>(GetAspectP(el,cls,id));}
+
+        //! Get read-only access to the Aspect for the specified element
+        //! @param el   The host element
+        //! @param ecclass The class of ElementAspect to load
+        //! @param ecinstanceid The Id of the ElementAspect to load
+        //! @return The currently cached Aspect object, or nullptr if the element has no such aspect or if DeleteAspect was called.
+        //! @see GetP, GetAspectP for read-write access
+        DGNPLATFORM_EXPORT static MultiAspect const* GetAspect(DgnElementCR el, ECN::ECClassCR ecclass, BeSQLite::EC::ECInstanceId ecinstanceid);
+
+        template<typename T> static T const* Get(DgnElementCR el, ECN::ECClassCR cls, BeSQLite::EC::ECInstanceId ecinstanceid) {return dynamic_cast<T const*>(GetAspect(el,cls,ecinstanceid));}
+
+        //! Prepare to insert an aspect for the specified element
+        //! @param el The host element
+        //! @param aspect The new aspect to be adopted by the host.
+        //! @note \a el will add a reference to \a aspect and will hold onto it.
+        //! @note The aspect will not actually be inserted into the Db until you call DgnElements::Insert or DgnElements::Update on \a el
+        DGNPLATFORM_EXPORT static void AddAspect(DgnElementR el, MultiAspect& aspect);
+    };
+
+    //! Represents a multiaspect that has no handler of its own.
+    struct EXPORT_VTABLE_ATTRIBUTE GenericMultiAspect : MultiAspect
+        {
+        DEFINE_T_SUPER(MultiAspect)
+        friend struct MultiAspect;
+     protected:
+        ECN::IECInstancePtr m_instance;
+        Utf8String m_ecclassName;
+        Utf8String m_ecschemaName;
+
+        Utf8CP _GetECSchemaName() const override {return m_ecschemaName.c_str();}
+        Utf8CP _GetECClassName() const override {return m_ecclassName.c_str();}
+        Utf8CP _GetSuperECClassName() const override {return T_Super::_GetECClassName();}
+        DGNPLATFORM_EXPORT DgnDbStatus _LoadProperties(Dgn::DgnElementCR el) override;
+        DGNPLATFORM_EXPORT DgnDbStatus _UpdateProperties(Dgn::DgnElementCR el, BeSQLite::EC::ECCrudWriteToken const*) override;
+        DGNPLATFORM_EXPORT DgnDbStatus _GetPropertyValue(ECN::ECValueR, Utf8CP, PropertyArrayIndex const&) const override;
+        DGNPLATFORM_EXPORT DgnDbStatus _SetPropertyValue(Utf8CP, ECN::ECValueCR, PropertyArrayIndex const&) override;
+
+        //! Use this constructor when you want to load a multiaspect
+        GenericMultiAspect(ECN::ECClassCR cls, BeSQLite::EC::ECInstanceId id);
+
+        //! Use this constructor when you want to add to the host element or update an existing multiaspect.
+        //! @param inst An instance that holds the properties
+        //! @param id Optional. If valid, the ID of the particular multiaspect that should be updated. If not valid, then this multiaspect will be added.
+        GenericMultiAspect(ECN::IECInstanceR inst, BeSQLite::EC::ECInstanceId id);
+
+     public:
+        //! Schedule a generic multi aspect to be inserted or updated on the specified element.
+        //! @param el   The host element
+        //! @param properties The instance that holds the properties of the aspect that are to be written
+        //! @return non-zero error status if the specified aspect cannot be added
+        DGNPLATFORM_EXPORT static DgnDbStatus AddAspect(DgnElementR el, ECN::IECInstanceR properties);
+
+        //! Prepare to update an aspect for the specified element
+        //! @param el The host element
+        //! @param properties  holds the properties that are to be set on the aspect
+        //! @param id  The ID of the particular multiaspect that should be updated
+        //! @note The aspect will not actually be updated in the Db until you call DgnElements::Update on \a el
+        //! @return non-zero error status if the specified aspect is not found or cannot be set
+        DGNPLATFORM_EXPORT static DgnDbStatus SetAspect(DgnElementR el, ECN::IECInstanceR properties, BeSQLite::EC::ECInstanceId id);
+
+        //! Get the specified type of generic multi aspect, if any, from an element, with the intention of modifying the aspect's properties.
+        //! @note Call Update on the host element after modifying the properties of the instance. 
+        //! @note Do not free the returned instance!
+        //! @note Call this method only if you intend to modify the aspect.
+        //! @param el   The host element
+        //! @param ecclass The type of aspect to look for
+        //! @param id  The ID of the particular multiaspect that should be loaded
+        //! @return the properties of the aspect or nullptr if no such aspect is found.
+        DGNPLATFORM_EXPORT static ECN::IECInstanceP GetAspectP(DgnElementR el, ECN::ECClassCR ecclass, BeSQLite::EC::ECInstanceId id);
+
+        //! Get the specified type of generic multi aspect, if any, from an element, with the intention of looking at the aspect's properties <em>but not modifying them</em>.
+        //! @note Do not free the returned instance!
+        //! @note Call this method only if you <em>do not</em> intend to modify the aspect.
+        //! @param el   The host element
+        //! @param ecclass The type of aspect to look for
+        //! @param id  The ID of the particular multiaspect that should be loaded
+        //! @return the properties of the aspect or nullptr if no such aspect is found.
+        DGNPLATFORM_EXPORT static ECN::IECInstanceCP GetAspect(DgnElementCR el, ECN::ECClassCR ecclass, BeSQLite::EC::ECInstanceId id);
+        };
+
+    //! Represents an ElementAspect subclass in the case where the host Element can have 0 or 1 instance of the subclass. The aspect's Id is the same as the element's Id,
+    //! and the aspect class must be stored in its own table (TablePerClass).
+    //! A subclass of UniqueAspect must override the following methods:
+    //!     * _GetECSchemaName
+    //!     * _GetECClassName
+    //!     * _UpdateProperties
+    //!     * _LoadProperties
+    //! @see MultiAspect
+    //! @note A domain that defines a subclass of UniqueAspect must also define a subclass of ElementAspectHandler to load it.
+    struct EXPORT_VTABLE_ATTRIBUTE UniqueAspect : Aspect
+    {
+        DEFINE_T_SUPER(Aspect)
+    protected:
+        static Key& GetKey(ECN::ECClassCR cls) {return *(Key*)&cls;}
+        Key& GetKey(DgnDbR db) {return GetKey(*GetECClass(db));}
+        static UniqueAspect* Find(DgnElementCR, ECN::ECClassCR);
+        static RefCountedPtr<DgnElement::UniqueAspect> Load0(DgnElementCR, DgnClassId); // Loads *but does not call AddAppData*
+        static UniqueAspect* Load(DgnElementCR, DgnClassId);
+        DGNPLATFORM_EXPORT BeSQLite::EC::ECInstanceKey _QueryExistingInstanceKey(DgnElementCR) override;
+        static void SetAspect0(DgnElementCR el, UniqueAspect& aspect);
+        DGNPLATFORM_EXPORT DgnDbStatus _DeleteInstance(DgnElementCR el, BeSQLite::EC::ECCrudWriteToken const*) override;
+        DGNPLATFORM_EXPORT DgnDbStatus _InsertInstance(DgnElementCR el, BeSQLite::EC::ECCrudWriteToken const*) override final;
+
+    public:
+        //! The reason why GenerateGeometricPrimitive is being called
+        enum class GenerateReason
+        {
+            Insert,         //!< The Element is being inserted into the Db
+            Update,         //!< Some aspect of the Element's content has changed.
+            TempDraw,       //!< A tool wants to draw the Element temporarily (the Element may not be persistent)
+            BulkInsert,     //!< An application is creating a large number of Elements 
+            Other           //!< An unspecified reason
+        };
+
+        //! Create a new, uninitialized UniqueAspect of the specified ECClass
+        //! @see DgnElement::Aspect::SetPropertyValue
+        DGNPLATFORM_EXPORT static RefCountedPtr<UniqueAspect> CreateAspect(DgnDbR, ECN::ECClassCR);
+
+        //! Prepare to insert or update an Aspect for the specified element
+        //! @param el   The host element
+        //! @param aspect The new aspect to be adopted by the host.
+        //! @note \a el will add a reference to \a aspect and will hold onto it.
+        //! @note The aspect will not actually be inserted into the Db until you call DgnElements::Insert or DgnElements::Update on \a el
+        DGNPLATFORM_EXPORT static void SetAspect(DgnElementR el, UniqueAspect& aspect);
+
+        //! Get read-write access to the Aspect for the specified element
+        //! @param el   The host element
+        //! @param ecclass The class of ElementAspect to load
+        //! @return The currently cached Aspect object, or nullptr if the element has no such aspect or if DeleteAspect was called.
+        //! @note call this method \em only if you plan to \em modify the aspect
+        //! @see Get, GetAspect for read-only access
+        //! @note The aspect will not actually be updated in the Db until you call DgnElements::Update on \a el
+        DGNPLATFORM_EXPORT static UniqueAspect* GetAspectP(DgnElementR el, ECN::ECClassCR ecclass);
+
+        template<typename T> static T* GetP(DgnElementR el, ECN::ECClassCR cls) {return dynamic_cast<T*>(GetAspectP(el,cls));}
+
+        //! Get read-only access to the Aspect for the specified element
+        //! @param el   The host element
+        //! @param ecclass The class of ElementAspect to load
+        //! @return The currently cached Aspect object, or nullptr if the element has no such aspect or if DeleteAspect was called.
+        //! @see GetP, GetAspectP for read-write access
+        DGNPLATFORM_EXPORT static UniqueAspect const* GetAspect(DgnElementCR el, ECN::ECClassCR ecclass);
+
+        template<typename T> static T const* Get(DgnElementCR el, ECN::ECClassCR cls) {return dynamic_cast<T const*>(GetAspect(el,cls));}
+    };
+
+    //! holds the properties of an aspect in memory in the case where the aspect does not have its own handler
+    struct EXPORT_VTABLE_ATTRIBUTE GenericUniqueAspect : UniqueAspect
+        {
+        DEFINE_T_SUPER(UniqueAspect)
+        friend struct UniqueAspect;
+
+     protected:
+        ECN::IECInstancePtr m_instance;
+        Utf8String m_ecclassName;
+        Utf8String m_ecschemaName;
+
+        Utf8CP _GetECSchemaName() const override {return m_ecschemaName.c_str();}
+        Utf8CP _GetECClassName() const override {return m_ecclassName.c_str();}
+        Utf8CP _GetSuperECClassName() const override {return T_Super::_GetECClassName();}
+        DGNPLATFORM_EXPORT DgnDbStatus _LoadProperties(Dgn::DgnElementCR el) override;
+        DGNPLATFORM_EXPORT DgnDbStatus _UpdateProperties(Dgn::DgnElementCR el, BeSQLite::EC::ECCrudWriteToken const*) override;
+        DGNPLATFORM_EXPORT DgnDbStatus _GetPropertyValue(ECN::ECValueR, Utf8CP, PropertyArrayIndex const&) const override;
+        DGNPLATFORM_EXPORT DgnDbStatus _SetPropertyValue(Utf8CP, ECN::ECValueCR, PropertyArrayIndex const&) override;
+        GenericUniqueAspect(ECN::ECClassCR cls) : m_ecclassName(cls.GetName()), m_ecschemaName(cls.GetSchema().GetName()) {}
+        GenericUniqueAspect(ECN::IECInstanceR inst) : m_instance(&inst),  m_ecclassName(inst.GetClass().GetName()), m_ecschemaName(inst.GetClass().GetSchema().GetName()) {}
+
+     public:
+
+        //! Schedule a generic unique aspect to be inserted or updated on the specified element.
+        //! @param el   The host element
+        //! @param instance The instance that holds the properties of the aspect that are to be written
+        //! @return non-zero error status if the specified aspect cannot be set
+        DGNPLATFORM_EXPORT static DgnDbStatus SetAspect(DgnElementR el, ECN::IECInstanceR instance);
+
+        //! Get the specified type of generic unique aspect, if any, from an element.
+        //! @param el   The host element
+        //! @param ecclass The type of aspect to look for
+        //! @return the properties of the aspect or nullptr if no such aspect is found.
+        DGNPLATFORM_EXPORT static ECN::IECInstanceCP GetAspect(DgnElementCR el, ECN::ECClassCR ecclass);
+
+        //! Get the specified type of generic unique aspect, if any, from an element, with the intention of modifying the aspect's properties.
+        //! @note Call Update on the host element after modifying the properties of the instance. 
+        //! @note Do not free the returned instance!
+        //! @param el   The host element
+        //! @param ecclass The type of aspect to look for
+        //! @return the properties of the aspect or nullptr if no such aspect is found or cannot be modified.
+        DGNPLATFORM_EXPORT static ECN::IECInstanceP GetAspectP(DgnElementR el, ECN::ECClassCR ecclass);
+        };
+
+    struct RelatedElement 
+        {
+        DgnElementId m_id;
+        DgnClassId m_relClassId;
+        BE_JSON_NAME(id)
+        BE_JSON_NAME(relClass)
+
+        RelatedElement(DgnElementId id=DgnElementId(), DgnClassId relClassId=DgnClassId()) : m_id(id), m_relClassId(relClassId) {}
+        bool IsValid() const {return m_id.IsValid();}
+        DGNPLATFORM_EXPORT Json::Value ToJson(DgnDbR db) const;
+        DGNPLATFORM_EXPORT void FromJson(DgnDbR, JsonValueCR val);
+        };
+
+private:
+    template<class T> void CallAppData(T const& caller) const;
+    Utf8String ToJsonPropString() const;
+    BE_JSON_NAME(UserProps)
+    ECN::AdHocJsonValueR GetUserPropsR() {return (ECN::AdHocJsonValueR) m_jsonProperties[json_UserProps()];}
+
+protected:
+    //! @private
+    struct Flags
+    {
+        uint32_t m_persistent:1;
+        uint32_t m_preassignedId:1;
+        uint32_t m_inSelectionSet:1;
+        uint32_t m_hilited:3;
+        uint32_t m_undisplayed:1;
+        uint32_t m_propState:2; // See PropState
+        Flags() {memset(this, 0, sizeof(*this));}
+    };
+
+    enum PropState // must fit in 2 bits
+    {
+        Unknown = 0,
+        NotFound = 1,
+        InBuffer = 2,
+        Dirty = 3       // (implies InBuffer)
+    };
+
+    mutable BeAtomic<uint32_t> m_refCount;
+    mutable Flags m_flags;
+    mutable uint32_t m_ecPropertyDataSize;
+    mutable Byte* m_ecPropertyData;
+    DgnDbR m_dgndb;
+    DgnElementId m_elementId;
+    RelatedElement m_parent;
+    DgnModelId m_modelId;
+    DgnClassId m_classId;
+    DgnCode m_code;
+    BeSQLite::BeGuid m_federationGuid;
+    Utf8String m_userLabel;
+    ECN::AdHocJsonValue m_jsonProperties;
+    mutable bmap<AppData::Key const*, RefCountedPtr<AppData>, std::less<AppData::Key const*>, 8> m_appData;
+    ECN::StructInstanceVector* m_structInstances;
+
+    virtual Utf8CP _GetHandlerECClassName() const {return MyHandlerECClassName();} //!< @private
+    virtual Utf8CP _GetSuperHandlerECClassName() const {return nullptr;} //!< @private
+
+    void SetPersistent(bool val) const {m_flags.m_persistent = val;} //!< @private
+    void InvalidateElementId() {m_elementId = DgnElementId();} //!< @private
+    void InvalidateCode() {m_code = DgnCode();} //!< @private
+    
+    //! A utility function to set up CreateParams from the properties of the specified instance. The input properties must include Model, CodeAuthority, CodeNamespace, and CodeValue.
+    //! The value of CodeNamespace may be the empty string. If CodeNamespace is the empty string, then the value of CodeValue may be null. CodeValue may not be the empty string.
+    //! The class is taken from the class of the instance.
+    //! If the instance has an ECInstanceId, then DgnElementId is taken from that.
+    //! @param db The BIM that will contain the new element
+    //! @param instance The properties that will be used to create the new element
+    //! @param initError if not null, a non-zero error status is returned here if input properties are invalid. Possible errors include:
+    //! * DgnDbStatus::BadModel in case the Model property is not missing or invalid, or
+    //! * DgnDbStatus::MissingId if CodeAuthority is missing or invalid or if CodeNamespace or CodeValue is missing.
+    //! @return a CreateParams object or an invalid object in case of errors.
+    DGNPLATFORM_EXPORT static CreateParams InitCreateParamsFromECInstance(DgnDbR db, ECN::IECInstanceCR instance, DgnDbStatus* initError);
+
+    //! Invokes _CopyFrom() in the context of _Clone() or _CloneForImport(), preserving this element's code as specified by the CreateParams supplied to those methods.
+    void CopyForCloneFrom(DgnElementCR src);
+
+    DGNPLATFORM_EXPORT virtual ~DgnElement();
+
+    //! Invoked when loading an element from the database, to allow subclasses to extract their custom-handled property values
+    //! from the SELECT statement. The parameters are those which are marked in the schema with the CustomHandledProperty CustomAttribute.
+    //! @param[in] statement The SELECT statement which selected the data from the database
+    //! @param[in] selectParams The custom-handled properties selected by the SELECT statement. Use this to obtain an index into the statement.
+    //! @return DgnDbStatus::Success if the data was loaded successfully, else an error status.
+    //! @note If you override this method, you @em must first call T_Super::_ReadSelectParams, forwarding its status.
+    //! You should then extract your subclass custom-handled properties from the supplied ECSqlStatement, using
+    //! selectParams.GetParameterIndex() to look up the index of each parameter within the statement.
+    //! @see ElementProperties
+    virtual DgnDbStatus _ReadSelectParams(BeSQLite::EC::ECSqlStatement& statement, ECSqlClassParamsCR selectParams) {return DgnDbStatus::Success;}
+
+    //! Convert this DgnElement to a Json::Value.
+    //! @note If you override this method, you @em must call T_Super::_ToJson()
+    DGNPLATFORM_EXPORT virtual void _ToJson(JsonValueR out, JsonValueCR opts) const;
+
+    //! Update this DgnElement from a Json::Value.
+    //! @note If you override this method, you @em must call T_Super::_FromJson()
+    DGNPLATFORM_EXPORT virtual void _FromJson(JsonValueR props);
+
+    //! Override this method if your element needs to load additional data from the database when it is loaded (for example,
+    //! look up related data in another table).
+    //! @note If you override this method, you @em must call T_Super::_LoadFromDb() first, forwarding its status
+    DGNPLATFORM_EXPORT virtual DgnDbStatus _LoadFromDb();
+
+    //! Called when an element is about to be inserted into the DgnDb.
+    //! @return DgnDbStatus::Success to allow the insert, otherwise it will fail with the returned status.
+    //! @note If you override this method, you @em must call T_Super::_OnInsert, forwarding its status.
+    DGNPLATFORM_EXPORT virtual DgnDbStatus _OnInsert();
+
+    //! Called whenever the JsonProperties of this element are loaded. You can override this method if you have internal state derived from JsonProperties.
+    //! @note If you override this method, you @em must call T_Super::_OnLoadedJsonProperties() 
+    virtual void _OnLoadedJsonProperties() {}
+
+    //! Called before the JsonProperties of this element are saved as a Json string. 
+    //! You can override this method to store internal state into JsonProperties before they are saved.
+    //! @note If you override this method, you @em must call T_Super::_OnSaveJsonProperties() 
+    virtual void _OnSaveJsonProperties() {}
+
+     //! argument for _BindWriteParams
+    enum class ForInsert : bool {No=false, Yes=true};
+
+    //! Called to bind the element's custom-handled property values to the ECSqlStatement when inserting
+    //! a new element. The parameters to bind are the ones which are marked in the schema with the CustomHandledProperty CustomAttribute.
+    //! @param[in] statement A statement that has been prepared for either Insert or Update of your class' CustomHandledProperties
+    //! @param[in] forInsert Indicates whether the statement is an insert or update statement
+    //! @note If you override this method, you should bind your subclass custom-handled properties
+    //! to the supplied ECSqlStatement, using statement.GetParameterIndex with each custom-handled property's name.
+    //! Then you @em must call T_Super::_BindWriteParams,
+    //! @see ElementProperties
+    DGNPLATFORM_EXPORT virtual void _BindWriteParams(BeSQLite::EC::ECSqlStatement& statement, ForInsert forInsert);
+
+    //! Override this method if your element needs to do additional Inserts into the database (for example,
+    //! insert a relationship between the element and something else).
+    //! @note If you override this method, you @em must call T_Super::_InsertInDb() first.
+    DGNPLATFORM_EXPORT virtual DgnDbStatus _InsertInDb();
+
+    //! Called after a DgnElement was successfully inserted into the database.
+    //! @note If you override this method, you @em must call T_Super::_OnInserted.
+    DGNPLATFORM_EXPORT virtual void _OnInserted(DgnElementP copiedFrom) const;
+
+    //! Called after a DgnElement was successfully imported into the database.
+    //! @note If you override this method, you @em must call T_Super::_OnImported.
+    virtual void _OnImported(DgnElementCR original, DgnImportContext& importer) const {}
+    
+    //! Called after a change representing addition of a DgnElement was applied to the database
+    //! @note If you override this method, you @em must call T_Super::_OnAppliedAdd.
+    DGNPLATFORM_EXPORT virtual void _OnAppliedAdd() const;
+
+    //! Called when this element is about to be replace its original element in the DgnDb.
+    //! @param [in] original the original state of this element.
+    //! Subclasses may override this method to control whether their instances are updated.
+    //! @return DgnDbStatus::Success to allow the update, otherwise the update will fail with the returned status.
+    //! @note If you override this method, you @em must call T_Super::_OnUpdate, forwarding its status.
+    DGNPLATFORM_EXPORT virtual DgnDbStatus _OnUpdate(DgnElementCR original);
+
+    //! Called to update a DgnElement in the DgnDb with new values. Override to update subclass custom-handled properties.
+    //! @note This method is called from DgnElements::Update, on the persistent element, after its values have been
+    //! copied from the modified version. If the update fails, the original data will be copied back into this DgnElement. Only
+    //! override this method if your element needs to do additional work when updating the element, such as updating
+    //! a relationship.
+    //! @note If you override this method, you @em must call T_Super::_UpdateInDb, forwarding its status.
+    DGNPLATFORM_EXPORT virtual DgnDbStatus _UpdateInDb();
+
+    //! Called on the replacement element, after a DgnElement was successfully updated, but before the data is 
+    //! copied into the original element and before its parent is notified.
+    //! The replacement element will be in its post-updated state and the original element is supplied.
+    //! @note If you override this method, you @em must call T_Super::_OnUpdated.
+    DGNPLATFORM_EXPORT virtual void _OnUpdated(DgnElementCR original) const;
+
+    //! Called after a DgnElement was successfully updated from a replacement element and it now holds the data from the replacement.
+    //! @note If you override this method, you @em must call T_Super::_OnUpdateFinished.
+    virtual void _OnUpdateFinished() const {}
+
+    //! Called after a change set representing an update to this DgnElement was applied to the database. In the case of an undo, the element will be in its original (pre-change, post-undo) state.
+    //! @note If you override this method, you @em must call T_Super::_OnAppliedUpdate.
+    DGNPLATFORM_EXPORT virtual void _OnAppliedUpdate(DgnElementCR changed) const;
+
+    //! Called when an element is about to be deleted from the DgnDb.
+    //! Subclasses may override this method to control when/if their instances are deleted.
+    //! @return DgnDbStatus::Success to allow the delete, otherwise the delete will fail with the returned status.
+    //! @note If you override this method, you @em must call T_Super::_OnDelete, forwarding its status.
+    DGNPLATFORM_EXPORT virtual DgnDbStatus _OnDelete() const;
+
+    //! Called to delete a DgnElement from the DgnDb. Override to do any additional processing on delete.
+    //! @note If you override this method, you @em must call T_Super::_DeleteInDb, forwarding its status.
+    DGNPLATFORM_EXPORT virtual DgnDbStatus _DeleteInDb() const;
+
+    //! Called after a DgnElement was successfully deleted. Note that the element will not be marked as persistent when this is called.
+    //! @note If you override this method, you @em must call T_Super::_OnDeleted.
+    DGNPLATFORM_EXPORT virtual void _OnDeleted() const;
+
+    //! Called after a change representing delete of a DgnElement was applied to the database
+    //! @note If you override this method, you @em must call T_Super::_OnAppliedDelete.
+    DGNPLATFORM_EXPORT virtual void _OnAppliedDelete() const;
+
+    //! Called when a new element is to be inserted into a DgnDb with this element as its parent.
+    //! Subclasses may override this method to control which other elements may become children.
+    //! @param[in] child the new element that will become a child of this element.
+    //! @return DgnDbStatus::Success to allow the child insert, otherwise it will fail with the returned status.
+    //! @note implementers should not presume that returning DgnDbStatus::Success means that the element will become a child element,
+    //! since the insert may fail for other reasons. Instead, rely on _OnChildInserted for that purpose.
+    //! @note If you override this method, you @em must call T_Super::_OnChildInsert, forwarding its status.
+    DGNPLATFORM_EXPORT virtual DgnDbStatus _OnChildInsert(DgnElementCR child) const;
+
+    //! Called when an element that has this element as its parent is about to be updated in the DgnDb.
+    //! Subclasses may override this method to control modifications to its children.
+    //! @param [in] original element in its original state
+    //! @param [in] replacement the child element in its modified state
+    //! @return DgnDbStatus::Success to allow the child update, otherwise it will fail with the returned status.
+    //! @note implementers should not presume that returning DgnDbStatus::Success means that the element was updated,
+    //! since the update may fail for other reasons. Instead, rely on _OnChildUpdated for that purpose.
+    //! @note If you override this method, you @em must call T_Super::_OnChildUpdate, forwarding its status.
+    DGNPLATFORM_EXPORT virtual DgnDbStatus _OnChildUpdate(DgnElementCR original, DgnElementCR replacement) const;
+
+    //! Called when an child element of this element is about to be deleted from the DgnDb.
+    //! Subclasses may override this method to block deletion of their children.
+    //! @param[in] child that will be deleted.
+    //! @return DgnDbStatus::Success to allow the child deletion, otherwise it will fail with the returned status.
+    //! @note implementers should not presume that returning DgnDbStatus::Success means that the element was deleted,
+    //! since the delete may fail for other reasons. Instead, rely on _OnChildDeleted for that purpose.
+    //! @note If you override this method, you @em must call T_Super::_OnChildDelete, forwarding its status.
+    DGNPLATFORM_EXPORT virtual DgnDbStatus _OnChildDelete(DgnElementCR child) const;
+
+    //! Called when an existing element is about to be added as a child to this parent.
+    //! Subclasses may override this method to block children from being added.
+    //! @param[in] child that will be added to this parent.
+    //! @return DgnDbStatus::Success to allow the child addition, otherwise it will fail with the returned status.
+    //! @note implementers should not presume that returning DgnDbStatus::Success means that the element was added,
+    //! since the add may fail for other reasons. Instead, rely on _OnChildAdded for that purpose.
+    //! @note If you override this method, you @em must call T_Super::_OnChildAdd, forwarding its status.
+    DGNPLATFORM_EXPORT virtual DgnDbStatus _OnChildAdd(DgnElementCR child) const;
+
+    //! Called when an existing element is about to be dropped as a child from this parent.
+    //! Subclasses may override this method to block children from being dropped.
+    //! @param[in] child that will be dropped from this parent.
+    //! @return DgnDbStatus::Success to allow the child removal, otherwise it will fail with the returned status.
+    //! @note implementers should not presume that returning DgnDbStatus::Success means that the element was dropped,
+    //! since the drop may fail for other reasons. Instead, rely on _OnChildDropped for that purpose.
+    //! @note If you override this method, you @em must call T_Super::_OnChildDrop, forwarding its status.
+    DGNPLATFORM_EXPORT virtual DgnDbStatus _OnChildDrop(DgnElementCR child) const;
+
+    //! Called after a new element was inserted with this element as its parent.
+    //! @note If you override this method, you @em must call T_Super::_OnChildInserted.
+    virtual void _OnChildInserted(DgnElementCR child) const {}
+
+    //! Called after an element, with this element as its parent, was successfully updated.
+    //! @note if the parent of an element is changed, this method will @em not be paired with a call to _OnChildUpdate
+    //! @note If you override this method, you @em must call T_Super::_OnChildUpdated.
+    virtual void _OnChildUpdated(DgnElementCR child) const {}
+
+    //! Called after an element, with this element as its parent, was successfully deleted.
+    //! @note If you override this method, you @em must call T_Super::_OnChildDeleted.
+    virtual void _OnChildDeleted(DgnElementCR child) const {}
+
+    //! Called after an existing element was successfully added to this parent.
+    //! @note If you override this method, you @em must call T_Super::_OnChildAdded.
+    virtual void _OnChildAdded(DgnElementCR child) const {}
+
+    //! Called after an existing element was successfully dropped from this parent.
+    //! @note If you override this method, you @em must call T_Super::_OnChildDropped.
+    virtual void _OnChildDropped(DgnElementCR child) const {}
+
+    //! Called when a child element of this element is about to be imported into another DgnDb or model
+    //! Subclasses may override this method to block control import of their children.
+    //! @param[in] child The original element which is being imported
+    //! @param[in] destModel The model into which the child is being imported
+    //! @param[in] importer Enables the element to copy the resources that it needs (if copying between DgnDbs) and to remap any references that it holds to things outside itself to the copies of those things.
+    //! @note If you override this method, you @em must call T_Super::_OnChildImport, forwarding its status.
+    virtual DgnDbStatus _OnChildImport(DgnElementCR child, DgnModelR destModel, DgnImportContext& importer) const {return DgnDbStatus::Success;}
+
+    //! Called after an element, with this element as its parent, was successfully imported
+    //! @param[in] original The original element which was cloned for import, which is @em not necessarily a child of this element.
+    //! @param[in] imported The clone which was imported, which is a child of this element.
+    //! @param[in] importer Enables the element to copy the resources that it needs (if copying between DgnDbs) and to remap any references that it holds to things outside itself to the copies of those things.
+    //! @note If you override this method, you @em must call T_Super::_OnChildImported.
+    virtual void _OnChildImported(DgnElementCR original, DgnElementCR imported, DgnImportContext& importer) const {}
+
+    //! Called when this element is being <i>modeled</i> by a new DgnModel.
+    //! Subclasses may override this method to control which DgnModel types are valid to model this element.
+    //! @param[in] model the new DgnModel
+    //! @return DgnDbStatus::Success to allow the DgnModel insert, otherwise it will fail with the returned status.
+    //! @note If you override this method, you @em must call T_Super::_OnSubModelInsert, forwarding its status.
+    DGNPLATFORM_EXPORT virtual DgnDbStatus _OnSubModelInsert(DgnModelCR model) const;
+
+    //! Called after this element has been <i>modeled</i> by a new DgnModel.
+    //! @note If you override this method, you @em must call T_Super::_OnSubModelInserted.
+    virtual void _OnSubModelInserted(DgnModelCR model) const {}
+
+    //! Called when a delete of a DgnModel modeling this element is in progress. Subclasses may override this method to block the deletion.
+    //! @param[in] model the DgnModel being deleted
+    //! @return DgnDbStatus::Success to allow the DgnModel deletion, otherwise it will fail with the returned status.
+    //! @note If you override this method, you @em must call T_Super::_OnSubModelDelete, forwarding its status.
+    virtual DgnDbStatus _OnSubModelDelete(DgnModelCR model) const {return DgnDbStatus::Success;}
+
+    //! Called after a delete of a DgnModel modeling this element has completed.
+    //! @note If you override this method, you @em must call T_Super::_OnSubModelDeleted.
+    virtual void _OnSubModelDeleted(DgnModelCR model) const {}
+
+    //! Get the size, in bytes, used by this DgnElement. This is used by the element memory management routines to gauge the "weight" of
+    //! each element, so it is not necessary for the value to be 100% accurate.
+    //! @note Subclasses of DgnElement that add any member variables should override this method using this template:
+    //! uint32_t _GetMemSize() const override {return T_Super::_GetMemSize() + (sizeof(*this) - sizeof(T_Super)) + myAllocedSize;}
+    //! where "myAllocedSize" is the number of bytes allocated for this element, held through member variable pointers.
+    virtual uint32_t _GetMemSize() const {return sizeof(*this) + m_ecPropertyDataSize;}
+
+    //! Virtual writeable deep copy method.
+    //! @remarks If no CreateParams are supplied, a new DgnCode will be generated for the cloned element - it will \em not be copied from this element's DgnCode.
+    DGNPLATFORM_EXPORT DgnElementPtr virtual _Clone(DgnDbStatus* stat=nullptr, DgnElement::CreateParams const* params=nullptr) const;
+
+    //! Virtual assignment method. If your subclass has member variables, it @b must override this method and copy those values from @a source.
+    //! @param[in] source The element from which to copy
+    //! @note If you override this method, you @b must call T_Super::_CopyFrom, forwarding its status (that is, only return DgnDbStatus::Success if both your
+    //! implementation and your superclass succeed.)
+    //! @note Implementers should be aware that your element starts in a valid state. Be careful to free existing state before overwriting it. Also note that
+    //! @a source is not necessarily the same type as this DgnElement. See notes at CopyFrom.
+    //! @note If this element's data holds any IDs, it must also override _RemapIds. Also see _AdjustPlacementForImport
+    DGNPLATFORM_EXPORT virtual void _CopyFrom(DgnElementCR source);
+
+    //! Make a (near) duplicate of yourself in memory, in preparation for copying from another element that <em>may be</em> in a different DgnDb.
+    //! This base class implementation calls _CopyFrom and then _RemapIds and _AdjustPlacementForImport
+    //! @note Do not do any of the following:
+    //!     * Do not call Insert and do not attempt to remap your own ElementId. The caller will do those things.
+    //!     * Do not deep-copy child elements. The caller must do that (or not).
+    //!     * Do not copy ECRelationships or deep-copy related elements. The caller must do that (or not).
+    //! @param[out] stat Optional status to describe failures, a valid DgnElementPtr will only be returned if successful.
+    //! @param[in] destModel The destination model (which must be in the importer's destination Db).
+    //! @param[in] importer Enables the element to copy the resources that it needs (if copying between DgnDbs) and to remap any references that it holds to things outside itself to the copies of those things.
+    //! @return In-memory copy of the element
+    DGNPLATFORM_EXPORT DgnElementPtr virtual _CloneForImport(DgnDbStatus* stat, DgnModelR destModel, DgnImportContext& importer) const;
+
+    //! Remap any IDs that might refer to elements or resources in the source DgnDb.
+    //! @param[in] importer Specifies source and destination DgnDbs and knows how to remap IDs
+    DGNPLATFORM_EXPORT virtual void _RemapIds(DgnImportContext& importer);
+
+    //! Apply X,Y offset and Yaw angle adjustment when importing from one DgnDb to another, in the case where source and destination GCSs are compatible but have the Cartesian coordinate system
+    //! located at different geo locations and/or have different Azimuth angles.
+    //! @param[in] importer Specifies source and destination DgnDbs and knows how to remap IDs
+    virtual void _AdjustPlacementForImport(DgnImportContext const& importer) {}
+
+    //! Get the display label (for use in the GUI) for this DgnElement.
+    //! The default implementation returns the label if set or the code if the label is not set.
+    //! Override to generate the display label in a different way.
+    virtual Utf8String _GetDisplayLabel() const {return HasUserLabel() ? m_userLabel : GetCode().GetValue().GetUtf8();}
+
+    //! Change the parent (owner) of this DgnElement. The default implementation sets the parent without doing any checking.
+    //! @param[in] parentId The DgnElementId of the new parent element.
+    //! @param[in] parentRelClassId The DgnClassId of the ElementOwnsChildElements subclass that relates this element to its parent element.
+    //! @return DgnDbStatus::Success if the parentId was changed, error status otherwise.
+    //! Override to validate the parent/child relationship and return a value other than DgnDbStatus::Success to reject proposed new parent.
+    DGNPLATFORM_EXPORT virtual DgnDbStatus _SetParentId(DgnElementId parentId, DgnClassId parentRelClassId);
+
+    //! Disclose any locks which must be acquired and/or codes which must be reserved to perform the specified operation on this element.
+    //! @param[in] request Request to populate
+    //! @param[in] opcode The operation to be performed
+    //! @param[in] original If DbOpcode::Update, the persistent state of this element; otherwise, nullptr.
+    //! @return RepositoryStatus::Success, or an error code if for example a required lock or code is known to be unavailable without querying the repository manager.
+    //! @note If you override this function you @b must call T_Super::_PopulateRequest(), forwarding its status.
+    DGNPLATFORM_EXPORT virtual RepositoryStatus _PopulateRequest(IBriefcaseManager::Request& request, BeSQLite::DbOpcode opcode, DgnElementCP original) const;
+
+    //! Provide a description of this element to display in the "info balloon" that appears when the element is under the cursor.
+    //! @param[in] delimiter Put this string to break lines of the description.
+    //! @return The information to display in the info balloon.
+    //! @note If you override this method, you may decide whether to call your superclass' implementation or not (it is not required).
+    //! The default implementation shows display label, category and model.
+    DGNPLATFORM_EXPORT virtual Utf8String _GetInfoString(Utf8CP delimiter) const;
+
+    virtual bool _SupportsCodeSpec(CodeSpecCR) const {return true;}
+    DGNPLATFORM_EXPORT virtual DgnCode _GenerateDefaultCode() const;
+    virtual GeometrySourceCP _ToGeometrySource() const {return nullptr;}
+    virtual AnnotationElement2dCP _ToAnnotationElement2d() const {return nullptr;}
+    virtual DrawingGraphicCP _ToDrawingGraphic() const {return nullptr;}
+    virtual RoleElementCP _ToRoleElement() const {return nullptr;}
+    virtual InformationContentElementCP _ToInformationContentElement() const {return nullptr;}
+    virtual DefinitionElementCP _ToDefinitionElement() const {return nullptr;}
+    virtual DocumentCP _ToDocumentElement() const {return nullptr;}
+    virtual IElementGroupCP _ToIElementGroup() const {return nullptr;}
+    virtual DgnGeometryPartCP _ToGeometryPart() const {return nullptr;}
+    DGNPLATFORM_EXPORT virtual DgnDbStatus _InsertPropertyArrayItems(uint32_t propertyIndex, uint32_t index, uint32_t size);
+    DGNPLATFORM_EXPORT virtual DgnDbStatus _AddPropertyArrayItems(uint32_t propertyIndex, uint32_t size);
+    DGNPLATFORM_EXPORT virtual DgnDbStatus _RemovePropertyArrayItem(uint32_t propertyIndex, uint32_t index);
+    DGNPLATFORM_EXPORT virtual DgnDbStatus _ClearPropertyArray(uint32_t propertyIndex);
+    virtual DgnDbStatus _SetPropertyValue(ElementECPropertyAccessor& accessor, ECN::ECValueCR value, PropertyArrayIndex const& arrayIndex) {return accessor.SetPropertyValue(value, arrayIndex);}
+    virtual DgnDbStatus _GetPropertyValue(ECN::ECValueR value, ElementECPropertyAccessor& accessor, PropertyArrayIndex const& arrayIndex) const {return accessor.GetPropertyValue(value, arrayIndex);}
+    DGNPLATFORM_EXPORT virtual DgnDbStatus _SetPropertyValues(ECN::IECInstanceCR, SetPropertyFilter const& filter);
+    DGNPLATFORM_EXPORT virtual bool _Equals(DgnElementCR rhs, ComparePropertyFilter const&) const;
+    //! Test if the value of the specified property on this element is equivalent to the value of the same property on the other element
+    //! @param expected The property to be compared and its expected value
+    //! @param other    The other element
+    DGNPLATFORM_EXPORT virtual bool _EqualProperty(ECN::ECPropertyValueCR expected, DgnElementCR other) const;
+
+    DGNPLATFORM_EXPORT DgnDbStatus SetPropertyValue(Utf8CP propertyName, BeSQLite::EC::ECInstanceId, DgnClassId relClassId);
+
+    DGNPLATFORM_EXPORT virtual void _Dump(Utf8StringR str, ComparePropertyFilter const&) const;
+
+    void RemapAutoHandledNavigationproperties(DgnImportContext&);
+
+    //! Construct a DgnElement from its params
+    DGNPLATFORM_EXPORT explicit DgnElement(CreateParams const& params);
+
+    void ClearAllAppData(){m_appData.clear();}//!< @private
+
+    //! Generate the CreateParams to use for Import
+    //! @param destModel Specifies the model into which the element is being cloned
+    //! @param importer Specifies source and destination DgnDbs and knows how to remap IDs
+    //! @return CreateParams initialized with the element's current data
+    //! @remarks The m_id fields are \em not set, as it is never correct for two elements to have the same Id. The m_parentId field is not set,
+    //! as it is not clear if the copy should be a child of the same parent as the original. The caller can set this if appropriate.
+    //! The m_code field is copied \em only when cloning between two different DgnDbs, as it is never correct for two elements to have the same code.
+    CreateParams GetCreateParamsForImport(DgnModelR destModel, DgnImportContext& importer) const;
+
+public:
+    BE_JSON_NAME(id)
+    BE_JSON_NAME(classFullName)
+    BE_JSON_NAME(model)
+    BE_JSON_NAME(code)
+    BE_JSON_NAME(parent)
+    BE_JSON_NAME(federationGuid)
+    BE_JSON_NAME(userLabel)
+    BE_JSON_NAME(jsonProperties)
+
+    static Utf8CP MyHandlerECClassName() {return BIS_CLASS_Element;}                //!< @private
+    Utf8CP GetHandlerECClassName() const {return _GetHandlerECClassName();}             //!< @private
+    Utf8CP GetSuperHandlerECClassName() const {return _GetSuperHandlerECClassName();}   //!< @private
+
+    bool IsCustomHandledProperty(Utf8CP) const;
+    bool IsCustomHandledProperty(ECN::ECPropertyCR) const;
+    Utf8String GetInfoString(Utf8CP delimiter) const {return _GetInfoString(delimiter);}
+
+    DGNPLATFORM_EXPORT void AddRef() const;  //!< @private
+    DGNPLATFORM_EXPORT void Release() const; //!< @private
+    uint32_t GetRefCount() const {return m_refCount.load();} //!< Get the current reference count for this DgnElement.
+
+    //! @name Dynamic casting to subclasses of DgnElement 
+    //! @{
+    GeometrySourceCP ToGeometrySource() const {return _ToGeometrySource();} //!< more efficient substitute for dynamic_cast<GeometrySourceCP>(el)
+    DGNPLATFORM_EXPORT GeometrySource2dCP ToGeometrySource2d() const;
+    DGNPLATFORM_EXPORT GeometrySource3dCP ToGeometrySource3d() const;
+
+    DgnGeometryPartCP ToGeometryPart() const {return _ToGeometryPart();}                //!< more efficient substitute for dynamic_cast<DgnGeometryPartCP>(el)
+    RoleElementCP ToRoleElement() const {return _ToRoleElement();}                      //!< more efficient substitute for dynamic_cast<RoleElementCP>(el)
+    InformationContentElementCP ToInformationContentElement() const {return _ToInformationContentElement();} //!< more efficient substitute for dynamic_cast<InformationContentElementCP>(el)
+    DefinitionElementCP ToDefinitionElement() const {return _ToDefinitionElement();}    //!< more efficient substitute for dynamic_cast<DefinitionElementCP>(el)
+    DocumentCP ToDocumentElement() const {return _ToDocumentElement();}                 //!< more efficient substitute for dynamic_cast<DocumentCP>(el)
+    AnnotationElement2dCP ToAnnotationElement2d() const {return _ToAnnotationElement2d();} //!< more efficient substitute for dynamic_cast<AnnotationElement2dCP>(el)
+    DrawingGraphicCP ToDrawingGraphic() const {return _ToDrawingGraphic();}             //!< more efficient substitute for dynamic_cast<DrawingGraphicCP>(el)
+    IElementGroupCP ToIElementGroup() const {return _ToIElementGroup();}                //!< more efficient substitute for dynamic_cast<IElementGroup>(el)
+    
+    GeometrySourceP ToGeometrySourceP() {return const_cast<GeometrySourceP>(_ToGeometrySource());} //!< more efficient substitute for dynamic_cast<GeometrySourceP>(el)
+    GeometrySource2dP ToGeometrySource2dP() {return const_cast<GeometrySource2dP>(ToGeometrySource2d());} //!< more efficient substitute for dynamic_cast<GeometrySource2dP>(el)
+    GeometrySource3dP ToGeometrySource3dP() {return const_cast<GeometrySource3dP>(ToGeometrySource3d());} //!< more efficient substitute for dynamic_cast<GeometrySource3dP>(el)
+
+    DgnGeometryPartP ToGeometryPartP() {return const_cast<DgnGeometryPartP>(_ToGeometryPart());} //!< more efficient substitute for dynamic_cast<DgnGeometryPartCP>(el)
+    RoleElementP ToRoleElementP() {return const_cast<RoleElementP>(_ToRoleElement());} //!< more efficient substitute for dynamic_cast<RoleElementP>(el)
+    InformationContentElementP ToInformationContentElementP() {return const_cast<InformationContentElementP>(_ToInformationContentElement());} //!< more efficient substitute for dynamic_cast<InformationContentElementP>(el)
+    DefinitionElementP ToDefinitionElementP() {return const_cast<DefinitionElementP>(_ToDefinitionElement());}  //!< more efficient substitute for dynamic_cast<DefinitionElementP>(el)
+    DocumentP ToDocumentElementP() {return const_cast<DocumentP>(_ToDocumentElement());}  //!< more efficient substitute for dynamic_cast<DocumentP>(el)
+    AnnotationElement2dP ToAnnotationElement2dP() {return const_cast<AnnotationElement2dP>(_ToAnnotationElement2d());} //!< more efficient substitute for dynamic_cast<AnnotationElement2dP>(el)
+    DrawingGraphicP ToDrawingGraphicP() {return const_cast<DrawingGraphicP>(_ToDrawingGraphic());} //!< more efficient substitute for dynamic_cast<DrawingGraphicP>(el)
+    //! @}
+
+    bool IsGeometricElement() const {return nullptr != ToGeometrySource();}         //!< Determine whether this element is a GeometricElement or not
+    bool IsRoleElement() const {return nullptr != ToRoleElement();}                 //!< Determine whether this element is a RoleElement or not
+    bool IsInformationContentElement() const {return nullptr != ToInformationContentElement();}   //!< Determine whether this element is an InformationContentElement or not
+    bool IsDefinitionElement() const {return nullptr != ToDefinitionElement();}     //!< Determine whether this element is a DefinitionElement or not
+    bool IsDocumentElement() const {return nullptr != ToDocumentElement();}         //!< Determine whether this element is a Document element or not
+    bool IsAnnotationElement2d() const {return nullptr != ToAnnotationElement2d();} //!< Determine whether this element is an AnnotationElement2d
+    bool IsDrawingGraphic() const {return nullptr != ToDrawingGraphic();}           //!< Determine whether this element is an DrawingGraphic
+    bool IsSameType(DgnElementCR other) {return m_classId == other.m_classId;}      //!< Determine whether this element is the same type (has the same DgnClassId) as another element.
+
+    //! Determine whether this is a copy of the "persistent state" (i.e. an exact copy of what is saved in the DgnDb) of a DgnElement.
+    //! @note If this flag is true, this element must be readonly. To modify an element, call CopyForEdit.
+    bool IsPersistent() const {return m_flags.m_persistent;}
+
+    //! Create a writeable deep copy of a DgnElement for insert into the same or new model. Also see @ref ElementCopying.
+    //! @param[out] stat Optional status to describe failures, a valid DgnElementPtr will only be returned if successful.
+    //! @param[in] params Optional CreateParams. Might specify a different destination model, etc.
+    //! @remarks If no CreateParams are supplied, a new DgnCode will be generated for the cloned element - it will \em not be copied from this element's DgnCode.
+    DGNPLATFORM_EXPORT DgnElementPtr Clone(DgnDbStatus* stat=nullptr, DgnElement::CreateParams const* params=nullptr) const;
+
+    //! Copy the content of another DgnElement into this DgnElement. Also see @ref ElementCopying.
+    //! @param[in] source The other element whose content is copied into this element.
+    //! @note This method @b does @b not change the DgnClassId, DgnModel or DgnElementId of this DgnElement. If the type of @a source is different
+    //! than this element, then all of the data from subclasses in common are copied and the remaining data on this DgnElement are unchanged.
+    void CopyFrom(DgnElementCR source) {_CopyFrom(source);}
+
+    //! Make a writable copy of this DgnElement so that the copy may be edited. Also see @ref ElementCopying.
+    //! @return a DgnElementPtr that holds the editable copy of this element.
+    //! @note This method may only be used on a DgnElement this is the readonly persistent element returned by DgnElements::GetElement, and then
+    //! only one editing copy of this element at a time may exist. If another copy is extant, this method will return an invalid DgnElementPtr.
+    //! @see MakeCopy, IsPersistent
+    DGNPLATFORM_EXPORT DgnElementPtr CopyForEdit() const;
+
+    //! Make a writable copy of this DgnElement so that the copy may be edited. Also see @ref ElementCopying.
+    //! This is merely a templated shortcut to dynamic_cast the return of CopyForEdit to a subclass of DgnElement.
+    template<class T> RefCountedPtr<T> MakeCopy() const {return dynamic_cast<T*>(CopyForEdit().get());}
+
+    //! Create a copy of this DgnElement and all of its extended content in a destination model.
+    //! The copied element will be persistent in the destination DgnDb. Also see @ref ElementCopying.
+    //! @param[out] stat Optional status to describe failures, a valid DgnElementPtr will only be returned if successful.
+    //! @param[in] destModel The destination model (which must be in the importer's destination Db).
+    //! @param[in] importer Enables the element to copy the resources that it needs (if copying between DgnDbs) and to remap any references that it holds to things outside itself to the copies of those things.
+    //! @remarks The element's code will \em not be copied to the copied element if the import is being performed within a single DgnDb, as it is never correct for two elements within the same DgnDb to have the same code.
+    //! @return The persistent copy of the element
+    //! @note This function can only be safely invoked from the client thread.
+    DGNPLATFORM_EXPORT DgnElementCPtr Import(DgnDbStatus* stat, DgnModelR destModel, DgnImportContext& importer) const;
+
+    //! Update the persistent state of a DgnElement in the DgnDb from this modified copy of it.
+    //! This is merely a shortcut for el.GetDgnDb().Elements().Update(el, stat);
+    //! @note This function can only be safely invoked from the client thread.
+    DGNPLATFORM_EXPORT DgnElementCPtr Update(DgnDbStatus* stat=nullptr);
+
+    //! Insert this DgnElement into the DgnDb.
+    //! This is merely a shortcut for el.GetDgnDb().Elements().Insert(el, stat);
+    //! @note This function can only be safely invoked from the client thread.
+    DGNPLATFORM_EXPORT DgnElementCPtr Insert(DgnDbStatus* stat=nullptr);
+
+    template<class T> RefCountedCPtr<T> InsertT(DgnDbStatus* stat=nullptr) {return dynamic_cast<T const*>(Insert(stat).get());}
+
+    //! Delete this DgnElement from the DgnDb,
+    //! This is merely a shortcut for el.GetDgnDb().Elements().Delete(el);
+    //! @note This function can only be safely invoked from the client thread.
+    DGNPLATFORM_EXPORT DgnDbStatus Delete() const;
+
+    //! Get the ElementHandler for this DgnElement.
+    DGNPLATFORM_EXPORT ElementHandlerR GetElementHandler() const;
+
+    //! Check if this element is equal to source. Two elements are considered to be "equal" if they are instances of the same ECClass and if their properties have equivalent data.
+    //! The element's identity and user properties may be excluded from the comparison.
+    //! @param source   The element to compare with
+    //! @param filter   Optional. The properties to exclude from the comparison.
+    //! @return true if this element's properties are equivalent to the source element's properties.
+    DGNPLATFORM_EXPORT bool Equals(DgnElementCR source, ComparePropertyFilter const& filter = ComparePropertyFilter(ComparePropertyFilter::Ignore::WriteOnly)) const;
+
+    DGNPLATFORM_EXPORT void Dump(Utf8StringR str, ComparePropertyFilter const& filter) const;
+
+    //! @name AppData Management
+    //! @{
+    //! Add Application Data to this element.
+    //! @param[in] key The AppData's key. If AppData with this key already exists on this element, it is dropped and
+    //! replaced with \a appData.
+    //! @param[in] appData The appData object to attach to this element.
+    DGNPLATFORM_EXPORT void AddAppData(AppData::Key const& key, AppData* appData) const;
+
+    //! Drop Application data from this element.
+    //! @param[in] key the key for the AppData to drop.
+    //! @return SUCCESS if an entry with \a key is found and dropped.
+    DGNPLATFORM_EXPORT StatusInt DropAppData(AppData::Key const& key) const;
+
+    //! Find DgnElementAppData on this element by key.
+    //! @param[in] key The key for the AppData of interest.
+    //! @return the AppData for key \a key, or nullptr.
+    DGNPLATFORM_EXPORT AppData* FindAppData(AppData::Key const& key) const;
+
+    //! @private
+    DGNPLATFORM_EXPORT void CopyAppDataFrom(DgnElementCR source) const;
+
+    //! @}
+
+    //! Get the DgnDb of this DgnElement.
+    DgnDbR GetDgnDb() const {return m_dgndb;}
+
+    //! Get the DgnModelId of the DgnModel that contains this DgnElement.
+    DgnModelId GetModelId() const {return m_modelId;}
+
+    //! Get the DgnModel that contains this DgnElement.
+    DGNPLATFORM_EXPORT DgnModelPtr GetModel() const;
+
+    //! Get the (optional) DgnModelId of the DgnModel that is modeling this DgnElement.  That is, the DgnModel that is beneath this element in the hierarchy.
+    //! @return Invalid if model does not exist
+    DGNPLATFORM_EXPORT DgnModelId GetSubModelId() const;
+
+    //! Get the (optional) DgnModel that is modeling this DgnElement. That is, the DgnModel that is beneath this element in the hierarchy.
+    //! @return Invalid if model does not exist
+    DGNPLATFORM_EXPORT DgnModelPtr GetSubModel() const;
+
+    //! Get the (optional) DgnModel that is modeling this DgnElement. That is, the DgnModel that is beneath this element in the hierarchy.
+    //! @return Invalid if model does not exist
+    template<class T> RefCountedPtr<T> GetSub() const {return dynamic_cast<T*>(GetSubModel().get());}
+
+    //! Get the DgnElementId of this DgnElement
+    DgnElementId GetElementId() const {return m_elementId;}
+
+    //! Only valid to be used in very specific synchronization workflows. All other workflows should allow Insert to use next available DgnElementId.
+    //! @private
+    DGNPLATFORM_EXPORT void ForceElementIdForInsert(DgnElementId);
+
+    //! Get the DgnClassId of this DgnElement.
+    DgnClassId GetElementClassId() const {return m_classId;}
+
+    //! Get the ECInstanceKey (the element DgnClassId and DgnElementId) of this DgnElement
+    //! @see GetElementClassId, GetElementId
+    BeSQLite::EC::ECInstanceKey GetECInstanceKey() const {return BeSQLite::EC::ECInstanceKey(GetElementClassId(), BeSQLite::EC::ECInstanceId(GetElementId().GetValue()));}
+
+    //! Get a pointer to the ECClass of this DgnElement.
+    DGNPLATFORM_EXPORT ECN::ECClassCP GetElementClass() const;
+
+    //! Get the FederationGuid of this DgnElement.
+    BeSQLite::BeGuidCR GetFederationGuid() const {return m_federationGuid;}
+
+    //! Set the FederationGuid for this DgnElement.
+    //! @note To clear the FederationGuid, pass BeGuid() since an invalid BeGuid indicates a null value is desired
+    void SetFederationGuid(BeSQLite::BeGuidCR federationGuid) {m_federationGuid = federationGuid;}
+
+    //! Get the DgnElementId of the parent of this element.
+    //! @see SetParentId
+    //! @return Id will be invalid if this element does not have a parent element.
+    DgnElementId GetParentId() const {return m_parent.m_id;}
+
+    //! Test if \a ancestorId identifies the parent of this element or of its parent, recursively.
+    DGNPLATFORM_EXPORT bool IsDescendantOf(DgnElementId ancestorId) const;
+
+    //! Get the DgnClassId of the ElementOwnsChildElements subclass used to relate this element to its parent element.
+    //! @return Will be invalid if this element does not have a parent element.
+    DgnClassId GetParentRelClassId() const {return m_parent.m_id.IsValid() ? m_parent.m_relClassId : DgnClassId();}
+
+    //! Set the parent (owner) of this DgnElement.
+    //! @see GetParentId, _SetParentId
+    //! @return DgnDbStatus::Success if the parent was set
+    //! @note This call can fail if a DgnElement subclass overrides _SetParentId and rejects the parent.
+    DgnDbStatus SetParentId(DgnElementId parentId, DgnClassId parentRelClassId) {return parentId == GetParentId() && parentRelClassId == GetParentRelClassId() ? DgnDbStatus::Success : _SetParentId(parentId, parentRelClassId);}
+
+    //! Return the DgnCode of this DgnElement
+    DgnCodeCR GetCode() const {return m_code;}
+
+    //! Generate a default code for this DgnElement
+    DgnCode GenerateDefaultCode() const {return _GenerateDefaultCode();}
+
+    DGNPLATFORM_EXPORT DgnDbStatus SetCode(DgnCodeCR newCode);
+    DGNPLATFORM_EXPORT CodeSpecCPtr GetCodeSpec() const;
+    bool SupportsCodeSpec(CodeSpecCR codeSpec) const {return _SupportsCodeSpec(codeSpec);}
+
+    //! Query the database for the last modified time of this DgnElement.
+    DGNPLATFORM_EXPORT DateTime QueryLastModifyTime() const;
+
+    //! Return true if this DgnElement has a label.
+    bool HasUserLabel() const {return !m_userLabel.empty();}
+
+    //! Get the label of this DgnElement.
+    //! @note may be nullptr
+    Utf8CP GetUserLabel() const {return m_userLabel.c_str();}
+
+    //! Set the label of this DgnElement.
+    void SetUserLabel(Utf8CP label) {m_userLabel.AssignOrClear(label);}
+
+    //! Get the display label (for use in the GUI) of this DgnElement.
+    //! @note The default implementation returns the label if it is set or the code if the label is not set.
+    //! @see GetUserLabel, GetCode, _GetDisplayLabel
+    Utf8String GetDisplayLabel() const {return _GetDisplayLabel();}
+
+    //! Query the DgnDb for the children of this DgnElement.
+    //! @return DgnElementIdSet containing the DgnElementIds of all child elements of this DgnElement. Will be empty if no children.
+    DGNPLATFORM_EXPORT DgnElementIdSet QueryChildren() const;
+
+    //! Disclose any locks which must be acquired and/or codes which must be reserved to perform the specified operation on this element.
+    //! @param[in] request Request to populate
+    //! @param[in] opcode The operation to be performed
+    //! @return RepositoryStatus::Success, or an error code if for example a required lock or code is known to be unavailable without querying the repository manager.
+    DGNPLATFORM_EXPORT RepositoryStatus PopulateRequest(IBriefcaseManager::Request& request, BeSQLite::DbOpcode opcode) const;
+
+    //! @name JsonProperties 
+    //! @{
+    //! Get the current value of a set of Json Properties on this element
+    ECN::AdHocJsonValueCR GetJsonProperties(Utf8CP nameSpace) const {return m_jsonProperties.GetMember(nameSpace);}
+
+    //! Change the value of a set of Json Properties on this element
+    void SetJsonProperties(Utf8CP nameSpace, JsonValueCR value) {m_jsonProperties.GetMemberR(nameSpace) = (ECN::AdHocJsonValueCR) value;}
+
+    //! Remove a set of Json Properties on this element
+    void RemoveJsonProperties(Utf8CP nameSpace) {m_jsonProperties.RemoveMember(nameSpace);}
+
+    ECN::AdHocJsonValueCR GetUserProperties(Utf8CP nameSpace) const {return GetJsonProperties(json_UserProps()).GetMember(nameSpace);}
+
+    void SetUserProperties(Utf8CP nameSpace, JsonValueCR value) {GetUserPropsR().GetMemberR(nameSpace) = (ECN::AdHocJsonValueCR) value;}
+
+    void RemoveUserProperties(Utf8CP nameSpace) {GetUserPropsR().RemoveMember(nameSpace);}
+
+    /** @} */
+
+    //! @name Properties 
+    //! @{
+    //! Get the index of the property
+    //! @param[out] index       The index of the property in the ECClass
+    //! @param[in] accessString The access setring. For simple properties, this is the name of the property. For struct members, this is the dot-separated path to the member.
+    //! @return non-zero error status if accessString does not identify a property.
+    DGNPLATFORM_EXPORT DgnDbStatus GetPropertyIndex(uint32_t& index, Utf8CP accessString);
+
+    //! Return the value of a DateTime ECProperty by name
+    //! @note Returns an invalid DateTime if underlying property is null.  Use GetPropertyValue if this behavior is not acceptable.
+    //! @see GetPropertyValue
+    DGNPLATFORM_EXPORT DateTime GetPropertyValueDateTime(Utf8CP propertyName, PropertyArrayIndex const& arrayIndex = PropertyArrayIndex()) const;
+
+    //! Return the value of a DPoint3d ECProperty by name
+    //! @note Returns DPoint3d::From(0,0,0) if underlying property is null.  Use GetPropertyValue if this behavior is not acceptable.
+    //! @see GetPropertyValue
+    DGNPLATFORM_EXPORT DPoint3d GetPropertyValueDPoint3d(Utf8CP propertyName, PropertyArrayIndex const& arrayIndex = PropertyArrayIndex()) const;
+
+    //! Return the value of a DPoint2d ECProperty by name
+    //! @note Returns DPoint2d::From(0,0,0) if underlying property is null.  Use GetPropertyValue if this behavior is not acceptable.
+    //! @see GetPropertyValue
+    DGNPLATFORM_EXPORT DPoint2d GetPropertyValueDPoint2d(Utf8CP propertyName, PropertyArrayIndex const& arrayIndex = PropertyArrayIndex()) const;
+
+    //! Return the value of a boolean ECProperty by name
+    //! @note Returns false if underlying property is null.  Use GetPropertyValue if this behavior is not acceptable.
+    //! @see GetPropertyValue
+    DGNPLATFORM_EXPORT bool GetPropertyValueBoolean(Utf8CP propertyName, PropertyArrayIndex const& arrayIndex = PropertyArrayIndex()) const;
+
+    //! Return the value of a double ECProperty by name
+    //! @note Returns 0.0 if underlying property is null.  Use GetPropertyValue if this behavior is not acceptable.
+    //! @see GetPropertyValue
+    DGNPLATFORM_EXPORT double GetPropertyValueDouble(Utf8CP propertyName, PropertyArrayIndex const& arrayIndex = PropertyArrayIndex()) const;
+
+    //! Return the value of a integer ECProperty by name
+    //! @note Returns 0 if underlying property is null.  Use GetPropertyValue if this behavior is not acceptable.
+    //! @see GetPropertyValue
+    DGNPLATFORM_EXPORT int32_t GetPropertyValueInt32(Utf8CP propertyName, PropertyArrayIndex const& arrayIndex = PropertyArrayIndex()) const;
+
+    //! Return the value of a UInt64 ECProperty by name
+    //! @note Returns 0 if underlying property is null.  Use GetPropertyValue if this behavior is not acceptable.
+    //! @see GetPropertyValue
+    DGNPLATFORM_EXPORT uint64_t GetPropertyValueUInt64(Utf8CP propertyName, PropertyArrayIndex const& arrayIndex = PropertyArrayIndex()) const;
+
+    //! Return the NavigationPropertyInfo for an ECNavigationProperty of the specified name
+    DGNPLATFORM_EXPORT NavigationPropertyInfo GetNavigationPropertyInfo(Utf8CP propertyName) const;
+
+    //! Return the value of the Id of an ECNavigationProperty by name
+    template <class TBeInt64Id> TBeInt64Id GetPropertyValueId(Utf8CP propertyName) const
+        {
+        return GetNavigationPropertyInfo(propertyName).GetId<TBeInt64Id>();
+        }
+
+    //! Return the value of a string ECProperty by name
+    DGNPLATFORM_EXPORT Utf8String GetPropertyValueString(Utf8CP propertyName, PropertyArrayIndex const& arrayIndex = PropertyArrayIndex()) const;
+
+    //! Return the value of a GUID ECProperty by name
+    DGNPLATFORM_EXPORT BeSQLite::BeGuid GetPropertyValueGuid(Utf8CP propertyName, PropertyArrayIndex const& arrayIndex = PropertyArrayIndex()) const;
+
+    //! Get the 3 property values that back a YPR
+    DGNPLATFORM_EXPORT YawPitchRollAngles GetPropertyValueYpr(Utf8CP yawName, Utf8CP pitchName, Utf8CP rollName) const;
+
+    //! Set a DateTime ECProperty by name
+    DGNPLATFORM_EXPORT DgnDbStatus SetPropertyValue(Utf8CP propertyName, DateTimeCR value, PropertyArrayIndex const& arrayIndex = PropertyArrayIndex());
+    //! Set a DPoint3d ECProperty by name
+    DGNPLATFORM_EXPORT DgnDbStatus SetPropertyValue(Utf8CP propertyName, DPoint3dCR value, PropertyArrayIndex const& arrayIndex = PropertyArrayIndex());
+    //! Set a DPoint2d ECProperty by name
+    DGNPLATFORM_EXPORT DgnDbStatus SetPropertyValue(Utf8CP propertyName, DPoint2dCR value, PropertyArrayIndex const& arrayIndex = PropertyArrayIndex());
+    //! Set a boolean ECProperty by name
+    DGNPLATFORM_EXPORT DgnDbStatus SetPropertyValue(Utf8CP propertyName, bool value, PropertyArrayIndex const& arrayIndex = PropertyArrayIndex());
+    //! Set a double ECProperty by name
+    DGNPLATFORM_EXPORT DgnDbStatus SetPropertyValue(Utf8CP propertyName, double value, PropertyArrayIndex const& arrayIndex = PropertyArrayIndex());
+    //! Set an integer ECProperty by name
+    DGNPLATFORM_EXPORT DgnDbStatus SetPropertyValue(Utf8CP propertyName, int32_t value, PropertyArrayIndex const& arrayIndex = PropertyArrayIndex());
+    //! Set an int64_t ECProperty by name
+    DGNPLATFORM_EXPORT DgnDbStatus SetPropertyValue(Utf8CP propertyName, int64_t value, PropertyArrayIndex const& arrayIndex = PropertyArrayIndex());
+
+    //! Set an ECNavigationProperty by name
+    //! @param[in] propertyName The name of the navigation property
+    //! @param[in] elementId The DgnElementId that identifies the target element
+    //! @param[in] relClassId Optional. The relationship class that defines the navigation property.
+    //! @note Passing an invalid elementId will cause a null value to be set.
+    DgnDbStatus SetPropertyValue(Utf8CP propertyName, DgnElementId elementId, DgnClassId relClassId = DgnClassId()) 
+        {return SetPropertyValue(propertyName, (BeSQLite::EC::ECInstanceId)(elementId.GetValueUnchecked()), relClassId);}
+    //! Set an ECNavigationProperty by name
+    //! @param[in] propertyName The name of the navigation property
+    //! @param[in] modelId Identifies the target model
+    //! @param[in] relClassId Optional. The relationship class that defines the navigation property.
+    //! @note Passing an invalid modelId will cause a null value to be set.
+    DgnDbStatus SetPropertyValue(Utf8CP propertyName, DgnModelId modelId, DgnClassId relClassId = DgnClassId())
+        {return SetPropertyValue(propertyName, (BeSQLite::EC::ECInstanceId)(modelId.GetValueUnchecked()), relClassId);}
+    //! Set a string ECProperty by name
+    DGNPLATFORM_EXPORT DgnDbStatus SetPropertyValue(Utf8CP propertyName, Utf8CP value, PropertyArrayIndex const& arrayIndex = PropertyArrayIndex());
+    //! Set the three property values that back a YPR
+    DGNPLATFORM_EXPORT DgnDbStatus SetPropertyValueYpr(YawPitchRollAnglesCR angles, Utf8CP yawName, Utf8CP pitchName, Utf8CP rollName);
+
+    //! Get the value of a property. Also see @ref ElementProperties.
+    //! @param value The returned value
+    //! @param accessString The access string that identifies the property. @see GetPropertyIndex
+    //! @param aidx Optional. If the property is an array, you must specify the index of the item to get.
+    //! @return non-zero error status if this element has no such property or if the subclass has chosen not to expose it via this function
+    DgnDbStatus GetPropertyValue(ECN::ECValueR value, Utf8CP accessString, PropertyArrayIndex aidx = PropertyArrayIndex()) const
+        {
+        ElementECPropertyAccessor access(*this, accessString);
+        return access.IsValid()? _GetPropertyValue(value, access, aidx): DgnDbStatus::WrongClass;
+        }
+
+    //! Get the value of a property. Also see @ref ElementProperties.
+    //! @param value The returned value
+    //! @param propIndex The index of the property. @see GetPropertyIndex
+    //! @param aidx Optional. If the property is an array, you must specify the index of the item to get.
+    //! @return non-zero error status if this element has no such property or if the subclass has chosen not to expose it via this function
+    DgnDbStatus GetPropertyValue(ECN::ECValueR value, uint32_t propIndex, PropertyArrayIndex aidx = PropertyArrayIndex()) const
+        {
+        ElementECPropertyAccessor access(*this, propIndex);
+        return access.IsValid()? _GetPropertyValue(value, access, aidx): DgnDbStatus::WrongClass;
+        }
+
+    //! Set the value of a property. 
+    //! @note This function does not write to the bim. The caller must call Update to write the element and all of 
+    //! its modified property to the DgnDb. Also see @ref ElementProperties.
+    //! @param value The returned value
+    //! @param accessString The access string that identifies the property. @see GetPropertyIndex
+    //! @param aidx Optional. If the property is an array, you must specify the index of the item to set.
+    //! @return non-zero error status if this element has no such property, if the value is illegal, or if the subclass has chosen not to expose the property via this function
+    DGNPLATFORM_EXPORT DgnDbStatus SetPropertyValue(Utf8CP accessString, ECN::ECValueCR value, PropertyArrayIndex aidx = PropertyArrayIndex())
+        {
+        ElementECPropertyAccessor access(*this, accessString);
+        return access.IsValid()? _SetPropertyValue(access, value, aidx): DgnDbStatus::WrongClass;
+        }
+
+    //! Set the value of a property. 
+    //! @note This function does not write to the bim. The caller must call Update to write the element and all of 
+    //! its modified property to the DgnDb. Also see @ref ElementProperties.
+    //! @param value The returned value
+    //! @param propIndex The index of the property. @see GetPropertyIndex
+    //! @param aidx Optional. If the property is an array, you must specify the index of the item to set.
+    //! @return non-zero error status if this element has no such property, if the value is illegal, or if the subclass has chosen not to expose the property via this function
+    DGNPLATFORM_EXPORT DgnDbStatus SetPropertyValue(uint32_t propIndex, ECN::ECValueCR value, PropertyArrayIndex aidx = PropertyArrayIndex())
+        {
+        ElementECPropertyAccessor access(*this, propIndex);
+        return access.IsValid()? _SetPropertyValue(access, value, aidx): DgnDbStatus::WrongClass;
+        }
+
+    //! Set the properties of this element from the specified instance. Calls _SetPropertyValue for each non-NULL property in the input instance.
+    //! @param instance The source of the properties that are to be copied to this element
+    //! @param filter   Optional. The properties to exclude.
+    //! @return non-zero error status if any property could not be set. Note that some properties might be set while others are not in case of error.
+    DGNPLATFORM_EXPORT DgnDbStatus SetPropertyValues(ECN::IECInstanceCR instance, SetPropertyFilter const& filter 
+                                                     = SetPropertyFilter(SetPropertyFilter::Ignore::WriteOnlyNullBootstrapping));
+
+    //! Given a property index, will insert size number of empty array items at the given index
+    //! @param[in] propertyIndex The index (into the ClassLayout) of the array property
+    //! @param[in] index    The starting index of the array at which to insert the new items
+    //! @param[in] size The number of empty array items to insert
+    //! @returns SUCCESS if successful, otherwise an error code indicating the failure
+    //! @see GetPropertyIndex
+    DGNPLATFORM_EXPORT DgnDbStatus InsertPropertyArrayItems(uint32_t propertyIndex, uint32_t index, uint32_t size);
+
+    //! Given a property index and an array index, will remove a single array item
+    //! @param[in] propertyIndex The index (into the ClassLayout) of the array property
+    //! @param[in] index    The index of the item to remove
+    //! @returns SUCCESS if successful, otherwise an error code indicating the failure
+    //! @see GetPropertyIndex
+    DGNPLATFORM_EXPORT DgnDbStatus RemovePropertyArrayItem(uint32_t propertyIndex, uint32_t index);
+
+    //! Given a property index, will add size number of empty array items to the end of the array
+    //! @param[in] propertyIndex The index (into the ClassLayout) of the array property
+    //! @param[in] size The number of empty array items to add
+    //! @returns SUCCESS if successful, otherwise an error code indicating the failure
+    //! @see GetPropertyIndex
+    DGNPLATFORM_EXPORT DgnDbStatus AddPropertyArrayItems(uint32_t propertyIndex, uint32_t size);
+
+    //! Given a property index, removes all array items from the array
+    //! @param[in] propertyIndex The index (into the ClassLayout) of the array property
+    //! @returns SUCCESS if successful, otherwise an error code indicating the failure
+    //! @see GetPropertyIndex
+    DGNPLATFORM_EXPORT DgnDbStatus ClearPropertyArray(uint32_t propertyIndex);
+
+    //! Create a Json::Value that represents the state of this element.
+    Json::Value ToJson(JsonValueCR opts) const {Json::Value val; _ToJson(val, opts); return val;}
+
+    void FromJson(JsonValueR props) {_FromJson(props);}
+    
+    //! @}
+
+    //! Make an iterator over all ElementAspects owned by this element
+    DGNPLATFORM_EXPORT ElementAspectIterator MakeAspectIterator() const;
+};
+
+//=======================================================================================
+//! A stream of geometry, stored on a DgnElement, created by a GeometryBuilder.
+//! @ingroup GROUP_Geometry
+// @bsiclass                                                    Keith.Bentley   12/14
+//=======================================================================================
+struct GeometryStream : ByteStream
+{
+public:
+    bool HasGeometry() const {return HasData();}  //!< return false if this GeometryStream is empty.
+    DGNPLATFORM_EXPORT DgnDbStatus ReadGeometryStream(BeSQLite::SnappyFromMemory& snappy, DgnDbR dgnDb, void const* blob, int blobSize); //!< @private
+    static DgnDbStatus WriteGeometryStream(BeSQLite::SnappyToBlob&, DgnDbR, DgnElementId, Utf8CP className, Utf8CP propertyName); //!< @private
+    DgnDbStatus BindGeometryStream(bool& multiChunkGeometryStream, BeSQLite::SnappyToBlob&, BeSQLite::EC::ECSqlStatement&, Utf8CP parameterName) const; //!< @private
+};
+
+//=======================================================================================
+//! The position, orientation, and size of a 3d element.
+// @bsiclass                                                    Keith.Bentley   06/14
+//=======================================================================================
+struct Placement3d
+{
+protected:
+    DPoint3d m_origin;
+    YawPitchRollAngles m_angles;
+    ElementAlignedBox3d m_boundingBox;
+
+public:
+    BE_JSON_NAME(origin)
+    BE_JSON_NAME(angles)
+    BE_JSON_NAME(bbox)
+
+    Placement3d() : m_origin(DPoint3d::FromZero())  {}
+    Placement3d(DPoint3dCR origin, YawPitchRollAngles angles, ElementAlignedBox3dCR box = ElementAlignedBox3d()): m_origin(origin), m_angles(angles), m_boundingBox(box) {}
+    Placement3d(Placement3d const& rhs) : m_origin(rhs.m_origin), m_angles(rhs.m_angles), m_boundingBox(rhs.m_boundingBox) {}
+    Placement3d(Placement3d&& rhs) : m_origin(rhs.m_origin), m_angles(rhs.m_angles), m_boundingBox(rhs.m_boundingBox) {}
+    Placement3d& operator=(Placement3d&& rhs) {m_origin=rhs.m_origin; m_angles=rhs.m_angles; m_boundingBox=rhs.m_boundingBox; return *this;}
+    Placement3d& operator=(Placement3d const& rhs) {m_origin=rhs.m_origin; m_angles=rhs.m_angles; m_boundingBox=rhs.m_boundingBox; return *this;}
+
+    //! Get the origin of this Placement3d.
+    DPoint3dCR GetOrigin() const {return m_origin;}
+
+    //! Get a writable reference to the origin of this Placement3d.
+    DPoint3dR GetOriginR() {return m_origin;}
+    void SetOrigin(DPoint3dCR origin) {m_origin=origin;}
+
+    //! Get the YawPitchRollAngles of this Placement3d.
+    YawPitchRollAnglesCR GetAngles() const {return m_angles;}
+
+    //! Get a writable reference to the YawPitchRollAngles of this Placement3d.
+    YawPitchRollAnglesR GetAnglesR() {return m_angles;}
+    void SetAngles(YawPitchRollAnglesCR angles) {m_angles=angles;}
+
+    //! Get the ElementAlignedBox3d of this Placement3d.
+    ElementAlignedBox3d const& GetElementBox() const {return m_boundingBox;}
+
+    //! Get a writable reference to the ElementAlignedBox3d of this Placement3d.
+    ElementAlignedBox3d& GetElementBoxR() {return m_boundingBox;}
+    void SetElementBox(ElementAlignedBox3d const& box) {m_boundingBox = box;}
+
+    //! Convert the origin and YawPitchRollAngles of this Placement3d into a Transform.
+    Transform GetTransform() const {return m_angles.ToTransform(m_origin);}
+
+    //! Calculate the AxisAlignedBox3d of this Placement3d.
+    DGNPLATFORM_EXPORT AxisAlignedBox3d CalculateRange() const;
+
+    DGNPLATFORM_EXPORT Json::Value ToJson() const;
+    DGNPLATFORM_EXPORT void FromJson(JsonValueCR);
+
+    //! Determine whether this Placement3d is valid.
+    bool IsValid() const
+        {
+        if (!m_boundingBox.IsValid())
+            return false;
+
+        double maxCoord = DgnUnits::CircumferenceOfEarth();
+
+        if (m_boundingBox.low.x < -maxCoord || m_boundingBox.low.y < -maxCoord || m_boundingBox.low.z < -maxCoord ||
+            m_boundingBox.high.x > maxCoord || m_boundingBox.high.y > maxCoord || m_boundingBox.high.z > maxCoord)
+            return false;
+
+        if (fabs(m_origin.x) > maxCoord || fabs(m_origin.y) > maxCoord || fabs(m_origin.z) > maxCoord)
+            return false;
+
+        return true;
+        }
+};
+
+//=======================================================================================
+//! The position, rotation angle, and bounding box for a 2-dimensional element.
+// @bsiclass                                                    Keith.Bentley   06/14
+//=======================================================================================
+struct Placement2d
+{
+protected:
+    DPoint2d            m_origin;
+    AngleInDegrees      m_angle;
+    ElementAlignedBox2d m_boundingBox;
+
+public:
+    BE_JSON_NAME(origin)
+    BE_JSON_NAME(angle)
+    BE_JSON_NAME(bbox)
+
+    Placement2d() : m_origin(DPoint2d::FromZero()) {}
+    Placement2d(DPoint2dCR origin, AngleInDegrees const& angle, ElementAlignedBox2dCR box = ElementAlignedBox2d()) : m_origin(origin), m_angle(angle), m_boundingBox(box){}
+    Placement2d(Placement2d const& rhs) : m_origin(rhs.m_origin), m_angle(rhs.m_angle), m_boundingBox(rhs.m_boundingBox) {}
+    Placement2d(Placement2d&& rhs) : m_origin(rhs.m_origin), m_angle(rhs.m_angle), m_boundingBox(rhs.m_boundingBox) {}
+    Placement2d& operator=(Placement2d&& rhs) {m_origin=rhs.m_origin; m_angle=rhs.m_angle; m_boundingBox=rhs.m_boundingBox; return *this;}
+    Placement2d& operator=(Placement2d const& rhs) {m_origin=rhs.m_origin; m_angle=rhs.m_angle; m_boundingBox=rhs.m_boundingBox; return *this;}
+
+    //! Get the origin of this Placement2d.
+    DPoint2dCR GetOrigin() const {return m_origin;}
+    void SetOrigin(DPoint2dCR origin) {m_origin=origin;}
+
+    //! Get a writable reference to the origin of this Placement2d.
+    DPoint2dR GetOriginR() {return m_origin;}
+
+    //! Get the angle of this Placement2d
+    AngleInDegrees GetAngle() const {return m_angle;}
+    void SetAngle(AngleInDegrees const& angle) {m_angle=angle;}
+
+    //! Get a writable reference to the angle of this Placement2d.
+    AngleInDegrees& GetAngleR() {return m_angle;}
+
+    //! Get the ElementAlignedBox2d of this Placement2d.
+    ElementAlignedBox2d const& GetElementBox() const {return m_boundingBox;}
+
+    //! Get a writable reference to the ElementAlignedBox2d of this Placement2d.
+    ElementAlignedBox2d& GetElementBoxR() {return m_boundingBox;}
+    void SetElementBox(ElementAlignedBox2dCR box) {m_boundingBox = box;}
+
+    //! Convert the origin and angle of this Placement2d into a Transform.
+    Transform GetTransform() const {Transform t; t.InitFromOriginAngleAndLengths(m_origin, m_angle.Radians(), 1.0, 1.0); return t;}
+
+    //! Calculate an AxisAlignedBox3d for this Placement2d.
+    //! @note the z values are set to +-1m
+    DGNPLATFORM_EXPORT AxisAlignedBox3d CalculateRange() const;
+
+    DGNPLATFORM_EXPORT Json::Value ToJson() const;
+    DGNPLATFORM_EXPORT void FromJson(JsonValueCR);
+
+    //! Determine whether this Placement2d is valid
+    bool IsValid() const
+        {
+        if (!m_boundingBox.IsValid())
+            return false;
+
+        double maxCoord = DgnUnits::CircumferenceOfEarth();
+
+        if (m_boundingBox.low.x < -maxCoord || m_boundingBox.low.y < -maxCoord ||
+            m_boundingBox.high.x > maxCoord || m_boundingBox.high.y > maxCoord)
+            return false;
+
+        if (fabs(m_origin.x) > maxCoord || fabs(m_origin.y) > maxCoord)
+            return false;
+
+        return true;
+        }
+};
+
+//=======================================================================================
+// @bsiclass                                                    Brien.Bastings  11/15
+//=======================================================================================
+struct EXPORT_VTABLE_ATTRIBUTE GeometrySource
+{
+    friend struct GeometryBuilder;
+
+protected:
+    virtual Render::GraphicSet& _Graphics() const = 0;
+    virtual DgnDbR _GetSourceDgnDb() const = 0;
+    virtual DgnElementCP _ToElement() const = 0;
+    virtual GeometrySource2dCP _GetAsGeometrySource2d() const = 0; // Either this method or _GetAsGeometrySource3d must return non-null.
+    virtual GeometrySource3dCP _GetAsGeometrySource3d() const = 0; // Either this method or _GetAsGeometrySource2d must return non-null.
+    virtual DgnCategoryId _GetCategoryId() const = 0;
+    virtual DgnDbStatus _SetCategoryId(DgnCategoryId categoryId) = 0;
+    virtual GeometryStreamCR _GetGeometryStream() const = 0;
+    virtual AxisAlignedBox3d _CalculateRange3d() const = 0;
+    DGNPLATFORM_EXPORT virtual Render::GraphicPtr _Stroke(ViewContextR, double pixelSize) const;
+    DGNPLATFORM_EXPORT virtual Render::GraphicPtr _StrokeHit(ViewContextR, HitDetailCR) const;
+    DGNPLATFORM_EXPORT virtual SnapStatus _OnSnap(SnapContextR) const;
+    GeometryStreamR GetGeometryStreamR() {return const_cast<GeometryStreamR>(_GetGeometryStream());} // Only GeometryBuilder should have write access to the GeometryStream...
+    virtual DgnElement::Hilited _IsHilited() const {if (nullptr == ToElement()) return DgnElement::Hilited::None; return (DgnElement::Hilited) ToElement()->m_flags.m_hilited;} //!< Get the current Hilited state of this element
+    DGNPLATFORM_EXPORT virtual void _SetHilited(DgnElement::Hilited newState) const; //!< Change the current Hilited state of this element
+
+    friend struct GeometricElement;
+public:
+    bool Is3d() const {return nullptr != _GetAsGeometrySource3d();}    //!< Determine whether this GeometrySource is 3d or not
+    bool Is2d() const {return nullptr != _GetAsGeometrySource2d();}    //!< Determine whether this GeometrySource is 2d or not
+    bool HasGeometry() const {return _GetGeometryStream().HasGeometry();} //!< return false if this geometry source currently has no geometry (is empty).
+    DgnDbR GetSourceDgnDb() const {return _GetSourceDgnDb();}
+    DgnElementCP ToElement() const {return _ToElement();} //! Caller must be prepared to this to return nullptr.
+    DgnElementP ToElementP() {return const_cast<DgnElementP>(_ToElement());} //! Caller must be prepared to this to return nullptr.
+    GeometrySource2dCP GetAsGeometrySource2d() const {return _GetAsGeometrySource2d();}
+    GeometrySource2dP GetAsGeometrySource2dP() {return const_cast<GeometrySource2dP>(_GetAsGeometrySource2d());}
+    GeometrySource3dCP GetAsGeometrySource3d() const {return _GetAsGeometrySource3d();}
+    GeometrySource3dP GetAsGeometrySource3dP() {return const_cast<GeometrySource3dP>(_GetAsGeometrySource3d());}
+    DgnCategoryId GetCategoryId() const {return _GetCategoryId();}
+    DgnDbStatus SetCategoryId(DgnCategoryId categoryId) {return _SetCategoryId(categoryId);}
+    GeometryStreamCR GetGeometryStream() const {return _GetGeometryStream();}
+    AxisAlignedBox3d CalculateRange3d() const {return _CalculateRange3d();}
+    DGNPLATFORM_EXPORT Transform GetPlacementTransform() const;
+
+    DgnElement::Hilited IsHilited() const {return _IsHilited();}
+    bool IsInSelectionSet() const {if (nullptr == ToElement()) return false; return ToElement()->m_flags.m_inSelectionSet;}
+    bool IsUndisplayed() const {if (nullptr == ToElement()) return false; return ToElement()->m_flags.m_undisplayed;} //!< @private
+    void SetHilited(DgnElement::Hilited newState) const {_SetHilited(newState);} //!< Change the current Hilited state of this element
+    DGNPLATFORM_EXPORT void SetInSelectionSet(bool yesNo) const; //!< @private
+    DGNPLATFORM_EXPORT void SetUndisplayed(bool yesNo) const; //!< @private
+
+    Render::GraphicSet& Graphics() const {return _Graphics();}
+    Render::GraphicPtr Stroke(ViewContextR context, double pixelSize) const {return _Stroke(context, pixelSize);}
+    Render::GraphicPtr StrokeHit(ViewContextR context, HitDetailCR hit) const {return _StrokeHit(context, hit);}
+    DGNPLATFORM_EXPORT Render::GraphicPtr Draw(ViewContextR context, double pixelSize) const;
+
+    SnapStatus OnSnap(SnapContextR context) const {return _OnSnap(context);}
+};
+
+//=======================================================================================
+// @bsiclass                                                    Brien.Bastings  11/15
+//=======================================================================================
+struct EXPORT_VTABLE_ATTRIBUTE GeometrySource3d : GeometrySource
+{
+protected:
+    GeometrySource2dCP _GetAsGeometrySource2d() const override final {return nullptr;}
+    AxisAlignedBox3d _CalculateRange3d() const override final {return _GetPlacement().CalculateRange();}
+    virtual Placement3dCR _GetPlacement() const = 0;
+    virtual DgnDbStatus _SetPlacement(Placement3dCR placement) = 0;
+
+public:
+    Placement3dCR GetPlacement() const {return _GetPlacement();} //!< Get the Placement3d of this element
+    DgnDbStatus SetPlacement(Placement3dCR placement) {return _SetPlacement(placement);} //!< Change the Placement3d for this element
+};
+
+//=======================================================================================
+// @bsiclass                                                    Brien.Bastings  11/15
+//=======================================================================================
+struct EXPORT_VTABLE_ATTRIBUTE GeometrySource2d : GeometrySource
+{
+protected:
+    GeometrySource3dCP _GetAsGeometrySource3d() const override final {return nullptr;}
+    AxisAlignedBox3d _CalculateRange3d() const override final {return _GetPlacement().CalculateRange();}
+    virtual Placement2dCR _GetPlacement() const = 0;
+    virtual DgnDbStatus _SetPlacement(Placement2dCR placement) = 0;
+
+public:
+    Placement2dCR GetPlacement() const {return _GetPlacement();} //!< Get the Placement2d of this element
+    DgnDbStatus SetPlacement(Placement2dCR placement) {return _SetPlacement(placement);} //!< Change the Placement2d for this element
+};
+
+//=======================================================================================
+//! Base class for elements with geometry.
+//! @ingroup GROUP_DgnElement
+// @bsiclass                                                    Paul.Connelly   02/16
+//=======================================================================================
+struct EXPORT_VTABLE_ATTRIBUTE GeometricElement : DgnElement
+{
+    DEFINE_T_SUPER(DgnElement);
+
+    friend struct dgn_ElementHandler::Geometric3d;
+    friend struct dgn_ElementHandler::Geometric2d;
+
+    //! Parameters used to construct a GeometricElement
+    struct CreateParams : T_Super::CreateParams
+    {
+        DEFINE_T_SUPER(GeometricElement::T_Super::CreateParams);
+
+        DgnCategoryId   m_category; //!< The category to which the element belongs
+
+        //! Construct from the supplied parameters
+        //! @param[in] db The DgnDb in which the element is to reside
+        //! @param[in] modelId The Id of the model in which the element is to reside
+        //! @param[in] classId The Id of the element's ECClass
+        //! @param[in] category The category to which the element belongs
+        //! @param[in] code The element's code
+        //! @param[in] label (Optional) element label
+        //! @param[in] parent (Optional) Id of this element's parent element
+        //! @param[in] parentRelClassId (Optional) The ECClassId of the parent relationship. Must be a subclass of BisCore:ElementOwnsChildElements
+        //! @param[in] federationGuid (Optional) FederationGuid for this element
+        CreateParams(DgnDbR db, DgnModelId modelId, DgnClassId classId, DgnCategoryId category, DgnCodeCR code=DgnCode(), Utf8CP label=nullptr, DgnElementId parent=DgnElementId(), DgnClassId parentRelClassId=DgnClassId(), BeSQLite::BeGuidCR federationGuid=BeSQLite::BeGuid(false))
+            : T_Super(db, modelId, classId, code, label, parent, parentRelClassId, federationGuid), m_category(category) {}
+
+        //! Constructor from base params. Chiefly for internal use.
+        //! @param[in]      params   The base element parameters
+        //! @param[in]      category The category to which the element belongs
+        //! @return 
+        explicit CreateParams(DgnElement::CreateParams const& params, DgnCategoryId category=DgnCategoryId()) : T_Super(params), m_category(category) {}
+    };
+
+    BE_PROP_NAME(GeometryStream)
+    BE_PROP_NAME(BBoxLow)
+    BE_PROP_NAME(BBoxHigh)
+    BE_PROP_NAME(Origin)
+    BE_PROP_NAME(TypeDefinition)
+    BE_PROP_NAME(Category)
+
+    BE_JSON_NAME(origin)
+    BE_JSON_NAME(placement)
+    BE_JSON_NAME(typeDefinition)
+    BE_JSON_NAME(category)
+    BE_JSON_NAME(geom)
+
+protected:
+    DgnCategoryId m_categoryId;
+    GeometryStream m_geom;
+    mutable Render::GraphicSet m_graphics;
+    mutable bool m_multiChunkGeomStream;
+
+    explicit GeometricElement(CreateParams const& params) : T_Super(params), m_categoryId(params.m_category), m_multiChunkGeomStream(false) {}
+
+    virtual bool _IsPlacementValid() const = 0;
+    virtual Utf8CP _GetGeometryColumnClassName() const = 0;
+    DGNPLATFORM_EXPORT DgnDbStatus _ReadSelectParams(BeSQLite::EC::ECSqlStatement&, ECSqlClassParamsCR) override;
+    DGNPLATFORM_EXPORT void _ToJson(JsonValueR out, JsonValueCR opts) const override;
+    DGNPLATFORM_EXPORT void _FromJson(JsonValueR props) override;
+    DGNPLATFORM_EXPORT void _BindWriteParams(BeSQLite::EC::ECSqlStatement&, ForInsert) override;
+    DGNPLATFORM_EXPORT DgnDbStatus _InsertInDb() override;
+    DGNPLATFORM_EXPORT DgnDbStatus _UpdateInDb() override;
+    DGNPLATFORM_EXPORT DgnDbStatus _OnInsert() override;
+    DGNPLATFORM_EXPORT void _OnInserted(DgnElementP copiedFrom) const override;
+    DGNPLATFORM_EXPORT DgnDbStatus _OnUpdate(DgnElementCR) override;
+    DGNPLATFORM_EXPORT void _OnDeleted() const override;
+    DGNPLATFORM_EXPORT void _OnAppliedDelete() const override;
+    DGNPLATFORM_EXPORT void _OnAppliedAdd() const override;
+    DGNPLATFORM_EXPORT void _OnUpdateFinished() const override;
+    DGNPLATFORM_EXPORT void _RemapIds(DgnImportContext&) override;
+    uint32_t _GetMemSize() const override {return T_Super::_GetMemSize() + (sizeof(*this) - sizeof(T_Super)) + m_geom.GetAllocSize();}
+    DGNPLATFORM_EXPORT bool _EqualProperty(ECN::ECPropertyValueCR prop, DgnElementCR other) const override; // Handles GeometryStream
+    static void RegisterGeometricPropertyAccessors(ECSqlClassInfo&, ECN::ClassLayoutCR);
+
+    GeometryStreamCR GetGeometryStream() const {return m_geom;}
+    DgnDbStatus InsertGeomStream() const;
+    DgnDbStatus UpdateGeomStream() const;
+    DgnDbStatus WriteGeomStream() const;
+    DgnDbStatus Validate() const;
+    DGNPLATFORM_EXPORT DgnDbStatus DoSetCategoryId(DgnCategoryId catId);
+    void CopyFromGeometrySource(GeometrySourceCR);
+};
+
+//=======================================================================================
+//! Base class for elements with 3d geometry.
+//! GeometricElement3d elements are not inherently spatially located, but can be spatially located.
+//! @ingroup GROUP_DgnElement
+// @bsiclass                                                    Paul.Connelly   02/16
+//=======================================================================================
+struct EXPORT_VTABLE_ATTRIBUTE GeometricElement3d : GeometricElement, GeometrySource3d
+{
+    DGNELEMENT_DECLARE_MEMBERS(BIS_CLASS_GeometricElement3d, GeometricElement)
+    friend struct dgn_ElementHandler::Geometric3d;
+
+public:
+    //! Parameters for constructing a 3d geometric element
+    struct CreateParams : T_Super::CreateParams
+    {
+        DEFINE_T_SUPER(GeometricElement3d::T_Super::CreateParams);
+
+        Placement3d m_placement; //!< The element's placement in 3d space
+
+        //! Construct from supplied parameters
+        //! @param[in] db        The DgnDb in which the element is to reside
+        //! @param[in] modelId   The Id of the model in which the element is to reside
+        //! @param[in] classId   The Id of the element's ECClass
+        //! @param[in] category  The category to which the element belongs
+        //! @param[in] placement The element's placement in 3d space
+        //! @param[in] code      The element's code
+        //! @param[in] label     (Optional) element label
+        //! @param[in] parentId  (Optional) Id of this element's parent element
+        //! @param[in] parentRelClassId (Optional) The ECClassId of the parent relationship.  Must be a subclass of BisCore:ElementOwnsChildElements
+        CreateParams(DgnDbR db, DgnModelId modelId, DgnClassId classId, DgnCategoryId category, Placement3dCR placement=Placement3d(),
+                DgnCodeCR code=DgnCode(), Utf8CP label=nullptr, DgnElementId parentId=DgnElementId(), DgnClassId parentRelClassId=DgnClassId())
+            : T_Super(db, modelId, classId, category, code, label, parentId, parentRelClassId), m_placement(placement) {}
+
+        //! Construct from base parameters. Chiefly for internal use
+        //! @param[in] params    The base element parameters
+        //! @param[in] category  The category to which the element belongs
+        //! @param[in] placement The element's placement in 3d space
+        explicit CreateParams(DgnElement::CreateParams const& params, DgnCategoryId category=DgnCategoryId(), Placement3dCR placement=Placement3d())
+            : T_Super(params, category), m_placement(placement) {}
+    };
+
+protected:
+    Placement3d m_placement;
+    RelatedElement m_typeDefinition;
+
+    explicit GeometricElement3d(CreateParams const& params) : T_Super(params), m_placement(params.m_placement) {}
+    bool _IsPlacementValid() const override final {return m_placement.IsValid();}
+    Render::GraphicSet& _Graphics() const override final {return m_graphics;}
+    DgnDbR _GetSourceDgnDb() const override final {return GetDgnDb();}
+    DgnElementCP _ToElement() const override final {return this;}
+    GeometrySourceCP _ToGeometrySource() const override final {return this;}
+    GeometrySource3dCP _GetAsGeometrySource3d() const override final {return this;}
+    Utf8CP _GetGeometryColumnClassName() const override final {return BIS_CLASS_GeometricElement3d;}
+    DgnCategoryId _GetCategoryId() const override final {return m_categoryId;}
+    DGNPLATFORM_EXPORT DgnDbStatus _SetCategoryId(DgnCategoryId) override;
+    GeometryStreamCR _GetGeometryStream() const override final {return m_geom;}
+    Placement3dCR _GetPlacement() const override final {return m_placement;}
+    DGNPLATFORM_EXPORT DgnDbStatus _SetPlacement(Placement3dCR placement) override;
+    DGNPLATFORM_EXPORT void _CopyFrom(DgnElementCR) override;
+    DGNPLATFORM_EXPORT void _AdjustPlacementForImport(DgnImportContext const&) override;
+    DGNPLATFORM_EXPORT DgnDbStatus _OnInsert() override;
+    DGNPLATFORM_EXPORT DgnDbStatus _OnUpdate(DgnElementCR) override;
+    DGNPLATFORM_EXPORT DgnDbStatus _OnDelete() const override;
+    DGNPLATFORM_EXPORT DgnDbStatus _ReadSelectParams(BeSQLite::EC::ECSqlStatement&, ECSqlClassParamsCR) override;
+    DGNPLATFORM_EXPORT void _ToJson(JsonValueR out, JsonValueCR opts) const override;
+    DGNPLATFORM_EXPORT void _FromJson(JsonValueR props) override;
+    DGNPLATFORM_EXPORT void _BindWriteParams(BeSQLite::EC::ECSqlStatement&, ForInsert) override;
+
+public:
+    BE_PROP_NAME(InSpatialIndex)
+    BE_PROP_NAME(Yaw)
+    BE_PROP_NAME(Pitch)
+    BE_PROP_NAME(Roll)
+
+    //! Set the TypeDefinitionElement associated with this GeometricElement3d
+    //! @param[in] typeDefinitionId The DgnElementId of the TypeDefinitionElement to be associated with this GeometricElement3d
+    //! @param[in] relClassId The ECClassId of the ECRelationshipClass that must be a subclass of BisCore:GeometricElement3dHasTypeDefinition
+    DGNPLATFORM_EXPORT DgnDbStatus SetTypeDefinition(DgnElementId typeDefinitionId, ECN::ECClassId relClassId);
+
+    //! Get the DgnElementId of the TypeDefinitionElement for this GeometricElement3d
+    //! @return Will be invalid if there is no TypeDefinitionElement associated with this GeometricElement3d
+    DgnElementId GetTypeDefinitionId() const {return m_typeDefinition.m_id;}
+
+    //! Get the DgnClassId of the relationship class that associates the TypeDefinitionElement with this GeometricElement3d
+    //! @return Will be invalid if there is no TypeDefinitionElement associated with this GeometricElement3d
+    DgnClassId GetTypeDefinitionRelClassId() const {return m_typeDefinition.m_relClassId;}
+};
+
+//=======================================================================================
+//! Base class for elements with 2d geometry
+//! @ingroup GROUP_DgnElement
+// @bsiclass                                                    Paul.Connelly   02/16
+//=======================================================================================
+struct EXPORT_VTABLE_ATTRIBUTE GeometricElement2d : GeometricElement, GeometrySource2d
+{
+    DGNELEMENT_DECLARE_MEMBERS(BIS_CLASS_GeometricElement2d, GeometricElement)
+    friend struct dgn_ElementHandler::Geometric2d;
+
+public:
+    //! Parameters for constructing a 2d geometric element
+    struct CreateParams : T_Super::CreateParams
+    {
+        DEFINE_T_SUPER(GeometricElement2d::T_Super::CreateParams);
+
+        Placement2d m_placement; //!< The element's placement in 2d space
+
+        //! Construct from supplied parameters
+        //! @param[in] db        The DgnDb in which the element is to reside
+        //! @param[in] modelId   The Id of the model in which the element is to reside
+        //! @param[in] classId   The Id of the element's ECClass
+        //! @param[in] category  The Id of the category to which the element belongs
+        //! @param[in] placement The element's placement in 2d space
+        //! @param[in] code      The element's code
+        //! @param[in] label     (Optional) element label
+        //! @param[in] parent    (Optional) Id of this element's parent element
+        CreateParams(DgnDbR db, DgnModelId modelId, DgnClassId classId, DgnCategoryId category, Placement2dCR placement=Placement2d(),
+                DgnCodeCR code=DgnCode(), Utf8CP label=nullptr, DgnElementId parent=DgnElementId())
+            : T_Super(db, modelId, classId, category, code, label, parent), m_placement(placement) {}
+
+        //! Construct from base parameters. Chiefly for internal use.
+        //! @param[in] params    The base element parameters
+        //! @param[in] category  The Id of the category to which the element belongs
+        //! @param[in] placement The element's placement in 2d space
+        explicit CreateParams(DgnElement::CreateParams const& params, DgnCategoryId category=DgnCategoryId(), Placement2dCR placement=Placement2d())
+            : T_Super(params, category), m_placement(placement) {}
+    };
+
+protected:
+    Placement2d m_placement;
+    RelatedElement m_typeDefinition;
+
+    explicit GeometricElement2d(CreateParams const& params) : T_Super(params), m_placement(params.m_placement) {}
+    bool _IsPlacementValid() const override final {return m_placement.IsValid();}
+    DgnDbR _GetSourceDgnDb() const override final {return GetDgnDb();}
+    DgnElementCP _ToElement() const override final {return this;}
+    GeometrySourceCP _ToGeometrySource() const override final {return this;}
+    GeometrySource2dCP _GetAsGeometrySource2d() const override final {return this;}
+    Utf8CP _GetGeometryColumnClassName() const override final {return BIS_CLASS_GeometricElement2d;}
+    DgnCategoryId _GetCategoryId() const override final {return m_categoryId;}
+    DGNPLATFORM_EXPORT DgnDbStatus _SetCategoryId(DgnCategoryId) override;
+    GeometryStreamCR _GetGeometryStream() const override final {return m_geom;}
+    Placement2dCR _GetPlacement() const override final {return m_placement;}
+    DGNPLATFORM_EXPORT DgnDbStatus _SetPlacement(Placement2dCR placement) override;
+    Render::GraphicSet& _Graphics() const override final {return m_graphics;}
+    DGNPLATFORM_EXPORT void _CopyFrom(DgnElementCR) override;
+    DGNPLATFORM_EXPORT void _AdjustPlacementForImport(DgnImportContext const&) override;
+    DGNPLATFORM_EXPORT DgnDbStatus _OnInsert() override;
+    DGNPLATFORM_EXPORT DgnDbStatus _ReadSelectParams(BeSQLite::EC::ECSqlStatement&, ECSqlClassParamsCR) override;
+    DGNPLATFORM_EXPORT void _ToJson(JsonValueR out, JsonValueCR opts) const override;
+    DGNPLATFORM_EXPORT void _FromJson(JsonValueR props) override;
+    DGNPLATFORM_EXPORT void _BindWriteParams(BeSQLite::EC::ECSqlStatement&, ForInsert) override;
+
+public:
+    BE_PROP_NAME(Rotation)
+
+    //! Set the TypeDefinitionElement associated with this GeometricElement2d
+    //! @param[in] typeDefinitionId The DgnElementId of the TypeDefinitionElement to be associated with this GeometricElement2d
+    //! @param[in] relClassId The ECClassId of the ECRelationshipClass that must be a subclass of BisCore:GeometricElement2dHasTypeDefinition
+    DGNPLATFORM_EXPORT DgnDbStatus SetTypeDefinition(DgnElementId typeDefinitionId, ECN::ECClassId relClassId);
+
+    //! Get the DgnElementId of the TypeDefinitionElement for this GeometricElement2d
+    //! @return Will be invalid if there is no TypeDefinitionElement associated with this GeometricElement2d
+    DgnElementId GetTypeDefinitionId() const {return m_typeDefinition.m_id;}
+
+    //! Get the DgnClassId of the relationship class that associates the TypeDefinitionElement with this GeometricElement2d
+    //! @return Will be invalid if there is no TypeDefinitionElement associated with this GeometricElement2d
+    DgnClassId GetTypeDefinitionRelClassId() const {return m_typeDefinition.m_relClassId;}
+};
+
+//=======================================================================================
+//! A 3-dimensional geometric element that is used to convey information in 3-dimensional graphical presentations.
+//! It is common for the GeometryStream of a GraphicalElement3d to contain display-oriented metadata such as symbology overrides, styles, etc.
+//! @ingroup GROUP_DgnElement
+// @bsiclass                                                    Shaun.Sewall    02/16
+//=======================================================================================
+struct EXPORT_VTABLE_ATTRIBUTE GraphicalElement3d : GeometricElement3d
+{
+    DEFINE_T_SUPER(GeometricElement3d);
+protected:
+    explicit GraphicalElement3d(CreateParams const& params) : T_Super(params) {}
+};
+
+//=======================================================================================
+//! An abstract base class for elements that occupy real world 3-dimensional space
+//! It is uncommon for the GeometryStream of a SpatialElement to contain display-oriented metadata. 
+//! Instead, display-oriented settings should come from the SubCategories that classify the geometry in the GeometryStream.
+//! @ingroup GROUP_DgnElement
+// @bsiclass                                                    Shaun.Sewall    12/15
+//=======================================================================================
+struct EXPORT_VTABLE_ATTRIBUTE SpatialElement : GeometricElement3d
+{
+    DEFINE_T_SUPER(GeometricElement3d);
+protected:
+    explicit SpatialElement(CreateParams const& params) : T_Super(params) {}
+};
+
+//=======================================================================================
+//! A PhysicalElement is a SpatialElement that has mass and can be physically "touched".
+//! Examples (which would be subclasses) include pumps, walls, and light posts.
+//! @ingroup GROUP_DgnElement
+// @bsiclass                                                    Keith.Bentley   04/15
+//=======================================================================================
+struct EXPORT_VTABLE_ATTRIBUTE PhysicalElement : SpatialElement
+{
+    DGNELEMENT_DECLARE_MEMBERS(BIS_CLASS_PhysicalElement, SpatialElement)
+    friend struct dgn_ElementHandler::Physical;
+
+protected:
+    explicit PhysicalElement(CreateParams const& params) : T_Super(params) {}
+
+public:
+    //! Get the PhysicalType for this PhysicalElement
+    //! @return Will be invalid if there is no PhysicalType associated with this PhysicalElement
+    DGNPLATFORM_EXPORT PhysicalTypeCPtr GetPhysicalType() const;
+};
+
+//=======================================================================================
+//! A PhysicalPortion represents an arbitrary portion of a larger PhysicalElement that will be broken down in more detail in a separate (sub) PhysicalModel.
+//! @ingroup GROUP_DgnElement
+// @bsiclass                                                    Shaun.Sewall    02/17
+//=======================================================================================
+struct EXPORT_VTABLE_ATTRIBUTE PhysicalPortion : PhysicalElement
+{
+    DEFINE_T_SUPER(PhysicalElement);
+protected:
+    explicit PhysicalPortion(CreateParams const& params) : T_Super(params) {}
+};
+
+//=======================================================================================
+//! A SpatialElement that identifies a "tracked" real word 3-dimensional location but has no mass and cannot be "touched".
+//! Examples include grid lines, parcel boundaries, and work areas.
+//! @ingroup GROUP_DgnElement
+// @bsiclass                                                    Shaun.Sewall    12/15
+//=======================================================================================
+struct EXPORT_VTABLE_ATTRIBUTE SpatialLocationElement : SpatialElement
+{
+    DGNELEMENT_DECLARE_MEMBERS(BIS_CLASS_SpatialLocationElement, SpatialElement)
+    friend struct dgn_ElementHandler::SpatialLocation;
+
+protected:
+    explicit SpatialLocationElement(CreateParams const& params) : T_Super(params) {}
+
+public:
+    //! Get the SpatialLocationType for this SpatialLocationElement
+    //! @return Will be invalid if there is no SpatialLocationType associated with this SpatialLocationElement
+    DGNPLATFORM_EXPORT SpatialLocationTypeCPtr GetSpatialLocationType() const;
+};
+
+//=======================================================================================
+//! A SpatialLocationPortion represents an arbitrary portion of a larger SpatialLocationElement that will be broken down in more detail in a separate (sub) SpatialLocationModel.
+//! @ingroup GROUP_DgnElement
+// @bsiclass                                                    Shaun.Sewall    02/17
+//=======================================================================================
+struct EXPORT_VTABLE_ATTRIBUTE SpatialLocationPortion : SpatialLocationElement
+{
+    DEFINE_T_SUPER(SpatialLocationElement);
+protected:
+    explicit SpatialLocationPortion(CreateParams const& params) : T_Super(params) {}
+};
+
+//=======================================================================================
+//! A 2-dimensional geometric element that is used to convey information within graphical presentations (like drawings).
+//! @ingroup GROUP_DgnElement
+// @bsiclass                                                    Shaun.Sewall    02/16
+//=======================================================================================
+struct EXPORT_VTABLE_ATTRIBUTE GraphicalElement2d : GeometricElement2d
+{
+    DEFINE_T_SUPER(GeometricElement2d);
+
+protected:
+    explicit GraphicalElement2d(CreateParams const& params) : T_Super(params) {}
+
+public:
+    //! Get the GraphicalType for this GraphicalElement2d
+    //! @return Will be invalid if there is no GraphicalType associated with this GraphicalElement2d
+    DGNPLATFORM_EXPORT GraphicalType2dCPtr GetGraphicalType() const;
+};
+
+//=======================================================================================
+//! A 2-dimensional geometric element used to annotate drawings and sheets.
+//! @ingroup GROUP_DgnElement
+// @bsiclass                                                    Paul.Connelly   12/15
+//=======================================================================================
+struct EXPORT_VTABLE_ATTRIBUTE AnnotationElement2d : GraphicalElement2d
+{
+    DGNELEMENT_DECLARE_MEMBERS(BIS_CLASS_AnnotationElement2d, GraphicalElement2d)
+    friend struct dgn_ElementHandler::Annotation2d;
+public:
+    //! Create a AnnotationElement2d from CreateParams.
+    static AnnotationElement2dPtr Create(CreateParams const& params) {return new AnnotationElement2d(params);}
+protected:
+    AnnotationElement2dCP _ToAnnotationElement2d() const override final {return this;}
+
+    explicit AnnotationElement2d(CreateParams const& params) : T_Super(params) {}
+};
+
+//=======================================================================================
+//! A 2-dimensional graphical element used in drawings
+//! @ingroup GROUP_DgnElement
+// @bsiclass                                                    Paul.Connelly   12/15
+//=======================================================================================
+struct EXPORT_VTABLE_ATTRIBUTE DrawingGraphic : GraphicalElement2d
+{
+    DGNELEMENT_DECLARE_MEMBERS(BIS_CLASS_DrawingGraphic, GraphicalElement2d)
+    friend struct dgn_ElementHandler::DrawingGraphic;
+protected:
+    DrawingGraphicCP _ToDrawingGraphic() const override final {return this;}
+    DGNPLATFORM_EXPORT Utf8String _GetInfoString(Utf8CP delimiter) const override;
+    explicit DrawingGraphic(CreateParams const& params) : T_Super(params) {}
+
+public:
+    //! Create a DrawingGraphic from CreateParams.
+    static DrawingGraphicPtr Create(CreateParams const& params) {return new DrawingGraphic(params);}
+    //! Create an instance of a DrawingGraphic by specifying the model and category
+    DGNPLATFORM_EXPORT static DrawingGraphicPtr Create(GraphicalModel2dCR model, DgnCategoryId categoryId);
+
+    //! Return the element that this DrawingGraphic represents (if it represents another element)
+    DGNPLATFORM_EXPORT DgnElementCPtr GetRepresentedElement() const;
+};
+
+//=======================================================================================
+//! Helper class for maintaining and querying the ElementGroupsMembers relationship
+//! @see IElementGroup
+//! @private
+// @bsiclass                                                    Shaun.Sewall    10/15
+//=======================================================================================
+struct ElementGroupsMembers : NonCopyableClass
+{
+public:
+    DGNPLATFORM_EXPORT static DgnDbStatus Insert(DgnElementCR group, DgnElementCR member, int priority);
+    DGNPLATFORM_EXPORT static DgnDbStatus Delete(DgnElementCR group, DgnElementCR member);
+    DGNPLATFORM_EXPORT static bool HasMember(DgnElementCR group, DgnElementCR member);
+    DGNPLATFORM_EXPORT static DgnElementIdSet QueryMembers(DgnElementCR group);
+    DGNPLATFORM_EXPORT static DgnElementIdSet QueryGroups(DgnElementCR member);
+    DGNPLATFORM_EXPORT static int QueryMemberPriority(DgnElementCR group, DgnElementCR member);
+};
+
+//=======================================================================================
+//! Base interface to query a group (element) that has other elements as members
+//! @see IElementGroupOf
+//! @ingroup GROUP_DgnElement
+// @bsiclass                                                    Shaun.Sewall    11/15
+//=======================================================================================
+struct IElementGroup
+{
+protected:
+    //! Override to return the <em>this</em> pointer of the group DgnElement
+    virtual DgnElementCP _ToGroupElement() const = 0;
+
+public:
+    //! Query for the members of this group
+    DgnElementIdSet QueryMembers() const {return ElementGroupsMembers::QueryMembers(*_ToGroupElement());}
+
+    //! Returns true if this group has the specified member
+    bool HasMemberElement(DgnElementCR member) const {return ElementGroupsMembers::HasMember(*_ToGroupElement(), member);}
+
+    //! Query for the priority of the specified member within this group
+    //! @return the priority or -1 in case of an error
+    int QueryMemberPriority(DgnElementCR member) const {return ElementGroupsMembers::QueryMemberPriority(*_ToGroupElement(), member);}
+};
+
+//=======================================================================================
+//! Templated class used for an element to group other member elements and manage the
+//! members of the group in a type-safe way.
+//! @note Template type T must be a subclass of DgnElement.
+//! @note The class that implements this interface must also be an element.
+//! @ingroup GROUP_DgnElement
+// @bsiclass                                                    Shaun.Sewall    10/15
+//=======================================================================================
+template<class T> class IElementGroupOf : public IElementGroup
+{
+protected:
+    //! Called prior to member being added to group
+    virtual DgnDbStatus _OnMemberAdd(T const& member) const {return DgnDbStatus::Success;}
+
+    //! Called after member is added to group
+    virtual void _OnMemberAdded(T const& member) const {}
+
+    //! Called prior to member being removed from group
+    virtual DgnDbStatus _OnMemberRemove(T const& member) const {return DgnDbStatus::Success;}
+    //! Called after member removed from group
+    virtual void _OnMemberRemoved(T const& member) const {}
+
+    IElementGroupOf()
+        {
+        static_assert(std::is_base_of<DgnElement, T>::value, "IElementGroupOf can only group subclasses of DgnElement");
+        }
+
+public:
+    //! Add a member to this group
+    DgnDbStatus AddMember(T const& member, int priority=0) const
+        {
+        DgnElementCR groupElement = *_ToGroupElement();
+        DgnElementCR memberElement = static_cast<DgnElementCR>(member); // see static_assert in constructor
+
+        DgnDbStatus status = _OnMemberAdd(member);
+        if (DgnDbStatus::Success != status)
+            return status;
+
+        status = ElementGroupsMembers::Insert(groupElement, memberElement, priority);
+        if (DgnDbStatus::Success != status)
+            return status;
+
+        _OnMemberAdded(member);
+        return DgnDbStatus::Success;
+        }
+
+    //! Remove a member from this group
+    DgnDbStatus RemoveMember(T const& member) const
+        {
+        DgnElementCR groupElement = *_ToGroupElement();
+        DgnElementCR memberElement = static_cast<DgnElementCR>(member); // see static_assert in constructor
+
+        DgnDbStatus status = _OnMemberRemove(member);
+        if (DgnDbStatus::Success != status)
+            return status;
+
+        status = ElementGroupsMembers::Delete(groupElement, memberElement);
+        if (DgnDbStatus::Success != status)
+            return status;
+
+        _OnMemberRemoved(member);
+        return DgnDbStatus::Success;
+        }
+    
+    //! Returns true if this group has the specified member
+    bool HasMember(T const& member) const
+        {
+        DgnElementCR memberElement = static_cast<DgnElementCR>(member); // see static_assert in constructor
+        return HasMemberElement(memberElement);
+        }
+
+    //! Query for the groups that the specified element is a member of
+    static DgnElementIdSet QueryGroups(T const& member)
+        {
+        DgnElementCR memberElement = static_cast<DgnElementCR>(member); // see static_assert in constructor
+        return ElementGroupsMembers::QueryGroups(memberElement);
+        }
+};
+
+//=======================================================================================
+//! An InformationContentElement identifies and names information content.
+//! @see InformationCarrierElement
+//! @ingroup GROUP_DgnElement
+//=======================================================================================
+struct EXPORT_VTABLE_ATTRIBUTE InformationContentElement : DgnElement
+{
+    DGNELEMENT_DECLARE_MEMBERS(BIS_CLASS_InformationContentElement, DgnElement);
+    friend struct dgn_ElementHandler::InformationContent;
+
+protected:
+    InformationContentElementCP _ToInformationContentElement() const override final {return this;}
+    explicit InformationContentElement(CreateParams const& params) : T_Super(params) {}
+};
+
+//=======================================================================================
+//! A Document is an InformationContentElement that identifies the content of a document.
+//! The realized form of a document is called a DocumentCarrier (different class than Document). 
+//! For example, a will is a legal document.  The will published into a PDF file is an ElectronicDocumentCopy.
+//! The will printed onto paper is a PrintedDocumentCopy.
+//! In this example, the Document only identifies, names, and tracks the content of the will.
+//! @ingroup GROUP_DgnElement
+//=======================================================================================
+struct EXPORT_VTABLE_ATTRIBUTE Document : InformationContentElement
+{
+    DGNELEMENT_DECLARE_MEMBERS(BIS_CLASS_Document, InformationContentElement)
+    friend struct dgn_ElementHandler::Document;
+
+protected:
+    DocumentCP _ToDocumentElement() const override final {return this;}
+    explicit Document(CreateParams const& params) : T_Super(params) {}
+};
+
+//=======================================================================================
+//! @ingroup GROUP_DgnElement
+//=======================================================================================
+struct EXPORT_VTABLE_ATTRIBUTE Drawing : Document
+{
+    DGNELEMENT_DECLARE_MEMBERS(BIS_CLASS_Drawing, Document)
+    friend struct dgn_ElementHandler::Drawing;
+
+protected:
+    explicit Drawing(CreateParams const& params) : T_Super(params) {}
+
+public:
+    //! Create a DgnCode for a Drawing in the specified DocumentListModel
+    DGNPLATFORM_EXPORT static DgnCode CreateCode(DocumentListModelCR model, Utf8StringCR name);
+    //! Create a unique DgnCode for a Drawing within the specified DocumentListModel
+    //! @param[in] model The uniqueness scope for the DgnCode
+    //! @param[in] baseName The base name for the CodeValue. A suffix will be appended (if necessary) to make it unique within the specified scope.
+    //! @private
+    DGNPLATFORM_EXPORT static DgnCode CreateUniqueCode(DocumentListModelCR model, Utf8CP baseName);
+
+    //! Creates a new Drawing in the specified DocumentListModel
+    //! @param[in] model Create the Drawing element in this DocumentListModel
+    //! @param[in] name This name will be used to form the Drawing element's DgnCode
+    DGNPLATFORM_EXPORT static DrawingPtr Create(DocumentListModelCR model, Utf8StringCR name);
+};
+
+//=======================================================================================
+//! @ingroup GROUP_DgnElement
+//=======================================================================================
+struct EXPORT_VTABLE_ATTRIBUTE SectionDrawing: Drawing
+{
+    DGNELEMENT_DECLARE_MEMBERS(BIS_CLASS_SectionDrawing, Drawing)
+    friend struct dgn_ElementHandler::SectionDrawing;
+
+protected:
+    explicit SectionDrawing(CreateParams const& params) : T_Super(params) {}
+
+public:
+    //! Creates a new SectionDrawing in the specified DocumentListModel
+    //! @param[in] model Create the SectionDrawing element in this DocumentListModel
+    //! @param[in] name This name will be used to form the SectionDrawing element's DgnCode
+    DGNPLATFORM_EXPORT static SectionDrawingPtr Create(DocumentListModelCR model, Utf8StringCR name);
+};
+
+//=======================================================================================
+//! An InformationCarrierElement is a proxy for an information carrier in the physical world.  
+//! For example, the arrangement of ink on a paper document or an electronic file is an information carrier.
+//! The content is tracked separately from the carrier.
+//! @see InformationContentElement
+//! @ingroup GROUP_DgnElement
+//=======================================================================================
+struct EXPORT_VTABLE_ATTRIBUTE InformationCarrierElement : DgnElement
+{
+    DGNELEMENT_DECLARE_MEMBERS(BIS_CLASS_InformationCarrierElement, DgnElement);
+    friend struct dgn_ElementHandler::InformationCarrier;
+
+protected:
+    explicit InformationCarrierElement(CreateParams const& params) : T_Super(params) {}
+};
+
+//=======================================================================================
+//! An information element whose main purpose is to hold an information record.
+//! @ingroup GROUP_DgnElement
+//=======================================================================================
+struct EXPORT_VTABLE_ATTRIBUTE InformationRecordElement : InformationContentElement
+{
+    DGNELEMENT_DECLARE_MEMBERS(BIS_CLASS_InformationRecordElement, InformationContentElement);
+    friend struct dgn_ElementHandler::InformationRecord;
+
+protected:
+    explicit InformationRecordElement(CreateParams const& params) : T_Super(params) {}
+};
+
+//=======================================================================================
+//! Element used in conjunction with bis:ElementDrivesElement relationships to bundle multiple inputs before driving the output element.
+//! @ingroup GROUP_DgnElement
+//=======================================================================================
+struct EXPORT_VTABLE_ATTRIBUTE DriverBundleElement : InformationContentElement
+{
+    DGNELEMENT_DECLARE_MEMBERS(BIS_CLASS_DriverBundleElement, InformationContentElement);
+    friend struct dgn_ElementHandler::DriverBundle;
+
+protected:
+    explicit DriverBundleElement(CreateParams const& params) : T_Super(params) {}
+};
+
+//=======================================================================================
+//! A DefinitionElement resides in (and only in) a DefinitionModel.
+//! @ingroup GROUP_DgnElement
+//=======================================================================================
+struct EXPORT_VTABLE_ATTRIBUTE DefinitionElement : InformationContentElement
+{
+    DGNELEMENT_DECLARE_MEMBERS(BIS_CLASS_DefinitionElement, InformationContentElement);
+    friend struct dgn_ElementHandler::Definition;
+
+    BE_PROP_NAME(IsPrivate)
+
+    bool m_isPrivate = false;
+
+    DGNPLATFORM_EXPORT DgnDbStatus _ReadSelectParams(BeSQLite::EC::ECSqlStatement&, ECSqlClassParamsCR) override;
+    DGNPLATFORM_EXPORT void _ToJson(JsonValueR out, JsonValueCR opts) const override;
+    DGNPLATFORM_EXPORT void _FromJson(JsonValueR props) override;
+    DGNPLATFORM_EXPORT void _BindWriteParams(BeSQLite::EC::ECSqlStatement&, ForInsert) override;
+    DGNPLATFORM_EXPORT void _CopyFrom(DgnElementCR) override;
+
+protected:
+    DGNPLATFORM_EXPORT DgnDbStatus _OnInsert() override;
+    DefinitionElementCP _ToDefinitionElement() const override final {return this;}
+    explicit DefinitionElement(CreateParams const& params) : T_Super(params) {}
+
+public:
+    BE_JSON_NAME(isPrivate)
+    bool IsPrivate() const {return m_isPrivate;} //!< Test if this definition is private (should not be listed in the GUI, for example)
+    void SetIsPrivate(bool isPrivate) {m_isPrivate = isPrivate;} //!< Specify that this definition is private (should not appear in the GUI, for example)
+
+    //! Return the DefinitionModel that contains (or will contain) this DefinitionElement
+    DGNPLATFORM_EXPORT DefinitionModelPtr GetDefinitionModel() const;
+};
+
+//=======================================================================================
+//! @ingroup GROUP_DgnElement
+// @bsiclass                                                    Shaun.Sewall    02/17
+//=======================================================================================
+struct EXPORT_VTABLE_ATTRIBUTE TypeDefinitionElement : DefinitionElement
+{
+    DEFINE_T_SUPER(DefinitionElement);
+
+private:
+    BE_PROP_NAME(Recipe)
+
+protected:
+    explicit TypeDefinitionElement(CreateParams const& params) : T_Super(params) {}
+
+public:
+    //! Set the recipe for this TypeDefinitionElement
+    //! @param[in] recipeId The DgnElementId of the recipe to be associated with this TypeDefinitionElement
+    //! @param[in] relClassId The ECClassId of the ECRelationshipClass that must be a subclass of TypeDefinitionHasRecipe
+    DgnDbStatus SetRecipe(DgnElementId recipeId, ECN::ECClassId relClassId) {return SetPropertyValue(prop_Recipe(), recipeId, relClassId);}
+
+    //! Get the DgnElementId of the recipe for this TypeDefinitionElement
+    //! @return Will be invalid if there is no recipe associated with this TypeDefinitionElement
+    DgnElementId GetRecipeId() const {return GetPropertyValueId<DgnElementId>(prop_Recipe());}
+
+    //! Get the RecipeDefinitionElement for this TypeDefinitionElement
+    //! @return Will be invalid if there is no RecipeDefinitionElement associated with this TypeDefinitionElement
+    DGNPLATFORM_EXPORT RecipeDefinitionElementCPtr GetRecipe() const;
+};
+
+//=======================================================================================
+//! @ingroup GROUP_DgnElement
+// @bsiclass                                                    Shaun.Sewall    02/17
+//=======================================================================================
+struct EXPORT_VTABLE_ATTRIBUTE RecipeDefinitionElement : DefinitionElement
+{
+    DEFINE_T_SUPER(DefinitionElement);
+
+protected:
+    virtual TemplateRecipe3dCP _ToTemplateRecipe3d() const {return nullptr;}
+    virtual TemplateRecipe2dCP _ToTemplateRecipe2d() const {return nullptr;}
+    explicit RecipeDefinitionElement(CreateParams const& params) : T_Super(params) {}
+
+public:
+    TemplateRecipe3dCP ToTemplateRecipe3d() const {return _ToTemplateRecipe3d();} //!< more efficient substitute for dynamic_cast<TemplateRecipe3dCP>(el)
+    TemplateRecipe2dCP ToTemplateRecipe2d() const {return _ToTemplateRecipe2d();} //!< more efficient substitute for dynamic_cast<TemplateRecipe2dCP>(el)
+};
+
+//=======================================================================================
+//! A PhysicalType typically corresponds to a @em type of physical object that can be ordered from a catalog.
+//! The PhysicalType system is also a database normalization strategy because properties that are the same
+//! across all instances are stored with the PhysicalType versus being repeated per PhysicalElement instance.
+//! @ingroup GROUP_DgnElement
+// @bsiclass                                                    Shaun.Sewall    08/16
+//=======================================================================================
+struct EXPORT_VTABLE_ATTRIBUTE PhysicalType : TypeDefinitionElement
+{
+    DGNELEMENT_DECLARE_MEMBERS(BIS_CLASS_PhysicalType, TypeDefinitionElement)
+    friend struct dgn_ElementHandler::PhysicalType;
+
+protected:
+    explicit PhysicalType(CreateParams const& params) : T_Super(params) {}
+
+public:
+    //! Create a DgnCode for a PhysicalType element within the scope of the specified model
+    DGNPLATFORM_EXPORT static DgnCode CreateCode(DefinitionModelCR, Utf8StringCR);
+};
+
+//=======================================================================================
+//! The SpatialLocationType system is a database normalization strategy because properties that are the same
+//! across all instances are stored with the SpatialLocationType versus being repeated per SpatialLocationElement instance.
+//! @ingroup GROUP_DgnElement
+// @bsiclass                                                    Shaun.Sewall    08/16
+//=======================================================================================
+struct EXPORT_VTABLE_ATTRIBUTE SpatialLocationType : TypeDefinitionElement
+{
+    DGNELEMENT_DECLARE_MEMBERS(BIS_CLASS_SpatialLocationType, TypeDefinitionElement)
+    friend struct dgn_ElementHandler::SpatialLocationType;
+
+protected:
+    explicit SpatialLocationType(CreateParams const& params) : T_Super(params) {}
+
+public:
+    //! Create a DgnCode for a SpatialLocationType element within the scope of the specified model
+    DGNPLATFORM_EXPORT static DgnCode CreateCode(DefinitionModelCR, Utf8StringCR);
+};
+
+//=======================================================================================
+//! @ingroup GROUP_DgnElement
+// @bsiclass                                                    Shaun.Sewall    02/17
+//=======================================================================================
+struct EXPORT_VTABLE_ATTRIBUTE TemplateRecipe3d : RecipeDefinitionElement
+{
+    DGNELEMENT_DECLARE_MEMBERS(BIS_CLASS_TemplateRecipe3d, RecipeDefinitionElement)
+    friend struct dgn_ElementHandler::TemplateRecipe3d;
+
+protected:
+    TemplateRecipe3dCP _ToTemplateRecipe3d() const override {return this;}
+    explicit TemplateRecipe3d(CreateParams const& params) : T_Super(params) {}
+
+public:
+    //! Create a DgnCode for a TemplateRecipe3d element within the scope of the specified model
+    DGNPLATFORM_EXPORT static DgnCode CreateCode(DefinitionModelCR, Utf8StringCR);
+
+    //! Create a TemplateRecipe3d element of the specified name within the specified model
+    DGNPLATFORM_EXPORT static TemplateRecipe3dPtr Create(DefinitionModelCR model, Utf8StringCR name);
+};
+
+//=======================================================================================
+//! @ingroup GROUP_DgnElement
+// @bsiclass                                                    Shaun.Sewall    08/16
+//=======================================================================================
+struct EXPORT_VTABLE_ATTRIBUTE GraphicalType2d : TypeDefinitionElement
+{
+    DGNELEMENT_DECLARE_MEMBERS(BIS_CLASS_GraphicalType2d, TypeDefinitionElement)
+    friend struct dgn_ElementHandler::GraphicalType2d;
+
+protected:
+    explicit GraphicalType2d(CreateParams const& params) : T_Super(params) {}
+
+public:
+    //! Create a DgnCode for a GraphicalType2d element within the scope of the specified model
+    DGNPLATFORM_EXPORT static DgnCode CreateCode(DefinitionModelCR, Utf8StringCR);
+};
+
+//=======================================================================================
+//! @ingroup GROUP_DgnElement
+// @bsiclass                                                    Shaun.Sewall    02/17
+//=======================================================================================
+struct EXPORT_VTABLE_ATTRIBUTE TemplateRecipe2d : RecipeDefinitionElement
+{
+    DGNELEMENT_DECLARE_MEMBERS(BIS_CLASS_TemplateRecipe2d, RecipeDefinitionElement)
+    friend struct dgn_ElementHandler::TemplateRecipe2d;
+
+protected:
+    TemplateRecipe2dCP _ToTemplateRecipe2d() const override {return this;}
+    explicit TemplateRecipe2d(CreateParams const& params) : T_Super(params) {}
+
+public:
+    //! Create a DgnCode for a TemplateRecipe2d element within the scope of the specified model
+    DGNPLATFORM_EXPORT static DgnCode CreateCode(DefinitionModelCR model, Utf8StringCR name);
+
+    //! Create a TemplateRecipe2d element of the specified name within the specified model
+    DGNPLATFORM_EXPORT static TemplateRecipe2dPtr Create(DefinitionModelCR model, Utf8StringCR name);
+};
+
+//=======================================================================================
+//! An InformationPartitionElement provides a starting point for a DgnModel hierarchy
+//! @ingroup GROUP_DgnElement
+//=======================================================================================
+struct EXPORT_VTABLE_ATTRIBUTE InformationPartitionElement : InformationContentElement
+{
+    DGNELEMENT_DECLARE_MEMBERS(BIS_CLASS_InformationPartitionElement, InformationContentElement);
+    friend struct dgn_ElementHandler::InformationPartition;
+
+private:
+    BE_PROP_NAME(Description)
+
+protected:
+    DGNPLATFORM_EXPORT DgnDbStatus _OnInsert() override;
+    bool _SupportsCodeSpec(CodeSpecCR codeSpec) const override {return !codeSpec.IsNullCodeSpec();}
+    DGNPLATFORM_EXPORT static DgnElement::CreateParams InitCreateParams(SubjectCR parentSubject, Utf8StringCR name, DgnDomain::Handler& handler);
+    explicit InformationPartitionElement(CreateParams const& params) : T_Super(params) {}
+
+public:
+    //! Create a DgnCode for an InformationPartitionElement with the specified Subject as its parent
+    DGNPLATFORM_EXPORT static DgnCode CreateCode(SubjectCR parentSubject, Utf8StringCR name);
+    //! Create a unique DgnCode for an InformationPartitionElement with the specified Subject as its parent
+    //! @param[in] parentSubject The uniqueness scope for the DgnCode
+    //! @param[in] baseName The base name for the CodeValue. A suffix will be appended (if necessary) to make it unique within the specified scope.
+    //! @private
+    DGNPLATFORM_EXPORT static DgnCode CreateUniqueCode(SubjectCR parentSubject, Utf8CP baseName);
+
+    //! Get the description of this InformationPartitionElement
+    Utf8String GetDescription() const {return GetPropertyValueString(prop_Description());}
+    //! Set the description of this InformationPartitionElement
+    void SetDescription(Utf8CP description) {SetPropertyValue(prop_Description(), description);}
+};
+
+//=======================================================================================
+//! A DefinitionPartition provides a starting point for a DefinitionModel hierarchy
+//! @note DefinitionPartition elements only reside in the RepositoryModel
+//! @ingroup GROUP_DgnElement
+//=======================================================================================
+struct EXPORT_VTABLE_ATTRIBUTE DefinitionPartition : InformationPartitionElement
+{
+    DGNELEMENT_DECLARE_MEMBERS(BIS_CLASS_DefinitionPartition, InformationPartitionElement);
+    friend struct dgn_ElementHandler::DefinitionPartition;
+
+protected:
+    DGNPLATFORM_EXPORT DgnDbStatus _OnSubModelInsert(DgnModelCR model) const override;
+    explicit DefinitionPartition(CreateParams const& params) : T_Super(params) {}
+
+public:
+    //! Create a new DefinitionPartition
+    //! @param[in] parentSubject The new DefinitionPartition will be a child element of this Subject
+    //! @param[in] name The name of the new partition which will be used as the CodeValue
+    //! @param[in] description Optional description for this DefinitionPartition
+    //! @see DgnElements::GetRootSubject
+    DGNPLATFORM_EXPORT static DefinitionPartitionPtr Create(SubjectCR parentSubject, Utf8StringCR name, Utf8CP description=nullptr);
+    //! Create and insert a new DefinitionPartition
+    //! @param[in] parentSubject The new DefinitionPartition will be a child element of this Subject
+    //! @param[in] name The name of the new partition which will be used as the CodeValue
+    //! @param[in] description Optional description for this DefinitionPartition
+    //! @see DgnElements::GetRootSubject
+    DGNPLATFORM_EXPORT static DefinitionPartitionCPtr CreateAndInsert(SubjectCR parentSubject, Utf8StringCR name, Utf8CP description=nullptr);
+};
+
+//=======================================================================================
+//! A DocumentPartition provides a starting point for a DocumentListModel hierarchy
+//! @note DocumentPartition elements only reside in the RepositoryModel
+//! @ingroup GROUP_DgnElement
+//=======================================================================================
+struct EXPORT_VTABLE_ATTRIBUTE DocumentPartition : InformationPartitionElement
+{
+    DGNELEMENT_DECLARE_MEMBERS(BIS_CLASS_DocumentPartition, InformationPartitionElement);
+    friend struct dgn_ElementHandler::DocumentPartition;
+
+protected:
+    DGNPLATFORM_EXPORT DgnDbStatus _OnSubModelInsert(DgnModelCR model) const override;
+    explicit DocumentPartition(CreateParams const& params) : T_Super(params) {}
+
+public:
+    //! Create a new DocumentPartition
+    //! @param[in] parentSubject The new DocumentPartition will be a child element of this Subject
+    //! @param[in] name The name of the new partition which will be used as the CodeValue
+    //! @param[in] description Optional description for this DocumentPartition
+    //! @see DgnElements::GetRootSubject
+    DGNPLATFORM_EXPORT static DocumentPartitionPtr Create(SubjectCR parentSubject, Utf8StringCR name, Utf8CP description=nullptr);
+    //! Create and insert a new DocumentPartition
+    //! @param[in] parentSubject The new DocumentPartition will be a child element of this Subject
+    //! @param[in] name The name of the new partition which will be used as the CodeValue
+    //! @param[in] description Optional description for this DocumentPartition
+    //! @see DgnElements::GetRootSubject
+    DGNPLATFORM_EXPORT static DocumentPartitionCPtr CreateAndInsert(SubjectCR parentSubject, Utf8StringCR name, Utf8CP description=nullptr);
+};
+
+//=======================================================================================
+//! A GroupInformationPartition provides a starting point for a GroupInformationModel hierarchy
+//! @note GroupInformationPartition elements only reside in the RepositoryModel
+// @bsiclass                                                    Shaun.Sewall    10/16
+//=======================================================================================
+struct EXPORT_VTABLE_ATTRIBUTE GroupInformationPartition : InformationPartitionElement
+{
+    DGNELEMENT_DECLARE_MEMBERS(BIS_CLASS_GroupInformationPartition, InformationPartitionElement);
+    friend struct dgn_ElementHandler::GroupInformationPartition;
+
+protected:
+    DGNPLATFORM_EXPORT DgnDbStatus _OnSubModelInsert(DgnModelCR model) const override;
+    explicit GroupInformationPartition(CreateParams const& params) : T_Super(params) {}
+
+public:
+    //! Create a new GroupInformationPartition
+    //! @param[in] parentSubject The new GroupInformationPartition will be a child element of this Subject
+    //! @param[in] name The name of the new partition which will be used as the CodeValue
+    //! @param[in] description Optional description for this GroupInformationPartition
+    //! @see DgnElements::GetRootSubject
+    DGNPLATFORM_EXPORT static GroupInformationPartitionPtr Create(SubjectCR parentSubject, Utf8StringCR name, Utf8CP description=nullptr);
+    //! Create and insert a new GroupInformationPartition
+    //! @param[in] parentSubject The new GroupInformationPartition will be a child element of this Subject
+    //! @param[in] name The name of the new partition which will be used as the CodeValue
+    //! @param[in] description Optional description for this GroupInformationPartition
+    //! @see DgnElements::GetRootSubject
+    DGNPLATFORM_EXPORT static GroupInformationPartitionCPtr CreateAndInsert(SubjectCR parentSubject, Utf8StringCR name, Utf8CP description=nullptr);
+};
+
+//=======================================================================================
+//! An InformationRecordPartition provides a starting point for a InformationRecordModel hierarchy
+//! @note InformationRecordPartition elements only reside in the RepositoryModel
+// @bsiclass                                                    Shaun.Sewall    03/17
+//=======================================================================================
+struct EXPORT_VTABLE_ATTRIBUTE InformationRecordPartition : InformationPartitionElement
+{
+    DGNELEMENT_DECLARE_MEMBERS(BIS_CLASS_InformationRecordPartition, InformationPartitionElement);
+    friend struct dgn_ElementHandler::InformationRecordPartition;
+
+protected:
+    DGNPLATFORM_EXPORT DgnDbStatus _OnSubModelInsert(DgnModelCR model) const override;
+    explicit InformationRecordPartition(CreateParams const& params) : T_Super(params) {}
+
+public:
+    //! Create a new InformationRecordPartition
+    //! @param[in] parentSubject The new InformationRecordPartition will be a child element of this Subject
+    //! @param[in] name The name of the new partition which will be used as the CodeValue
+    //! @param[in] description Optional description for this InformationRecordPartition
+    //! @see DgnElements::GetRootSubject
+    DGNPLATFORM_EXPORT static InformationRecordPartitionPtr Create(SubjectCR parentSubject, Utf8StringCR name, Utf8CP description=nullptr);
+    //! Create and insert a new InformationRecordPartition
+    //! @param[in] parentSubject The new InformationRecordPartition will be a child element of this Subject
+    //! @param[in] name The name of the new partition which will be used as the CodeValue
+    //! @param[in] description Optional description for this InformationRecordPartition
+    //! @see DgnElements::GetRootSubject
+    DGNPLATFORM_EXPORT static InformationRecordPartitionCPtr CreateAndInsert(SubjectCR parentSubject, Utf8StringCR name, Utf8CP description=nullptr);
+};
+
+//=======================================================================================
+//! A PhysicalPartition provides a starting point for a PhysicalModel hierarchy
+//! @note PhysicalPartition elements only reside in the RepositoryModel
+//! @ingroup GROUP_DgnElement
+//=======================================================================================
+struct EXPORT_VTABLE_ATTRIBUTE PhysicalPartition : InformationPartitionElement
+{
+    DGNELEMENT_DECLARE_MEMBERS(BIS_CLASS_PhysicalPartition, InformationPartitionElement);
+    friend struct dgn_ElementHandler::PhysicalPartition;
+
+protected:
+    DGNPLATFORM_EXPORT DgnDbStatus _OnSubModelInsert(DgnModelCR model) const override;
+    explicit PhysicalPartition(CreateParams const& params) : T_Super(params) {}
+
+public:
+    //! Create a new PhysicalPartition
+    //! @param[in] parentSubject The new PhysicalPartition will be a child element of this Subject
+    //! @param[in] name The name of the new partition which will be used as the CodeValue
+    //! @param[in] description Optional description for this PhysicalPartition
+    //! @see DgnElements::GetRootSubject
+    DGNPLATFORM_EXPORT static PhysicalPartitionPtr Create(SubjectCR parentSubject, Utf8StringCR name, Utf8CP description=nullptr);
+    //! Create and insert a new PhysicalPartition
+    //! @param[in] parentSubject The new PhysicalPartition will be a child element of this Subject
+    //! @param[in] name The name of the new partition which will be used as the CodeValue
+    //! @param[in] description Optional description for this PhysicalPartition
+    //! @see DgnElements::GetRootSubject
+    DGNPLATFORM_EXPORT static PhysicalPartitionCPtr CreateAndInsert(SubjectCR parentSubject, Utf8StringCR name, Utf8CP description=nullptr);
+};
+
+//=======================================================================================
+//! A SpatialLocationPartition provides a starting point for a SpatialLocationModel hierarchy
+//! @note SpatialLocationPartition elements only reside in the RepositoryModel
+//! @ingroup GROUP_DgnElement
+//=======================================================================================
+struct EXPORT_VTABLE_ATTRIBUTE SpatialLocationPartition : InformationPartitionElement
+{
+    DGNELEMENT_DECLARE_MEMBERS(BIS_CLASS_SpatialLocationPartition, InformationPartitionElement);
+    friend struct dgn_ElementHandler::SpatialLocationPartition;
+
+protected:
+    DGNPLATFORM_EXPORT DgnDbStatus _OnSubModelInsert(DgnModelCR model) const override;
+    explicit SpatialLocationPartition(CreateParams const& params) : T_Super(params) {}
+
+public:
+    //! Create a new SpatialLocationPartition
+    //! @param[in] parentSubject The new SpatialLocationPartition will be a child element of this Subject
+    //! @param[in] name The name of the new partition which will be used as the CodeValue
+    //! @param[in] description Optional description for this SpatialLocationPartition
+    //! @see DgnElements::GetRootSubject
+    DGNPLATFORM_EXPORT static SpatialLocationPartitionPtr Create(SubjectCR parentSubject, Utf8StringCR name, Utf8CP description=nullptr);
+    //! Create and insert a new SpatialLocationPartition
+    //! @param[in] parentSubject The new SpatialLocationPartition will be a child element of this Subject
+    //! @param[in] name The name of the new partition which will be used as the CodeValue
+    //! @param[in] description Optional description for this SpatialLocationPartition
+    //! @see DgnElements::GetRootSubject
+    DGNPLATFORM_EXPORT static SpatialLocationPartitionCPtr CreateAndInsert(SubjectCR parentSubject, Utf8StringCR name, Utf8CP description=nullptr);
+};
+
+//=======================================================================================
+//! An InformationCarrierElement is a proxy for an information carrier in the physical world.  
+//! For example, the arrangement of ink on a paper document or an electronic file is an information carrier.
+//! The content is tracked separately from the carrier.
+//! @see InformationContentElement
+//! @ingroup GROUP_DgnElement
+//=======================================================================================
+struct EXPORT_VTABLE_ATTRIBUTE InformationReferenceElement : InformationContentElement
+{
+    DEFINE_T_SUPER(InformationContentElement);
+protected:
+    explicit InformationReferenceElement(CreateParams const& params) : T_Super(params) {}
+};
+
+//=======================================================================================
+//! A Subject resides in (and only in) a RepositoryModel.
+//! @ingroup GROUP_DgnElement
+//=======================================================================================
+struct EXPORT_VTABLE_ATTRIBUTE Subject : InformationReferenceElement
+{
+    DGNELEMENT_DECLARE_MEMBERS(BIS_CLASS_Subject, InformationReferenceElement);
+    friend struct dgn_ElementHandler::Subject;
+
+protected:
+    DGNPLATFORM_EXPORT DgnDbStatus _OnInsert() override;
+    DGNPLATFORM_EXPORT DgnDbStatus _OnDelete() const override;
+    DGNPLATFORM_EXPORT DgnDbStatus _OnSubModelInsert(DgnModelCR model) const override;
+    bool _SupportsCodeSpec(CodeSpecCR codeSpec) const override {return !codeSpec.IsNullCodeSpec();}
+
+    explicit Subject(CreateParams const& params) : T_Super(params) {}
+
+public:
+    //! Create a DgnCode for a Subject with a specified parent Subject
+    DGNPLATFORM_EXPORT static DgnCode CreateCode(SubjectCR parentSubject, Utf8StringCR name);
+
+    //! Creates a new child Subject of the specified parent Subject
+    //! @param parentSubject    The parent of the new Subject
+    //! @param name             The name of the new Subject
+    //! @param description      The description of the new Subject
+    //! @return a new, non-persistent Subject element or an invalid value if any of the arguments are invalid
+    //! @see DgnElements::GetRootSubject
+    DGNPLATFORM_EXPORT static SubjectPtr Create(SubjectCR parentSubject, Utf8StringCR name, Utf8CP description=nullptr);
+    //! Creates a new child Subject of the specified parent Subject and inserts it into the DgnDb 
+    //! @param parentSubject    The parent of the new Subject
+    //! @param name             The name of the new Subject
+    //! @param description      The description of the new Subject
+    //! @return a new persistent Subject element or an invalid value if any of the arguments are invalid or the insert fails
+    //! @see DgnElements::GetRootSubject
+    DGNPLATFORM_EXPORT static SubjectCPtr CreateAndInsert(SubjectCR parentSubject, Utf8StringCR name, Utf8CP description=nullptr);
+
+    BE_PROP_NAME(Description)
+    Utf8String GetDescription() const {return GetPropertyValueString(prop_Description());}
+    void SetDescription(Utf8CP description) {SetPropertyValue(prop_Description(), description);}
+
+    BE_JSON_NAME(Subject); //<! The namespace reserved for Subject Json properties
+    BE_JSON_NAME(Job); //<! The sub-namespace reserved for Job Subject Json properties
+    BE_JSON_NAME(Model); //<! The sub-namespace reserved for Model Subject Json properties
+
+    //! Get Json properties
+    ECN::AdHocJsonValueCR GetSubjectJsonProperties() const {return GetJsonProperties(json_Subject());}
+
+    //! Get Json properties from a particular sub-namespace
+    ECN::AdHocJsonValue GetSubjectJsonProperties(Utf8CP sns) const {return GetJsonProperties(json_Subject()).GetMember(sns);}
+
+    //! Set Json properties
+    void SetSubjectJsonProperties(JsonValueCR props) {SetJsonProperties(json_Subject(), props);}
+
+    //! Set Json properties from a particular sub-namespace
+    void SetSubjectJsonProperties(Utf8CP sns, JsonValueCR props) {m_jsonProperties.GetMemberR(json_Subject())[sns] = props;}
+};
+
+//=======================================================================================
+//! A GroupInformationElement resides in (and only in) a GroupInformationModel.
+//! @ingroup GROUP_DgnElement
+//=======================================================================================
+struct EXPORT_VTABLE_ATTRIBUTE GroupInformationElement : InformationReferenceElement
+{
+    DGNELEMENT_DECLARE_MEMBERS(BIS_CLASS_GroupInformationElement, InformationReferenceElement);
+    friend struct dgn_ElementHandler::GroupInformation;
+
+protected:
+    DGNPLATFORM_EXPORT DgnDbStatus _OnInsert() override;
+    explicit GroupInformationElement(CreateParams const& params) : T_Super(params) {}
+};
+
+//=======================================================================================
+//! Abstract base class for roles played by other (typically physical) elements.
+//! For example:
+//! - <i>Lawyer</i> and <i>employee</i> are potential roles of a person
+//! - <i>Asset</i> and <i>safety hazard</i> are potential roles of a PhysicalElement
+//! @ingroup GROUP_DgnElement
+// @bsiclass                                                    Shaun.Sewall    05/16
+//=======================================================================================
+struct EXPORT_VTABLE_ATTRIBUTE RoleElement : DgnElement
+{
+    DGNELEMENT_DECLARE_MEMBERS(BIS_CLASS_RoleElement, DgnElement)
+    friend struct dgn_ElementHandler::Role;
+
+protected:
+    RoleElementCP _ToRoleElement() const override final {return this;}
+    DGNPLATFORM_EXPORT DgnDbStatus _OnInsert() override;
+    explicit RoleElement(CreateParams const& params) : T_Super(params) {}
+};
+
+//=======================================================================================
+//! The DgnElements for a DgnDb.
+//! This class holds a cache of reference-counted DgnElements. All in-memory DgnElements for a DgnDb are held in its DgnElements member.
+//! When the reference count of an element goes to zero, it is not immediately freed. Instead, it is held by this class
+//! and may be "reclaimed" later if/when it is needed again. The memory held by DgnElements is not actually freed until
+//! their reference count goes to 0 and the cache is subsequently purged.
+//! @see DgnDb::Elements
+//! @ingroup GROUP_DgnElement
+//=======================================================================================
+struct DgnElements : DgnDbTable, MemoryConsumer
+{
+    friend struct DgnDb;
+    friend struct DgnElement;
+    friend struct DgnModel;
+    friend struct DgnModels;
+    friend struct DgnGeometryPart;
+    friend struct ElementHandler;
+    friend struct TxnManager;
+    friend struct ProgressiveViewFilter;
+    friend struct dgn_TxnTable::Element;
+    friend struct GeometricElement;
+    friend struct ElementAutoHandledPropertiesECInstanceAdapter;
+
+    //! The totals for persistent DgnElements in this DgnDb. These values reflect the current state of the loaded elements.
+    struct Totals
+    {
+        uint32_t m_extant;         //! total number of DgnElements extant (persistent and non-persistent)
+        uint32_t m_entries;        //! total number of persistent elements
+        uint32_t m_unreferenced;   //! total number of unreferenced persistent elements
+        uint64_t m_allocedBytes;   //! total number of bytes of data held by persistent elements
+    };
+
+    //! Statistics for element activity in this DgnDb. these values can be reset at any point to gauge "element flux"
+    //! (note: the same element may become garbage and then be reclaimed, each such occurrence is reflected here.)
+    struct Statistics
+    {
+        uint32_t m_newElements;    //! number of newly created or loaded elements
+        uint32_t m_unReferenced;   //! number of elements that became garbage since last reset
+        uint32_t m_reReferenced;   //! number of garbage elements that were referenced
+        uint32_t m_purged;         //! number of garbage elements that were purged
+    };
+
+private:
+    // THIS MUST NOT BE EXPORTED, AS IT BYPASSES THE ECCRUDWRITETOKEN
+    struct AutoHandledPropertyUpdaterCache : ECInstanceUpdaterCache
+        {
+        void _GetPropertiesToBind(bvector<ECN::ECPropertyCP>&, DgnDbR, ECN::ECClassCR) override;
+        };
+
+    struct ElementSelectStatement
+    {
+        BeSQLite::EC::CachedECSqlStatementPtr m_statement;
+        ECSqlClassParamsCR m_params;
+        ElementSelectStatement(BeSQLite::EC::CachedECSqlStatement* stmt, ECSqlClassParamsCR params) : m_statement(stmt), m_params(params) {}
+    };
+    typedef bmap<DgnClassId, ECSqlClassInfo> ClassInfoMap;
+    typedef bmap<DgnClassId, ECSqlClassParams> T_ClassParamsMap;
+
+    std::unique_ptr<struct ElemIdTree> m_tree;
+    BeSQLite::StatementCache m_stmts;
+    Byte m_snappyFromBuffer[BeSQLite::SnappyReader::SNAPPY_UNCOMPRESSED_BUFFER_SIZE];
+    BeSQLite::SnappyFromMemory m_snappyFrom;
+    BeSQLite::SnappyToBlob m_snappyTo;
+    DgnElementIdSet m_selectionSet;
+    mutable BeMutex m_mutex;
+    mutable ClassInfoMap m_classInfos;      // information about custom-handled properties 
+    mutable T_ClassParamsMap m_classParams; // information about custom-handled properties 
+    mutable AutoHandledPropertyUpdaterCache m_updaterCache;
+
+    void OnReclaimed(DgnElementCR);
+    void OnUnreferenced(DgnElementCR);
+    void Destroy();
+    void AddToPool(DgnElementCR) const;
+    void FinishUpdate(DgnElementCR replacement, DgnElementCR original);
+    DgnElementCPtr LoadElement(DgnElement::CreateParams const& params, Utf8CP jsonProps, bool makePersistent) const;
+    DgnElementCPtr LoadElement(DgnElementId elementId, bool makePersistent) const;
+    DgnElementCPtr PerformInsert(DgnElementR element, DgnDbStatus&);
+    DgnDbStatus PerformDelete(DgnElementCR);
+    explicit DgnElements(DgnDbR db);
+    ~DgnElements();
+
+    DGNPLATFORM_EXPORT DgnElementCPtr InsertElement(DgnElementR element, DgnDbStatus* stat);
+    DGNPLATFORM_EXPORT DgnElementCPtr UpdateElement(DgnElementR element, DgnDbStatus* stat);
+
+    ElementSelectStatement GetPreparedSelectStatement(DgnElementR el) const;
+    BeSQLite::EC::CachedECSqlStatementPtr GetPreparedInsertStatement(DgnElementR el) const;
+    BeSQLite::EC::CachedECSqlStatementPtr GetPreparedUpdateStatement(DgnElementR el) const;
+    uint64_t _CalculateBytesConsumed() const override {return GetTotalAllocated();}
+    uint64_t _Purge(uint64_t memTarget) override;
+
+    BeSQLite::SnappyToBlob& GetSnappyTo() {return m_snappyTo;} // NB: Not to be used during insert or update of a GeometricElement or GeometryPart!
+
+    ECSqlClassParams const& GetECSqlClassParams(DgnClassId) const;
+
+    // *** WIP_SCHEMA_IMPORT - temporary work-around needed because ECClass objects are deleted when a schema is imported
+    void ClearECCaches();
+
+public:
+    DGNPLATFORM_EXPORT BeSQLite::SnappyFromMemory& GetSnappyFrom() {return m_snappyFrom;} // NB: Not to be used during loading of a GeometricElement or GeometryPart!
+
+    BeMutex& GetMutex() {return m_mutex;}
+
+    //! @private
+    Utf8StringCR GetSelectEcPropsECSql(ECSqlClassInfo&, ECN::ECClassCR) const;
+    //! @private
+    DGNPLATFORM_EXPORT Utf8StringCR GetAutoHandledPropertiesSelectECSql(ECN::ECClassCR ecclass) const;
+    //! @private
+    ECSqlClassInfo& FindClassInfo(DgnElementCR el) const;
+    //! @private
+    ECSqlClassInfo& FindClassInfo(DgnClassId classId) const;
+    
+    DGNPLATFORM_EXPORT BeSQLite::CachedStatementPtr GetStatement(Utf8CP sql) const; //!< Get a statement from the element-specific statement cache for this DgnDb @private
+    DGNPLATFORM_EXPORT void ChangeMemoryUsed(int32_t delta) const; //!< @private
+    DGNPLATFORM_EXPORT void DropFromPool(DgnElementCR) const; //!< @private
+    DgnDbStatus LoadGeometryStream(GeometryStreamR geom, void const* blob, int blobSize); //!< @private
+
+    //! Look up an element in the pool of loaded elements for this DgnDb.
+    //! @return A pointer to the element, or nullptr if the is not in the pool.
+    //! @note This method is rarely needed. You should almost always use GetElement. It will return nullptr if the element is not currently loaded. That does not mean the element doesn't exist in the database.
+    //! @private
+    DGNPLATFORM_EXPORT DgnElementCP FindLoadedElement(DgnElementId id) const;
+
+    //! Query the DgnModelId of the model that contains the specified element.
+    DGNPLATFORM_EXPORT DgnModelId QueryModelId(DgnElementId elementId) const;
+
+    //! @private Allow Navigator to try to resolve URIs created in this version and in Graphite05 for things like issues and clashes.
+    //! @param uri The encoded URI that was created by CreateElementUri or by a previous version of Graphite.
+    //! @return The ID of the element identified by the URI or an invalid ID if no element in this Db matches the URI's query parameters.
+    DGNPLATFORM_EXPORT DgnElementId QueryElementIdByURI(Utf8CP uri) const;
+
+    //! @private Allow Navigator to create a URI that can be stored outside of the Db and resolved later.
+    //! @param[out] uriStr  The encoded URI
+    //! @param[in] el       The element that is to be the target of the URI
+    //! @param[in] fallBackOnV8Id   If  true, V8 provenance is used as a fallback if the element does not have a code
+    //! @param[in] fallBackOnDgnDbId   If  true, the element's DgnDb element ID is used as a fallback if the element does not have a code or provenance. This is not recommended if the Db will be re-created by a publisher.
+    //! @return non-zero error status if the URI could not be created, because it has neither a Code nor V8 provenance and IDs are not an acceptable fallback.
+    DGNPLATFORM_EXPORT BentleyStatus CreateElementUri(Utf8StringR uriStr, DgnElementCR el, bool fallBackOnV8Id, bool fallBackOnDgnDbId=false) const;
+
+    //! Query for the DgnElementId of the element that has the specified code
+    DGNPLATFORM_EXPORT DgnElementId QueryElementIdByCode(DgnCodeCR code) const;
+
+    //! Query for the DgnElementId of the element that has the specified code
+    DGNPLATFORM_EXPORT DgnElementId QueryElementIdByCode(CodeSpecId codeSpecId, DgnElementId codeScopeElementId, Utf8StringCR codeValue) const;
+
+    //! Query for the DgnElementId of the element that has the specified code
+    DGNPLATFORM_EXPORT DgnElementId QueryElementIdByCode(Utf8CP codeSpecName, DgnElementId codeScopeElementId, Utf8StringCR codeValue) const;
+
+    //! Get the total counts for the current state of the pool.
+    DGNPLATFORM_EXPORT Totals const& GetTotals() const;
+
+    //! Shortcut to get the Totals.m_allocatedBytes member
+    int64_t GetTotalAllocated() const {return GetTotals().m_allocedBytes;}
+
+    //! Get the statistics for the current state of the element pool.
+    DGNPLATFORM_EXPORT Statistics GetStatistics() const;
+
+    //! Reset the statistics for the element pool.
+    DGNPLATFORM_EXPORT void ResetStatistics();
+
+    //! Create a new, non-persistent element from the supplied ECInstance.
+    //! The supplied instance must specify the element's ModelId and Code. It does not have to specify the ElementId/ECInstaceId. Typically, it will not.
+    //! @param properties The instance that contains all of the element's business properties
+    //! @param stat  Optional. If not null, an error status is returned here if the element cannot be created.
+    //! @return a new, non-persistent element if successfull, or an invalid ptr if not.
+    //! @note The returned element, if any, is non-persistent. The caller must call the element's Insert method to add it to the bim.
+    DGNPLATFORM_EXPORT DgnElementPtr CreateElement(ECN::IECInstanceCR properties, DgnDbStatus* stat=nullptr) const;
+
+    template<class T> RefCountedPtr<T> Create(ECN::IECInstanceCR properties, DgnDbStatus* stat=nullptr) const {return dynamic_cast<T*>(CreateElement(properties,stat).get());}
+
+    //! Get a DgnElement from this DgnDb by its DgnElementId.
+    //! @remarks The element is loaded from the database if necessary.
+    //! @return Invalid if the element does not exist.
+    DGNPLATFORM_EXPORT DgnElementCPtr GetElement(DgnElementId id) const;
+
+    //! Get a DgnElement by its DgnElementId, and dynamic_cast the result to a specific subclass of DgnElement.
+    //! This is merely a templated shortcut to dynamic_cast the return of #GetElement to a subclass of DgnElement.
+    template<class T> RefCountedCPtr<T> Get(DgnElementId id) const {return dynamic_cast<T const*>(GetElement(id).get());}
+
+    //! Get an editable copy of an element by DgnElementId.
+    //! @return Invalid if the element does not exist, or if it cannot be edited.
+    template<class T> RefCountedPtr<T> GetForEdit(DgnElementId id) const {RefCountedCPtr<T> orig=Get<T>(id); return orig.IsValid() ? (T*)orig->CopyForEdit().get() : nullptr;}
+
+    //! Query for a DgnElement in this DgnDb by its FederationGuid. The element is loaded from the database if necessary.
+    //! @note It is always more efficient to find elements by their DgnElementId if it is available.
+    //! @return Invalid if the element is not found.
+    //! @see GetElement
+    //! @see DgnElement::CopyForEdit
+    DGNPLATFORM_EXPORT DgnElementCPtr QueryElementByFederationGuid(BeSQLite::BeGuidCR federationGuid) const;
+
+    //! argument for MakeIterator
+    enum class PolymorphicQuery : bool {No = false, Yes = true};
+
+    //! Make an iterator over elements of the specified ECClass in this DgnDb.
+    //! @param[in] className The <i>full</i> ECClass name of the element class.  For example: BIS_SCHEMA(BIS_CLASS_PhysicalElement)
+    //! @param[in] whereClause The optional where clause starting with WHERE
+    //! @param[in] orderByClause The optional order by clause starting with ORDER BY
+    //! @param[in] polymorphic If false only specified class is returned. The default is true which also returns all derived classes.
+    DGNPLATFORM_EXPORT ElementIterator MakeIterator(Utf8CP className, Utf8CP whereClause=nullptr, Utf8CP orderByClause=nullptr, PolymorphicQuery polymorphic=PolymorphicQuery::Yes) const;
+
+    //! Make an iterator over ElementAspects of the specified ECClass in this DgnDb.
+    //! @param[in] className The <i>full</i> ECClass name of the aspect class.  For example: BIS_SCHEMA(BIS_CLASS_ElementMultiAspect)
+    //! @param[in] whereClause The optional where clause starting with WHERE
+    //! @param[in] orderByClause The optional order by clause starting with ORDER BY
+    //! @see DgnElement::MakeAspectIterator
+    DGNPLATFORM_EXPORT ElementAspectIterator MakeAspectIterator(Utf8CP className, Utf8CP whereClause=nullptr, Utf8CP orderByClause=nullptr) const;
+
+    //! Return the DgnElementId for the root Subject
+    DgnElementId GetRootSubjectId() const {return DgnElementId((uint64_t)1LL);}
+    //! Return the root Subject
+    SubjectCPtr GetRootSubject() const {return Get<Subject>(GetRootSubjectId());}
+
+    //! Get the DgnElementId of the partition that lists the RealityData source for @b this DgnDb
+    DgnElementId GetRealityDataSourcesPartitionId() const {return DgnElementId((uint64_t)14LL);}
+    //! Get the DgnElementId of the Dictionary partition for @b this DgnDb
+    DgnElementId GetDictionaryPartitionId() const {return DgnElementId((uint64_t)16LL);}
+
+    //! Insert a copy of the supplied DgnElement into this DgnDb.
+    //! @param[in] element The DgnElement to insert.
+    //! @param[in] stat An optional status value. Will be DgnDbStatus::Success if the insert was successful, error status otherwise.
+    //! @return RefCountedCPtr to the newly persisted /b copy of /c element. Will be invalid if the insert failed.
+    //! @note The element's code must be unique among all elements within the DgnDb, or this method will fail with DgnDbStatus::DuplicateCode.
+    //! @note This function can only be safely invoked from the client thread.
+    template<class T> RefCountedCPtr<T> Insert(T& element, DgnDbStatus* stat=nullptr) {return (T const*) InsertElement(element, stat).get();}
+
+    //! Update the original persistent DgnElement from which the supplied DgnElement was copied.
+    //! @param[in] modifiedElement The modified copy of the DgnElement to update.
+    //! @param[in] stat An optional status value. Will be DgnDbStatus::Success if the update was successful, error status otherwise.
+    //! @return RefCountedCPtr to the modified persistent element. Will be invalid if the update failed.
+    //! @note This call returns a RefCountedCPtr to the *original* peristent element (which has now been updated to reflect the changes from
+    //! modifiedElement). modifiedElement does *not* become persistent from this call.
+    //! @note This function can only be safely invoked from the client thread.
+    template<class T> RefCountedCPtr<T> Update(T& modifiedElement, DgnDbStatus* stat=nullptr) {return (T const*) UpdateElement(modifiedElement, stat).get();}
+
+    //! Delete a DgnElement from this DgnDb.
+    //! @param[in] element The element to delete.
+    //! @return DgnDbStatus::Success if the element was deleted, error status otherwise.
+    //! @note This function can only be safely invoked from the client thread.
+    DGNPLATFORM_EXPORT DgnDbStatus Delete(DgnElementCR element);
+
+    //! Delete a DgnElement from this DgnDb by DgnElementId.
+    //! @return DgnDbStatus::Success if the element was deleted, error status otherwise.
+    //! @note This method is merely a shortcut to #GetElement and then #Delete
+    DgnDbStatus Delete(DgnElementId id) {auto el=GetElement(id); return el.IsValid() ? Delete(*el) : DgnDbStatus::NotFound;}
+
+    DgnElementIdSet const& GetSelectionSet() const {return m_selectionSet;}
+    DgnElementIdSet& GetSelectionSetR() {return m_selectionSet;}
+
+    //! For all loaded elements, drops any cached graphics associated with the specified viewport.
+    //! This is typically invoked by applications when a viewport is closed or its attributes modified such that the cached graphics
+    //! no longer reflect its state.
+    //! @param[in]      viewport The viewport for which to drop graphics
+    DGNPLATFORM_EXPORT void DropGraphicsForViewport(DgnViewportCR viewport);
+};
+
+//=======================================================================================
+//! The basic element copier. Makes a persistent copy of elements and their children.
+// @bsiclass                                                BentleySystems
+//=======================================================================================
+struct ElementCopier
+{
+protected:
+    DgnCloneContext& m_context;
+    bool m_copyChildren;
+    bool m_copyGroups;
+
+public:
+    DGNPLATFORM_EXPORT ElementCopier(DgnCloneContext& c);
+
+    DgnCloneContext& GetCloneContext() {return m_context;}
+
+    //! Specify if children should be deep-copied or not. The default is yes, deep-copy children.
+    void SetCopyChildren(bool b) {m_copyChildren=b;}
+
+    //! Specify if group members should be deep-copied or not. The default is no, do not deep-copy group members.
+    void SetCopyGroups(bool b) {m_copyGroups=b;}
+
+    //! Make a persistent copy of a specified Physical element and its children.
+    //! This function copies the input element's children, unless you call SetCopyChildren and pass false.
+    //! If the input element is a group, this function will optionally copy its group members. See SetCopyGroups.
+    //! When copying children, this function will either copy a child into its own model or its parent's model. See SetPreserveOriginalModels.
+    //! The same strategy is used to choose the destination model of group members.
+    //! @param[out] stat        Optional. If not null, then an error code is stored here in case the copy fails.
+    //! @param[in] targetModel  The model where the instance is to be inserted
+    //! @param[in] sourceElement The element that is to be copied
+    //! @param[in] code         The code to assign to the new element. If invalid, then a code will be generated by the sourceElement's CodeSpec
+    //! @param[in] newParentId  Optional. The element that should be the parent of the new element. If not specified, then the parent of the new element
+    //!                             will either be the parent of the source element or the element to which the source parent has been remapped. See DgnCloneContext.
+    //! @return a new element if successful
+    DGNPLATFORM_EXPORT DgnElementCPtr MakeCopy(DgnDbStatus* stat, DgnModelR targetModel, DgnElementCR sourceElement, DgnCode const& code, DgnElementId newParentId = DgnElementId());
+};
+
+//=======================================================================================
+//! Utility methods for working with geometric element assemblies.
+// @bsiclass                                                BentleySystems
+//=======================================================================================
+struct ElementAssemblyUtil
+{
+    //! Get the parent DgnElementId of the assembly for which the input DgnElement is a member.
+    //! @return DgnElementId of parent. Will be invalid if there is no parent.
+    DGNPLATFORM_EXPORT static DgnElementId GetAssemblyParentId(DgnElementCR el);
+
+    //! Query the DgnDb for members of the assembly for which the input DgnElement is a member.
+    //! @return DgnElementIdSet containing the DgnElementIds of assembly elements. Will be empty if not an assembly.
+    DGNPLATFORM_EXPORT static DgnElementIdSet GetAssemblyElementIdSet(DgnElementCR el);
+};
+
+//=======================================================================================
+//! Utility to collect editable elements.
+//! Order is \em not preserved.
+//! The collection holds only one copy of an element with a given ElementId.
+// @bsiclass                                                BentleySystems
+//=======================================================================================
+struct DgnEditElementCollector
+{
+protected:
+     bvector<DgnElementP> m_elements; // The editable elements in the set. We manage their refcounts as we add and remove them 
+     bmap<DgnElementId,DgnElementP> m_ids; // The Elements in the set that have IDs. Child elements will always have IDs. Some top-level elements may not have an Id.
+
+     DGNPLATFORM_EXPORT void EmptyAll();
+     DGNPLATFORM_EXPORT void CopyFrom(DgnEditElementCollector const&);
+
+public:
+    //! Construct an empty collection
+    DgnEditElementCollector() {}
+
+    //! Create a copy of a collection of elements. Note that the new collection will have its own copies of the elements.
+    DgnEditElementCollector(DgnEditElementCollector const& rhs) {CopyFrom(rhs);}
+
+    //! Create a copy of a collection of elements. Note that the new collection will have its own copies of the elements.
+    DGNPLATFORM_EXPORT DgnEditElementCollector& operator=(DgnEditElementCollector const&);
+
+    //! Destroy this collection
+    ~DgnEditElementCollector() {EmptyAll();}
+
+    DGNPLATFORM_EXPORT void Dump(Utf8StringR str, DgnElement::ComparePropertyFilter const&) const;
+    DGNPLATFORM_EXPORT void DumpTwo(Utf8StringR str, DgnEditElementCollector const& other, DgnElement::ComparePropertyFilter const&) const;
+
+    //! See if this collection and \a other have the equivalent set of elements
+    //! @param other    The other collection
+    //! @param filter   The properties to exclude from the comparison.
+    //! @return true if the collections are equivalent
+    DGNPLATFORM_EXPORT bool Equals(DgnEditElementCollector const& other, DgnElement::ComparePropertyFilter const& filter) const;
+
+    //! Add the specified editable copy of an element to the collection. 
+    //! @param el  The editable copy to be added
+    //! @return The element that is in the collection. 
+    DGNPLATFORM_EXPORT DgnElementPtr AddElement(DgnElementR el);
+
+    //! Add editable copies of the children of an element to the collection. 
+    //! @param el  The parent element to be queried
+    //! @param maxDepth The levels of child elements to add. Pass 1 to add only the immediate children.
+    DGNPLATFORM_EXPORT void AddChildren(DgnElementCR el, size_t maxDepth = std::numeric_limits<size_t>::max());
+    
+    //! Add an element and editable copies of its children to the collection
+    //! @param el       The parent element to be added and queried
+    //! @param maxDepth The levels of child elements to add. Pass 1 to add only the immediate children.
+    void AddAssembly(DgnElement& el, size_t maxDepth = std::numeric_limits<size_t>::max()) {AddElement(el); AddChildren(el, maxDepth);}
+
+    //! Add an editable copy of the specified element to the collection.
+    //! If the collection already contains an element with the same ElementId, then \a el is not added and the existing element is returned.
+    //! @param el  The element to be edited
+    //! @return The element that is in the collection or nullptr if the element could not be copied for edit.
+    DgnElementPtr EditElement(DgnElementCR el) {auto ee = el.CopyForEdit(); if (ee.IsValid()) return AddElement(*ee); else return nullptr;}
+    
+    //! Add an editable copy of the specified element and its children to the collection.
+    //! @param el       The element to be added
+    //! @param maxDepth The levels of child elements to add. Pass 1 to add only the immediate children.
+    void EditAssembly(DgnElementCR el, size_t maxDepth = std::numeric_limits<size_t>::max()) {auto ee = el.CopyForEdit(); if (ee.IsValid()) AddAssembly(*ee, maxDepth);}
+
+    //! Look up the editable copy of an element in the collection by its ElementId.
+    //! @return The element that is in the collection or nullptr if not found.
+    DGNPLATFORM_EXPORT DgnElementPtr FindElementById(DgnElementId);
+
+    //! Remove the specified editable copy of an element from the collection.
+    //! @param el  The editable copy of an element in the collection
+    //! @note \a el must be the editable copy of the element that is in this collection.
+    //! @see FindElementById 
+    DGNPLATFORM_EXPORT void RemoveElement(DgnElementR el);
+
+    //! Remove an element's children (by Id) from the collection.
+    //! @param el  The parent element to query.
+    //! @param maxDepth The levels of child elements to add. Pass 1 to add only the immediate children.
+    DGNPLATFORM_EXPORT void RemoveChildren(DgnElementCR el, size_t maxDepth = std::numeric_limits<size_t>::max());
+    
+    //! Remove the specified editable copy of an element and its children (by Id) from the collection.
+    //! @param el  The editable copy of the parent element to remove and to query.
+    //! @param maxDepth The levels of child elements to add. Pass 1 to add only the immediate children.
+    void RemoveAssembly(DgnElementR el, size_t maxDepth = std::numeric_limits<size_t>::max()) {RemoveElement(el); RemoveChildren(el, maxDepth);}
+
+    //! Get the number of elements currently in the collection
+    size_t size() {return m_elements.size();}
+
+    //! Get an iterator pointing to the beginning of the collection
+    bvector<DgnElementP>::const_iterator begin() const {return m_elements.begin();}
+
+    //! Get an iterator pointing to the end of the collection
+    bvector<DgnElementP>::const_iterator end() const {return m_elements.end();}
+
+    //! Insert or update all elements in the collection. Elements with valid ElementIds are updated. Elements with no ElementIds are inserted. 
+    //! @param[out] anyInserts  Optional. If not null, then true is returned if any element in the collection had to be inserted.
+    //! @return non-zero error status if any insert or update fails. In that case some elements in the collection may not be written.
+    DGNPLATFORM_EXPORT DgnDbStatus Write(bool* anyInserts = nullptr);
+
+    //! Find the first element in the collection that is-a instance of the specified class. @note This is an is-a test, not an exact test.
+    DGNPLATFORM_EXPORT DgnElementPtr FindElementByClass(ECN::ECClassCR ecclass);
+
+    //! Find an element in the collection by class
+    template<typename T> RefCountedPtr<T> FindByClass(ECN::ECClassCR ecclass) {return dynamic_cast<T*>(FindElementByClass(ecclass).get());}
+};
+
+//=======================================================================================
+//! Applies a transform to one or more elements
+// @bsiclass                                                BentleySystems
+//=======================================================================================
+struct DgnElementTransformer
+{
+    DGNPLATFORM_EXPORT static DgnDbStatus ApplyTransformTo(DgnElementR el, Transform const& t); 
+
+    template<typename COLL> static DgnDbStatus ApplyTransformToAll(COLL& collection, Transform const& t) 
+        {
+        for (auto& item : collection)
+            {
+            DgnDbStatus status = ApplyTransformTo(*item, t);
+            if (DgnDbStatus::Success != status)
+                return status;
+           }
+        return DgnDbStatus::Success;
+       }
+};
+
+END_BENTLEY_DGN_NAMESPACE