/*--------------------------------------------------------------------------------------+
|
|     $Source: PublicAPI/DgnPlatform/DgnCore/DgnDb.h $
|
|  $Copyright: (c) 2015 Bentley Systems, Incorporated. All rights reserved. $
|
+--------------------------------------------------------------------------------------*/
#pragma once
//__PUBLISH_SECTION_START__

#include "DgnDbTables.h"
#include "DgnModel.h"
#include "DgnDomain.h"
#include "DgnMaterial.h"
#include "DgnTexture.h"
#include "DgnLight.h"
#include <Bentley/BeFileName.h>

/** @addtogroup DgnDbGroup

Classes for creating and opening a DgnDb.

A DgnDb is a BeSQLite::Db that holds data based on the Dgn schema. A DgnDb object is used to access the database.

@ref PAGE_DgnPlatform
*/

BEGIN_BENTLEY_DGN_NAMESPACE

//=======================================================================================
// @bsiclass                                                    Keith.Bentley   05/13
//=======================================================================================
enum DgnDbSchemaValues : int32_t
    {
    DGNDB_CURRENT_VERSION_Major = 5,
    DGNDB_CURRENT_VERSION_Minor = 4,
    DGNDB_CURRENT_VERSION_Sub1  = 0,
    DGNDB_CURRENT_VERSION_Sub2  = 0,

    DGNDB_SUPPORTED_VERSION_Major = 5,  // oldest version of the schema supported by the current api
    DGNDB_SUPPORTED_VERSION_Minor = 2,
    };

//=======================================================================================
//! Supplies the parameters necessary to create new DgnDbs.
// @bsiclass
//=======================================================================================
struct CreateDgnDbParams : BeSQLite::Db::CreateParams
{
public:
    bool            m_overwriteExisting;
    Utf8String      m_name;
    Utf8String      m_description;
    Utf8String      m_client;
    BeFileName      m_seedDb;
    BeSQLite::BeGuid m_guid;

<<<<<<< HEAD
    //! @param[in] guid The BeDbGuid to store in the newly created DgnDb. If not supplied, a new BeDbGuid is created.
    //! @note The new BeDbGuid can be obtained via GetGuid.
    CreateDgnDbParams(BeDbGuid guid=BeDbGuid()) : BeSQLite::Db::CreateParams(), m_guid(guid) {if (!m_guid.IsValid()) m_guid.Create(); }
=======
    //! ctor for CreateDgnDbParams.
    //! @param[in] guid The BeSQLite::BeGuid to store in the newly created DgnDb. If not supplied, a new BeSQLite::BeGuid is created.
    //! @note The new BeSQLite::BeGuid can be obtained via GetGuid.
    CreateDgnDbParams(BeSQLite::BeGuid guid=BeSQLite::BeGuid()) : BeSQLite::Db::CreateParams(), m_guid(guid) {if (!m_guid.IsValid()) m_guid.Create(); }
>>>>>>> 2e5cab4d

    //! Set the value to be stored as the ProjectName property in the new DgnDb created using this CreateDgnDbParams/
    //! @note This value is stored as a property in the project. It does *not* refer to a file name.
    void SetProjectName(Utf8CP name) {m_name.AssignOrClear(name);}

    //! Set the value to be stored as the ProjectDescription property in the new DgnDb created using this CreateDgnDbParams.
    void SetProjectDescription(Utf8CP description) {m_description.AssignOrClear(description);}

    //! Set the value to be stored as the Client property in the new DgnDb created using this CreateDgnDbParams.
    void SetClient(Utf8CP client) {m_client = client;}

    //! Set the filename of an existing, valid, SQLite file to be used as the "seed database" for the new DgnDb created using this CreateDgnDbParams.
    //! If a SeedDb is specified, it is merely copied verbatim to the filename supplied to DgnDb::CreateDgnDb. Then, the DgnDb
    //! tables are added to the copy of the seed database.
    //! @note The default is to create a new database from scratch (in other words, no seed database).
    //! @note When using a seed database, it determines the page size, encoding, compression, user_version, etc, for the database. Make sure they are appropriate
    //! for your needs.
    void SetSeedDb(BeFileNameCR seedDb) {m_seedDb = seedDb;}

    //! Get the BeSQLite::BeGuid to be stored in the newly created DgnDb. This is only necessary if you don't supply a valid BeSQLite::BeGuid
    //! to the ctor.
    BeSQLite::BeGuid GetGuid() const {return m_guid;}

    //! Determine whether to overwrite an existing file in DgnDb::CreateDgnDb. The default is to fail if a file by the supplied name
    //! already exists.
    void SetOverwriteExisting(bool val) {m_overwriteExisting = val;}
};

//=======================================================================================
//! A 4-digit number that specifies a serializable version of something in a DgnDb.
// @bsiclass
//=======================================================================================
struct DgnVersion : BeSQLite::SchemaVersion
{
    DgnVersion(uint16_t major, uint16_t minor, uint16_t sub1, uint16_t sub2) : SchemaVersion(major, minor, sub1, sub2) {}
    DgnVersion(Utf8CP val) : SchemaVersion(val){}
};

//=======================================================================================
//! A DgnDb is an in-memory object to access the information in a DgnDb file.
//! @ingroup DgnDbGroup
// @bsiclass
//=======================================================================================
struct DgnDb : RefCounted<BeSQLite::EC::ECDb>
{
    DEFINE_T_SUPER(BeSQLite::EC::ECDb)

    //=======================================================================================
    // @bsiclass                                                    Keith.Bentley   05/13
    //=======================================================================================
    struct EXPORT_VTABLE_ATTRIBUTE OpenParams : BeSQLite::Db::OpenParams
    {
        explicit OpenParams(OpenMode openMode, BeSQLite::DefaultTxn startDefaultTxn=BeSQLite::DefaultTxn::Yes) : Db::OpenParams(openMode, startDefaultTxn) {}
        virtual ~OpenParams() {}

        BeSQLite::DbResult UpgradeSchema(DgnDbR) const;
        DGNPLATFORM_EXPORT virtual BeSQLite::DbResult _DoUpgrade(DgnDbR, DgnVersion& from) const;
    };

private:
    void Destroy();

protected:
    friend struct Txns;
    friend struct DgnElement;

    Utf8String      m_fileName;
    DgnElements     m_elements;
    DgnModels       m_models;
    DgnVersion      m_schemaVersion;
    DgnDomains      m_domains;
    DgnFonts        m_fonts;
    DgnColors       m_colors;
    DgnCategories   m_categories;
    DgnStyles       m_styles;
    DgnUnits        m_units;
    DgnViews        m_views;
    DgnGeomParts    m_geomParts;
    DgnMaterials    m_materials;
    DgnLinks        m_links;
    DgnAuthorities  m_authorities;
    DgnTextures     m_textures;
    DgnLights       m_lights;
    TxnManagerPtr   m_txnManager;
    BeSQLite::EC::ECSqlStatementCache m_ecsqlCache;

    DGNPLATFORM_EXPORT virtual BeSQLite::DbResult _VerifySchemaVersion(BeSQLite::Db::OpenParams const& params) override;
    DGNPLATFORM_EXPORT virtual void _OnDbClose() override;
    DGNPLATFORM_EXPORT virtual BeSQLite::DbResult _OnDbOpened() override;

    BeSQLite::DbResult CreateNewDgnDb(BeFileNameCR boundFileName, CreateDgnDbParams const& params);
    BeSQLite::DbResult CreateDgnDbTables();
    BeSQLite::DbResult InitializeDgnDb(CreateDgnDbParams const& params);
    BeSQLite::DbResult SaveDgnDbSchemaVersion(DgnVersion version=DgnVersion(DGNDB_CURRENT_VERSION_Major,DGNDB_CURRENT_VERSION_Minor,DGNDB_CURRENT_VERSION_Sub1,DGNDB_CURRENT_VERSION_Sub2));
    BeSQLite::DbResult DoOpenDgnDb(BeFileNameCR projectNameIn, OpenParams const&);

public:
    DgnDb();
    virtual ~DgnDb();

    //! Get ae BeFileName for this DgnDb.
    //! @note The superclass method BeSQLite::Db::GetDbFileName may also be used to get the same value, as a Utf8CP.
    BeFileName GetFileName() const {return BeFileName(m_fileName);}

    //! Get the schema version of an opened DgnDb.
    DGNPLATFORM_EXPORT DgnVersion GetSchemaVersion();

    //! Open an existing DgnDb file.
    //! @param[out] status BE_SQLITE_OK if the DgnDb file was successfully opened, error code otherwise. May be NULL.
    //! @param[in] filename The name of the BeSQLite::Db file from which the DgnDb is to be opened. Must be a valid filename on the local
    //! file system. It is not legal to open a DgnDb over a network share.
    //! @param[in] openParams Parameters for opening the database file
    //! @return a reference counted pointer to the opened DgnDb. Its IsValid() method will be false if the open failed for any reason.
    //! @note If this method succeeds, it will return a valid DgnDbPtr. The project will be automatically closed when the last reference
    //! to it is released. There is no way to hold a pointer to a "closed project".
    //! @note A DgnDb can have an expiration date. See Db::IsExpired
    DGNPLATFORM_EXPORT static DgnDbPtr OpenDgnDb(BeSQLite::DbResult* status, BeFileNameCR filename, OpenParams const& openParams);

    //! Create and open a new DgnDb file.
    //! @param[out] status BE_SQLITE_OK if the DgnDb file was successfully created, error code otherwise. May be NULL.
    //! @param[in] filename The name of the file for the new DgnDb. Must be a valid filename on the local
    //! filesystem. It is not legal to create a DgnDb over a network share.
    //! @param[in] params Parameters that control aspects of the newly created DgnDb
    //! @return a reference counted pointer to the newly created DgnDb. Its IsValid() method will return false if the open failed for any reason.
    //! @note If this method succeeds, it will return a valid DgnDbPtr. The DgnDb will be automatically closed when the last reference
    //! to it is released. There is no way to hold a pointer to a "closed project".
    DGNPLATFORM_EXPORT static DgnDbPtr CreateDgnDb(BeSQLite::DbResult* status, BeFileNameCR filename, CreateDgnDbParams const& params);

    DgnModels& Models() const {return const_cast<DgnModels&>(m_models);}                 //!< The DgnModels of this DgnDb
    DgnElements& Elements() const{return const_cast<DgnElements&>(m_elements);}          //!< The DgnElements of this DgnDb
    DgnViews& Views() const {return const_cast<DgnViews&>(m_views);}                     //!< The DgnViews for this DgnDb
    DgnCategories& Categories() const {return const_cast<DgnCategories&>(m_categories);} //!< The DgnCategories for this DgnDb
    DgnUnits& Units() const {return const_cast<DgnUnits&>(m_units);}                     //!< The units for this DgnDb
    DgnColors& Colors() const {return const_cast<DgnColors&>(m_colors);}                 //!< The named colors for this DgnDb
    DgnStyles& Styles() const {return const_cast<DgnStyles&>(m_styles);}                 //!< The styles for this DgnDb
    DgnGeomParts& GeomParts() const {return const_cast<DgnGeomParts&>(m_geomParts);}     //!< The the geometry parts for this DgnDb
    DgnFonts& Fonts() const {return const_cast<DgnFonts&>(m_fonts); }                    //!< The fonts for this DgnDb
    DgnLinks& Links() const{return const_cast<DgnLinks&>(m_links);}                      //!< The DgnLinks for this DgnDb
    DgnDomains& Domains() const {return const_cast<DgnDomains&>(m_domains);}             //!< The DgnDomains associated with this DgnDb.
    DgnMaterials& Materials() const {return const_cast<DgnMaterials&>(m_materials);}     //!< The materials for this DgnDb
    DgnLights& Lights() const {return const_cast<DgnLights&>(m_lights);}                 //!< The lights for this DgnDb
    DgnTextures& Textures() const {return const_cast<DgnTextures&>(m_textures);}         //!< The textures for this DgnDb.
    DgnAuthorities& Authorities() const {return const_cast<DgnAuthorities&>(m_authorities);} //!< The authorities associated with this DgnDb
    DGNPLATFORM_EXPORT TxnManagerR Txns();                    //!< The Txns for this DgnDb.

    //! Gets a cached and prepared ECSqlStatement.
    DGNPLATFORM_EXPORT BeSQLite::EC::CachedECSqlStatementPtr GetPreparedECSqlStatement(Utf8CP ecsql) const;

    //! Perform a SQLite VACUUM on this DgnDb. This potentially makes the file smaller and more efficient to access.
    DGNPLATFORM_EXPORT DgnDbStatus CompactFile();

    //! Determine whether this DgnDb is the master copy.
    bool IsMasterCopy() const {return GetRepositoryId().IsMasterId();}

    //! Determine whether this DgnDb is a briefcase.
    bool IsBriefcase() const {return !IsMasterCopy();}
};

inline BeSQLite::DbResult DgnViews::QueryProperty(void* value, uint32_t size, DgnViewId viewId, DgnViewPropertySpecCR spec, uint64_t id)const {return m_dgndb.QueryProperty(value, size, spec, viewId.GetValue(), id);}
inline BeSQLite::DbResult DgnViews::QueryProperty(Utf8StringR value, DgnViewId viewId, DgnViewPropertySpecCR spec, uint64_t id) const{return m_dgndb.QueryProperty(value, spec, viewId.GetValue(), id);}
inline BeSQLite::DbResult DgnViews::QueryPropertySize(uint32_t& size, DgnViewId viewId, DgnViewPropertySpecCR spec, uint64_t id) const{return m_dgndb.QueryPropertySize(size, spec, viewId.GetValue(), id);}
inline BeSQLite::DbResult DgnViews::SaveProperty(DgnViewId viewId, DgnViewPropertySpecCR spec, void const* value, uint32_t size, uint64_t id) {return m_dgndb.SaveProperty(spec, value, size, viewId.GetValue(), id);}
inline BeSQLite::DbResult DgnViews::SavePropertyString(DgnViewId viewId, DgnViewPropertySpecCR spec, Utf8StringCR value, uint64_t id) {return m_dgndb.SavePropertyString(spec, value, viewId.GetValue(), id);}
inline BeSQLite::DbResult DgnViews::DeleteProperty(DgnViewId viewId, DgnViewPropertySpecCR spec, uint64_t id) {return m_dgndb.DeleteProperty(spec, viewId.GetValue(), id);}

END_BENTLEY_DGN_NAMESPACE
<|MERGE_RESOLUTION|>--- conflicted
+++ resolved
@@ -1,233 +1,226 @@
-/*--------------------------------------------------------------------------------------+
-|
-|     $Source: PublicAPI/DgnPlatform/DgnCore/DgnDb.h $
-|
-|  $Copyright: (c) 2015 Bentley Systems, Incorporated. All rights reserved. $
-|
-+--------------------------------------------------------------------------------------*/
-#pragma once
-//__PUBLISH_SECTION_START__
-
-#include "DgnDbTables.h"
-#include "DgnModel.h"
-#include "DgnDomain.h"
-#include "DgnMaterial.h"
-#include "DgnTexture.h"
-#include "DgnLight.h"
-#include <Bentley/BeFileName.h>
-
-/** @addtogroup DgnDbGroup
-
-Classes for creating and opening a DgnDb.
-
-A DgnDb is a BeSQLite::Db that holds data based on the Dgn schema. A DgnDb object is used to access the database.
-
-@ref PAGE_DgnPlatform
-*/
-
-BEGIN_BENTLEY_DGN_NAMESPACE
-
-//=======================================================================================
-// @bsiclass                                                    Keith.Bentley   05/13
-//=======================================================================================
-enum DgnDbSchemaValues : int32_t
-    {
-    DGNDB_CURRENT_VERSION_Major = 5,
-    DGNDB_CURRENT_VERSION_Minor = 4,
-    DGNDB_CURRENT_VERSION_Sub1  = 0,
-    DGNDB_CURRENT_VERSION_Sub2  = 0,
-
-    DGNDB_SUPPORTED_VERSION_Major = 5,  // oldest version of the schema supported by the current api
-    DGNDB_SUPPORTED_VERSION_Minor = 2,
-    };
-
-//=======================================================================================
-//! Supplies the parameters necessary to create new DgnDbs.
-// @bsiclass
-//=======================================================================================
-struct CreateDgnDbParams : BeSQLite::Db::CreateParams
-{
-public:
-    bool            m_overwriteExisting;
-    Utf8String      m_name;
-    Utf8String      m_description;
-    Utf8String      m_client;
-    BeFileName      m_seedDb;
-    BeSQLite::BeGuid m_guid;
-
-<<<<<<< HEAD
-    //! @param[in] guid The BeDbGuid to store in the newly created DgnDb. If not supplied, a new BeDbGuid is created.
-    //! @note The new BeDbGuid can be obtained via GetGuid.
-    CreateDgnDbParams(BeDbGuid guid=BeDbGuid()) : BeSQLite::Db::CreateParams(), m_guid(guid) {if (!m_guid.IsValid()) m_guid.Create(); }
-=======
-    //! ctor for CreateDgnDbParams.
-    //! @param[in] guid The BeSQLite::BeGuid to store in the newly created DgnDb. If not supplied, a new BeSQLite::BeGuid is created.
-    //! @note The new BeSQLite::BeGuid can be obtained via GetGuid.
-    CreateDgnDbParams(BeSQLite::BeGuid guid=BeSQLite::BeGuid()) : BeSQLite::Db::CreateParams(), m_guid(guid) {if (!m_guid.IsValid()) m_guid.Create(); }
->>>>>>> 2e5cab4d
-
-    //! Set the value to be stored as the ProjectName property in the new DgnDb created using this CreateDgnDbParams/
-    //! @note This value is stored as a property in the project. It does *not* refer to a file name.
-    void SetProjectName(Utf8CP name) {m_name.AssignOrClear(name);}
-
-    //! Set the value to be stored as the ProjectDescription property in the new DgnDb created using this CreateDgnDbParams.
-    void SetProjectDescription(Utf8CP description) {m_description.AssignOrClear(description);}
-
-    //! Set the value to be stored as the Client property in the new DgnDb created using this CreateDgnDbParams.
-    void SetClient(Utf8CP client) {m_client = client;}
-
-    //! Set the filename of an existing, valid, SQLite file to be used as the "seed database" for the new DgnDb created using this CreateDgnDbParams.
-    //! If a SeedDb is specified, it is merely copied verbatim to the filename supplied to DgnDb::CreateDgnDb. Then, the DgnDb
-    //! tables are added to the copy of the seed database.
-    //! @note The default is to create a new database from scratch (in other words, no seed database).
-    //! @note When using a seed database, it determines the page size, encoding, compression, user_version, etc, for the database. Make sure they are appropriate
-    //! for your needs.
-    void SetSeedDb(BeFileNameCR seedDb) {m_seedDb = seedDb;}
-
-    //! Get the BeSQLite::BeGuid to be stored in the newly created DgnDb. This is only necessary if you don't supply a valid BeSQLite::BeGuid
-    //! to the ctor.
-    BeSQLite::BeGuid GetGuid() const {return m_guid;}
-
-    //! Determine whether to overwrite an existing file in DgnDb::CreateDgnDb. The default is to fail if a file by the supplied name
-    //! already exists.
-    void SetOverwriteExisting(bool val) {m_overwriteExisting = val;}
-};
-
-//=======================================================================================
-//! A 4-digit number that specifies a serializable version of something in a DgnDb.
-// @bsiclass
-//=======================================================================================
-struct DgnVersion : BeSQLite::SchemaVersion
-{
-    DgnVersion(uint16_t major, uint16_t minor, uint16_t sub1, uint16_t sub2) : SchemaVersion(major, minor, sub1, sub2) {}
-    DgnVersion(Utf8CP val) : SchemaVersion(val){}
-};
-
-//=======================================================================================
-//! A DgnDb is an in-memory object to access the information in a DgnDb file.
-//! @ingroup DgnDbGroup
-// @bsiclass
-//=======================================================================================
-struct DgnDb : RefCounted<BeSQLite::EC::ECDb>
-{
-    DEFINE_T_SUPER(BeSQLite::EC::ECDb)
-
-    //=======================================================================================
-    // @bsiclass                                                    Keith.Bentley   05/13
-    //=======================================================================================
-    struct EXPORT_VTABLE_ATTRIBUTE OpenParams : BeSQLite::Db::OpenParams
-    {
-        explicit OpenParams(OpenMode openMode, BeSQLite::DefaultTxn startDefaultTxn=BeSQLite::DefaultTxn::Yes) : Db::OpenParams(openMode, startDefaultTxn) {}
-        virtual ~OpenParams() {}
-
-        BeSQLite::DbResult UpgradeSchema(DgnDbR) const;
-        DGNPLATFORM_EXPORT virtual BeSQLite::DbResult _DoUpgrade(DgnDbR, DgnVersion& from) const;
-    };
-
-private:
-    void Destroy();
-
-protected:
-    friend struct Txns;
-    friend struct DgnElement;
-
-    Utf8String      m_fileName;
-    DgnElements     m_elements;
-    DgnModels       m_models;
-    DgnVersion      m_schemaVersion;
-    DgnDomains      m_domains;
-    DgnFonts        m_fonts;
-    DgnColors       m_colors;
-    DgnCategories   m_categories;
-    DgnStyles       m_styles;
-    DgnUnits        m_units;
-    DgnViews        m_views;
-    DgnGeomParts    m_geomParts;
-    DgnMaterials    m_materials;
-    DgnLinks        m_links;
-    DgnAuthorities  m_authorities;
-    DgnTextures     m_textures;
-    DgnLights       m_lights;
-    TxnManagerPtr   m_txnManager;
-    BeSQLite::EC::ECSqlStatementCache m_ecsqlCache;
-
-    DGNPLATFORM_EXPORT virtual BeSQLite::DbResult _VerifySchemaVersion(BeSQLite::Db::OpenParams const& params) override;
-    DGNPLATFORM_EXPORT virtual void _OnDbClose() override;
-    DGNPLATFORM_EXPORT virtual BeSQLite::DbResult _OnDbOpened() override;
-
-    BeSQLite::DbResult CreateNewDgnDb(BeFileNameCR boundFileName, CreateDgnDbParams const& params);
-    BeSQLite::DbResult CreateDgnDbTables();
-    BeSQLite::DbResult InitializeDgnDb(CreateDgnDbParams const& params);
-    BeSQLite::DbResult SaveDgnDbSchemaVersion(DgnVersion version=DgnVersion(DGNDB_CURRENT_VERSION_Major,DGNDB_CURRENT_VERSION_Minor,DGNDB_CURRENT_VERSION_Sub1,DGNDB_CURRENT_VERSION_Sub2));
-    BeSQLite::DbResult DoOpenDgnDb(BeFileNameCR projectNameIn, OpenParams const&);
-
-public:
-    DgnDb();
-    virtual ~DgnDb();
-
-    //! Get ae BeFileName for this DgnDb.
-    //! @note The superclass method BeSQLite::Db::GetDbFileName may also be used to get the same value, as a Utf8CP.
-    BeFileName GetFileName() const {return BeFileName(m_fileName);}
-
-    //! Get the schema version of an opened DgnDb.
-    DGNPLATFORM_EXPORT DgnVersion GetSchemaVersion();
-
-    //! Open an existing DgnDb file.
-    //! @param[out] status BE_SQLITE_OK if the DgnDb file was successfully opened, error code otherwise. May be NULL.
-    //! @param[in] filename The name of the BeSQLite::Db file from which the DgnDb is to be opened. Must be a valid filename on the local
-    //! file system. It is not legal to open a DgnDb over a network share.
-    //! @param[in] openParams Parameters for opening the database file
-    //! @return a reference counted pointer to the opened DgnDb. Its IsValid() method will be false if the open failed for any reason.
-    //! @note If this method succeeds, it will return a valid DgnDbPtr. The project will be automatically closed when the last reference
-    //! to it is released. There is no way to hold a pointer to a "closed project".
-    //! @note A DgnDb can have an expiration date. See Db::IsExpired
-    DGNPLATFORM_EXPORT static DgnDbPtr OpenDgnDb(BeSQLite::DbResult* status, BeFileNameCR filename, OpenParams const& openParams);
-
-    //! Create and open a new DgnDb file.
-    //! @param[out] status BE_SQLITE_OK if the DgnDb file was successfully created, error code otherwise. May be NULL.
-    //! @param[in] filename The name of the file for the new DgnDb. Must be a valid filename on the local
-    //! filesystem. It is not legal to create a DgnDb over a network share.
-    //! @param[in] params Parameters that control aspects of the newly created DgnDb
-    //! @return a reference counted pointer to the newly created DgnDb. Its IsValid() method will return false if the open failed for any reason.
-    //! @note If this method succeeds, it will return a valid DgnDbPtr. The DgnDb will be automatically closed when the last reference
-    //! to it is released. There is no way to hold a pointer to a "closed project".
-    DGNPLATFORM_EXPORT static DgnDbPtr CreateDgnDb(BeSQLite::DbResult* status, BeFileNameCR filename, CreateDgnDbParams const& params);
-
-    DgnModels& Models() const {return const_cast<DgnModels&>(m_models);}                 //!< The DgnModels of this DgnDb
-    DgnElements& Elements() const{return const_cast<DgnElements&>(m_elements);}          //!< The DgnElements of this DgnDb
-    DgnViews& Views() const {return const_cast<DgnViews&>(m_views);}                     //!< The DgnViews for this DgnDb
-    DgnCategories& Categories() const {return const_cast<DgnCategories&>(m_categories);} //!< The DgnCategories for this DgnDb
-    DgnUnits& Units() const {return const_cast<DgnUnits&>(m_units);}                     //!< The units for this DgnDb
-    DgnColors& Colors() const {return const_cast<DgnColors&>(m_colors);}                 //!< The named colors for this DgnDb
-    DgnStyles& Styles() const {return const_cast<DgnStyles&>(m_styles);}                 //!< The styles for this DgnDb
-    DgnGeomParts& GeomParts() const {return const_cast<DgnGeomParts&>(m_geomParts);}     //!< The the geometry parts for this DgnDb
-    DgnFonts& Fonts() const {return const_cast<DgnFonts&>(m_fonts); }                    //!< The fonts for this DgnDb
-    DgnLinks& Links() const{return const_cast<DgnLinks&>(m_links);}                      //!< The DgnLinks for this DgnDb
-    DgnDomains& Domains() const {return const_cast<DgnDomains&>(m_domains);}             //!< The DgnDomains associated with this DgnDb.
-    DgnMaterials& Materials() const {return const_cast<DgnMaterials&>(m_materials);}     //!< The materials for this DgnDb
-    DgnLights& Lights() const {return const_cast<DgnLights&>(m_lights);}                 //!< The lights for this DgnDb
-    DgnTextures& Textures() const {return const_cast<DgnTextures&>(m_textures);}         //!< The textures for this DgnDb.
-    DgnAuthorities& Authorities() const {return const_cast<DgnAuthorities&>(m_authorities);} //!< The authorities associated with this DgnDb
-    DGNPLATFORM_EXPORT TxnManagerR Txns();                    //!< The Txns for this DgnDb.
-
-    //! Gets a cached and prepared ECSqlStatement.
-    DGNPLATFORM_EXPORT BeSQLite::EC::CachedECSqlStatementPtr GetPreparedECSqlStatement(Utf8CP ecsql) const;
-
-    //! Perform a SQLite VACUUM on this DgnDb. This potentially makes the file smaller and more efficient to access.
-    DGNPLATFORM_EXPORT DgnDbStatus CompactFile();
-
-    //! Determine whether this DgnDb is the master copy.
-    bool IsMasterCopy() const {return GetRepositoryId().IsMasterId();}
-
-    //! Determine whether this DgnDb is a briefcase.
-    bool IsBriefcase() const {return !IsMasterCopy();}
-};
-
-inline BeSQLite::DbResult DgnViews::QueryProperty(void* value, uint32_t size, DgnViewId viewId, DgnViewPropertySpecCR spec, uint64_t id)const {return m_dgndb.QueryProperty(value, size, spec, viewId.GetValue(), id);}
-inline BeSQLite::DbResult DgnViews::QueryProperty(Utf8StringR value, DgnViewId viewId, DgnViewPropertySpecCR spec, uint64_t id) const{return m_dgndb.QueryProperty(value, spec, viewId.GetValue(), id);}
-inline BeSQLite::DbResult DgnViews::QueryPropertySize(uint32_t& size, DgnViewId viewId, DgnViewPropertySpecCR spec, uint64_t id) const{return m_dgndb.QueryPropertySize(size, spec, viewId.GetValue(), id);}
-inline BeSQLite::DbResult DgnViews::SaveProperty(DgnViewId viewId, DgnViewPropertySpecCR spec, void const* value, uint32_t size, uint64_t id) {return m_dgndb.SaveProperty(spec, value, size, viewId.GetValue(), id);}
-inline BeSQLite::DbResult DgnViews::SavePropertyString(DgnViewId viewId, DgnViewPropertySpecCR spec, Utf8StringCR value, uint64_t id) {return m_dgndb.SavePropertyString(spec, value, viewId.GetValue(), id);}
-inline BeSQLite::DbResult DgnViews::DeleteProperty(DgnViewId viewId, DgnViewPropertySpecCR spec, uint64_t id) {return m_dgndb.DeleteProperty(spec, viewId.GetValue(), id);}
-
-END_BENTLEY_DGN_NAMESPACE
+/*--------------------------------------------------------------------------------------+
+|
+|     $Source: PublicAPI/DgnPlatform/DgnCore/DgnDb.h $
+|
+|  $Copyright: (c) 2015 Bentley Systems, Incorporated. All rights reserved. $
+|
++--------------------------------------------------------------------------------------*/
+#pragma once
+//__PUBLISH_SECTION_START__
+
+#include "DgnDbTables.h"
+#include "DgnModel.h"
+#include "DgnDomain.h"
+#include "DgnMaterial.h"
+#include "DgnTexture.h"
+#include "DgnLight.h"
+#include <Bentley/BeFileName.h>
+
+/** @addtogroup DgnDbGroup
+
+Classes for creating and opening a DgnDb.
+
+A DgnDb is a BeSQLite::Db that holds data based on the Dgn schema. A DgnDb object is used to access the database.
+
+@ref PAGE_DgnPlatform
+*/
+
+BEGIN_BENTLEY_DGN_NAMESPACE
+
+//=======================================================================================
+// @bsiclass                                                    Keith.Bentley   05/13
+//=======================================================================================
+enum DgnDbSchemaValues : int32_t
+    {
+    DGNDB_CURRENT_VERSION_Major = 5,
+    DGNDB_CURRENT_VERSION_Minor = 4,
+    DGNDB_CURRENT_VERSION_Sub1  = 0,
+    DGNDB_CURRENT_VERSION_Sub2  = 0,
+
+    DGNDB_SUPPORTED_VERSION_Major = 5,  // oldest version of the schema supported by the current api
+    DGNDB_SUPPORTED_VERSION_Minor = 2,
+    };
+
+//=======================================================================================
+//! Supplies the parameters necessary to create new DgnDbs.
+// @bsiclass
+//=======================================================================================
+struct CreateDgnDbParams : BeSQLite::Db::CreateParams
+{
+public:
+    bool            m_overwriteExisting;
+    Utf8String      m_name;
+    Utf8String      m_description;
+    Utf8String      m_client;
+    BeFileName      m_seedDb;
+    BeSQLite::BeGuid m_guid;
+
+    //! @param[in] guid The BeSQLite::BeGuid to store in the newly created DgnDb. If not supplied, a new BeSQLite::BeGuid is created.
+    //! @note The new BeSQLite::BeGuid can be obtained via GetGuid.
+    CreateDgnDbParams(BeSQLite::BeGuid guid=BeSQLite::BeGuid()) : BeSQLite::Db::CreateParams(), m_guid(guid) {if (!m_guid.IsValid()) m_guid.Create(); }
+
+    //! Set the value to be stored as the ProjectName property in the new DgnDb created using this CreateDgnDbParams/
+    //! @note This value is stored as a property in the project. It does *not* refer to a file name.
+    void SetProjectName(Utf8CP name) {m_name.AssignOrClear(name);}
+
+    //! Set the value to be stored as the ProjectDescription property in the new DgnDb created using this CreateDgnDbParams.
+    void SetProjectDescription(Utf8CP description) {m_description.AssignOrClear(description);}
+
+    //! Set the value to be stored as the Client property in the new DgnDb created using this CreateDgnDbParams.
+    void SetClient(Utf8CP client) {m_client = client;}
+
+    //! Set the filename of an existing, valid, SQLite file to be used as the "seed database" for the new DgnDb created using this CreateDgnDbParams.
+    //! If a SeedDb is specified, it is merely copied verbatim to the filename supplied to DgnDb::CreateDgnDb. Then, the DgnDb
+    //! tables are added to the copy of the seed database.
+    //! @note The default is to create a new database from scratch (in other words, no seed database).
+    //! @note When using a seed database, it determines the page size, encoding, compression, user_version, etc, for the database. Make sure they are appropriate
+    //! for your needs.
+    void SetSeedDb(BeFileNameCR seedDb) {m_seedDb = seedDb;}
+
+    //! Get the BeSQLite::BeGuid to be stored in the newly created DgnDb. This is only necessary if you don't supply a valid BeSQLite::BeGuid
+    //! to the ctor.
+    BeSQLite::BeGuid GetGuid() const {return m_guid;}
+
+    //! Determine whether to overwrite an existing file in DgnDb::CreateDgnDb. The default is to fail if a file by the supplied name
+    //! already exists.
+    void SetOverwriteExisting(bool val) {m_overwriteExisting = val;}
+};
+
+//=======================================================================================
+//! A 4-digit number that specifies a serializable version of something in a DgnDb.
+// @bsiclass
+//=======================================================================================
+struct DgnVersion : BeSQLite::SchemaVersion
+{
+    DgnVersion(uint16_t major, uint16_t minor, uint16_t sub1, uint16_t sub2) : SchemaVersion(major, minor, sub1, sub2) {}
+    DgnVersion(Utf8CP val) : SchemaVersion(val){}
+};
+
+//=======================================================================================
+//! A DgnDb is an in-memory object to access the information in a DgnDb file.
+//! @ingroup DgnDbGroup
+// @bsiclass
+//=======================================================================================
+struct DgnDb : RefCounted<BeSQLite::EC::ECDb>
+{
+    DEFINE_T_SUPER(BeSQLite::EC::ECDb)
+
+    //=======================================================================================
+    // @bsiclass                                                    Keith.Bentley   05/13
+    //=======================================================================================
+    struct EXPORT_VTABLE_ATTRIBUTE OpenParams : BeSQLite::Db::OpenParams
+    {
+        explicit OpenParams(OpenMode openMode, BeSQLite::DefaultTxn startDefaultTxn=BeSQLite::DefaultTxn::Yes) : Db::OpenParams(openMode, startDefaultTxn) {}
+        virtual ~OpenParams() {}
+
+        BeSQLite::DbResult UpgradeSchema(DgnDbR) const;
+        DGNPLATFORM_EXPORT virtual BeSQLite::DbResult _DoUpgrade(DgnDbR, DgnVersion& from) const;
+    };
+
+private:
+    void Destroy();
+
+protected:
+    friend struct Txns;
+    friend struct DgnElement;
+
+    Utf8String      m_fileName;
+    DgnElements     m_elements;
+    DgnModels       m_models;
+    DgnVersion      m_schemaVersion;
+    DgnDomains      m_domains;
+    DgnFonts        m_fonts;
+    DgnColors       m_colors;
+    DgnCategories   m_categories;
+    DgnStyles       m_styles;
+    DgnUnits        m_units;
+    DgnViews        m_views;
+    DgnGeomParts    m_geomParts;
+    DgnMaterials    m_materials;
+    DgnLinks        m_links;
+    DgnAuthorities  m_authorities;
+    DgnTextures     m_textures;
+    DgnLights       m_lights;
+    TxnManagerPtr   m_txnManager;
+    BeSQLite::EC::ECSqlStatementCache m_ecsqlCache;
+
+    DGNPLATFORM_EXPORT virtual BeSQLite::DbResult _VerifySchemaVersion(BeSQLite::Db::OpenParams const& params) override;
+    DGNPLATFORM_EXPORT virtual void _OnDbClose() override;
+    DGNPLATFORM_EXPORT virtual BeSQLite::DbResult _OnDbOpened() override;
+
+    BeSQLite::DbResult CreateNewDgnDb(BeFileNameCR boundFileName, CreateDgnDbParams const& params);
+    BeSQLite::DbResult CreateDgnDbTables();
+    BeSQLite::DbResult InitializeDgnDb(CreateDgnDbParams const& params);
+    BeSQLite::DbResult SaveDgnDbSchemaVersion(DgnVersion version=DgnVersion(DGNDB_CURRENT_VERSION_Major,DGNDB_CURRENT_VERSION_Minor,DGNDB_CURRENT_VERSION_Sub1,DGNDB_CURRENT_VERSION_Sub2));
+    BeSQLite::DbResult DoOpenDgnDb(BeFileNameCR projectNameIn, OpenParams const&);
+
+public:
+    DgnDb();
+    virtual ~DgnDb();
+
+    //! Get ae BeFileName for this DgnDb.
+    //! @note The superclass method BeSQLite::Db::GetDbFileName may also be used to get the same value, as a Utf8CP.
+    BeFileName GetFileName() const {return BeFileName(m_fileName);}
+
+    //! Get the schema version of an opened DgnDb.
+    DGNPLATFORM_EXPORT DgnVersion GetSchemaVersion();
+
+    //! Open an existing DgnDb file.
+    //! @param[out] status BE_SQLITE_OK if the DgnDb file was successfully opened, error code otherwise. May be NULL.
+    //! @param[in] filename The name of the BeSQLite::Db file from which the DgnDb is to be opened. Must be a valid filename on the local
+    //! file system. It is not legal to open a DgnDb over a network share.
+    //! @param[in] openParams Parameters for opening the database file
+    //! @return a reference counted pointer to the opened DgnDb. Its IsValid() method will be false if the open failed for any reason.
+    //! @note If this method succeeds, it will return a valid DgnDbPtr. The project will be automatically closed when the last reference
+    //! to it is released. There is no way to hold a pointer to a "closed project".
+    //! @note A DgnDb can have an expiration date. See Db::IsExpired
+    DGNPLATFORM_EXPORT static DgnDbPtr OpenDgnDb(BeSQLite::DbResult* status, BeFileNameCR filename, OpenParams const& openParams);
+
+    //! Create and open a new DgnDb file.
+    //! @param[out] status BE_SQLITE_OK if the DgnDb file was successfully created, error code otherwise. May be NULL.
+    //! @param[in] filename The name of the file for the new DgnDb. Must be a valid filename on the local
+    //! filesystem. It is not legal to create a DgnDb over a network share.
+    //! @param[in] params Parameters that control aspects of the newly created DgnDb
+    //! @return a reference counted pointer to the newly created DgnDb. Its IsValid() method will return false if the open failed for any reason.
+    //! @note If this method succeeds, it will return a valid DgnDbPtr. The DgnDb will be automatically closed when the last reference
+    //! to it is released. There is no way to hold a pointer to a "closed project".
+    DGNPLATFORM_EXPORT static DgnDbPtr CreateDgnDb(BeSQLite::DbResult* status, BeFileNameCR filename, CreateDgnDbParams const& params);
+
+    DgnModels& Models() const {return const_cast<DgnModels&>(m_models);}                 //!< The DgnModels of this DgnDb
+    DgnElements& Elements() const{return const_cast<DgnElements&>(m_elements);}          //!< The DgnElements of this DgnDb
+    DgnViews& Views() const {return const_cast<DgnViews&>(m_views);}                     //!< The DgnViews for this DgnDb
+    DgnCategories& Categories() const {return const_cast<DgnCategories&>(m_categories);} //!< The DgnCategories for this DgnDb
+    DgnUnits& Units() const {return const_cast<DgnUnits&>(m_units);}                     //!< The units for this DgnDb
+    DgnColors& Colors() const {return const_cast<DgnColors&>(m_colors);}                 //!< The named colors for this DgnDb
+    DgnStyles& Styles() const {return const_cast<DgnStyles&>(m_styles);}                 //!< The styles for this DgnDb
+    DgnGeomParts& GeomParts() const {return const_cast<DgnGeomParts&>(m_geomParts);}     //!< The the geometry parts for this DgnDb
+    DgnFonts& Fonts() const {return const_cast<DgnFonts&>(m_fonts); }                    //!< The fonts for this DgnDb
+    DgnLinks& Links() const{return const_cast<DgnLinks&>(m_links);}                      //!< The DgnLinks for this DgnDb
+    DgnDomains& Domains() const {return const_cast<DgnDomains&>(m_domains);}             //!< The DgnDomains associated with this DgnDb.
+    DgnMaterials& Materials() const {return const_cast<DgnMaterials&>(m_materials);}     //!< The materials for this DgnDb
+    DgnLights& Lights() const {return const_cast<DgnLights&>(m_lights);}                 //!< The lights for this DgnDb
+    DgnTextures& Textures() const {return const_cast<DgnTextures&>(m_textures);}         //!< The textures for this DgnDb.
+    DgnAuthorities& Authorities() const {return const_cast<DgnAuthorities&>(m_authorities);} //!< The authorities associated with this DgnDb
+    DGNPLATFORM_EXPORT TxnManagerR Txns();                    //!< The Txns for this DgnDb.
+
+    //! Gets a cached and prepared ECSqlStatement.
+    DGNPLATFORM_EXPORT BeSQLite::EC::CachedECSqlStatementPtr GetPreparedECSqlStatement(Utf8CP ecsql) const;
+
+    //! Perform a SQLite VACUUM on this DgnDb. This potentially makes the file smaller and more efficient to access.
+    DGNPLATFORM_EXPORT DgnDbStatus CompactFile();
+
+    //! Determine whether this DgnDb is the master copy.
+    bool IsMasterCopy() const {return GetRepositoryId().IsMasterId();}
+
+    //! Determine whether this DgnDb is a briefcase.
+    bool IsBriefcase() const {return !IsMasterCopy();}
+};
+
+inline BeSQLite::DbResult DgnViews::QueryProperty(void* value, uint32_t size, DgnViewId viewId, DgnViewPropertySpecCR spec, uint64_t id)const {return m_dgndb.QueryProperty(value, size, spec, viewId.GetValue(), id);}
+inline BeSQLite::DbResult DgnViews::QueryProperty(Utf8StringR value, DgnViewId viewId, DgnViewPropertySpecCR spec, uint64_t id) const{return m_dgndb.QueryProperty(value, spec, viewId.GetValue(), id);}
+inline BeSQLite::DbResult DgnViews::QueryPropertySize(uint32_t& size, DgnViewId viewId, DgnViewPropertySpecCR spec, uint64_t id) const{return m_dgndb.QueryPropertySize(size, spec, viewId.GetValue(), id);}
+inline BeSQLite::DbResult DgnViews::SaveProperty(DgnViewId viewId, DgnViewPropertySpecCR spec, void const* value, uint32_t size, uint64_t id) {return m_dgndb.SaveProperty(spec, value, size, viewId.GetValue(), id);}
+inline BeSQLite::DbResult DgnViews::SavePropertyString(DgnViewId viewId, DgnViewPropertySpecCR spec, Utf8StringCR value, uint64_t id) {return m_dgndb.SavePropertyString(spec, value, viewId.GetValue(), id);}
+inline BeSQLite::DbResult DgnViews::DeleteProperty(DgnViewId viewId, DgnViewPropertySpecCR spec, uint64_t id) {return m_dgndb.DeleteProperty(spec, viewId.GetValue(), id);}
+
+END_BENTLEY_DGN_NAMESPACE