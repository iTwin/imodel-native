--- conflicted
+++ resolved
@@ -1,775 +1,768 @@
-/*--------------------------------------------------------------------------------------+
-|
-|     $Source: PublicAPI/DgnPlatform/DgnCore/DgnElement.h $
-|
-|  $Copyright: (c) 2015 Bentley Systems, Incorporated. All rights reserved. $
-|
-+--------------------------------------------------------------------------------------*/
-#pragma once
-//__PUBLISH_SECTION_START__
-
-/** @addtogroup DgnElementGroup
-
-Classes for working with elements in memory.
-
-Elements must be loaded from @ref DgnProjectGroup and cached in memory before they can be accessed.
-Element are loaded and cached using DgnDb::Elements() methods or using QueryModel's.
-
-*/
-
-BENTLEY_API_TYPEDEFS (HeapZone);
-
-#include <Bentley/BeAssert.h>
-#include <ECObjects/ECInstance.h>
-#include <ECObjects/ECSchema.h>
-
-enum ElementHiliteState
-{
-    HILITED_None                = 0,
-    HILITED_Normal              = 1,
-    HILITED_Bold                = 2,
-    HILITED_Dashed              = 3,
-    HILITED_Background          = 4,
-};
-
-BEGIN_BENTLEY_DGNPLATFORM_NAMESPACE
-
-typedef RefCountedPtr<ElementGeometry> ElementGeometryPtr;
-
-//=======================================================================================
-// @bsiclass                                                     Keith.Bentley   06/08
-//=======================================================================================
-enum DgnElementChangeReason
-{
-    ELEMREF_CHANGE_REASON_Delete        = 1,
-    ELEMREF_CHANGE_REASON_Modify        = 2,
-    ELEMREF_CHANGE_REASON_ClearQVData   = 5,
-};
-
-//=======================================================================================
-//! Create a subclass of this to store non-persistent information on a DgnElement.
-//! @bsiclass
-//=======================================================================================
-struct DgnElementAppData
-{
-    virtual ~DgnElementAppData() {}
-
-    //=======================================================================================
-    //! A unique identifier for this type of DgnElementAppData. A static instance of
-    //! DgnElementAppData::Key should be declared to hold the identifier.
-    //! @bsiclass
-    //=======================================================================================
-    struct Key : BeSQLite::AppDataKey {};
-
-    //! Return a name for this type of app data.
-    //! @remarks Strictly for debugging, does not need to be implemented or localized.
-    //! @return The name string or NULL.
-    virtual WCharCP _GetName() {return NULL;}
-
-    //! Called to clean up owned resources and delete the app data.
-    //! @param[in]  host            DgnElementP that app data was added to.
-    //! @param[in]  unloadingModel  If DgnModel containing host is being unloaded.
-    //! @param[in]  zone            HeapZone for the DgnElementP holding the app data.
-    //! @remarks If the app data was allocated using DgnElement::GetHeapZone(), there is
-    //! nothing to free when unloadingCache is true as the entire heap zone will be freed with
-    //! the cache. If unloadingCache is false, call HeapZone::Free. If a heap zone was not used, call delete/release/free as appropriate.
-    //! @note If the appData was allocated using placement new with DgnElement::GetHeapZone(), the appData's
-    //! destructor should be manually called in this method.
-    virtual void _OnCleanup(DgnElementCP host, bool unloadingModel, HeapZoneR zone) = 0;
-
-    //! Called to allow app data to react to changes to the persistent element it was added to.
-    //! @param[in]  host            DgnElementP that app data was added to.
-    //! @param[in]  qvCacheDeleted  Specific to app data used to cache the display representation.
-    //!                             of the element. Clearing the qvCache invalidates QvElems stored in app data.
-    //! @param[in]  reason          Why _OnElementChanged is being called.
-    //! @return true to drop this app data entry from the element.
-    virtual bool _OnElemChanged(DgnElementP host, bool qvCacheDeleted, DgnElementChangeReason reason) {return false;}
-};
-
-template <class _QvKey> struct QvElemSet;
-//=======================================================================================
-//! @bsiclass
-//=======================================================================================
-struct QvKey32
-{
-private:
-    uint32_t m_key;
-
-public:
-    inline bool LessThan(QvKey32 const& other) const {return m_key < other.m_key;}
-    inline bool Equal(QvKey32 const& other) const    {return m_key == other.m_key;}
-    void DeleteQvElem(QvElem* qvElem);
-    QvKey32(uint32_t key) {m_key = key;} // allow non-explicit!
-};
-
-typedef QvElemSet<QvKey32> T_QvElemSet;
-
-//=======================================================================================
-//! An instance of a element in memory
-//! @bsiclass                                                     KeithBentley    10/00
-//=======================================================================================
-struct EXPORT_VTABLE_ATTRIBUTE DgnElement : NonCopyableClass
-{
-public:
-    enum DirtyFlags {DIRTY_ElemData = 1<<0, DIRTY_Aspects = 1<<1, DIRTY_Both = (DIRTY_ElemData|DIRTY_Aspects)};
-    friend struct DgnElementPool;
-    friend struct DgnModel;
-    friend struct ITxn;
-    friend struct ElemIdTree;
-    friend struct EditElementHandle;
-    friend struct ElementHandler;
-
-    struct CreateParams
-    {
-    DgnModelR       m_model;
-    DgnClassId      m_classId;
-    DgnCategoryId   m_categoryId;
-    Utf8CP          m_code;
-    DgnElementId    m_id;
-    DgnElementId    m_parentId;
-    CreateParams(DgnModelR model, DgnClassId classId, DgnCategoryId category, Utf8CP code=nullptr, DgnElementId id=DgnElementId(), DgnElementId parent=DgnElementId()) :
-                m_model(model), m_classId(classId), m_categoryId(category), m_code(code), m_id(id), m_parentId(parent) {}
-
-    void SetCode(Utf8CP code) {m_code = code;}
-    void SetElementId(DgnElementId id) {m_id=id;}
-    void SetParentId(DgnElementId parent) {m_parentId=parent;}
-    };
-
-protected:
-    DEFINE_BENTLEY_NEW_DELETE_OPERATORS
-
-    struct AppDataEntry
-        {
-        DgnElementAppData::Key const* m_key;
-        DgnElementAppData*            m_obj;
-        AppDataEntry*                 m_next;
-
-        void Init(DgnElementAppData::Key const& key, DgnElementAppData* obj, AppDataEntry* next) {m_key = &key; m_obj = obj; m_next = next;}
-        void ClearEntry(DgnElementCP el, bool unloading, HeapZoneR zone) {if (NULL == m_obj) return; m_obj->_OnCleanup(el, unloading, zone); m_obj=NULL;}
-        void SetEntry(DgnElementAppData* obj, DgnElementCP el, HeapZoneR zone) {ClearEntry(el, false, zone); m_obj = obj;}
-        };
-
-    struct Flags
-        {
-        uint32_t m_lockHeld:1;
-        uint32_t m_editable:1;
-        uint32_t m_inPool:1;
-        uint32_t m_dirtyFlag:2;
-        uint32_t m_deletedRef:1;
-        uint32_t m_inSelectionSet:1;
-        uint32_t m_hiliteState:3;
-        uint32_t m_undisplayed:1;                  // don't display this element.
-        uint32_t m_mark1:1;                        // used by applications
-        uint32_t m_mark2:1;                        // used by applications
-        uint32_t m_elFlags:4;                      // used by element type specific code
-        Flags() {memset(this, 0, sizeof(*this));}
-        };
-
-    mutable BeAtomic<uint32_t> m_refCount;
-    DgnElementId    m_elementId;
-    DgnElementId    m_parentId;
-    DgnModelR       m_dgnModel;
-    DgnClassId      m_classId;
-    DgnCategoryId   m_categoryId;
-    Utf8String      m_code;
-    mutable Flags   m_flags;
-    mutable AppDataEntry* m_appData;
-
-    AppDataEntry* FreeAppDataEntry(AppDataEntry* prev, AppDataEntry& thisEntry, HeapZoneR zone, bool modelUnloading) const;
-
-    void ClearDirty() {m_flags.m_dirtyFlag = 0;}
-    void SetDeletedRef() {m_flags.m_deletedRef = true;}
-    void ClearDeletedRef() {m_flags.m_deletedRef = false;}
-    void SetInPool() {m_flags.m_inPool = true;}
-    void MarkAsDeleted();
-    void UnDeleteElement();
-    virtual uint32_t _GetMemSize() const {return sizeof(*this);}
-    void DeallocateRef(struct DgnElementPool&, bool fileUnloading);
-    DgnModelStatus ReloadFromDb();
-    ECN::IECInstanceR GetSubclassProperties(bool setModifiedFlag) const;
-
-    explicit DgnElement(CreateParams const& params) : m_refCount(0), m_elementId(params.m_id), m_dgnModel(params.m_model), m_classId(params.m_classId), 
-             m_categoryId(params.m_categoryId), m_code(params.m_code), m_parentId(params.m_parentId)
-        {
-        m_appData  = nullptr;
-        }
-
-    virtual ~DgnElement() {}
-    DGNPLATFORM_EXPORT virtual uint32_t _AddRef() const;
-    DGNPLATFORM_EXPORT virtual uint32_t _Release() const;
-    DGNPLATFORM_EXPORT virtual void _GenerateDefaultCode();
-    DGNPLATFORM_EXPORT virtual DgnModelStatus _LoadFromDb(DgnElementPool&);
-    DGNPLATFORM_EXPORT virtual DgnModelStatus _InsertInDb(DgnElementPool&);
-    DGNPLATFORM_EXPORT virtual DgnModelStatus _UpdateInDb(DgnElementPool&);
-    DGNPLATFORM_EXPORT virtual DgnModelStatus _DeleteInDb(DgnElementPool&);
-    //! Virtual copy constructor. If your subclass has member variables, it \em must override _InitFrom. @see _SwapWithModified
-    virtual void _InitFrom(DgnElementCR other) {}
-    //! Virtual move assignment operator. If your subclass has member variables, it \em must override _SwapWithModified. @see _InitFrom
-    DGNPLATFORM_EXPORT virtual DgnModelStatus _SwapWithModified(DgnElementR);
-    virtual DgnModelStatus _OnAdd() {return DGNMODEL_STATUS_Success;}
-    virtual void _OnAdded() {}
-
-public:
-    DGNPLATFORM_EXPORT virtual BentleyStatus _ApplyScheduledChangesToInstances(DgnElementR);
-    DGNPLATFORM_EXPORT void _ClearScheduledChangesToInstances();
-    virtual GeometricElementCP _ToGeometricElement() const {return nullptr;}
-    virtual DgnElement3dCP _ToElement3d() const {return nullptr;}
-    virtual DgnElement2dCP _ToElement2d() const {return nullptr;}
-    virtual PhysicalElementCP _ToPhysicalElement() const {return nullptr;}
-    virtual DrawingElementCP _ToDrawingElement() const {return nullptr;}
-    bool Is3d() const {return nullptr != _ToElement3d();}
-    bool IsInPool() const {return m_flags.m_inPool;}
-
-    void SetElementClassId(DgnClassId classId) {m_classId = classId;}
-    void SetCode(Utf8CP code) {m_code.AssignOrClear(code);}
-    bool IsSameType(DgnElementCR other) {return m_classId == other.m_classId;}
-    bool IsAnyDirty() const {return 0 != m_flags.m_dirtyFlag;}
-    bool IsElemDirty()const {return 0 != (DIRTY_ElemData & m_flags.m_dirtyFlag);}
-    void SetMark1(bool yesNo) const {if (m_flags.m_mark1==yesNo) return; m_flags.m_mark1 = yesNo;}
-    void SetMark2(bool yesNo) const {if (m_flags.m_mark2==yesNo) return; m_flags.m_mark2 = yesNo;}
-    void SetElFlags(int flags) {m_flags.m_elFlags = flags;}
-    bool IsMarked1() const {return true == m_flags.m_mark1;}
-    bool IsMarked2() const {return true == m_flags.m_mark2;}
-    int GetElFlags() const {return m_flags.m_elFlags;}
-    ElementHiliteState IsHilited() const {return (ElementHiliteState) m_flags.m_hiliteState;}
-    void SetHilited(ElementHiliteState newState) const {m_flags.m_hiliteState = newState;}
-    DGNPLATFORM_EXPORT void SetInSelectionSet(bool yesNo);
-
-    void SetCategoryId(DgnCategoryId categoryId) {m_categoryId = categoryId;}
-    uint32_t GetRefCount() const {return m_refCount.load();}
-    void SetDirtyFlags(DirtyFlags flags) {m_flags.m_dirtyFlag |= flags;}
-
-    DGNPLATFORM_EXPORT void ForceElemChanged(bool qvCacheCleared, DgnElementChangeReason);
-    DGNPLATFORM_EXPORT void ForceElemChangedPost();
-    DGNPLATFORM_EXPORT void ClearAllAppData(HeapZoneR, bool cacheUnloading);
-
-    //! Test if the element is in the selection set
-    bool IsInSelectionSet() const {return m_flags.m_inSelectionSet;}
-
-    //! Test if the element is not displayed
-    bool IsUndisplayed() const {return m_flags.m_undisplayed;}
-
-    //! Set the element to be displayed or not displayed
-    void SetUndisplayedFlag(bool yesNo) {m_flags.m_undisplayed = yesNo;}
-
-    //! Determine whether this DgnElement is an element that once existed, but has been deleted.
-    bool IsDeleted() const {return m_flags.m_deletedRef;}
-
-    static DgnElementPtr Create(CreateParams const& params) {return new DgnElement(params);}
-
-    DGNPLATFORM_EXPORT virtual DgnElementPtr Duplicate() const;
-
-    DGNPLATFORM_EXPORT ElementHandlerR GetElementHandler() const;
-
-    /// @name DgnElementAppData Management
-    //@{
-    //! Get the HeapZone for the this element.
-    DGNPLATFORM_EXPORT HeapZoneR GetHeapZone() const;
-
-    //! Add Application Data to this element.
-    //! @param[in] key The AppData's key. If an DgnElementAppData with this key already exists on this element, it is dropped and
-    //! replaced with \a appData.
-    //! @param[in] appData The appData object to attach to this element.
-    //! @param[in] heapZone HeapZone for this element. \b Must be the HeapZone returned by #GetHeapZone.
-    //! @param[in] allowOnDeleted if false (the default), this method will reject adds if the element is deleted.
-    DGNPLATFORM_EXPORT StatusInt AddAppData(DgnElementAppData::Key const& key, DgnElementAppData* appData, HeapZoneR heapZone, bool allowOnDeleted=false) const;
-
-    //! Drop Application data from this element.
-    //! @param[in] key the key for the DgnElementAppData to drop.
-    //! @return SUCCESS if an entry with \a key is found and dropped.
-    DGNPLATFORM_EXPORT StatusInt DropAppData(DgnElementAppData::Key const& key) const;
-
-    //! Find DgnElementAppData on this element by key.
-    //! @param[in] key The key for the DgnElementAppData of interest.
-    //! @return the DgnElementAppData for key \a key, or NULL.
-    DGNPLATFORM_EXPORT DgnElementAppData* FindAppData(DgnElementAppData::Key const& key) const;
-    //@}
-
-    //! Get the DgnModel of this element.
-    DgnModelR GetDgnModel() const {return m_dgnModel;}
-
-    //! Get the DgnDb of this element.
-    DGNPLATFORM_EXPORT DgnDbR GetDgnDb() const;
-
-    //! Get the DgnElementId of the element held by this element.
-    DgnElementId GetElementId() const {return m_elementId;}
-
-    //! Get the Element's DgnClassId (the function/identity of the element)
-    DgnClassId GetClassId() const {return m_classId;}
-
-    //! Get the DgnElementKey (the element DgnClassId and DgnElementId) for this element.
-    DgnElementKey GetElementKey() const {return DgnElementKey(GetClassId(), GetElementId());}
-
-    DGNPLATFORM_EXPORT ECN::ECClassCP GetClass() const;
-
-    //! Get the category of the element held by this element.
-    DgnCategoryId GetCategoryId() const {return m_categoryId;}
-
-    //! Get the code (business key) of the element held by this element.
-    Utf8CP GetCode() const {return m_code.c_str();}
-
-    //! Increment the reference count of this element
-    //! @note This call should always be paired with a corresponding subsequent call to #Release when the element is no longer referenced.
-    uint32_t AddRef() const {return _AddRef();}
-
-    //! Decrement the reference count of this element. When the reference count goes to zero, the element becomes "garbage" and may be reclaimed later.
-    //! @note This call must always follow a previous call to #AddRef.
-    uint32_t Release() const {return _Release();}
-
-    //! Add this DgnElement to its DgnModel. 
-    //! @return DGNMODEL_STATUS_Success if the element was successfully added, error status otherwise.
-    //! @see EditElementHandle::ReplaceInModel for how to update an existing element in its DgnModel.
-    DGNPLATFORM_EXPORT DgnModelStatus AddToModel();
-
-    /// @name Element Properties
-    //@{
-
-    //! Get the properties of this Element, other than the properties defined by dgn.Element.
-    //! Note that the base class properties, including ElementId, ClassId, CategoryId, and Code, are accessed directly through member functions on DgnElement.
-    //! @return an instance that holds the element's subclass properties. The instance will be empty if there are no subclass properties.
-    //! @note This DgnElement controls the lifetime of the returned instance. Do not attempt to delete it.
-    //! @note The returned instance is read-only.
-    //! @see GetSubclassPropertiesR
-    DGNPLATFORM_EXPORT ECN::IECInstanceCR GetSubclassProperties() const;
-
-    //! Get the properties of this Element, other than the properties defined by dgn.Element.
-    //! Note that the base class properties, including ElementId, ClassId, CategoryId, and Code, are accessed directly through member functions on DgnElement.
-    //! @return an instance that holds the element's subclass properties. The instance will be empty if there are no subclass properties.
-    //! @note This DgnElement controls the lifetime of the returned instance. Do not attempt to delete it.
-    //! @note The returned instance is read-write. You can modify its properties.
-    //! @see GetSubclassProperties, CancelSubclassPropertiesChange
-    DGNPLATFORM_EXPORT ECN::IECInstanceR GetSubclassPropertiesR();
-
-    //! Discard all scheduled changes to subclass properties.
-    //! @note This method invalidates the object returned by GetSubclassPropertiesR and GetSubclassProperties
-    DGNPLATFORM_EXPORT void CancelSubclassPropertiesChange();
-
-    //@}
-};
-
-//=======================================================================================
-//! A stream of geometry
-// @bsiclass                                                    Keith.Bentley   12/14
-//=======================================================================================
-struct GeomStream
-    {
-private:
-    uint32_t m_size;
-    uint32_t m_allocSize;
-    uint8_t* m_data;
-
-    void swap(GeomStream& rhs) {std::swap(m_size,rhs.m_size); std::swap(m_allocSize,rhs.m_allocSize); std::swap(m_data,rhs.m_data);}
-
-public:
-    GeomStream() {m_size=m_allocSize=0; m_data=nullptr;}
-    DGNPLATFORM_EXPORT GeomStream(GeomStream const&);
-    DGNPLATFORM_EXPORT ~GeomStream();
-    GeomStream(GeomStream&& rhs) : m_size(rhs.m_size), m_allocSize(rhs.m_allocSize), m_data(rhs.m_data) {rhs.m_size=rhs.m_allocSize=0; rhs.m_data=nullptr;}
-    DGNPLATFORM_EXPORT GeomStream& operator=(GeomStream const&);
-    GeomStream& operator=(GeomStream&& rhs) {GeomStream(std::move(rhs)).swap(*this); return *this;}
-
-    //! Get the size in bytes of the data in this GeomStream
-    uint32_t GetSize() const {return m_size;}
-    //! Get the size in bytes of the buffer for this GeomStream
-    uint32_t GetAllocSize() const {return m_allocSize;}
-    //! Get a const pointer to the GeomStream
-    uint8_t const* GetData() const {return m_data;}
-    //! Get a writeable pointer to the GeomStream
-    uint8_t* GetDataR() const {return m_data;}
-    //! Reserve memory for this GeomStream
-    //! @param[in] size the number of bytes to reserve
-    DGNPLATFORM_EXPORT void ReserveMemory(uint32_t size);
-    //! Save a graphics stream
-    //! @param[in] data the data to save
-    //! @param[in] size number of bytes in data
-    DGNPLATFORM_EXPORT void SaveData(uint8_t const* data, uint32_t size);
-    };
-
-//=======================================================================================
-// @bsiclass                                                    Keith.Bentley   06/14
-//=======================================================================================
-struct Placement3d
-    {
-protected:
-    DPoint3d            m_origin;
-    YawPitchRollAngles  m_angles;
-    ElementAlignedBox3d m_boundingBox;
-    AxisAlignedBox3d    m_range;
-
-public:
-    Placement3d() : m_origin(DPoint3d::FromZero())  {}
-    Placement3d(DPoint3dCR origin, YawPitchRollAngles angles, ElementAlignedBox3dCR box, AxisAlignedBox3dCR range) 
-            : m_origin(origin), m_angles(angles), m_boundingBox(box), m_range(range) {}
-    Placement3d(Placement3d const& rhs) : m_origin(rhs.m_origin), m_angles(rhs.m_angles), m_boundingBox(rhs.m_boundingBox), m_range(rhs.m_range) {}
-    Placement3d(Placement3d&& rhs) : m_origin(rhs.m_origin), m_angles(rhs.m_angles), m_boundingBox(rhs.m_boundingBox), m_range(rhs.m_range) {}
-    Placement3d& operator=(Placement3d&& rhs) {m_origin=rhs.m_origin; m_angles=rhs.m_angles; m_boundingBox=rhs.m_boundingBox; m_range=rhs.m_range; return *this;}
-    Placement3d& operator=(Placement3d const& rhs) {m_origin=rhs.m_origin; m_angles=rhs.m_angles; m_boundingBox=rhs.m_boundingBox; m_range=rhs.m_range; return *this;}
-
-    //! Get the placement origin of the element
-    DPoint3dCR GetOrigin() const {return m_origin;}
-    //! Get a writeable reference to the placement origin of the element
-    DPoint3dR GetOriginR() {return m_origin;}
-
-    //! Get the placement angles of the element
-    YawPitchRollAnglesCR GetAngles() const {return m_angles;}
-    //! Get a writeable reference to the placement angles of the element
-    YawPitchRollAnglesR GetAnglesR() {return m_angles;}
-
-    //! Get the element-aligned bounding box of the element
-    ElementAlignedBox3d const& GetElementBox() const {return m_boundingBox;}
-
-    //! Get a writeable reference to the element-aligned bounding box of the element
-    ElementAlignedBox3d& GetElementBoxR() {return m_boundingBox;}
-
-    //! Get the range of the element
-    AxisAlignedBox3dCR GetRange() const {return m_range;}
-    //! Get a writeable reference to the range of the element
-    AxisAlignedBox3dR GetRangeR() {return m_range;}
-
-    //! Change the range of the element
-    void SetRange(AxisAlignedBox3dCR val) {m_range=val;}
-    
-    //! Determine whether the range of the element is valid 
-    bool IsRangeValid(bool is3d) const {return m_range.IsValid();}
-    };
-
-//=======================================================================================
-// @bsiclass                                                    Keith.Bentley   06/14
-//=======================================================================================
-struct Placement2d
-    {
-protected:
-    DPoint2d            m_origin;
-    double              m_angle;
-    ElementAlignedBox2d m_boundingBox;
-    AxisAlignedBox2d    m_range;
-
-public:
-    Placement2d() : m_origin(DPoint2d::FromZero()), m_angle(0.0)  {}
-    Placement2d(DPoint2dCR origin, double angle, ElementAlignedBox2dCR box, AxisAlignedBox2dCR range) 
-            : m_origin(origin), m_angle(angle), m_boundingBox(box), m_range(range) {}
-    Placement2d(Placement2d const& rhs) : m_origin(rhs.m_origin), m_angle(rhs.m_angle), m_boundingBox(rhs.m_boundingBox), m_range(rhs.m_range) {}
-    Placement2d(Placement2d&& rhs) : m_origin(rhs.m_origin), m_angle(rhs.m_angle), m_boundingBox(rhs.m_boundingBox), m_range(rhs.m_range) {}
-    Placement2d& operator=(Placement2d&& rhs) {m_origin=rhs.m_origin; m_angle=rhs.m_angle; m_boundingBox=rhs.m_boundingBox; m_range=rhs.m_range; return *this;}
-    Placement2d& operator=(Placement2d const& rhs) {m_origin=rhs.m_origin; m_angle=rhs.m_angle; m_boundingBox=rhs.m_boundingBox; m_range=rhs.m_range; return *this;}
-
-    //! Get the placement origin of the element
-    DPoint2dCR GetOrigin() const {return m_origin;}
-    //! Get a writeable reference to the placement origin of the element
-    DPoint2dR GetOriginR() {return m_origin;}
-
-    //! Get the placement angle of the element
-    double GetAngle() const {return m_angle;}
-    //! Get a writeable reference to the placement angle of the element
-    double& GetAngleR() {return m_angle;}
-
-    //! Get the element-aligned bounding box of the element
-    ElementAlignedBox2d const& GetElementBox() const {return m_boundingBox;}
-
-    //! Get a writeable reference to the element-aligned bounding box of the element
-    ElementAlignedBox2d& GetElementBoxR() {return m_boundingBox;}
-
-    //! Get the range of the element
-    AxisAlignedBox2dCR GetRange() const {return m_range;}
-    //! Get a writeable reference to the range of the element
-    AxisAlignedBox2dR GetRangeR() {return m_range;}
-
-    //! Change the range of the element
-    void SetRange(DRange2dCR val) {m_range=val;}
-    
-    //! Determine whether the range of the element is valid 
-    bool IsRangeValid(bool is2d) const {return m_range.IsValid();}
-    };
-
-//=======================================================================================
-// @bsiclass                                                    Keith.Bentley   04/15
-//=======================================================================================
-struct EXPORT_VTABLE_ATTRIBUTE GeometricElement : DgnElement
-{
-    DEFINE_T_SUPER(DgnElement);
-
-protected:
-    GeomStream m_geom;
-    mutable DgnClassId m_itemClassId;
-    mutable ElementItemHandler* m_itemHandler;
-
-    uint32_t _GetMemSize() const override {return sizeof(*this) + m_geom.GetAllocSize();}
-    DGNPLATFORM_EXPORT void _InitFrom(DgnElementCR other) override;
-    DGNPLATFORM_EXPORT DgnModelStatus _LoadFromDb(DgnElementPool&) override;
-    DGNPLATFORM_EXPORT DgnModelStatus _InsertInDb(DgnElementPool&) override;
-    DGNPLATFORM_EXPORT DgnModelStatus _UpdateInDb(DgnElementPool&) override;
-    DGNPLATFORM_EXPORT DgnModelStatus _SwapWithModified(DgnElementR) override;
-    virtual DgnModelStatus _BindInsertGeom(BeSQLite::Statement&) = 0;
-    DGNPLATFORM_EXPORT virtual BentleyStatus _ApplyScheduledChangesToInstances(DgnElementR) override;
-    GeometricElementCP _ToGeometricElement() const override {return this;}
-    explicit GeometricElement(CreateParams const& params) : T_Super(params) {m_itemHandler=nullptr;} 
-    
-    DgnModelStatus DoInsertOrUpdate(BeSQLite::Statement&, DgnElementPool&);
-     
-    bvector<ECN::IECInstancePtr> GetAspects(ECN::ECClassCP ecclass) const;
-    template<typename RTYPE, bool SETMODIFIED>
-    bvector<RTYPE> GetAspects(DgnClassId aspectClass) const;
-    ECN::IECInstanceP GetItem(bool setModifiedFlag) const;
-
-public:
-    virtual AxisAlignedBox3d _GetRange3d() const = 0;
-    virtual DPoint3d _GetOrigin3d() const = 0;
-    virtual ElementAlignedBox3d _GetElementBox3d() const = 0;
-    virtual Transform _GetPlacementTrans() const = 0;
-
-    DGNPLATFORM_EXPORT QvCache* GetMyQvCache() const;
-    DGNPLATFORM_EXPORT QvElem* GetQvElem(uint32_t index) const;
-    DGNPLATFORM_EXPORT bool SetQvElem(QvElem* qvElem, uint32_t index);
-    T_QvElemSet* GetQvElems(bool createIfNotPresent) const;
-    void SetItemClassId(DgnClassId classId) {m_itemClassId = classId;}
-    DGNPLATFORM_EXPORT void SaveGeomStream(GeomStreamCP);
-    DGNPLATFORM_EXPORT virtual void _Draw(ViewContextR) const;
-
-    //! Set the geometry and placement information for this GeometricElement from the supplied ElementGeometry.
-    DGNPLATFORM_EXPORT BentleyStatus SetElementGeom(bvector<ElementGeometryPtr> const& geometry, bvector<ElemDisplayParams> const& appearance, bvector<Transform> const* geomToAspects, DPoint3dCR origin, YawPitchRollAnglesCR angles);
-
-    //! Set the geometry and placement information for this GeometricElement from the supplied ElementGeometry.
-    //! @param[in] geom The element geometry.
-    //! @param[in] subCategory Optional DgnSubCategoryId to control the appearance and visibility of this geometry. if invalid, the default sub-category for the element's category is used.
-    //! @param[in] origin Optional placement origin. When not nullptr, geometry coordinates are assumed to be relative to this origin instead of world.
-    //! @param[in] angles Optional placement angles. Pass nullptr for identity rotation or specific angles. Ignored when origin is nullptr.
-    //! @return SUCCESS if element geometry could be set.
-    DGNPLATFORM_EXPORT BentleyStatus SetElementGeom(ElementGeometryCR geom, DgnSubCategoryId subCategoryId=DgnSubCategoryId(), DPoint3dCP origin=nullptr, YawPitchRollAnglesCP angles=nullptr);
-
-    //! Set the geometry and placement information for this GeometricElement from a CurveVector.
-    DGNPLATFORM_EXPORT BentleyStatus SetElementGeom(CurveVectorCR geom, DgnSubCategoryId subCategoryId=DgnSubCategoryId(), DPoint3dCP origin=nullptr, YawPitchRollAnglesCP angles=nullptr);
-
-    //! Set the geometry and placement information for this GeometricElement from a ICurvePrimitive.
-    DGNPLATFORM_EXPORT BentleyStatus SetElementGeom(ICurvePrimitiveCR geom, DgnSubCategoryId subCategoryId=DgnSubCategoryId(), DPoint3dCP origin=nullptr, YawPitchRollAnglesCP angles=nullptr);
-
-    //! Set the geometry and placement information for this GeometricElement from a ISolidPrimitive.
-    DGNPLATFORM_EXPORT BentleyStatus SetElementGeom(ISolidPrimitiveCR geom, DgnSubCategoryId subCategoryId=DgnSubCategoryId(), DPoint3dCP origin=nullptr, YawPitchRollAnglesCP angles=nullptr);
-
-    //! Set the geometry and placement information for this GeometricElement from a MSBsplineSurface.
-    DGNPLATFORM_EXPORT BentleyStatus SetElementGeom(MSBsplineSurfaceCR geom, DgnSubCategoryId subCategoryId=DgnSubCategoryId(), DPoint3dCP origin=nullptr, YawPitchRollAnglesCP angles=nullptr);
-
-    //! Set the geometry and placement information for this GeometricElement from a PolyfaceQuery.
-    DGNPLATFORM_EXPORT BentleyStatus SetElementGeom(PolyfaceQueryCR geom, DgnSubCategoryId subCategoryId=DgnSubCategoryId(), DPoint3dCP origin=nullptr, YawPitchRollAnglesCP angles=nullptr);
-
-    //! Set the geometry and placement information for this GeometricElement from a ISolidKernelEntity.
-    DGNPLATFORM_EXPORT BentleyStatus SetElementGeom(ISolidKernelEntityCR geom, DgnSubCategoryId subCategoryId=DgnSubCategoryId(), DPoint3dCP origin=nullptr, YawPitchRollAnglesCP angles=nullptr);
-
-<<<<<<< HEAD
-    //! Set the geometry and placement information for this GeometricElement from PhysicalGeometry.
-    DGNPLATFORM_EXPORT BentleyStatus SetElementGeom(PhysicalGeometryCR geom, DPoint3dCR origin, YawPitchRollAnglesCR angles);
-
-    //! Get the GeomStream for this element.
-=======
-    //! Get the ElementGeom for this element.
->>>>>>> db123fb2
-    GeomStreamCR GetGeomStream() const {return m_geom;}
-
-    //! Get a writeable reference to the GeomStream for this element.
-    GeomStreamR GetGeomStreamR() {return m_geom;}
-
-    //! Get the ElementGeom's DgnClassId (the form/geometry of the element)
-    DGNPLATFORM_EXPORT DgnClassId GetItemClassId() const;
-
-    ElementItemKey GetItemKey() const {return ElementItemKey(GetItemClassId(), GetElementId());}
-
-    //! Get the handler that generated the ElementGeom
-    DGNPLATFORM_EXPORT ElementItemHandler& GetItemHandler() const;
-
-    /// @name Element Aspects
-    //@{
-
-    //! Get a copy of the ElementItem associated with this element, if any.
-    //! @return a pointer to a read-only instance that holds the ElementItem's properties, or nullptr if the element has no Item.
-    //! @note This DgnElement controls the lifetime of the returned instance. Do not attempt to delete it.
-    //! @see GetItemP, SetItem, RemoveItem
-    DGNPLATFORM_EXPORT ECN::IECInstanceCP GetItem() const;
-
-    //! Get a writable copy of the ElementItem associated with this element, if any.
-    //! @return a pointer to a read-write instance that holds the ElementItem's properties, or nullptr if the element has no Item.
-    //! @note The returned instance can be used to read and/or modify the ElementItem's properties.
-    //! @note This DgnElement controls the lifetime of the returned instance. Do not attempt to delete it.
-    //! @see GetItem, SetItem, RemoveItem, CancelItemChange
-    DGNPLATFORM_EXPORT ECN::IECInstanceP GetItemP();
-
-    //! Get copies of all existing or pending ElementAspects of the specified class that are associated with this element.
-    //! @param[in] aspectClass      The ECClass of the ElementAspect to query
-    //! @return zero or more ElementAspect instances. The vector will be empty if the element has no ElementAspect of the specified class. The vector
-    //! will hold multiple instances if the element has more than aspect of the specified class.
-    //! @note This DgnElement controls the lifetime of the returned instances. Do not attempt to delete them.
-    //! @see GetItemcp for a direct way to access the ElementItem.
-    //! @see GetAspectsP, SetAspect, RemoveAspect
-    DGNPLATFORM_EXPORT bvector<ECN::IECInstanceCP> GetAspects(DgnClassId aspectClass) const;
-
-    //! Get writable copies of all existing or pending ElementAspects of the specified class that are associated with this element.
-    //! @param[in] aspectClass      The ECClass of the ElementAspect to query
-    //! @return zero or more ElementAspect instances. The vector will be empty if the element has no ElementAspect of the specified class. The vector
-    //! will hold multiple instances if the element has more than aspect of the specified class.
-    //! @note GetAspectsP returns instances that can be used to read and/or modify the aspects' properties.
-    //! @note This DgnElement controls the lifetime of the returned instances. Do not attempt to delete them.
-    //! @see GetItemP for a direct way to access the ElementItem.
-    //! @see GetAspects, SetAspect, RemoveAspect, CancelAspectChange
-    DGNPLATFORM_EXPORT bvector<ECN::IECInstanceP> GetAspectsP(DgnClassId aspectClass);
-
-    //! Set the ElementItem associated with this element.
-    //! If the element does not currently have an ElementItem, then the supplied instance will be used to insert one.
-    //! Otherwise, the supplied instance will be used to update the existing ElementItem.
-    //! The change is buffered in memory and is applied to the database when the element itself is inserted or replaced.
-    //! @note DgnElement will increment the reference count on the supplied instance and then hold onto it.
-    //! @note This method invalidates pointers returned by GetItemP and GetItem
-    //! @see GetItemP, CancelItemChange
-    DGNPLATFORM_EXPORT void SetItem(ECN::IECInstanceR itemInstance);
-
-    //! Specify that the element's ElementItem should be deleted.
-    //! The deletion is buffered in memory and is applied to the database when the element itself is replaced.
-    //! @note This DgnElement will release its reference to the ElementItem instance that it is currently holding, if any.
-    //! @note This method invalidates pointers returned by GetItemP and GetItem
-    DGNPLATFORM_EXPORT void RemoveItem();
-
-    //! Cancel a pending request to insert, update, or delete the ElementItem.
-    //! @note This method invalidates pointers returned by GetItemP and GetItem
-    //! @see GetItemP, SetItem, RemoveItem
-    DGNPLATFORM_EXPORT void CancelItemChange();
-
-    //! Add or update an aspect of this element.
-    //! The change is buffered in memory and is applied to the database when the element itself is inserted or replaced.
-    //! @param[in] instance      The new state of the aspect
-    //! @note DgnElement will increment the reference count on the supplied instance and then hold onto it.
-    //! @note This method invalidates pointers returned by GetAspectsP and GetAspects
-    //! @see SetItem for a direct way to insert or update the ElementItem.
-    //! @see GetAspectsP, CancelAspectChange, RemoveAspect
-    DGNPLATFORM_EXPORT void SetAspect(ECN::IECInstanceR instance);
-
-    //! Specify that an aspect of this element should be deleted.
-    //! The deletion is buffered in memory and is applied to the database when the element itself is replaced.
-    //! @param[in] aspectClass      The ECClass of the ElementAspect to be deleted
-    //! @param[in] aspectId         The ID of the ElementAspect to be deleted
-    //! @note This DgnElement will release its reference to the ElementAspect instance that it is currently holding, if any.
-    //! @note This method invalidates pointers returned by GetAspectsP and GetAspects
-    //! @see RemoveItem for a direct way to delete the ElementItem.
-    DGNPLATFORM_EXPORT void RemoveAspect(DgnClassId aspectClass, BeSQLite::EC::ECInstanceId aspectId);
-
-    //! Cancel a pending request to insert, update, or delete the aspects of this element.
-    //! @note This method invalidates pointers returned by GetAspectsP and GetAspects
-    //! @see RemoveAspect, SetAspect, GetAspectsP
-    DGNPLATFORM_EXPORT void CancelAspectChange(DgnClassId aspectClass, BeSQLite::EC::ECInstanceId aspectId);
-
-    //@}
-};
-
-//=======================================================================================
-// @bsiclass                                                    Keith.Bentley   04/15
-//=======================================================================================
-struct EXPORT_VTABLE_ATTRIBUTE DgnElement3d : GeometricElement
-{
-    DEFINE_T_SUPER(GeometricElement);
-
-    struct CreateParams : DgnElement::CreateParams
-    {
-    DEFINE_T_SUPER(DgnElement::CreateParams);
-
-    Placement3dCR m_placement;
-    CreateParams(DgnModelR model, DgnClassId classId, DgnCategoryId category, Placement3dCR placement=Placement3d(), Utf8CP code=nullptr, DgnElementId id=DgnElementId(), DgnElementId parent=DgnElementId()) :
-        T_Super(model, classId, category, code, id, parent), m_placement(placement) {}
-
-    explicit CreateParams(DgnElement::CreateParams const& params, Placement3dCR placement=Placement3d()) : T_Super(params), m_placement(placement){}
-    };
-
-protected:
-    Placement3d m_placement;
-
-    explicit DgnElement3d(CreateParams const& params) : T_Super(params), m_placement(params.m_placement) {} 
-    DGNPLATFORM_EXPORT DgnModelStatus _LoadFromDb(DgnElementPool&) override;
-    DGNPLATFORM_EXPORT DgnModelStatus _BindInsertGeom(BeSQLite::Statement&) override; // This injects DgnElement3d's members into both _InsertInDb and _UpdateInDb 
-    DGNPLATFORM_EXPORT DgnModelStatus _SwapWithModified(DgnElementR) override;
-    DGNPLATFORM_EXPORT void _InitFrom(DgnElementCR) override;
-
-public:
-    DgnElement3dCP _ToElement3d() const override {return this;}
-    AxisAlignedBox3d _GetRange3d() const override {return GetRange();}
-    DPoint3d _GetOrigin3d() const override {return m_placement.GetOrigin();}
-    Placement3dCR GetPlacement() const {return m_placement;}
-    Placement3dR GetPlacementR() {return m_placement;}
-    AxisAlignedBox3dCR GetRange() const {return m_placement.GetRange();}
-    ElementAlignedBox3d GetElementBox() const {return m_placement.GetElementBox();}
-    ElementAlignedBox3d _GetElementBox3d() const override {return GetElementBox();}
-    Transform _GetPlacementTrans() const override {return m_placement.GetAngles().ToTransform(m_placement.GetOrigin());}
-};
-
-//=======================================================================================
-// @bsiclass                                                    Keith.Bentley   04/15
-//=======================================================================================
-struct EXPORT_VTABLE_ATTRIBUTE PhysicalElement : DgnElement3d
-{
-    DEFINE_T_SUPER(DgnElement3d);
-protected:
-    friend struct PhysicalElementHandler;
-
-    DGNPLATFORM_EXPORT DgnModelStatus _InsertInDb(DgnElementPool& pool) override;
-    DGNPLATFORM_EXPORT DgnModelStatus _UpdateInDb(DgnElementPool&) override;
-
-    PhysicalElementCP _ToPhysicalElement() const override {return this;}
-    explicit PhysicalElement(CreateParams const& params) : T_Super(params) {} 
-
-public:
-    //! Factory method that creates an instance of a PhysicalElement
-    //! @param[in] model Create the PhysicalElement in this PhysicalModel
-    //! @param[in] categoryId specifies the category for the PhysicalElement.
-    DGNPLATFORM_EXPORT static PhysicalElementPtr Create(PhysicalModelR model, DgnCategoryId categoryId);
-
-    //! Get PhysicalElement's DgnClassId in the specified DgnDb.
-    DGNPLATFORM_EXPORT static DgnClassId GetClassId(DgnDbR db);
-};
-
-//=======================================================================================
-// @bsiclass                                                    Keith.Bentley   04/15
-//=======================================================================================
-struct EXPORT_VTABLE_ATTRIBUTE DgnElement2d : GeometricElement
-{
-    DEFINE_T_SUPER(GeometricElement);
-    struct CreateParams : DgnElement::CreateParams
-    {
-    DEFINE_T_SUPER(DgnElement::CreateParams);
-
-    Placement2dCR m_placement;
-    CreateParams(DgnModelR model, DgnClassId classId, DgnCategoryId category, Placement2dCR placement=Placement2d(), Utf8CP code=nullptr, DgnElementId id=DgnElementId(), DgnElementId parent=DgnElementId()) :
-        T_Super(model, classId, category, code, id, parent), m_placement(placement) {}
-
-    explicit CreateParams(DgnElement::CreateParams const& params, Placement2dCR placement=Placement2d()) : T_Super(params), m_placement(placement){}
-    };
-
-protected:
-    Placement2d m_placement;
-    explicit DgnElement2d(CreateParams const& params) : T_Super(params) {} 
-    DGNPLATFORM_EXPORT DgnModelStatus _LoadFromDb(DgnElementPool&) override;
-    DGNPLATFORM_EXPORT DgnModelStatus _BindInsertGeom(BeSQLite::Statement&) override; // This injects DgnElement2d's members into both _InsertInDb and _UpdateInDb 
-    DGNPLATFORM_EXPORT DgnModelStatus _SwapWithModified(DgnElementR) override;
-    DGNPLATFORM_EXPORT void _InitFrom(DgnElementCR) override;
-
-public:
-    DgnElement2dCP _ToElement2d() const override {return this;}
-    AxisAlignedBox3d _GetRange3d() const override {return AxisAlignedBox3d(GetRange());}
-    DPoint3d _GetOrigin3d() const override {return DPoint3d::From(m_placement.GetOrigin());}
-    Placement2dCR GetPlacement() const {return m_placement;}
-    AxisAlignedBox2dCR GetRange() const {return m_placement.GetRange();}
-    ElementAlignedBox2d GetElementBox() const {return m_placement.GetElementBox();}
-    ElementAlignedBox3d _GetElementBox3d() const override {return ElementAlignedBox3d(GetElementBox());}
-    Transform _GetPlacementTrans() const override {Transform t; t.InitFromOriginAngleAndLengths(m_placement.GetOrigin(), m_placement.GetAngle(), 1.0, 1.0); return t;}
-};
-
-//=======================================================================================
-// @bsiclass                                                    Keith.Bentley   04/15
-//=======================================================================================
-struct EXPORT_VTABLE_ATTRIBUTE DrawingElement : DgnElement2d
-{
-    DEFINE_T_SUPER(DgnElement2d);
-protected:
-    friend struct DrawingElementHandler;
-    explicit DrawingElement(CreateParams const& params) : T_Super(params) {} 
-
-    DrawingElementCP _ToDrawingElement() const override {return this;}
-};
-
-
-END_BENTLEY_DGNPLATFORM_NAMESPACE
-//__PUBLISH_SECTION_END__
-
+/*--------------------------------------------------------------------------------------+
+|
+|     $Source: PublicAPI/DgnPlatform/DgnCore/DgnElement.h $
+|
+|  $Copyright: (c) 2015 Bentley Systems, Incorporated. All rights reserved. $
+|
++--------------------------------------------------------------------------------------*/
+#pragma once
+//__PUBLISH_SECTION_START__
+
+/** @addtogroup DgnElementGroup
+
+Classes for working with elements in memory.
+
+Elements must be loaded from @ref DgnProjectGroup and cached in memory before they can be accessed.
+Element are loaded and cached using DgnDb::Elements() methods or using QueryModel's.
+
+*/
+
+BENTLEY_API_TYPEDEFS (HeapZone);
+
+#include <Bentley/BeAssert.h>
+#include <ECObjects/ECInstance.h>
+#include <ECObjects/ECSchema.h>
+
+enum ElementHiliteState
+{
+    HILITED_None                = 0,
+    HILITED_Normal              = 1,
+    HILITED_Bold                = 2,
+    HILITED_Dashed              = 3,
+    HILITED_Background          = 4,
+};
+
+BEGIN_BENTLEY_DGNPLATFORM_NAMESPACE
+
+typedef RefCountedPtr<ElementGeometry> ElementGeometryPtr;
+
+//=======================================================================================
+// @bsiclass                                                     Keith.Bentley   06/08
+//=======================================================================================
+enum DgnElementChangeReason
+{
+    ELEMREF_CHANGE_REASON_Delete        = 1,
+    ELEMREF_CHANGE_REASON_Modify        = 2,
+    ELEMREF_CHANGE_REASON_ClearQVData   = 5,
+};
+
+//=======================================================================================
+//! Create a subclass of this to store non-persistent information on a DgnElement.
+//! @bsiclass
+//=======================================================================================
+struct DgnElementAppData
+{
+    virtual ~DgnElementAppData() {}
+
+    //=======================================================================================
+    //! A unique identifier for this type of DgnElementAppData. A static instance of
+    //! DgnElementAppData::Key should be declared to hold the identifier.
+    //! @bsiclass
+    //=======================================================================================
+    struct Key : BeSQLite::AppDataKey {};
+
+    //! Return a name for this type of app data.
+    //! @remarks Strictly for debugging, does not need to be implemented or localized.
+    //! @return The name string or NULL.
+    virtual WCharCP _GetName() {return NULL;}
+
+    //! Called to clean up owned resources and delete the app data.
+    //! @param[in]  host            DgnElementP that app data was added to.
+    //! @param[in]  unloadingModel  If DgnModel containing host is being unloaded.
+    //! @param[in]  zone            HeapZone for the DgnElementP holding the app data.
+    //! @remarks If the app data was allocated using DgnElement::GetHeapZone(), there is
+    //! nothing to free when unloadingCache is true as the entire heap zone will be freed with
+    //! the cache. If unloadingCache is false, call HeapZone::Free. If a heap zone was not used, call delete/release/free as appropriate.
+    //! @note If the appData was allocated using placement new with DgnElement::GetHeapZone(), the appData's
+    //! destructor should be manually called in this method.
+    virtual void _OnCleanup(DgnElementCP host, bool unloadingModel, HeapZoneR zone) = 0;
+
+    //! Called to allow app data to react to changes to the persistent element it was added to.
+    //! @param[in]  host            DgnElementP that app data was added to.
+    //! @param[in]  qvCacheDeleted  Specific to app data used to cache the display representation.
+    //!                             of the element. Clearing the qvCache invalidates QvElems stored in app data.
+    //! @param[in]  reason          Why _OnElementChanged is being called.
+    //! @return true to drop this app data entry from the element.
+    virtual bool _OnElemChanged(DgnElementP host, bool qvCacheDeleted, DgnElementChangeReason reason) {return false;}
+};
+
+template <class _QvKey> struct QvElemSet;
+//=======================================================================================
+//! @bsiclass
+//=======================================================================================
+struct QvKey32
+{
+private:
+    uint32_t m_key;
+
+public:
+    inline bool LessThan(QvKey32 const& other) const {return m_key < other.m_key;}
+    inline bool Equal(QvKey32 const& other) const    {return m_key == other.m_key;}
+    void DeleteQvElem(QvElem* qvElem);
+    QvKey32(uint32_t key) {m_key = key;} // allow non-explicit!
+};
+
+typedef QvElemSet<QvKey32> T_QvElemSet;
+
+//=======================================================================================
+//! An instance of a element in memory
+//! @bsiclass                                                     KeithBentley    10/00
+//=======================================================================================
+struct EXPORT_VTABLE_ATTRIBUTE DgnElement : NonCopyableClass
+{
+public:
+    enum DirtyFlags {DIRTY_ElemData = 1<<0, DIRTY_Aspects = 1<<1, DIRTY_Both = (DIRTY_ElemData|DIRTY_Aspects)};
+    friend struct DgnElementPool;
+    friend struct DgnModel;
+    friend struct ITxn;
+    friend struct ElemIdTree;
+    friend struct EditElementHandle;
+    friend struct ElementHandler;
+
+    struct CreateParams
+    {
+    DgnModelR       m_model;
+    DgnClassId      m_classId;
+    DgnCategoryId   m_categoryId;
+    Utf8CP          m_code;
+    DgnElementId    m_id;
+    DgnElementId    m_parentId;
+    CreateParams(DgnModelR model, DgnClassId classId, DgnCategoryId category, Utf8CP code=nullptr, DgnElementId id=DgnElementId(), DgnElementId parent=DgnElementId()) :
+                m_model(model), m_classId(classId), m_categoryId(category), m_code(code), m_id(id), m_parentId(parent) {}
+
+    void SetCode(Utf8CP code) {m_code = code;}
+    void SetElementId(DgnElementId id) {m_id=id;}
+    void SetParentId(DgnElementId parent) {m_parentId=parent;}
+    };
+
+protected:
+    DEFINE_BENTLEY_NEW_DELETE_OPERATORS
+
+    struct AppDataEntry
+        {
+        DgnElementAppData::Key const* m_key;
+        DgnElementAppData*            m_obj;
+        AppDataEntry*                 m_next;
+
+        void Init(DgnElementAppData::Key const& key, DgnElementAppData* obj, AppDataEntry* next) {m_key = &key; m_obj = obj; m_next = next;}
+        void ClearEntry(DgnElementCP el, bool unloading, HeapZoneR zone) {if (NULL == m_obj) return; m_obj->_OnCleanup(el, unloading, zone); m_obj=NULL;}
+        void SetEntry(DgnElementAppData* obj, DgnElementCP el, HeapZoneR zone) {ClearEntry(el, false, zone); m_obj = obj;}
+        };
+
+    struct Flags
+        {
+        uint32_t m_lockHeld:1;
+        uint32_t m_editable:1;
+        uint32_t m_inPool:1;
+        uint32_t m_dirtyFlag:2;
+        uint32_t m_deletedRef:1;
+        uint32_t m_inSelectionSet:1;
+        uint32_t m_hiliteState:3;
+        uint32_t m_undisplayed:1;                  // don't display this element.
+        uint32_t m_mark1:1;                        // used by applications
+        uint32_t m_mark2:1;                        // used by applications
+        uint32_t m_elFlags:4;                      // used by element type specific code
+        Flags() {memset(this, 0, sizeof(*this));}
+        };
+
+    mutable BeAtomic<uint32_t> m_refCount;
+    DgnElementId    m_elementId;
+    DgnElementId    m_parentId;
+    DgnModelR       m_dgnModel;
+    DgnClassId      m_classId;
+    DgnCategoryId   m_categoryId;
+    Utf8String      m_code;
+    mutable Flags   m_flags;
+    mutable AppDataEntry* m_appData;
+
+    AppDataEntry* FreeAppDataEntry(AppDataEntry* prev, AppDataEntry& thisEntry, HeapZoneR zone, bool modelUnloading) const;
+
+    void ClearDirty() {m_flags.m_dirtyFlag = 0;}
+    void SetDeletedRef() {m_flags.m_deletedRef = true;}
+    void ClearDeletedRef() {m_flags.m_deletedRef = false;}
+    void SetInPool() {m_flags.m_inPool = true;}
+    void MarkAsDeleted();
+    void UnDeleteElement();
+    virtual uint32_t _GetMemSize() const {return sizeof(*this);}
+    void DeallocateRef(struct DgnElementPool&, bool fileUnloading);
+    DgnModelStatus ReloadFromDb();
+    ECN::IECInstanceR GetSubclassProperties(bool setModifiedFlag) const;
+
+    explicit DgnElement(CreateParams const& params) : m_refCount(0), m_elementId(params.m_id), m_dgnModel(params.m_model), m_classId(params.m_classId), 
+             m_categoryId(params.m_categoryId), m_code(params.m_code), m_parentId(params.m_parentId)
+        {
+        m_appData  = nullptr;
+        }
+
+    virtual ~DgnElement() {}
+    DGNPLATFORM_EXPORT virtual uint32_t _AddRef() const;
+    DGNPLATFORM_EXPORT virtual uint32_t _Release() const;
+    DGNPLATFORM_EXPORT virtual void _GenerateDefaultCode();
+    DGNPLATFORM_EXPORT virtual DgnModelStatus _LoadFromDb(DgnElementPool&);
+    DGNPLATFORM_EXPORT virtual DgnModelStatus _InsertInDb(DgnElementPool&);
+    DGNPLATFORM_EXPORT virtual DgnModelStatus _UpdateInDb(DgnElementPool&);
+    DGNPLATFORM_EXPORT virtual DgnModelStatus _DeleteInDb(DgnElementPool&);
+    //! Virtual copy constructor. If your subclass has member variables, it \em must override _InitFrom. @see _SwapWithModified
+    virtual void _InitFrom(DgnElementCR other) {}
+    //! Virtual move assignment operator. If your subclass has member variables, it \em must override _SwapWithModified. @see _InitFrom
+    DGNPLATFORM_EXPORT virtual DgnModelStatus _SwapWithModified(DgnElementR);
+    virtual DgnModelStatus _OnAdd() {return DGNMODEL_STATUS_Success;}
+    virtual void _OnAdded() {}
+
+public:
+    DGNPLATFORM_EXPORT virtual BentleyStatus _ApplyScheduledChangesToInstances(DgnElementR);
+    DGNPLATFORM_EXPORT void _ClearScheduledChangesToInstances();
+    virtual GeometricElementCP _ToGeometricElement() const {return nullptr;}
+    virtual DgnElement3dCP _ToElement3d() const {return nullptr;}
+    virtual DgnElement2dCP _ToElement2d() const {return nullptr;}
+    virtual PhysicalElementCP _ToPhysicalElement() const {return nullptr;}
+    virtual DrawingElementCP _ToDrawingElement() const {return nullptr;}
+    bool Is3d() const {return nullptr != _ToElement3d();}
+    bool IsInPool() const {return m_flags.m_inPool;}
+
+    void SetElementClassId(DgnClassId classId) {m_classId = classId;}
+    void SetCode(Utf8CP code) {m_code.AssignOrClear(code);}
+    bool IsSameType(DgnElementCR other) {return m_classId == other.m_classId;}
+    bool IsAnyDirty() const {return 0 != m_flags.m_dirtyFlag;}
+    bool IsElemDirty()const {return 0 != (DIRTY_ElemData & m_flags.m_dirtyFlag);}
+    void SetMark1(bool yesNo) const {if (m_flags.m_mark1==yesNo) return; m_flags.m_mark1 = yesNo;}
+    void SetMark2(bool yesNo) const {if (m_flags.m_mark2==yesNo) return; m_flags.m_mark2 = yesNo;}
+    void SetElFlags(int flags) {m_flags.m_elFlags = flags;}
+    bool IsMarked1() const {return true == m_flags.m_mark1;}
+    bool IsMarked2() const {return true == m_flags.m_mark2;}
+    int GetElFlags() const {return m_flags.m_elFlags;}
+    ElementHiliteState IsHilited() const {return (ElementHiliteState) m_flags.m_hiliteState;}
+    void SetHilited(ElementHiliteState newState) const {m_flags.m_hiliteState = newState;}
+    DGNPLATFORM_EXPORT void SetInSelectionSet(bool yesNo);
+
+    void SetCategoryId(DgnCategoryId categoryId) {m_categoryId = categoryId;}
+    uint32_t GetRefCount() const {return m_refCount.load();}
+    void SetDirtyFlags(DirtyFlags flags) {m_flags.m_dirtyFlag |= flags;}
+
+    DGNPLATFORM_EXPORT void ForceElemChanged(bool qvCacheCleared, DgnElementChangeReason);
+    DGNPLATFORM_EXPORT void ForceElemChangedPost();
+    DGNPLATFORM_EXPORT void ClearAllAppData(HeapZoneR, bool cacheUnloading);
+
+    //! Test if the element is in the selection set
+    bool IsInSelectionSet() const {return m_flags.m_inSelectionSet;}
+
+    //! Test if the element is not displayed
+    bool IsUndisplayed() const {return m_flags.m_undisplayed;}
+
+    //! Set the element to be displayed or not displayed
+    void SetUndisplayedFlag(bool yesNo) {m_flags.m_undisplayed = yesNo;}
+
+    //! Determine whether this DgnElement is an element that once existed, but has been deleted.
+    bool IsDeleted() const {return m_flags.m_deletedRef;}
+
+    static DgnElementPtr Create(CreateParams const& params) {return new DgnElement(params);}
+
+    DGNPLATFORM_EXPORT virtual DgnElementPtr Duplicate() const;
+
+    DGNPLATFORM_EXPORT ElementHandlerR GetElementHandler() const;
+
+    /// @name DgnElementAppData Management
+    //@{
+    //! Get the HeapZone for the this element.
+    DGNPLATFORM_EXPORT HeapZoneR GetHeapZone() const;
+
+    //! Add Application Data to this element.
+    //! @param[in] key The AppData's key. If an DgnElementAppData with this key already exists on this element, it is dropped and
+    //! replaced with \a appData.
+    //! @param[in] appData The appData object to attach to this element.
+    //! @param[in] heapZone HeapZone for this element. \b Must be the HeapZone returned by #GetHeapZone.
+    //! @param[in] allowOnDeleted if false (the default), this method will reject adds if the element is deleted.
+    DGNPLATFORM_EXPORT StatusInt AddAppData(DgnElementAppData::Key const& key, DgnElementAppData* appData, HeapZoneR heapZone, bool allowOnDeleted=false) const;
+
+    //! Drop Application data from this element.
+    //! @param[in] key the key for the DgnElementAppData to drop.
+    //! @return SUCCESS if an entry with \a key is found and dropped.
+    DGNPLATFORM_EXPORT StatusInt DropAppData(DgnElementAppData::Key const& key) const;
+
+    //! Find DgnElementAppData on this element by key.
+    //! @param[in] key The key for the DgnElementAppData of interest.
+    //! @return the DgnElementAppData for key \a key, or NULL.
+    DGNPLATFORM_EXPORT DgnElementAppData* FindAppData(DgnElementAppData::Key const& key) const;
+    //@}
+
+    //! Get the DgnModel of this element.
+    DgnModelR GetDgnModel() const {return m_dgnModel;}
+
+    //! Get the DgnDb of this element.
+    DGNPLATFORM_EXPORT DgnDbR GetDgnDb() const;
+
+    //! Get the DgnElementId of the element held by this element.
+    DgnElementId GetElementId() const {return m_elementId;}
+
+    //! Get the Element's DgnClassId (the function/identity of the element)
+    DgnClassId GetClassId() const {return m_classId;}
+
+    //! Get the DgnElementKey (the element DgnClassId and DgnElementId) for this element.
+    DgnElementKey GetElementKey() const {return DgnElementKey(GetClassId(), GetElementId());}
+
+    DGNPLATFORM_EXPORT ECN::ECClassCP GetClass() const;
+
+    //! Get the category of the element held by this element.
+    DgnCategoryId GetCategoryId() const {return m_categoryId;}
+
+    //! Get the code (business key) of the element held by this element.
+    Utf8CP GetCode() const {return m_code.c_str();}
+
+    //! Increment the reference count of this element
+    //! @note This call should always be paired with a corresponding subsequent call to #Release when the element is no longer referenced.
+    uint32_t AddRef() const {return _AddRef();}
+
+    //! Decrement the reference count of this element. When the reference count goes to zero, the element becomes "garbage" and may be reclaimed later.
+    //! @note This call must always follow a previous call to #AddRef.
+    uint32_t Release() const {return _Release();}
+
+    //! Add this DgnElement to its DgnModel. 
+    //! @return DGNMODEL_STATUS_Success if the element was successfully added, error status otherwise.
+    //! @see EditElementHandle::ReplaceInModel for how to update an existing element in its DgnModel.
+    DGNPLATFORM_EXPORT DgnModelStatus AddToModel();
+
+    /// @name Element Properties
+    //@{
+
+    //! Get the properties of this Element, other than the properties defined by dgn.Element.
+    //! Note that the base class properties, including ElementId, ClassId, CategoryId, and Code, are accessed directly through member functions on DgnElement.
+    //! @return an instance that holds the element's subclass properties. The instance will be empty if there are no subclass properties.
+    //! @note This DgnElement controls the lifetime of the returned instance. Do not attempt to delete it.
+    //! @note The returned instance is read-only.
+    //! @see GetSubclassPropertiesR
+    DGNPLATFORM_EXPORT ECN::IECInstanceCR GetSubclassProperties() const;
+
+    //! Get the properties of this Element, other than the properties defined by dgn.Element.
+    //! Note that the base class properties, including ElementId, ClassId, CategoryId, and Code, are accessed directly through member functions on DgnElement.
+    //! @return an instance that holds the element's subclass properties. The instance will be empty if there are no subclass properties.
+    //! @note This DgnElement controls the lifetime of the returned instance. Do not attempt to delete it.
+    //! @note The returned instance is read-write. You can modify its properties.
+    //! @see GetSubclassProperties, CancelSubclassPropertiesChange
+    DGNPLATFORM_EXPORT ECN::IECInstanceR GetSubclassPropertiesR();
+
+    //! Discard all scheduled changes to subclass properties.
+    //! @note This method invalidates the object returned by GetSubclassPropertiesR and GetSubclassProperties
+    DGNPLATFORM_EXPORT void CancelSubclassPropertiesChange();
+
+    //@}
+};
+
+//=======================================================================================
+//! A stream of geometry
+// @bsiclass                                                    Keith.Bentley   12/14
+//=======================================================================================
+struct GeomStream
+    {
+private:
+    uint32_t m_size;
+    uint32_t m_allocSize;
+    uint8_t* m_data;
+
+    void swap(GeomStream& rhs) {std::swap(m_size,rhs.m_size); std::swap(m_allocSize,rhs.m_allocSize); std::swap(m_data,rhs.m_data);}
+
+public:
+    GeomStream() {m_size=m_allocSize=0; m_data=nullptr;}
+    DGNPLATFORM_EXPORT GeomStream(GeomStream const&);
+    DGNPLATFORM_EXPORT ~GeomStream();
+    GeomStream(GeomStream&& rhs) : m_size(rhs.m_size), m_allocSize(rhs.m_allocSize), m_data(rhs.m_data) {rhs.m_size=rhs.m_allocSize=0; rhs.m_data=nullptr;}
+    DGNPLATFORM_EXPORT GeomStream& operator=(GeomStream const&);
+    GeomStream& operator=(GeomStream&& rhs) {GeomStream(std::move(rhs)).swap(*this); return *this;}
+
+    //! Get the size in bytes of the data in this GeomStream
+    uint32_t GetSize() const {return m_size;}
+    //! Get the size in bytes of the buffer for this GeomStream
+    uint32_t GetAllocSize() const {return m_allocSize;}
+    //! Get a const pointer to the GeomStream
+    uint8_t const* GetData() const {return m_data;}
+    //! Get a writeable pointer to the GeomStream
+    uint8_t* GetDataR() const {return m_data;}
+    //! Reserve memory for this GeomStream
+    //! @param[in] size the number of bytes to reserve
+    DGNPLATFORM_EXPORT void ReserveMemory(uint32_t size);
+    //! Save a graphics stream
+    //! @param[in] data the data to save
+    //! @param[in] size number of bytes in data
+    DGNPLATFORM_EXPORT void SaveData(uint8_t const* data, uint32_t size);
+    };
+
+//=======================================================================================
+// @bsiclass                                                    Keith.Bentley   06/14
+//=======================================================================================
+struct Placement3d
+    {
+protected:
+    DPoint3d            m_origin;
+    YawPitchRollAngles  m_angles;
+    ElementAlignedBox3d m_boundingBox;
+    AxisAlignedBox3d    m_range;
+
+public:
+    Placement3d() : m_origin(DPoint3d::FromZero())  {}
+    Placement3d(DPoint3dCR origin, YawPitchRollAngles angles, ElementAlignedBox3dCR box, AxisAlignedBox3dCR range) 
+            : m_origin(origin), m_angles(angles), m_boundingBox(box), m_range(range) {}
+    Placement3d(Placement3d const& rhs) : m_origin(rhs.m_origin), m_angles(rhs.m_angles), m_boundingBox(rhs.m_boundingBox), m_range(rhs.m_range) {}
+    Placement3d(Placement3d&& rhs) : m_origin(rhs.m_origin), m_angles(rhs.m_angles), m_boundingBox(rhs.m_boundingBox), m_range(rhs.m_range) {}
+    Placement3d& operator=(Placement3d&& rhs) {m_origin=rhs.m_origin; m_angles=rhs.m_angles; m_boundingBox=rhs.m_boundingBox; m_range=rhs.m_range; return *this;}
+    Placement3d& operator=(Placement3d const& rhs) {m_origin=rhs.m_origin; m_angles=rhs.m_angles; m_boundingBox=rhs.m_boundingBox; m_range=rhs.m_range; return *this;}
+
+    //! Get the placement origin of the element
+    DPoint3dCR GetOrigin() const {return m_origin;}
+    //! Get a writeable reference to the placement origin of the element
+    DPoint3dR GetOriginR() {return m_origin;}
+
+    //! Get the placement angles of the element
+    YawPitchRollAnglesCR GetAngles() const {return m_angles;}
+    //! Get a writeable reference to the placement angles of the element
+    YawPitchRollAnglesR GetAnglesR() {return m_angles;}
+
+    //! Get the element-aligned bounding box of the element
+    ElementAlignedBox3d const& GetElementBox() const {return m_boundingBox;}
+
+    //! Get a writeable reference to the element-aligned bounding box of the element
+    ElementAlignedBox3d& GetElementBoxR() {return m_boundingBox;}
+
+    //! Get the range of the element
+    AxisAlignedBox3dCR GetRange() const {return m_range;}
+    //! Get a writeable reference to the range of the element
+    AxisAlignedBox3dR GetRangeR() {return m_range;}
+
+    //! Change the range of the element
+    void SetRange(AxisAlignedBox3dCR val) {m_range=val;}
+    
+    //! Determine whether the range of the element is valid 
+    bool IsRangeValid(bool is3d) const {return m_range.IsValid();}
+    };
+
+//=======================================================================================
+// @bsiclass                                                    Keith.Bentley   06/14
+//=======================================================================================
+struct Placement2d
+    {
+protected:
+    DPoint2d            m_origin;
+    double              m_angle;
+    ElementAlignedBox2d m_boundingBox;
+    AxisAlignedBox2d    m_range;
+
+public:
+    Placement2d() : m_origin(DPoint2d::FromZero()), m_angle(0.0)  {}
+    Placement2d(DPoint2dCR origin, double angle, ElementAlignedBox2dCR box, AxisAlignedBox2dCR range) 
+            : m_origin(origin), m_angle(angle), m_boundingBox(box), m_range(range) {}
+    Placement2d(Placement2d const& rhs) : m_origin(rhs.m_origin), m_angle(rhs.m_angle), m_boundingBox(rhs.m_boundingBox), m_range(rhs.m_range) {}
+    Placement2d(Placement2d&& rhs) : m_origin(rhs.m_origin), m_angle(rhs.m_angle), m_boundingBox(rhs.m_boundingBox), m_range(rhs.m_range) {}
+    Placement2d& operator=(Placement2d&& rhs) {m_origin=rhs.m_origin; m_angle=rhs.m_angle; m_boundingBox=rhs.m_boundingBox; m_range=rhs.m_range; return *this;}
+    Placement2d& operator=(Placement2d const& rhs) {m_origin=rhs.m_origin; m_angle=rhs.m_angle; m_boundingBox=rhs.m_boundingBox; m_range=rhs.m_range; return *this;}
+
+    //! Get the placement origin of the element
+    DPoint2dCR GetOrigin() const {return m_origin;}
+    //! Get a writeable reference to the placement origin of the element
+    DPoint2dR GetOriginR() {return m_origin;}
+
+    //! Get the placement angle of the element
+    double GetAngle() const {return m_angle;}
+    //! Get a writeable reference to the placement angle of the element
+    double& GetAngleR() {return m_angle;}
+
+    //! Get the element-aligned bounding box of the element
+    ElementAlignedBox2d const& GetElementBox() const {return m_boundingBox;}
+
+    //! Get a writeable reference to the element-aligned bounding box of the element
+    ElementAlignedBox2d& GetElementBoxR() {return m_boundingBox;}
+
+    //! Get the range of the element
+    AxisAlignedBox2dCR GetRange() const {return m_range;}
+    //! Get a writeable reference to the range of the element
+    AxisAlignedBox2dR GetRangeR() {return m_range;}
+
+    //! Change the range of the element
+    void SetRange(DRange2dCR val) {m_range=val;}
+    
+    //! Determine whether the range of the element is valid 
+    bool IsRangeValid(bool is2d) const {return m_range.IsValid();}
+    };
+
+//=======================================================================================
+// @bsiclass                                                    Keith.Bentley   04/15
+//=======================================================================================
+struct EXPORT_VTABLE_ATTRIBUTE GeometricElement : DgnElement
+{
+    DEFINE_T_SUPER(DgnElement);
+
+protected:
+    GeomStream m_geom;
+    mutable DgnClassId m_itemClassId;
+    mutable ElementItemHandler* m_itemHandler;
+
+    uint32_t _GetMemSize() const override {return sizeof(*this) + m_geom.GetAllocSize();}
+    DGNPLATFORM_EXPORT void _InitFrom(DgnElementCR other) override;
+    DGNPLATFORM_EXPORT DgnModelStatus _LoadFromDb(DgnElementPool&) override;
+    DGNPLATFORM_EXPORT DgnModelStatus _InsertInDb(DgnElementPool&) override;
+    DGNPLATFORM_EXPORT DgnModelStatus _UpdateInDb(DgnElementPool&) override;
+    DGNPLATFORM_EXPORT DgnModelStatus _SwapWithModified(DgnElementR) override;
+    virtual DgnModelStatus _BindInsertGeom(BeSQLite::Statement&) = 0;
+    DGNPLATFORM_EXPORT virtual BentleyStatus _ApplyScheduledChangesToInstances(DgnElementR) override;
+    GeometricElementCP _ToGeometricElement() const override {return this;}
+    explicit GeometricElement(CreateParams const& params) : T_Super(params) {m_itemHandler=nullptr;} 
+    
+    DgnModelStatus DoInsertOrUpdate(BeSQLite::Statement&, DgnElementPool&);
+     
+    bvector<ECN::IECInstancePtr> GetAspects(ECN::ECClassCP ecclass) const;
+    template<typename RTYPE, bool SETMODIFIED>
+    bvector<RTYPE> GetAspects(DgnClassId aspectClass) const;
+    ECN::IECInstanceP GetItem(bool setModifiedFlag) const;
+
+public:
+    virtual AxisAlignedBox3d _GetRange3d() const = 0;
+    virtual DPoint3d _GetOrigin3d() const = 0;
+    virtual ElementAlignedBox3d _GetElementBox3d() const = 0;
+    virtual Transform _GetPlacementTrans() const = 0;
+
+    DGNPLATFORM_EXPORT QvCache* GetMyQvCache() const;
+    DGNPLATFORM_EXPORT QvElem* GetQvElem(uint32_t index) const;
+    DGNPLATFORM_EXPORT bool SetQvElem(QvElem* qvElem, uint32_t index);
+    T_QvElemSet* GetQvElems(bool createIfNotPresent) const;
+    void SetItemClassId(DgnClassId classId) {m_itemClassId = classId;}
+    DGNPLATFORM_EXPORT void SaveGeomStream(GeomStreamCP);
+    DGNPLATFORM_EXPORT virtual void _Draw(ViewContextR) const;
+
+    //! Set the geometry and placement information for this GeometricElement from the supplied ElementGeometry.
+    DGNPLATFORM_EXPORT BentleyStatus SetElementGeom(bvector<ElementGeometryPtr> const& geometry, bvector<ElemDisplayParams> const& appearance, bvector<Transform> const* geomToAspects, DPoint3dCR origin, YawPitchRollAnglesCR angles);
+
+    //! Set the geometry and placement information for this GeometricElement from the supplied ElementGeometry.
+    //! @param[in] geom The element geometry.
+    //! @param[in] subCategory Optional DgnSubCategoryId to control the appearance and visibility of this geometry. if invalid, the default sub-category for the element's category is used.
+    //! @param[in] origin Optional placement origin. When not nullptr, geometry coordinates are assumed to be relative to this origin instead of world.
+    //! @param[in] angles Optional placement angles. Pass nullptr for identity rotation or specific angles. Ignored when origin is nullptr.
+    //! @return SUCCESS if element geometry could be set.
+    DGNPLATFORM_EXPORT BentleyStatus SetElementGeom(ElementGeometryCR geom, DgnSubCategoryId subCategoryId=DgnSubCategoryId(), DPoint3dCP origin=nullptr, YawPitchRollAnglesCP angles=nullptr);
+
+    //! Set the geometry and placement information for this GeometricElement from a CurveVector.
+    DGNPLATFORM_EXPORT BentleyStatus SetElementGeom(CurveVectorCR geom, DgnSubCategoryId subCategoryId=DgnSubCategoryId(), DPoint3dCP origin=nullptr, YawPitchRollAnglesCP angles=nullptr);
+
+    //! Set the geometry and placement information for this GeometricElement from a ICurvePrimitive.
+    DGNPLATFORM_EXPORT BentleyStatus SetElementGeom(ICurvePrimitiveCR geom, DgnSubCategoryId subCategoryId=DgnSubCategoryId(), DPoint3dCP origin=nullptr, YawPitchRollAnglesCP angles=nullptr);
+
+    //! Set the geometry and placement information for this GeometricElement from a ISolidPrimitive.
+    DGNPLATFORM_EXPORT BentleyStatus SetElementGeom(ISolidPrimitiveCR geom, DgnSubCategoryId subCategoryId=DgnSubCategoryId(), DPoint3dCP origin=nullptr, YawPitchRollAnglesCP angles=nullptr);
+
+    //! Set the geometry and placement information for this GeometricElement from a MSBsplineSurface.
+    DGNPLATFORM_EXPORT BentleyStatus SetElementGeom(MSBsplineSurfaceCR geom, DgnSubCategoryId subCategoryId=DgnSubCategoryId(), DPoint3dCP origin=nullptr, YawPitchRollAnglesCP angles=nullptr);
+
+    //! Set the geometry and placement information for this GeometricElement from a PolyfaceQuery.
+    DGNPLATFORM_EXPORT BentleyStatus SetElementGeom(PolyfaceQueryCR geom, DgnSubCategoryId subCategoryId=DgnSubCategoryId(), DPoint3dCP origin=nullptr, YawPitchRollAnglesCP angles=nullptr);
+
+    //! Set the geometry and placement information for this GeometricElement from a ISolidKernelEntity.
+    DGNPLATFORM_EXPORT BentleyStatus SetElementGeom(ISolidKernelEntityCR geom, DgnSubCategoryId subCategoryId=DgnSubCategoryId(), DPoint3dCP origin=nullptr, YawPitchRollAnglesCP angles=nullptr);
+
+    //! Get the GeomStream for this element.
+    GeomStreamCR GetGeomStream() const {return m_geom;}
+
+    //! Get a writeable reference to the GeomStream for this element.
+    GeomStreamR GetGeomStreamR() {return m_geom;}
+
+    //! Get the ElementGeom's DgnClassId (the form/geometry of the element)
+    DGNPLATFORM_EXPORT DgnClassId GetItemClassId() const;
+
+    ElementItemKey GetItemKey() const {return ElementItemKey(GetItemClassId(), GetElementId());}
+
+    //! Get the handler that generated the ElementGeom
+    DGNPLATFORM_EXPORT ElementItemHandler& GetItemHandler() const;
+
+    /// @name Element Aspects
+    //@{
+
+    //! Get a copy of the ElementItem associated with this element, if any.
+    //! @return a pointer to a read-only instance that holds the ElementItem's properties, or nullptr if the element has no Item.
+    //! @note This DgnElement controls the lifetime of the returned instance. Do not attempt to delete it.
+    //! @see GetItemP, SetItem, RemoveItem
+    DGNPLATFORM_EXPORT ECN::IECInstanceCP GetItem() const;
+
+    //! Get a writable copy of the ElementItem associated with this element, if any.
+    //! @return a pointer to a read-write instance that holds the ElementItem's properties, or nullptr if the element has no Item.
+    //! @note The returned instance can be used to read and/or modify the ElementItem's properties.
+    //! @note This DgnElement controls the lifetime of the returned instance. Do not attempt to delete it.
+    //! @see GetItem, SetItem, RemoveItem, CancelItemChange
+    DGNPLATFORM_EXPORT ECN::IECInstanceP GetItemP();
+
+    //! Get copies of all existing or pending ElementAspects of the specified class that are associated with this element.
+    //! @param[in] aspectClass      The ECClass of the ElementAspect to query
+    //! @return zero or more ElementAspect instances. The vector will be empty if the element has no ElementAspect of the specified class. The vector
+    //! will hold multiple instances if the element has more than aspect of the specified class.
+    //! @note This DgnElement controls the lifetime of the returned instances. Do not attempt to delete them.
+    //! @see GetItemcp for a direct way to access the ElementItem.
+    //! @see GetAspectsP, SetAspect, RemoveAspect
+    DGNPLATFORM_EXPORT bvector<ECN::IECInstanceCP> GetAspects(DgnClassId aspectClass) const;
+
+    //! Get writable copies of all existing or pending ElementAspects of the specified class that are associated with this element.
+    //! @param[in] aspectClass      The ECClass of the ElementAspect to query
+    //! @return zero or more ElementAspect instances. The vector will be empty if the element has no ElementAspect of the specified class. The vector
+    //! will hold multiple instances if the element has more than aspect of the specified class.
+    //! @note GetAspectsP returns instances that can be used to read and/or modify the aspects' properties.
+    //! @note This DgnElement controls the lifetime of the returned instances. Do not attempt to delete them.
+    //! @see GetItemP for a direct way to access the ElementItem.
+    //! @see GetAspects, SetAspect, RemoveAspect, CancelAspectChange
+    DGNPLATFORM_EXPORT bvector<ECN::IECInstanceP> GetAspectsP(DgnClassId aspectClass);
+
+    //! Set the ElementItem associated with this element.
+    //! If the element does not currently have an ElementItem, then the supplied instance will be used to insert one.
+    //! Otherwise, the supplied instance will be used to update the existing ElementItem.
+    //! The change is buffered in memory and is applied to the database when the element itself is inserted or replaced.
+    //! @note DgnElement will increment the reference count on the supplied instance and then hold onto it.
+    //! @note This method invalidates pointers returned by GetItemP and GetItem
+    //! @see GetItemP, CancelItemChange
+    DGNPLATFORM_EXPORT void SetItem(ECN::IECInstanceR itemInstance);
+
+    //! Specify that the element's ElementItem should be deleted.
+    //! The deletion is buffered in memory and is applied to the database when the element itself is replaced.
+    //! @note This DgnElement will release its reference to the ElementItem instance that it is currently holding, if any.
+    //! @note This method invalidates pointers returned by GetItemP and GetItem
+    DGNPLATFORM_EXPORT void RemoveItem();
+
+    //! Cancel a pending request to insert, update, or delete the ElementItem.
+    //! @note This method invalidates pointers returned by GetItemP and GetItem
+    //! @see GetItemP, SetItem, RemoveItem
+    DGNPLATFORM_EXPORT void CancelItemChange();
+
+    //! Add or update an aspect of this element.
+    //! The change is buffered in memory and is applied to the database when the element itself is inserted or replaced.
+    //! @param[in] instance      The new state of the aspect
+    //! @note DgnElement will increment the reference count on the supplied instance and then hold onto it.
+    //! @note This method invalidates pointers returned by GetAspectsP and GetAspects
+    //! @see SetItem for a direct way to insert or update the ElementItem.
+    //! @see GetAspectsP, CancelAspectChange, RemoveAspect
+    DGNPLATFORM_EXPORT void SetAspect(ECN::IECInstanceR instance);
+
+    //! Specify that an aspect of this element should be deleted.
+    //! The deletion is buffered in memory and is applied to the database when the element itself is replaced.
+    //! @param[in] aspectClass      The ECClass of the ElementAspect to be deleted
+    //! @param[in] aspectId         The ID of the ElementAspect to be deleted
+    //! @note This DgnElement will release its reference to the ElementAspect instance that it is currently holding, if any.
+    //! @note This method invalidates pointers returned by GetAspectsP and GetAspects
+    //! @see RemoveItem for a direct way to delete the ElementItem.
+    DGNPLATFORM_EXPORT void RemoveAspect(DgnClassId aspectClass, BeSQLite::EC::ECInstanceId aspectId);
+
+    //! Cancel a pending request to insert, update, or delete the aspects of this element.
+    //! @note This method invalidates pointers returned by GetAspectsP and GetAspects
+    //! @see RemoveAspect, SetAspect, GetAspectsP
+    DGNPLATFORM_EXPORT void CancelAspectChange(DgnClassId aspectClass, BeSQLite::EC::ECInstanceId aspectId);
+
+    //@}
+};
+
+//=======================================================================================
+// @bsiclass                                                    Keith.Bentley   04/15
+//=======================================================================================
+struct EXPORT_VTABLE_ATTRIBUTE DgnElement3d : GeometricElement
+{
+    DEFINE_T_SUPER(GeometricElement);
+
+    struct CreateParams : DgnElement::CreateParams
+    {
+    DEFINE_T_SUPER(DgnElement::CreateParams);
+
+    Placement3dCR m_placement;
+    CreateParams(DgnModelR model, DgnClassId classId, DgnCategoryId category, Placement3dCR placement=Placement3d(), Utf8CP code=nullptr, DgnElementId id=DgnElementId(), DgnElementId parent=DgnElementId()) :
+        T_Super(model, classId, category, code, id, parent), m_placement(placement) {}
+
+    explicit CreateParams(DgnElement::CreateParams const& params, Placement3dCR placement=Placement3d()) : T_Super(params), m_placement(placement){}
+    };
+
+protected:
+    Placement3d m_placement;
+
+    explicit DgnElement3d(CreateParams const& params) : T_Super(params), m_placement(params.m_placement) {} 
+    DGNPLATFORM_EXPORT DgnModelStatus _LoadFromDb(DgnElementPool&) override;
+    DGNPLATFORM_EXPORT DgnModelStatus _BindInsertGeom(BeSQLite::Statement&) override; // This injects DgnElement3d's members into both _InsertInDb and _UpdateInDb 
+    DGNPLATFORM_EXPORT DgnModelStatus _SwapWithModified(DgnElementR) override;
+    DGNPLATFORM_EXPORT void _InitFrom(DgnElementCR) override;
+
+public:
+    DgnElement3dCP _ToElement3d() const override {return this;}
+    AxisAlignedBox3d _GetRange3d() const override {return GetRange();}
+    DPoint3d _GetOrigin3d() const override {return m_placement.GetOrigin();}
+    Placement3dCR GetPlacement() const {return m_placement;}
+    Placement3dR GetPlacementR() {return m_placement;}
+    AxisAlignedBox3dCR GetRange() const {return m_placement.GetRange();}
+    ElementAlignedBox3d GetElementBox() const {return m_placement.GetElementBox();}
+    ElementAlignedBox3d _GetElementBox3d() const override {return GetElementBox();}
+    Transform _GetPlacementTrans() const override {return m_placement.GetAngles().ToTransform(m_placement.GetOrigin());}
+};
+
+//=======================================================================================
+// @bsiclass                                                    Keith.Bentley   04/15
+//=======================================================================================
+struct EXPORT_VTABLE_ATTRIBUTE PhysicalElement : DgnElement3d
+{
+    DEFINE_T_SUPER(DgnElement3d);
+protected:
+    friend struct PhysicalElementHandler;
+
+    DGNPLATFORM_EXPORT DgnModelStatus _InsertInDb(DgnElementPool& pool) override;
+    DGNPLATFORM_EXPORT DgnModelStatus _UpdateInDb(DgnElementPool&) override;
+
+    PhysicalElementCP _ToPhysicalElement() const override {return this;}
+    explicit PhysicalElement(CreateParams const& params) : T_Super(params) {} 
+
+public:
+    //! Factory method that creates an instance of a PhysicalElement
+    //! @param[in] model Create the PhysicalElement in this PhysicalModel
+    //! @param[in] categoryId specifies the category for the PhysicalElement.
+    DGNPLATFORM_EXPORT static PhysicalElementPtr Create(PhysicalModelR model, DgnCategoryId categoryId);
+
+    //! Get PhysicalElement's DgnClassId in the specified DgnDb.
+    DGNPLATFORM_EXPORT static DgnClassId GetClassId(DgnDbR db);
+};
+
+//=======================================================================================
+// @bsiclass                                                    Keith.Bentley   04/15
+//=======================================================================================
+struct EXPORT_VTABLE_ATTRIBUTE DgnElement2d : GeometricElement
+{
+    DEFINE_T_SUPER(GeometricElement);
+    struct CreateParams : DgnElement::CreateParams
+    {
+    DEFINE_T_SUPER(DgnElement::CreateParams);
+
+    Placement2dCR m_placement;
+    CreateParams(DgnModelR model, DgnClassId classId, DgnCategoryId category, Placement2dCR placement=Placement2d(), Utf8CP code=nullptr, DgnElementId id=DgnElementId(), DgnElementId parent=DgnElementId()) :
+        T_Super(model, classId, category, code, id, parent), m_placement(placement) {}
+
+    explicit CreateParams(DgnElement::CreateParams const& params, Placement2dCR placement=Placement2d()) : T_Super(params), m_placement(placement){}
+    };
+
+protected:
+    Placement2d m_placement;
+    explicit DgnElement2d(CreateParams const& params) : T_Super(params) {} 
+    DGNPLATFORM_EXPORT DgnModelStatus _LoadFromDb(DgnElementPool&) override;
+    DGNPLATFORM_EXPORT DgnModelStatus _BindInsertGeom(BeSQLite::Statement&) override; // This injects DgnElement2d's members into both _InsertInDb and _UpdateInDb 
+    DGNPLATFORM_EXPORT DgnModelStatus _SwapWithModified(DgnElementR) override;
+    DGNPLATFORM_EXPORT void _InitFrom(DgnElementCR) override;
+
+public:
+    DgnElement2dCP _ToElement2d() const override {return this;}
+    AxisAlignedBox3d _GetRange3d() const override {return AxisAlignedBox3d(GetRange());}
+    DPoint3d _GetOrigin3d() const override {return DPoint3d::From(m_placement.GetOrigin());}
+    Placement2dCR GetPlacement() const {return m_placement;}
+    AxisAlignedBox2dCR GetRange() const {return m_placement.GetRange();}
+    ElementAlignedBox2d GetElementBox() const {return m_placement.GetElementBox();}
+    ElementAlignedBox3d _GetElementBox3d() const override {return ElementAlignedBox3d(GetElementBox());}
+    Transform _GetPlacementTrans() const override {Transform t; t.InitFromOriginAngleAndLengths(m_placement.GetOrigin(), m_placement.GetAngle(), 1.0, 1.0); return t;}
+};
+
+//=======================================================================================
+// @bsiclass                                                    Keith.Bentley   04/15
+//=======================================================================================
+struct EXPORT_VTABLE_ATTRIBUTE DrawingElement : DgnElement2d
+{
+    DEFINE_T_SUPER(DgnElement2d);
+protected:
+    friend struct DrawingElementHandler;
+    explicit DrawingElement(CreateParams const& params) : T_Super(params) {} 
+
+    DrawingElementCP _ToDrawingElement() const override {return this;}
+};
+
+
+END_BENTLEY_DGNPLATFORM_NAMESPACE
+//__PUBLISH_SECTION_END__
+