/*--------------------------------------------------------------------------------------+
|
|     $Source: PublicAPI/DgnPlatform/DgnCore/DgnElement.h $
|
|  $Copyright: (c) 2015 Bentley Systems, Incorporated. All rights reserved. $
|
+--------------------------------------------------------------------------------------*/
#pragma once
//__PUBLISH_SECTION_START__

/** @addtogroup DgnElementGroup

Classes for working with %DgnElements in memory.
@ref PAGE_ElementOverview

*/

BENTLEY_NAMESPACE_TYPEDEFS(HeapZone);

#include <Bentley/BeAssert.h>

BEGIN_BENTLEY_DGNPLATFORM_NAMESPACE

namespace dgn_ElementHandler {struct Element; struct Physical; struct Drawing; struct Group;};
namespace dgn_TxnTable {struct Element; struct Model;};

struct MultiAspectMux;

typedef RefCountedPtr<ElementGeometry> ElementGeometryPtr;

//=======================================================================================
//! Holds ID remapping tables
//=======================================================================================
struct DgnRemapTables
{
protected:
    // *** NEEDS WORK: We may have to move these remappings into temp tables
    bmap<DgnModelId, DgnModelId> m_modelId;
    bmap<DgnGeomPartId, DgnGeomPartId> m_geomPartId;
    bmap<DgnElementId, DgnElementId> m_elementId;
    bmap<DgnCategoryId, DgnCategoryId> m_categoryId;
    bmap<DgnSubCategoryId, DgnSubCategoryId> m_subcategoryId;
    bmap<DgnClassId, DgnClassId> m_classId;
    bmap<DgnAuthorityId, DgnAuthorityId> m_authorityId;

    template<typename T>
    T Find(bmap<T,T> const& table, T sourceId) const {auto i = table.find(sourceId); return (i == table.end())? T(): i->second;}

public:
    DgnRemapTables& Get(DgnDbR);

    DgnAuthorityId Find(DgnAuthorityId sourceId) const {return Find<DgnAuthorityId>(m_authorityId, sourceId);}
    DgnAuthorityId Add(DgnAuthorityId sourceId, DgnAuthorityId targetId) {return m_authorityId[sourceId] = targetId;}

    DgnModelId Find(DgnModelId sourceId) const {return Find<DgnModelId>(m_modelId, sourceId);}
    DgnModelId Add(DgnModelId sourceId, DgnModelId targetId) {return m_modelId[sourceId] = targetId;}

    DgnElementId Find(DgnElementId sourceId) const {return Find<DgnElementId>(m_elementId, sourceId);}
    DgnElementId Add(DgnElementId sourceId, DgnElementId targetId) {return m_elementId[sourceId] = targetId;}

    DgnGeomPartId Find(DgnGeomPartId sourceId) const {return Find<DgnGeomPartId>(m_geomPartId, sourceId);}
    DgnGeomPartId Add(DgnGeomPartId sourceId, DgnGeomPartId targetId) {return m_geomPartId[sourceId] = targetId;}

    DgnCategoryId Find(DgnCategoryId sourceId) const {return Find<DgnCategoryId>(m_categoryId, sourceId);}
    DgnCategoryId Add(DgnCategoryId sourceId, DgnCategoryId targetId) {return m_categoryId[sourceId] = targetId;}

    DgnSubCategoryId Find(DgnSubCategoryId sourceId) const {return Find<DgnSubCategoryId>(m_subcategoryId, sourceId);}
    DgnSubCategoryId Add(DgnSubCategoryId sourceId, DgnSubCategoryId targetId) {return m_subcategoryId[sourceId] = targetId;}

    DgnClassId Find(DgnClassId sourceId) const {return Find<DgnClassId>(m_classId, sourceId);}
    DgnClassId Add(DgnClassId sourceId, DgnClassId targetId) {return m_classId[sourceId] = targetId;}
};

//=======================================================================================
//! Helps models, elements, aspects and other data structures copy themselves between DgnDbs
//=======================================================================================
struct DgnImportContext
{
private:
    bool            m_areCompatibleDbs;
    DPoint2d        m_xyOffset;
    AngleInDegrees  m_yawAdj;
    DgnDbR          m_sourceDb;
    DgnDbR          m_destDb;
    DgnRemapTables  m_remap;

public:
    //! Construct a DgnImportContext object.
    DGNPLATFORM_EXPORT DgnImportContext(DgnDbR source, DgnDbR dest);

    //! @name Source and Destination Dbs
    //! @{
    DgnDbR GetSourceDb() const {return m_sourceDb;}
    DgnDbR GetDestinationDb() const {return m_destDb;}
    bool IsBetweenDbs() const {return &GetDestinationDb() != &GetSourceDb();}
    //! @}

    //! @name ID remapping
    //! @{
    //! Make sure that a DgnAuthority has been imported
    DGNPLATFORM_EXPORT DgnAuthorityId RemapAuthorityId(DgnAuthorityId sourceId);
    //! Look up a copy of a model
    DGNPLATFORM_EXPORT DgnModelId FindModelId(DgnModelId sourceId) const {return m_remap.Find(sourceId);}
    //! Register a copy of a model
    DGNPLATFORM_EXPORT DgnModelId AddModelId(DgnModelId sourceId, DgnModelId targetId) {return m_remap.Add(sourceId, targetId);}
    //! Look up a copy of an element
    DGNPLATFORM_EXPORT DgnElementId FindElementId(DgnElementId sourceId) const {return m_remap.Find(sourceId);}
    //! Register a copy of an element
    DGNPLATFORM_EXPORT DgnElementId AddElementId(DgnElementId sourceId, DgnElementId targetId) {return m_remap.Add(sourceId, targetId);}
    //! Make sure that a GeomPart has been imported
    DGNPLATFORM_EXPORT DgnGeomPartId RemapGeomPartId(DgnGeomPartId sourceId);
    //! Make sure that a Category has been imported
    DGNPLATFORM_EXPORT DgnCategoryId RemapCategory(DgnCategoryId sourceId);
    //! Look up a copy of an subcategory
    DGNPLATFORM_EXPORT DgnSubCategoryId FindSubCategory(DgnSubCategoryId sourceId) const {return m_remap.Find(sourceId);}
    //! Make sure that a SubCategory has been imported
    DGNPLATFORM_EXPORT DgnSubCategoryId RemapSubCategory(DgnCategoryId destCategoryId, DgnSubCategoryId sourceId);
    //! Make sure that an ECClass has been imported
    DGNPLATFORM_EXPORT DgnClassId RemapClassId(DgnClassId sourceId);
    //! @}

    //! @name GCS coordinate system shift
    //! @{
    //! Check if the source and destination GCSs are compatible, such that elements can be copied between them.
    DgnDbStatus CheckCompatibleGCS() const {return m_areCompatibleDbs? DgnDbStatus::Success: DgnDbStatus::BadRequest;}
    //! When copying between different DgnDbs, X and Y coordinates may need to be offset
    DPoint2d GetOriginOffset() const {return m_xyOffset;}
    //! When copying between different DgnDbs, the Yaw angle may need to be adjusted.
    AngleInDegrees GetYawAdjustment() const {return m_yawAdj;}
    //! @}
};
template <class _QvKey> struct QvElemSet;

//=======================================================================================
// @bsiclass
//=======================================================================================
struct QvKey32
{
private:
    uint32_t m_key;

public:
    inline bool LessThan(QvKey32 const& other) const {return m_key < other.m_key;}
    inline bool Equal(QvKey32 const& other) const    {return m_key == other.m_key;}
    void DeleteQvElem(QvElem* qvElem);
    QvKey32(uint32_t key) {m_key = key;} // allow non-explicit!
};

typedef QvElemSet<QvKey32> T_QvElemSet;

#define DGNELEMENT_DECLARE_MEMBERS(__ECClassName__,__superclass__) \
    private: typedef __superclass__ T_Super;\
    public: static Utf8CP MyECClassName() {return __ECClassName__;}\
    protected: virtual Utf8CP _GetECClassName() const override {return MyECClassName();}\
               virtual Utf8CP _GetSuperECClassName() const override {return T_Super::_GetECClassName();}

//=======================================================================================
//! An instance of a DgnElement in memory. DgnElements are the building blocks for a DgnDb.
//! @ingroup DgnElementGroup
// @bsiclass                                                     KeithBentley    10/13
//=======================================================================================
struct EXPORT_VTABLE_ATTRIBUTE DgnElement : NonCopyableClass
{
public:
    friend struct DgnElements;
    friend struct DgnModel;
    friend struct ElemIdTree;
    friend struct dgn_ElementHandler::Element;
    friend struct dgn_TxnTable::Element;
    friend struct MultiAspect;

    //! A unique "identification string" for a DgnElement. Within a DgnDb, all values of Code must be unique.
    //! A Code is a two-part identifier: [DgnAuthorityId authority, Utf8String value]. Sometimes the Code for a DgnElement is assigned by some external authority,
    //! in which case its format, meaning, and uniqueness is established externally (see DgnDb::DgnAuthorities.)
    //! DgnElements that have no stable external identity (i.e. have no external meaning) may use the value DgnAuthorities::Local(), which means the Code::Value is locally generated
    //! and only guaranteed to be unique within the DgnDb of the DgnElement.
    //! DgnElements must always have a valid DgnElement::Code (a valid DgnAuthorityId and a non-NULL value) to be inserted in a DgnDb.
    struct Code
    {
    private:
        DgnAuthorityId  m_authority;
        Utf8String      m_value;
    public:
        bool operator==(Code const& other) const {return m_authority==other.m_authority && m_value==other.m_value;}

        //! construct a Code from a Value and DgnAuthorityId.
        //! @param[in] value identification string for this Code. If nullptr, this Code will be invalid.
        //! @param[in] authority The DgnAuthoritiyId of the DgnAuthority that issued the value. Use DgnAuthorities::Local() to indicate the value is locally assigned.
        explicit Code(Utf8CP value=nullptr, DgnAuthorityId authority=DgnAuthorities::Local()) : m_value(value) {m_authority=authority;}
        //! construct a Code from a Value and DgnAuthorityId.
        //! @param[in] value identification string for this Code. If nullptr, this Code will be invalid.
        //! @param[in] authority The DgnAuthoritiyId of the DgnAuthority that issued the value. Use DgnAuthorities::Local() to indicate the value is locally assigned.
        explicit Code(Utf8String const& value, DgnAuthorityId authority=DgnAuthorities::Local()) : m_value(value) {m_authority=authority;}
        //! Determine whether this Code is valid
        bool IsValid() const {return m_authority.IsValid() && !m_value.empty();}
        //! Get the value for this Code
        Utf8StringCR GetValue() const {return m_value;}
        Utf8CP GetValueCP() const {return m_value.c_str();}
        //! Get the DgnAuthorityId of the DgnAuthority that issued this Code.
        DgnAuthorityId GetAuthority() const {return m_authority;}
        void RelocateToDestinationDb(DgnImportContext&);
    };

    //! Parameters for creating new DgnElements
    struct CreateParams
    {
        DgnDbR          m_dgndb;
        DgnModelId      m_modelId;
        DgnClassId      m_classId;
        DgnCategoryId   m_categoryId;
        Code            m_code;
        Utf8CP          m_label;
        DgnElementId    m_id;
        DgnElementId    m_parentId;
        CreateParams(DgnDbR db, DgnModelId modelId, DgnClassId classId, DgnCategoryId category, Utf8CP label=nullptr, Code const& code=Code(), DgnElementId id=DgnElementId(),
                     DgnElementId parent=DgnElementId()) :
                     m_dgndb(db), m_modelId(modelId), m_classId(classId), m_categoryId(category), m_label(label), m_code(code), m_id(id), m_parentId(parent) {}

        DGNPLATFORM_EXPORT void RelocateToDestinationDb(DgnImportContext&);
        void SetLabel(Utf8CP label) {m_label = label;}  //!< Set the label for DgnElements created with this CreateParams
        void SetCode(Code code) {m_code = code;}      //!< Set the code for DgnElements created with this CreateParams
        void SetParentId(DgnElementId parent) {m_parentId=parent;} //!< Set the ParentId for DgnElements created with this CreateParams
    };

    //! The Hilite state of a DgnElement. If an element is "hilited", its appearance is changed to call attention to it.
    enum class Hilited : uint8_t
    {
        None         = 0, //!< the element is displayed normally (not hilited)
        Normal       = 1, //!< the element is displayed using the normal hilite appearance
        Background   = 2, //!< the element is displayed with the background color
    };

    //! Application data attached to a DgnElement. Create a subclass of this to store non-persistent information on a DgnElement.
    struct EXPORT_VTABLE_ATTRIBUTE AppData : RefCountedBase
    {
        //! A unique identifier for this type of AppData. Use a static instance of this class to identify your AppData.
        struct Key : NonCopyableClass {};

        virtual DgnDbStatus _OnInsert(DgnElementR el) {return DgnDbStatus::Success;}
        virtual DgnDbStatus _OnUpdate(DgnElementR el, DgnElementCR original){return DgnDbStatus::Success;}
        virtual DgnDbStatus _OnDelete(DgnElementCR el) {return DgnDbStatus::Success;}

        enum class DropMe {No=0, Yes=1};

        //! Called after the element was Inserted.
        //! @param[in]  el the new persistent DgnElement that was Inserted
        //! @return true to drop this appData, false to leave it attached to the DgnElement.
        //! @note el will not be the writable element onto which this AppData was attached. It will be the new persistent copy of that element.
        //! If you wish for your AppData to reside on the new element, call el.AddAppData(key,this) inside this method.
        virtual DropMe _OnInserted(DgnElementCR el){return DropMe::No;}

        //! Called after the element was Updated.
        //! @param[in] modified the modified DgnElement
        //! @param[in] original the original DgnElement
        //! @return true to drop this appData, false to leave it attached to the DgnElement.
        //! @note This method is called for @b all AppData on both the original and the modified DgnElements.
        virtual DropMe _OnUpdated(DgnElementCR modified, DgnElementCR original) {return DropMe::No;}

        //! Called after an update to the element was reversed by undo.
        //! @param[in] original the original DgnElement (after undo)
        //! @param[in] modified the modified DgnElement (before undo)
        //! @return true to drop this appData, false to leave it attached to the DgnElement.
        //! @note This method is called for @b all AppData on both the original and the modified DgnElements.
        virtual DropMe _OnReversedUpdate(DgnElementCR original, DgnElementCR modified) {return DropMe::No;}

        //! Called after the element was Deleted.
        //! @param[in]  el the DgnElement that was deleted
        //! @return true to drop this appData, false to leave it attached to the DgnElement.
        virtual DropMe _OnDeleted(DgnElementCR el) {return DropMe::Yes;}
    };

    //! Holds changes to a dgn.ElementAspect in memory and writes out the changes when the host DgnElement is inserted or updated.
    //! All aspects are actually subclasses of either dgn.ElementUniqueAspect or dgn.ElementMultiAspect. dgn.ElementItem is a special case of dgn.ElementUniqueAspect.
    //! A domain that defines a subclass of one of these ECClasses in the schema should normally also define a subclass of one of the
    //! subclasses of DgnElement::Aspect in order to manage transactions.
    //! A domain will normally subclass one of the following more specific subclasses:
    //!     * DgnElement::UniqueAspect when the domain defines a subclass of dgn.ElementUniqueAspect for aspects that must be 1:1 with the host element.
    //!     * DgnElement::Item when the domain defines a subclass of dgn.ElementItem.
    //!     * DgnElement::MultiAspect when the domain defines a subclass of dgn.ElementMultiAspect for cases where multiple instances of the class can be associated with a given element.
    //! The domain must also define and register a subclass of ElementAspectHandler to load instances of its aspects.
    struct EXPORT_VTABLE_ATTRIBUTE Aspect : AppData
    {
    private:
        DGNPLATFORM_EXPORT DropMe _OnInserted(DgnElementCR el) override final;
        DGNPLATFORM_EXPORT DropMe _OnUpdated(DgnElementCR modified, DgnElementCR original) override final;
        friend struct MultiAspectMux;

    protected:
        enum class ChangeType{None, Write, Delete};

        ChangeType m_changeType;

        DgnDbStatus InsertThis(DgnElementCR el);
        Utf8String  GetFullEcSqlClassName() {return _GetECSchemaName().append(".").append(_GetECClassName());}

        DGNPLATFORM_EXPORT Aspect();

        //! The subclass must implement this method to return the name of the schema that defines the aspect.
        virtual Utf8String _GetECSchemaName() const = 0;

        //! The subclass must implement this method to return the name of the class that defines the aspect.
        virtual Utf8String _GetECClassName() const = 0;

        //! The subclass must implement this method to report an existing instance on the host element that this instance will replace.
        virtual BeSQLite::EC::ECInstanceKey _QueryExistingInstanceKey(DgnElementCR) = 0;

        //! The subclass must override this method in order to insert an empty instance into the Db and associate it with the host element.
        //! @param el   The host element
        //! @note The caller will call _UpdateProperties immediately after calling this method.
        virtual DgnDbStatus _InsertInstance(DgnElementCR el) = 0;

        //! The subclass must override this method in order to delete an existing instance in the Db, plus any ECRelationship that associates it with the host element.
        //! @param el   The host element
        virtual DgnDbStatus _DeleteInstance(DgnElementCR el) = 0;

        //! The subclass must implement this method to update the instance properties.
        virtual DgnDbStatus _UpdateProperties(DgnElementCR el) = 0;

        //! The subclass must implement this method to load properties from the Db.
        //! @param el   The host element
        virtual DgnDbStatus _LoadProperties(DgnElementCR el) = 0;

    public:
        //! Prepare to delete this aspect.
        //! @note The aspect will not actually be deleted in the Db until you call DgnElements::Update on the aspect's host element.
        DGNPLATFORM_EXPORT void Delete() {m_changeType = ChangeType::Delete;}

        //! Get the ID of the ECClass for this aspect
        DGNPLATFORM_EXPORT DgnClassId GetECClassId(DgnDbR) const;

        //! Get the ECClass for this aspect
        DGNPLATFORM_EXPORT ECN::ECClassCP GetECClass(DgnDbR) const;

        //! The Item should make a copy of itself.
        DGNPLATFORM_EXPORT virtual RefCountedPtr<DgnElement::Aspect> _CloneForImport(DgnElementCR sourceEl, DgnImportContext& importer) const;

        //! The subclass should override this method if it holds any IDs that must be remapped when it is copied (perhaps between DgnDbs)
        DGNPLATFORM_EXPORT virtual DgnDbStatus _RemapIds(DgnElementCR el, DgnImportContext& context) {return DgnDbStatus::Success;}

    };

    //! Represents an ElementAspect subclass for the case where the host Element can have multiple instances of the subclass.
    //! Use ECSql to query existing instances and their properties. Use GetAspectP or GetP to buffer changes to a particular instance.
    //! <p>A subclass of MultiAspect must override the following methods:
    //!     * _GetECSchemaName
    //!     * _GetECClassName
    //!     * _UpdateProperties
    //!     * _LoadProperties
    //! @see Item, UniqueAspect
    //! (Note: This is not stored directly as AppData, but is held by an AppData that aggregates instances for this class.)
    //! @note A domain that defines a subclass of MultiAspect must also define a subclass of ElementAspectHandler to load it.
    struct EXPORT_VTABLE_ATTRIBUTE MultiAspect : Aspect
    {
        DEFINE_T_SUPER(Aspect)
    protected:
        DGNPLATFORM_EXPORT BeSQLite::EC::ECInstanceKey _QueryExistingInstanceKey(DgnElementCR) override final;
        DGNPLATFORM_EXPORT DgnDbStatus _DeleteInstance(DgnElementCR el) override final;
        DGNPLATFORM_EXPORT DgnDbStatus _InsertInstance(DgnElementCR el) override final;

        BeSQLite::EC::ECInstanceId m_instanceId;

    public:
        //! Get the ID of this aspect
        BeSQLite::EC::ECInstanceId GetAspectInstanceId() const {return m_instanceId;}

        //! Load the specified instance
        //! @param el   The host element
        //! @param ecclass The class of ElementAspect to load
        //! @param ecinstanceid The ID of the ElementAspect to load
        //! @note Call this method only if you intend to modify the aspect. Use ECSql to query existing instances of the subclass.
        DGNPLATFORM_EXPORT static MultiAspect* GetAspectP(DgnElementR el, ECN::ECClassCR ecclass, BeSQLite::EC::ECInstanceId ecinstanceid);

        template<typename T> static T* GetP(DgnElementR el, ECN::ECClassCR cls, BeSQLite::EC::ECInstanceId id) {return dynamic_cast<T*>(GetAspectP(el,cls,id));}

        //! Prepare to insert an aspect for the specified element
        //! @param el   The host element
        //! @param aspect The new aspect to be adopted by the host.
        //! @note \a el will add a reference to \a aspect and will hold onto it.
        //! @note The aspect will not actually be inserted into the Db until you call DgnElements::Insert or DgnElements::Update on \a el
        DGNPLATFORM_EXPORT static void AddAspect(DgnElementR el, MultiAspect& aspect);
    };

    //! Represents an ElementAspect subclass in the case where the host Element can have 0 or 1 instance of the subclass. The aspect's ID is the same as the element's ID,
    //! and the aspect class must be stored in its own table (TablePerClass).
    //! A subclass of UniqueAspect must override the following methods:
    //!     * _GetECSchemaName
    //!     * _GetECClassName
    //!     * _UpdateProperties
    //!     * _LoadProperties
    //! @see MultiAspect, Item
    //! @note A domain that defines a subclass of UniqueAspect must also define a subclass of ElementAspectHandler to load it.
    struct EXPORT_VTABLE_ATTRIBUTE UniqueAspect : Aspect
    {
        DEFINE_T_SUPER(Aspect)
    protected:
        static Key& GetKey(ECN::ECClassCR cls) {return *(Key*)&cls;}
        Key& GetKey(DgnDbR db) {return GetKey(*GetECClass(db));}
        static UniqueAspect* Find(DgnElementCR, ECN::ECClassCR);
        static RefCountedPtr<DgnElement::UniqueAspect> Load0(DgnElementCR, DgnClassId); // Loads *but does not call AddAppData*
        static UniqueAspect* Load(DgnElementCR, DgnClassId);
        DGNPLATFORM_EXPORT BeSQLite::EC::ECInstanceKey _QueryExistingInstanceKey(DgnElementCR) override;
        static void SetAspect0(DgnElementCR el, UniqueAspect& aspect);
        DGNPLATFORM_EXPORT DgnDbStatus _DeleteInstance(DgnElementCR el) override;
        DGNPLATFORM_EXPORT DgnDbStatus _InsertInstance(DgnElementCR el) override final;

    public:
        //! Get the ID of this aspect. The aspect's ID is always the same as the host element's ID. This is a convenience function that converts from DgnElementId to ECInstanceId.
        BeSQLite::EC::ECInstanceId GetAspectInstanceId(DgnElementCR el) const {return el.GetElementId();}

        //! Prepare to insert or update an Aspect for the specified element
        //! @param el   The host element
        //! @param aspect The new aspect to be adopted by the host.
        //! @note \a el will add a reference to \a aspect and will hold onto it.
        //! @note The aspect will not actually be inserted into the Db until you call DgnElements::Insert or DgnElements::Update on \a el
        DGNPLATFORM_EXPORT static void SetAspect(DgnElementR el, UniqueAspect& aspect);

        //! Get read-write access to the Aspect for the specified element
        //! @param el   The host element
        //! @param ecclass The class of ElementAspect to load
        //! @return The currently cached Aspect object, or nullptr if the element has no such aspect or if DeleteAspect was called.
        //! @note call this method \em only if you plan to \em modify the aspect
        //! @see Get, GetAspect for read-only access
        //! @note The aspect will not actually be updated in the Db until you call DgnElements::Update on \a el
        DGNPLATFORM_EXPORT static UniqueAspect* GetAspectP(DgnElementR el, ECN::ECClassCR ecclass);

        template<typename T> static T* GetP(DgnElementR el, ECN::ECClassCR cls) {return dynamic_cast<T*>(GetAspectP(el,cls));}

        //! Get read-only access to the Aspect for the specified element
        //! @param el   The host element
        //! @param ecclass The class of ElementAspect to load
        //! @return The currently cached Aspect object, or nullptr if the element has no such aspect or if DeleteAspect was called.
        //! @see GetP, GetAspectP for read-write access
        DGNPLATFORM_EXPORT static UniqueAspect const* GetAspect(DgnElementCR el, ECN::ECClassCR ecclass);

        template<typename T> static T const* Get(DgnElementCR el, ECN::ECClassCR cls) {return dynamic_cast<T const*>(GetAspect(el,cls));}
    };

    //! Represents a dgn.ElementItem.
    //! dgn.ElementItem is-a dgn.ElementUniqueAspect. A dgn.Element can have 0 or 1 dgn.ElementItems, and the dgn.ElementItem always has the ID as the host dgn.Element.
    //! Note that the item's actual class can vary, as long as it is a subclass of dgn.ElementItem.
    //! ElementItems instances are always stored in the dgn.ElementItem table (TablePerHierarchy).
    //! <p>
    //! A dgn.ElementItem is normally used to capture the definition of the host element's geometry.
    //! The ElementItem is also expected to supply the algorithm for generating the host element's geometry from its definition.
    //! The platform enables the Item to keep the element's geometry up to date by calling the DgnElement::Item::_GenerateElementGeometry method when the element is inserted and whenever it is updated.
    //! <p>
    //! A subclass of Item must override the following methods:
    //!     * _GetECSchemaName
    //!     * _GetECClassName
    //!     * _UpdateProperties
    //!     * _LoadProperties
    //!     * _GenerateElementGeometry
    //! @note It will be common for a single ElementAspectHandler to be registered for a single ECClass and then used for \em multiple ECClasses, all of which are subclasses of the registered ECClass.
    //! Therefore, the Item subclass should not assume that it knows the ECClass of the item at compile time; it must query the DgnDb or the ECInstance (if it holds one) in order to
    //! determine the actual class of the item.
    struct EXPORT_VTABLE_ATTRIBUTE Item : UniqueAspect
    {
        DEFINE_T_SUPER(UniqueAspect)

        //! The reason why _GenerateElementGeometry is being called
        enum class GenerateReason 
            {
            Insert,         //!< The Element is being inserted into the Db
            Update,         //!< Some aspect of the Element's content has changed.
            TempDraw,       //!< A tool wants to draw the Element temporarily (the Element may not be persistent)
            BulkInsert,     //!< An application is creating a large number of Elements 
            Other           //!< An unspecified reason
            };

    private:
        static Key s_key;
        static Key& GetKey() {return s_key;}

        static Item* Find(DgnElementCR);
        static Item* Load(DgnElementCR);

        DGNPLATFORM_EXPORT DgnDbStatus _DeleteInstance(DgnElementCR el) override final; // *** WIP_ECSQL Polymorphic delete
        DGNPLATFORM_EXPORT BeSQLite::EC::ECInstanceKey _QueryExistingInstanceKey(DgnElementCR) override final;
        DGNPLATFORM_EXPORT DgnDbStatus _OnInsert(DgnElementR el) override final {return CallGenerateElementGeometry(el, GenerateReason::Insert);}
        DGNPLATFORM_EXPORT DgnDbStatus _OnUpdate(DgnElementR el, DgnElementCR original) override final {return CallGenerateElementGeometry(el, GenerateReason::Update);}
        static void SetItem0(DgnElementCR el, Item& item);
        DgnDbStatus CallGenerateElementGeometry(DgnElementR, GenerateReason);

    protected:
        //! The subclass must implement this method to generate geometry and store it on \a el.
        //! The platform invokes _GenerateElementGeometry just \em before an element is inserted and/or updated.
        //! @param el   The element to be updated.
        //! @param reason An indication of why the caller is requesting the element's geometry to be generated.
        virtual DgnDbStatus _GenerateElementGeometry(GeometricElementR el, GenerateReason reason) = 0;

        //! Utility method to return the ECSchema name of an ECInstance.
        //! @param instance The instance currently assigned to this Item, or null if the Item has no in-memory instance.
        //! @return the ECSchema name from the instance or the empty string if \a instance is nullptr.
        //! @remarks For *Items* the _GetECSchemaName and _GetECClassName virtual are called *only* during an "on-updated" event. In that one case, the
        //! caller wants to know if the current in-memory Item is an instance of a different ECClass than the stored instance.
        //! Therefore the subclass of Item should implement _GetECSchemaName and _GetECClassName to return the class of its its
        //! in-memory instance data, if it has in-memory instance data. If not, it can assert and/or return empty strings. This base
        //! class cannot implement _GetECSchemaName and _GetECClassName to do that, since only the subclass knows its in-memory instance.
        //! If the subclass holds an IECInstancePtr, then it can implement those methods by calling these utility methods.
        DGNPLATFORM_EXPORT static Utf8String GetECSchemaNameOfInstance(ECN::IECInstanceCP instance);

        //! Utility method to return the ECClass name of an ECInstance.
        //! @param instance The instance currently assigned to this Item, or null if the Item has no in-memory instance.
        //! @return the ECClass name from the instance or the empty string if \a instance is nullptr.
        //! @see GetECSchemaNameOfInstance
        DGNPLATFORM_EXPORT static Utf8String GetECClassNameOfInstance(ECN::IECInstanceCP instance);

        //! Utility method to load an existing instance of an Item
        //! A subclass may call this as part of its implementation of _LoadProperties
        DGNPLATFORM_EXPORT DgnDbStatus LoadPropertiesIntoInstance(ECN::IECInstancePtr& instance, DgnElementCR el);

    public:
        //! Prepare to insert or update an Item for the specified element
        //! @param el   The host element
        //! @param item The new item to be adopted by the host.
        //! @note \a el will add a reference to \a item and will hold onto it.
        //! @note The item will not actually be inserted into the Db until you call DgnElements::Insert or DgnElements::Update on \a el
        DGNPLATFORM_EXPORT static void SetItem(DgnElementR el, Item& item);

        //! Get read-write access to the Item for the specified element
        //! @param el   The host element
        //! @return The currently cached Item object, or nullptr if the element has no item or if DeleteItem was called.
        //! @note call this method \em only if you plan to \em modify the item
        //! @see Get, GetItem for read-only access
        //! @note The item will not actually be updated in the Db until you call DgnElements::Update on \a el
        DGNPLATFORM_EXPORT static Item* GetItemP(DgnElementR el);

        template<typename T> static T* GetP(DgnElementR el) {return dynamic_cast<T*>(GetItemP(el));}

        //! Get read-only access to the Item for the specified element
        //! @param el   The host element
        //! @return The currently cached Item object, or nullptr if the element has no item or if DeleteItem was called.
        //! @see GetP, GetItemP for read-write access
        DGNPLATFORM_EXPORT static Item const* GetItem(DgnElementCR el);

        template<typename T> static T const* Get(DgnElementCR el) {return dynamic_cast<T const*>(GetItem(el));}

        //! Query the ECClass of item currently stored in the Db for the specified element
        //! @param el   The host element
        //! @return the DgnClassId of the existing item or an invalid ID if the element has no item
        DGNPLATFORM_EXPORT static DgnClassId QueryExistingItemClass(DgnElementCR el);

        //! Invoke the _GenerateElementGeometry method on the item
        //! @param el   The host element
        //! @param reason An indication of why the caller is requesting the element's geometry to be generated.
        DGNPLATFORM_EXPORT static DgnDbStatus GenerateElementGeometry(GeometricElementR el, GenerateReason reason);

        //! Execute the EGA that is specified for this Item.
        //! @param el   The element to be updated
        //! @param origin   The placement origin
        //! @param angles   The placement angles
        //! @param egaInstance The ECInstance that specifies the EGA and supplies any addition input parameters required by the implementation.
        //! @return DgnDbStatus::Success if the EGA was executed and the element's geometry was generated;
        //! DgnDbStatus::NotEnabled if the EGA is not available or cannot be executed; DgnDbStatus::BadArg if properties could not be marshalled from egaInstance; or DgnDbStatus::WriteError if the EGA executed but encountered an error.
        //! @see BentleyApi::Dgn::DgnScript for an explanation of script-based EGAs.
        DGNPLATFORM_EXPORT DgnDbStatus ExecuteEGA(Dgn::DgnElementR el, DPoint3dCR origin, YawPitchRollAnglesCR angles, ECN::IECInstanceCR egaInstance);
    };

    DEFINE_BENTLEY_NEW_DELETE_OPERATORS

private:
<<<<<<< HEAD
    void UpdateLastModTime();
    void GetParamList(bvector<Utf8String>& paramList, bool isForUpdate = false);
=======
>>>>>>> 69af3dcc
    template<class T> void CallAppData(T const& caller) const;

protected:
    struct Flags
    {
        uint32_t m_persistent:1;
        uint32_t m_editable:1;
        uint32_t m_lockHeld:1;
        uint32_t m_inSelectionSet:1;
        uint32_t m_hilited:3;
        uint32_t m_undisplayed:1;
        Flags() {memset(this, 0, sizeof(*this));}
    };

    mutable BeAtomic<uint32_t> m_refCount;
    DgnDbR          m_dgndb;
    DgnElementId    m_elementId;
    DgnElementId    m_parentId;
    DgnModelId      m_modelId;
    DgnClassId      m_classId;
    DgnCategoryId   m_categoryId;
    Code            m_code;
    Utf8String      m_label;
    mutable Flags   m_flags;
    mutable bmap<AppData::Key const*, RefCountedPtr<AppData>, std::less<AppData::Key const*>, 8> m_appData;

    virtual Utf8CP _GetECClassName() const {return MyECClassName();}
    virtual Utf8CP _GetSuperECClassName() const {return nullptr;}

    void SetPersistent(bool val) const {m_flags.m_persistent = val;} //!< @private
    
    //! Invokes _CopyFrom() in the context of _Clone() or _CloneForImport(), preserving this element's code as specified by the CreateParams supplied to those methods.
    void    CopyForCloneFrom(DgnElementCR src);

    DGNPLATFORM_EXPORT virtual ~DgnElement();

    //! Called to load properties of a DgnElement from the DgnDb. Override to load subclass properties.
    //! @note If you override this method, you @em must call T_Super::_LoadFromDb, forwarding its status.
    virtual DgnDbStatus _LoadFromDb() {return DgnDbStatus::Success;}

    //! Called when an element is about to be inserted into the DgnDb.
    //! @return DgnDbStatus::Success to allow the insert, otherwise it will fail with the returned status.
    //! @note If you override this method, you @em must call T_Super::_OnInsert, forwarding its status.
    DGNPLATFORM_EXPORT virtual DgnDbStatus _OnInsert();

    //! Called to get a list of parameters/properties that need to be inserted when inserting a new element in the table.
    //! @note If you override this method, you must call T_Super::_GetInsertParams in order to get the superclasses' properties.
    //! This call will be followed by a call to _BindInsertParams which will actually bind the parameter values to the statement.
    DGNPLATFORM_EXPORT virtual void _GetInsertParams(bvector<Utf8String>& insertParams);

    //! Called to bind the element's property values to the ECSqlStatement when inserting
    //! a new element.  The parameters to bind were the ones that were added in the call
    //! to _GetInsertParams.  
    //! @note If you override this method, you should bind your subclass properties
    //! to the supplied ECSqlStatement, using statement.GetParameterIndex with your property's name.
    //! Then you @em must call T_Super::_BindInsertParams, forwarding its status.
    DGNPLATFORM_EXPORT virtual DgnDbStatus _BindInsertParams(BeSQLite::EC::ECSqlStatement& statement);

    //! Called after a DgnElement was inserted into the database.  Override this
    //! only if your derived class needs to insert into a secondary table that is dependent
    //! on a foreign key from the initial insert.
    //! @note If you override this method, you @em must call T_Super::_InsertSecondary() first.
    DGNPLATFORM_EXPORT virtual DgnDbStatus _InsertSecondary();

    //! Called after a DgnElement was successfully inserted into the database.
    //! @note If you override this method, you @em must call T_Super::_OnInserted.
    DGNPLATFORM_EXPORT virtual void _OnInserted(DgnElementP copiedFrom) const;

    //! Called after a DgnElement that was previously deleted has been reinstated by an undo.
    //! @note If you override this method, you @em must call T_Super::_OnInserted.
    DGNPLATFORM_EXPORT virtual void _OnReversedDelete() const;

    //! Called when this element is about to be replace an original element in the DgnDb.
    //! @param [in] original the original state of this element.
    //! Subclasses may override this method to control whether their instances are updated.
    //! @return DgnDbStatus::Success to allow the update, otherwise the update will fail with the returned status.
    //! @note If you override this method, you @em must call T_Super::_OnUpdate, forwarding its status.
    DGNPLATFORM_EXPORT virtual DgnDbStatus _OnUpdate(DgnElementCR original);

    //! Called to update a DgnElement in the DgnDb with new values. Override to update subclass properties.
    //! @note This method is called from DgnElements::Update, on the persistent element, after its values have been
    //! copied from the modified version. If the update fails, the original data will be copied back into this DgnElement.
    //! @note If you override this method, you @em must call T_Super::_UpdateInDb, forwarding its status.
    DGNPLATFORM_EXPORT virtual DgnDbStatus _UpdateInDb();

    //! Called after a DgnElement was successfully updated. The element will be in its post-updated state.
    //! @note If you override this method, you @em must call T_Super::_OnUpdated.
    DGNPLATFORM_EXPORT virtual void _OnUpdated(DgnElementCR original) const;

    //! Called after an update to this DgnElement was reversed by undo. The element will be in its original (pre-change, post-undo) state.
    //! @note If you override this method, you @em must call T_Super::_OnReversedUpdate.
    DGNPLATFORM_EXPORT virtual void _OnReversedUpdate(DgnElementCR changed) const;

    //! Called when an element is about to be deleted from the DgnDb.
    //! Subclasses may override this method to control when/if their instances are deleted.
    //! @return DgnDbStatus::Success to allow the delete, otherwise the delete will fail with the returned status.
    //! @note If you override this method, you @em must call T_Super::_OnDelete, forwarding its status.
    DGNPLATFORM_EXPORT virtual DgnDbStatus _OnDelete() const;

    //! Called to delete a DgnElement from the DgnDb. Override to do any additional processing on delete.
    //! @note If you override this method, you @em must call T_Super::_DeleteInDb, forwarding its status.
    DGNPLATFORM_EXPORT virtual DgnDbStatus _DeleteInDb() const;

    //! Called after a DgnElement was successfully deleted. Note that the element will not be marked as persistent when this is called.
    //! @note If you override this method, you @em must call T_Super::_OnDeleted.
    DGNPLATFORM_EXPORT virtual void _OnDeleted() const;

    //! Called after a DgnElement that was previously added has been removed by undo.
    //! @note If you override this method, you @em must call T_Super::_OnInserted.
    DGNPLATFORM_EXPORT virtual void _OnReversedAdd() const;

    //! Called when a new element is to be inserted into a DgnDb with this element as its parent.
    //! Subclasses may override this method to control which other elements may become children.
    //! @param[in] child the new element that will become a child of this element.
    //! @return DgnDbStatus::Success to allow the child insert, otherwise it will fail with the returned status.
    //! @note implementers should not presume that returning DgnDbStatus::Success means that the element will become a child element,
    //! since the insert may fail for other reasons. Instead, rely on _OnChildInserted for that purpose.
    //! @note If you override this method, you @em must call T_Super::_OnChildInsert, forwarding its status.
    virtual DgnDbStatus _OnChildInsert(DgnElementCR child) const {return DgnDbStatus::Success;}

    //! Called when an element that has this element as its parent is about to be updated in the DgnDb.
    //! Subclasses may override this method to control modifications to its children.
    //! @param [in] original element in its original state
    //! @param [in] replacement the child element in its modified state
    //! @return DgnDbStatus::Success to allow the child update, otherwise it will fail with the returned status.
    //! @note implementers should not presume that returning DgnDbStatus::Success means that the element was updated,
    //! since the update may fail for other reasons. Instead, rely on _OnChildUpdated for that purpose.
    //! @note If you override this method, you @em must call T_Super::_OnChildUpdate, forwarding its status.
    virtual DgnDbStatus _OnChildUpdate(DgnElementCR original, DgnElementCR replacement) const {return DgnDbStatus::Success;}

    //! Called when an child element of this element is about to be deleted from the DgnDb.
    //! Subclasses may override this method to block deletion of their children.
    //! @param[in] child that will be deleted.
    //! @return DgnDbStatus::Success to allow the child deletion, otherwise it will fail with the returned status.
    //! @note implementers should not presume that returning DgnDbStatus::Success means that the element was deleted,
    //! since the delete may fail for other reasons. Instead, rely on _OnChildDeleted for that purpose.
    //! @note If you override this method, you @em must call T_Super::_OnChildDelete, forwarding its status.
    virtual DgnDbStatus _OnChildDelete(DgnElementCR child) const {return DgnDbStatus::Success;}

    //! Called after a new element was inserted with this element as its parent.
    //! @note If you override this method, you @em must call T_Super::_OnChildInserted.
    virtual void _OnChildInserted(DgnElementCR child) const {}

    //! Called after an element, with this element as its parent, was successfully updated.
    //! @note if the parent of an element is changed, this method will @em not be paired with a call to _OnChildUpdate
    //! @note If you override this method, you @em must call T_Super::_OnChildUpdated.
    virtual void _OnChildUpdated(DgnElementCR child) const {}

    //! Called after an element, with this element as its parent, was successfully deleted.
    //! @note If you override this method, you @em must call T_Super::_OnChildDeleted.
    virtual void _OnChildDeleted(DgnElementCR child) const {}

    //! Get the size, in bytes, used by this DgnElement. This is used by the element memory management routines to gauge the "weight" of
    //! each element, so it is not necessary for the value to be 100% accurate.
    //! @note Subclasses of DgnElement that add any member variables should override this method using this template:
    //! uint32_t _GetMemSize() const override {return T_Super::_GetMemSize() + (sizeof(*this) - sizeof(T_Super)) + myAllocedSize;}
    //! where "myAllocedSize" is the number of bytes allocated for this element, held through member variable pointers.
    virtual uint32_t _GetMemSize() const {return sizeof(*this);}

    //! Virtual writeable deep copy method.
    //! @remarks If no CreateParams are supplied, a new Code will be generated for the cloned element - it will \em not be copied from this element's Code.
    DGNPLATFORM_EXPORT DgnElementPtr virtual _Clone(DgnDbStatus* stat=nullptr, DgnElement::CreateParams const* params=nullptr) const;

    //! Virtual assignment method. If your subclass has member variables, it @b must override this method and copy those values from @a source.
    //! @param[in] source The element from which to copy
    //! @note If you override this method, you @b must call T_Super::_CopyFrom, forwarding its status (that is, only return DgnDbStatus::Success if both your
    //! implementation and your superclass succeed.)
    //! @note Implementers should be aware that your element starts in a valid state. Be careful to free existing state before overwriting it. Also note that
    //! @a source is not necessarily the same type as this DgnElement. See notes at CopyFrom.
    //! @note If you hold any IDs, you must also override _RemapIds. Also see _AdjustPlacementForImport
    DGNPLATFORM_EXPORT virtual void _CopyFrom(DgnElementCR source);

    //! Make a (near) duplicate of yourself in memory, in preparation for copying from another element that <em>may be</em> in a different DgnDb.
    //! This base class implementation calls _CopyFrom and then _RemapIds and _AdjustPlacementForImport
    //! @note Do not do any of the following:
    //!     * Do not call Insert and do not attempt to remap your own ElementId. The caller will do those things.
    //!     * Do not deep-copy child elements. The caller must do that (or not).
    //!     * Do not copy ECRelationships or deep-copy related elements. The caller must do that (or not).
    //! @param[out] stat Optional status to describe failures, a valid DgnElementPtr will only be returned if successful.
    //! @param[in] destModel The destination model (which must be in the importer's destination Db).
    //! @param[in] importer Enables the element to copy the resources that it needs (if copying between DgnDbs) and to remap any references that it holds to things outside itself to the copies of those things.
    //! @return In-memory copy of the element
    DGNPLATFORM_EXPORT DgnElementPtr virtual _CloneForImport(DgnDbStatus* stat, DgnModelR destModel, DgnImportContext& importer) const;

    //! Remap any IDs that might refer to elements or resources in the source DgnDb.
    //! @param[in] importer Specifies source and destination DgnDbs and knows how to remap IDs
    DGNPLATFORM_EXPORT virtual void _RemapIds(DgnImportContext& importer);

    //! Apply X,Y offset and Yaw angle adjustment when importing from one DgnDb to another, in the case where source and destination GCSs are compatible but have the Cartesian coordinate system
    //! located at different geo locations and/or have different Azimuth angles.
    //! @param[in] importer Specifies source and destination DgnDbs and knows how to remap IDs
    virtual void _AdjustPlacementForImport(DgnImportContext const& importer) {;}

    //! Get the display label (for use in the GUI) for this DgnElement.
    //! The default implementation returns the label if set or the code if the label is not set.
    //! Override to generate the display label in a different way.
    virtual Utf8String _GetDisplayLabel() const {return GetLabel() ? GetLabel() : GetCode().GetValue();}

    //! Change the parent (owner) of this DgnElement.
    //! The default implementation sets the parent without doing any checking.
    //! @return DgnDbStatus::Success if the parentId was changed, error status otherwise.
    //! Override to validate the parent/child relationship and return a value other than DgnDbStatus::Success to reject proposed new parent.
    virtual DgnDbStatus _SetParentId(DgnElementId parentId) {m_parentId = parentId; return DgnDbStatus::Success;}

    //! Change the category of this DgnElement.
    //! The default implementation sets the category without doing any checking.
    //! Override to validate the category.
    //! @return DgnDbStatus::Success if the categoryId was changed, error status otherwise.
    virtual DgnDbStatus _SetCategoryId(DgnCategoryId categoryId) {m_categoryId = categoryId; return DgnDbStatus::Success;}

    //! Change the code of this DgnElement.
    //! The default implementation sets the code without doing any checking.
    //! Override to validate the code.
    //! @return DgnDbStatus::Success if the code was changed, error status otherwise.
    virtual DgnDbStatus _SetCode(Code const& code) {m_code=code; return DgnDbStatus::Success;}

    //! Override to customize how the DgnElement subclass generates its code.
    DGNPLATFORM_EXPORT virtual Code _GenerateDefaultCode();

    virtual GeometricElementCP _ToGeometricElement() const {return nullptr;}
    virtual DgnElement3dCP _ToElement3d() const {return nullptr;}
    virtual DgnElement2dCP _ToElement2d() const {return nullptr;}
    virtual PhysicalElementCP _ToPhysicalElement() const {return nullptr;}
    virtual DrawingElementCP _ToDrawingElement() const {return nullptr;}
    virtual ElementGroupCP _ToElementGroup() const {return nullptr;}

    //! Construct a DgnElement from its params
    DGNPLATFORM_EXPORT explicit DgnElement(CreateParams const& params);

    DGNPLATFORM_EXPORT void ClearAllAppData(); //!< @private

    //! Generate the CreateParams to use for Import
    //! @param importer Specifies source and destination DgnDbs and knows how to remap IDs
    //! @return CreateParams initialized with the element's current data
    //! @remarks The m_id fields are \em not set, as it is never correct for two elements to have the same Id. The m_parentId field is not set,
    //! as it is not clear if the copy should be a child of the same parent as the original. The caller can set this if appropriate.
    //! The m_code field is copied \em only when cloning between two different DgnDbs, as it is never correct for two elements to have the same code.
    CreateParams GetCreateParamsForImport(DgnImportContext& importer) const;

public:
    static Utf8CP MyECClassName() {return DGN_CLASSNAME_Element;}
    DGNPLATFORM_EXPORT void SetInSelectionSet(bool yesNo) const; //!< @private

    DGNPLATFORM_EXPORT void AddRef() const;  //!< @private
    DGNPLATFORM_EXPORT void Release() const; //!< @private
    uint32_t GetRefCount() const {return m_refCount.load();} //!< Get the current reference count for this DgnElement.

    //! @name Dynamic casting to DgnElement subclasses
    //! @{
    GeometricElementCP ToGeometricElement() const {return _ToGeometricElement();} //!< more efficient substitute for dynamic_cast<GeometricElementCP>(el)
    DgnElement3dCP ToElement3d() const {return _ToElement3d();}                   //!< more efficient substitute for dynamic_cast<DgnElement3dCP>(el)
    DgnElement2dCP ToElement2d() const {return _ToElement2d();}                   //!< more efficient substitute for dynamic_cast<DgnElement2dCP>(el)
    PhysicalElementCP ToPhysicalElement() const {return _ToPhysicalElement();}    //!< more efficient substitute for dynamic_cast<PhysicalElementCP>(el)
    DrawingElementCP ToDrawingElement() const {return _ToDrawingElement();}       //!< more efficient substitute for dynamic_cast<DrawingElementCP>(el)
    ElementGroupCP ToElementGroup() const {return _ToElementGroup();}             //!< more efficient substitute for dynamic_cast<ElementGroupCP>(el)
    GeometricElementP ToGeometricElementP() {return const_cast<GeometricElementP>(_ToGeometricElement());} //!< more efficient substitute for dynamic_cast<GeometricElementP>(el)
    DgnElement3dP ToElement3dP() {return const_cast<DgnElement3dP>(_ToElement3d());}                       //!< more efficient substitute for dynamic_cast<DgnElement3dP>(el)
    DgnElement2dP ToElement2dP() {return const_cast<DgnElement2dP>(_ToElement2d());}                       //!< more efficient substitute for dynamic_cast<DgnElement2dP>(el)
    PhysicalElementP ToPhysicalElementP() {return const_cast<PhysicalElementP>(_ToPhysicalElement());}     //!< more efficient substitute for dynamic_cast<PhysicalElementP>(el)
    DrawingElementP ToDrawingElementP() {return const_cast<DrawingElementP>(_ToDrawingElement());}         //!< more efficient substitute for dynamic_cast<DrawingElementP>(el)
    ElementGroupP ToElementGroupP() {return const_cast<ElementGroupP>(_ToElementGroup());}                 //!< more efficient substitute for dynamic_cast<ElementGroupP>(el)
    //! @}

    bool Is3d() const {return nullptr != _ToElement3d();} //!< Determine whether this element is 3d or not
    bool IsSameType(DgnElementCR other) {return m_classId == other.m_classId;}//!< Determine whether this element is the same type (has the same DgnClassId) as another element.

    Hilited IsHilited() const {return (Hilited) m_flags.m_hilited;} //!< Get the current Hilited state of this element
    void SetHilited(Hilited newState) const {m_flags.m_hilited = (uint8_t) newState;} //!< Change the current Hilited state of this element

    //! Determine whether this is a copy of the "persistent state" (i.e. an exact copy of what is saved in the DgnDb) of a DgnElement.
    //! @note If this flag is true, this element must be readonly. To modify an element, call CopyForEdit.
    bool IsPersistent() const {return m_flags.m_persistent;}

    //! Test if the element is currently in the selection set.
    bool IsInSelectionSet() const {return m_flags.m_inSelectionSet;}

    //! Test if the element is not displayed.
    bool IsUndisplayed() const {return m_flags.m_undisplayed;}

    //! Set this element's undisplayed flag
    void SetUndisplayedFlag(bool yesNo) {m_flags.m_undisplayed = yesNo;}

    //! Create a writeable deep copy of a DgnElement for insert into the same or new model.
    //! @param[out] stat Optional status to describe failures, a valid DgnElementPtr will only be returned if successful.
    //! @param[in] params Optional CreateParams. Might specify a different destination model, etc.
    //! @remarks If no CreateParams are supplied, a new Code will be generated for the cloned element - it will \em not be copied from this element's Code.
    DgnElementPtr Clone(DgnDbStatus* stat=nullptr, DgnElement::CreateParams const* params=nullptr) const {return _Clone(stat, params);}

    //! Copy the content of another DgnElement into this DgnElement.
    //! @param[in] source The other element whose content is copied into this element.
    //! @note This method @b does @b not change the DgnClassId, DgnModel or DgnElementId of this DgnElement. If the type of @a source is different
    //! than this element, then all of the data from subclasses in common are copied and the remaining data on this DgnElement are unchanged.
    void CopyFrom(DgnElementCR source) {_CopyFrom(source);}

    //! Make a writable copy of this DgnElement so that the copy may be edited.
    //! @return a DgnElementPtr that holds the editable copy of this element.
    //! @note This method may only be used on a DgnElement this is the readonly persistent element returned by DgnElements::GetElement, and then
    //! only one editing copy of this element at a time may exist. If another copy is extant, this method will return an invalid DgnElementPtr.
    //! @see MakeCopy, IsPersistent
    DGNPLATFORM_EXPORT DgnElementPtr CopyForEdit() const;

    //! Make a writable copy of this DgnElement so that the copy may be edited.
    //! This is merely a templated shortcut to dynamic_cast the return of CopyForEdit to a subclass of DgnElement.
    template<class T> RefCountedPtr<T> MakeCopy() const {return dynamic_cast<T*>(CopyForEdit().get());}

    //! Create a copy of this DgnElement and all of its extended content in a destination model.
    //! The copied element will be persistent in the destination DgnDb.
    //! @param[out] stat Optional status to describe failures, a valid DgnElementPtr will only be returned if successful.
    //! @param[in] destModel The destination model (which must be in the importer's destination Db).
    //! @param[in] importer Enables the element to copy the resources that it needs (if copying between DgnDbs) and to remap any references that it holds to things outside itself to the copies of those things.
    //! @remarks The element's code will \em not be copied to the copied element if the import is being performed within a single DgnDb, as it is never correct for two elements within the same DgnDb to have the same code.
    //! @return The persistent copy of the element
    DgnElementCPtr Import(DgnDbStatus* stat, DgnModelR destModel, DgnImportContext& importer) const;

    //! Update the persistent state of a DgnElement in the DgnDb from this modified copy of it.
    //! This is merely a shortcut for el.GetDgnDb().Elements().Update(el, stat);
    DGNPLATFORM_EXPORT DgnElementCPtr Update(DgnDbStatus* stat=nullptr);

    //! Insert this DgnElement into the DgnDb.
    //! This is merely a shortcut for el.GetDgnDb().Elements().Insert(el, stat);
    DGNPLATFORM_EXPORT DgnElementCPtr Insert(DgnDbStatus* stat=nullptr);

    //! Delete this DgnElement from the DgnDb,
    //! This is merely a shortcut for el.GetDgnDb().Elements().Delete(el);
    DGNPLATFORM_EXPORT DgnDbStatus Delete() const;

    //! Get the ElementHandler for this DgnElement.
    DGNPLATFORM_EXPORT ElementHandlerR GetElementHandler() const;

    //! @name AppData Management
    //! @{
    //! Get the HeapZone for the DgnDb of this element.
    //! @private
    DGNPLATFORM_EXPORT HeapZoneR GetHeapZone() const;

    //! Add Application Data to this element.
    //! @param[in] key The AppData's key. If AppData with this key already exists on this element, it is dropped and
    //! replaced with \a appData.
    //! @param[in] appData The appData object to attach to this element.
    DGNPLATFORM_EXPORT void AddAppData(AppData::Key const& key, AppData* appData) const;

    //! Drop Application data from this element.
    //! @param[in] key the key for the AppData to drop.
    //! @return SUCCESS if an entry with \a key is found and dropped.
    DGNPLATFORM_EXPORT StatusInt DropAppData(AppData::Key const& key) const;

    //! Find DgnElementAppData on this element by key.
    //! @param[in] key The key for the AppData of interest.
    //! @return the AppData for key \a key, or nullptr.
    DGNPLATFORM_EXPORT AppData* FindAppData(AppData::Key const& key) const;
    //! @}

    DgnModelId GetModelId() const {return m_modelId;}

    //! Get the DgnModel of this DgnElement.
    DGNPLATFORM_EXPORT DgnModelPtr GetModel() const;

    //! Get the DgnDb of this element.
    //! @note This is merely a shortcut for GetDgnModel().GetDgnDb().
    DgnDbR GetDgnDb() const {return m_dgndb;}

    //! Get the DgnElementId of this DgnElement
    DgnElementId GetElementId() const {return m_elementId;}

    //! Get the DgnClassId of this DgnElement.
    DgnClassId GetElementClassId() const {return m_classId;}

    //! Get the DgnElementKey (the element DgnClassId and DgnElementId) of this DgnElement
    DgnElementKey GetElementKey() const {return DgnElementKey(GetElementClassId(), GetElementId());}

    //! Get a pointer to the ECClass of this DgnElement.
    DGNPLATFORM_EXPORT ECN::ECClassCP GetElementClass() const;

    //! Static method to Query the DgnClassId of the dgn.Element ECClass in the specified DgnDb.
    //! @note This is a static method that always returns the DgnClassId of the dgn.Element class - it does @em not return the class of a specific instance.
    //! @see GetElementClassId
    DGNPLATFORM_EXPORT static DgnClassId QueryClassId(DgnDbR db);

    //! Get the DgnElementId of the parent of this element.
    //! @see SetParentId
    //! @return Id will be invalid if this element does not have a parent element.
    DgnElementId GetParentId() const {return m_parentId;}

    //! Set the parent (owner) of this DgnElement.
    //! @see GetParentId, _SetParentId
    //! @return DgnDbStatus::Success if the parent was set
    //! @note This call can fail if a DgnElement subclass overrides _SetParentId and rejects the parent.
    DgnDbStatus SetParentId(DgnElementId parentId) {return _SetParentId(parentId);}

    //! Get the category of this DgnElement.
    //! @see SetCategoryId
    DgnCategoryId GetCategoryId() const {return m_categoryId;}

    //! Set the category of this DgnElement.
    //! @see GetCategoryId, _SetCategoryId
    //! @return DgnDbStatus::Success if the category was set
    //! @note This call can fail if a subclass overrides _SetCategoryId and rejects the category.
    DgnDbStatus SetCategoryId(DgnCategoryId categoryId) {return _SetCategoryId(categoryId);}

    //! Get the code (business key) of this DgnElement.
    Code GetCode() const {return m_code;}

    //! Set the code (business key) of this DgnElement.
    //! @see GetCode, _SetCode
    //! @return DgnDbStatus::Success if the code was set
    //! @note This call can fail if a subclass overrides _SetCode and rejects the code.
    DgnDbStatus SetCode(Code const& code) {return _SetCode(code);}

    //! Get the optional label (user-friendly name) of this DgnElement.
    Utf8CP GetLabel() const {return m_label.c_str();}

    //! Set the label (user-friendly name) of this DgnElement.
    void SetLabel(Utf8CP label) {m_label.AssignOrClear(label);}

    //! Query the database for the last modified time of this DgnElement.
    DGNPLATFORM_EXPORT DateTime QueryTimeStamp() const;

    //! Get the display label (for use in the GUI) of this DgnElement.
    //! @note The default implementation returns the label if it is set or the code if the label is not set.
    //! @see GetLabel, GetCode, _GetDisplayLabel
    Utf8String GetDisplayLabel() const {return _GetDisplayLabel();}

    //! Query the DgnDb for the children of this DgnElement.
    //! @return DgnElementIdSet containing the DgnElementIds of all child elements of this DgnElement. Will be empty if no children.
    DGNPLATFORM_EXPORT DgnElementIdSet QueryChildren() const;

};

//=======================================================================================
//! A stream of geometry, stored on a DgnElement, created by an ElementGeometryBuilder.
//! @ingroup ElementGeometryGroup
// @bsiclass                                                    Keith.Bentley   12/14
//=======================================================================================
struct GeomStream
{
private:
    uint32_t m_size;
    uint32_t m_allocSize;
    uint8_t* m_data;
    void swap(GeomStream& rhs) {std::swap(m_size,rhs.m_size); std::swap(m_allocSize,rhs.m_allocSize); std::swap(m_data,rhs.m_data);}

public:
    GeomStream() {m_size=m_allocSize=0; m_data=nullptr;}
    DGNPLATFORM_EXPORT GeomStream(GeomStream const&);
    DGNPLATFORM_EXPORT ~GeomStream();
    GeomStream(GeomStream&& rhs) : m_size(rhs.m_size), m_allocSize(rhs.m_allocSize), m_data(rhs.m_data) {rhs.m_size=rhs.m_allocSize=0; rhs.m_data=nullptr;}
    DGNPLATFORM_EXPORT GeomStream& operator=(GeomStream const&);
    GeomStream& operator=(GeomStream&& rhs) {GeomStream(std::move(rhs)).swap(*this); return *this;}

    //! Get the size, in bytes, of the memory allocated for this GeomStream.
    //! @note The allocated size may be larger than the currently used size returned by GetSize.
    uint32_t GetAllocSize() const {return m_allocSize;}
    uint32_t GetSize() const {return m_size;}   //!< Get the size in bytes of the current data in this GeomStream.
    uint8_t const* GetData() const {return m_data;} //!< Get a const pointer to the GeomStream.
    uint8_t* GetDataR() const {return m_data;}      //!< Get a writable pointer to the GeomStream.
    bool HasGeometry() const {return 0 != m_size;}  //!< return false if this GeomStream is empty.

    //! Reserve memory for this GeomStream.
    //! @param[in] size the number of bytes to reserve
    DGNPLATFORM_EXPORT void ReserveMemory(uint32_t size);
    //! Save a stream of geometry into this GeomStream.
    //! @param[in] data the data to save
    //! @param[in] size number of bytes in data
    DGNPLATFORM_EXPORT void SaveData(uint8_t const* data, uint32_t size);

    DgnDbStatus WriteGeomStreamAndStep(DgnDbR dgnDb, Utf8CP table, Utf8CP colname, uint64_t rowId, BeSQLite::Statement& stmt, int stmtcolidx) const;
    DgnDbStatus ReadGeomStream(DgnDbR dgnDb, Utf8CP table, Utf8CP colname, uint64_t rowId);
};

//=======================================================================================
//! The position, orientation, and size of a DgnElement3d.
// @bsiclass                                                    Keith.Bentley   06/14
//=======================================================================================
struct Placement3d
{
protected:
    DPoint3d            m_origin;
    YawPitchRollAngles  m_angles;
    ElementAlignedBox3d m_boundingBox;

public:
    Placement3d() : m_origin(DPoint3d::FromZero())  {}
    Placement3d(DPoint3dCR origin, YawPitchRollAngles angles, ElementAlignedBox3dCR box): m_origin(origin), m_angles(angles), m_boundingBox(box) {}
    Placement3d(Placement3d const& rhs) : m_origin(rhs.m_origin), m_angles(rhs.m_angles), m_boundingBox(rhs.m_boundingBox) {}
    Placement3d(Placement3d&& rhs) : m_origin(rhs.m_origin), m_angles(rhs.m_angles), m_boundingBox(rhs.m_boundingBox) {}
    Placement3d& operator=(Placement3d&& rhs) {m_origin=rhs.m_origin; m_angles=rhs.m_angles; m_boundingBox=rhs.m_boundingBox; return *this;}
    Placement3d& operator=(Placement3d const& rhs) {m_origin=rhs.m_origin; m_angles=rhs.m_angles; m_boundingBox=rhs.m_boundingBox; return *this;}

    //! Get the origin of this Placement3d.
    DPoint3dCR GetOrigin() const {return m_origin;}

    //! Get a writable reference to the origin of this Placement3d.
    DPoint3dR GetOriginR() {return m_origin;}

    //! Get the YawPitchRollAngles of this Placement3d.
    YawPitchRollAnglesCR GetAngles() const {return m_angles;}

    //! Get a writable reference to the YawPitchRollAngles of this Placement3d.
    YawPitchRollAnglesR GetAnglesR() {return m_angles;}

    //! Get the ElementAlignedBox3d of this Placement3d.
    ElementAlignedBox3d const& GetElementBox() const {return m_boundingBox;}

    //! Get a writable reference to the ElementAlignedBox3d of this Placement3d.
    ElementAlignedBox3d& GetElementBoxR() {return m_boundingBox;}

    //! Convert the origin and YawPitchRollAngles of this Placement3d into a Transform.
    Transform GetTransform() const {return m_angles.ToTransform(m_origin);}

    //! Calculate the AxisAlignedBox3d of this Placement3d.
    DGNPLATFORM_EXPORT AxisAlignedBox3d CalculateRange() const;

    //! Determine whether this Placement3d is valid.
    bool IsValid() const {return m_boundingBox.IsValid();}
};

//=======================================================================================
//! The position, rotation angle, and size of a DgnElement2d.
// @bsiclass                                                    Keith.Bentley   06/14
//=======================================================================================
struct Placement2d
{
protected:
    DPoint2d            m_origin;
    AngleInDegrees      m_angle;
    ElementAlignedBox2d m_boundingBox;

public:
    Placement2d() : m_origin(DPoint2d::FromZero()) {}
    Placement2d(DPoint2dCR origin, AngleInDegrees const& angle, ElementAlignedBox2dCR box) : m_origin(origin), m_angle(angle), m_boundingBox(box){}
    Placement2d(Placement2d const& rhs) : m_origin(rhs.m_origin), m_angle(rhs.m_angle), m_boundingBox(rhs.m_boundingBox) {}
    Placement2d(Placement2d&& rhs) : m_origin(rhs.m_origin), m_angle(rhs.m_angle), m_boundingBox(rhs.m_boundingBox) {}
    Placement2d& operator=(Placement2d&& rhs) {m_origin=rhs.m_origin; m_angle=rhs.m_angle; m_boundingBox=rhs.m_boundingBox; return *this;}
    Placement2d& operator=(Placement2d const& rhs) {m_origin=rhs.m_origin; m_angle=rhs.m_angle; m_boundingBox=rhs.m_boundingBox; return *this;}

    //! Get the origin of this Placement2d.
    DPoint2dCR GetOrigin() const {return m_origin;}

    //! Get a writable reference to the origin of this Placement2d.
    DPoint2dR GetOriginR() {return m_origin;}

    //! Get the angle of this Placement2d
    AngleInDegrees GetAngle() const {return m_angle;}

    //! Get a writable reference to the angle of this Placement2d.
    AngleInDegrees& GetAngleR() {return m_angle;}

    //! Get the ElementAlignedBox2d of this Placement2d.
    ElementAlignedBox2d const& GetElementBox() const {return m_boundingBox;}

    //! Get a writable reference to the ElementAlignedBox2d of this Placement2d.
    ElementAlignedBox2d& GetElementBoxR() {return m_boundingBox;}

    //! Convert the origin and angle of this Placement2d into a Transform.
    Transform GetTransform() const {Transform t; t.InitFromOriginAngleAndLengths(m_origin, m_angle.Radians(), 1.0, 1.0); return t;}

    //! Calculate an AxisAlignedBox3d for this Placement2d.
    //! @note the z values are arbitrarily set to +-.5 mm.
    DGNPLATFORM_EXPORT AxisAlignedBox3d CalculateRange() const;

    //! Determine whether this Placement2d is valid
    bool IsValid() const {return m_boundingBox.IsValid();}
};

//=======================================================================================
//! A DgnElement that has a Geometry Aspect.
//! @note This an abstract class. Subclasses DgnElement2d and DgnElement3d provide concrete implementations.
//! @ingroup DgnElementGroup
// @bsiclass                                                    Keith.Bentley   04/15
//=======================================================================================
struct EXPORT_VTABLE_ATTRIBUTE GeometricElement : DgnElement
{
    DEFINE_T_SUPER(DgnElement);

protected:
    GeomStream m_geom;

    DGNPLATFORM_EXPORT DgnDbStatus _LoadFromDb() override;
    DGNPLATFORM_EXPORT DgnDbStatus _InsertSecondary() override;
    DGNPLATFORM_EXPORT DgnDbStatus _UpdateInDb() override;
    DGNPLATFORM_EXPORT void _CopyFrom(DgnElementCR) override;
    DGNPLATFORM_EXPORT void _RemapIds(DgnImportContext&) override;
    virtual DgnDbStatus _BindPlacement(BeSQLite::Statement&) = 0;
    GeometricElementCP _ToGeometricElement() const override {return this;}
    DgnDbStatus WriteGeomStream(BeSQLite::Statement&, DgnDbR);
    explicit GeometricElement(CreateParams const& params) : T_Super(params) {}
    uint32_t _GetMemSize() const override {return T_Super::_GetMemSize() +(sizeof(*this) - sizeof(T_Super)) + m_geom.GetAllocSize();}
    virtual AxisAlignedBox3d _CalculateRange3d() const = 0;

public:
    DGNPLATFORM_EXPORT QvCache* GetMyQvCache() const;
    DGNPLATFORM_EXPORT QvElem* GetQvElem(uint32_t index) const;
    DGNPLATFORM_EXPORT bool SetQvElem(QvElem* qvElem, uint32_t index);
    T_QvElemSet* GetQvElems(bool createIfNotPresent) const;
    DGNPLATFORM_EXPORT void SaveGeomStream(GeomStreamCP);
    DGNPLATFORM_EXPORT virtual void _Draw(ViewContextR) const;
    DGNPLATFORM_EXPORT virtual bool _DrawHit(HitDetailCR, ViewContextR) const;
    DGNPLATFORM_EXPORT virtual void _GetInfoString(HitDetailCR, Utf8StringR descr, Utf8CP delimiter) const;
    DGNPLATFORM_EXPORT virtual SnapStatus _OnSnap(SnapContextR) const; //!< Default snap using CurvePrimitive in HitDetail.
    bool HasGeometry() const {return m_geom.HasGeometry();} //!< return false if this GeometricElement currently has no geometry (is empty).
    AxisAlignedBox3d CalculateRange3d() const {return _CalculateRange3d();}

    //! Get the GeomStream for this GeometricElement.
    GeomStreamCR GetGeomStream() const {return m_geom;}

    //! Get a writable reference to the GeomStream for this GeometricElement.
    GeomStreamR GetGeomStreamR() {return m_geom;}
};

//=======================================================================================
//! A 3-dimensional GeometricElement.
//! @ingroup DgnElementGroup
// @bsiclass                                                    Keith.Bentley   04/15
//=======================================================================================
struct EXPORT_VTABLE_ATTRIBUTE DgnElement3d : GeometricElement
{
    DEFINE_T_SUPER(GeometricElement);

    struct CreateParams : DgnElement::CreateParams
    {
    DEFINE_T_SUPER(DgnElement::CreateParams);

    Placement3dCR m_placement;
    CreateParams(DgnDbR db, DgnModelId modelId, DgnClassId classId, DgnCategoryId category, Placement3dCR placement=Placement3d(), Utf8CP label=nullptr, Code const& code=Code(), DgnElementId id=DgnElementId(), DgnElementId parent=DgnElementId()) :
        T_Super(db, modelId, classId, category, label, code, id, parent), m_placement(placement) {}

    explicit CreateParams(DgnElement::CreateParams const& params, Placement3dCR placement=Placement3d()) : T_Super(params), m_placement(placement){}
    };

protected:
    Placement3d m_placement;
    DGNPLATFORM_EXPORT DgnDbStatus _LoadFromDb() override;
    DGNPLATFORM_EXPORT DgnDbStatus _BindPlacement(BeSQLite::Statement&) override;
    DGNPLATFORM_EXPORT void _CopyFrom(DgnElementCR) override;
    uint32_t _GetMemSize() const override {return T_Super::_GetMemSize() + (sizeof(*this) - sizeof(T_Super));}
    explicit DgnElement3d(CreateParams const& params) : T_Super(params), m_placement(params.m_placement) {}
    DgnElement3dCP _ToElement3d() const override {return this;}
    AxisAlignedBox3d _CalculateRange3d() const override {return m_placement.CalculateRange();}
    DGNPLATFORM_EXPORT void _AdjustPlacementForImport(DgnImportContext const& context) override;

public:
    Placement3dCR GetPlacement() const {return m_placement;} //!< Get the Placement3d of this DgnElement3d
    void SetPlacement(Placement3dCR placement) {m_placement = placement;} //!< Change the Placement3d for this DgnElement3d
};

//=======================================================================================
//! A DgnElement3d that exists in the physical coordinate space of a DgnDb.
//! @ingroup DgnElementGroup
// @bsiclass                                                    Keith.Bentley   04/15
//=======================================================================================
struct EXPORT_VTABLE_ATTRIBUTE PhysicalElement : DgnElement3d
{
    DGNELEMENT_DECLARE_MEMBERS(DGN_CLASSNAME_PhysicalElement, DgnElement3d)

protected:
    PhysicalElementCP _ToPhysicalElement() const override {return this;}

public:
    explicit PhysicalElement(CreateParams const& params) : T_Super(params) {}

    //! Create an instance of a PhysicalElement from a CreateParams.
    //! @note This is a static method that creates an instance of the PhysicalElement class. To create subclasses, use static methods on the appropriate class.
    static PhysicalElementPtr Create(CreateParams const& params) {return new PhysicalElement(params);}

    //! Create an instance of a PhysicalElement from a model and DgnCategoryId, using the default values for all other parameters.
    //! @param[in] model The PhysicalModel for the new PhysicalElement.
    //! @param[in] categoryId The category for the new PhysicalElement.
    DGNPLATFORM_EXPORT static PhysicalElementPtr Create(PhysicalModelR model, DgnCategoryId categoryId);

    //! Query the DgnClassId for the dgn.PhysicalElement class in the specified DgnDb.
    //! @note This is a static method that always returns the DgnClassId of the dgn.PhysicalElement class - it does @b not return the class of a specific instance.
    DGNPLATFORM_EXPORT static DgnClassId QueryClassId(DgnDbR db);
};

//=======================================================================================
//! A 2-dimensional GeometricElement.
//! @ingroup DgnElementGroup
// @bsiclass                                                    Keith.Bentley   04/15
//=======================================================================================
struct EXPORT_VTABLE_ATTRIBUTE DgnElement2d : GeometricElement
{
    DEFINE_T_SUPER(GeometricElement);
    struct CreateParams : DgnElement::CreateParams
    {
    DEFINE_T_SUPER(DgnElement::CreateParams);

    Placement2dCR m_placement;
    CreateParams(DgnDbR db, DgnModelId modelId, DgnClassId classId, DgnCategoryId category, Placement2dCR placement=Placement2d(), Utf8CP label=nullptr, Code const& code=Code(), DgnElementId id=DgnElementId(), DgnElementId parent=DgnElementId()) :
        T_Super(db, modelId, classId, category, label, code, id, parent), m_placement(placement) {}

    explicit CreateParams(DgnElement::CreateParams const& params, Placement2dCR placement=Placement2d()) : T_Super(params), m_placement(placement){}
    };

protected:
    Placement2d m_placement;
    DGNPLATFORM_EXPORT DgnDbStatus _LoadFromDb() override;
    DGNPLATFORM_EXPORT DgnDbStatus _BindPlacement(BeSQLite::Statement&) override;
    DGNPLATFORM_EXPORT void _CopyFrom(DgnElementCR) override;
    DgnElement2dCP _ToElement2d() const override {return this;}
    AxisAlignedBox3d _CalculateRange3d() const override {return m_placement.CalculateRange();}
    uint32_t _GetMemSize() const override {return T_Super::_GetMemSize() +(sizeof(*this) - sizeof(T_Super));}
    explicit DgnElement2d(CreateParams const& params) : T_Super(params) {}

public:
    Placement2dCR GetPlacement() const {return m_placement;}     //!< Get the Placement2d for this DgnElement2d
    void SetPlacement(Placement2dCR placement) {m_placement=placement;} //!< Change the Placement2d for this Dgnele
};

//=======================================================================================
//! A DgnElement2d that holds geometry in a DrawingModel
//! @ingroup DgnElementGroup
// @bsiclass                                                    Keith.Bentley   04/15
//=======================================================================================
struct EXPORT_VTABLE_ATTRIBUTE DrawingElement : DgnElement2d
{
    DGNELEMENT_DECLARE_MEMBERS(DGN_CLASSNAME_DrawingElement, DgnElement2d)

protected:
    DrawingElementCP _ToDrawingElement() const override {return this;}

public:
    explicit DrawingElement(CreateParams const& params) : T_Super(params) {}
    //! Create a DrawingElement from CreateParams.
    static DrawingElementPtr Create(CreateParams const& params) {return new DrawingElement(params);}

    //! Query the DgnClassId for the dgn.DrawingElement class in the specified DgnDb.
    //! @note This is a static method that always returns the DgnClassId of the dgn.DrawingElement class - it does @b not return the class of a specific instance.
    DGNPLATFORM_EXPORT static DgnClassId QueryClassId(DgnDbR db);
};

//=======================================================================================
//! A "logical Group" of elements.
//! "Logical" groups hold a referencing (not an owning) relationship with their members.
//! ElementGroup can be subclassed for custom grouping behavior.
//! @ingroup DgnElementGroup
// @bsiclass                                                    Shaun.Sewall    05/15
//=======================================================================================
struct EXPORT_VTABLE_ATTRIBUTE ElementGroup : DgnElement
{
    DGNELEMENT_DECLARE_MEMBERS(DGN_CLASSNAME_ElementGroup, DgnElement)

protected:
    ElementGroupCP _ToElementGroup() const override {return this;}

    //! Called when a member is about to be inserted into this ElementGroup
    //! Override and return something other than DgnDbStatus::Success to prevent the member from being inserted into this ElementGroup.
    virtual DgnDbStatus _OnMemberInsert(DgnElementCR member) const {return DgnDbStatus::Success;}
    //! Called after a member has been inserted into this ElementGroup
    //! Override if additional processing is required after a member was inserted.
    virtual void _OnMemberInserted(DgnElementCR member) const {}

    //! Called when a member is about to be deleted from this ElementGroup
    //! Override and return something other than DgnDbStatus::Success to prevent the member from being deleted from this ElementGroup.
    virtual DgnDbStatus _OnMemberDelete(DgnElementCR member) const {return DgnDbStatus::Success;}
    //! Called after a member has been deleted from this ElementGroup
    //! Override if additional processing is required after a member was deleted.
    virtual void _OnMemberDeleted(DgnElementCR member) const {}

    //! Called when members of the group are queried
    DGNPLATFORM_EXPORT virtual DgnElementIdSet _QueryMembers() const;

public:
    explicit ElementGroup(CreateParams const& params) : T_Super(params) {}

    //! Create a new instance of a DgnElement using the specified CreateParams.
    //! @note This is a static method that only creates instances of the ElementGroup class. To create instances of subclasses,
    //! use a static method on the subclass.
    static ElementGroupPtr Create(CreateParams const& params) { return new ElementGroup(params); }

    //! Query the DgnClassId for the dgn.ElementGroup class in the specified DgnDb.
    //! @note This is a static method that always returns the DgnClassId of the dgn.ElementGroup class - it does @b not return the class of a specific instance.
    DGNPLATFORM_EXPORT static DgnClassId QueryClassId(DgnDbR db);

    //! Insert a member into this ElementGroup. This creates an ElementGroupHasMembers ECRelationship between this ElementGroup and the specified DgnElement
    //! @param[in] member The element to become a member of this ElementGroup.
    //! @note The ElementGroup and the specified DgnElement must have already been inserted (have valid DgnElementIds)
    //! @note This only affects the ElementGroupHasMembers ECRelationship (stored as a database link table).
    DGNPLATFORM_EXPORT DgnDbStatus InsertMember(DgnElementCR member) const;

    //! Deletes the ElementGroupHasMembers ECRelationship between this ElementGroup and the specified DgnElement
    //! @param[in] member The element to remove from this ElementGroup.
    //! @note This only affects the ElementGroupHasMembers ECRelationship (stored as a database link table).
    DGNPLATFORM_EXPORT DgnDbStatus DeleteMember(DgnElementCR member) const;

    //! Deletes all ElementGroupHasMembers ECRelationships from this ElementGroup
    //! @note This only affects the ElementGroupHasMembers ECRelationship (stored as a database link table).
    DGNPLATFORM_EXPORT DgnDbStatus DeleteAllMembers() const;

    //! Query for the set of members of this ElementGroup
    //! @see QueryFromMember
    DgnElementIdSet QueryMembers() const { return _QueryMembers(); }

    //! Query an ElementGroup from a member element.
    //! @param[in] db the DgnDb to query
    //! @param[in] groupClassId specify the type of ElementGroup to consider as a DgnElement could be in more than one ElementGroup.
    //! @param[in] memberElementId the DgnElementId of the member element
    //! @return the DgnElementId of the ElementGroup.  Will be invalid if not found.
    //! @see QueryMembers
    DGNPLATFORM_EXPORT static DgnElementId QueryFromMember(DgnDbR db, DgnClassId groupClassId, DgnElementId memberElementId);
};

//=======================================================================================
//! The DgnElements for a DgnDb.
//! This class holds a cache of reference-counted DgnElements. All in-memory DgnElements for a DgnDb are held in its DgnElements member.
//! When the reference count of an element goes to zero, it is not immediately freed. Instead, it is held by this class
//! and may be "reclaimed" later if/when it is needed again. The memory held by DgnElements is not actually freed until
//! their reference count goes to 0 and the cache is subsequently purged.
//! @see DgnDb::Elements
//! @ingroup DgnElementGroup
//=======================================================================================
struct DgnElements : DgnDbTable
{
    friend struct DgnDb;
    friend struct DgnElement;
    friend struct DgnModel;
    friend struct DgnModels;
    friend struct ElementHandler;
    friend struct TxnManager;
    friend struct ProgressiveViewFilter;
    friend struct dgn_TxnTable::Element;

    //! The totals for persistent DgnElements in this DgnDb. These values reflect the current state of the loaded elements.
    struct Totals
    {
        uint32_t m_extant;         //! total number of DgnElements extant (persistent and non-persistent)
        uint32_t m_entries;        //! total number of persistent elements
        uint32_t m_unreferenced;   //! total number of unreferenced persistent elements
        int64_t  m_allocedBytes;   //! total number of bytes of data held by persistent elements
    };

    //! Statistics for element activity in this DgnDb. these values can be reset at any point to gauge "element flux"
    //! (note: the same element may become garbage and then be reclaimed, each such occurrence is reflected here.)
    struct Statistics
    {
        uint32_t m_newElements;    //! number of newly created or loaded elements
        uint32_t m_unReferenced;   //! number of elements that became garbage since last reset
        uint32_t m_reReferenced;   //! number of garbage elements that were referenced
        uint32_t m_purged;         //! number of garbage elements that were purged
    };

private:
    DgnElementId                m_highestElementId;
    struct ElemIdTree*          m_tree;
    HeapZone                    m_heapZone;
    BeSQLite::StatementCache    m_stmts;
    BeSQLite::SnappyFromBlob    m_snappyFrom;
    BeSQLite::SnappyToBlob      m_snappyTo;
    DgnElementIdSet             m_selectionSet;
    mutable BeSQLite::BeDbMutex m_mutex;

    void OnReclaimed(DgnElementCR);
    void OnUnreferenced(DgnElementCR);
    void Destroy();
    void AddToPool(DgnElementCR) const;
    void DropFromPool(DgnElementCR) const;
    void SendOnLoadedEvent(DgnElementR elRef) const;
    void FinishUpdate(DgnElementCR replacement, DgnElementCR original);
    DgnElementCPtr LoadElement(DgnElement::CreateParams const& params, bool makePersistent) const;
    DgnElementCPtr LoadElement(DgnElementId elementId, bool makePersistent) const;
    bool IsElementIdUsed(DgnElementId id) const;
    DgnElementId MakeNewElementId();
    DgnElementCPtr PerformInsert(DgnElementR element, DgnDbStatus&);
    DgnDbStatus PerformDelete(DgnElementCR);
    explicit DgnElements(DgnDbR db);
    ~DgnElements();

    DGNPLATFORM_EXPORT DgnElementCPtr InsertElement(DgnElementR element, DgnDbStatus* stat);
    DGNPLATFORM_EXPORT DgnElementCPtr UpdateElement(DgnElementR element, DgnDbStatus* stat);

public:
    BeSQLite::SnappyFromBlob& GetSnappyFrom() {return m_snappyFrom;}
    BeSQLite::SnappyToBlob& GetSnappyTo() {return m_snappyTo;}
    DGNPLATFORM_EXPORT BeSQLite::CachedStatementPtr GetStatement(Utf8CP sql) const;
    DGNPLATFORM_EXPORT void ChangeMemoryUsed(int32_t delta) const;

    //! Look up an element in the pool of loaded elements for this DgnDb.
    //! @return A pointer to the element, or nullptr if the is not in the pool.
    //! @private
    DGNPLATFORM_EXPORT DgnElementCP FindElement(DgnElementId id) const;

    //! Query the DgnModelId of the specified DgnElementId.
    //! @private
    DGNPLATFORM_EXPORT DgnModelId QueryModelId(DgnElementId elementId) const;

    //! Query for the DgnElementId of the element that has the specified code
    //! @note Element codes are usually, but not necessarily, unique. If not unique, this method returns the first one found.
    DGNPLATFORM_EXPORT DgnElementId QueryElementIdByCode(DgnElement::Code const& code) const;

    //! Free unreferenced elements in the pool until the total amount of memory used by the pool is no more than a target number of bytes.
    //! @param[in] memTarget The target number of bytes used by elements in the pool. If the pool is currently using more than this target,
    //! unreferenced elements are freed until the the pool uses no more than targetMem bytes. Least recently used elements are freed first.
    //! If memTarget <= 0, all unreferenced elements are freed.
    //! @note: There is no guarantee that the pool will not actually consume more than memTarget bytes after this call, since elements with
    //! reference counts greater than 0 cannot be purged.
    DGNPLATFORM_EXPORT void Purge(int64_t memTarget);

    //! Get the total counts for the current state of the pool.
    DGNPLATFORM_EXPORT Totals GetTotals() const;

    //! Shortcut to get the Totals.m_allocatedBytes member
    int64_t GetTotalAllocated() const {return GetTotals().m_allocedBytes;}

    //! Get the statistics for the current state of the element pool.
    DGNPLATFORM_EXPORT Statistics GetStatistics() const;

    //! Reset the statistics for the element pool.
    DGNPLATFORM_EXPORT void ResetStatistics();

    //! Get a DgnElement from this DgnDb by its DgnElementId.
    //! @remarks The element is loaded from the database if necessary.
    //! @return Invalid if the element does not exist.
    DGNPLATFORM_EXPORT DgnElementCPtr GetElement(DgnElementId id) const;

    //! Get a DgnElement by its DgnElementId, and dynamic_cast the result to a specific subclass of DgnElement.
    //! This is merely a templated shortcut to dynamic_cast the return of #GetElement to a subclass of DgnElement.
    template<class T> RefCountedCPtr<T> Get(DgnElementId id) const {return dynamic_cast<T const*>(GetElement(id).get());}

    //! Get an editable copy of an element by DgnElementId.
    //! @return Invalid if the element does not exist, or if it cannot be edited.
    template<class T> RefCountedPtr<T> GetForEdit(DgnElementId id) const {RefCountedCPtr<T> orig=Get<T>(id); return orig.IsValid() ?(T*)orig->CopyForEdit().get() : nullptr;}

    //! Insert a copy of the supplied DgnElement into this DgnDb.
    //! @param[in] element The DgnElement to insert.
    //! @param[in] stat An optional status value. Will be DgnDbStatus::Success if the insert was successful, error status otherwise.
    //! @return RefCountedCPtr to the newly persisted /b copy of /c element. Will be invalid if the insert failed.
    //! @remarks The element's code must be unique among all elements within the DgnDb, or this method will fail with DgnDbStatus::InvalidName.
    template<class T> RefCountedCPtr<T> Insert(T& element, DgnDbStatus* stat=nullptr) {return (T const*) InsertElement(element, stat).get();}

    //! Update the original persistent DgnElement from which the supplied DgnElement was copied.
    //! @param[in] element The modified copy of element to update.
    //! @param[in] stat An optional status value. Will be DgnDbStatus::Success if the update was successful, error status otherwise.
    //! @return RefCountedCPtr to the modified persistent element. Will be invalid if the update failed.
    template<class T> RefCountedCPtr<T> Update(T& element, DgnDbStatus* stat=nullptr) {return (T const*) UpdateElement(element, stat).get();}

    //! Delete a DgnElement from this DgnDb.
    //! @param[in] element The element to delete.
    //! @return DgnDbStatus::Success if the element was deleted, error status otherwise.
    DGNPLATFORM_EXPORT DgnDbStatus Delete(DgnElementCR element);

    //! Delete a DgnElement from this DgnDb by DgnElementId.
    //! @return DgnDbStatus::Success if the element was deleted, error status otherwise.
    //! @note This method is merely a shortcut to #GetElement and then #Delete
    DgnDbStatus Delete(DgnElementId id) {auto el=GetElement(id); return el.IsValid() ? Delete(*el) : DgnDbStatus::NotFound;}

    //! Get the Heapzone for this DgnDb.
    HeapZone& GetHeapZone() {return m_heapZone;}

    //! Query the DgnElementKey for a DgnElement from this DgnDb by its DgnElementId.
    //! @return Invalid key if the element does not exist.
    //! @remarks This queries the database for the DgnClassId for the given DgnElementId. It does not check if the element is loaded, nor does it load the element into memory.
    //! If you have a DgnElement, call GetElementKey on it rather than using this method.
    DGNPLATFORM_EXPORT DgnElementKey QueryElementKey(DgnElementId id) const;

    DgnElementIdSet const& GetSelectionSet() const {return m_selectionSet;}
    DgnElementIdSet& GetSelectionSetR() {return m_selectionSet;}
};

//=======================================================================================
//! Can be used as the base class for an Item that uses an IECInstance to cache its properties in memory.
//! @note There is no AspectHandler for InstanceBackedItem. A class that derives from InstanceBackedItem must
//! register its own handler.
// @bsiclass                                                BentleySystems
//=======================================================================================
struct InstanceBackedItem : DgnElement::Item
{
    ECN::IECInstancePtr m_instance;

    Utf8String _GetECSchemaName() const override {return m_instance->GetClass().GetSchema().GetName();}
    Utf8String _GetECClassName() const override {return m_instance->GetClass().GetName();}
    DGNPLATFORM_EXPORT DgnDbStatus _LoadProperties(DgnElementCR) override;
    DGNPLATFORM_EXPORT DgnDbStatus _UpdateProperties(DgnElementCR) override;
    DGNPLATFORM_EXPORT DgnDbStatus _GenerateElementGeometry(GeometricElementR el, GenerateReason) override;

    InstanceBackedItem() {;}

    void SetInstanceId(BeSQLite::EC::ECInstanceId eid);
};

// *** WIP_ELEMENT_ITEM - move this back into ComponentSolution after making ElementItem a top-level class
DgnDbStatus ExecuteComponentSolutionEGA(DgnElementR el, DPoint3dCR origin, YawPitchRollAnglesCR angles, ECN::IECInstanceCR itemInstance, Utf8StringCR cmName, Utf8StringCR paramNames, DgnElement::Item& item);

END_BENTLEY_DGNPLATFORM_NAMESPACE
<|MERGE_RESOLUTION|>--- conflicted
+++ resolved
@@ -1,1548 +1,1544 @@
-/*--------------------------------------------------------------------------------------+
-|
-|     $Source: PublicAPI/DgnPlatform/DgnCore/DgnElement.h $
-|
-|  $Copyright: (c) 2015 Bentley Systems, Incorporated. All rights reserved. $
-|
-+--------------------------------------------------------------------------------------*/
-#pragma once
-//__PUBLISH_SECTION_START__
-
-/** @addtogroup DgnElementGroup
-
-Classes for working with %DgnElements in memory.
-@ref PAGE_ElementOverview
-
-*/
-
-BENTLEY_NAMESPACE_TYPEDEFS(HeapZone);
-
-#include <Bentley/BeAssert.h>
-
-BEGIN_BENTLEY_DGNPLATFORM_NAMESPACE
-
-namespace dgn_ElementHandler {struct Element; struct Physical; struct Drawing; struct Group;};
-namespace dgn_TxnTable {struct Element; struct Model;};
-
-struct MultiAspectMux;
-
-typedef RefCountedPtr<ElementGeometry> ElementGeometryPtr;
-
-//=======================================================================================
-//! Holds ID remapping tables
-//=======================================================================================
-struct DgnRemapTables
-{
-protected:
-    // *** NEEDS WORK: We may have to move these remappings into temp tables
-    bmap<DgnModelId, DgnModelId> m_modelId;
-    bmap<DgnGeomPartId, DgnGeomPartId> m_geomPartId;
-    bmap<DgnElementId, DgnElementId> m_elementId;
-    bmap<DgnCategoryId, DgnCategoryId> m_categoryId;
-    bmap<DgnSubCategoryId, DgnSubCategoryId> m_subcategoryId;
-    bmap<DgnClassId, DgnClassId> m_classId;
-    bmap<DgnAuthorityId, DgnAuthorityId> m_authorityId;
-
-    template<typename T>
-    T Find(bmap<T,T> const& table, T sourceId) const {auto i = table.find(sourceId); return (i == table.end())? T(): i->second;}
-
-public:
-    DgnRemapTables& Get(DgnDbR);
-
-    DgnAuthorityId Find(DgnAuthorityId sourceId) const {return Find<DgnAuthorityId>(m_authorityId, sourceId);}
-    DgnAuthorityId Add(DgnAuthorityId sourceId, DgnAuthorityId targetId) {return m_authorityId[sourceId] = targetId;}
-
-    DgnModelId Find(DgnModelId sourceId) const {return Find<DgnModelId>(m_modelId, sourceId);}
-    DgnModelId Add(DgnModelId sourceId, DgnModelId targetId) {return m_modelId[sourceId] = targetId;}
-
-    DgnElementId Find(DgnElementId sourceId) const {return Find<DgnElementId>(m_elementId, sourceId);}
-    DgnElementId Add(DgnElementId sourceId, DgnElementId targetId) {return m_elementId[sourceId] = targetId;}
-
-    DgnGeomPartId Find(DgnGeomPartId sourceId) const {return Find<DgnGeomPartId>(m_geomPartId, sourceId);}
-    DgnGeomPartId Add(DgnGeomPartId sourceId, DgnGeomPartId targetId) {return m_geomPartId[sourceId] = targetId;}
-
-    DgnCategoryId Find(DgnCategoryId sourceId) const {return Find<DgnCategoryId>(m_categoryId, sourceId);}
-    DgnCategoryId Add(DgnCategoryId sourceId, DgnCategoryId targetId) {return m_categoryId[sourceId] = targetId;}
-
-    DgnSubCategoryId Find(DgnSubCategoryId sourceId) const {return Find<DgnSubCategoryId>(m_subcategoryId, sourceId);}
-    DgnSubCategoryId Add(DgnSubCategoryId sourceId, DgnSubCategoryId targetId) {return m_subcategoryId[sourceId] = targetId;}
-
-    DgnClassId Find(DgnClassId sourceId) const {return Find<DgnClassId>(m_classId, sourceId);}
-    DgnClassId Add(DgnClassId sourceId, DgnClassId targetId) {return m_classId[sourceId] = targetId;}
-};
-
-//=======================================================================================
-//! Helps models, elements, aspects and other data structures copy themselves between DgnDbs
-//=======================================================================================
-struct DgnImportContext
-{
-private:
-    bool            m_areCompatibleDbs;
-    DPoint2d        m_xyOffset;
-    AngleInDegrees  m_yawAdj;
-    DgnDbR          m_sourceDb;
-    DgnDbR          m_destDb;
-    DgnRemapTables  m_remap;
-
-public:
-    //! Construct a DgnImportContext object.
-    DGNPLATFORM_EXPORT DgnImportContext(DgnDbR source, DgnDbR dest);
-
-    //! @name Source and Destination Dbs
-    //! @{
-    DgnDbR GetSourceDb() const {return m_sourceDb;}
-    DgnDbR GetDestinationDb() const {return m_destDb;}
-    bool IsBetweenDbs() const {return &GetDestinationDb() != &GetSourceDb();}
-    //! @}
-
-    //! @name ID remapping
-    //! @{
-    //! Make sure that a DgnAuthority has been imported
-    DGNPLATFORM_EXPORT DgnAuthorityId RemapAuthorityId(DgnAuthorityId sourceId);
-    //! Look up a copy of a model
-    DGNPLATFORM_EXPORT DgnModelId FindModelId(DgnModelId sourceId) const {return m_remap.Find(sourceId);}
-    //! Register a copy of a model
-    DGNPLATFORM_EXPORT DgnModelId AddModelId(DgnModelId sourceId, DgnModelId targetId) {return m_remap.Add(sourceId, targetId);}
-    //! Look up a copy of an element
-    DGNPLATFORM_EXPORT DgnElementId FindElementId(DgnElementId sourceId) const {return m_remap.Find(sourceId);}
-    //! Register a copy of an element
-    DGNPLATFORM_EXPORT DgnElementId AddElementId(DgnElementId sourceId, DgnElementId targetId) {return m_remap.Add(sourceId, targetId);}
-    //! Make sure that a GeomPart has been imported
-    DGNPLATFORM_EXPORT DgnGeomPartId RemapGeomPartId(DgnGeomPartId sourceId);
-    //! Make sure that a Category has been imported
-    DGNPLATFORM_EXPORT DgnCategoryId RemapCategory(DgnCategoryId sourceId);
-    //! Look up a copy of an subcategory
-    DGNPLATFORM_EXPORT DgnSubCategoryId FindSubCategory(DgnSubCategoryId sourceId) const {return m_remap.Find(sourceId);}
-    //! Make sure that a SubCategory has been imported
-    DGNPLATFORM_EXPORT DgnSubCategoryId RemapSubCategory(DgnCategoryId destCategoryId, DgnSubCategoryId sourceId);
-    //! Make sure that an ECClass has been imported
-    DGNPLATFORM_EXPORT DgnClassId RemapClassId(DgnClassId sourceId);
-    //! @}
-
-    //! @name GCS coordinate system shift
-    //! @{
-    //! Check if the source and destination GCSs are compatible, such that elements can be copied between them.
-    DgnDbStatus CheckCompatibleGCS() const {return m_areCompatibleDbs? DgnDbStatus::Success: DgnDbStatus::BadRequest;}
-    //! When copying between different DgnDbs, X and Y coordinates may need to be offset
-    DPoint2d GetOriginOffset() const {return m_xyOffset;}
-    //! When copying between different DgnDbs, the Yaw angle may need to be adjusted.
-    AngleInDegrees GetYawAdjustment() const {return m_yawAdj;}
-    //! @}
-};
-template <class _QvKey> struct QvElemSet;
-
-//=======================================================================================
-// @bsiclass
-//=======================================================================================
-struct QvKey32
-{
-private:
-    uint32_t m_key;
-
-public:
-    inline bool LessThan(QvKey32 const& other) const {return m_key < other.m_key;}
-    inline bool Equal(QvKey32 const& other) const    {return m_key == other.m_key;}
-    void DeleteQvElem(QvElem* qvElem);
-    QvKey32(uint32_t key) {m_key = key;} // allow non-explicit!
-};
-
-typedef QvElemSet<QvKey32> T_QvElemSet;
-
-#define DGNELEMENT_DECLARE_MEMBERS(__ECClassName__,__superclass__) \
-    private: typedef __superclass__ T_Super;\
-    public: static Utf8CP MyECClassName() {return __ECClassName__;}\
-    protected: virtual Utf8CP _GetECClassName() const override {return MyECClassName();}\
-               virtual Utf8CP _GetSuperECClassName() const override {return T_Super::_GetECClassName();}
-
-//=======================================================================================
-//! An instance of a DgnElement in memory. DgnElements are the building blocks for a DgnDb.
-//! @ingroup DgnElementGroup
-// @bsiclass                                                     KeithBentley    10/13
-//=======================================================================================
-struct EXPORT_VTABLE_ATTRIBUTE DgnElement : NonCopyableClass
-{
-public:
-    friend struct DgnElements;
-    friend struct DgnModel;
-    friend struct ElemIdTree;
-    friend struct dgn_ElementHandler::Element;
-    friend struct dgn_TxnTable::Element;
-    friend struct MultiAspect;
-
-    //! A unique "identification string" for a DgnElement. Within a DgnDb, all values of Code must be unique.
-    //! A Code is a two-part identifier: [DgnAuthorityId authority, Utf8String value]. Sometimes the Code for a DgnElement is assigned by some external authority,
-    //! in which case its format, meaning, and uniqueness is established externally (see DgnDb::DgnAuthorities.)
-    //! DgnElements that have no stable external identity (i.e. have no external meaning) may use the value DgnAuthorities::Local(), which means the Code::Value is locally generated
-    //! and only guaranteed to be unique within the DgnDb of the DgnElement.
-    //! DgnElements must always have a valid DgnElement::Code (a valid DgnAuthorityId and a non-NULL value) to be inserted in a DgnDb.
-    struct Code
-    {
-    private:
-        DgnAuthorityId  m_authority;
-        Utf8String      m_value;
-    public:
-        bool operator==(Code const& other) const {return m_authority==other.m_authority && m_value==other.m_value;}
-
-        //! construct a Code from a Value and DgnAuthorityId.
-        //! @param[in] value identification string for this Code. If nullptr, this Code will be invalid.
-        //! @param[in] authority The DgnAuthoritiyId of the DgnAuthority that issued the value. Use DgnAuthorities::Local() to indicate the value is locally assigned.
-        explicit Code(Utf8CP value=nullptr, DgnAuthorityId authority=DgnAuthorities::Local()) : m_value(value) {m_authority=authority;}
-        //! construct a Code from a Value and DgnAuthorityId.
-        //! @param[in] value identification string for this Code. If nullptr, this Code will be invalid.
-        //! @param[in] authority The DgnAuthoritiyId of the DgnAuthority that issued the value. Use DgnAuthorities::Local() to indicate the value is locally assigned.
-        explicit Code(Utf8String const& value, DgnAuthorityId authority=DgnAuthorities::Local()) : m_value(value) {m_authority=authority;}
-        //! Determine whether this Code is valid
-        bool IsValid() const {return m_authority.IsValid() && !m_value.empty();}
-        //! Get the value for this Code
-        Utf8StringCR GetValue() const {return m_value;}
-        Utf8CP GetValueCP() const {return m_value.c_str();}
-        //! Get the DgnAuthorityId of the DgnAuthority that issued this Code.
-        DgnAuthorityId GetAuthority() const {return m_authority;}
-        void RelocateToDestinationDb(DgnImportContext&);
-    };
-
-    //! Parameters for creating new DgnElements
-    struct CreateParams
-    {
-        DgnDbR          m_dgndb;
-        DgnModelId      m_modelId;
-        DgnClassId      m_classId;
-        DgnCategoryId   m_categoryId;
-        Code            m_code;
-        Utf8CP          m_label;
-        DgnElementId    m_id;
-        DgnElementId    m_parentId;
-        CreateParams(DgnDbR db, DgnModelId modelId, DgnClassId classId, DgnCategoryId category, Utf8CP label=nullptr, Code const& code=Code(), DgnElementId id=DgnElementId(),
-                     DgnElementId parent=DgnElementId()) :
-                     m_dgndb(db), m_modelId(modelId), m_classId(classId), m_categoryId(category), m_label(label), m_code(code), m_id(id), m_parentId(parent) {}
-
-        DGNPLATFORM_EXPORT void RelocateToDestinationDb(DgnImportContext&);
-        void SetLabel(Utf8CP label) {m_label = label;}  //!< Set the label for DgnElements created with this CreateParams
-        void SetCode(Code code) {m_code = code;}      //!< Set the code for DgnElements created with this CreateParams
-        void SetParentId(DgnElementId parent) {m_parentId=parent;} //!< Set the ParentId for DgnElements created with this CreateParams
-    };
-
-    //! The Hilite state of a DgnElement. If an element is "hilited", its appearance is changed to call attention to it.
-    enum class Hilited : uint8_t
-    {
-        None         = 0, //!< the element is displayed normally (not hilited)
-        Normal       = 1, //!< the element is displayed using the normal hilite appearance
-        Background   = 2, //!< the element is displayed with the background color
-    };
-
-    //! Application data attached to a DgnElement. Create a subclass of this to store non-persistent information on a DgnElement.
-    struct EXPORT_VTABLE_ATTRIBUTE AppData : RefCountedBase
-    {
-        //! A unique identifier for this type of AppData. Use a static instance of this class to identify your AppData.
-        struct Key : NonCopyableClass {};
-
-        virtual DgnDbStatus _OnInsert(DgnElementR el) {return DgnDbStatus::Success;}
-        virtual DgnDbStatus _OnUpdate(DgnElementR el, DgnElementCR original){return DgnDbStatus::Success;}
-        virtual DgnDbStatus _OnDelete(DgnElementCR el) {return DgnDbStatus::Success;}
-
-        enum class DropMe {No=0, Yes=1};
-
-        //! Called after the element was Inserted.
-        //! @param[in]  el the new persistent DgnElement that was Inserted
-        //! @return true to drop this appData, false to leave it attached to the DgnElement.
-        //! @note el will not be the writable element onto which this AppData was attached. It will be the new persistent copy of that element.
-        //! If you wish for your AppData to reside on the new element, call el.AddAppData(key,this) inside this method.
-        virtual DropMe _OnInserted(DgnElementCR el){return DropMe::No;}
-
-        //! Called after the element was Updated.
-        //! @param[in] modified the modified DgnElement
-        //! @param[in] original the original DgnElement
-        //! @return true to drop this appData, false to leave it attached to the DgnElement.
-        //! @note This method is called for @b all AppData on both the original and the modified DgnElements.
-        virtual DropMe _OnUpdated(DgnElementCR modified, DgnElementCR original) {return DropMe::No;}
-
-        //! Called after an update to the element was reversed by undo.
-        //! @param[in] original the original DgnElement (after undo)
-        //! @param[in] modified the modified DgnElement (before undo)
-        //! @return true to drop this appData, false to leave it attached to the DgnElement.
-        //! @note This method is called for @b all AppData on both the original and the modified DgnElements.
-        virtual DropMe _OnReversedUpdate(DgnElementCR original, DgnElementCR modified) {return DropMe::No;}
-
-        //! Called after the element was Deleted.
-        //! @param[in]  el the DgnElement that was deleted
-        //! @return true to drop this appData, false to leave it attached to the DgnElement.
-        virtual DropMe _OnDeleted(DgnElementCR el) {return DropMe::Yes;}
-    };
-
-    //! Holds changes to a dgn.ElementAspect in memory and writes out the changes when the host DgnElement is inserted or updated.
-    //! All aspects are actually subclasses of either dgn.ElementUniqueAspect or dgn.ElementMultiAspect. dgn.ElementItem is a special case of dgn.ElementUniqueAspect.
-    //! A domain that defines a subclass of one of these ECClasses in the schema should normally also define a subclass of one of the
-    //! subclasses of DgnElement::Aspect in order to manage transactions.
-    //! A domain will normally subclass one of the following more specific subclasses:
-    //!     * DgnElement::UniqueAspect when the domain defines a subclass of dgn.ElementUniqueAspect for aspects that must be 1:1 with the host element.
-    //!     * DgnElement::Item when the domain defines a subclass of dgn.ElementItem.
-    //!     * DgnElement::MultiAspect when the domain defines a subclass of dgn.ElementMultiAspect for cases where multiple instances of the class can be associated with a given element.
-    //! The domain must also define and register a subclass of ElementAspectHandler to load instances of its aspects.
-    struct EXPORT_VTABLE_ATTRIBUTE Aspect : AppData
-    {
-    private:
-        DGNPLATFORM_EXPORT DropMe _OnInserted(DgnElementCR el) override final;
-        DGNPLATFORM_EXPORT DropMe _OnUpdated(DgnElementCR modified, DgnElementCR original) override final;
-        friend struct MultiAspectMux;
-
-    protected:
-        enum class ChangeType{None, Write, Delete};
-
-        ChangeType m_changeType;
-
-        DgnDbStatus InsertThis(DgnElementCR el);
-        Utf8String  GetFullEcSqlClassName() {return _GetECSchemaName().append(".").append(_GetECClassName());}
-
-        DGNPLATFORM_EXPORT Aspect();
-
-        //! The subclass must implement this method to return the name of the schema that defines the aspect.
-        virtual Utf8String _GetECSchemaName() const = 0;
-
-        //! The subclass must implement this method to return the name of the class that defines the aspect.
-        virtual Utf8String _GetECClassName() const = 0;
-
-        //! The subclass must implement this method to report an existing instance on the host element that this instance will replace.
-        virtual BeSQLite::EC::ECInstanceKey _QueryExistingInstanceKey(DgnElementCR) = 0;
-
-        //! The subclass must override this method in order to insert an empty instance into the Db and associate it with the host element.
-        //! @param el   The host element
-        //! @note The caller will call _UpdateProperties immediately after calling this method.
-        virtual DgnDbStatus _InsertInstance(DgnElementCR el) = 0;
-
-        //! The subclass must override this method in order to delete an existing instance in the Db, plus any ECRelationship that associates it with the host element.
-        //! @param el   The host element
-        virtual DgnDbStatus _DeleteInstance(DgnElementCR el) = 0;
-
-        //! The subclass must implement this method to update the instance properties.
-        virtual DgnDbStatus _UpdateProperties(DgnElementCR el) = 0;
-
-        //! The subclass must implement this method to load properties from the Db.
-        //! @param el   The host element
-        virtual DgnDbStatus _LoadProperties(DgnElementCR el) = 0;
-
-    public:
-        //! Prepare to delete this aspect.
-        //! @note The aspect will not actually be deleted in the Db until you call DgnElements::Update on the aspect's host element.
-        DGNPLATFORM_EXPORT void Delete() {m_changeType = ChangeType::Delete;}
-
-        //! Get the ID of the ECClass for this aspect
-        DGNPLATFORM_EXPORT DgnClassId GetECClassId(DgnDbR) const;
-
-        //! Get the ECClass for this aspect
-        DGNPLATFORM_EXPORT ECN::ECClassCP GetECClass(DgnDbR) const;
-
-        //! The Item should make a copy of itself.
-        DGNPLATFORM_EXPORT virtual RefCountedPtr<DgnElement::Aspect> _CloneForImport(DgnElementCR sourceEl, DgnImportContext& importer) const;
-
-        //! The subclass should override this method if it holds any IDs that must be remapped when it is copied (perhaps between DgnDbs)
-        DGNPLATFORM_EXPORT virtual DgnDbStatus _RemapIds(DgnElementCR el, DgnImportContext& context) {return DgnDbStatus::Success;}
-
-    };
-
-    //! Represents an ElementAspect subclass for the case where the host Element can have multiple instances of the subclass.
-    //! Use ECSql to query existing instances and their properties. Use GetAspectP or GetP to buffer changes to a particular instance.
-    //! <p>A subclass of MultiAspect must override the following methods:
-    //!     * _GetECSchemaName
-    //!     * _GetECClassName
-    //!     * _UpdateProperties
-    //!     * _LoadProperties
-    //! @see Item, UniqueAspect
-    //! (Note: This is not stored directly as AppData, but is held by an AppData that aggregates instances for this class.)
-    //! @note A domain that defines a subclass of MultiAspect must also define a subclass of ElementAspectHandler to load it.
-    struct EXPORT_VTABLE_ATTRIBUTE MultiAspect : Aspect
-    {
-        DEFINE_T_SUPER(Aspect)
-    protected:
-        DGNPLATFORM_EXPORT BeSQLite::EC::ECInstanceKey _QueryExistingInstanceKey(DgnElementCR) override final;
-        DGNPLATFORM_EXPORT DgnDbStatus _DeleteInstance(DgnElementCR el) override final;
-        DGNPLATFORM_EXPORT DgnDbStatus _InsertInstance(DgnElementCR el) override final;
-
-        BeSQLite::EC::ECInstanceId m_instanceId;
-
-    public:
-        //! Get the ID of this aspect
-        BeSQLite::EC::ECInstanceId GetAspectInstanceId() const {return m_instanceId;}
-
-        //! Load the specified instance
-        //! @param el   The host element
-        //! @param ecclass The class of ElementAspect to load
-        //! @param ecinstanceid The ID of the ElementAspect to load
-        //! @note Call this method only if you intend to modify the aspect. Use ECSql to query existing instances of the subclass.
-        DGNPLATFORM_EXPORT static MultiAspect* GetAspectP(DgnElementR el, ECN::ECClassCR ecclass, BeSQLite::EC::ECInstanceId ecinstanceid);
-
-        template<typename T> static T* GetP(DgnElementR el, ECN::ECClassCR cls, BeSQLite::EC::ECInstanceId id) {return dynamic_cast<T*>(GetAspectP(el,cls,id));}
-
-        //! Prepare to insert an aspect for the specified element
-        //! @param el   The host element
-        //! @param aspect The new aspect to be adopted by the host.
-        //! @note \a el will add a reference to \a aspect and will hold onto it.
-        //! @note The aspect will not actually be inserted into the Db until you call DgnElements::Insert or DgnElements::Update on \a el
-        DGNPLATFORM_EXPORT static void AddAspect(DgnElementR el, MultiAspect& aspect);
-    };
-
-    //! Represents an ElementAspect subclass in the case where the host Element can have 0 or 1 instance of the subclass. The aspect's ID is the same as the element's ID,
-    //! and the aspect class must be stored in its own table (TablePerClass).
-    //! A subclass of UniqueAspect must override the following methods:
-    //!     * _GetECSchemaName
-    //!     * _GetECClassName
-    //!     * _UpdateProperties
-    //!     * _LoadProperties
-    //! @see MultiAspect, Item
-    //! @note A domain that defines a subclass of UniqueAspect must also define a subclass of ElementAspectHandler to load it.
-    struct EXPORT_VTABLE_ATTRIBUTE UniqueAspect : Aspect
-    {
-        DEFINE_T_SUPER(Aspect)
-    protected:
-        static Key& GetKey(ECN::ECClassCR cls) {return *(Key*)&cls;}
-        Key& GetKey(DgnDbR db) {return GetKey(*GetECClass(db));}
-        static UniqueAspect* Find(DgnElementCR, ECN::ECClassCR);
-        static RefCountedPtr<DgnElement::UniqueAspect> Load0(DgnElementCR, DgnClassId); // Loads *but does not call AddAppData*
-        static UniqueAspect* Load(DgnElementCR, DgnClassId);
-        DGNPLATFORM_EXPORT BeSQLite::EC::ECInstanceKey _QueryExistingInstanceKey(DgnElementCR) override;
-        static void SetAspect0(DgnElementCR el, UniqueAspect& aspect);
-        DGNPLATFORM_EXPORT DgnDbStatus _DeleteInstance(DgnElementCR el) override;
-        DGNPLATFORM_EXPORT DgnDbStatus _InsertInstance(DgnElementCR el) override final;
-
-    public:
-        //! Get the ID of this aspect. The aspect's ID is always the same as the host element's ID. This is a convenience function that converts from DgnElementId to ECInstanceId.
-        BeSQLite::EC::ECInstanceId GetAspectInstanceId(DgnElementCR el) const {return el.GetElementId();}
-
-        //! Prepare to insert or update an Aspect for the specified element
-        //! @param el   The host element
-        //! @param aspect The new aspect to be adopted by the host.
-        //! @note \a el will add a reference to \a aspect and will hold onto it.
-        //! @note The aspect will not actually be inserted into the Db until you call DgnElements::Insert or DgnElements::Update on \a el
-        DGNPLATFORM_EXPORT static void SetAspect(DgnElementR el, UniqueAspect& aspect);
-
-        //! Get read-write access to the Aspect for the specified element
-        //! @param el   The host element
-        //! @param ecclass The class of ElementAspect to load
-        //! @return The currently cached Aspect object, or nullptr if the element has no such aspect or if DeleteAspect was called.
-        //! @note call this method \em only if you plan to \em modify the aspect
-        //! @see Get, GetAspect for read-only access
-        //! @note The aspect will not actually be updated in the Db until you call DgnElements::Update on \a el
-        DGNPLATFORM_EXPORT static UniqueAspect* GetAspectP(DgnElementR el, ECN::ECClassCR ecclass);
-
-        template<typename T> static T* GetP(DgnElementR el, ECN::ECClassCR cls) {return dynamic_cast<T*>(GetAspectP(el,cls));}
-
-        //! Get read-only access to the Aspect for the specified element
-        //! @param el   The host element
-        //! @param ecclass The class of ElementAspect to load
-        //! @return The currently cached Aspect object, or nullptr if the element has no such aspect or if DeleteAspect was called.
-        //! @see GetP, GetAspectP for read-write access
-        DGNPLATFORM_EXPORT static UniqueAspect const* GetAspect(DgnElementCR el, ECN::ECClassCR ecclass);
-
-        template<typename T> static T const* Get(DgnElementCR el, ECN::ECClassCR cls) {return dynamic_cast<T const*>(GetAspect(el,cls));}
-    };
-
-    //! Represents a dgn.ElementItem.
-    //! dgn.ElementItem is-a dgn.ElementUniqueAspect. A dgn.Element can have 0 or 1 dgn.ElementItems, and the dgn.ElementItem always has the ID as the host dgn.Element.
-    //! Note that the item's actual class can vary, as long as it is a subclass of dgn.ElementItem.
-    //! ElementItems instances are always stored in the dgn.ElementItem table (TablePerHierarchy).
-    //! <p>
-    //! A dgn.ElementItem is normally used to capture the definition of the host element's geometry.
-    //! The ElementItem is also expected to supply the algorithm for generating the host element's geometry from its definition.
-    //! The platform enables the Item to keep the element's geometry up to date by calling the DgnElement::Item::_GenerateElementGeometry method when the element is inserted and whenever it is updated.
-    //! <p>
-    //! A subclass of Item must override the following methods:
-    //!     * _GetECSchemaName
-    //!     * _GetECClassName
-    //!     * _UpdateProperties
-    //!     * _LoadProperties
-    //!     * _GenerateElementGeometry
-    //! @note It will be common for a single ElementAspectHandler to be registered for a single ECClass and then used for \em multiple ECClasses, all of which are subclasses of the registered ECClass.
-    //! Therefore, the Item subclass should not assume that it knows the ECClass of the item at compile time; it must query the DgnDb or the ECInstance (if it holds one) in order to
-    //! determine the actual class of the item.
-    struct EXPORT_VTABLE_ATTRIBUTE Item : UniqueAspect
-    {
-        DEFINE_T_SUPER(UniqueAspect)
-
-        //! The reason why _GenerateElementGeometry is being called
-        enum class GenerateReason 
-            {
-            Insert,         //!< The Element is being inserted into the Db
-            Update,         //!< Some aspect of the Element's content has changed.
-            TempDraw,       //!< A tool wants to draw the Element temporarily (the Element may not be persistent)
-            BulkInsert,     //!< An application is creating a large number of Elements 
-            Other           //!< An unspecified reason
-            };
-
-    private:
-        static Key s_key;
-        static Key& GetKey() {return s_key;}
-
-        static Item* Find(DgnElementCR);
-        static Item* Load(DgnElementCR);
-
-        DGNPLATFORM_EXPORT DgnDbStatus _DeleteInstance(DgnElementCR el) override final; // *** WIP_ECSQL Polymorphic delete
-        DGNPLATFORM_EXPORT BeSQLite::EC::ECInstanceKey _QueryExistingInstanceKey(DgnElementCR) override final;
-        DGNPLATFORM_EXPORT DgnDbStatus _OnInsert(DgnElementR el) override final {return CallGenerateElementGeometry(el, GenerateReason::Insert);}
-        DGNPLATFORM_EXPORT DgnDbStatus _OnUpdate(DgnElementR el, DgnElementCR original) override final {return CallGenerateElementGeometry(el, GenerateReason::Update);}
-        static void SetItem0(DgnElementCR el, Item& item);
-        DgnDbStatus CallGenerateElementGeometry(DgnElementR, GenerateReason);
-
-    protected:
-        //! The subclass must implement this method to generate geometry and store it on \a el.
-        //! The platform invokes _GenerateElementGeometry just \em before an element is inserted and/or updated.
-        //! @param el   The element to be updated.
-        //! @param reason An indication of why the caller is requesting the element's geometry to be generated.
-        virtual DgnDbStatus _GenerateElementGeometry(GeometricElementR el, GenerateReason reason) = 0;
-
-        //! Utility method to return the ECSchema name of an ECInstance.
-        //! @param instance The instance currently assigned to this Item, or null if the Item has no in-memory instance.
-        //! @return the ECSchema name from the instance or the empty string if \a instance is nullptr.
-        //! @remarks For *Items* the _GetECSchemaName and _GetECClassName virtual are called *only* during an "on-updated" event. In that one case, the
-        //! caller wants to know if the current in-memory Item is an instance of a different ECClass than the stored instance.
-        //! Therefore the subclass of Item should implement _GetECSchemaName and _GetECClassName to return the class of its its
-        //! in-memory instance data, if it has in-memory instance data. If not, it can assert and/or return empty strings. This base
-        //! class cannot implement _GetECSchemaName and _GetECClassName to do that, since only the subclass knows its in-memory instance.
-        //! If the subclass holds an IECInstancePtr, then it can implement those methods by calling these utility methods.
-        DGNPLATFORM_EXPORT static Utf8String GetECSchemaNameOfInstance(ECN::IECInstanceCP instance);
-
-        //! Utility method to return the ECClass name of an ECInstance.
-        //! @param instance The instance currently assigned to this Item, or null if the Item has no in-memory instance.
-        //! @return the ECClass name from the instance or the empty string if \a instance is nullptr.
-        //! @see GetECSchemaNameOfInstance
-        DGNPLATFORM_EXPORT static Utf8String GetECClassNameOfInstance(ECN::IECInstanceCP instance);
-
-        //! Utility method to load an existing instance of an Item
-        //! A subclass may call this as part of its implementation of _LoadProperties
-        DGNPLATFORM_EXPORT DgnDbStatus LoadPropertiesIntoInstance(ECN::IECInstancePtr& instance, DgnElementCR el);
-
-    public:
-        //! Prepare to insert or update an Item for the specified element
-        //! @param el   The host element
-        //! @param item The new item to be adopted by the host.
-        //! @note \a el will add a reference to \a item and will hold onto it.
-        //! @note The item will not actually be inserted into the Db until you call DgnElements::Insert or DgnElements::Update on \a el
-        DGNPLATFORM_EXPORT static void SetItem(DgnElementR el, Item& item);
-
-        //! Get read-write access to the Item for the specified element
-        //! @param el   The host element
-        //! @return The currently cached Item object, or nullptr if the element has no item or if DeleteItem was called.
-        //! @note call this method \em only if you plan to \em modify the item
-        //! @see Get, GetItem for read-only access
-        //! @note The item will not actually be updated in the Db until you call DgnElements::Update on \a el
-        DGNPLATFORM_EXPORT static Item* GetItemP(DgnElementR el);
-
-        template<typename T> static T* GetP(DgnElementR el) {return dynamic_cast<T*>(GetItemP(el));}
-
-        //! Get read-only access to the Item for the specified element
-        //! @param el   The host element
-        //! @return The currently cached Item object, or nullptr if the element has no item or if DeleteItem was called.
-        //! @see GetP, GetItemP for read-write access
-        DGNPLATFORM_EXPORT static Item const* GetItem(DgnElementCR el);
-
-        template<typename T> static T const* Get(DgnElementCR el) {return dynamic_cast<T const*>(GetItem(el));}
-
-        //! Query the ECClass of item currently stored in the Db for the specified element
-        //! @param el   The host element
-        //! @return the DgnClassId of the existing item or an invalid ID if the element has no item
-        DGNPLATFORM_EXPORT static DgnClassId QueryExistingItemClass(DgnElementCR el);
-
-        //! Invoke the _GenerateElementGeometry method on the item
-        //! @param el   The host element
-        //! @param reason An indication of why the caller is requesting the element's geometry to be generated.
-        DGNPLATFORM_EXPORT static DgnDbStatus GenerateElementGeometry(GeometricElementR el, GenerateReason reason);
-
-        //! Execute the EGA that is specified for this Item.
-        //! @param el   The element to be updated
-        //! @param origin   The placement origin
-        //! @param angles   The placement angles
-        //! @param egaInstance The ECInstance that specifies the EGA and supplies any addition input parameters required by the implementation.
-        //! @return DgnDbStatus::Success if the EGA was executed and the element's geometry was generated;
-        //! DgnDbStatus::NotEnabled if the EGA is not available or cannot be executed; DgnDbStatus::BadArg if properties could not be marshalled from egaInstance; or DgnDbStatus::WriteError if the EGA executed but encountered an error.
-        //! @see BentleyApi::Dgn::DgnScript for an explanation of script-based EGAs.
-        DGNPLATFORM_EXPORT DgnDbStatus ExecuteEGA(Dgn::DgnElementR el, DPoint3dCR origin, YawPitchRollAnglesCR angles, ECN::IECInstanceCR egaInstance);
-    };
-
-    DEFINE_BENTLEY_NEW_DELETE_OPERATORS
-
-private:
-<<<<<<< HEAD
-    void UpdateLastModTime();
-    void GetParamList(bvector<Utf8String>& paramList, bool isForUpdate = false);
-=======
->>>>>>> 69af3dcc
-    template<class T> void CallAppData(T const& caller) const;
-
-protected:
-    struct Flags
-    {
-        uint32_t m_persistent:1;
-        uint32_t m_editable:1;
-        uint32_t m_lockHeld:1;
-        uint32_t m_inSelectionSet:1;
-        uint32_t m_hilited:3;
-        uint32_t m_undisplayed:1;
-        Flags() {memset(this, 0, sizeof(*this));}
-    };
-
-    mutable BeAtomic<uint32_t> m_refCount;
-    DgnDbR          m_dgndb;
-    DgnElementId    m_elementId;
-    DgnElementId    m_parentId;
-    DgnModelId      m_modelId;
-    DgnClassId      m_classId;
-    DgnCategoryId   m_categoryId;
-    Code            m_code;
-    Utf8String      m_label;
-    mutable Flags   m_flags;
-    mutable bmap<AppData::Key const*, RefCountedPtr<AppData>, std::less<AppData::Key const*>, 8> m_appData;
-
-    virtual Utf8CP _GetECClassName() const {return MyECClassName();}
-    virtual Utf8CP _GetSuperECClassName() const {return nullptr;}
-
-    void SetPersistent(bool val) const {m_flags.m_persistent = val;} //!< @private
-    
-    //! Invokes _CopyFrom() in the context of _Clone() or _CloneForImport(), preserving this element's code as specified by the CreateParams supplied to those methods.
-    void    CopyForCloneFrom(DgnElementCR src);
-
-    DGNPLATFORM_EXPORT virtual ~DgnElement();
-
-    //! Called to load properties of a DgnElement from the DgnDb. Override to load subclass properties.
-    //! @note If you override this method, you @em must call T_Super::_LoadFromDb, forwarding its status.
-    virtual DgnDbStatus _LoadFromDb() {return DgnDbStatus::Success;}
-
-    //! Called when an element is about to be inserted into the DgnDb.
-    //! @return DgnDbStatus::Success to allow the insert, otherwise it will fail with the returned status.
-    //! @note If you override this method, you @em must call T_Super::_OnInsert, forwarding its status.
-    DGNPLATFORM_EXPORT virtual DgnDbStatus _OnInsert();
-
-    //! Called to get a list of parameters/properties that need to be inserted when inserting a new element in the table.
-    //! @note If you override this method, you must call T_Super::_GetInsertParams in order to get the superclasses' properties.
-    //! This call will be followed by a call to _BindInsertParams which will actually bind the parameter values to the statement.
-    DGNPLATFORM_EXPORT virtual void _GetInsertParams(bvector<Utf8String>& insertParams);
-
-    //! Called to bind the element's property values to the ECSqlStatement when inserting
-    //! a new element.  The parameters to bind were the ones that were added in the call
-    //! to _GetInsertParams.  
-    //! @note If you override this method, you should bind your subclass properties
-    //! to the supplied ECSqlStatement, using statement.GetParameterIndex with your property's name.
-    //! Then you @em must call T_Super::_BindInsertParams, forwarding its status.
-    DGNPLATFORM_EXPORT virtual DgnDbStatus _BindInsertParams(BeSQLite::EC::ECSqlStatement& statement);
-
-    //! Called after a DgnElement was inserted into the database.  Override this
-    //! only if your derived class needs to insert into a secondary table that is dependent
-    //! on a foreign key from the initial insert.
-    //! @note If you override this method, you @em must call T_Super::_InsertSecondary() first.
-    DGNPLATFORM_EXPORT virtual DgnDbStatus _InsertSecondary();
-
-    //! Called after a DgnElement was successfully inserted into the database.
-    //! @note If you override this method, you @em must call T_Super::_OnInserted.
-    DGNPLATFORM_EXPORT virtual void _OnInserted(DgnElementP copiedFrom) const;
-
-    //! Called after a DgnElement that was previously deleted has been reinstated by an undo.
-    //! @note If you override this method, you @em must call T_Super::_OnInserted.
-    DGNPLATFORM_EXPORT virtual void _OnReversedDelete() const;
-
-    //! Called when this element is about to be replace an original element in the DgnDb.
-    //! @param [in] original the original state of this element.
-    //! Subclasses may override this method to control whether their instances are updated.
-    //! @return DgnDbStatus::Success to allow the update, otherwise the update will fail with the returned status.
-    //! @note If you override this method, you @em must call T_Super::_OnUpdate, forwarding its status.
-    DGNPLATFORM_EXPORT virtual DgnDbStatus _OnUpdate(DgnElementCR original);
-
-    //! Called to update a DgnElement in the DgnDb with new values. Override to update subclass properties.
-    //! @note This method is called from DgnElements::Update, on the persistent element, after its values have been
-    //! copied from the modified version. If the update fails, the original data will be copied back into this DgnElement.
-    //! @note If you override this method, you @em must call T_Super::_UpdateInDb, forwarding its status.
-    DGNPLATFORM_EXPORT virtual DgnDbStatus _UpdateInDb();
-
-    //! Called after a DgnElement was successfully updated. The element will be in its post-updated state.
-    //! @note If you override this method, you @em must call T_Super::_OnUpdated.
-    DGNPLATFORM_EXPORT virtual void _OnUpdated(DgnElementCR original) const;
-
-    //! Called after an update to this DgnElement was reversed by undo. The element will be in its original (pre-change, post-undo) state.
-    //! @note If you override this method, you @em must call T_Super::_OnReversedUpdate.
-    DGNPLATFORM_EXPORT virtual void _OnReversedUpdate(DgnElementCR changed) const;
-
-    //! Called when an element is about to be deleted from the DgnDb.
-    //! Subclasses may override this method to control when/if their instances are deleted.
-    //! @return DgnDbStatus::Success to allow the delete, otherwise the delete will fail with the returned status.
-    //! @note If you override this method, you @em must call T_Super::_OnDelete, forwarding its status.
-    DGNPLATFORM_EXPORT virtual DgnDbStatus _OnDelete() const;
-
-    //! Called to delete a DgnElement from the DgnDb. Override to do any additional processing on delete.
-    //! @note If you override this method, you @em must call T_Super::_DeleteInDb, forwarding its status.
-    DGNPLATFORM_EXPORT virtual DgnDbStatus _DeleteInDb() const;
-
-    //! Called after a DgnElement was successfully deleted. Note that the element will not be marked as persistent when this is called.
-    //! @note If you override this method, you @em must call T_Super::_OnDeleted.
-    DGNPLATFORM_EXPORT virtual void _OnDeleted() const;
-
-    //! Called after a DgnElement that was previously added has been removed by undo.
-    //! @note If you override this method, you @em must call T_Super::_OnInserted.
-    DGNPLATFORM_EXPORT virtual void _OnReversedAdd() const;
-
-    //! Called when a new element is to be inserted into a DgnDb with this element as its parent.
-    //! Subclasses may override this method to control which other elements may become children.
-    //! @param[in] child the new element that will become a child of this element.
-    //! @return DgnDbStatus::Success to allow the child insert, otherwise it will fail with the returned status.
-    //! @note implementers should not presume that returning DgnDbStatus::Success means that the element will become a child element,
-    //! since the insert may fail for other reasons. Instead, rely on _OnChildInserted for that purpose.
-    //! @note If you override this method, you @em must call T_Super::_OnChildInsert, forwarding its status.
-    virtual DgnDbStatus _OnChildInsert(DgnElementCR child) const {return DgnDbStatus::Success;}
-
-    //! Called when an element that has this element as its parent is about to be updated in the DgnDb.
-    //! Subclasses may override this method to control modifications to its children.
-    //! @param [in] original element in its original state
-    //! @param [in] replacement the child element in its modified state
-    //! @return DgnDbStatus::Success to allow the child update, otherwise it will fail with the returned status.
-    //! @note implementers should not presume that returning DgnDbStatus::Success means that the element was updated,
-    //! since the update may fail for other reasons. Instead, rely on _OnChildUpdated for that purpose.
-    //! @note If you override this method, you @em must call T_Super::_OnChildUpdate, forwarding its status.
-    virtual DgnDbStatus _OnChildUpdate(DgnElementCR original, DgnElementCR replacement) const {return DgnDbStatus::Success;}
-
-    //! Called when an child element of this element is about to be deleted from the DgnDb.
-    //! Subclasses may override this method to block deletion of their children.
-    //! @param[in] child that will be deleted.
-    //! @return DgnDbStatus::Success to allow the child deletion, otherwise it will fail with the returned status.
-    //! @note implementers should not presume that returning DgnDbStatus::Success means that the element was deleted,
-    //! since the delete may fail for other reasons. Instead, rely on _OnChildDeleted for that purpose.
-    //! @note If you override this method, you @em must call T_Super::_OnChildDelete, forwarding its status.
-    virtual DgnDbStatus _OnChildDelete(DgnElementCR child) const {return DgnDbStatus::Success;}
-
-    //! Called after a new element was inserted with this element as its parent.
-    //! @note If you override this method, you @em must call T_Super::_OnChildInserted.
-    virtual void _OnChildInserted(DgnElementCR child) const {}
-
-    //! Called after an element, with this element as its parent, was successfully updated.
-    //! @note if the parent of an element is changed, this method will @em not be paired with a call to _OnChildUpdate
-    //! @note If you override this method, you @em must call T_Super::_OnChildUpdated.
-    virtual void _OnChildUpdated(DgnElementCR child) const {}
-
-    //! Called after an element, with this element as its parent, was successfully deleted.
-    //! @note If you override this method, you @em must call T_Super::_OnChildDeleted.
-    virtual void _OnChildDeleted(DgnElementCR child) const {}
-
-    //! Get the size, in bytes, used by this DgnElement. This is used by the element memory management routines to gauge the "weight" of
-    //! each element, so it is not necessary for the value to be 100% accurate.
-    //! @note Subclasses of DgnElement that add any member variables should override this method using this template:
-    //! uint32_t _GetMemSize() const override {return T_Super::_GetMemSize() + (sizeof(*this) - sizeof(T_Super)) + myAllocedSize;}
-    //! where "myAllocedSize" is the number of bytes allocated for this element, held through member variable pointers.
-    virtual uint32_t _GetMemSize() const {return sizeof(*this);}
-
-    //! Virtual writeable deep copy method.
-    //! @remarks If no CreateParams are supplied, a new Code will be generated for the cloned element - it will \em not be copied from this element's Code.
-    DGNPLATFORM_EXPORT DgnElementPtr virtual _Clone(DgnDbStatus* stat=nullptr, DgnElement::CreateParams const* params=nullptr) const;
-
-    //! Virtual assignment method. If your subclass has member variables, it @b must override this method and copy those values from @a source.
-    //! @param[in] source The element from which to copy
-    //! @note If you override this method, you @b must call T_Super::_CopyFrom, forwarding its status (that is, only return DgnDbStatus::Success if both your
-    //! implementation and your superclass succeed.)
-    //! @note Implementers should be aware that your element starts in a valid state. Be careful to free existing state before overwriting it. Also note that
-    //! @a source is not necessarily the same type as this DgnElement. See notes at CopyFrom.
-    //! @note If you hold any IDs, you must also override _RemapIds. Also see _AdjustPlacementForImport
-    DGNPLATFORM_EXPORT virtual void _CopyFrom(DgnElementCR source);
-
-    //! Make a (near) duplicate of yourself in memory, in preparation for copying from another element that <em>may be</em> in a different DgnDb.
-    //! This base class implementation calls _CopyFrom and then _RemapIds and _AdjustPlacementForImport
-    //! @note Do not do any of the following:
-    //!     * Do not call Insert and do not attempt to remap your own ElementId. The caller will do those things.
-    //!     * Do not deep-copy child elements. The caller must do that (or not).
-    //!     * Do not copy ECRelationships or deep-copy related elements. The caller must do that (or not).
-    //! @param[out] stat Optional status to describe failures, a valid DgnElementPtr will only be returned if successful.
-    //! @param[in] destModel The destination model (which must be in the importer's destination Db).
-    //! @param[in] importer Enables the element to copy the resources that it needs (if copying between DgnDbs) and to remap any references that it holds to things outside itself to the copies of those things.
-    //! @return In-memory copy of the element
-    DGNPLATFORM_EXPORT DgnElementPtr virtual _CloneForImport(DgnDbStatus* stat, DgnModelR destModel, DgnImportContext& importer) const;
-
-    //! Remap any IDs that might refer to elements or resources in the source DgnDb.
-    //! @param[in] importer Specifies source and destination DgnDbs and knows how to remap IDs
-    DGNPLATFORM_EXPORT virtual void _RemapIds(DgnImportContext& importer);
-
-    //! Apply X,Y offset and Yaw angle adjustment when importing from one DgnDb to another, in the case where source and destination GCSs are compatible but have the Cartesian coordinate system
-    //! located at different geo locations and/or have different Azimuth angles.
-    //! @param[in] importer Specifies source and destination DgnDbs and knows how to remap IDs
-    virtual void _AdjustPlacementForImport(DgnImportContext const& importer) {;}
-
-    //! Get the display label (for use in the GUI) for this DgnElement.
-    //! The default implementation returns the label if set or the code if the label is not set.
-    //! Override to generate the display label in a different way.
-    virtual Utf8String _GetDisplayLabel() const {return GetLabel() ? GetLabel() : GetCode().GetValue();}
-
-    //! Change the parent (owner) of this DgnElement.
-    //! The default implementation sets the parent without doing any checking.
-    //! @return DgnDbStatus::Success if the parentId was changed, error status otherwise.
-    //! Override to validate the parent/child relationship and return a value other than DgnDbStatus::Success to reject proposed new parent.
-    virtual DgnDbStatus _SetParentId(DgnElementId parentId) {m_parentId = parentId; return DgnDbStatus::Success;}
-
-    //! Change the category of this DgnElement.
-    //! The default implementation sets the category without doing any checking.
-    //! Override to validate the category.
-    //! @return DgnDbStatus::Success if the categoryId was changed, error status otherwise.
-    virtual DgnDbStatus _SetCategoryId(DgnCategoryId categoryId) {m_categoryId = categoryId; return DgnDbStatus::Success;}
-
-    //! Change the code of this DgnElement.
-    //! The default implementation sets the code without doing any checking.
-    //! Override to validate the code.
-    //! @return DgnDbStatus::Success if the code was changed, error status otherwise.
-    virtual DgnDbStatus _SetCode(Code const& code) {m_code=code; return DgnDbStatus::Success;}
-
-    //! Override to customize how the DgnElement subclass generates its code.
-    DGNPLATFORM_EXPORT virtual Code _GenerateDefaultCode();
-
-    virtual GeometricElementCP _ToGeometricElement() const {return nullptr;}
-    virtual DgnElement3dCP _ToElement3d() const {return nullptr;}
-    virtual DgnElement2dCP _ToElement2d() const {return nullptr;}
-    virtual PhysicalElementCP _ToPhysicalElement() const {return nullptr;}
-    virtual DrawingElementCP _ToDrawingElement() const {return nullptr;}
-    virtual ElementGroupCP _ToElementGroup() const {return nullptr;}
-
-    //! Construct a DgnElement from its params
-    DGNPLATFORM_EXPORT explicit DgnElement(CreateParams const& params);
-
-    DGNPLATFORM_EXPORT void ClearAllAppData(); //!< @private
-
-    //! Generate the CreateParams to use for Import
-    //! @param importer Specifies source and destination DgnDbs and knows how to remap IDs
-    //! @return CreateParams initialized with the element's current data
-    //! @remarks The m_id fields are \em not set, as it is never correct for two elements to have the same Id. The m_parentId field is not set,
-    //! as it is not clear if the copy should be a child of the same parent as the original. The caller can set this if appropriate.
-    //! The m_code field is copied \em only when cloning between two different DgnDbs, as it is never correct for two elements to have the same code.
-    CreateParams GetCreateParamsForImport(DgnImportContext& importer) const;
-
-public:
-    static Utf8CP MyECClassName() {return DGN_CLASSNAME_Element;}
-    DGNPLATFORM_EXPORT void SetInSelectionSet(bool yesNo) const; //!< @private
-
-    DGNPLATFORM_EXPORT void AddRef() const;  //!< @private
-    DGNPLATFORM_EXPORT void Release() const; //!< @private
-    uint32_t GetRefCount() const {return m_refCount.load();} //!< Get the current reference count for this DgnElement.
-
-    //! @name Dynamic casting to DgnElement subclasses
-    //! @{
-    GeometricElementCP ToGeometricElement() const {return _ToGeometricElement();} //!< more efficient substitute for dynamic_cast<GeometricElementCP>(el)
-    DgnElement3dCP ToElement3d() const {return _ToElement3d();}                   //!< more efficient substitute for dynamic_cast<DgnElement3dCP>(el)
-    DgnElement2dCP ToElement2d() const {return _ToElement2d();}                   //!< more efficient substitute for dynamic_cast<DgnElement2dCP>(el)
-    PhysicalElementCP ToPhysicalElement() const {return _ToPhysicalElement();}    //!< more efficient substitute for dynamic_cast<PhysicalElementCP>(el)
-    DrawingElementCP ToDrawingElement() const {return _ToDrawingElement();}       //!< more efficient substitute for dynamic_cast<DrawingElementCP>(el)
-    ElementGroupCP ToElementGroup() const {return _ToElementGroup();}             //!< more efficient substitute for dynamic_cast<ElementGroupCP>(el)
-    GeometricElementP ToGeometricElementP() {return const_cast<GeometricElementP>(_ToGeometricElement());} //!< more efficient substitute for dynamic_cast<GeometricElementP>(el)
-    DgnElement3dP ToElement3dP() {return const_cast<DgnElement3dP>(_ToElement3d());}                       //!< more efficient substitute for dynamic_cast<DgnElement3dP>(el)
-    DgnElement2dP ToElement2dP() {return const_cast<DgnElement2dP>(_ToElement2d());}                       //!< more efficient substitute for dynamic_cast<DgnElement2dP>(el)
-    PhysicalElementP ToPhysicalElementP() {return const_cast<PhysicalElementP>(_ToPhysicalElement());}     //!< more efficient substitute for dynamic_cast<PhysicalElementP>(el)
-    DrawingElementP ToDrawingElementP() {return const_cast<DrawingElementP>(_ToDrawingElement());}         //!< more efficient substitute for dynamic_cast<DrawingElementP>(el)
-    ElementGroupP ToElementGroupP() {return const_cast<ElementGroupP>(_ToElementGroup());}                 //!< more efficient substitute for dynamic_cast<ElementGroupP>(el)
-    //! @}
-
-    bool Is3d() const {return nullptr != _ToElement3d();} //!< Determine whether this element is 3d or not
-    bool IsSameType(DgnElementCR other) {return m_classId == other.m_classId;}//!< Determine whether this element is the same type (has the same DgnClassId) as another element.
-
-    Hilited IsHilited() const {return (Hilited) m_flags.m_hilited;} //!< Get the current Hilited state of this element
-    void SetHilited(Hilited newState) const {m_flags.m_hilited = (uint8_t) newState;} //!< Change the current Hilited state of this element
-
-    //! Determine whether this is a copy of the "persistent state" (i.e. an exact copy of what is saved in the DgnDb) of a DgnElement.
-    //! @note If this flag is true, this element must be readonly. To modify an element, call CopyForEdit.
-    bool IsPersistent() const {return m_flags.m_persistent;}
-
-    //! Test if the element is currently in the selection set.
-    bool IsInSelectionSet() const {return m_flags.m_inSelectionSet;}
-
-    //! Test if the element is not displayed.
-    bool IsUndisplayed() const {return m_flags.m_undisplayed;}
-
-    //! Set this element's undisplayed flag
-    void SetUndisplayedFlag(bool yesNo) {m_flags.m_undisplayed = yesNo;}
-
-    //! Create a writeable deep copy of a DgnElement for insert into the same or new model.
-    //! @param[out] stat Optional status to describe failures, a valid DgnElementPtr will only be returned if successful.
-    //! @param[in] params Optional CreateParams. Might specify a different destination model, etc.
-    //! @remarks If no CreateParams are supplied, a new Code will be generated for the cloned element - it will \em not be copied from this element's Code.
-    DgnElementPtr Clone(DgnDbStatus* stat=nullptr, DgnElement::CreateParams const* params=nullptr) const {return _Clone(stat, params);}
-
-    //! Copy the content of another DgnElement into this DgnElement.
-    //! @param[in] source The other element whose content is copied into this element.
-    //! @note This method @b does @b not change the DgnClassId, DgnModel or DgnElementId of this DgnElement. If the type of @a source is different
-    //! than this element, then all of the data from subclasses in common are copied and the remaining data on this DgnElement are unchanged.
-    void CopyFrom(DgnElementCR source) {_CopyFrom(source);}
-
-    //! Make a writable copy of this DgnElement so that the copy may be edited.
-    //! @return a DgnElementPtr that holds the editable copy of this element.
-    //! @note This method may only be used on a DgnElement this is the readonly persistent element returned by DgnElements::GetElement, and then
-    //! only one editing copy of this element at a time may exist. If another copy is extant, this method will return an invalid DgnElementPtr.
-    //! @see MakeCopy, IsPersistent
-    DGNPLATFORM_EXPORT DgnElementPtr CopyForEdit() const;
-
-    //! Make a writable copy of this DgnElement so that the copy may be edited.
-    //! This is merely a templated shortcut to dynamic_cast the return of CopyForEdit to a subclass of DgnElement.
-    template<class T> RefCountedPtr<T> MakeCopy() const {return dynamic_cast<T*>(CopyForEdit().get());}
-
-    //! Create a copy of this DgnElement and all of its extended content in a destination model.
-    //! The copied element will be persistent in the destination DgnDb.
-    //! @param[out] stat Optional status to describe failures, a valid DgnElementPtr will only be returned if successful.
-    //! @param[in] destModel The destination model (which must be in the importer's destination Db).
-    //! @param[in] importer Enables the element to copy the resources that it needs (if copying between DgnDbs) and to remap any references that it holds to things outside itself to the copies of those things.
-    //! @remarks The element's code will \em not be copied to the copied element if the import is being performed within a single DgnDb, as it is never correct for two elements within the same DgnDb to have the same code.
-    //! @return The persistent copy of the element
-    DgnElementCPtr Import(DgnDbStatus* stat, DgnModelR destModel, DgnImportContext& importer) const;
-
-    //! Update the persistent state of a DgnElement in the DgnDb from this modified copy of it.
-    //! This is merely a shortcut for el.GetDgnDb().Elements().Update(el, stat);
-    DGNPLATFORM_EXPORT DgnElementCPtr Update(DgnDbStatus* stat=nullptr);
-
-    //! Insert this DgnElement into the DgnDb.
-    //! This is merely a shortcut for el.GetDgnDb().Elements().Insert(el, stat);
-    DGNPLATFORM_EXPORT DgnElementCPtr Insert(DgnDbStatus* stat=nullptr);
-
-    //! Delete this DgnElement from the DgnDb,
-    //! This is merely a shortcut for el.GetDgnDb().Elements().Delete(el);
-    DGNPLATFORM_EXPORT DgnDbStatus Delete() const;
-
-    //! Get the ElementHandler for this DgnElement.
-    DGNPLATFORM_EXPORT ElementHandlerR GetElementHandler() const;
-
-    //! @name AppData Management
-    //! @{
-    //! Get the HeapZone for the DgnDb of this element.
-    //! @private
-    DGNPLATFORM_EXPORT HeapZoneR GetHeapZone() const;
-
-    //! Add Application Data to this element.
-    //! @param[in] key The AppData's key. If AppData with this key already exists on this element, it is dropped and
-    //! replaced with \a appData.
-    //! @param[in] appData The appData object to attach to this element.
-    DGNPLATFORM_EXPORT void AddAppData(AppData::Key const& key, AppData* appData) const;
-
-    //! Drop Application data from this element.
-    //! @param[in] key the key for the AppData to drop.
-    //! @return SUCCESS if an entry with \a key is found and dropped.
-    DGNPLATFORM_EXPORT StatusInt DropAppData(AppData::Key const& key) const;
-
-    //! Find DgnElementAppData on this element by key.
-    //! @param[in] key The key for the AppData of interest.
-    //! @return the AppData for key \a key, or nullptr.
-    DGNPLATFORM_EXPORT AppData* FindAppData(AppData::Key const& key) const;
-    //! @}
-
-    DgnModelId GetModelId() const {return m_modelId;}
-
-    //! Get the DgnModel of this DgnElement.
-    DGNPLATFORM_EXPORT DgnModelPtr GetModel() const;
-
-    //! Get the DgnDb of this element.
-    //! @note This is merely a shortcut for GetDgnModel().GetDgnDb().
-    DgnDbR GetDgnDb() const {return m_dgndb;}
-
-    //! Get the DgnElementId of this DgnElement
-    DgnElementId GetElementId() const {return m_elementId;}
-
-    //! Get the DgnClassId of this DgnElement.
-    DgnClassId GetElementClassId() const {return m_classId;}
-
-    //! Get the DgnElementKey (the element DgnClassId and DgnElementId) of this DgnElement
-    DgnElementKey GetElementKey() const {return DgnElementKey(GetElementClassId(), GetElementId());}
-
-    //! Get a pointer to the ECClass of this DgnElement.
-    DGNPLATFORM_EXPORT ECN::ECClassCP GetElementClass() const;
-
-    //! Static method to Query the DgnClassId of the dgn.Element ECClass in the specified DgnDb.
-    //! @note This is a static method that always returns the DgnClassId of the dgn.Element class - it does @em not return the class of a specific instance.
-    //! @see GetElementClassId
-    DGNPLATFORM_EXPORT static DgnClassId QueryClassId(DgnDbR db);
-
-    //! Get the DgnElementId of the parent of this element.
-    //! @see SetParentId
-    //! @return Id will be invalid if this element does not have a parent element.
-    DgnElementId GetParentId() const {return m_parentId;}
-
-    //! Set the parent (owner) of this DgnElement.
-    //! @see GetParentId, _SetParentId
-    //! @return DgnDbStatus::Success if the parent was set
-    //! @note This call can fail if a DgnElement subclass overrides _SetParentId and rejects the parent.
-    DgnDbStatus SetParentId(DgnElementId parentId) {return _SetParentId(parentId);}
-
-    //! Get the category of this DgnElement.
-    //! @see SetCategoryId
-    DgnCategoryId GetCategoryId() const {return m_categoryId;}
-
-    //! Set the category of this DgnElement.
-    //! @see GetCategoryId, _SetCategoryId
-    //! @return DgnDbStatus::Success if the category was set
-    //! @note This call can fail if a subclass overrides _SetCategoryId and rejects the category.
-    DgnDbStatus SetCategoryId(DgnCategoryId categoryId) {return _SetCategoryId(categoryId);}
-
-    //! Get the code (business key) of this DgnElement.
-    Code GetCode() const {return m_code;}
-
-    //! Set the code (business key) of this DgnElement.
-    //! @see GetCode, _SetCode
-    //! @return DgnDbStatus::Success if the code was set
-    //! @note This call can fail if a subclass overrides _SetCode and rejects the code.
-    DgnDbStatus SetCode(Code const& code) {return _SetCode(code);}
-
-    //! Get the optional label (user-friendly name) of this DgnElement.
-    Utf8CP GetLabel() const {return m_label.c_str();}
-
-    //! Set the label (user-friendly name) of this DgnElement.
-    void SetLabel(Utf8CP label) {m_label.AssignOrClear(label);}
-
-    //! Query the database for the last modified time of this DgnElement.
-    DGNPLATFORM_EXPORT DateTime QueryTimeStamp() const;
-
-    //! Get the display label (for use in the GUI) of this DgnElement.
-    //! @note The default implementation returns the label if it is set or the code if the label is not set.
-    //! @see GetLabel, GetCode, _GetDisplayLabel
-    Utf8String GetDisplayLabel() const {return _GetDisplayLabel();}
-
-    //! Query the DgnDb for the children of this DgnElement.
-    //! @return DgnElementIdSet containing the DgnElementIds of all child elements of this DgnElement. Will be empty if no children.
-    DGNPLATFORM_EXPORT DgnElementIdSet QueryChildren() const;
-
-};
-
-//=======================================================================================
-//! A stream of geometry, stored on a DgnElement, created by an ElementGeometryBuilder.
-//! @ingroup ElementGeometryGroup
-// @bsiclass                                                    Keith.Bentley   12/14
-//=======================================================================================
-struct GeomStream
-{
-private:
-    uint32_t m_size;
-    uint32_t m_allocSize;
-    uint8_t* m_data;
-    void swap(GeomStream& rhs) {std::swap(m_size,rhs.m_size); std::swap(m_allocSize,rhs.m_allocSize); std::swap(m_data,rhs.m_data);}
-
-public:
-    GeomStream() {m_size=m_allocSize=0; m_data=nullptr;}
-    DGNPLATFORM_EXPORT GeomStream(GeomStream const&);
-    DGNPLATFORM_EXPORT ~GeomStream();
-    GeomStream(GeomStream&& rhs) : m_size(rhs.m_size), m_allocSize(rhs.m_allocSize), m_data(rhs.m_data) {rhs.m_size=rhs.m_allocSize=0; rhs.m_data=nullptr;}
-    DGNPLATFORM_EXPORT GeomStream& operator=(GeomStream const&);
-    GeomStream& operator=(GeomStream&& rhs) {GeomStream(std::move(rhs)).swap(*this); return *this;}
-
-    //! Get the size, in bytes, of the memory allocated for this GeomStream.
-    //! @note The allocated size may be larger than the currently used size returned by GetSize.
-    uint32_t GetAllocSize() const {return m_allocSize;}
-    uint32_t GetSize() const {return m_size;}   //!< Get the size in bytes of the current data in this GeomStream.
-    uint8_t const* GetData() const {return m_data;} //!< Get a const pointer to the GeomStream.
-    uint8_t* GetDataR() const {return m_data;}      //!< Get a writable pointer to the GeomStream.
-    bool HasGeometry() const {return 0 != m_size;}  //!< return false if this GeomStream is empty.
-
-    //! Reserve memory for this GeomStream.
-    //! @param[in] size the number of bytes to reserve
-    DGNPLATFORM_EXPORT void ReserveMemory(uint32_t size);
-    //! Save a stream of geometry into this GeomStream.
-    //! @param[in] data the data to save
-    //! @param[in] size number of bytes in data
-    DGNPLATFORM_EXPORT void SaveData(uint8_t const* data, uint32_t size);
-
-    DgnDbStatus WriteGeomStreamAndStep(DgnDbR dgnDb, Utf8CP table, Utf8CP colname, uint64_t rowId, BeSQLite::Statement& stmt, int stmtcolidx) const;
-    DgnDbStatus ReadGeomStream(DgnDbR dgnDb, Utf8CP table, Utf8CP colname, uint64_t rowId);
-};
-
-//=======================================================================================
-//! The position, orientation, and size of a DgnElement3d.
-// @bsiclass                                                    Keith.Bentley   06/14
-//=======================================================================================
-struct Placement3d
-{
-protected:
-    DPoint3d            m_origin;
-    YawPitchRollAngles  m_angles;
-    ElementAlignedBox3d m_boundingBox;
-
-public:
-    Placement3d() : m_origin(DPoint3d::FromZero())  {}
-    Placement3d(DPoint3dCR origin, YawPitchRollAngles angles, ElementAlignedBox3dCR box): m_origin(origin), m_angles(angles), m_boundingBox(box) {}
-    Placement3d(Placement3d const& rhs) : m_origin(rhs.m_origin), m_angles(rhs.m_angles), m_boundingBox(rhs.m_boundingBox) {}
-    Placement3d(Placement3d&& rhs) : m_origin(rhs.m_origin), m_angles(rhs.m_angles), m_boundingBox(rhs.m_boundingBox) {}
-    Placement3d& operator=(Placement3d&& rhs) {m_origin=rhs.m_origin; m_angles=rhs.m_angles; m_boundingBox=rhs.m_boundingBox; return *this;}
-    Placement3d& operator=(Placement3d const& rhs) {m_origin=rhs.m_origin; m_angles=rhs.m_angles; m_boundingBox=rhs.m_boundingBox; return *this;}
-
-    //! Get the origin of this Placement3d.
-    DPoint3dCR GetOrigin() const {return m_origin;}
-
-    //! Get a writable reference to the origin of this Placement3d.
-    DPoint3dR GetOriginR() {return m_origin;}
-
-    //! Get the YawPitchRollAngles of this Placement3d.
-    YawPitchRollAnglesCR GetAngles() const {return m_angles;}
-
-    //! Get a writable reference to the YawPitchRollAngles of this Placement3d.
-    YawPitchRollAnglesR GetAnglesR() {return m_angles;}
-
-    //! Get the ElementAlignedBox3d of this Placement3d.
-    ElementAlignedBox3d const& GetElementBox() const {return m_boundingBox;}
-
-    //! Get a writable reference to the ElementAlignedBox3d of this Placement3d.
-    ElementAlignedBox3d& GetElementBoxR() {return m_boundingBox;}
-
-    //! Convert the origin and YawPitchRollAngles of this Placement3d into a Transform.
-    Transform GetTransform() const {return m_angles.ToTransform(m_origin);}
-
-    //! Calculate the AxisAlignedBox3d of this Placement3d.
-    DGNPLATFORM_EXPORT AxisAlignedBox3d CalculateRange() const;
-
-    //! Determine whether this Placement3d is valid.
-    bool IsValid() const {return m_boundingBox.IsValid();}
-};
-
-//=======================================================================================
-//! The position, rotation angle, and size of a DgnElement2d.
-// @bsiclass                                                    Keith.Bentley   06/14
-//=======================================================================================
-struct Placement2d
-{
-protected:
-    DPoint2d            m_origin;
-    AngleInDegrees      m_angle;
-    ElementAlignedBox2d m_boundingBox;
-
-public:
-    Placement2d() : m_origin(DPoint2d::FromZero()) {}
-    Placement2d(DPoint2dCR origin, AngleInDegrees const& angle, ElementAlignedBox2dCR box) : m_origin(origin), m_angle(angle), m_boundingBox(box){}
-    Placement2d(Placement2d const& rhs) : m_origin(rhs.m_origin), m_angle(rhs.m_angle), m_boundingBox(rhs.m_boundingBox) {}
-    Placement2d(Placement2d&& rhs) : m_origin(rhs.m_origin), m_angle(rhs.m_angle), m_boundingBox(rhs.m_boundingBox) {}
-    Placement2d& operator=(Placement2d&& rhs) {m_origin=rhs.m_origin; m_angle=rhs.m_angle; m_boundingBox=rhs.m_boundingBox; return *this;}
-    Placement2d& operator=(Placement2d const& rhs) {m_origin=rhs.m_origin; m_angle=rhs.m_angle; m_boundingBox=rhs.m_boundingBox; return *this;}
-
-    //! Get the origin of this Placement2d.
-    DPoint2dCR GetOrigin() const {return m_origin;}
-
-    //! Get a writable reference to the origin of this Placement2d.
-    DPoint2dR GetOriginR() {return m_origin;}
-
-    //! Get the angle of this Placement2d
-    AngleInDegrees GetAngle() const {return m_angle;}
-
-    //! Get a writable reference to the angle of this Placement2d.
-    AngleInDegrees& GetAngleR() {return m_angle;}
-
-    //! Get the ElementAlignedBox2d of this Placement2d.
-    ElementAlignedBox2d const& GetElementBox() const {return m_boundingBox;}
-
-    //! Get a writable reference to the ElementAlignedBox2d of this Placement2d.
-    ElementAlignedBox2d& GetElementBoxR() {return m_boundingBox;}
-
-    //! Convert the origin and angle of this Placement2d into a Transform.
-    Transform GetTransform() const {Transform t; t.InitFromOriginAngleAndLengths(m_origin, m_angle.Radians(), 1.0, 1.0); return t;}
-
-    //! Calculate an AxisAlignedBox3d for this Placement2d.
-    //! @note the z values are arbitrarily set to +-.5 mm.
-    DGNPLATFORM_EXPORT AxisAlignedBox3d CalculateRange() const;
-
-    //! Determine whether this Placement2d is valid
-    bool IsValid() const {return m_boundingBox.IsValid();}
-};
-
-//=======================================================================================
-//! A DgnElement that has a Geometry Aspect.
-//! @note This an abstract class. Subclasses DgnElement2d and DgnElement3d provide concrete implementations.
-//! @ingroup DgnElementGroup
-// @bsiclass                                                    Keith.Bentley   04/15
-//=======================================================================================
-struct EXPORT_VTABLE_ATTRIBUTE GeometricElement : DgnElement
-{
-    DEFINE_T_SUPER(DgnElement);
-
-protected:
-    GeomStream m_geom;
-
-    DGNPLATFORM_EXPORT DgnDbStatus _LoadFromDb() override;
-    DGNPLATFORM_EXPORT DgnDbStatus _InsertSecondary() override;
-    DGNPLATFORM_EXPORT DgnDbStatus _UpdateInDb() override;
-    DGNPLATFORM_EXPORT void _CopyFrom(DgnElementCR) override;
-    DGNPLATFORM_EXPORT void _RemapIds(DgnImportContext&) override;
-    virtual DgnDbStatus _BindPlacement(BeSQLite::Statement&) = 0;
-    GeometricElementCP _ToGeometricElement() const override {return this;}
-    DgnDbStatus WriteGeomStream(BeSQLite::Statement&, DgnDbR);
-    explicit GeometricElement(CreateParams const& params) : T_Super(params) {}
-    uint32_t _GetMemSize() const override {return T_Super::_GetMemSize() +(sizeof(*this) - sizeof(T_Super)) + m_geom.GetAllocSize();}
-    virtual AxisAlignedBox3d _CalculateRange3d() const = 0;
-
-public:
-    DGNPLATFORM_EXPORT QvCache* GetMyQvCache() const;
-    DGNPLATFORM_EXPORT QvElem* GetQvElem(uint32_t index) const;
-    DGNPLATFORM_EXPORT bool SetQvElem(QvElem* qvElem, uint32_t index);
-    T_QvElemSet* GetQvElems(bool createIfNotPresent) const;
-    DGNPLATFORM_EXPORT void SaveGeomStream(GeomStreamCP);
-    DGNPLATFORM_EXPORT virtual void _Draw(ViewContextR) const;
-    DGNPLATFORM_EXPORT virtual bool _DrawHit(HitDetailCR, ViewContextR) const;
-    DGNPLATFORM_EXPORT virtual void _GetInfoString(HitDetailCR, Utf8StringR descr, Utf8CP delimiter) const;
-    DGNPLATFORM_EXPORT virtual SnapStatus _OnSnap(SnapContextR) const; //!< Default snap using CurvePrimitive in HitDetail.
-    bool HasGeometry() const {return m_geom.HasGeometry();} //!< return false if this GeometricElement currently has no geometry (is empty).
-    AxisAlignedBox3d CalculateRange3d() const {return _CalculateRange3d();}
-
-    //! Get the GeomStream for this GeometricElement.
-    GeomStreamCR GetGeomStream() const {return m_geom;}
-
-    //! Get a writable reference to the GeomStream for this GeometricElement.
-    GeomStreamR GetGeomStreamR() {return m_geom;}
-};
-
-//=======================================================================================
-//! A 3-dimensional GeometricElement.
-//! @ingroup DgnElementGroup
-// @bsiclass                                                    Keith.Bentley   04/15
-//=======================================================================================
-struct EXPORT_VTABLE_ATTRIBUTE DgnElement3d : GeometricElement
-{
-    DEFINE_T_SUPER(GeometricElement);
-
-    struct CreateParams : DgnElement::CreateParams
-    {
-    DEFINE_T_SUPER(DgnElement::CreateParams);
-
-    Placement3dCR m_placement;
-    CreateParams(DgnDbR db, DgnModelId modelId, DgnClassId classId, DgnCategoryId category, Placement3dCR placement=Placement3d(), Utf8CP label=nullptr, Code const& code=Code(), DgnElementId id=DgnElementId(), DgnElementId parent=DgnElementId()) :
-        T_Super(db, modelId, classId, category, label, code, id, parent), m_placement(placement) {}
-
-    explicit CreateParams(DgnElement::CreateParams const& params, Placement3dCR placement=Placement3d()) : T_Super(params), m_placement(placement){}
-    };
-
-protected:
-    Placement3d m_placement;
-    DGNPLATFORM_EXPORT DgnDbStatus _LoadFromDb() override;
-    DGNPLATFORM_EXPORT DgnDbStatus _BindPlacement(BeSQLite::Statement&) override;
-    DGNPLATFORM_EXPORT void _CopyFrom(DgnElementCR) override;
-    uint32_t _GetMemSize() const override {return T_Super::_GetMemSize() + (sizeof(*this) - sizeof(T_Super));}
-    explicit DgnElement3d(CreateParams const& params) : T_Super(params), m_placement(params.m_placement) {}
-    DgnElement3dCP _ToElement3d() const override {return this;}
-    AxisAlignedBox3d _CalculateRange3d() const override {return m_placement.CalculateRange();}
-    DGNPLATFORM_EXPORT void _AdjustPlacementForImport(DgnImportContext const& context) override;
-
-public:
-    Placement3dCR GetPlacement() const {return m_placement;} //!< Get the Placement3d of this DgnElement3d
-    void SetPlacement(Placement3dCR placement) {m_placement = placement;} //!< Change the Placement3d for this DgnElement3d
-};
-
-//=======================================================================================
-//! A DgnElement3d that exists in the physical coordinate space of a DgnDb.
-//! @ingroup DgnElementGroup
-// @bsiclass                                                    Keith.Bentley   04/15
-//=======================================================================================
-struct EXPORT_VTABLE_ATTRIBUTE PhysicalElement : DgnElement3d
-{
-    DGNELEMENT_DECLARE_MEMBERS(DGN_CLASSNAME_PhysicalElement, DgnElement3d)
-
-protected:
-    PhysicalElementCP _ToPhysicalElement() const override {return this;}
-
-public:
-    explicit PhysicalElement(CreateParams const& params) : T_Super(params) {}
-
-    //! Create an instance of a PhysicalElement from a CreateParams.
-    //! @note This is a static method that creates an instance of the PhysicalElement class. To create subclasses, use static methods on the appropriate class.
-    static PhysicalElementPtr Create(CreateParams const& params) {return new PhysicalElement(params);}
-
-    //! Create an instance of a PhysicalElement from a model and DgnCategoryId, using the default values for all other parameters.
-    //! @param[in] model The PhysicalModel for the new PhysicalElement.
-    //! @param[in] categoryId The category for the new PhysicalElement.
-    DGNPLATFORM_EXPORT static PhysicalElementPtr Create(PhysicalModelR model, DgnCategoryId categoryId);
-
-    //! Query the DgnClassId for the dgn.PhysicalElement class in the specified DgnDb.
-    //! @note This is a static method that always returns the DgnClassId of the dgn.PhysicalElement class - it does @b not return the class of a specific instance.
-    DGNPLATFORM_EXPORT static DgnClassId QueryClassId(DgnDbR db);
-};
-
-//=======================================================================================
-//! A 2-dimensional GeometricElement.
-//! @ingroup DgnElementGroup
-// @bsiclass                                                    Keith.Bentley   04/15
-//=======================================================================================
-struct EXPORT_VTABLE_ATTRIBUTE DgnElement2d : GeometricElement
-{
-    DEFINE_T_SUPER(GeometricElement);
-    struct CreateParams : DgnElement::CreateParams
-    {
-    DEFINE_T_SUPER(DgnElement::CreateParams);
-
-    Placement2dCR m_placement;
-    CreateParams(DgnDbR db, DgnModelId modelId, DgnClassId classId, DgnCategoryId category, Placement2dCR placement=Placement2d(), Utf8CP label=nullptr, Code const& code=Code(), DgnElementId id=DgnElementId(), DgnElementId parent=DgnElementId()) :
-        T_Super(db, modelId, classId, category, label, code, id, parent), m_placement(placement) {}
-
-    explicit CreateParams(DgnElement::CreateParams const& params, Placement2dCR placement=Placement2d()) : T_Super(params), m_placement(placement){}
-    };
-
-protected:
-    Placement2d m_placement;
-    DGNPLATFORM_EXPORT DgnDbStatus _LoadFromDb() override;
-    DGNPLATFORM_EXPORT DgnDbStatus _BindPlacement(BeSQLite::Statement&) override;
-    DGNPLATFORM_EXPORT void _CopyFrom(DgnElementCR) override;
-    DgnElement2dCP _ToElement2d() const override {return this;}
-    AxisAlignedBox3d _CalculateRange3d() const override {return m_placement.CalculateRange();}
-    uint32_t _GetMemSize() const override {return T_Super::_GetMemSize() +(sizeof(*this) - sizeof(T_Super));}
-    explicit DgnElement2d(CreateParams const& params) : T_Super(params) {}
-
-public:
-    Placement2dCR GetPlacement() const {return m_placement;}     //!< Get the Placement2d for this DgnElement2d
-    void SetPlacement(Placement2dCR placement) {m_placement=placement;} //!< Change the Placement2d for this Dgnele
-};
-
-//=======================================================================================
-//! A DgnElement2d that holds geometry in a DrawingModel
-//! @ingroup DgnElementGroup
-// @bsiclass                                                    Keith.Bentley   04/15
-//=======================================================================================
-struct EXPORT_VTABLE_ATTRIBUTE DrawingElement : DgnElement2d
-{
-    DGNELEMENT_DECLARE_MEMBERS(DGN_CLASSNAME_DrawingElement, DgnElement2d)
-
-protected:
-    DrawingElementCP _ToDrawingElement() const override {return this;}
-
-public:
-    explicit DrawingElement(CreateParams const& params) : T_Super(params) {}
-    //! Create a DrawingElement from CreateParams.
-    static DrawingElementPtr Create(CreateParams const& params) {return new DrawingElement(params);}
-
-    //! Query the DgnClassId for the dgn.DrawingElement class in the specified DgnDb.
-    //! @note This is a static method that always returns the DgnClassId of the dgn.DrawingElement class - it does @b not return the class of a specific instance.
-    DGNPLATFORM_EXPORT static DgnClassId QueryClassId(DgnDbR db);
-};
-
-//=======================================================================================
-//! A "logical Group" of elements.
-//! "Logical" groups hold a referencing (not an owning) relationship with their members.
-//! ElementGroup can be subclassed for custom grouping behavior.
-//! @ingroup DgnElementGroup
-// @bsiclass                                                    Shaun.Sewall    05/15
-//=======================================================================================
-struct EXPORT_VTABLE_ATTRIBUTE ElementGroup : DgnElement
-{
-    DGNELEMENT_DECLARE_MEMBERS(DGN_CLASSNAME_ElementGroup, DgnElement)
-
-protected:
-    ElementGroupCP _ToElementGroup() const override {return this;}
-
-    //! Called when a member is about to be inserted into this ElementGroup
-    //! Override and return something other than DgnDbStatus::Success to prevent the member from being inserted into this ElementGroup.
-    virtual DgnDbStatus _OnMemberInsert(DgnElementCR member) const {return DgnDbStatus::Success;}
-    //! Called after a member has been inserted into this ElementGroup
-    //! Override if additional processing is required after a member was inserted.
-    virtual void _OnMemberInserted(DgnElementCR member) const {}
-
-    //! Called when a member is about to be deleted from this ElementGroup
-    //! Override and return something other than DgnDbStatus::Success to prevent the member from being deleted from this ElementGroup.
-    virtual DgnDbStatus _OnMemberDelete(DgnElementCR member) const {return DgnDbStatus::Success;}
-    //! Called after a member has been deleted from this ElementGroup
-    //! Override if additional processing is required after a member was deleted.
-    virtual void _OnMemberDeleted(DgnElementCR member) const {}
-
-    //! Called when members of the group are queried
-    DGNPLATFORM_EXPORT virtual DgnElementIdSet _QueryMembers() const;
-
-public:
-    explicit ElementGroup(CreateParams const& params) : T_Super(params) {}
-
-    //! Create a new instance of a DgnElement using the specified CreateParams.
-    //! @note This is a static method that only creates instances of the ElementGroup class. To create instances of subclasses,
-    //! use a static method on the subclass.
-    static ElementGroupPtr Create(CreateParams const& params) { return new ElementGroup(params); }
-
-    //! Query the DgnClassId for the dgn.ElementGroup class in the specified DgnDb.
-    //! @note This is a static method that always returns the DgnClassId of the dgn.ElementGroup class - it does @b not return the class of a specific instance.
-    DGNPLATFORM_EXPORT static DgnClassId QueryClassId(DgnDbR db);
-
-    //! Insert a member into this ElementGroup. This creates an ElementGroupHasMembers ECRelationship between this ElementGroup and the specified DgnElement
-    //! @param[in] member The element to become a member of this ElementGroup.
-    //! @note The ElementGroup and the specified DgnElement must have already been inserted (have valid DgnElementIds)
-    //! @note This only affects the ElementGroupHasMembers ECRelationship (stored as a database link table).
-    DGNPLATFORM_EXPORT DgnDbStatus InsertMember(DgnElementCR member) const;
-
-    //! Deletes the ElementGroupHasMembers ECRelationship between this ElementGroup and the specified DgnElement
-    //! @param[in] member The element to remove from this ElementGroup.
-    //! @note This only affects the ElementGroupHasMembers ECRelationship (stored as a database link table).
-    DGNPLATFORM_EXPORT DgnDbStatus DeleteMember(DgnElementCR member) const;
-
-    //! Deletes all ElementGroupHasMembers ECRelationships from this ElementGroup
-    //! @note This only affects the ElementGroupHasMembers ECRelationship (stored as a database link table).
-    DGNPLATFORM_EXPORT DgnDbStatus DeleteAllMembers() const;
-
-    //! Query for the set of members of this ElementGroup
-    //! @see QueryFromMember
-    DgnElementIdSet QueryMembers() const { return _QueryMembers(); }
-
-    //! Query an ElementGroup from a member element.
-    //! @param[in] db the DgnDb to query
-    //! @param[in] groupClassId specify the type of ElementGroup to consider as a DgnElement could be in more than one ElementGroup.
-    //! @param[in] memberElementId the DgnElementId of the member element
-    //! @return the DgnElementId of the ElementGroup.  Will be invalid if not found.
-    //! @see QueryMembers
-    DGNPLATFORM_EXPORT static DgnElementId QueryFromMember(DgnDbR db, DgnClassId groupClassId, DgnElementId memberElementId);
-};
-
-//=======================================================================================
-//! The DgnElements for a DgnDb.
-//! This class holds a cache of reference-counted DgnElements. All in-memory DgnElements for a DgnDb are held in its DgnElements member.
-//! When the reference count of an element goes to zero, it is not immediately freed. Instead, it is held by this class
-//! and may be "reclaimed" later if/when it is needed again. The memory held by DgnElements is not actually freed until
-//! their reference count goes to 0 and the cache is subsequently purged.
-//! @see DgnDb::Elements
-//! @ingroup DgnElementGroup
-//=======================================================================================
-struct DgnElements : DgnDbTable
-{
-    friend struct DgnDb;
-    friend struct DgnElement;
-    friend struct DgnModel;
-    friend struct DgnModels;
-    friend struct ElementHandler;
-    friend struct TxnManager;
-    friend struct ProgressiveViewFilter;
-    friend struct dgn_TxnTable::Element;
-
-    //! The totals for persistent DgnElements in this DgnDb. These values reflect the current state of the loaded elements.
-    struct Totals
-    {
-        uint32_t m_extant;         //! total number of DgnElements extant (persistent and non-persistent)
-        uint32_t m_entries;        //! total number of persistent elements
-        uint32_t m_unreferenced;   //! total number of unreferenced persistent elements
-        int64_t  m_allocedBytes;   //! total number of bytes of data held by persistent elements
-    };
-
-    //! Statistics for element activity in this DgnDb. these values can be reset at any point to gauge "element flux"
-    //! (note: the same element may become garbage and then be reclaimed, each such occurrence is reflected here.)
-    struct Statistics
-    {
-        uint32_t m_newElements;    //! number of newly created or loaded elements
-        uint32_t m_unReferenced;   //! number of elements that became garbage since last reset
-        uint32_t m_reReferenced;   //! number of garbage elements that were referenced
-        uint32_t m_purged;         //! number of garbage elements that were purged
-    };
-
-private:
-    DgnElementId                m_highestElementId;
-    struct ElemIdTree*          m_tree;
-    HeapZone                    m_heapZone;
-    BeSQLite::StatementCache    m_stmts;
-    BeSQLite::SnappyFromBlob    m_snappyFrom;
-    BeSQLite::SnappyToBlob      m_snappyTo;
-    DgnElementIdSet             m_selectionSet;
-    mutable BeSQLite::BeDbMutex m_mutex;
-
-    void OnReclaimed(DgnElementCR);
-    void OnUnreferenced(DgnElementCR);
-    void Destroy();
-    void AddToPool(DgnElementCR) const;
-    void DropFromPool(DgnElementCR) const;
-    void SendOnLoadedEvent(DgnElementR elRef) const;
-    void FinishUpdate(DgnElementCR replacement, DgnElementCR original);
-    DgnElementCPtr LoadElement(DgnElement::CreateParams const& params, bool makePersistent) const;
-    DgnElementCPtr LoadElement(DgnElementId elementId, bool makePersistent) const;
-    bool IsElementIdUsed(DgnElementId id) const;
-    DgnElementId MakeNewElementId();
-    DgnElementCPtr PerformInsert(DgnElementR element, DgnDbStatus&);
-    DgnDbStatus PerformDelete(DgnElementCR);
-    explicit DgnElements(DgnDbR db);
-    ~DgnElements();
-
-    DGNPLATFORM_EXPORT DgnElementCPtr InsertElement(DgnElementR element, DgnDbStatus* stat);
-    DGNPLATFORM_EXPORT DgnElementCPtr UpdateElement(DgnElementR element, DgnDbStatus* stat);
-
-public:
-    BeSQLite::SnappyFromBlob& GetSnappyFrom() {return m_snappyFrom;}
-    BeSQLite::SnappyToBlob& GetSnappyTo() {return m_snappyTo;}
-    DGNPLATFORM_EXPORT BeSQLite::CachedStatementPtr GetStatement(Utf8CP sql) const;
-    DGNPLATFORM_EXPORT void ChangeMemoryUsed(int32_t delta) const;
-
-    //! Look up an element in the pool of loaded elements for this DgnDb.
-    //! @return A pointer to the element, or nullptr if the is not in the pool.
-    //! @private
-    DGNPLATFORM_EXPORT DgnElementCP FindElement(DgnElementId id) const;
-
-    //! Query the DgnModelId of the specified DgnElementId.
-    //! @private
-    DGNPLATFORM_EXPORT DgnModelId QueryModelId(DgnElementId elementId) const;
-
-    //! Query for the DgnElementId of the element that has the specified code
-    //! @note Element codes are usually, but not necessarily, unique. If not unique, this method returns the first one found.
-    DGNPLATFORM_EXPORT DgnElementId QueryElementIdByCode(DgnElement::Code const& code) const;
-
-    //! Free unreferenced elements in the pool until the total amount of memory used by the pool is no more than a target number of bytes.
-    //! @param[in] memTarget The target number of bytes used by elements in the pool. If the pool is currently using more than this target,
-    //! unreferenced elements are freed until the the pool uses no more than targetMem bytes. Least recently used elements are freed first.
-    //! If memTarget <= 0, all unreferenced elements are freed.
-    //! @note: There is no guarantee that the pool will not actually consume more than memTarget bytes after this call, since elements with
-    //! reference counts greater than 0 cannot be purged.
-    DGNPLATFORM_EXPORT void Purge(int64_t memTarget);
-
-    //! Get the total counts for the current state of the pool.
-    DGNPLATFORM_EXPORT Totals GetTotals() const;
-
-    //! Shortcut to get the Totals.m_allocatedBytes member
-    int64_t GetTotalAllocated() const {return GetTotals().m_allocedBytes;}
-
-    //! Get the statistics for the current state of the element pool.
-    DGNPLATFORM_EXPORT Statistics GetStatistics() const;
-
-    //! Reset the statistics for the element pool.
-    DGNPLATFORM_EXPORT void ResetStatistics();
-
-    //! Get a DgnElement from this DgnDb by its DgnElementId.
-    //! @remarks The element is loaded from the database if necessary.
-    //! @return Invalid if the element does not exist.
-    DGNPLATFORM_EXPORT DgnElementCPtr GetElement(DgnElementId id) const;
-
-    //! Get a DgnElement by its DgnElementId, and dynamic_cast the result to a specific subclass of DgnElement.
-    //! This is merely a templated shortcut to dynamic_cast the return of #GetElement to a subclass of DgnElement.
-    template<class T> RefCountedCPtr<T> Get(DgnElementId id) const {return dynamic_cast<T const*>(GetElement(id).get());}
-
-    //! Get an editable copy of an element by DgnElementId.
-    //! @return Invalid if the element does not exist, or if it cannot be edited.
-    template<class T> RefCountedPtr<T> GetForEdit(DgnElementId id) const {RefCountedCPtr<T> orig=Get<T>(id); return orig.IsValid() ?(T*)orig->CopyForEdit().get() : nullptr;}
-
-    //! Insert a copy of the supplied DgnElement into this DgnDb.
-    //! @param[in] element The DgnElement to insert.
-    //! @param[in] stat An optional status value. Will be DgnDbStatus::Success if the insert was successful, error status otherwise.
-    //! @return RefCountedCPtr to the newly persisted /b copy of /c element. Will be invalid if the insert failed.
-    //! @remarks The element's code must be unique among all elements within the DgnDb, or this method will fail with DgnDbStatus::InvalidName.
-    template<class T> RefCountedCPtr<T> Insert(T& element, DgnDbStatus* stat=nullptr) {return (T const*) InsertElement(element, stat).get();}
-
-    //! Update the original persistent DgnElement from which the supplied DgnElement was copied.
-    //! @param[in] element The modified copy of element to update.
-    //! @param[in] stat An optional status value. Will be DgnDbStatus::Success if the update was successful, error status otherwise.
-    //! @return RefCountedCPtr to the modified persistent element. Will be invalid if the update failed.
-    template<class T> RefCountedCPtr<T> Update(T& element, DgnDbStatus* stat=nullptr) {return (T const*) UpdateElement(element, stat).get();}
-
-    //! Delete a DgnElement from this DgnDb.
-    //! @param[in] element The element to delete.
-    //! @return DgnDbStatus::Success if the element was deleted, error status otherwise.
-    DGNPLATFORM_EXPORT DgnDbStatus Delete(DgnElementCR element);
-
-    //! Delete a DgnElement from this DgnDb by DgnElementId.
-    //! @return DgnDbStatus::Success if the element was deleted, error status otherwise.
-    //! @note This method is merely a shortcut to #GetElement and then #Delete
-    DgnDbStatus Delete(DgnElementId id) {auto el=GetElement(id); return el.IsValid() ? Delete(*el) : DgnDbStatus::NotFound;}
-
-    //! Get the Heapzone for this DgnDb.
-    HeapZone& GetHeapZone() {return m_heapZone;}
-
-    //! Query the DgnElementKey for a DgnElement from this DgnDb by its DgnElementId.
-    //! @return Invalid key if the element does not exist.
-    //! @remarks This queries the database for the DgnClassId for the given DgnElementId. It does not check if the element is loaded, nor does it load the element into memory.
-    //! If you have a DgnElement, call GetElementKey on it rather than using this method.
-    DGNPLATFORM_EXPORT DgnElementKey QueryElementKey(DgnElementId id) const;
-
-    DgnElementIdSet const& GetSelectionSet() const {return m_selectionSet;}
-    DgnElementIdSet& GetSelectionSetR() {return m_selectionSet;}
-};
-
-//=======================================================================================
-//! Can be used as the base class for an Item that uses an IECInstance to cache its properties in memory.
-//! @note There is no AspectHandler for InstanceBackedItem. A class that derives from InstanceBackedItem must
-//! register its own handler.
-// @bsiclass                                                BentleySystems
-//=======================================================================================
-struct InstanceBackedItem : DgnElement::Item
-{
-    ECN::IECInstancePtr m_instance;
-
-    Utf8String _GetECSchemaName() const override {return m_instance->GetClass().GetSchema().GetName();}
-    Utf8String _GetECClassName() const override {return m_instance->GetClass().GetName();}
-    DGNPLATFORM_EXPORT DgnDbStatus _LoadProperties(DgnElementCR) override;
-    DGNPLATFORM_EXPORT DgnDbStatus _UpdateProperties(DgnElementCR) override;
-    DGNPLATFORM_EXPORT DgnDbStatus _GenerateElementGeometry(GeometricElementR el, GenerateReason) override;
-
-    InstanceBackedItem() {;}
-
-    void SetInstanceId(BeSQLite::EC::ECInstanceId eid);
-};
-
-// *** WIP_ELEMENT_ITEM - move this back into ComponentSolution after making ElementItem a top-level class
-DgnDbStatus ExecuteComponentSolutionEGA(DgnElementR el, DPoint3dCR origin, YawPitchRollAnglesCR angles, ECN::IECInstanceCR itemInstance, Utf8StringCR cmName, Utf8StringCR paramNames, DgnElement::Item& item);
-
-END_BENTLEY_DGNPLATFORM_NAMESPACE
+/*--------------------------------------------------------------------------------------+
+|
+|     $Source: PublicAPI/DgnPlatform/DgnCore/DgnElement.h $
+|
+|  $Copyright: (c) 2015 Bentley Systems, Incorporated. All rights reserved. $
+|
++--------------------------------------------------------------------------------------*/
+#pragma once
+//__PUBLISH_SECTION_START__
+
+/** @addtogroup DgnElementGroup
+
+Classes for working with %DgnElements in memory.
+@ref PAGE_ElementOverview
+
+*/
+
+BENTLEY_NAMESPACE_TYPEDEFS(HeapZone);
+
+#include <Bentley/BeAssert.h>
+
+BEGIN_BENTLEY_DGNPLATFORM_NAMESPACE
+
+namespace dgn_ElementHandler {struct Element; struct Physical; struct Drawing; struct Group;};
+namespace dgn_TxnTable {struct Element; struct Model;};
+
+struct MultiAspectMux;
+
+typedef RefCountedPtr<ElementGeometry> ElementGeometryPtr;
+
+//=======================================================================================
+//! Holds ID remapping tables
+//=======================================================================================
+struct DgnRemapTables
+{
+protected:
+    // *** NEEDS WORK: We may have to move these remappings into temp tables
+    bmap<DgnModelId, DgnModelId> m_modelId;
+    bmap<DgnGeomPartId, DgnGeomPartId> m_geomPartId;
+    bmap<DgnElementId, DgnElementId> m_elementId;
+    bmap<DgnCategoryId, DgnCategoryId> m_categoryId;
+    bmap<DgnSubCategoryId, DgnSubCategoryId> m_subcategoryId;
+    bmap<DgnClassId, DgnClassId> m_classId;
+    bmap<DgnAuthorityId, DgnAuthorityId> m_authorityId;
+
+    template<typename T>
+    T Find(bmap<T,T> const& table, T sourceId) const {auto i = table.find(sourceId); return (i == table.end())? T(): i->second;}
+
+public:
+    DgnRemapTables& Get(DgnDbR);
+
+    DgnAuthorityId Find(DgnAuthorityId sourceId) const {return Find<DgnAuthorityId>(m_authorityId, sourceId);}
+    DgnAuthorityId Add(DgnAuthorityId sourceId, DgnAuthorityId targetId) {return m_authorityId[sourceId] = targetId;}
+
+    DgnModelId Find(DgnModelId sourceId) const {return Find<DgnModelId>(m_modelId, sourceId);}
+    DgnModelId Add(DgnModelId sourceId, DgnModelId targetId) {return m_modelId[sourceId] = targetId;}
+
+    DgnElementId Find(DgnElementId sourceId) const {return Find<DgnElementId>(m_elementId, sourceId);}
+    DgnElementId Add(DgnElementId sourceId, DgnElementId targetId) {return m_elementId[sourceId] = targetId;}
+
+    DgnGeomPartId Find(DgnGeomPartId sourceId) const {return Find<DgnGeomPartId>(m_geomPartId, sourceId);}
+    DgnGeomPartId Add(DgnGeomPartId sourceId, DgnGeomPartId targetId) {return m_geomPartId[sourceId] = targetId;}
+
+    DgnCategoryId Find(DgnCategoryId sourceId) const {return Find<DgnCategoryId>(m_categoryId, sourceId);}
+    DgnCategoryId Add(DgnCategoryId sourceId, DgnCategoryId targetId) {return m_categoryId[sourceId] = targetId;}
+
+    DgnSubCategoryId Find(DgnSubCategoryId sourceId) const {return Find<DgnSubCategoryId>(m_subcategoryId, sourceId);}
+    DgnSubCategoryId Add(DgnSubCategoryId sourceId, DgnSubCategoryId targetId) {return m_subcategoryId[sourceId] = targetId;}
+
+    DgnClassId Find(DgnClassId sourceId) const {return Find<DgnClassId>(m_classId, sourceId);}
+    DgnClassId Add(DgnClassId sourceId, DgnClassId targetId) {return m_classId[sourceId] = targetId;}
+};
+
+//=======================================================================================
+//! Helps models, elements, aspects and other data structures copy themselves between DgnDbs
+//=======================================================================================
+struct DgnImportContext
+{
+private:
+    bool            m_areCompatibleDbs;
+    DPoint2d        m_xyOffset;
+    AngleInDegrees  m_yawAdj;
+    DgnDbR          m_sourceDb;
+    DgnDbR          m_destDb;
+    DgnRemapTables  m_remap;
+
+public:
+    //! Construct a DgnImportContext object.
+    DGNPLATFORM_EXPORT DgnImportContext(DgnDbR source, DgnDbR dest);
+
+    //! @name Source and Destination Dbs
+    //! @{
+    DgnDbR GetSourceDb() const {return m_sourceDb;}
+    DgnDbR GetDestinationDb() const {return m_destDb;}
+    bool IsBetweenDbs() const {return &GetDestinationDb() != &GetSourceDb();}
+    //! @}
+
+    //! @name ID remapping
+    //! @{
+    //! Make sure that a DgnAuthority has been imported
+    DGNPLATFORM_EXPORT DgnAuthorityId RemapAuthorityId(DgnAuthorityId sourceId);
+    //! Look up a copy of a model
+    DGNPLATFORM_EXPORT DgnModelId FindModelId(DgnModelId sourceId) const {return m_remap.Find(sourceId);}
+    //! Register a copy of a model
+    DGNPLATFORM_EXPORT DgnModelId AddModelId(DgnModelId sourceId, DgnModelId targetId) {return m_remap.Add(sourceId, targetId);}
+    //! Look up a copy of an element
+    DGNPLATFORM_EXPORT DgnElementId FindElementId(DgnElementId sourceId) const {return m_remap.Find(sourceId);}
+    //! Register a copy of an element
+    DGNPLATFORM_EXPORT DgnElementId AddElementId(DgnElementId sourceId, DgnElementId targetId) {return m_remap.Add(sourceId, targetId);}
+    //! Make sure that a GeomPart has been imported
+    DGNPLATFORM_EXPORT DgnGeomPartId RemapGeomPartId(DgnGeomPartId sourceId);
+    //! Make sure that a Category has been imported
+    DGNPLATFORM_EXPORT DgnCategoryId RemapCategory(DgnCategoryId sourceId);
+    //! Look up a copy of an subcategory
+    DGNPLATFORM_EXPORT DgnSubCategoryId FindSubCategory(DgnSubCategoryId sourceId) const {return m_remap.Find(sourceId);}
+    //! Make sure that a SubCategory has been imported
+    DGNPLATFORM_EXPORT DgnSubCategoryId RemapSubCategory(DgnCategoryId destCategoryId, DgnSubCategoryId sourceId);
+    //! Make sure that an ECClass has been imported
+    DGNPLATFORM_EXPORT DgnClassId RemapClassId(DgnClassId sourceId);
+    //! @}
+
+    //! @name GCS coordinate system shift
+    //! @{
+    //! Check if the source and destination GCSs are compatible, such that elements can be copied between them.
+    DgnDbStatus CheckCompatibleGCS() const {return m_areCompatibleDbs? DgnDbStatus::Success: DgnDbStatus::BadRequest;}
+    //! When copying between different DgnDbs, X and Y coordinates may need to be offset
+    DPoint2d GetOriginOffset() const {return m_xyOffset;}
+    //! When copying between different DgnDbs, the Yaw angle may need to be adjusted.
+    AngleInDegrees GetYawAdjustment() const {return m_yawAdj;}
+    //! @}
+};
+template <class _QvKey> struct QvElemSet;
+
+//=======================================================================================
+// @bsiclass
+//=======================================================================================
+struct QvKey32
+{
+private:
+    uint32_t m_key;
+
+public:
+    inline bool LessThan(QvKey32 const& other) const {return m_key < other.m_key;}
+    inline bool Equal(QvKey32 const& other) const    {return m_key == other.m_key;}
+    void DeleteQvElem(QvElem* qvElem);
+    QvKey32(uint32_t key) {m_key = key;} // allow non-explicit!
+};
+
+typedef QvElemSet<QvKey32> T_QvElemSet;
+
+#define DGNELEMENT_DECLARE_MEMBERS(__ECClassName__,__superclass__) \
+    private: typedef __superclass__ T_Super;\
+    public: static Utf8CP MyECClassName() {return __ECClassName__;}\
+    protected: virtual Utf8CP _GetECClassName() const override {return MyECClassName();}\
+               virtual Utf8CP _GetSuperECClassName() const override {return T_Super::_GetECClassName();}
+
+//=======================================================================================
+//! An instance of a DgnElement in memory. DgnElements are the building blocks for a DgnDb.
+//! @ingroup DgnElementGroup
+// @bsiclass                                                     KeithBentley    10/13
+//=======================================================================================
+struct EXPORT_VTABLE_ATTRIBUTE DgnElement : NonCopyableClass
+{
+public:
+    friend struct DgnElements;
+    friend struct DgnModel;
+    friend struct ElemIdTree;
+    friend struct dgn_ElementHandler::Element;
+    friend struct dgn_TxnTable::Element;
+    friend struct MultiAspect;
+
+    //! A unique "identification string" for a DgnElement. Within a DgnDb, all values of Code must be unique.
+    //! A Code is a two-part identifier: [DgnAuthorityId authority, Utf8String value]. Sometimes the Code for a DgnElement is assigned by some external authority,
+    //! in which case its format, meaning, and uniqueness is established externally (see DgnDb::DgnAuthorities.)
+    //! DgnElements that have no stable external identity (i.e. have no external meaning) may use the value DgnAuthorities::Local(), which means the Code::Value is locally generated
+    //! and only guaranteed to be unique within the DgnDb of the DgnElement.
+    //! DgnElements must always have a valid DgnElement::Code (a valid DgnAuthorityId and a non-NULL value) to be inserted in a DgnDb.
+    struct Code
+    {
+    private:
+        DgnAuthorityId  m_authority;
+        Utf8String      m_value;
+    public:
+        bool operator==(Code const& other) const {return m_authority==other.m_authority && m_value==other.m_value;}
+
+        //! construct a Code from a Value and DgnAuthorityId.
+        //! @param[in] value identification string for this Code. If nullptr, this Code will be invalid.
+        //! @param[in] authority The DgnAuthoritiyId of the DgnAuthority that issued the value. Use DgnAuthorities::Local() to indicate the value is locally assigned.
+        explicit Code(Utf8CP value=nullptr, DgnAuthorityId authority=DgnAuthorities::Local()) : m_value(value) {m_authority=authority;}
+        //! construct a Code from a Value and DgnAuthorityId.
+        //! @param[in] value identification string for this Code. If nullptr, this Code will be invalid.
+        //! @param[in] authority The DgnAuthoritiyId of the DgnAuthority that issued the value. Use DgnAuthorities::Local() to indicate the value is locally assigned.
+        explicit Code(Utf8String const& value, DgnAuthorityId authority=DgnAuthorities::Local()) : m_value(value) {m_authority=authority;}
+        //! Determine whether this Code is valid
+        bool IsValid() const {return m_authority.IsValid() && !m_value.empty();}
+        //! Get the value for this Code
+        Utf8StringCR GetValue() const {return m_value;}
+        Utf8CP GetValueCP() const {return m_value.c_str();}
+        //! Get the DgnAuthorityId of the DgnAuthority that issued this Code.
+        DgnAuthorityId GetAuthority() const {return m_authority;}
+        void RelocateToDestinationDb(DgnImportContext&);
+    };
+
+    //! Parameters for creating new DgnElements
+    struct CreateParams
+    {
+        DgnDbR          m_dgndb;
+        DgnModelId      m_modelId;
+        DgnClassId      m_classId;
+        DgnCategoryId   m_categoryId;
+        Code            m_code;
+        Utf8CP          m_label;
+        DgnElementId    m_id;
+        DgnElementId    m_parentId;
+        CreateParams(DgnDbR db, DgnModelId modelId, DgnClassId classId, DgnCategoryId category, Utf8CP label=nullptr, Code const& code=Code(), DgnElementId id=DgnElementId(),
+                     DgnElementId parent=DgnElementId()) :
+                     m_dgndb(db), m_modelId(modelId), m_classId(classId), m_categoryId(category), m_label(label), m_code(code), m_id(id), m_parentId(parent) {}
+
+        DGNPLATFORM_EXPORT void RelocateToDestinationDb(DgnImportContext&);
+        void SetLabel(Utf8CP label) {m_label = label;}  //!< Set the label for DgnElements created with this CreateParams
+        void SetCode(Code code) {m_code = code;}      //!< Set the code for DgnElements created with this CreateParams
+        void SetParentId(DgnElementId parent) {m_parentId=parent;} //!< Set the ParentId for DgnElements created with this CreateParams
+    };
+
+    //! The Hilite state of a DgnElement. If an element is "hilited", its appearance is changed to call attention to it.
+    enum class Hilited : uint8_t
+    {
+        None         = 0, //!< the element is displayed normally (not hilited)
+        Normal       = 1, //!< the element is displayed using the normal hilite appearance
+        Background   = 2, //!< the element is displayed with the background color
+    };
+
+    //! Application data attached to a DgnElement. Create a subclass of this to store non-persistent information on a DgnElement.
+    struct EXPORT_VTABLE_ATTRIBUTE AppData : RefCountedBase
+    {
+        //! A unique identifier for this type of AppData. Use a static instance of this class to identify your AppData.
+        struct Key : NonCopyableClass {};
+
+        virtual DgnDbStatus _OnInsert(DgnElementR el) {return DgnDbStatus::Success;}
+        virtual DgnDbStatus _OnUpdate(DgnElementR el, DgnElementCR original){return DgnDbStatus::Success;}
+        virtual DgnDbStatus _OnDelete(DgnElementCR el) {return DgnDbStatus::Success;}
+
+        enum class DropMe {No=0, Yes=1};
+
+        //! Called after the element was Inserted.
+        //! @param[in]  el the new persistent DgnElement that was Inserted
+        //! @return true to drop this appData, false to leave it attached to the DgnElement.
+        //! @note el will not be the writable element onto which this AppData was attached. It will be the new persistent copy of that element.
+        //! If you wish for your AppData to reside on the new element, call el.AddAppData(key,this) inside this method.
+        virtual DropMe _OnInserted(DgnElementCR el){return DropMe::No;}
+
+        //! Called after the element was Updated.
+        //! @param[in] modified the modified DgnElement
+        //! @param[in] original the original DgnElement
+        //! @return true to drop this appData, false to leave it attached to the DgnElement.
+        //! @note This method is called for @b all AppData on both the original and the modified DgnElements.
+        virtual DropMe _OnUpdated(DgnElementCR modified, DgnElementCR original) {return DropMe::No;}
+
+        //! Called after an update to the element was reversed by undo.
+        //! @param[in] original the original DgnElement (after undo)
+        //! @param[in] modified the modified DgnElement (before undo)
+        //! @return true to drop this appData, false to leave it attached to the DgnElement.
+        //! @note This method is called for @b all AppData on both the original and the modified DgnElements.
+        virtual DropMe _OnReversedUpdate(DgnElementCR original, DgnElementCR modified) {return DropMe::No;}
+
+        //! Called after the element was Deleted.
+        //! @param[in]  el the DgnElement that was deleted
+        //! @return true to drop this appData, false to leave it attached to the DgnElement.
+        virtual DropMe _OnDeleted(DgnElementCR el) {return DropMe::Yes;}
+    };
+
+    //! Holds changes to a dgn.ElementAspect in memory and writes out the changes when the host DgnElement is inserted or updated.
+    //! All aspects are actually subclasses of either dgn.ElementUniqueAspect or dgn.ElementMultiAspect. dgn.ElementItem is a special case of dgn.ElementUniqueAspect.
+    //! A domain that defines a subclass of one of these ECClasses in the schema should normally also define a subclass of one of the
+    //! subclasses of DgnElement::Aspect in order to manage transactions.
+    //! A domain will normally subclass one of the following more specific subclasses:
+    //!     * DgnElement::UniqueAspect when the domain defines a subclass of dgn.ElementUniqueAspect for aspects that must be 1:1 with the host element.
+    //!     * DgnElement::Item when the domain defines a subclass of dgn.ElementItem.
+    //!     * DgnElement::MultiAspect when the domain defines a subclass of dgn.ElementMultiAspect for cases where multiple instances of the class can be associated with a given element.
+    //! The domain must also define and register a subclass of ElementAspectHandler to load instances of its aspects.
+    struct EXPORT_VTABLE_ATTRIBUTE Aspect : AppData
+    {
+    private:
+        DGNPLATFORM_EXPORT DropMe _OnInserted(DgnElementCR el) override final;
+        DGNPLATFORM_EXPORT DropMe _OnUpdated(DgnElementCR modified, DgnElementCR original) override final;
+        friend struct MultiAspectMux;
+
+    protected:
+        enum class ChangeType{None, Write, Delete};
+
+        ChangeType m_changeType;
+
+        DgnDbStatus InsertThis(DgnElementCR el);
+        Utf8String  GetFullEcSqlClassName() {return _GetECSchemaName().append(".").append(_GetECClassName());}
+
+        DGNPLATFORM_EXPORT Aspect();
+
+        //! The subclass must implement this method to return the name of the schema that defines the aspect.
+        virtual Utf8String _GetECSchemaName() const = 0;
+
+        //! The subclass must implement this method to return the name of the class that defines the aspect.
+        virtual Utf8String _GetECClassName() const = 0;
+
+        //! The subclass must implement this method to report an existing instance on the host element that this instance will replace.
+        virtual BeSQLite::EC::ECInstanceKey _QueryExistingInstanceKey(DgnElementCR) = 0;
+
+        //! The subclass must override this method in order to insert an empty instance into the Db and associate it with the host element.
+        //! @param el   The host element
+        //! @note The caller will call _UpdateProperties immediately after calling this method.
+        virtual DgnDbStatus _InsertInstance(DgnElementCR el) = 0;
+
+        //! The subclass must override this method in order to delete an existing instance in the Db, plus any ECRelationship that associates it with the host element.
+        //! @param el   The host element
+        virtual DgnDbStatus _DeleteInstance(DgnElementCR el) = 0;
+
+        //! The subclass must implement this method to update the instance properties.
+        virtual DgnDbStatus _UpdateProperties(DgnElementCR el) = 0;
+
+        //! The subclass must implement this method to load properties from the Db.
+        //! @param el   The host element
+        virtual DgnDbStatus _LoadProperties(DgnElementCR el) = 0;
+
+    public:
+        //! Prepare to delete this aspect.
+        //! @note The aspect will not actually be deleted in the Db until you call DgnElements::Update on the aspect's host element.
+        DGNPLATFORM_EXPORT void Delete() {m_changeType = ChangeType::Delete;}
+
+        //! Get the ID of the ECClass for this aspect
+        DGNPLATFORM_EXPORT DgnClassId GetECClassId(DgnDbR) const;
+
+        //! Get the ECClass for this aspect
+        DGNPLATFORM_EXPORT ECN::ECClassCP GetECClass(DgnDbR) const;
+
+        //! The Item should make a copy of itself.
+        DGNPLATFORM_EXPORT virtual RefCountedPtr<DgnElement::Aspect> _CloneForImport(DgnElementCR sourceEl, DgnImportContext& importer) const;
+
+        //! The subclass should override this method if it holds any IDs that must be remapped when it is copied (perhaps between DgnDbs)
+        DGNPLATFORM_EXPORT virtual DgnDbStatus _RemapIds(DgnElementCR el, DgnImportContext& context) {return DgnDbStatus::Success;}
+
+    };
+
+    //! Represents an ElementAspect subclass for the case where the host Element can have multiple instances of the subclass.
+    //! Use ECSql to query existing instances and their properties. Use GetAspectP or GetP to buffer changes to a particular instance.
+    //! <p>A subclass of MultiAspect must override the following methods:
+    //!     * _GetECSchemaName
+    //!     * _GetECClassName
+    //!     * _UpdateProperties
+    //!     * _LoadProperties
+    //! @see Item, UniqueAspect
+    //! (Note: This is not stored directly as AppData, but is held by an AppData that aggregates instances for this class.)
+    //! @note A domain that defines a subclass of MultiAspect must also define a subclass of ElementAspectHandler to load it.
+    struct EXPORT_VTABLE_ATTRIBUTE MultiAspect : Aspect
+    {
+        DEFINE_T_SUPER(Aspect)
+    protected:
+        DGNPLATFORM_EXPORT BeSQLite::EC::ECInstanceKey _QueryExistingInstanceKey(DgnElementCR) override final;
+        DGNPLATFORM_EXPORT DgnDbStatus _DeleteInstance(DgnElementCR el) override final;
+        DGNPLATFORM_EXPORT DgnDbStatus _InsertInstance(DgnElementCR el) override final;
+
+        BeSQLite::EC::ECInstanceId m_instanceId;
+
+    public:
+        //! Get the ID of this aspect
+        BeSQLite::EC::ECInstanceId GetAspectInstanceId() const {return m_instanceId;}
+
+        //! Load the specified instance
+        //! @param el   The host element
+        //! @param ecclass The class of ElementAspect to load
+        //! @param ecinstanceid The ID of the ElementAspect to load
+        //! @note Call this method only if you intend to modify the aspect. Use ECSql to query existing instances of the subclass.
+        DGNPLATFORM_EXPORT static MultiAspect* GetAspectP(DgnElementR el, ECN::ECClassCR ecclass, BeSQLite::EC::ECInstanceId ecinstanceid);
+
+        template<typename T> static T* GetP(DgnElementR el, ECN::ECClassCR cls, BeSQLite::EC::ECInstanceId id) {return dynamic_cast<T*>(GetAspectP(el,cls,id));}
+
+        //! Prepare to insert an aspect for the specified element
+        //! @param el   The host element
+        //! @param aspect The new aspect to be adopted by the host.
+        //! @note \a el will add a reference to \a aspect and will hold onto it.
+        //! @note The aspect will not actually be inserted into the Db until you call DgnElements::Insert or DgnElements::Update on \a el
+        DGNPLATFORM_EXPORT static void AddAspect(DgnElementR el, MultiAspect& aspect);
+    };
+
+    //! Represents an ElementAspect subclass in the case where the host Element can have 0 or 1 instance of the subclass. The aspect's ID is the same as the element's ID,
+    //! and the aspect class must be stored in its own table (TablePerClass).
+    //! A subclass of UniqueAspect must override the following methods:
+    //!     * _GetECSchemaName
+    //!     * _GetECClassName
+    //!     * _UpdateProperties
+    //!     * _LoadProperties
+    //! @see MultiAspect, Item
+    //! @note A domain that defines a subclass of UniqueAspect must also define a subclass of ElementAspectHandler to load it.
+    struct EXPORT_VTABLE_ATTRIBUTE UniqueAspect : Aspect
+    {
+        DEFINE_T_SUPER(Aspect)
+    protected:
+        static Key& GetKey(ECN::ECClassCR cls) {return *(Key*)&cls;}
+        Key& GetKey(DgnDbR db) {return GetKey(*GetECClass(db));}
+        static UniqueAspect* Find(DgnElementCR, ECN::ECClassCR);
+        static RefCountedPtr<DgnElement::UniqueAspect> Load0(DgnElementCR, DgnClassId); // Loads *but does not call AddAppData*
+        static UniqueAspect* Load(DgnElementCR, DgnClassId);
+        DGNPLATFORM_EXPORT BeSQLite::EC::ECInstanceKey _QueryExistingInstanceKey(DgnElementCR) override;
+        static void SetAspect0(DgnElementCR el, UniqueAspect& aspect);
+        DGNPLATFORM_EXPORT DgnDbStatus _DeleteInstance(DgnElementCR el) override;
+        DGNPLATFORM_EXPORT DgnDbStatus _InsertInstance(DgnElementCR el) override final;
+
+    public:
+        //! Get the ID of this aspect. The aspect's ID is always the same as the host element's ID. This is a convenience function that converts from DgnElementId to ECInstanceId.
+        BeSQLite::EC::ECInstanceId GetAspectInstanceId(DgnElementCR el) const {return el.GetElementId();}
+
+        //! Prepare to insert or update an Aspect for the specified element
+        //! @param el   The host element
+        //! @param aspect The new aspect to be adopted by the host.
+        //! @note \a el will add a reference to \a aspect and will hold onto it.
+        //! @note The aspect will not actually be inserted into the Db until you call DgnElements::Insert or DgnElements::Update on \a el
+        DGNPLATFORM_EXPORT static void SetAspect(DgnElementR el, UniqueAspect& aspect);
+
+        //! Get read-write access to the Aspect for the specified element
+        //! @param el   The host element
+        //! @param ecclass The class of ElementAspect to load
+        //! @return The currently cached Aspect object, or nullptr if the element has no such aspect or if DeleteAspect was called.
+        //! @note call this method \em only if you plan to \em modify the aspect
+        //! @see Get, GetAspect for read-only access
+        //! @note The aspect will not actually be updated in the Db until you call DgnElements::Update on \a el
+        DGNPLATFORM_EXPORT static UniqueAspect* GetAspectP(DgnElementR el, ECN::ECClassCR ecclass);
+
+        template<typename T> static T* GetP(DgnElementR el, ECN::ECClassCR cls) {return dynamic_cast<T*>(GetAspectP(el,cls));}
+
+        //! Get read-only access to the Aspect for the specified element
+        //! @param el   The host element
+        //! @param ecclass The class of ElementAspect to load
+        //! @return The currently cached Aspect object, or nullptr if the element has no such aspect or if DeleteAspect was called.
+        //! @see GetP, GetAspectP for read-write access
+        DGNPLATFORM_EXPORT static UniqueAspect const* GetAspect(DgnElementCR el, ECN::ECClassCR ecclass);
+
+        template<typename T> static T const* Get(DgnElementCR el, ECN::ECClassCR cls) {return dynamic_cast<T const*>(GetAspect(el,cls));}
+    };
+
+    //! Represents a dgn.ElementItem.
+    //! dgn.ElementItem is-a dgn.ElementUniqueAspect. A dgn.Element can have 0 or 1 dgn.ElementItems, and the dgn.ElementItem always has the ID as the host dgn.Element.
+    //! Note that the item's actual class can vary, as long as it is a subclass of dgn.ElementItem.
+    //! ElementItems instances are always stored in the dgn.ElementItem table (TablePerHierarchy).
+    //! <p>
+    //! A dgn.ElementItem is normally used to capture the definition of the host element's geometry.
+    //! The ElementItem is also expected to supply the algorithm for generating the host element's geometry from its definition.
+    //! The platform enables the Item to keep the element's geometry up to date by calling the DgnElement::Item::_GenerateElementGeometry method when the element is inserted and whenever it is updated.
+    //! <p>
+    //! A subclass of Item must override the following methods:
+    //!     * _GetECSchemaName
+    //!     * _GetECClassName
+    //!     * _UpdateProperties
+    //!     * _LoadProperties
+    //!     * _GenerateElementGeometry
+    //! @note It will be common for a single ElementAspectHandler to be registered for a single ECClass and then used for \em multiple ECClasses, all of which are subclasses of the registered ECClass.
+    //! Therefore, the Item subclass should not assume that it knows the ECClass of the item at compile time; it must query the DgnDb or the ECInstance (if it holds one) in order to
+    //! determine the actual class of the item.
+    struct EXPORT_VTABLE_ATTRIBUTE Item : UniqueAspect
+    {
+        DEFINE_T_SUPER(UniqueAspect)
+
+        //! The reason why _GenerateElementGeometry is being called
+        enum class GenerateReason 
+            {
+            Insert,         //!< The Element is being inserted into the Db
+            Update,         //!< Some aspect of the Element's content has changed.
+            TempDraw,       //!< A tool wants to draw the Element temporarily (the Element may not be persistent)
+            BulkInsert,     //!< An application is creating a large number of Elements 
+            Other           //!< An unspecified reason
+            };
+
+    private:
+        static Key s_key;
+        static Key& GetKey() {return s_key;}
+
+        static Item* Find(DgnElementCR);
+        static Item* Load(DgnElementCR);
+
+        DGNPLATFORM_EXPORT DgnDbStatus _DeleteInstance(DgnElementCR el) override final; // *** WIP_ECSQL Polymorphic delete
+        DGNPLATFORM_EXPORT BeSQLite::EC::ECInstanceKey _QueryExistingInstanceKey(DgnElementCR) override final;
+        DGNPLATFORM_EXPORT DgnDbStatus _OnInsert(DgnElementR el) override final {return CallGenerateElementGeometry(el, GenerateReason::Insert);}
+        DGNPLATFORM_EXPORT DgnDbStatus _OnUpdate(DgnElementR el, DgnElementCR original) override final {return CallGenerateElementGeometry(el, GenerateReason::Update);}
+        static void SetItem0(DgnElementCR el, Item& item);
+        DgnDbStatus CallGenerateElementGeometry(DgnElementR, GenerateReason);
+
+    protected:
+        //! The subclass must implement this method to generate geometry and store it on \a el.
+        //! The platform invokes _GenerateElementGeometry just \em before an element is inserted and/or updated.
+        //! @param el   The element to be updated.
+        //! @param reason An indication of why the caller is requesting the element's geometry to be generated.
+        virtual DgnDbStatus _GenerateElementGeometry(GeometricElementR el, GenerateReason reason) = 0;
+
+        //! Utility method to return the ECSchema name of an ECInstance.
+        //! @param instance The instance currently assigned to this Item, or null if the Item has no in-memory instance.
+        //! @return the ECSchema name from the instance or the empty string if \a instance is nullptr.
+        //! @remarks For *Items* the _GetECSchemaName and _GetECClassName virtual are called *only* during an "on-updated" event. In that one case, the
+        //! caller wants to know if the current in-memory Item is an instance of a different ECClass than the stored instance.
+        //! Therefore the subclass of Item should implement _GetECSchemaName and _GetECClassName to return the class of its its
+        //! in-memory instance data, if it has in-memory instance data. If not, it can assert and/or return empty strings. This base
+        //! class cannot implement _GetECSchemaName and _GetECClassName to do that, since only the subclass knows its in-memory instance.
+        //! If the subclass holds an IECInstancePtr, then it can implement those methods by calling these utility methods.
+        DGNPLATFORM_EXPORT static Utf8String GetECSchemaNameOfInstance(ECN::IECInstanceCP instance);
+
+        //! Utility method to return the ECClass name of an ECInstance.
+        //! @param instance The instance currently assigned to this Item, or null if the Item has no in-memory instance.
+        //! @return the ECClass name from the instance or the empty string if \a instance is nullptr.
+        //! @see GetECSchemaNameOfInstance
+        DGNPLATFORM_EXPORT static Utf8String GetECClassNameOfInstance(ECN::IECInstanceCP instance);
+
+        //! Utility method to load an existing instance of an Item
+        //! A subclass may call this as part of its implementation of _LoadProperties
+        DGNPLATFORM_EXPORT DgnDbStatus LoadPropertiesIntoInstance(ECN::IECInstancePtr& instance, DgnElementCR el);
+
+    public:
+        //! Prepare to insert or update an Item for the specified element
+        //! @param el   The host element
+        //! @param item The new item to be adopted by the host.
+        //! @note \a el will add a reference to \a item and will hold onto it.
+        //! @note The item will not actually be inserted into the Db until you call DgnElements::Insert or DgnElements::Update on \a el
+        DGNPLATFORM_EXPORT static void SetItem(DgnElementR el, Item& item);
+
+        //! Get read-write access to the Item for the specified element
+        //! @param el   The host element
+        //! @return The currently cached Item object, or nullptr if the element has no item or if DeleteItem was called.
+        //! @note call this method \em only if you plan to \em modify the item
+        //! @see Get, GetItem for read-only access
+        //! @note The item will not actually be updated in the Db until you call DgnElements::Update on \a el
+        DGNPLATFORM_EXPORT static Item* GetItemP(DgnElementR el);
+
+        template<typename T> static T* GetP(DgnElementR el) {return dynamic_cast<T*>(GetItemP(el));}
+
+        //! Get read-only access to the Item for the specified element
+        //! @param el   The host element
+        //! @return The currently cached Item object, or nullptr if the element has no item or if DeleteItem was called.
+        //! @see GetP, GetItemP for read-write access
+        DGNPLATFORM_EXPORT static Item const* GetItem(DgnElementCR el);
+
+        template<typename T> static T const* Get(DgnElementCR el) {return dynamic_cast<T const*>(GetItem(el));}
+
+        //! Query the ECClass of item currently stored in the Db for the specified element
+        //! @param el   The host element
+        //! @return the DgnClassId of the existing item or an invalid ID if the element has no item
+        DGNPLATFORM_EXPORT static DgnClassId QueryExistingItemClass(DgnElementCR el);
+
+        //! Invoke the _GenerateElementGeometry method on the item
+        //! @param el   The host element
+        //! @param reason An indication of why the caller is requesting the element's geometry to be generated.
+        DGNPLATFORM_EXPORT static DgnDbStatus GenerateElementGeometry(GeometricElementR el, GenerateReason reason);
+
+        //! Execute the EGA that is specified for this Item.
+        //! @param el   The element to be updated
+        //! @param origin   The placement origin
+        //! @param angles   The placement angles
+        //! @param egaInstance The ECInstance that specifies the EGA and supplies any addition input parameters required by the implementation.
+        //! @return DgnDbStatus::Success if the EGA was executed and the element's geometry was generated;
+        //! DgnDbStatus::NotEnabled if the EGA is not available or cannot be executed; DgnDbStatus::BadArg if properties could not be marshalled from egaInstance; or DgnDbStatus::WriteError if the EGA executed but encountered an error.
+        //! @see BentleyApi::Dgn::DgnScript for an explanation of script-based EGAs.
+        DGNPLATFORM_EXPORT DgnDbStatus ExecuteEGA(Dgn::DgnElementR el, DPoint3dCR origin, YawPitchRollAnglesCR angles, ECN::IECInstanceCR egaInstance);
+    };
+
+    DEFINE_BENTLEY_NEW_DELETE_OPERATORS
+
+private:
+    void GetParamList(bvector<Utf8String>& paramList, bool isForUpdate = false);
+    template<class T> void CallAppData(T const& caller) const;
+
+protected:
+    struct Flags
+    {
+        uint32_t m_persistent:1;
+        uint32_t m_editable:1;
+        uint32_t m_lockHeld:1;
+        uint32_t m_inSelectionSet:1;
+        uint32_t m_hilited:3;
+        uint32_t m_undisplayed:1;
+        Flags() {memset(this, 0, sizeof(*this));}
+    };
+
+    mutable BeAtomic<uint32_t> m_refCount;
+    DgnDbR          m_dgndb;
+    DgnElementId    m_elementId;
+    DgnElementId    m_parentId;
+    DgnModelId      m_modelId;
+    DgnClassId      m_classId;
+    DgnCategoryId   m_categoryId;
+    Code            m_code;
+    Utf8String      m_label;
+    mutable Flags   m_flags;
+    mutable bmap<AppData::Key const*, RefCountedPtr<AppData>, std::less<AppData::Key const*>, 8> m_appData;
+
+    virtual Utf8CP _GetECClassName() const {return MyECClassName();}
+    virtual Utf8CP _GetSuperECClassName() const {return nullptr;}
+
+    void SetPersistent(bool val) const {m_flags.m_persistent = val;} //!< @private
+    
+    //! Invokes _CopyFrom() in the context of _Clone() or _CloneForImport(), preserving this element's code as specified by the CreateParams supplied to those methods.
+    void    CopyForCloneFrom(DgnElementCR src);
+
+    DGNPLATFORM_EXPORT virtual ~DgnElement();
+
+    //! Called to load properties of a DgnElement from the DgnDb. Override to load subclass properties.
+    //! @note If you override this method, you @em must call T_Super::_LoadFromDb, forwarding its status.
+    virtual DgnDbStatus _LoadFromDb() {return DgnDbStatus::Success;}
+
+    //! Called when an element is about to be inserted into the DgnDb.
+    //! @return DgnDbStatus::Success to allow the insert, otherwise it will fail with the returned status.
+    //! @note If you override this method, you @em must call T_Super::_OnInsert, forwarding its status.
+    DGNPLATFORM_EXPORT virtual DgnDbStatus _OnInsert();
+
+    //! Called to get a list of parameters/properties that need to be inserted when inserting a new element in the table.
+    //! @note If you override this method, you must call T_Super::_GetInsertParams in order to get the superclasses' properties.
+    //! This call will be followed by a call to _BindInsertParams which will actually bind the parameter values to the statement.
+    DGNPLATFORM_EXPORT virtual void _GetInsertParams(bvector<Utf8String>& insertParams);
+
+    //! Called to bind the element's property values to the ECSqlStatement when inserting
+    //! a new element.  The parameters to bind were the ones that were added in the call
+    //! to _GetInsertParams.  
+    //! @note If you override this method, you should bind your subclass properties
+    //! to the supplied ECSqlStatement, using statement.GetParameterIndex with your property's name.
+    //! Then you @em must call T_Super::_BindInsertParams, forwarding its status.
+    DGNPLATFORM_EXPORT virtual DgnDbStatus _BindInsertParams(BeSQLite::EC::ECSqlStatement& statement);
+
+    //! Called after a DgnElement was inserted into the database.  Override this
+    //! only if your derived class needs to insert into a secondary table that is dependent
+    //! on a foreign key from the initial insert.
+    //! @note If you override this method, you @em must call T_Super::_InsertSecondary() first.
+    DGNPLATFORM_EXPORT virtual DgnDbStatus _InsertSecondary();
+
+    //! Called after a DgnElement was successfully inserted into the database.
+    //! @note If you override this method, you @em must call T_Super::_OnInserted.
+    DGNPLATFORM_EXPORT virtual void _OnInserted(DgnElementP copiedFrom) const;
+
+    //! Called after a DgnElement that was previously deleted has been reinstated by an undo.
+    //! @note If you override this method, you @em must call T_Super::_OnInserted.
+    DGNPLATFORM_EXPORT virtual void _OnReversedDelete() const;
+
+    //! Called when this element is about to be replace an original element in the DgnDb.
+    //! @param [in] original the original state of this element.
+    //! Subclasses may override this method to control whether their instances are updated.
+    //! @return DgnDbStatus::Success to allow the update, otherwise the update will fail with the returned status.
+    //! @note If you override this method, you @em must call T_Super::_OnUpdate, forwarding its status.
+    DGNPLATFORM_EXPORT virtual DgnDbStatus _OnUpdate(DgnElementCR original);
+
+    //! Called to update a DgnElement in the DgnDb with new values. Override to update subclass properties.
+    //! @note This method is called from DgnElements::Update, on the persistent element, after its values have been
+    //! copied from the modified version. If the update fails, the original data will be copied back into this DgnElement.
+    //! @note If you override this method, you @em must call T_Super::_UpdateInDb, forwarding its status.
+    DGNPLATFORM_EXPORT virtual DgnDbStatus _UpdateInDb();
+
+    //! Called after a DgnElement was successfully updated. The element will be in its post-updated state.
+    //! @note If you override this method, you @em must call T_Super::_OnUpdated.
+    DGNPLATFORM_EXPORT virtual void _OnUpdated(DgnElementCR original) const;
+
+    //! Called after an update to this DgnElement was reversed by undo. The element will be in its original (pre-change, post-undo) state.
+    //! @note If you override this method, you @em must call T_Super::_OnReversedUpdate.
+    DGNPLATFORM_EXPORT virtual void _OnReversedUpdate(DgnElementCR changed) const;
+
+    //! Called when an element is about to be deleted from the DgnDb.
+    //! Subclasses may override this method to control when/if their instances are deleted.
+    //! @return DgnDbStatus::Success to allow the delete, otherwise the delete will fail with the returned status.
+    //! @note If you override this method, you @em must call T_Super::_OnDelete, forwarding its status.
+    DGNPLATFORM_EXPORT virtual DgnDbStatus _OnDelete() const;
+
+    //! Called to delete a DgnElement from the DgnDb. Override to do any additional processing on delete.
+    //! @note If you override this method, you @em must call T_Super::_DeleteInDb, forwarding its status.
+    DGNPLATFORM_EXPORT virtual DgnDbStatus _DeleteInDb() const;
+
+    //! Called after a DgnElement was successfully deleted. Note that the element will not be marked as persistent when this is called.
+    //! @note If you override this method, you @em must call T_Super::_OnDeleted.
+    DGNPLATFORM_EXPORT virtual void _OnDeleted() const;
+
+    //! Called after a DgnElement that was previously added has been removed by undo.
+    //! @note If you override this method, you @em must call T_Super::_OnInserted.
+    DGNPLATFORM_EXPORT virtual void _OnReversedAdd() const;
+
+    //! Called when a new element is to be inserted into a DgnDb with this element as its parent.
+    //! Subclasses may override this method to control which other elements may become children.
+    //! @param[in] child the new element that will become a child of this element.
+    //! @return DgnDbStatus::Success to allow the child insert, otherwise it will fail with the returned status.
+    //! @note implementers should not presume that returning DgnDbStatus::Success means that the element will become a child element,
+    //! since the insert may fail for other reasons. Instead, rely on _OnChildInserted for that purpose.
+    //! @note If you override this method, you @em must call T_Super::_OnChildInsert, forwarding its status.
+    virtual DgnDbStatus _OnChildInsert(DgnElementCR child) const {return DgnDbStatus::Success;}
+
+    //! Called when an element that has this element as its parent is about to be updated in the DgnDb.
+    //! Subclasses may override this method to control modifications to its children.
+    //! @param [in] original element in its original state
+    //! @param [in] replacement the child element in its modified state
+    //! @return DgnDbStatus::Success to allow the child update, otherwise it will fail with the returned status.
+    //! @note implementers should not presume that returning DgnDbStatus::Success means that the element was updated,
+    //! since the update may fail for other reasons. Instead, rely on _OnChildUpdated for that purpose.
+    //! @note If you override this method, you @em must call T_Super::_OnChildUpdate, forwarding its status.
+    virtual DgnDbStatus _OnChildUpdate(DgnElementCR original, DgnElementCR replacement) const {return DgnDbStatus::Success;}
+
+    //! Called when an child element of this element is about to be deleted from the DgnDb.
+    //! Subclasses may override this method to block deletion of their children.
+    //! @param[in] child that will be deleted.
+    //! @return DgnDbStatus::Success to allow the child deletion, otherwise it will fail with the returned status.
+    //! @note implementers should not presume that returning DgnDbStatus::Success means that the element was deleted,
+    //! since the delete may fail for other reasons. Instead, rely on _OnChildDeleted for that purpose.
+    //! @note If you override this method, you @em must call T_Super::_OnChildDelete, forwarding its status.
+    virtual DgnDbStatus _OnChildDelete(DgnElementCR child) const {return DgnDbStatus::Success;}
+
+    //! Called after a new element was inserted with this element as its parent.
+    //! @note If you override this method, you @em must call T_Super::_OnChildInserted.
+    virtual void _OnChildInserted(DgnElementCR child) const {}
+
+    //! Called after an element, with this element as its parent, was successfully updated.
+    //! @note if the parent of an element is changed, this method will @em not be paired with a call to _OnChildUpdate
+    //! @note If you override this method, you @em must call T_Super::_OnChildUpdated.
+    virtual void _OnChildUpdated(DgnElementCR child) const {}
+
+    //! Called after an element, with this element as its parent, was successfully deleted.
+    //! @note If you override this method, you @em must call T_Super::_OnChildDeleted.
+    virtual void _OnChildDeleted(DgnElementCR child) const {}
+
+    //! Get the size, in bytes, used by this DgnElement. This is used by the element memory management routines to gauge the "weight" of
+    //! each element, so it is not necessary for the value to be 100% accurate.
+    //! @note Subclasses of DgnElement that add any member variables should override this method using this template:
+    //! uint32_t _GetMemSize() const override {return T_Super::_GetMemSize() + (sizeof(*this) - sizeof(T_Super)) + myAllocedSize;}
+    //! where "myAllocedSize" is the number of bytes allocated for this element, held through member variable pointers.
+    virtual uint32_t _GetMemSize() const {return sizeof(*this);}
+
+    //! Virtual writeable deep copy method.
+    //! @remarks If no CreateParams are supplied, a new Code will be generated for the cloned element - it will \em not be copied from this element's Code.
+    DGNPLATFORM_EXPORT DgnElementPtr virtual _Clone(DgnDbStatus* stat=nullptr, DgnElement::CreateParams const* params=nullptr) const;
+
+    //! Virtual assignment method. If your subclass has member variables, it @b must override this method and copy those values from @a source.
+    //! @param[in] source The element from which to copy
+    //! @note If you override this method, you @b must call T_Super::_CopyFrom, forwarding its status (that is, only return DgnDbStatus::Success if both your
+    //! implementation and your superclass succeed.)
+    //! @note Implementers should be aware that your element starts in a valid state. Be careful to free existing state before overwriting it. Also note that
+    //! @a source is not necessarily the same type as this DgnElement. See notes at CopyFrom.
+    //! @note If you hold any IDs, you must also override _RemapIds. Also see _AdjustPlacementForImport
+    DGNPLATFORM_EXPORT virtual void _CopyFrom(DgnElementCR source);
+
+    //! Make a (near) duplicate of yourself in memory, in preparation for copying from another element that <em>may be</em> in a different DgnDb.
+    //! This base class implementation calls _CopyFrom and then _RemapIds and _AdjustPlacementForImport
+    //! @note Do not do any of the following:
+    //!     * Do not call Insert and do not attempt to remap your own ElementId. The caller will do those things.
+    //!     * Do not deep-copy child elements. The caller must do that (or not).
+    //!     * Do not copy ECRelationships or deep-copy related elements. The caller must do that (or not).
+    //! @param[out] stat Optional status to describe failures, a valid DgnElementPtr will only be returned if successful.
+    //! @param[in] destModel The destination model (which must be in the importer's destination Db).
+    //! @param[in] importer Enables the element to copy the resources that it needs (if copying between DgnDbs) and to remap any references that it holds to things outside itself to the copies of those things.
+    //! @return In-memory copy of the element
+    DGNPLATFORM_EXPORT DgnElementPtr virtual _CloneForImport(DgnDbStatus* stat, DgnModelR destModel, DgnImportContext& importer) const;
+
+    //! Remap any IDs that might refer to elements or resources in the source DgnDb.
+    //! @param[in] importer Specifies source and destination DgnDbs and knows how to remap IDs
+    DGNPLATFORM_EXPORT virtual void _RemapIds(DgnImportContext& importer);
+
+    //! Apply X,Y offset and Yaw angle adjustment when importing from one DgnDb to another, in the case where source and destination GCSs are compatible but have the Cartesian coordinate system
+    //! located at different geo locations and/or have different Azimuth angles.
+    //! @param[in] importer Specifies source and destination DgnDbs and knows how to remap IDs
+    virtual void _AdjustPlacementForImport(DgnImportContext const& importer) {;}
+
+    //! Get the display label (for use in the GUI) for this DgnElement.
+    //! The default implementation returns the label if set or the code if the label is not set.
+    //! Override to generate the display label in a different way.
+    virtual Utf8String _GetDisplayLabel() const {return GetLabel() ? GetLabel() : GetCode().GetValue();}
+
+    //! Change the parent (owner) of this DgnElement.
+    //! The default implementation sets the parent without doing any checking.
+    //! @return DgnDbStatus::Success if the parentId was changed, error status otherwise.
+    //! Override to validate the parent/child relationship and return a value other than DgnDbStatus::Success to reject proposed new parent.
+    virtual DgnDbStatus _SetParentId(DgnElementId parentId) {m_parentId = parentId; return DgnDbStatus::Success;}
+
+    //! Change the category of this DgnElement.
+    //! The default implementation sets the category without doing any checking.
+    //! Override to validate the category.
+    //! @return DgnDbStatus::Success if the categoryId was changed, error status otherwise.
+    virtual DgnDbStatus _SetCategoryId(DgnCategoryId categoryId) {m_categoryId = categoryId; return DgnDbStatus::Success;}
+
+    //! Change the code of this DgnElement.
+    //! The default implementation sets the code without doing any checking.
+    //! Override to validate the code.
+    //! @return DgnDbStatus::Success if the code was changed, error status otherwise.
+    virtual DgnDbStatus _SetCode(Code const& code) {m_code=code; return DgnDbStatus::Success;}
+
+    //! Override to customize how the DgnElement subclass generates its code.
+    DGNPLATFORM_EXPORT virtual Code _GenerateDefaultCode();
+
+    virtual GeometricElementCP _ToGeometricElement() const {return nullptr;}
+    virtual DgnElement3dCP _ToElement3d() const {return nullptr;}
+    virtual DgnElement2dCP _ToElement2d() const {return nullptr;}
+    virtual PhysicalElementCP _ToPhysicalElement() const {return nullptr;}
+    virtual DrawingElementCP _ToDrawingElement() const {return nullptr;}
+    virtual ElementGroupCP _ToElementGroup() const {return nullptr;}
+
+    //! Construct a DgnElement from its params
+    DGNPLATFORM_EXPORT explicit DgnElement(CreateParams const& params);
+
+    DGNPLATFORM_EXPORT void ClearAllAppData(); //!< @private
+
+    //! Generate the CreateParams to use for Import
+    //! @param importer Specifies source and destination DgnDbs and knows how to remap IDs
+    //! @return CreateParams initialized with the element's current data
+    //! @remarks The m_id fields are \em not set, as it is never correct for two elements to have the same Id. The m_parentId field is not set,
+    //! as it is not clear if the copy should be a child of the same parent as the original. The caller can set this if appropriate.
+    //! The m_code field is copied \em only when cloning between two different DgnDbs, as it is never correct for two elements to have the same code.
+    CreateParams GetCreateParamsForImport(DgnImportContext& importer) const;
+
+public:
+    static Utf8CP MyECClassName() {return DGN_CLASSNAME_Element;}
+    DGNPLATFORM_EXPORT void SetInSelectionSet(bool yesNo) const; //!< @private
+
+    DGNPLATFORM_EXPORT void AddRef() const;  //!< @private
+    DGNPLATFORM_EXPORT void Release() const; //!< @private
+    uint32_t GetRefCount() const {return m_refCount.load();} //!< Get the current reference count for this DgnElement.
+
+    //! @name Dynamic casting to DgnElement subclasses
+    //! @{
+    GeometricElementCP ToGeometricElement() const {return _ToGeometricElement();} //!< more efficient substitute for dynamic_cast<GeometricElementCP>(el)
+    DgnElement3dCP ToElement3d() const {return _ToElement3d();}                   //!< more efficient substitute for dynamic_cast<DgnElement3dCP>(el)
+    DgnElement2dCP ToElement2d() const {return _ToElement2d();}                   //!< more efficient substitute for dynamic_cast<DgnElement2dCP>(el)
+    PhysicalElementCP ToPhysicalElement() const {return _ToPhysicalElement();}    //!< more efficient substitute for dynamic_cast<PhysicalElementCP>(el)
+    DrawingElementCP ToDrawingElement() const {return _ToDrawingElement();}       //!< more efficient substitute for dynamic_cast<DrawingElementCP>(el)
+    ElementGroupCP ToElementGroup() const {return _ToElementGroup();}             //!< more efficient substitute for dynamic_cast<ElementGroupCP>(el)
+    GeometricElementP ToGeometricElementP() {return const_cast<GeometricElementP>(_ToGeometricElement());} //!< more efficient substitute for dynamic_cast<GeometricElementP>(el)
+    DgnElement3dP ToElement3dP() {return const_cast<DgnElement3dP>(_ToElement3d());}                       //!< more efficient substitute for dynamic_cast<DgnElement3dP>(el)
+    DgnElement2dP ToElement2dP() {return const_cast<DgnElement2dP>(_ToElement2d());}                       //!< more efficient substitute for dynamic_cast<DgnElement2dP>(el)
+    PhysicalElementP ToPhysicalElementP() {return const_cast<PhysicalElementP>(_ToPhysicalElement());}     //!< more efficient substitute for dynamic_cast<PhysicalElementP>(el)
+    DrawingElementP ToDrawingElementP() {return const_cast<DrawingElementP>(_ToDrawingElement());}         //!< more efficient substitute for dynamic_cast<DrawingElementP>(el)
+    ElementGroupP ToElementGroupP() {return const_cast<ElementGroupP>(_ToElementGroup());}                 //!< more efficient substitute for dynamic_cast<ElementGroupP>(el)
+    //! @}
+
+    bool Is3d() const {return nullptr != _ToElement3d();} //!< Determine whether this element is 3d or not
+    bool IsSameType(DgnElementCR other) {return m_classId == other.m_classId;}//!< Determine whether this element is the same type (has the same DgnClassId) as another element.
+
+    Hilited IsHilited() const {return (Hilited) m_flags.m_hilited;} //!< Get the current Hilited state of this element
+    void SetHilited(Hilited newState) const {m_flags.m_hilited = (uint8_t) newState;} //!< Change the current Hilited state of this element
+
+    //! Determine whether this is a copy of the "persistent state" (i.e. an exact copy of what is saved in the DgnDb) of a DgnElement.
+    //! @note If this flag is true, this element must be readonly. To modify an element, call CopyForEdit.
+    bool IsPersistent() const {return m_flags.m_persistent;}
+
+    //! Test if the element is currently in the selection set.
+    bool IsInSelectionSet() const {return m_flags.m_inSelectionSet;}
+
+    //! Test if the element is not displayed.
+    bool IsUndisplayed() const {return m_flags.m_undisplayed;}
+
+    //! Set this element's undisplayed flag
+    void SetUndisplayedFlag(bool yesNo) {m_flags.m_undisplayed = yesNo;}
+
+    //! Create a writeable deep copy of a DgnElement for insert into the same or new model.
+    //! @param[out] stat Optional status to describe failures, a valid DgnElementPtr will only be returned if successful.
+    //! @param[in] params Optional CreateParams. Might specify a different destination model, etc.
+    //! @remarks If no CreateParams are supplied, a new Code will be generated for the cloned element - it will \em not be copied from this element's Code.
+    DgnElementPtr Clone(DgnDbStatus* stat=nullptr, DgnElement::CreateParams const* params=nullptr) const {return _Clone(stat, params);}
+
+    //! Copy the content of another DgnElement into this DgnElement.
+    //! @param[in] source The other element whose content is copied into this element.
+    //! @note This method @b does @b not change the DgnClassId, DgnModel or DgnElementId of this DgnElement. If the type of @a source is different
+    //! than this element, then all of the data from subclasses in common are copied and the remaining data on this DgnElement are unchanged.
+    void CopyFrom(DgnElementCR source) {_CopyFrom(source);}
+
+    //! Make a writable copy of this DgnElement so that the copy may be edited.
+    //! @return a DgnElementPtr that holds the editable copy of this element.
+    //! @note This method may only be used on a DgnElement this is the readonly persistent element returned by DgnElements::GetElement, and then
+    //! only one editing copy of this element at a time may exist. If another copy is extant, this method will return an invalid DgnElementPtr.
+    //! @see MakeCopy, IsPersistent
+    DGNPLATFORM_EXPORT DgnElementPtr CopyForEdit() const;
+
+    //! Make a writable copy of this DgnElement so that the copy may be edited.
+    //! This is merely a templated shortcut to dynamic_cast the return of CopyForEdit to a subclass of DgnElement.
+    template<class T> RefCountedPtr<T> MakeCopy() const {return dynamic_cast<T*>(CopyForEdit().get());}
+
+    //! Create a copy of this DgnElement and all of its extended content in a destination model.
+    //! The copied element will be persistent in the destination DgnDb.
+    //! @param[out] stat Optional status to describe failures, a valid DgnElementPtr will only be returned if successful.
+    //! @param[in] destModel The destination model (which must be in the importer's destination Db).
+    //! @param[in] importer Enables the element to copy the resources that it needs (if copying between DgnDbs) and to remap any references that it holds to things outside itself to the copies of those things.
+    //! @remarks The element's code will \em not be copied to the copied element if the import is being performed within a single DgnDb, as it is never correct for two elements within the same DgnDb to have the same code.
+    //! @return The persistent copy of the element
+    DgnElementCPtr Import(DgnDbStatus* stat, DgnModelR destModel, DgnImportContext& importer) const;
+
+    //! Update the persistent state of a DgnElement in the DgnDb from this modified copy of it.
+    //! This is merely a shortcut for el.GetDgnDb().Elements().Update(el, stat);
+    DGNPLATFORM_EXPORT DgnElementCPtr Update(DgnDbStatus* stat=nullptr);
+
+    //! Insert this DgnElement into the DgnDb.
+    //! This is merely a shortcut for el.GetDgnDb().Elements().Insert(el, stat);
+    DGNPLATFORM_EXPORT DgnElementCPtr Insert(DgnDbStatus* stat=nullptr);
+
+    //! Delete this DgnElement from the DgnDb,
+    //! This is merely a shortcut for el.GetDgnDb().Elements().Delete(el);
+    DGNPLATFORM_EXPORT DgnDbStatus Delete() const;
+
+    //! Get the ElementHandler for this DgnElement.
+    DGNPLATFORM_EXPORT ElementHandlerR GetElementHandler() const;
+
+    //! @name AppData Management
+    //! @{
+    //! Get the HeapZone for the DgnDb of this element.
+    //! @private
+    DGNPLATFORM_EXPORT HeapZoneR GetHeapZone() const;
+
+    //! Add Application Data to this element.
+    //! @param[in] key The AppData's key. If AppData with this key already exists on this element, it is dropped and
+    //! replaced with \a appData.
+    //! @param[in] appData The appData object to attach to this element.
+    DGNPLATFORM_EXPORT void AddAppData(AppData::Key const& key, AppData* appData) const;
+
+    //! Drop Application data from this element.
+    //! @param[in] key the key for the AppData to drop.
+    //! @return SUCCESS if an entry with \a key is found and dropped.
+    DGNPLATFORM_EXPORT StatusInt DropAppData(AppData::Key const& key) const;
+
+    //! Find DgnElementAppData on this element by key.
+    //! @param[in] key The key for the AppData of interest.
+    //! @return the AppData for key \a key, or nullptr.
+    DGNPLATFORM_EXPORT AppData* FindAppData(AppData::Key const& key) const;
+    //! @}
+
+    DgnModelId GetModelId() const {return m_modelId;}
+
+    //! Get the DgnModel of this DgnElement.
+    DGNPLATFORM_EXPORT DgnModelPtr GetModel() const;
+
+    //! Get the DgnDb of this element.
+    //! @note This is merely a shortcut for GetDgnModel().GetDgnDb().
+    DgnDbR GetDgnDb() const {return m_dgndb;}
+
+    //! Get the DgnElementId of this DgnElement
+    DgnElementId GetElementId() const {return m_elementId;}
+
+    //! Get the DgnClassId of this DgnElement.
+    DgnClassId GetElementClassId() const {return m_classId;}
+
+    //! Get the DgnElementKey (the element DgnClassId and DgnElementId) of this DgnElement
+    DgnElementKey GetElementKey() const {return DgnElementKey(GetElementClassId(), GetElementId());}
+
+    //! Get a pointer to the ECClass of this DgnElement.
+    DGNPLATFORM_EXPORT ECN::ECClassCP GetElementClass() const;
+
+    //! Static method to Query the DgnClassId of the dgn.Element ECClass in the specified DgnDb.
+    //! @note This is a static method that always returns the DgnClassId of the dgn.Element class - it does @em not return the class of a specific instance.
+    //! @see GetElementClassId
+    DGNPLATFORM_EXPORT static DgnClassId QueryClassId(DgnDbR db);
+
+    //! Get the DgnElementId of the parent of this element.
+    //! @see SetParentId
+    //! @return Id will be invalid if this element does not have a parent element.
+    DgnElementId GetParentId() const {return m_parentId;}
+
+    //! Set the parent (owner) of this DgnElement.
+    //! @see GetParentId, _SetParentId
+    //! @return DgnDbStatus::Success if the parent was set
+    //! @note This call can fail if a DgnElement subclass overrides _SetParentId and rejects the parent.
+    DgnDbStatus SetParentId(DgnElementId parentId) {return _SetParentId(parentId);}
+
+    //! Get the category of this DgnElement.
+    //! @see SetCategoryId
+    DgnCategoryId GetCategoryId() const {return m_categoryId;}
+
+    //! Set the category of this DgnElement.
+    //! @see GetCategoryId, _SetCategoryId
+    //! @return DgnDbStatus::Success if the category was set
+    //! @note This call can fail if a subclass overrides _SetCategoryId and rejects the category.
+    DgnDbStatus SetCategoryId(DgnCategoryId categoryId) {return _SetCategoryId(categoryId);}
+
+    //! Get the code (business key) of this DgnElement.
+    Code GetCode() const {return m_code;}
+
+    //! Set the code (business key) of this DgnElement.
+    //! @see GetCode, _SetCode
+    //! @return DgnDbStatus::Success if the code was set
+    //! @note This call can fail if a subclass overrides _SetCode and rejects the code.
+    DgnDbStatus SetCode(Code const& code) {return _SetCode(code);}
+
+    //! Get the optional label (user-friendly name) of this DgnElement.
+    Utf8CP GetLabel() const {return m_label.c_str();}
+
+    //! Set the label (user-friendly name) of this DgnElement.
+    void SetLabel(Utf8CP label) {m_label.AssignOrClear(label);}
+
+    //! Query the database for the last modified time of this DgnElement.
+    DGNPLATFORM_EXPORT DateTime QueryTimeStamp() const;
+
+    //! Get the display label (for use in the GUI) of this DgnElement.
+    //! @note The default implementation returns the label if it is set or the code if the label is not set.
+    //! @see GetLabel, GetCode, _GetDisplayLabel
+    Utf8String GetDisplayLabel() const {return _GetDisplayLabel();}
+
+    //! Query the DgnDb for the children of this DgnElement.
+    //! @return DgnElementIdSet containing the DgnElementIds of all child elements of this DgnElement. Will be empty if no children.
+    DGNPLATFORM_EXPORT DgnElementIdSet QueryChildren() const;
+
+};
+
+//=======================================================================================
+//! A stream of geometry, stored on a DgnElement, created by an ElementGeometryBuilder.
+//! @ingroup ElementGeometryGroup
+// @bsiclass                                                    Keith.Bentley   12/14
+//=======================================================================================
+struct GeomStream
+{
+private:
+    uint32_t m_size;
+    uint32_t m_allocSize;
+    uint8_t* m_data;
+    void swap(GeomStream& rhs) {std::swap(m_size,rhs.m_size); std::swap(m_allocSize,rhs.m_allocSize); std::swap(m_data,rhs.m_data);}
+
+public:
+    GeomStream() {m_size=m_allocSize=0; m_data=nullptr;}
+    DGNPLATFORM_EXPORT GeomStream(GeomStream const&);
+    DGNPLATFORM_EXPORT ~GeomStream();
+    GeomStream(GeomStream&& rhs) : m_size(rhs.m_size), m_allocSize(rhs.m_allocSize), m_data(rhs.m_data) {rhs.m_size=rhs.m_allocSize=0; rhs.m_data=nullptr;}
+    DGNPLATFORM_EXPORT GeomStream& operator=(GeomStream const&);
+    GeomStream& operator=(GeomStream&& rhs) {GeomStream(std::move(rhs)).swap(*this); return *this;}
+
+    //! Get the size, in bytes, of the memory allocated for this GeomStream.
+    //! @note The allocated size may be larger than the currently used size returned by GetSize.
+    uint32_t GetAllocSize() const {return m_allocSize;}
+    uint32_t GetSize() const {return m_size;}   //!< Get the size in bytes of the current data in this GeomStream.
+    uint8_t const* GetData() const {return m_data;} //!< Get a const pointer to the GeomStream.
+    uint8_t* GetDataR() const {return m_data;}      //!< Get a writable pointer to the GeomStream.
+    bool HasGeometry() const {return 0 != m_size;}  //!< return false if this GeomStream is empty.
+
+    //! Reserve memory for this GeomStream.
+    //! @param[in] size the number of bytes to reserve
+    DGNPLATFORM_EXPORT void ReserveMemory(uint32_t size);
+    //! Save a stream of geometry into this GeomStream.
+    //! @param[in] data the data to save
+    //! @param[in] size number of bytes in data
+    DGNPLATFORM_EXPORT void SaveData(uint8_t const* data, uint32_t size);
+
+    DgnDbStatus WriteGeomStreamAndStep(DgnDbR dgnDb, Utf8CP table, Utf8CP colname, uint64_t rowId, BeSQLite::Statement& stmt, int stmtcolidx) const;
+    DgnDbStatus ReadGeomStream(DgnDbR dgnDb, Utf8CP table, Utf8CP colname, uint64_t rowId);
+};
+
+//=======================================================================================
+//! The position, orientation, and size of a DgnElement3d.
+// @bsiclass                                                    Keith.Bentley   06/14
+//=======================================================================================
+struct Placement3d
+{
+protected:
+    DPoint3d            m_origin;
+    YawPitchRollAngles  m_angles;
+    ElementAlignedBox3d m_boundingBox;
+
+public:
+    Placement3d() : m_origin(DPoint3d::FromZero())  {}
+    Placement3d(DPoint3dCR origin, YawPitchRollAngles angles, ElementAlignedBox3dCR box): m_origin(origin), m_angles(angles), m_boundingBox(box) {}
+    Placement3d(Placement3d const& rhs) : m_origin(rhs.m_origin), m_angles(rhs.m_angles), m_boundingBox(rhs.m_boundingBox) {}
+    Placement3d(Placement3d&& rhs) : m_origin(rhs.m_origin), m_angles(rhs.m_angles), m_boundingBox(rhs.m_boundingBox) {}
+    Placement3d& operator=(Placement3d&& rhs) {m_origin=rhs.m_origin; m_angles=rhs.m_angles; m_boundingBox=rhs.m_boundingBox; return *this;}
+    Placement3d& operator=(Placement3d const& rhs) {m_origin=rhs.m_origin; m_angles=rhs.m_angles; m_boundingBox=rhs.m_boundingBox; return *this;}
+
+    //! Get the origin of this Placement3d.
+    DPoint3dCR GetOrigin() const {return m_origin;}
+
+    //! Get a writable reference to the origin of this Placement3d.
+    DPoint3dR GetOriginR() {return m_origin;}
+
+    //! Get the YawPitchRollAngles of this Placement3d.
+    YawPitchRollAnglesCR GetAngles() const {return m_angles;}
+
+    //! Get a writable reference to the YawPitchRollAngles of this Placement3d.
+    YawPitchRollAnglesR GetAnglesR() {return m_angles;}
+
+    //! Get the ElementAlignedBox3d of this Placement3d.
+    ElementAlignedBox3d const& GetElementBox() const {return m_boundingBox;}
+
+    //! Get a writable reference to the ElementAlignedBox3d of this Placement3d.
+    ElementAlignedBox3d& GetElementBoxR() {return m_boundingBox;}
+
+    //! Convert the origin and YawPitchRollAngles of this Placement3d into a Transform.
+    Transform GetTransform() const {return m_angles.ToTransform(m_origin);}
+
+    //! Calculate the AxisAlignedBox3d of this Placement3d.
+    DGNPLATFORM_EXPORT AxisAlignedBox3d CalculateRange() const;
+
+    //! Determine whether this Placement3d is valid.
+    bool IsValid() const {return m_boundingBox.IsValid();}
+};
+
+//=======================================================================================
+//! The position, rotation angle, and size of a DgnElement2d.
+// @bsiclass                                                    Keith.Bentley   06/14
+//=======================================================================================
+struct Placement2d
+{
+protected:
+    DPoint2d            m_origin;
+    AngleInDegrees      m_angle;
+    ElementAlignedBox2d m_boundingBox;
+
+public:
+    Placement2d() : m_origin(DPoint2d::FromZero()) {}
+    Placement2d(DPoint2dCR origin, AngleInDegrees const& angle, ElementAlignedBox2dCR box) : m_origin(origin), m_angle(angle), m_boundingBox(box){}
+    Placement2d(Placement2d const& rhs) : m_origin(rhs.m_origin), m_angle(rhs.m_angle), m_boundingBox(rhs.m_boundingBox) {}
+    Placement2d(Placement2d&& rhs) : m_origin(rhs.m_origin), m_angle(rhs.m_angle), m_boundingBox(rhs.m_boundingBox) {}
+    Placement2d& operator=(Placement2d&& rhs) {m_origin=rhs.m_origin; m_angle=rhs.m_angle; m_boundingBox=rhs.m_boundingBox; return *this;}
+    Placement2d& operator=(Placement2d const& rhs) {m_origin=rhs.m_origin; m_angle=rhs.m_angle; m_boundingBox=rhs.m_boundingBox; return *this;}
+
+    //! Get the origin of this Placement2d.
+    DPoint2dCR GetOrigin() const {return m_origin;}
+
+    //! Get a writable reference to the origin of this Placement2d.
+    DPoint2dR GetOriginR() {return m_origin;}
+
+    //! Get the angle of this Placement2d
+    AngleInDegrees GetAngle() const {return m_angle;}
+
+    //! Get a writable reference to the angle of this Placement2d.
+    AngleInDegrees& GetAngleR() {return m_angle;}
+
+    //! Get the ElementAlignedBox2d of this Placement2d.
+    ElementAlignedBox2d const& GetElementBox() const {return m_boundingBox;}
+
+    //! Get a writable reference to the ElementAlignedBox2d of this Placement2d.
+    ElementAlignedBox2d& GetElementBoxR() {return m_boundingBox;}
+
+    //! Convert the origin and angle of this Placement2d into a Transform.
+    Transform GetTransform() const {Transform t; t.InitFromOriginAngleAndLengths(m_origin, m_angle.Radians(), 1.0, 1.0); return t;}
+
+    //! Calculate an AxisAlignedBox3d for this Placement2d.
+    //! @note the z values are arbitrarily set to +-.5 mm.
+    DGNPLATFORM_EXPORT AxisAlignedBox3d CalculateRange() const;
+
+    //! Determine whether this Placement2d is valid
+    bool IsValid() const {return m_boundingBox.IsValid();}
+};
+
+//=======================================================================================
+//! A DgnElement that has a Geometry Aspect.
+//! @note This an abstract class. Subclasses DgnElement2d and DgnElement3d provide concrete implementations.
+//! @ingroup DgnElementGroup
+// @bsiclass                                                    Keith.Bentley   04/15
+//=======================================================================================
+struct EXPORT_VTABLE_ATTRIBUTE GeometricElement : DgnElement
+{
+    DEFINE_T_SUPER(DgnElement);
+
+protected:
+    GeomStream m_geom;
+
+    DGNPLATFORM_EXPORT DgnDbStatus _LoadFromDb() override;
+    DGNPLATFORM_EXPORT DgnDbStatus _InsertSecondary() override;
+    DGNPLATFORM_EXPORT DgnDbStatus _UpdateInDb() override;
+    DGNPLATFORM_EXPORT void _CopyFrom(DgnElementCR) override;
+    DGNPLATFORM_EXPORT void _RemapIds(DgnImportContext&) override;
+    virtual DgnDbStatus _BindPlacement(BeSQLite::Statement&) = 0;
+    GeometricElementCP _ToGeometricElement() const override {return this;}
+    DgnDbStatus WriteGeomStream(BeSQLite::Statement&, DgnDbR);
+    explicit GeometricElement(CreateParams const& params) : T_Super(params) {}
+    uint32_t _GetMemSize() const override {return T_Super::_GetMemSize() +(sizeof(*this) - sizeof(T_Super)) + m_geom.GetAllocSize();}
+    virtual AxisAlignedBox3d _CalculateRange3d() const = 0;
+
+public:
+    DGNPLATFORM_EXPORT QvCache* GetMyQvCache() const;
+    DGNPLATFORM_EXPORT QvElem* GetQvElem(uint32_t index) const;
+    DGNPLATFORM_EXPORT bool SetQvElem(QvElem* qvElem, uint32_t index);
+    T_QvElemSet* GetQvElems(bool createIfNotPresent) const;
+    DGNPLATFORM_EXPORT void SaveGeomStream(GeomStreamCP);
+    DGNPLATFORM_EXPORT virtual void _Draw(ViewContextR) const;
+    DGNPLATFORM_EXPORT virtual bool _DrawHit(HitDetailCR, ViewContextR) const;
+    DGNPLATFORM_EXPORT virtual void _GetInfoString(HitDetailCR, Utf8StringR descr, Utf8CP delimiter) const;
+    DGNPLATFORM_EXPORT virtual SnapStatus _OnSnap(SnapContextR) const; //!< Default snap using CurvePrimitive in HitDetail.
+    bool HasGeometry() const {return m_geom.HasGeometry();} //!< return false if this GeometricElement currently has no geometry (is empty).
+    AxisAlignedBox3d CalculateRange3d() const {return _CalculateRange3d();}
+
+    //! Get the GeomStream for this GeometricElement.
+    GeomStreamCR GetGeomStream() const {return m_geom;}
+
+    //! Get a writable reference to the GeomStream for this GeometricElement.
+    GeomStreamR GetGeomStreamR() {return m_geom;}
+};
+
+//=======================================================================================
+//! A 3-dimensional GeometricElement.
+//! @ingroup DgnElementGroup
+// @bsiclass                                                    Keith.Bentley   04/15
+//=======================================================================================
+struct EXPORT_VTABLE_ATTRIBUTE DgnElement3d : GeometricElement
+{
+    DEFINE_T_SUPER(GeometricElement);
+
+    struct CreateParams : DgnElement::CreateParams
+    {
+    DEFINE_T_SUPER(DgnElement::CreateParams);
+
+    Placement3dCR m_placement;
+    CreateParams(DgnDbR db, DgnModelId modelId, DgnClassId classId, DgnCategoryId category, Placement3dCR placement=Placement3d(), Utf8CP label=nullptr, Code const& code=Code(), DgnElementId id=DgnElementId(), DgnElementId parent=DgnElementId()) :
+        T_Super(db, modelId, classId, category, label, code, id, parent), m_placement(placement) {}
+
+    explicit CreateParams(DgnElement::CreateParams const& params, Placement3dCR placement=Placement3d()) : T_Super(params), m_placement(placement){}
+    };
+
+protected:
+    Placement3d m_placement;
+    DGNPLATFORM_EXPORT DgnDbStatus _LoadFromDb() override;
+    DGNPLATFORM_EXPORT DgnDbStatus _BindPlacement(BeSQLite::Statement&) override;
+    DGNPLATFORM_EXPORT void _CopyFrom(DgnElementCR) override;
+    uint32_t _GetMemSize() const override {return T_Super::_GetMemSize() + (sizeof(*this) - sizeof(T_Super));}
+    explicit DgnElement3d(CreateParams const& params) : T_Super(params), m_placement(params.m_placement) {}
+    DgnElement3dCP _ToElement3d() const override {return this;}
+    AxisAlignedBox3d _CalculateRange3d() const override {return m_placement.CalculateRange();}
+    DGNPLATFORM_EXPORT void _AdjustPlacementForImport(DgnImportContext const& context) override;
+
+public:
+    Placement3dCR GetPlacement() const {return m_placement;} //!< Get the Placement3d of this DgnElement3d
+    void SetPlacement(Placement3dCR placement) {m_placement = placement;} //!< Change the Placement3d for this DgnElement3d
+};
+
+//=======================================================================================
+//! A DgnElement3d that exists in the physical coordinate space of a DgnDb.
+//! @ingroup DgnElementGroup
+// @bsiclass                                                    Keith.Bentley   04/15
+//=======================================================================================
+struct EXPORT_VTABLE_ATTRIBUTE PhysicalElement : DgnElement3d
+{
+    DGNELEMENT_DECLARE_MEMBERS(DGN_CLASSNAME_PhysicalElement, DgnElement3d)
+
+protected:
+    PhysicalElementCP _ToPhysicalElement() const override {return this;}
+
+public:
+    explicit PhysicalElement(CreateParams const& params) : T_Super(params) {}
+
+    //! Create an instance of a PhysicalElement from a CreateParams.
+    //! @note This is a static method that creates an instance of the PhysicalElement class. To create subclasses, use static methods on the appropriate class.
+    static PhysicalElementPtr Create(CreateParams const& params) {return new PhysicalElement(params);}
+
+    //! Create an instance of a PhysicalElement from a model and DgnCategoryId, using the default values for all other parameters.
+    //! @param[in] model The PhysicalModel for the new PhysicalElement.
+    //! @param[in] categoryId The category for the new PhysicalElement.
+    DGNPLATFORM_EXPORT static PhysicalElementPtr Create(PhysicalModelR model, DgnCategoryId categoryId);
+
+    //! Query the DgnClassId for the dgn.PhysicalElement class in the specified DgnDb.
+    //! @note This is a static method that always returns the DgnClassId of the dgn.PhysicalElement class - it does @b not return the class of a specific instance.
+    DGNPLATFORM_EXPORT static DgnClassId QueryClassId(DgnDbR db);
+};
+
+//=======================================================================================
+//! A 2-dimensional GeometricElement.
+//! @ingroup DgnElementGroup
+// @bsiclass                                                    Keith.Bentley   04/15
+//=======================================================================================
+struct EXPORT_VTABLE_ATTRIBUTE DgnElement2d : GeometricElement
+{
+    DEFINE_T_SUPER(GeometricElement);
+    struct CreateParams : DgnElement::CreateParams
+    {
+    DEFINE_T_SUPER(DgnElement::CreateParams);
+
+    Placement2dCR m_placement;
+    CreateParams(DgnDbR db, DgnModelId modelId, DgnClassId classId, DgnCategoryId category, Placement2dCR placement=Placement2d(), Utf8CP label=nullptr, Code const& code=Code(), DgnElementId id=DgnElementId(), DgnElementId parent=DgnElementId()) :
+        T_Super(db, modelId, classId, category, label, code, id, parent), m_placement(placement) {}
+
+    explicit CreateParams(DgnElement::CreateParams const& params, Placement2dCR placement=Placement2d()) : T_Super(params), m_placement(placement){}
+    };
+
+protected:
+    Placement2d m_placement;
+    DGNPLATFORM_EXPORT DgnDbStatus _LoadFromDb() override;
+    DGNPLATFORM_EXPORT DgnDbStatus _BindPlacement(BeSQLite::Statement&) override;
+    DGNPLATFORM_EXPORT void _CopyFrom(DgnElementCR) override;
+    DgnElement2dCP _ToElement2d() const override {return this;}
+    AxisAlignedBox3d _CalculateRange3d() const override {return m_placement.CalculateRange();}
+    uint32_t _GetMemSize() const override {return T_Super::_GetMemSize() +(sizeof(*this) - sizeof(T_Super));}
+    explicit DgnElement2d(CreateParams const& params) : T_Super(params) {}
+
+public:
+    Placement2dCR GetPlacement() const {return m_placement;}     //!< Get the Placement2d for this DgnElement2d
+    void SetPlacement(Placement2dCR placement) {m_placement=placement;} //!< Change the Placement2d for this Dgnele
+};
+
+//=======================================================================================
+//! A DgnElement2d that holds geometry in a DrawingModel
+//! @ingroup DgnElementGroup
+// @bsiclass                                                    Keith.Bentley   04/15
+//=======================================================================================
+struct EXPORT_VTABLE_ATTRIBUTE DrawingElement : DgnElement2d
+{
+    DGNELEMENT_DECLARE_MEMBERS(DGN_CLASSNAME_DrawingElement, DgnElement2d)
+
+protected:
+    DrawingElementCP _ToDrawingElement() const override {return this;}
+
+public:
+    explicit DrawingElement(CreateParams const& params) : T_Super(params) {}
+    //! Create a DrawingElement from CreateParams.
+    static DrawingElementPtr Create(CreateParams const& params) {return new DrawingElement(params);}
+
+    //! Query the DgnClassId for the dgn.DrawingElement class in the specified DgnDb.
+    //! @note This is a static method that always returns the DgnClassId of the dgn.DrawingElement class - it does @b not return the class of a specific instance.
+    DGNPLATFORM_EXPORT static DgnClassId QueryClassId(DgnDbR db);
+};
+
+//=======================================================================================
+//! A "logical Group" of elements.
+//! "Logical" groups hold a referencing (not an owning) relationship with their members.
+//! ElementGroup can be subclassed for custom grouping behavior.
+//! @ingroup DgnElementGroup
+// @bsiclass                                                    Shaun.Sewall    05/15
+//=======================================================================================
+struct EXPORT_VTABLE_ATTRIBUTE ElementGroup : DgnElement
+{
+    DGNELEMENT_DECLARE_MEMBERS(DGN_CLASSNAME_ElementGroup, DgnElement)
+
+protected:
+    ElementGroupCP _ToElementGroup() const override {return this;}
+
+    //! Called when a member is about to be inserted into this ElementGroup
+    //! Override and return something other than DgnDbStatus::Success to prevent the member from being inserted into this ElementGroup.
+    virtual DgnDbStatus _OnMemberInsert(DgnElementCR member) const {return DgnDbStatus::Success;}
+    //! Called after a member has been inserted into this ElementGroup
+    //! Override if additional processing is required after a member was inserted.
+    virtual void _OnMemberInserted(DgnElementCR member) const {}
+
+    //! Called when a member is about to be deleted from this ElementGroup
+    //! Override and return something other than DgnDbStatus::Success to prevent the member from being deleted from this ElementGroup.
+    virtual DgnDbStatus _OnMemberDelete(DgnElementCR member) const {return DgnDbStatus::Success;}
+    //! Called after a member has been deleted from this ElementGroup
+    //! Override if additional processing is required after a member was deleted.
+    virtual void _OnMemberDeleted(DgnElementCR member) const {}
+
+    //! Called when members of the group are queried
+    DGNPLATFORM_EXPORT virtual DgnElementIdSet _QueryMembers() const;
+
+public:
+    explicit ElementGroup(CreateParams const& params) : T_Super(params) {}
+
+    //! Create a new instance of a DgnElement using the specified CreateParams.
+    //! @note This is a static method that only creates instances of the ElementGroup class. To create instances of subclasses,
+    //! use a static method on the subclass.
+    static ElementGroupPtr Create(CreateParams const& params) { return new ElementGroup(params); }
+
+    //! Query the DgnClassId for the dgn.ElementGroup class in the specified DgnDb.
+    //! @note This is a static method that always returns the DgnClassId of the dgn.ElementGroup class - it does @b not return the class of a specific instance.
+    DGNPLATFORM_EXPORT static DgnClassId QueryClassId(DgnDbR db);
+
+    //! Insert a member into this ElementGroup. This creates an ElementGroupHasMembers ECRelationship between this ElementGroup and the specified DgnElement
+    //! @param[in] member The element to become a member of this ElementGroup.
+    //! @note The ElementGroup and the specified DgnElement must have already been inserted (have valid DgnElementIds)
+    //! @note This only affects the ElementGroupHasMembers ECRelationship (stored as a database link table).
+    DGNPLATFORM_EXPORT DgnDbStatus InsertMember(DgnElementCR member) const;
+
+    //! Deletes the ElementGroupHasMembers ECRelationship between this ElementGroup and the specified DgnElement
+    //! @param[in] member The element to remove from this ElementGroup.
+    //! @note This only affects the ElementGroupHasMembers ECRelationship (stored as a database link table).
+    DGNPLATFORM_EXPORT DgnDbStatus DeleteMember(DgnElementCR member) const;
+
+    //! Deletes all ElementGroupHasMembers ECRelationships from this ElementGroup
+    //! @note This only affects the ElementGroupHasMembers ECRelationship (stored as a database link table).
+    DGNPLATFORM_EXPORT DgnDbStatus DeleteAllMembers() const;
+
+    //! Query for the set of members of this ElementGroup
+    //! @see QueryFromMember
+    DgnElementIdSet QueryMembers() const { return _QueryMembers(); }
+
+    //! Query an ElementGroup from a member element.
+    //! @param[in] db the DgnDb to query
+    //! @param[in] groupClassId specify the type of ElementGroup to consider as a DgnElement could be in more than one ElementGroup.
+    //! @param[in] memberElementId the DgnElementId of the member element
+    //! @return the DgnElementId of the ElementGroup.  Will be invalid if not found.
+    //! @see QueryMembers
+    DGNPLATFORM_EXPORT static DgnElementId QueryFromMember(DgnDbR db, DgnClassId groupClassId, DgnElementId memberElementId);
+};
+
+//=======================================================================================
+//! The DgnElements for a DgnDb.
+//! This class holds a cache of reference-counted DgnElements. All in-memory DgnElements for a DgnDb are held in its DgnElements member.
+//! When the reference count of an element goes to zero, it is not immediately freed. Instead, it is held by this class
+//! and may be "reclaimed" later if/when it is needed again. The memory held by DgnElements is not actually freed until
+//! their reference count goes to 0 and the cache is subsequently purged.
+//! @see DgnDb::Elements
+//! @ingroup DgnElementGroup
+//=======================================================================================
+struct DgnElements : DgnDbTable
+{
+    friend struct DgnDb;
+    friend struct DgnElement;
+    friend struct DgnModel;
+    friend struct DgnModels;
+    friend struct ElementHandler;
+    friend struct TxnManager;
+    friend struct ProgressiveViewFilter;
+    friend struct dgn_TxnTable::Element;
+
+    //! The totals for persistent DgnElements in this DgnDb. These values reflect the current state of the loaded elements.
+    struct Totals
+    {
+        uint32_t m_extant;         //! total number of DgnElements extant (persistent and non-persistent)
+        uint32_t m_entries;        //! total number of persistent elements
+        uint32_t m_unreferenced;   //! total number of unreferenced persistent elements
+        int64_t  m_allocedBytes;   //! total number of bytes of data held by persistent elements
+    };
+
+    //! Statistics for element activity in this DgnDb. these values can be reset at any point to gauge "element flux"
+    //! (note: the same element may become garbage and then be reclaimed, each such occurrence is reflected here.)
+    struct Statistics
+    {
+        uint32_t m_newElements;    //! number of newly created or loaded elements
+        uint32_t m_unReferenced;   //! number of elements that became garbage since last reset
+        uint32_t m_reReferenced;   //! number of garbage elements that were referenced
+        uint32_t m_purged;         //! number of garbage elements that were purged
+    };
+
+private:
+    DgnElementId                m_highestElementId;
+    struct ElemIdTree*          m_tree;
+    HeapZone                    m_heapZone;
+    BeSQLite::StatementCache    m_stmts;
+    BeSQLite::SnappyFromBlob    m_snappyFrom;
+    BeSQLite::SnappyToBlob      m_snappyTo;
+    DgnElementIdSet             m_selectionSet;
+    mutable BeSQLite::BeDbMutex m_mutex;
+
+    void OnReclaimed(DgnElementCR);
+    void OnUnreferenced(DgnElementCR);
+    void Destroy();
+    void AddToPool(DgnElementCR) const;
+    void DropFromPool(DgnElementCR) const;
+    void SendOnLoadedEvent(DgnElementR elRef) const;
+    void FinishUpdate(DgnElementCR replacement, DgnElementCR original);
+    DgnElementCPtr LoadElement(DgnElement::CreateParams const& params, bool makePersistent) const;
+    DgnElementCPtr LoadElement(DgnElementId elementId, bool makePersistent) const;
+    bool IsElementIdUsed(DgnElementId id) const;
+    DgnElementId MakeNewElementId();
+    DgnElementCPtr PerformInsert(DgnElementR element, DgnDbStatus&);
+    DgnDbStatus PerformDelete(DgnElementCR);
+    explicit DgnElements(DgnDbR db);
+    ~DgnElements();
+
+    DGNPLATFORM_EXPORT DgnElementCPtr InsertElement(DgnElementR element, DgnDbStatus* stat);
+    DGNPLATFORM_EXPORT DgnElementCPtr UpdateElement(DgnElementR element, DgnDbStatus* stat);
+
+public:
+    BeSQLite::SnappyFromBlob& GetSnappyFrom() {return m_snappyFrom;}
+    BeSQLite::SnappyToBlob& GetSnappyTo() {return m_snappyTo;}
+    DGNPLATFORM_EXPORT BeSQLite::CachedStatementPtr GetStatement(Utf8CP sql) const;
+    DGNPLATFORM_EXPORT void ChangeMemoryUsed(int32_t delta) const;
+
+    //! Look up an element in the pool of loaded elements for this DgnDb.
+    //! @return A pointer to the element, or nullptr if the is not in the pool.
+    //! @private
+    DGNPLATFORM_EXPORT DgnElementCP FindElement(DgnElementId id) const;
+
+    //! Query the DgnModelId of the specified DgnElementId.
+    //! @private
+    DGNPLATFORM_EXPORT DgnModelId QueryModelId(DgnElementId elementId) const;
+
+    //! Query for the DgnElementId of the element that has the specified code
+    //! @note Element codes are usually, but not necessarily, unique. If not unique, this method returns the first one found.
+    DGNPLATFORM_EXPORT DgnElementId QueryElementIdByCode(DgnElement::Code const& code) const;
+
+    //! Free unreferenced elements in the pool until the total amount of memory used by the pool is no more than a target number of bytes.
+    //! @param[in] memTarget The target number of bytes used by elements in the pool. If the pool is currently using more than this target,
+    //! unreferenced elements are freed until the the pool uses no more than targetMem bytes. Least recently used elements are freed first.
+    //! If memTarget <= 0, all unreferenced elements are freed.
+    //! @note: There is no guarantee that the pool will not actually consume more than memTarget bytes after this call, since elements with
+    //! reference counts greater than 0 cannot be purged.
+    DGNPLATFORM_EXPORT void Purge(int64_t memTarget);
+
+    //! Get the total counts for the current state of the pool.
+    DGNPLATFORM_EXPORT Totals GetTotals() const;
+
+    //! Shortcut to get the Totals.m_allocatedBytes member
+    int64_t GetTotalAllocated() const {return GetTotals().m_allocedBytes;}
+
+    //! Get the statistics for the current state of the element pool.
+    DGNPLATFORM_EXPORT Statistics GetStatistics() const;
+
+    //! Reset the statistics for the element pool.
+    DGNPLATFORM_EXPORT void ResetStatistics();
+
+    //! Get a DgnElement from this DgnDb by its DgnElementId.
+    //! @remarks The element is loaded from the database if necessary.
+    //! @return Invalid if the element does not exist.
+    DGNPLATFORM_EXPORT DgnElementCPtr GetElement(DgnElementId id) const;
+
+    //! Get a DgnElement by its DgnElementId, and dynamic_cast the result to a specific subclass of DgnElement.
+    //! This is merely a templated shortcut to dynamic_cast the return of #GetElement to a subclass of DgnElement.
+    template<class T> RefCountedCPtr<T> Get(DgnElementId id) const {return dynamic_cast<T const*>(GetElement(id).get());}
+
+    //! Get an editable copy of an element by DgnElementId.
+    //! @return Invalid if the element does not exist, or if it cannot be edited.
+    template<class T> RefCountedPtr<T> GetForEdit(DgnElementId id) const {RefCountedCPtr<T> orig=Get<T>(id); return orig.IsValid() ?(T*)orig->CopyForEdit().get() : nullptr;}
+
+    //! Insert a copy of the supplied DgnElement into this DgnDb.
+    //! @param[in] element The DgnElement to insert.
+    //! @param[in] stat An optional status value. Will be DgnDbStatus::Success if the insert was successful, error status otherwise.
+    //! @return RefCountedCPtr to the newly persisted /b copy of /c element. Will be invalid if the insert failed.
+    //! @remarks The element's code must be unique among all elements within the DgnDb, or this method will fail with DgnDbStatus::InvalidName.
+    template<class T> RefCountedCPtr<T> Insert(T& element, DgnDbStatus* stat=nullptr) {return (T const*) InsertElement(element, stat).get();}
+
+    //! Update the original persistent DgnElement from which the supplied DgnElement was copied.
+    //! @param[in] element The modified copy of element to update.
+    //! @param[in] stat An optional status value. Will be DgnDbStatus::Success if the update was successful, error status otherwise.
+    //! @return RefCountedCPtr to the modified persistent element. Will be invalid if the update failed.
+    template<class T> RefCountedCPtr<T> Update(T& element, DgnDbStatus* stat=nullptr) {return (T const*) UpdateElement(element, stat).get();}
+
+    //! Delete a DgnElement from this DgnDb.
+    //! @param[in] element The element to delete.
+    //! @return DgnDbStatus::Success if the element was deleted, error status otherwise.
+    DGNPLATFORM_EXPORT DgnDbStatus Delete(DgnElementCR element);
+
+    //! Delete a DgnElement from this DgnDb by DgnElementId.
+    //! @return DgnDbStatus::Success if the element was deleted, error status otherwise.
+    //! @note This method is merely a shortcut to #GetElement and then #Delete
+    DgnDbStatus Delete(DgnElementId id) {auto el=GetElement(id); return el.IsValid() ? Delete(*el) : DgnDbStatus::NotFound;}
+
+    //! Get the Heapzone for this DgnDb.
+    HeapZone& GetHeapZone() {return m_heapZone;}
+
+    //! Query the DgnElementKey for a DgnElement from this DgnDb by its DgnElementId.
+    //! @return Invalid key if the element does not exist.
+    //! @remarks This queries the database for the DgnClassId for the given DgnElementId. It does not check if the element is loaded, nor does it load the element into memory.
+    //! If you have a DgnElement, call GetElementKey on it rather than using this method.
+    DGNPLATFORM_EXPORT DgnElementKey QueryElementKey(DgnElementId id) const;
+
+    DgnElementIdSet const& GetSelectionSet() const {return m_selectionSet;}
+    DgnElementIdSet& GetSelectionSetR() {return m_selectionSet;}
+};
+
+//=======================================================================================
+//! Can be used as the base class for an Item that uses an IECInstance to cache its properties in memory.
+//! @note There is no AspectHandler for InstanceBackedItem. A class that derives from InstanceBackedItem must
+//! register its own handler.
+// @bsiclass                                                BentleySystems
+//=======================================================================================
+struct InstanceBackedItem : DgnElement::Item
+{
+    ECN::IECInstancePtr m_instance;
+
+    Utf8String _GetECSchemaName() const override {return m_instance->GetClass().GetSchema().GetName();}
+    Utf8String _GetECClassName() const override {return m_instance->GetClass().GetName();}
+    DGNPLATFORM_EXPORT DgnDbStatus _LoadProperties(DgnElementCR) override;
+    DGNPLATFORM_EXPORT DgnDbStatus _UpdateProperties(DgnElementCR) override;
+    DGNPLATFORM_EXPORT DgnDbStatus _GenerateElementGeometry(GeometricElementR el, GenerateReason) override;
+
+    InstanceBackedItem() {;}
+
+    void SetInstanceId(BeSQLite::EC::ECInstanceId eid);
+};
+
+// *** WIP_ELEMENT_ITEM - move this back into ComponentSolution after making ElementItem a top-level class
+DgnDbStatus ExecuteComponentSolutionEGA(DgnElementR el, DPoint3dCR origin, YawPitchRollAnglesCR angles, ECN::IECInstanceCR itemInstance, Utf8StringCR cmName, Utf8StringCR paramNames, DgnElement::Item& item);
+
+END_BENTLEY_DGNPLATFORM_NAMESPACE