/*--------------------------------------------------------------------------------------+
|
|     $Source: PublicAPI/DgnPlatform/DgnCore/NullContext.h $
|
|  $Copyright: (c) 2015 Bentley Systems, Incorporated. All rights reserved. $
|
+--------------------------------------------------------------------------------------*/
#pragma once
//__PUBLISH_SECTION_START__

#include "ViewContext.h"

BEGIN_BENTLEY_RENDER_NAMESPACE
/*=================================================================================**//**
  Output that doesn't do anything.
  @bsiclass                                                     Brien.Bastings  09/12
+===============+===============+===============+===============+===============+======*/
struct NullGraphic : Graphic
{
    virtual void _ActivateMatSymb(ElemMatSymbCP matSymb) override {}
    virtual void _DrawLineString3d(int numPoints, DPoint3dCP points, DPoint3dCP range) override {}
    virtual void _DrawLineString2d(int numPoints, DPoint2dCP points, double zDepth, DPoint2dCP range) override {}
    virtual void _DrawPointString3d(int numPoints, DPoint3dCP points, DPoint3dCP range) override {}
    virtual void _DrawPointString2d(int numPoints, DPoint2dCP points, double zDepth, DPoint2dCP range) override {}
    virtual void _DrawShape3d(int numPoints, DPoint3dCP points, bool filled, DPoint3dCP range) override {}
    virtual void _DrawShape2d(int numPoints, DPoint2dCP points, bool filled, double zDepth, DPoint2dCP range) override {}
    virtual void _DrawTriStrip3d(int numPoints, DPoint3dCP points, int32_t usageFlags, DPoint3dCP range) override {}
    virtual void _DrawTriStrip2d(int numPoints, DPoint2dCP points, int32_t usageFlags, double zDepth, DPoint2dCP range) override {}
    virtual void _DrawArc3d(DEllipse3dCR ellipse, bool isEllipse, bool filled, DPoint3dCP range) override {}
    virtual void _DrawArc2d(DEllipse3dCR ellipse, bool isEllipse, bool filled, double zDepth, DPoint2dCP range) override {}
    virtual void _DrawBSplineCurve(MSBsplineCurveCR curve, bool filled) override {}
    virtual void _DrawBSplineCurve2d(MSBsplineCurveCR curve, bool filled, double zDepth) override {}
    virtual void _DrawCurveVector(CurveVectorCR curves, bool isFilled) override {}
    virtual void _DrawCurveVector2d(CurveVectorCR curves, bool isFilled, double zDepth) override {}
    virtual void _DrawSolidPrimitive(ISolidPrimitiveCR primitive) override {}
    virtual void _DrawBSplineSurface(MSBsplineSurfaceCR surface) override {}
    virtual void _DrawPolyface(PolyfaceQueryCR meshData, bool filled = false) override {}
    virtual StatusInt _DrawBody(ISolidKernelEntityCR, double pixelSize = 0.0) override {return ERROR;}
    virtual void _DrawTextString(TextStringCR text, double* zDepth = NULL) override {}
#if defined (NEEDS_WORK_CONTINUOUS_RENDER)
    virtual void _DrawRaster2d(DPoint2d const points[4], int pitch, int numTexelsX, int numTexelsY, int enableAlpha, int format, Byte const* texels, double zDepth, DPoint2d const *range) override {}
    virtual void _DrawRaster(DPoint3d const points[4], int pitch, int numTexelsX, int numTexelsY, int enableAlpha, int format, Byte const* texels, DPoint3dCP range) override {}
    virtual void _DrawDgnOle(IDgnOleDraw*) override {}
    virtual void _DrawPointCloud(IPointCloudDrawParams* drawParams) override {}
#endif
    virtual void _DrawMosaic(int numX, int numY, uintptr_t const* tileIds, DPoint3d const* verts) override {}
#if defined (NEEDS_WORK_CONTINUOUS_RENDER)
    virtual void _PushClipStencil(Render::Graphic* qvElem) override {}
    virtual void _PopClipStencil() override {}
    virtual void _SetToViewCoords(bool yesNo) override {}
    virtual void _SetSymbology(ColorDef lineColor, ColorDef fillColor, int lineWidth, uint32_t linePattern) override {}
    virtual void _DrawGrid(bool doIsoGrid, bool drawDots, DPoint3dCR gridOrigin, DVec3dCR xVector, DVec3dCR yVector, uint32_t gridsPerRef, Point2dCR repetitions) override {}
    virtual bool _DrawSprite(ISprite* sprite, DPoint3dCP location, DPoint3dCP xVec, int transparency) override {return false;}
    virtual void _DrawTiledRaster(ITiledRaster* tiledRaster) override {}
    virtual void _ClearZ () override {}
    virtual bool _IsOutputQuickVision() const override {return false;}
    virtual bool _ApplyMonochromeOverrides(ViewFlagsCR) const override {return false;}
#endif
};
END_BENTLEY_RENDER_NAMESPACE

BEGIN_BENTLEY_DGN_NAMESPACE
/*=================================================================================**//**
  Context that doesn't draw anything. NOTE: Every context must set up an output!
  @bsiclass                                                     KeithBentley    01/02
+===============+===============+===============+===============+===============+======*/
struct NullContext : ViewContext
{
    DEFINE_T_SUPER(ViewContext)

protected:
    bool    m_setupScan;

    void _AllocateScanCriteria() override {if (m_setupScan) T_Super::_AllocateScanCriteria();}
#if defined (NEEDS_WORK_CONTINUOUS_RENDER)
    virtual void _DrawCached(Render::GraphicStroker& stroker) override {stroker._Stroke(*this);}
#endif

<<<<<<< HEAD
    virtual void _DrawSymbol(Render::IDisplaySymbol* symbolDef, TransformCP trans, ClipPlaneSetP clip, bool ignoreColor, bool ignoreWeight) override {}
    virtual bool _FilterRangeIntersection(GeometricElementCR element) override {if (m_setupScan) return T_Super::_FilterRangeIntersection(element); return false;}
    virtual void _CookDisplayParams(Render::ElemDisplayParamsR, Render::ElemMatSymbR) override {}
    virtual void _CookDisplayParamsOverrides(Render::ElemDisplayParamsR, Render::OvrMatSymbR) override {}
#if defined (NEEDS_WORK_CONTINUOUS_RENDER)
    virtual void _SetupOutputs() override {BeAssert(NULL != m_IViewDraw); SetIViewDraw(*m_IViewDraw);} // Output CAN NOT be NULL!
#endif
=======
DGNPLATFORM_EXPORT virtual void _AllocateScanCriteria () override;
DGNPLATFORM_EXPORT virtual QvElem* _DrawCached (IStrokeForCache&) override;

virtual void _DrawSymbol (IDisplaySymbol* symbolDef, TransformCP trans, ClipPlaneSetP clip, bool ignoreColor, bool ignoreWeight) override {}
virtual void _DeleteSymbol (IDisplaySymbol*) override {}
virtual bool _FilterRangeIntersection (GeometricElementCR element) override {if (m_setupScan) return T_Super::_FilterRangeIntersection (element); return false;}
virtual void _CookDisplayParams (ElemDisplayParamsR, ElemMatSymbR) override {}
virtual void _SetupOutputs () override {BeAssert (NULL != m_IViewDraw); SetIViewDraw (*m_IViewDraw);} // Output CAN NOT be NULL!
>>>>>>> 1f313da2

public:
    NullContext(bool setupScan = false) {m_setupScan = setupScan; m_ignoreViewRange = true;}
};

END_BENTLEY_DGN_NAMESPACE
<|MERGE_RESOLUTION|>--- conflicted
+++ resolved
@@ -1,102 +1,90 @@
-/*--------------------------------------------------------------------------------------+
-|
-|     $Source: PublicAPI/DgnPlatform/DgnCore/NullContext.h $
-|
-|  $Copyright: (c) 2015 Bentley Systems, Incorporated. All rights reserved. $
-|
-+--------------------------------------------------------------------------------------*/
-#pragma once
-//__PUBLISH_SECTION_START__
-
-#include "ViewContext.h"
-
-BEGIN_BENTLEY_RENDER_NAMESPACE
-/*=================================================================================**//**
-  Output that doesn't do anything.
-  @bsiclass                                                     Brien.Bastings  09/12
-+===============+===============+===============+===============+===============+======*/
-struct NullGraphic : Graphic
-{
-    virtual void _ActivateMatSymb(ElemMatSymbCP matSymb) override {}
-    virtual void _DrawLineString3d(int numPoints, DPoint3dCP points, DPoint3dCP range) override {}
-    virtual void _DrawLineString2d(int numPoints, DPoint2dCP points, double zDepth, DPoint2dCP range) override {}
-    virtual void _DrawPointString3d(int numPoints, DPoint3dCP points, DPoint3dCP range) override {}
-    virtual void _DrawPointString2d(int numPoints, DPoint2dCP points, double zDepth, DPoint2dCP range) override {}
-    virtual void _DrawShape3d(int numPoints, DPoint3dCP points, bool filled, DPoint3dCP range) override {}
-    virtual void _DrawShape2d(int numPoints, DPoint2dCP points, bool filled, double zDepth, DPoint2dCP range) override {}
-    virtual void _DrawTriStrip3d(int numPoints, DPoint3dCP points, int32_t usageFlags, DPoint3dCP range) override {}
-    virtual void _DrawTriStrip2d(int numPoints, DPoint2dCP points, int32_t usageFlags, double zDepth, DPoint2dCP range) override {}
-    virtual void _DrawArc3d(DEllipse3dCR ellipse, bool isEllipse, bool filled, DPoint3dCP range) override {}
-    virtual void _DrawArc2d(DEllipse3dCR ellipse, bool isEllipse, bool filled, double zDepth, DPoint2dCP range) override {}
-    virtual void _DrawBSplineCurve(MSBsplineCurveCR curve, bool filled) override {}
-    virtual void _DrawBSplineCurve2d(MSBsplineCurveCR curve, bool filled, double zDepth) override {}
-    virtual void _DrawCurveVector(CurveVectorCR curves, bool isFilled) override {}
-    virtual void _DrawCurveVector2d(CurveVectorCR curves, bool isFilled, double zDepth) override {}
-    virtual void _DrawSolidPrimitive(ISolidPrimitiveCR primitive) override {}
-    virtual void _DrawBSplineSurface(MSBsplineSurfaceCR surface) override {}
-    virtual void _DrawPolyface(PolyfaceQueryCR meshData, bool filled = false) override {}
-    virtual StatusInt _DrawBody(ISolidKernelEntityCR, double pixelSize = 0.0) override {return ERROR;}
-    virtual void _DrawTextString(TextStringCR text, double* zDepth = NULL) override {}
-#if defined (NEEDS_WORK_CONTINUOUS_RENDER)
-    virtual void _DrawRaster2d(DPoint2d const points[4], int pitch, int numTexelsX, int numTexelsY, int enableAlpha, int format, Byte const* texels, double zDepth, DPoint2d const *range) override {}
-    virtual void _DrawRaster(DPoint3d const points[4], int pitch, int numTexelsX, int numTexelsY, int enableAlpha, int format, Byte const* texels, DPoint3dCP range) override {}
-    virtual void _DrawDgnOle(IDgnOleDraw*) override {}
-    virtual void _DrawPointCloud(IPointCloudDrawParams* drawParams) override {}
-#endif
-    virtual void _DrawMosaic(int numX, int numY, uintptr_t const* tileIds, DPoint3d const* verts) override {}
-#if defined (NEEDS_WORK_CONTINUOUS_RENDER)
-    virtual void _PushClipStencil(Render::Graphic* qvElem) override {}
-    virtual void _PopClipStencil() override {}
-    virtual void _SetToViewCoords(bool yesNo) override {}
-    virtual void _SetSymbology(ColorDef lineColor, ColorDef fillColor, int lineWidth, uint32_t linePattern) override {}
-    virtual void _DrawGrid(bool doIsoGrid, bool drawDots, DPoint3dCR gridOrigin, DVec3dCR xVector, DVec3dCR yVector, uint32_t gridsPerRef, Point2dCR repetitions) override {}
-    virtual bool _DrawSprite(ISprite* sprite, DPoint3dCP location, DPoint3dCP xVec, int transparency) override {return false;}
-    virtual void _DrawTiledRaster(ITiledRaster* tiledRaster) override {}
-    virtual void _ClearZ () override {}
-    virtual bool _IsOutputQuickVision() const override {return false;}
-    virtual bool _ApplyMonochromeOverrides(ViewFlagsCR) const override {return false;}
-#endif
-};
-END_BENTLEY_RENDER_NAMESPACE
-
-BEGIN_BENTLEY_DGN_NAMESPACE
-/*=================================================================================**//**
-  Context that doesn't draw anything. NOTE: Every context must set up an output!
-  @bsiclass                                                     KeithBentley    01/02
-+===============+===============+===============+===============+===============+======*/
-struct NullContext : ViewContext
-{
-    DEFINE_T_SUPER(ViewContext)
-
-protected:
-    bool    m_setupScan;
-
-    void _AllocateScanCriteria() override {if (m_setupScan) T_Super::_AllocateScanCriteria();}
-#if defined (NEEDS_WORK_CONTINUOUS_RENDER)
-    virtual void _DrawCached(Render::GraphicStroker& stroker) override {stroker._Stroke(*this);}
-#endif
-
-<<<<<<< HEAD
-    virtual void _DrawSymbol(Render::IDisplaySymbol* symbolDef, TransformCP trans, ClipPlaneSetP clip, bool ignoreColor, bool ignoreWeight) override {}
-    virtual bool _FilterRangeIntersection(GeometricElementCR element) override {if (m_setupScan) return T_Super::_FilterRangeIntersection(element); return false;}
-    virtual void _CookDisplayParams(Render::ElemDisplayParamsR, Render::ElemMatSymbR) override {}
-    virtual void _CookDisplayParamsOverrides(Render::ElemDisplayParamsR, Render::OvrMatSymbR) override {}
-#if defined (NEEDS_WORK_CONTINUOUS_RENDER)
-    virtual void _SetupOutputs() override {BeAssert(NULL != m_IViewDraw); SetIViewDraw(*m_IViewDraw);} // Output CAN NOT be NULL!
-#endif
-=======
-DGNPLATFORM_EXPORT virtual void _AllocateScanCriteria () override;
-DGNPLATFORM_EXPORT virtual QvElem* _DrawCached (IStrokeForCache&) override;
-
-virtual void _DrawSymbol (IDisplaySymbol* symbolDef, TransformCP trans, ClipPlaneSetP clip, bool ignoreColor, bool ignoreWeight) override {}
-virtual void _DeleteSymbol (IDisplaySymbol*) override {}
-virtual bool _FilterRangeIntersection (GeometricElementCR element) override {if (m_setupScan) return T_Super::_FilterRangeIntersection (element); return false;}
-virtual void _CookDisplayParams (ElemDisplayParamsR, ElemMatSymbR) override {}
-virtual void _SetupOutputs () override {BeAssert (NULL != m_IViewDraw); SetIViewDraw (*m_IViewDraw);} // Output CAN NOT be NULL!
->>>>>>> 1f313da2
-
-public:
-    NullContext(bool setupScan = false) {m_setupScan = setupScan; m_ignoreViewRange = true;}
-};
-
-END_BENTLEY_DGN_NAMESPACE
+/*--------------------------------------------------------------------------------------+
+|
+|     $Source: PublicAPI/DgnPlatform/DgnCore/NullContext.h $
+|
+|  $Copyright: (c) 2015 Bentley Systems, Incorporated. All rights reserved. $
+|
++--------------------------------------------------------------------------------------*/
+#pragma once
+//__PUBLISH_SECTION_START__
+
+#include "ViewContext.h"
+
+BEGIN_BENTLEY_RENDER_NAMESPACE
+/*=================================================================================**//**
+  Output that doesn't do anything.
+  @bsiclass                                                     Brien.Bastings  09/12
++===============+===============+===============+===============+===============+======*/
+struct NullGraphic : Graphic
+{
+    virtual void _ActivateMatSymb(ElemMatSymbCP matSymb) override {}
+    virtual void _DrawLineString3d(int numPoints, DPoint3dCP points, DPoint3dCP range) override {}
+    virtual void _DrawLineString2d(int numPoints, DPoint2dCP points, double zDepth, DPoint2dCP range) override {}
+    virtual void _DrawPointString3d(int numPoints, DPoint3dCP points, DPoint3dCP range) override {}
+    virtual void _DrawPointString2d(int numPoints, DPoint2dCP points, double zDepth, DPoint2dCP range) override {}
+    virtual void _DrawShape3d(int numPoints, DPoint3dCP points, bool filled, DPoint3dCP range) override {}
+    virtual void _DrawShape2d(int numPoints, DPoint2dCP points, bool filled, double zDepth, DPoint2dCP range) override {}
+    virtual void _DrawTriStrip3d(int numPoints, DPoint3dCP points, int32_t usageFlags, DPoint3dCP range) override {}
+    virtual void _DrawTriStrip2d(int numPoints, DPoint2dCP points, int32_t usageFlags, double zDepth, DPoint2dCP range) override {}
+    virtual void _DrawArc3d(DEllipse3dCR ellipse, bool isEllipse, bool filled, DPoint3dCP range) override {}
+    virtual void _DrawArc2d(DEllipse3dCR ellipse, bool isEllipse, bool filled, double zDepth, DPoint2dCP range) override {}
+    virtual void _DrawBSplineCurve(MSBsplineCurveCR curve, bool filled) override {}
+    virtual void _DrawBSplineCurve2d(MSBsplineCurveCR curve, bool filled, double zDepth) override {}
+    virtual void _DrawCurveVector(CurveVectorCR curves, bool isFilled) override {}
+    virtual void _DrawCurveVector2d(CurveVectorCR curves, bool isFilled, double zDepth) override {}
+    virtual void _DrawSolidPrimitive(ISolidPrimitiveCR primitive) override {}
+    virtual void _DrawBSplineSurface(MSBsplineSurfaceCR surface) override {}
+    virtual void _DrawPolyface(PolyfaceQueryCR meshData, bool filled = false) override {}
+    virtual StatusInt _DrawBody(ISolidKernelEntityCR, double pixelSize = 0.0) override {return ERROR;}
+    virtual void _DrawTextString(TextStringCR text, double* zDepth = NULL) override {}
+#if defined (NEEDS_WORK_CONTINUOUS_RENDER)
+    virtual void _DrawRaster2d(DPoint2d const points[4], int pitch, int numTexelsX, int numTexelsY, int enableAlpha, int format, Byte const* texels, double zDepth, DPoint2d const *range) override {}
+    virtual void _DrawRaster(DPoint3d const points[4], int pitch, int numTexelsX, int numTexelsY, int enableAlpha, int format, Byte const* texels, DPoint3dCP range) override {}
+    virtual void _DrawDgnOle(IDgnOleDraw*) override {}
+    virtual void _DrawPointCloud(IPointCloudDrawParams* drawParams) override {}
+#endif
+    virtual void _DrawMosaic(int numX, int numY, uintptr_t const* tileIds, DPoint3d const* verts) override {}
+#if defined (NEEDS_WORK_CONTINUOUS_RENDER)
+    virtual void _PushClipStencil(Render::Graphic* qvElem) override {}
+    virtual void _PopClipStencil() override {}
+    virtual void _SetToViewCoords(bool yesNo) override {}
+    virtual void _SetSymbology(ColorDef lineColor, ColorDef fillColor, int lineWidth, uint32_t linePattern) override {}
+    virtual void _DrawGrid(bool doIsoGrid, bool drawDots, DPoint3dCR gridOrigin, DVec3dCR xVector, DVec3dCR yVector, uint32_t gridsPerRef, Point2dCR repetitions) override {}
+    virtual bool _DrawSprite(ISprite* sprite, DPoint3dCP location, DPoint3dCP xVec, int transparency) override {return false;}
+    virtual void _DrawTiledRaster(ITiledRaster* tiledRaster) override {}
+    virtual void _ClearZ () override {}
+    virtual bool _IsOutputQuickVision() const override {return false;}
+    virtual bool _ApplyMonochromeOverrides(ViewFlagsCR) const override {return false;}
+#endif
+};
+END_BENTLEY_RENDER_NAMESPACE
+
+BEGIN_BENTLEY_DGN_NAMESPACE
+/*=================================================================================**//**
+  Context that doesn't draw anything. NOTE: Every context must set up an output!
+  @bsiclass                                                     KeithBentley    01/02
++===============+===============+===============+===============+===============+======*/
+struct NullContext : ViewContext
+{
+    DEFINE_T_SUPER(ViewContext)
+
+protected:
+    bool    m_setupScan;
+
+    void _AllocateScanCriteria() override {if (m_setupScan) T_Super::_AllocateScanCriteria();}
+#if defined (NEEDS_WORK_CONTINUOUS_RENDER)
+    virtual void _DrawCached(Render::GraphicStroker& stroker) override {stroker._Stroke(*this);}
+#endif
+
+    virtual void _DrawSymbol(Render::IDisplaySymbol* symbolDef, TransformCP trans, ClipPlaneSetP clip, bool ignoreColor, bool ignoreWeight) override {}
+    virtual bool _FilterRangeIntersection(GeometricElementCR element) override {if (m_setupScan) return T_Super::_FilterRangeIntersection(element); return false;}
+    virtual void _CookDisplayParams(Render::ElemDisplayParamsR, Render::ElemMatSymbR) override {}
+#if defined (NEEDS_WORK_CONTINUOUS_RENDER)
+    virtual void _SetupOutputs() override {BeAssert(NULL != m_IViewDraw); SetIViewDraw(*m_IViewDraw);} // Output CAN NOT be NULL!
+#endif
+
+public:
+    NullContext(bool setupScan = false) {m_setupScan = setupScan; m_ignoreViewRange = true;}
+};
+
+END_BENTLEY_DGN_NAMESPACE