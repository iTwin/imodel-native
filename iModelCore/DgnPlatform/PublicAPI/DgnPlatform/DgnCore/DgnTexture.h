--- conflicted
+++ resolved
@@ -1,210 +1,168 @@
-/*--------------------------------------------------------------------------------------+
-|
-|     $Source: PublicAPI/DgnPlatform/DgnCore/DgnTexture.h $
-|
-|  $Copyright: (c) 2015 Bentley Systems, Incorporated. All rights reserved. $
-|
-+--------------------------------------------------------------------------------------*/
-#pragma once
-//__PUBLISH_SECTION_START__
-
-#include "DgnDb.h"
-#include "DgnElement.h"
-#include "ElementHandler.h"
-
-DGNPLATFORM_TYPEDEFS(DgnTexture);
-DGNPLATFORM_REF_COUNTED_PTR(DgnTexture);
-
-BEGIN_BENTLEY_DGNPLATFORM_NAMESPACE
-
-//=======================================================================================
-//! DgnTexture is an element representing a named texture. The texture data is stored as a
-//! binary blob interpreted according to the specified texture format.
-//=======================================================================================
-struct EXPORT_VTABLE_ATTRIBUTE DgnTexture : DictionaryElement
-{
-<<<<<<< HEAD
-private:
-    friend struct DgnDb;
-    explicit DgnTextures(DgnDbR db) : DgnDbTable(db) {}
-
-
-=======
-    DGNELEMENT_DECLARE_MEMBERS(DGN_CLASSNAME_Texture, DictionaryElement);
->>>>>>> 1ac8ccbd
-public:
-    //! Supported texture formats. A texture's binary data is interpreted according to its specified format.
-    enum class Format
-    {
-        JPEG        = 0,    //!< JPEG
-        RAW         = 1,    //!< Raw RGBA bitmap
-        PNG         = 2,    //!< PNG
-        TIFF        = 3,    //!< TIFF
-        Unknown     = 0xff  //!< Unrecognized texture format.
-    };
-
-    //! Optional flags which can be applied to a texture
-    enum class Flags : uint32_t
-    {
-        None        = 0,    //!< No flags
-    };
-
-    //! Holds the raw texture data in memory
-    struct Data
-    {
-    private:
-        friend struct DgnTexture;
-
-        bvector<Byte>       m_bytes;
-        uint32_t            m_width;
-        uint32_t            m_height;
-        Flags               m_flags;
-        Format              m_format;
-    public:
-        //! Constructs an empty, invalid texture data
-        Data() : m_width(0), m_height(0), m_flags(Flags::None), m_format(Format::Unknown) {}
-
-        //! Constructor
-        //! @param[in] format   The format of the raw texture data
-        //! @param[in] data     The texture data encoded according to specified format. Must be non-null.
-        //! @param[in] dataSize The number of byte in the texture data. Must be greater than 0
-        //! @param[in] width    The width of the texture
-        //! @param[in] height   The height of the texture
-        //! @param[in] flags    Additional texture flags
-        Data(Format format, Byte const* data, size_t dataSize, uint32_t width, uint32_t height, Flags flags = Flags::None)
-            : m_bytes(data, data + dataSize), m_width(width), m_height(height), m_format(format), m_flags(flags)  {}
-
-        //! Constructor
-        //! @param[in] format   The format of the raw texture data
-        //! @param[in] data     The texture data encoded according to specified format. Must be non-empty.
-        //! @param[in] width    The width of the texture
-        //! @param[in] height   The height of the texture
-        //! @param[in] flags    Additional texture flags
-        Data(Format format, bvector<Byte> const& data, uint32_t width, uint32_t height, Flags flags = Flags::None)
-            : m_bytes(data), m_width(width), m_height(height), m_format(format), m_flags(flags) { }
-
-        Format GetFormat() const { return m_format; }//!< The format of the texture data
-        uint32_t GetWidth() const { return m_width; } //!< The texture width
-        uint32_t GetHeight() const { return m_height; }//!< The texture height
-        bvector<Byte> const& GetBytes() const { return m_bytes; } //!< The raw texture data
-        Flags GetFlags() const { return m_flags; }//!< Texture flags
-
-        uint32_t GetMemSize() const { return static_cast<uint32_t>(sizeof(*this) + m_bytes.size()); }
-        };
-
-    //! Parameters used to construct a DgnTexture
-    struct CreateParams : T_Super::CreateParams
-    {
-        DEFINE_T_SUPER(DgnTexture::T_Super::CreateParams);
-
-        Data        m_data;
-        Utf8String  m_descr;
-
-        //! Constructor from base class. Chiefly for internal use.
-        explicit CreateParams(DgnElement::CreateParams const& params, Data const& data = Data(), Utf8String descr="") : T_Super(params), m_data(data), m_descr(descr) { }
-
-        //! Constructs parameters for creating a texture
-        //! @param[in]      db    The DgnDb in which the texture is to reside
-        //! @param[in]      name  The name of the texture - must be unique within the DgnDb.
-        //! @param[in]      data  The data describing the texture's appearance
-        //! @param[in]      descr An optional description of the texture
-        DGNPLATFORM_EXPORT CreateParams(DgnDbR db, Utf8StringCR name, Data const& data, Utf8StringCR descr="");
-    };
-
-private:
-    Data        m_data;
-    Utf8String  m_descr;
-
-    DgnDbStatus BindParams(BeSQLite::EC::ECSqlStatement& stmt);
-protected:
-    DGNPLATFORM_EXPORT virtual DgnDbStatus _ExtractSelectParams(BeSQLite::EC::ECSqlStatement& statement, ECSqlClassParams const& selectParams) override;
-    DGNPLATFORM_EXPORT virtual DgnDbStatus _BindInsertParams(BeSQLite::EC::ECSqlStatement& stmt) override;
-    DGNPLATFORM_EXPORT virtual DgnDbStatus _BindUpdateParams(BeSQLite::EC::ECSqlStatement& stmt) override;
-    DGNPLATFORM_EXPORT virtual void _CopyFrom(DgnElementCR source) override;
-    DGNPLATFORM_EXPORT virtual DgnDbStatus _OnDelete() const override;
-
-    virtual uint32_t _GetMemSize() const override { return T_Super::_GetMemSize() + m_data.GetMemSize() + static_cast<uint32_t>(m_descr.length()); }
-    DGNPLATFORM_EXPORT virtual Code _GenerateDefaultCode() override;
-public:
-    //! Construct a new DgnTexture with the specified parameters
-    explicit DgnTexture(CreateParams const& params) : T_Super(params), m_data(params.m_data), m_descr(params.m_descr) { }
-
-    DgnTextureId GetTextureId() const { return DgnTextureId(GetElementId().GetValue()); } //!< The texture ID.
-    Utf8String GetTextureName() const { return GetCode().GetValue(); } //!< The texture name
-
-    Data const& GetData() const { return m_data; } //!< The texture data
-    Utf8StringCR GetDescription() const { return m_descr; } //!< The description of this texture
-    DGNPLATFORM_EXPORT BentleyStatus GetImage(bvector<Byte>& image) const; //!< The image data (RGBA)
-
-    Data& GetDataR() { return m_data; } //!< A writable reference to the texture data
-    void SetData(Data const& data) { m_data = data; } //!< Set the texture data
-    void SetDescription(Utf8StringCR descr) { m_descr = descr; } //!< Set the description
-
-    static ECN::ECClassId QueryECClassId(DgnDbR db) { return db.Schemas().GetECClassId(DGN_ECSCHEMA_NAME, DGN_CLASSNAME_Texture); } //!< Return the class ID used for textures
-    static DgnClassId QueryDgnClassId(DgnDbR db) { return DgnClassId(QueryECClassId(db)); } //!< Return the class ID used for textures
-
-    DgnTextureCPtr Insert(DgnDbStatus* status=nullptr) { return GetDgnDb().Elements().Insert<DgnTexture>(*this, status); } //!< Inserts the texture into the DgnDb and returns the persistent copy.
-    DgnTextureCPtr Update(DgnDbStatus* status=nullptr) { return GetDgnDb().Elements().Update<DgnTexture>(*this, status); } //!< Updates the texture in the DgnDb and returns the persistent copy.
-
-    // Creates a Code for a texture with the specified name.
-    DGNPLATFORM_EXPORT static Code CreateTextureCode(Utf8StringCR textureName, DgnDbR db);
-
-<<<<<<< HEAD
-    //! Obtain an iterator over the textures in a DgnDb.
-    Iterator MakeIterator() const {return Iterator(m_dgndb);}
-
-    //! Insert a new texture into the DgnDb. If the texture is named, its name must be unique.
-    //! @param[in]      texture The new texture
-    //! @param[out]     result  If supplied, holds the result of the insert operation
-    //! @return The ID of the newly-created texture, or an invalid ID if insertion failed.
-    DGNPLATFORM_EXPORT DgnTextureId Insert(Texture& texture, DgnDbStatus* result = nullptr);
-
-    //! Change the properties of the specified texture. This method cannot be used to change the texture name
-    //! @param[in]      texture The modified texture.
-    //! @return Success if the texture was updated, or else an error code.
-    DGNPLATFORM_EXPORT DgnDbStatus Update(Texture const& texture) const;
-
-    //! Look up a texture by ID.
-    //! @param[in]      id The ID of the desired texture
-    //! @return The texture with the specified ID, or an invalid texture if no such texture exists.
-    DGNPLATFORM_EXPORT Texture Query(DgnTextureId id) const;
-
-    //! Remove a texture from the DgnDb.
-    //! @param[in] id the id of the texture to remove.
-    //! @return whether the delete statement succeeded. Note that this method will return BE_SQLITE_OK even if the textureId did not exist prior to this call.
-    //! @note Deleting a texture can result in an inconsistent database. There is no checking that the texture to be removed is not in use somehow, and
-    //! in general the answer to that question is nearly impossible to determine. It is very rarely possible to use this method unless you
-    //! know for sure that the texture is no longer necessary (for example, on a blank database). Otherwise, avoid using this method.
-    DGNPLATFORM_EXPORT BeSQLite::DbResult Delete(DgnTextureId id);
-
-    //! Look up the ID of the texture with the specified name
-    //! @param[in]      name The name of the desired texture
-    //! @return The ID of the texture with the specified name, or an invalid ID if no such texture exists.
-    DGNPLATFORM_EXPORT DgnTextureId QueryTextureId(Utf8StringCR name) const;
-=======
-    //! Looks up the ID of a texture by Code
-    DGNPLATFORM_EXPORT static DgnTextureId QueryTextureId(Code const& code, DgnDbR db);
-
-    //! Looks up the ID of a texture by name
-    static DgnTextureId QueryTextureId(Utf8StringCR textureName, DgnDbR db) { return QueryTextureId(CreateTextureCode(textureName, db), db); }
-
-    //! Looks up a texture by ID
-    static DgnTextureCPtr QueryTexture(DgnTextureId textureId, DgnDbR db) { return db.Elements().Get<DgnTexture>(textureId); }
->>>>>>> 1ac8ccbd
-};
-
-namespace dgn_ElementHandler
-{
-    //=======================================================================================
-    //! The handler for named textures
-    //! @bsistruct                                                  Paul.Connelly   10/15
-    //=======================================================================================
-    struct Texture : Element
-    {
-        ELEMENTHANDLER_DECLARE_MEMBERS(DGN_CLASSNAME_Texture, DgnTexture, Texture, Element, DGNPLATFORM_EXPORT);
-    protected:
-        DGNPLATFORM_EXPORT virtual void _GetClassParams(ECSqlClassParams& params) override;
-    };
-}
-
-END_BENTLEY_DGNPLATFORM_NAMESPACE
+/*--------------------------------------------------------------------------------------+
+|
+|     $Source: PublicAPI/DgnPlatform/DgnCore/DgnTexture.h $
+|
+|  $Copyright: (c) 2015 Bentley Systems, Incorporated. All rights reserved. $
+|
++--------------------------------------------------------------------------------------*/
+#pragma once
+//__PUBLISH_SECTION_START__
+
+#include "DgnDb.h"
+#include "DgnElement.h"
+#include "ElementHandler.h"
+
+DGNPLATFORM_TYPEDEFS(DgnTexture);
+DGNPLATFORM_REF_COUNTED_PTR(DgnTexture);
+
+BEGIN_BENTLEY_DGNPLATFORM_NAMESPACE
+
+//=======================================================================================
+//! DgnTexture is an element representing a named texture. The texture data is stored as a
+//! binary blob interpreted according to the specified texture format.
+//=======================================================================================
+struct EXPORT_VTABLE_ATTRIBUTE DgnTexture : DictionaryElement
+{
+    DGNELEMENT_DECLARE_MEMBERS(DGN_CLASSNAME_Texture, DictionaryElement);
+public:
+    //! Supported texture formats. A texture's binary data is interpreted according to its specified format.
+    enum class Format
+    {
+        JPEG        = 0,    //!< JPEG
+        RAW         = 1,    //!< Raw RGBA bitmap
+        PNG         = 2,    //!< PNG
+        TIFF        = 3,    //!< TIFF
+        Unknown     = 0xff  //!< Unrecognized texture format.
+    };
+
+    //! Optional flags which can be applied to a texture
+    enum class Flags : uint32_t
+    {
+        None        = 0,    //!< No flags
+    };
+
+    //! Holds the raw texture data in memory
+    struct Data
+    {
+    private:
+        friend struct DgnTexture;
+
+        bvector<Byte>       m_bytes;
+        uint32_t            m_width;
+        uint32_t            m_height;
+        Flags               m_flags;
+        Format              m_format;
+    public:
+        //! Constructs an empty, invalid texture data
+        Data() : m_width(0), m_height(0), m_flags(Flags::None), m_format(Format::Unknown) {}
+
+        //! Constructor
+        //! @param[in] format   The format of the raw texture data
+        //! @param[in] data     The texture data encoded according to specified format. Must be non-null.
+        //! @param[in] dataSize The number of byte in the texture data. Must be greater than 0
+        //! @param[in] width    The width of the texture
+        //! @param[in] height   The height of the texture
+        //! @param[in] flags    Additional texture flags
+        Data(Format format, Byte const* data, size_t dataSize, uint32_t width, uint32_t height, Flags flags = Flags::None)
+            : m_bytes(data, data + dataSize), m_width(width), m_height(height), m_format(format), m_flags(flags)  {}
+
+        //! Constructor
+        //! @param[in] format   The format of the raw texture data
+        //! @param[in] data     The texture data encoded according to specified format. Must be non-empty.
+        //! @param[in] width    The width of the texture
+        //! @param[in] height   The height of the texture
+        //! @param[in] flags    Additional texture flags
+        Data(Format format, bvector<Byte> const& data, uint32_t width, uint32_t height, Flags flags = Flags::None)
+            : m_bytes(data), m_width(width), m_height(height), m_format(format), m_flags(flags) { }
+
+        Format GetFormat() const { return m_format; }//!< The format of the texture data
+        uint32_t GetWidth() const { return m_width; } //!< The texture width
+        uint32_t GetHeight() const { return m_height; }//!< The texture height
+        bvector<Byte> const& GetBytes() const { return m_bytes; } //!< The raw texture data
+        Flags GetFlags() const { return m_flags; }//!< Texture flags
+
+        uint32_t GetMemSize() const { return static_cast<uint32_t>(sizeof(*this) + m_bytes.size()); }
+        };
+
+    //! Parameters used to construct a DgnTexture
+    struct CreateParams : T_Super::CreateParams
+    {
+        DEFINE_T_SUPER(DgnTexture::T_Super::CreateParams);
+
+        Data        m_data;
+        Utf8String  m_descr;
+
+        //! Constructor from base class. Chiefly for internal use.
+        explicit CreateParams(DgnElement::CreateParams const& params, Data const& data = Data(), Utf8String descr="") : T_Super(params), m_data(data), m_descr(descr) { }
+
+        //! Constructs parameters for creating a texture
+        //! @param[in]      db    The DgnDb in which the texture is to reside
+        //! @param[in]      name  The name of the texture - must be unique within the DgnDb.
+        //! @param[in]      data  The data describing the texture's appearance
+        //! @param[in]      descr An optional description of the texture
+        DGNPLATFORM_EXPORT CreateParams(DgnDbR db, Utf8StringCR name, Data const& data, Utf8StringCR descr="");
+    };
+
+private:
+    Data        m_data;
+    Utf8String  m_descr;
+
+    DgnDbStatus BindParams(BeSQLite::EC::ECSqlStatement& stmt);
+protected:
+    DGNPLATFORM_EXPORT virtual DgnDbStatus _ExtractSelectParams(BeSQLite::EC::ECSqlStatement& statement, ECSqlClassParams const& selectParams) override;
+    DGNPLATFORM_EXPORT virtual DgnDbStatus _BindInsertParams(BeSQLite::EC::ECSqlStatement& stmt) override;
+    DGNPLATFORM_EXPORT virtual DgnDbStatus _BindUpdateParams(BeSQLite::EC::ECSqlStatement& stmt) override;
+    DGNPLATFORM_EXPORT virtual void _CopyFrom(DgnElementCR source) override;
+    DGNPLATFORM_EXPORT virtual DgnDbStatus _OnDelete() const override;
+
+    virtual uint32_t _GetMemSize() const override { return T_Super::_GetMemSize() + m_data.GetMemSize() + static_cast<uint32_t>(m_descr.length()); }
+    DGNPLATFORM_EXPORT virtual Code _GenerateDefaultCode() override;
+public:
+    //! Construct a new DgnTexture with the specified parameters
+    explicit DgnTexture(CreateParams const& params) : T_Super(params), m_data(params.m_data), m_descr(params.m_descr) { }
+
+    DgnTextureId GetTextureId() const { return DgnTextureId(GetElementId().GetValue()); } //!< The texture ID.
+    Utf8String GetTextureName() const { return GetCode().GetValue(); } //!< The texture name
+
+    Data const& GetData() const { return m_data; } //!< The texture data
+    Utf8StringCR GetDescription() const { return m_descr; } //!< The description of this texture
+    DGNPLATFORM_EXPORT BentleyStatus GetImage(bvector<Byte>& image) const; //!< The image data (RGBA)
+
+    Data& GetDataR() { return m_data; } //!< A writable reference to the texture data
+    void SetData(Data const& data) { m_data = data; } //!< Set the texture data
+    void SetDescription(Utf8StringCR descr) { m_descr = descr; } //!< Set the description
+
+    static ECN::ECClassId QueryECClassId(DgnDbR db) { return db.Schemas().GetECClassId(DGN_ECSCHEMA_NAME, DGN_CLASSNAME_Texture); } //!< Return the class ID used for textures
+    static DgnClassId QueryDgnClassId(DgnDbR db) { return DgnClassId(QueryECClassId(db)); } //!< Return the class ID used for textures
+
+    DgnTextureCPtr Insert(DgnDbStatus* status=nullptr) { return GetDgnDb().Elements().Insert<DgnTexture>(*this, status); } //!< Inserts the texture into the DgnDb and returns the persistent copy.
+    DgnTextureCPtr Update(DgnDbStatus* status=nullptr) { return GetDgnDb().Elements().Update<DgnTexture>(*this, status); } //!< Updates the texture in the DgnDb and returns the persistent copy.
+
+    // Creates a Code for a texture with the specified name.
+    DGNPLATFORM_EXPORT static Code CreateTextureCode(Utf8StringCR textureName, DgnDbR db);
+
+    //! Looks up the ID of a texture by Code
+    DGNPLATFORM_EXPORT static DgnTextureId QueryTextureId(Code const& code, DgnDbR db);
+
+    //! Looks up the ID of a texture by name
+    static DgnTextureId QueryTextureId(Utf8StringCR textureName, DgnDbR db) { return QueryTextureId(CreateTextureCode(textureName, db), db); }
+
+    //! Looks up a texture by ID
+    static DgnTextureCPtr QueryTexture(DgnTextureId textureId, DgnDbR db) { return db.Elements().Get<DgnTexture>(textureId); }
+};
+
+namespace dgn_ElementHandler
+{
+    //=======================================================================================
+    //! The handler for named textures
+    //! @bsistruct                                                  Paul.Connelly   10/15
+    //=======================================================================================
+    struct Texture : Element
+    {
+        ELEMENTHANDLER_DECLARE_MEMBERS(DGN_CLASSNAME_Texture, DgnTexture, Texture, Element, DGNPLATFORM_EXPORT);
+    protected:
+        DGNPLATFORM_EXPORT virtual void _GetClassParams(ECSqlClassParams& params) override;
+    };
+}
+
+END_BENTLEY_DGNPLATFORM_NAMESPACE