/*--------------------------------------------------------------------------------------+
|
|     $Source: PublicAPI/DgnPlatform/DgnCore/ElementHandle.h $
|
|  $Copyright: (c) 2015 Bentley Systems, Incorporated. All rights reserved. $
|
+--------------------------------------------------------------------------------------*/
#pragma once
//__PUBLISH_SECTION_START__

#include <Bentley/RefCounted.h>
#include "../DgnPlatform.h"
#include "ElementHandler.h"
#include "DgnDb.h"
#include "DgnModel.h"

BEGIN_BENTLEY_DGNPLATFORM_NAMESPACE

struct ITxn;
//=======================================================================================
//! A list of DgnElementDescr's.
// @bsiclass                                                    Keith.Bentley   02/14
//=======================================================================================
struct DgnElementPtrVec : bvector<DgnElementPtr>
{
const_iterator Find(DgnElementCR val) const
    {
    for (auto it=begin(); it!=end(); ++it)
        {
        if (it->get() == &val)
            return it;
        }
    return end(); // not found
    }
};

/*=================================================================================**//**
* @addtogroup ElemHandles
An ElementHandle is an indirect reference to an DgnElement's current state. It permits access to the element transparently, whether the underlying
element data is held in an DgnElementDescr or merely referenced through an DgnElement. An ElementHandle is the "this" pointer for all
methods of ElementHandler.

An ElementHandle provides readonly access to the underlying element. The subclass EditElementHandle adds methods for modifying elements.

+===============+===============+===============+===============+===============+======*/

#if !defined (DOCUMENTATION_GENERATOR)
//=======================================================================================
//! Interface implemented to hold additional information about an element held by an ElementHandle.
//=======================================================================================
struct     IElementState : public Bentley::IRefCounted {};
#endif

//=======================================================================================
//! A readonly "handle" to an element.
//! @ingroup ElemHandles
//=======================================================================================
struct ElementHandle
{
protected:
    DgnElementPtr           m_persistent;
    mutable DgnElementPtr   m_writeable; 
    IElementStateP          m_state;

    DGNPLATFORM_EXPORT void Clone(ElementHandle const& from);

    void ClearWriteable() {m_writeable = nullptr;}
    void ClearPersistent() {m_persistent = nullptr;}
    void ClearElemState() {RELEASE_AND_CLEAR(m_state);}
    void ClearAll() {ClearWriteable(); ClearElemState(); ClearPersistent();}
    void AssignDgnElement(DgnElementCP element)
        {
        m_persistent = (DgnElementP) element; // keep this order so element doesn't become garbage if element==m_writeable;
        m_writeable = nullptr;
        }

    DGNPLATFORM_EXPORT void AssignElemDescr(DgnElementP, bool isPersistent);
    DGNPLATFORM_EXPORT void Init(DgnElementCP element);
    DGNPLATFORM_EXPORT void Init(DgnElementCP elDscr, bool isPersistent);
    DGNPLATFORM_EXPORT void Init(DgnElementId, DgnDbR);

public:
    void Invalidate() {ClearAll();}

    ElementHandle() {Init(nullptr);} //!< construct a blank, invalid, ElementHandle
    ~ElementHandle() {ClearAll();}

    //! Construct an ElementHandle from an DgnElementP and a DgnModelP.
    //! @param[in]  element       The DgnElementP of the element for this ElementHandle.
    explicit ElementHandle(DgnElementCP element) {Init(element);}

    //! Construct an ElementHandle from an DgnElementId and a DgnModel.
    //! @param[in] id The DgnElementId of the element for this ElementHandle.
    //! @param[in] model The DgnModel used to access the element.
    //! @remarks NOTE: test IsValid to determine whether the element was found.
    ElementHandle(DgnElementId id, DgnModelR model) {Init(id, model.GetDgnDb());}

    //! Construct an ElementHandle from an DgnElementId and a DgnFile
    //! @param[in] id The DgnElementId of the element for this ElementHandle.
    //! @param[in] db the DgnDb of the element.
    //! @remarks NOTE: test IsValid to determine whether the element was found.
    ElementHandle(DgnElementId id, DgnDbR db) {Init(id, db);}

    //! Construct an ElementHandle from a DgnElement.
    //! @param[in]  elDscr       DgnElementDescr to be referenced by this ElementHandle.
    //! @param[in]  isUnmodified if true and elDscr->GetDgnElement(), \a elDscr is considered to be as an exact image of the element in the model.
    //!                          When this is true, users of this ElementHandle may choose to use the DgnElement instead of \a elDscr.
    //!                          For example, the display code may choose to use a previously-cached presentation to draw the element. If you're not sure, pass false.
    ElementHandle(DgnElementCP elDscr, bool isUnmodified) {Init(elDscr, isUnmodified);}

    DGNPLATFORM_EXPORT ElementHandle(ElementHandleCR from); //!< Copy an ElementHandle

#if !defined (DOCUMENTATION_GENERATOR)
    ElementHandleR operator= (ElementHandleCR from)
        {
        if (this == &from)
            return *this;

        Clone(from);
        return *this;
        }
#endif

/** @name Handler Queries */
/** @{ */
    //! Get the Handler for this ElementHandle. Every element must have a element handler. This method returns a reference to the ElementHandler
    //! for this element. If this ElementHandle has an DgnElementP, its handler is returned. Otherwise, the DgnElementDescr is used.
    //! @note It is illegal to call this method on an Invalid ElementHandle.
    DGNPLATFORM_EXPORT ElementHandlerR GetElementHandler() const;
/** @} */

    //! Get the DgnElementP for this ElementHandle.
    //! @return the DgnElementP, or nullptr.
    DgnElementCP GetPersistentElement() const {return m_persistent.get();}
    DgnElementCP GetDgnElement() const {return m_writeable.IsValid() ? m_writeable.get() : m_persistent.get();}
    DgnElementP GetEditElement() const {return m_writeable.get();}

    //! Get the DgnModelP for this ElementHandle.
    //! @return the DgnModelP. First checks persitent element, if present, and then resorts to using writeable element.
    //! @note This method will only return nullptr for an invalid ElementHandle.
    DGNPLATFORM_EXPORT DgnModelP GetDgnModelP() const;

    //! Get the DgnDb for this ElementHandle.
    //! @return the DgnDb.
    //! @note This method will only return nullptr for an invalid ElementHandle.
    DgnDbP GetDgnDb() const {DgnModelP dgnCache=GetDgnModelP(); return (nullptr == dgnCache) ? nullptr : &dgnCache->GetDgnDb();}

    GeometricElementCP GetGeometricElement() const {return GetDgnElement()->_ToGeometricElement();}
    PhysicalElementCP GetPhysicalElement() const {return GetDgnElement()->_ToPhysicalElement();}
    DrawingElementCP GetDrawingElement() const {return GetDgnElement()->_ToDrawingElement();}

    //! Determine whether this ElementHandle is currently valid.
    //! @return true if this ElementHandle references a valid element. If not, all other methods on this ElementHandle will either fail or crash.
    bool IsValid() const {return m_persistent.IsValid() || m_writeable.IsValid();}

    //! Determine whether this ElementHandle references an unmodified element in the cache.
    //! @return true if ElementHandle is unmodified representation of element in the cache.
    bool IsPersistent() const {return m_persistent.IsValid();}

    //! Peek to see whether this ElementHandle currently has an DgnElementDescr.
    //! @return the current DgnElementDescr or nullptr.
    DgnElementCP PeekElementDescrCP() const {return m_writeable.get();}
};

/*=================================================================================**//**
* A writeable "handle" to an DgnElement.
*
* EditElementHandle is used for methods that modify a DgnElement.
*
* @bsiclass
+===============+===============+===============+===============+===============+======*/
struct  EditElementHandle : public ElementHandle
{
    friend struct ITxn;

private:
    EditElementHandleR operator= (EditElementHandleCR from); // illegal!!
    explicit EditElementHandle(ElementHandleCR from);        // illegal!!
    explicit EditElementHandle(EditElementHandleCR from);    // illegal!!

public:
    EditElementHandle() {} //!< construct a blank, invalid, EditElementHandle

    //! Construct an EditElementHandle from an DgnElementDescr.
    //! @see ElementHandle::ElementHandle
    EditElementHandle(DgnElementP element, bool isUnmodified) : ElementHandle(element, isUnmodified) {}

    //! Construct an EditElementHandle from an DgnElement.
    //! @see ElementHandle::ElementHandle
    EditElementHandle(DgnElementCP element) : ElementHandle(element) {}

    //! Construct an EditElementHandle from an DgnElementId and a DgnModel.
    //! @param[in]  id  The DgnElementId of the element for this ElementHandle.
    //! @param[in]  model The DgnModel used to access the element.
    //! @remarks NOTE: test IsValid to determine whether the element was found!
    EditElementHandle(DgnElementId id, DgnModelR model) : ElementHandle(id, model) {}

    //! Construct an EditElementHandle from an DgnElementId and a DgnDb.
    //! @param[in]  id  The DgnElementId of the element for this ElementHandle.
    //! @param[in]  project The DgnDb used to access the element.
    //! @remarks NOTE: test IsValid to determine whether the element was found!
    EditElementHandle(DgnElementId id, DgnDbR project) : ElementHandle(id, project) {}

    //! Construct an EditElementHandle from an ElementHandle.
    DGNPLATFORM_EXPORT EditElementHandle(ElementHandleCR from, bool duplicateDescr);

<<<<<<< HEAD
    //! @deprected Use a factory method on DgnElement sub-class
    DGNPLATFORM_EXPORT BentleyStatus CreateNewElement(DgnModelR model, DgnClassId elementClassId, DgnCategoryId category, Utf8CP code=nullptr);
=======
    //! Duplicate the element descriptor and its scheduled XAttribute changes.
    DGNPLATFORM_EXPORT void Duplicate (ElementHandleCR);
>>>>>>> bf597119

    //! Invalidate the DgnElement for this EditElementHandle. This EditElementHandle will no longer be treated as an exact image of the element in the model.
    void SetNonPersistent() {ClearPersistent();}

    void SetIElementState(IElementStateP state) {ClearElemState(); m_state = state; if (m_state) m_state->AddRef();}
    IElementStateP GetIElementState() {return m_state;}

    //! @name Element Data
    //@{

    //! Get a writable DgnElementDescr from this EditElementHandle. If this EditElementHandle does not already have an DgnElementDescr, allocate one using
    //! the DgnElementP/DgnModel.
    //! @remarks Use #PeekElementDescrCP to see whether this EditElementHandle already has an DgnElementDescr.
    //! @remarks This method returns a pointer to the DgnElementDescr in the EditElementHandle. It is still owned by the EditElementHandle and \b must \b not
    //!          be freed by the caller.
    DGNPLATFORM_EXPORT DgnElementP GetElementDescrP();

    //! Extract and take ownership of the DgnElementDescr associated with this EditElementHandle.
    //! @return The DgnElementDescrP from the EditElementHandle. The DgnElementDescr is no longer associated with the EditElementHandle, and the
    //!         caller is responsible for freeing it.
    //! @remarks This method will fail if there is no "owned" DgnElementDescr already associated with this EditElementHandle.
    DGNPLATFORM_EXPORT DgnElementPtr ExtractElementDescr();

    //! Assign a new DgnElementDescr to this EditElementHandle. The existing DgnElementDescr (if present) is freed.
    //! @param[in]  elDscr       DgnElementDescr to be referenced by this ElementHandle.
    //! @param[in]  isUnmodified if true and elDscr->GetDgnElement(), \a elDscr is considered to be as an exact image of the element in the model.
    //!                          When this is true, users of this EditElementHandle may choose to use the DgnElement instead of \a elDscr.
    //!                          For example, the display code may choose to use a previously-cached presentation to draw the element. If you're not sure, pass false.
    void SetElementDescr(DgnElementP elDscr, bool isUnmodified=false) {AssignElemDescr(elDscr, isUnmodified);}

    //! Change the DgnElementP for this EditElementHandle. If there is currently an DgnElementDescr associated with
    //! this EditElementHandle, it is freed.
    //! @param[in]  element       New DgnElementP.
    //! @see SetDgnModel
    void SetDgnElement(DgnElementCP element) {AssignDgnElement(element);}

    //@}

    //! @name Read from model
    //@{
    DGNPLATFORM_EXPORT StatusInt FindById(DgnElementId elemID, DgnModelP dgnCache, bool allowDeleted = false);

    //@}

    //! @name Write changes to a Model
    //@{

    //! Delete this EditElementHandle from its model. The delete is via the current transaction (see ITxn::DeleteElement) and is always undoable.
    //! @return SUCCESS if the element was deleted from the model.
    //! @remarks After the element is successfully deleted from the model, this EditElementHandle becomes invalid (see #IsValid).
    DGNPLATFORM_EXPORT StatusInt DeleteFromModel();

    //! Replace the element referred to by the supplied DgnElementP with the modified DgnElementDescr held by this EditElementHandle.
    //! The replacement is via the current transaction (see ITxn::ReplaceElement) and is always undoable.
    //! @param[in] oldRef Element to replace.
    //! @return SUCCESS if the element was replaced in the model. This method will fail if there is no DgnElementDescr for this EditElementHandle.
    //! @remarks After the element is successfully replaced in the model, the DgnElementP of this EditElementHandle is updated with the (potentially new)
    //! DgnElementP of replaced element and the DgnElementDescr is freed.
    DGNPLATFORM_EXPORT StatusInt ReplaceInModel();
    //@}
};

/*=================================================================================**//**
* This interface provides a transparent way to provide access to a collection of ElemHandles. It is typically
* implemented by an iterator class returned by the set, but can be implemented by any application to supply other types
* of ElementHandle collections.
* @bsiclass
+===============+===============+===============+===============+===============+======*/
struct     IElementSet
{
    //! Reset the iterator to the beginning of the set and return the first member.
    //! @param[out] elHandle    The ElementHandle for the first member.
    //! @return true if there was at least one member of the set and \a elHandle was set. If false, \a elHandle was not modified.
    virtual bool GetFirst(ElementHandleR elHandle) = 0;

    //! Get the next ElementHandle in the set.
    //! @param[out] elHandle    The ElementHandle for the first member.
    //! @return true if there were more members in the set and \a elHandle was set. If false, \a elHandle was not modified.
    virtual bool GetNext(ElementHandleR elHandle) = 0;
};

END_BENTLEY_DGNPLATFORM_NAMESPACE

<|MERGE_RESOLUTION|>--- conflicted
+++ resolved
@@ -1,296 +1,287 @@
-/*--------------------------------------------------------------------------------------+
-|
-|     $Source: PublicAPI/DgnPlatform/DgnCore/ElementHandle.h $
-|
-|  $Copyright: (c) 2015 Bentley Systems, Incorporated. All rights reserved. $
-|
-+--------------------------------------------------------------------------------------*/
-#pragma once
-//__PUBLISH_SECTION_START__
-
-#include <Bentley/RefCounted.h>
-#include "../DgnPlatform.h"
-#include "ElementHandler.h"
-#include "DgnDb.h"
-#include "DgnModel.h"
-
-BEGIN_BENTLEY_DGNPLATFORM_NAMESPACE
-
-struct ITxn;
-//=======================================================================================
-//! A list of DgnElementDescr's.
-// @bsiclass                                                    Keith.Bentley   02/14
-//=======================================================================================
-struct DgnElementPtrVec : bvector<DgnElementPtr>
-{
-const_iterator Find(DgnElementCR val) const
-    {
-    for (auto it=begin(); it!=end(); ++it)
-        {
-        if (it->get() == &val)
-            return it;
-        }
-    return end(); // not found
-    }
-};
-
-/*=================================================================================**//**
-* @addtogroup ElemHandles
-An ElementHandle is an indirect reference to an DgnElement's current state. It permits access to the element transparently, whether the underlying
-element data is held in an DgnElementDescr or merely referenced through an DgnElement. An ElementHandle is the "this" pointer for all
-methods of ElementHandler.
-
-An ElementHandle provides readonly access to the underlying element. The subclass EditElementHandle adds methods for modifying elements.
-
-+===============+===============+===============+===============+===============+======*/
-
-#if !defined (DOCUMENTATION_GENERATOR)
-//=======================================================================================
-//! Interface implemented to hold additional information about an element held by an ElementHandle.
-//=======================================================================================
-struct     IElementState : public Bentley::IRefCounted {};
-#endif
-
-//=======================================================================================
-//! A readonly "handle" to an element.
-//! @ingroup ElemHandles
-//=======================================================================================
-struct ElementHandle
-{
-protected:
-    DgnElementPtr           m_persistent;
-    mutable DgnElementPtr   m_writeable; 
-    IElementStateP          m_state;
-
-    DGNPLATFORM_EXPORT void Clone(ElementHandle const& from);
-
-    void ClearWriteable() {m_writeable = nullptr;}
-    void ClearPersistent() {m_persistent = nullptr;}
-    void ClearElemState() {RELEASE_AND_CLEAR(m_state);}
-    void ClearAll() {ClearWriteable(); ClearElemState(); ClearPersistent();}
-    void AssignDgnElement(DgnElementCP element)
-        {
-        m_persistent = (DgnElementP) element; // keep this order so element doesn't become garbage if element==m_writeable;
-        m_writeable = nullptr;
-        }
-
-    DGNPLATFORM_EXPORT void AssignElemDescr(DgnElementP, bool isPersistent);
-    DGNPLATFORM_EXPORT void Init(DgnElementCP element);
-    DGNPLATFORM_EXPORT void Init(DgnElementCP elDscr, bool isPersistent);
-    DGNPLATFORM_EXPORT void Init(DgnElementId, DgnDbR);
-
-public:
-    void Invalidate() {ClearAll();}
-
-    ElementHandle() {Init(nullptr);} //!< construct a blank, invalid, ElementHandle
-    ~ElementHandle() {ClearAll();}
-
-    //! Construct an ElementHandle from an DgnElementP and a DgnModelP.
-    //! @param[in]  element       The DgnElementP of the element for this ElementHandle.
-    explicit ElementHandle(DgnElementCP element) {Init(element);}
-
-    //! Construct an ElementHandle from an DgnElementId and a DgnModel.
-    //! @param[in] id The DgnElementId of the element for this ElementHandle.
-    //! @param[in] model The DgnModel used to access the element.
-    //! @remarks NOTE: test IsValid to determine whether the element was found.
-    ElementHandle(DgnElementId id, DgnModelR model) {Init(id, model.GetDgnDb());}
-
-    //! Construct an ElementHandle from an DgnElementId and a DgnFile
-    //! @param[in] id The DgnElementId of the element for this ElementHandle.
-    //! @param[in] db the DgnDb of the element.
-    //! @remarks NOTE: test IsValid to determine whether the element was found.
-    ElementHandle(DgnElementId id, DgnDbR db) {Init(id, db);}
-
-    //! Construct an ElementHandle from a DgnElement.
-    //! @param[in]  elDscr       DgnElementDescr to be referenced by this ElementHandle.
-    //! @param[in]  isUnmodified if true and elDscr->GetDgnElement(), \a elDscr is considered to be as an exact image of the element in the model.
-    //!                          When this is true, users of this ElementHandle may choose to use the DgnElement instead of \a elDscr.
-    //!                          For example, the display code may choose to use a previously-cached presentation to draw the element. If you're not sure, pass false.
-    ElementHandle(DgnElementCP elDscr, bool isUnmodified) {Init(elDscr, isUnmodified);}
-
-    DGNPLATFORM_EXPORT ElementHandle(ElementHandleCR from); //!< Copy an ElementHandle
-
-#if !defined (DOCUMENTATION_GENERATOR)
-    ElementHandleR operator= (ElementHandleCR from)
-        {
-        if (this == &from)
-            return *this;
-
-        Clone(from);
-        return *this;
-        }
-#endif
-
-/** @name Handler Queries */
-/** @{ */
-    //! Get the Handler for this ElementHandle. Every element must have a element handler. This method returns a reference to the ElementHandler
-    //! for this element. If this ElementHandle has an DgnElementP, its handler is returned. Otherwise, the DgnElementDescr is used.
-    //! @note It is illegal to call this method on an Invalid ElementHandle.
-    DGNPLATFORM_EXPORT ElementHandlerR GetElementHandler() const;
-/** @} */
-
-    //! Get the DgnElementP for this ElementHandle.
-    //! @return the DgnElementP, or nullptr.
-    DgnElementCP GetPersistentElement() const {return m_persistent.get();}
-    DgnElementCP GetDgnElement() const {return m_writeable.IsValid() ? m_writeable.get() : m_persistent.get();}
-    DgnElementP GetEditElement() const {return m_writeable.get();}
-
-    //! Get the DgnModelP for this ElementHandle.
-    //! @return the DgnModelP. First checks persitent element, if present, and then resorts to using writeable element.
-    //! @note This method will only return nullptr for an invalid ElementHandle.
-    DGNPLATFORM_EXPORT DgnModelP GetDgnModelP() const;
-
-    //! Get the DgnDb for this ElementHandle.
-    //! @return the DgnDb.
-    //! @note This method will only return nullptr for an invalid ElementHandle.
-    DgnDbP GetDgnDb() const {DgnModelP dgnCache=GetDgnModelP(); return (nullptr == dgnCache) ? nullptr : &dgnCache->GetDgnDb();}
-
-    GeometricElementCP GetGeometricElement() const {return GetDgnElement()->_ToGeometricElement();}
-    PhysicalElementCP GetPhysicalElement() const {return GetDgnElement()->_ToPhysicalElement();}
-    DrawingElementCP GetDrawingElement() const {return GetDgnElement()->_ToDrawingElement();}
-
-    //! Determine whether this ElementHandle is currently valid.
-    //! @return true if this ElementHandle references a valid element. If not, all other methods on this ElementHandle will either fail or crash.
-    bool IsValid() const {return m_persistent.IsValid() || m_writeable.IsValid();}
-
-    //! Determine whether this ElementHandle references an unmodified element in the cache.
-    //! @return true if ElementHandle is unmodified representation of element in the cache.
-    bool IsPersistent() const {return m_persistent.IsValid();}
-
-    //! Peek to see whether this ElementHandle currently has an DgnElementDescr.
-    //! @return the current DgnElementDescr or nullptr.
-    DgnElementCP PeekElementDescrCP() const {return m_writeable.get();}
-};
-
-/*=================================================================================**//**
-* A writeable "handle" to an DgnElement.
-*
-* EditElementHandle is used for methods that modify a DgnElement.
-*
-* @bsiclass
-+===============+===============+===============+===============+===============+======*/
-struct  EditElementHandle : public ElementHandle
-{
-    friend struct ITxn;
-
-private:
-    EditElementHandleR operator= (EditElementHandleCR from); // illegal!!
-    explicit EditElementHandle(ElementHandleCR from);        // illegal!!
-    explicit EditElementHandle(EditElementHandleCR from);    // illegal!!
-
-public:
-    EditElementHandle() {} //!< construct a blank, invalid, EditElementHandle
-
-    //! Construct an EditElementHandle from an DgnElementDescr.
-    //! @see ElementHandle::ElementHandle
-    EditElementHandle(DgnElementP element, bool isUnmodified) : ElementHandle(element, isUnmodified) {}
-
-    //! Construct an EditElementHandle from an DgnElement.
-    //! @see ElementHandle::ElementHandle
-    EditElementHandle(DgnElementCP element) : ElementHandle(element) {}
-
-    //! Construct an EditElementHandle from an DgnElementId and a DgnModel.
-    //! @param[in]  id  The DgnElementId of the element for this ElementHandle.
-    //! @param[in]  model The DgnModel used to access the element.
-    //! @remarks NOTE: test IsValid to determine whether the element was found!
-    EditElementHandle(DgnElementId id, DgnModelR model) : ElementHandle(id, model) {}
-
-    //! Construct an EditElementHandle from an DgnElementId and a DgnDb.
-    //! @param[in]  id  The DgnElementId of the element for this ElementHandle.
-    //! @param[in]  project The DgnDb used to access the element.
-    //! @remarks NOTE: test IsValid to determine whether the element was found!
-    EditElementHandle(DgnElementId id, DgnDbR project) : ElementHandle(id, project) {}
-
-    //! Construct an EditElementHandle from an ElementHandle.
-    DGNPLATFORM_EXPORT EditElementHandle(ElementHandleCR from, bool duplicateDescr);
-
-<<<<<<< HEAD
-    //! @deprected Use a factory method on DgnElement sub-class
-    DGNPLATFORM_EXPORT BentleyStatus CreateNewElement(DgnModelR model, DgnClassId elementClassId, DgnCategoryId category, Utf8CP code=nullptr);
-=======
-    //! Duplicate the element descriptor and its scheduled XAttribute changes.
-    DGNPLATFORM_EXPORT void Duplicate (ElementHandleCR);
->>>>>>> bf597119
-
-    //! Invalidate the DgnElement for this EditElementHandle. This EditElementHandle will no longer be treated as an exact image of the element in the model.
-    void SetNonPersistent() {ClearPersistent();}
-
-    void SetIElementState(IElementStateP state) {ClearElemState(); m_state = state; if (m_state) m_state->AddRef();}
-    IElementStateP GetIElementState() {return m_state;}
-
-    //! @name Element Data
-    //@{
-
-    //! Get a writable DgnElementDescr from this EditElementHandle. If this EditElementHandle does not already have an DgnElementDescr, allocate one using
-    //! the DgnElementP/DgnModel.
-    //! @remarks Use #PeekElementDescrCP to see whether this EditElementHandle already has an DgnElementDescr.
-    //! @remarks This method returns a pointer to the DgnElementDescr in the EditElementHandle. It is still owned by the EditElementHandle and \b must \b not
-    //!          be freed by the caller.
-    DGNPLATFORM_EXPORT DgnElementP GetElementDescrP();
-
-    //! Extract and take ownership of the DgnElementDescr associated with this EditElementHandle.
-    //! @return The DgnElementDescrP from the EditElementHandle. The DgnElementDescr is no longer associated with the EditElementHandle, and the
-    //!         caller is responsible for freeing it.
-    //! @remarks This method will fail if there is no "owned" DgnElementDescr already associated with this EditElementHandle.
-    DGNPLATFORM_EXPORT DgnElementPtr ExtractElementDescr();
-
-    //! Assign a new DgnElementDescr to this EditElementHandle. The existing DgnElementDescr (if present) is freed.
-    //! @param[in]  elDscr       DgnElementDescr to be referenced by this ElementHandle.
-    //! @param[in]  isUnmodified if true and elDscr->GetDgnElement(), \a elDscr is considered to be as an exact image of the element in the model.
-    //!                          When this is true, users of this EditElementHandle may choose to use the DgnElement instead of \a elDscr.
-    //!                          For example, the display code may choose to use a previously-cached presentation to draw the element. If you're not sure, pass false.
-    void SetElementDescr(DgnElementP elDscr, bool isUnmodified=false) {AssignElemDescr(elDscr, isUnmodified);}
-
-    //! Change the DgnElementP for this EditElementHandle. If there is currently an DgnElementDescr associated with
-    //! this EditElementHandle, it is freed.
-    //! @param[in]  element       New DgnElementP.
-    //! @see SetDgnModel
-    void SetDgnElement(DgnElementCP element) {AssignDgnElement(element);}
-
-    //@}
-
-    //! @name Read from model
-    //@{
-    DGNPLATFORM_EXPORT StatusInt FindById(DgnElementId elemID, DgnModelP dgnCache, bool allowDeleted = false);
-
-    //@}
-
-    //! @name Write changes to a Model
-    //@{
-
-    //! Delete this EditElementHandle from its model. The delete is via the current transaction (see ITxn::DeleteElement) and is always undoable.
-    //! @return SUCCESS if the element was deleted from the model.
-    //! @remarks After the element is successfully deleted from the model, this EditElementHandle becomes invalid (see #IsValid).
-    DGNPLATFORM_EXPORT StatusInt DeleteFromModel();
-
-    //! Replace the element referred to by the supplied DgnElementP with the modified DgnElementDescr held by this EditElementHandle.
-    //! The replacement is via the current transaction (see ITxn::ReplaceElement) and is always undoable.
-    //! @param[in] oldRef Element to replace.
-    //! @return SUCCESS if the element was replaced in the model. This method will fail if there is no DgnElementDescr for this EditElementHandle.
-    //! @remarks After the element is successfully replaced in the model, the DgnElementP of this EditElementHandle is updated with the (potentially new)
-    //! DgnElementP of replaced element and the DgnElementDescr is freed.
-    DGNPLATFORM_EXPORT StatusInt ReplaceInModel();
-    //@}
-};
-
-/*=================================================================================**//**
-* This interface provides a transparent way to provide access to a collection of ElemHandles. It is typically
-* implemented by an iterator class returned by the set, but can be implemented by any application to supply other types
-* of ElementHandle collections.
-* @bsiclass
-+===============+===============+===============+===============+===============+======*/
-struct     IElementSet
-{
-    //! Reset the iterator to the beginning of the set and return the first member.
-    //! @param[out] elHandle    The ElementHandle for the first member.
-    //! @return true if there was at least one member of the set and \a elHandle was set. If false, \a elHandle was not modified.
-    virtual bool GetFirst(ElementHandleR elHandle) = 0;
-
-    //! Get the next ElementHandle in the set.
-    //! @param[out] elHandle    The ElementHandle for the first member.
-    //! @return true if there were more members in the set and \a elHandle was set. If false, \a elHandle was not modified.
-    virtual bool GetNext(ElementHandleR elHandle) = 0;
-};
-
-END_BENTLEY_DGNPLATFORM_NAMESPACE
-
+/*--------------------------------------------------------------------------------------+
+|
+|     $Source: PublicAPI/DgnPlatform/DgnCore/ElementHandle.h $
+|
+|  $Copyright: (c) 2015 Bentley Systems, Incorporated. All rights reserved. $
+|
++--------------------------------------------------------------------------------------*/
+#pragma once
+//__PUBLISH_SECTION_START__
+
+#include <Bentley/RefCounted.h>
+#include "../DgnPlatform.h"
+#include "DgnDb.h"
+#include "DgnModel.h"
+
+BEGIN_BENTLEY_DGNPLATFORM_NAMESPACE
+
+struct ITxn;
+//=======================================================================================
+//! A list of DgnElementDescr's.
+// @bsiclass                                                    Keith.Bentley   02/14
+//=======================================================================================
+struct DgnElementPtrVec : bvector<DgnElementPtr>
+{
+const_iterator Find(DgnElementCR val) const
+    {
+    for (auto it=begin(); it!=end(); ++it)
+        {
+        if (it->get() == &val)
+            return it;
+        }
+    return end(); // not found
+    }
+};
+
+/*=================================================================================**//**
+* @addtogroup ElemHandles
+An ElementHandle is an indirect reference to an DgnElement's current state. It permits access to the element transparently, whether the underlying
+element data is held in an DgnElementDescr or merely referenced through an DgnElement. An ElementHandle is the "this" pointer for all
+methods of ElementHandler.
+
+An ElementHandle provides readonly access to the underlying element. The subclass EditElementHandle adds methods for modifying elements.
+
++===============+===============+===============+===============+===============+======*/
+
+#if !defined (DOCUMENTATION_GENERATOR)
+//=======================================================================================
+//! Interface implemented to hold additional information about an element held by an ElementHandle.
+//=======================================================================================
+struct     IElementState : public Bentley::IRefCounted {};
+#endif
+
+//=======================================================================================
+//! A readonly "handle" to an element.
+//! @ingroup ElemHandles
+//=======================================================================================
+struct ElementHandle
+{
+protected:
+    DgnElementPtr           m_persistent;
+    mutable DgnElementPtr   m_writeable; 
+    IElementStateP          m_state;
+
+    DGNPLATFORM_EXPORT void Clone(ElementHandle const& from);
+
+    void ClearWriteable() {m_writeable = nullptr;}
+    void ClearPersistent() {m_persistent = nullptr;}
+    void ClearElemState() {RELEASE_AND_CLEAR(m_state);}
+    void ClearAll() {ClearWriteable(); ClearElemState(); ClearPersistent();}
+    void AssignDgnElement(DgnElementCP element)
+        {
+        m_persistent = (DgnElementP) element; // keep this order so element doesn't become garbage if element==m_writeable;
+        m_writeable = nullptr;
+        }
+
+    DGNPLATFORM_EXPORT void AssignElemDescr(DgnElementP, bool isPersistent);
+    DGNPLATFORM_EXPORT void Init(DgnElementCP element);
+    DGNPLATFORM_EXPORT void Init(DgnElementCP elDscr, bool isPersistent);
+    DGNPLATFORM_EXPORT void Init(DgnElementId, DgnDbR);
+
+public:
+    void Invalidate() {ClearAll();}
+
+    ElementHandle() {Init(nullptr);} //!< construct a blank, invalid, ElementHandle
+    ~ElementHandle() {ClearAll();}
+
+    //! Construct an ElementHandle from an DgnElementP and a DgnModelP.
+    //! @param[in]  element       The DgnElementP of the element for this ElementHandle.
+    explicit ElementHandle(DgnElementCP element) {Init(element);}
+
+    //! Construct an ElementHandle from an DgnElementId and a DgnModel.
+    //! @param[in] id The DgnElementId of the element for this ElementHandle.
+    //! @param[in] model The DgnModel used to access the element.
+    //! @remarks NOTE: test IsValid to determine whether the element was found.
+    ElementHandle(DgnElementId id, DgnModelR model) {Init(id, model.GetDgnDb());}
+
+    //! Construct an ElementHandle from an DgnElementId and a DgnFile
+    //! @param[in] id The DgnElementId of the element for this ElementHandle.
+    //! @param[in] db the DgnDb of the element.
+    //! @remarks NOTE: test IsValid to determine whether the element was found.
+    ElementHandle(DgnElementId id, DgnDbR db) {Init(id, db);}
+
+    //! Construct an ElementHandle from a DgnElement.
+    //! @param[in]  elDscr       DgnElementDescr to be referenced by this ElementHandle.
+    //! @param[in]  isUnmodified if true and elDscr->GetDgnElement(), \a elDscr is considered to be as an exact image of the element in the model.
+    //!                          When this is true, users of this ElementHandle may choose to use the DgnElement instead of \a elDscr.
+    //!                          For example, the display code may choose to use a previously-cached presentation to draw the element. If you're not sure, pass false.
+    ElementHandle(DgnElementCP elDscr, bool isUnmodified) {Init(elDscr, isUnmodified);}
+
+    DGNPLATFORM_EXPORT ElementHandle(ElementHandleCR from); //!< Copy an ElementHandle
+
+#if !defined (DOCUMENTATION_GENERATOR)
+    ElementHandleR operator= (ElementHandleCR from)
+        {
+        if (this == &from)
+            return *this;
+
+        Clone(from);
+        return *this;
+        }
+#endif
+
+/** @name Handler Queries */
+/** @{ */
+    //! Get the Handler for this ElementHandle. Every element must have a element handler. This method returns a reference to the ElementHandler
+    //! for this element. If this ElementHandle has an DgnElementP, its handler is returned. Otherwise, the DgnElementDescr is used.
+    //! @note It is illegal to call this method on an Invalid ElementHandle.
+    DGNPLATFORM_EXPORT ElementHandlerR GetElementHandler() const;
+/** @} */
+
+    //! Get the DgnElementP for this ElementHandle.
+    //! @return the DgnElementP, or nullptr.
+    DgnElementCP GetPersistentElement() const {return m_persistent.get();}
+    DgnElementCP GetDgnElement() const {return m_writeable.IsValid() ? m_writeable.get() : m_persistent.get();}
+    DgnElementP GetEditElement() const {return m_writeable.get();}
+
+    //! Get the DgnModelP for this ElementHandle.
+    //! @return the DgnModelP. First checks persitent element, if present, and then resorts to using writeable element.
+    //! @note This method will only return nullptr for an invalid ElementHandle.
+    DGNPLATFORM_EXPORT DgnModelP GetDgnModelP() const;
+
+    //! Get the DgnDb for this ElementHandle.
+    //! @return the DgnDb.
+    //! @note This method will only return nullptr for an invalid ElementHandle.
+    DgnDbP GetDgnDb() const {DgnModelP dgnCache=GetDgnModelP(); return (nullptr == dgnCache) ? nullptr : &dgnCache->GetDgnDb();}
+
+    GeometricElementCP GetGeometricElement() const {return GetDgnElement()->ToGeometricElement();}
+    PhysicalElementCP GetPhysicalElement() const {return GetDgnElement()->ToPhysicalElement();}
+    DrawingElementCP GetDrawingElement() const {return GetDgnElement()->ToDrawingElement();}
+
+    //! Determine whether this ElementHandle is currently valid.
+    //! @return true if this ElementHandle references a valid element. If not, all other methods on this ElementHandle will either fail or crash.
+    bool IsValid() const {return m_persistent.IsValid() || m_writeable.IsValid();}
+
+    //! Determine whether this ElementHandle references an unmodified element in the cache.
+    //! @return true if ElementHandle is unmodified representation of element in the cache.
+    bool IsPersistent() const {return m_persistent.IsValid();}
+
+    //! Peek to see whether this ElementHandle currently has an DgnElementDescr.
+    //! @return the current DgnElementDescr or nullptr.
+    DgnElementCP PeekElementDescrCP() const {return m_writeable.get();}
+};
+
+/*=================================================================================**//**
+* A writeable "handle" to an DgnElement.
+*
+* EditElementHandle is used for methods that modify a DgnElement.
+*
+* @bsiclass
++===============+===============+===============+===============+===============+======*/
+struct  EditElementHandle : public ElementHandle
+{
+    friend struct ITxn;
+
+private:
+    EditElementHandleR operator= (EditElementHandleCR from); // illegal!!
+    explicit EditElementHandle(ElementHandleCR from);        // illegal!!
+    explicit EditElementHandle(EditElementHandleCR from);    // illegal!!
+
+public:
+    EditElementHandle() {} //!< construct a blank, invalid, EditElementHandle
+
+    //! Construct an EditElementHandle from an DgnElementDescr.
+    //! @see ElementHandle::ElementHandle
+    EditElementHandle(DgnElementP element, bool isUnmodified) : ElementHandle(element, isUnmodified) {}
+
+    //! Construct an EditElementHandle from an DgnElement.
+    //! @see ElementHandle::ElementHandle
+    EditElementHandle(DgnElementCP element) : ElementHandle(element) {}
+
+    //! Construct an EditElementHandle from an DgnElementId and a DgnModel.
+    //! @param[in]  id  The DgnElementId of the element for this ElementHandle.
+    //! @param[in]  model The DgnModel used to access the element.
+    //! @remarks NOTE: test IsValid to determine whether the element was found!
+    EditElementHandle(DgnElementId id, DgnModelR model) : ElementHandle(id, model) {}
+
+    //! Construct an EditElementHandle from an DgnElementId and a DgnDb.
+    //! @param[in]  id  The DgnElementId of the element for this ElementHandle.
+    //! @param[in]  dgndb The DgnDb used to access the element.
+    //! @remarks NOTE: test IsValid to determine whether the element was found!
+    EditElementHandle(DgnElementId id, DgnDbR dgndb) : ElementHandle(id, dgndb) {}
+
+    //! Construct an EditElementHandle from an ElementHandle.
+    DGNPLATFORM_EXPORT EditElementHandle(ElementHandleCR from, bool duplicateDescr);
+
+    //! Invalidate the DgnElement for this EditElementHandle. This EditElementHandle will no longer be treated as an exact image of the element in the model.
+    void SetNonPersistent() {ClearPersistent();}
+
+    void SetIElementState(IElementStateP state) {ClearElemState(); m_state = state; if (m_state) m_state->AddRef();}
+    IElementStateP GetIElementState() {return m_state;}
+
+    //! @name Element Data
+    //@{
+
+    //! Get a writable DgnElementDescr from this EditElementHandle. If this EditElementHandle does not already have an DgnElementDescr, allocate one using
+    //! the DgnElementP/DgnModel.
+    //! @remarks Use #PeekElementDescrCP to see whether this EditElementHandle already has an DgnElementDescr.
+    //! @remarks This method returns a pointer to the DgnElementDescr in the EditElementHandle. It is still owned by the EditElementHandle and \b must \b not
+    //!          be freed by the caller.
+    DGNPLATFORM_EXPORT DgnElementP GetElementDescrP();
+
+    //! Extract and take ownership of the DgnElementDescr associated with this EditElementHandle.
+    //! @return The DgnElementDescrP from the EditElementHandle. The DgnElementDescr is no longer associated with the EditElementHandle, and the
+    //!         caller is responsible for freeing it.
+    //! @remarks This method will fail if there is no "owned" DgnElementDescr already associated with this EditElementHandle.
+    DGNPLATFORM_EXPORT DgnElementPtr ExtractElementDescr();
+
+    //! Assign a new DgnElementDescr to this EditElementHandle. The existing DgnElementDescr (if present) is freed.
+    //! @param[in]  elDscr       DgnElementDescr to be referenced by this ElementHandle.
+    //! @param[in]  isUnmodified if true and elDscr->GetDgnElement(), \a elDscr is considered to be as an exact image of the element in the model.
+    //!                          When this is true, users of this EditElementHandle may choose to use the DgnElement instead of \a elDscr.
+    //!                          For example, the display code may choose to use a previously-cached presentation to draw the element. If you're not sure, pass false.
+    void SetElementDescr(DgnElementP elDscr, bool isUnmodified=false) {AssignElemDescr(elDscr, isUnmodified);}
+
+    //! Change the DgnElementP for this EditElementHandle. If there is currently an DgnElementDescr associated with
+    //! this EditElementHandle, it is freed.
+    //! @param[in]  element       New DgnElementP.
+    //! @see SetDgnModel
+    void SetDgnElement(DgnElementCP element) {AssignDgnElement(element);}
+
+    //@}
+
+    //! @name Read from model
+    //@{
+    DGNPLATFORM_EXPORT StatusInt FindById(DgnElementId elemID, DgnModelP dgnCache, bool allowDeleted = false);
+
+    //@}
+
+    //! @name Write changes to a Model
+    //@{
+
+    //! Delete this EditElementHandle from its model. The delete is via the current transaction (see ITxn::DeleteElement) and is always undoable.
+    //! @return SUCCESS if the element was deleted from the model.
+    //! @remarks After the element is successfully deleted from the model, this EditElementHandle becomes invalid (see #IsValid).
+    DGNPLATFORM_EXPORT StatusInt DeleteFromModel();
+
+    //! Replace the element referred to by the supplied DgnElementP with the modified DgnElementDescr held by this EditElementHandle.
+    //! The replacement is via the current transaction (see ITxn::ReplaceElement) and is always undoable.
+    //! @param[in] oldRef Element to replace.
+    //! @return SUCCESS if the element was replaced in the model. This method will fail if there is no DgnElementDescr for this EditElementHandle.
+    //! @remarks After the element is successfully replaced in the model, the DgnElementP of this EditElementHandle is updated with the (potentially new)
+    //! DgnElementP of replaced element and the DgnElementDescr is freed.
+    DGNPLATFORM_EXPORT StatusInt ReplaceInModel();
+    //@}
+};
+
+/*=================================================================================**//**
+* This interface provides a transparent way to provide access to a collection of ElemHandles. It is typically
+* implemented by an iterator class returned by the set, but can be implemented by any application to supply other types
+* of ElementHandle collections.
+* @bsiclass
++===============+===============+===============+===============+===============+======*/
+struct     IElementSet
+{
+    //! Reset the iterator to the beginning of the set and return the first member.
+    //! @param[out] elHandle    The ElementHandle for the first member.
+    //! @return true if there was at least one member of the set and \a elHandle was set. If false, \a elHandle was not modified.
+    virtual bool GetFirst(ElementHandleR elHandle) = 0;
+
+    //! Get the next ElementHandle in the set.
+    //! @param[out] elHandle    The ElementHandle for the first member.
+    //! @return true if there were more members in the set and \a elHandle was set. If false, \a elHandle was not modified.
+    virtual bool GetNext(ElementHandleR elHandle) = 0;
+};
+
+END_BENTLEY_DGNPLATFORM_NAMESPACE
+