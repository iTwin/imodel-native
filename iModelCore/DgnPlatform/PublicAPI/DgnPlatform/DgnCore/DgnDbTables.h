/*--------------------------------------------------------------------------------------+
|
|     $Source: PublicAPI/DgnPlatform/DgnCore/DgnDbTables.h $
|
|  $Copyright: (c) 2015 Bentley Systems, Incorporated. All rights reserved. $
|
+--------------------------------------------------------------------------------------*/
#pragma once
//__PUBLISH_SECTION_START__

#define DGN_ECSCHEMA_NAME "dgn"
#define DGN_TABLE_PREFIX  DGN_ECSCHEMA_NAME "_"
#define DGN_SCHEMA(name)  DGN_ECSCHEMA_NAME "." name
#define DGN_TABLE(name)   DGN_TABLE_PREFIX name

//-----------------------------------------------------------------------------------------
// ECClass names (combine with DGN_SCHEMA macro for use in ECSql)
//-----------------------------------------------------------------------------------------
#define DGN_CLASSNAME_AnnotationFrameStyle  "AnnotationFrameStyle"
#define DGN_CLASSNAME_AnnotationLeaderStyle "AnnotationLeaderStyle"
#define DGN_CLASSNAME_AnnotationTextStyle   "AnnotationTextStyle"
#define DGN_CLASSNAME_Authority             "Authority"
#define DGN_CLASSNAME_TrueColor             "TrueColor"
#ifdef WIP_COMPONENT_MODEL // *** Pending redesign
#define DGN_CLASSNAME_ComponentModel        "ComponentModel"
#define DGN_CLASSNAME_ComponentSolution     "ComponentSolution"
#endif
#define DGN_CLASSNAME_DictionaryElement     "DictionaryElement"
#define DGN_CLASSNAME_DictionaryModel       "DictionaryModel"
#define DGN_CLASSNAME_DrawingElement        "DrawingElement"
#define DGN_CLASSNAME_DrawingModel          "DrawingModel"
#define DGN_CLASSNAME_Element               "Element"
#define DGN_CLASSNAME_ElementAspect         "ElementAspect"
#define DGN_CLASSNAME_ElementDescription    "ElementDescription"
#define DGN_CLASSNAME_ElementExternalKey    "ElementExternalKey"
#define DGN_CLASSNAME_ElementGeom           "ElementGeom"
#define DGN_CLASSNAME_ElementGroup          "ElementGroup"
#define DGN_CLASSNAME_ElementItem           "ElementItem"
#define DGN_CLASSNAME_ElementMultiAspect    "ElementMultiAspect"
#define DGN_CLASSNAME_ElementName           "ElementName"
#define DGN_CLASSNAME_GeomPart              "GeomPart"
#define DGN_CLASSNAME_Link                  "Link"
#define DGN_CLASSNAME_LocalAuthority        "LocalAuthority"
#define DGN_CLASSNAME_Model                 "Model"
#define DGN_CLASSNAME_Model2d               "Model2d"
#define DGN_CLASSNAME_NamespaceAuthority    "NamespaceAuthority"
#define DGN_CLASSNAME_PhysicalElement       "PhysicalElement"
#define DGN_CLASSNAME_PhysicalModel         "PhysicalModel"
#define DGN_CLASSNAME_PhysicalView          "PhysicalView"
#define DGN_CLASSNAME_PlanarPhysicalModel   "PlanarPhysicalModel"
#define DGN_CLASSNAME_ResourceModel         "ResourceModel"
#define DGN_CLASSNAME_SectionDrawingModel   "SectionDrawingModel"
#define DGN_CLASSNAME_SheetModel            "SheetModel"
#define DGN_CLASSNAME_Style                 "Style"
#define DGN_CLASSNAME_TextAnnotationSeed    "TextAnnotationSeed"
#define DGN_CLASSNAME_Texture               "Texture"
#define DGN_CLASSNAME_View                  "View"
#define DGN_CLASSNAME_CameraView            "CameraView"

//-----------------------------------------------------------------------------------------
// DgnDb table names
//-----------------------------------------------------------------------------------------
#define DGN_TABLE_Domain   DGN_TABLE("Domain")
#define DGN_TABLE_Font     DGN_TABLE("Font")
#define DGN_TABLE_Handler  DGN_TABLE("Handler")
#define DGN_TABLE_Txns     DGN_TABLE("Txns")
#define DGN_VTABLE_RTree3d DGN_TABLE("RTree3d")

//-----------------------------------------------------------------------------------------
// ECRelationshipClass names (combine with DGN_SCHEMA macro for use in ECSql)
//-----------------------------------------------------------------------------------------
#define DGN_RELNAME_ElementDrivesElement        "ElementDrivesElement"
#define DGN_RELNAME_ElementGeomUsesParts        "ElementGeomUsesParts"
#define DGN_RELNAME_ElementGroupHasMembers      "ElementGroupHasMembers"
#define DGN_RELNAME_ElementHasLinks             "ElementHasLinks"
#define DGN_RELNAME_ElementOwnsItem             "ElementOwnsItem"
#define DGN_RELNAME_ElementUsesStyles           "ElementUsesStyles"
#define DGN_RELNAME_ModelDrivesModel            "ModelDrivesModel"

#include <DgnPlatform/DgnProperties.h>
#include "UnitDefinition.h"
#include "DgnLink.h"
#include "DgnFont.h"
#include "DgnCoreEvent.h"
#include <Bentley/HeapZone.h>

BEGIN_BENTLEY_DGN_NAMESPACE

namespace dgn_ElementHandler {struct Physical;};
namespace dgn_TxnTable {struct Element; struct Model;};

struct DgnImportContext;

//=======================================================================================
//! A Code is an identifier associated with some object in a DgnDb and issued by a
//! DgnAuthority according to some scheme. The meaning of a Code is determined by the
//! issuing authority. The issuing authority determines
//! how (or if) an object's code is transformed when the object is cloned.
//!
//! The Code is stored as a three-part identifier: DgnAuthorityId, namespace, and value.
//! The combination of the three must be unique within all objects of a given type
//! (e.g., Elements, Models) within a DgnDb. 
//!
//! The authority ID must be non-null and identify a valid authority.
//! The namespace may not be null, but may be a blank string.
//! The value may be null if and only if the namespace is blank, signifying that the authority
//! assigns no special meaning to the object's code.
//! The value may not be an empty string.
//!
//! To obtain a Code, talk to the relevant DgnAuthority.
// @bsiclass                                                     Paul.Connelly  09/15
//=======================================================================================
struct AuthorityIssuedCode
{
private:
    DgnAuthorityId  m_authority;
    Utf8String      m_value;
    Utf8String      m_nameSpace;

    friend struct DgnAuthority;
    friend struct DgnElements;
    friend struct DgnModel;
    friend struct DgnModels;
    friend struct SystemAuthority;

    AuthorityIssuedCode(DgnAuthorityId authorityId, Utf8StringCR value, Utf8StringCR nameSpace) : m_authority(authorityId), m_value(value), m_nameSpace(nameSpace) { }
public:
    //! Constructs an empty, invalid code
    AuthorityIssuedCode() { }

    //! Determine whether this Code is valid. A valid code has a valid authority ID and either:
    //!     - An empty namespace and value; or
    //!     - A non-empty value
    bool IsValid() const {return m_authority.IsValid() && (IsEmpty() || !m_value.empty());}
    //! Determine if this code is valid but not otherwise meaningful (and therefore not necessarily unique)
    bool IsEmpty() const {return m_authority.IsValid() && m_nameSpace.empty() && m_value.empty();}
    //! Determine if two Codes are equivalent
    bool operator==(AuthorityIssuedCode const& other) const {return m_authority==other.m_authority && m_value==other.m_value && m_nameSpace==other.m_nameSpace;}

    //! Get the value for this Code
    Utf8StringCR GetValue() const {return m_value;}
    Utf8CP GetValueCP() const {return !m_value.empty() ? m_value.c_str() : nullptr;}
    //! Get the namespace for this Code
    Utf8StringCR GetNameSpace() const {return m_nameSpace;}
    //! Get the DgnAuthorityId of the DgnAuthority that issued this Code.
    DgnAuthorityId GetAuthority() const {return m_authority;}
    void RelocateToDestinationDb(DgnImportContext&);
};

//=======================================================================================
//! A base class for api's that access a table in a DgnDb
//=======================================================================================
struct DgnDbTable : NonCopyableClass
{
protected:
    friend struct DgnDb;
    DgnDbR m_dgndb;
    explicit DgnDbTable(DgnDbR db) : m_dgndb(db) {}

public:
    DgnDbR GetDgnDb() const {return m_dgndb;}

    //! Determine whether the supplied name contains any of the invalid characters.
    //! @param[in] name the name to check
    //! @param[in] invalidChars the list of character that may NOT appear in name.
    //! @note names may also not start or end with a space.
    DGNPLATFORM_EXPORT static bool IsValidName(Utf8StringCR name, Utf8CP invalidChars);

    //! Replace any instances of the invalid characters in the supplied name with a replacement character.
    //! @param[in] name the name to validate
    //! @param[in] invalidChars the list of invalid characters. All instances of these characters are replaced.
    //! @param[in] replacement the character to substitute for any invalid characters in name.
    DGNPLATFORM_EXPORT static void ReplaceInvalidCharacters(Utf8StringR name, Utf8CP invalidChars, Utf8Char replacement);
};

//=======================================================================================
//! The types of views that can exist in a DgnDb.
//! @ingroup DgnViewGroup
//=======================================================================================
enum class DgnViewType
{
    None     = 0,           //!< do not return any views
    Physical = 1<<0,        //!< a view of physical (3d) models
    Drawing  = 1<<1,        //!< a view of a single drawing (2d) model
    Sheet    = 1<<2,        //!< a view of a sheet.
    Component = 1<<4,       //!< a view of a single component model
    TwoD   = (Drawing | Sheet),
    All    = (Physical | Drawing | Sheet | Component),
};

//=======================================================================================
//! The source for the creation a DgnView.
//! @ingroup DgnViewGroup
//=======================================================================================
enum class DgnViewSource
{
    User      = 1<<0,      //!< created by a user
    Generated = 1<<1,      //!< automatically generated by a program, may be relevant to user
    Private   = 1<<2,      //!< used internally and should not be presented to user
};

//=======================================================================================
//! Each View has an entry in the View table.
//! @see DgnDb::Views
//! @ingroup DgnViewGroup
//=======================================================================================
struct DgnViews : DgnDbTable
{
private:
    friend struct DgnDb;
    explicit DgnViews(DgnDbR db) : DgnDbTable(db){}

public:
    //! An object that holds the values for a View in the DgnViews.
    struct View
    {
    private:
        friend struct DgnViews;
        DgnViewId          m_viewId;
        DgnClassId         m_classId;
        DgnViewType        m_viewType;
        DgnViewSource      m_viewSource;
        DgnModelId         m_baseModelId;
        Utf8String         m_name;
        Utf8String         m_description;

    public:
        View() {m_viewType=DgnViewType::Physical;}
        View(DgnViewType viewType, DgnClassId classId, DgnModelId baseId, Utf8CP name, Utf8CP descr=0, DgnViewSource source=DgnViewSource::User,DgnViewId id=DgnViewId()) : m_viewId(id), m_baseModelId(baseId),
                    m_viewType(viewType), m_name(name), m_classId(classId)
            {
            m_description.AssignOrClear(descr);
            m_viewSource = source;
            }

        DgnViewId GetId() const {return m_viewId;} //!< The DgnViewId of this view.
        DgnModelId GetBaseModelId() const {return m_baseModelId;}//!< Get the DgnModelId of the base model for this view. Every view has one DgnModel designated its "base" model.
        DgnViewType GetDgnViewType() const {return m_viewType;} //!< Get the DgnViewType for this view.
        DgnClassId GetClassId() const {return m_classId;} //!< Get the DgnClassId of this View
        DgnViewSource GetDgnViewSource() const {return m_viewSource;} //!< Get the DgnViewSource for this view.
        Utf8CP GetName() const {return m_name.c_str();} //!< Get the name for this view.
        Utf8CP GetDescription() const {return m_description.length()>0 ? m_description.c_str() : nullptr;} //!< Get the description (if present) for this view.

        void SetDgnViewType(DgnClassId classId, DgnViewType val) {m_classId=classId, m_viewType = val;}    //!< Set the DgnViewType for this view.
        void SetDgnViewSource(DgnViewSource val) {m_viewSource = val;} //!< Set the DgnViewSource for this view.
        void SetBaseModelId(DgnModelId val) {m_baseModelId = val;} //!< Set the DgnModelId of the base model for this view.
        void SetDescription(Utf8CP val) {m_description.AssignOrClear(val);} //!< Set the description for this view.
        void SetName(Utf8CP val) {m_name = val;}//!< Set the name for this view. View names must be unique for a DgnDb.
        bool IsValid() const {return m_viewId.IsValid();}   //!< Determine whether this View is valid or not.
    };

    //! An iterator over the table.
    struct Iterator : BeSQLite::DbTableIterator
    {
    private:
        int  m_typeMask;

    public:
        Iterator(DgnDbCR db, int viewTypeMask) : DbTableIterator((BeSQLite::DbCR)db) {m_typeMask = viewTypeMask;}

        //! An entry in the table
        struct Entry : DbTableIterator::Entry, std::iterator<std::input_iterator_tag, Entry const>
        {
        private:
            friend struct Iterator;
            Entry(BeSQLite::StatementP sql, bool isValid) : DbTableIterator::Entry(sql,isValid) {}
        public:
            DGNPLATFORM_EXPORT DgnViewId GetDgnViewId() const;
            DGNPLATFORM_EXPORT DgnModelId GetBaseModelId() const;
            DGNPLATFORM_EXPORT DgnViewType GetDgnViewType() const;
            DGNPLATFORM_EXPORT DgnViewSource GetDgnViewSource() const;
            DGNPLATFORM_EXPORT Utf8CP GetName() const;
            DGNPLATFORM_EXPORT Utf8CP GetDescription() const;
            DGNPLATFORM_EXPORT DgnClassId GetClassId() const;
            Entry const& operator*() const {return *this;}
        }; // Entry

    typedef Entry const_iterator;
    typedef Entry iterator;
    DGNPLATFORM_EXPORT size_t QueryCount() const;
    DGNPLATFORM_EXPORT Entry begin() const;
    Entry end() const {return Entry(nullptr, false);}
    }; // Iterator

public:
    //! Add a new view to the database.
    DGNPLATFORM_EXPORT BeSQLite::DbResult Insert(View&);

    //! Delete an existing view from the database.
    DGNPLATFORM_EXPORT BeSQLite::DbResult Delete(DgnViewId viewId);

    //! Change the contents of an existing view in the database.
    DGNPLATFORM_EXPORT BeSQLite::DbResult Update(View const&);

    //! Generate a view name that is not currently in use in this file
    //! @param[in]  baseName base view name to start with (optional)
    //! @return unique name that was generated
    DGNPLATFORM_EXPORT Utf8String GetUniqueViewName(Utf8CP baseName);

    //! Get the DgnViewId for a view, by name
    DGNPLATFORM_EXPORT DgnViewId QueryViewId(Utf8CP viewName) const;

    //! Get the data for a view, by DgnViewId
    DGNPLATFORM_EXPORT View QueryView(DgnViewId id) const;

    enum class FillModels{No=0, Yes=1};
    DGNPLATFORM_EXPORT ViewControllerPtr LoadViewController(DgnViewId id, FillModels fillModels=FillModels::No) const;

    DGNVIEW_EXPORT BeSQLite::DbResult RenderAndSaveThumbnail(DgnViewId id, int resolution, DgnRenderMode renderModeOverride);

    typedef DgnViewProperty::Spec const& DgnViewPropertySpecCR;

    //! Query a view property
    BeSQLite::DbResult QueryProperty(void* value, uint32_t size, DgnViewId viewId, DgnViewPropertySpecCR spec, uint64_t id=0) const;

    //! Query a view property string
    BeSQLite::DbResult QueryProperty(Utf8StringR value, DgnViewId viewId, DgnViewPropertySpecCR spec, uint64_t id=0) const;

    //! Query the size of a view property
    BeSQLite::DbResult QueryPropertySize(uint32_t& size, DgnViewId viewId, DgnViewPropertySpecCR spec, uint64_t id=0) const;

    //! Change a view property
    BeSQLite::DbResult SaveProperty(DgnViewId viewId, DgnViewPropertySpecCR spec, void const* value, uint32_t size, uint64_t id=0);

    //! Change a view property string
    BeSQLite::DbResult SavePropertyString(DgnViewId viewId, DgnViewPropertySpecCR spec, Utf8StringCR value, uint64_t id=0);

    //! Delete a view property
    BeSQLite::DbResult DeleteProperty(DgnViewId viewId, DgnViewPropertySpecCR spec, uint64_t id=0);

    //! Get an iterator over the Views in this DgnDb.
    Iterator MakeIterator(int viewTypeMask= (int)DgnViewType::All) const {return Iterator(m_dgndb, viewTypeMask);}
};

enum class ModelIterate
    {
    All = 1<<0,   //!< return all iterable models
    Gui = 1<<1,   //!< return only models marked as visible in Model list GUI
    };

//=======================================================================================
//! Each DgnModel has an entry in the DgnModels table
//! @see DgnDb::Models
//! @ingroup DgnModelGroup
//=======================================================================================
struct DgnModels : DgnDbTable
{
private:
    friend struct DgnDb;
    friend struct DgnModel;
    friend struct dgn_TxnTable::Model;
    typedef bmap<DgnModelId,DgnModelPtr> T_DgnModelMap;

    T_DgnModelMap   m_models;
    bmap<DgnModelId,uint64_t> m_modelDependencyIndices;

    DgnModelPtr LoadDgnModel(DgnModelId modelId);
    void Empty();
    void AddLoadedModel(DgnModelR);
    void DropLoadedModel(DgnModelR);

    DgnModels(DgnDbR db) : DgnDbTable(db) {}
    ~DgnModels() {} // don't call empty on destructor, Elements() has already been deleted.

public:
    //! An object that holds a row from the DgnModel table.
    struct Model
    {
        friend struct DgnModels;

    private:
        DgnModelId          m_id;
        DgnClassId          m_classId;
        AuthorityIssuedCode m_code;
        Utf8String          m_description;
        bool                m_inGuiList;

    public:
        Model()
            {
            m_inGuiList = true;
            };

        Model(AuthorityIssuedCode code, DgnClassId classid, DgnModelId id=DgnModelId()) : m_id(id), m_classId(classid), m_code(code)
            {
            m_inGuiList = true;
            }

        Utf8StringR GetDescriptionR() {return m_description;}
        void SetCode(AuthorityIssuedCode code) {m_code = code;}
        void SetDescription(Utf8CP val) {m_description.AssignOrClear(val);}
        void SetInGuiList(bool val)   {m_inGuiList = val;}
        void SetId(DgnModelId id) {m_id = id;}
        void SetClassId(DgnClassId classId) {m_classId = classId;}
        void SetModelType(DgnClassId classId) {m_classId = classId;}

        DgnModelId GetId() const {return m_id;}
        AuthorityIssuedCode const& GetCode() const {return m_code;}
        Utf8CP GetDescription() const {return m_description.c_str();}
        DgnClassId GetClassId() const {return m_classId;}
        bool InGuiList() const {return m_inGuiList;}

    }; // Model

    struct Iterator : BeSQLite::DbTableIterator
    {
    private:
        ModelIterate   m_itType;

    public:
        Iterator(DgnDbCR db, Utf8CP where, ModelIterate itType) : DbTableIterator((BeSQLite::DbCR) db), m_itType(itType) {if (where) m_params.SetWhere(where);}
        struct Entry : DbTableIterator::Entry, std::iterator<std::input_iterator_tag, Entry const>
        {
        private:
            friend struct Iterator;
            Entry(BeSQLite::StatementP sql, bool isValid) : DbTableIterator::Entry(sql,isValid) {}

        public:
            DGNPLATFORM_EXPORT DgnModelId GetModelId() const;
            DGNPLATFORM_EXPORT AuthorityIssuedCode GetCode() const;
            DGNPLATFORM_EXPORT Utf8CP GetCodeValue() const;
            DGNPLATFORM_EXPORT Utf8CP GetCodeNameSpace() const;
            DGNPLATFORM_EXPORT DgnAuthorityId GetCodeAuthorityId() const;
            DGNPLATFORM_EXPORT Utf8CP GetDescription() const;
            DGNPLATFORM_EXPORT DgnClassId GetClassId() const;
            DGNPLATFORM_EXPORT bool InGuiList() const;

            Entry const& operator*() const {return *this;}
        };

        typedef Entry const_iterator;
        typedef Entry iterator;
        void SetIterationType(ModelIterate itType) {m_stmt=0; m_itType = itType;}
        DGNPLATFORM_EXPORT size_t QueryCount() const;
        DGNPLATFORM_EXPORT const_iterator begin() const;
        const_iterator end() const {return Entry(nullptr, false);}
    };

public:
    static AuthorityIssuedCode GetModelCode(Iterator::Entry const& entry); //!< @private
    //! Determine the Id of the first non-dictionary model in this DgnDb.
    DGNPLATFORM_EXPORT DgnModelId QueryFirstModelId() const;

    //! Load a DgnModel from this DgnDb. Loading a model does not cause its elements to be filled. Rather, it creates an
    //! instance of the appropriate model type. If the model is already loaded, a pointer to the existing DgnModel is returned.
    //! @param[in] modelId The Id of the model to load.
    DGNPLATFORM_EXPORT DgnModelPtr GetModel(DgnModelId modelId);

    template<class T> RefCountedPtr<T> Get(DgnModelId id) {return dynamic_cast<T*>(GetModel(id).get());}

    //! Query if the specified model has already been loaded.
    //! @return a pointer to the model if found, or nullptr if the model has not been loaded.
    //! @see GetLoadedModels
    //! @see LoadModelById
    DGNPLATFORM_EXPORT DgnModelPtr FindModel(DgnModelId modelId);

    //! Get the currently loaded DgnModels for this DgnDb
    T_DgnModelMap const& GetLoadedModels() const {return m_models;}

    DGNPLATFORM_EXPORT BentleyStatus QueryModelById(Model* out, DgnModelId id) const;
    DGNPLATFORM_EXPORT BentleyStatus GetModelCode(AuthorityIssuedCode& code, DgnModelId id) const;

    //! Find the ModelId of the model with the specified code.
    //! @return The model's ModelId. Check dgnModelId.IsValid() to see if the DgnModelId was found.
    DGNPLATFORM_EXPORT DgnModelId QueryModelId(AuthorityIssuedCode code) const;

    //! Query for the dependency index of the specified model
    //! @param[out] dependencyIndex  The model's DependencyIndex property value
    //! @param[in] modelId      The model's ID
    //! @return non-zero if the model does not exist
    DGNPLATFORM_EXPORT BentleyStatus QueryModelDependencyIndex(uint64_t& dependencyIndex, DgnModelId modelId);

    //! Make an iterator over the models in this DgnDb.
    Iterator MakeIterator(Utf8CP where=nullptr, ModelIterate itType=ModelIterate::All) const {return Iterator(m_dgndb, where, itType);}
    //@}

    //! Generate a model name that is not currently in use in this file
    //! @param[in]  baseName base model name to start with (optional)
    //! @return unique name that was generated
    DGNPLATFORM_EXPORT Utf8String GetUniqueModelName(Utf8CP baseName);
    //@}

    //! Get a string containing the list of characters that may NOT appear in model names.
    static Utf8CP GetIllegalCharacters() {return "\\/:*?<>|\"\t\n,=&";}

    //! Determine whether the supplied name is a valid model name.
    //! @param[in] name The candidate model name to check
    //! @return true if the model name is valid, false otherwise.
    //! @note Model names may also not start or end with a space.
    static bool IsValidName(Utf8StringCR name) {return DgnDbTable::IsValidName(name, GetIllegalCharacters());}
};


//=======================================================================================
//! Each GeomPart has a row in the DgnGeomParts table
//! @see DgnDb::GeomParts
//! @ingroup ElementGeometryGroup
//=======================================================================================
struct DgnGeomParts : DgnDbTable
{
    friend struct DgnDb;

private:
    explicit DgnGeomParts(DgnDbR db) : DgnDbTable(db) {}
    DgnGeomPartId m_highestGeomPartId; // 0 means not yet valid. Highest DgnGeomPartId (for current briefcaseId)

public:
    DgnGeomPartId MakeNewGeomPartId();

public:
    //! Load a geometry part by ID.
    //! @param[in] geomPartId the ID of the geometry part to load
    DGNPLATFORM_EXPORT DgnGeomPartPtr LoadGeomPart(DgnGeomPartId geomPartId);

    //! Query for a DgnGeomPartId by code.
    DGNPLATFORM_EXPORT DgnGeomPartId QueryGeomPartId(Utf8CP code);

    //! Insert a geometry part into the DgnDb.
    //! @param[in] geomPart geometry part to insert
    //! @return The DgnGeomPartId for the newly inserted part. Will be invalid if part could not be added.
    //! @note This method will update the DgnGeomPartId in geomPart.
    DGNPLATFORM_EXPORT BentleyStatus InsertGeomPart(DgnGeomPartR geomPart);

    //! Update an existing geometry part in the DgnDb.
    //! @param[in] geomPart geometry part. Its ID identifies the existing geom part. Its geometry is written to the DgnDb.
    //! @return non-zero error status if the geom part does not exist or if its ID is invalid
    DGNPLATFORM_EXPORT BentleyStatus UpdateGeomPart(DgnGeomPartR geomPart);

    //! Insert the ElementGeomUsesParts relationship between an element and the geom parts it uses.
    //! @note Most apps will not need to call this directly.
    //! @private
    DGNPLATFORM_EXPORT BentleyStatus InsertElementGeomUsesParts(DgnElementId elementId, DgnGeomPartId geomPartId);

    //! Delete the geometry part associated with the specified ID
    DGNPLATFORM_EXPORT BentleyStatus DeleteGeomPart(DgnGeomPartId);
};

//=======================================================================================
//! @see DgnDb::Fonts
// @bsiclass                                                    Jeff.Marker     03/2015
//=======================================================================================
struct DgnFonts : NonCopyableClass
{
    typedef bmap<DgnFontId,DgnFontPtr> T_FontMap;

    //=======================================================================================
    // @bsiclass                                                    Jeff.Marker     03/2015
    //=======================================================================================
    struct DbFontMapDirect : NonCopyableClass
    {
    private:
        friend DgnFonts;
        DgnFonts& m_dbFonts;

        DbFontMapDirect(DgnFonts& dbFonts) : m_dbFonts(dbFonts) {}

    public:
        struct Iterator : public BeSQLite::DbTableIterator
        {
        private:
            DgnFonts& m_dbFonts;

        public:
            Iterator(DgnFonts& dbFonts) : BeSQLite::DbTableIterator(dbFonts.m_db), m_dbFonts(dbFonts) {}

            struct Entry : public DbTableIterator::Entry, public std::iterator<std::input_iterator_tag,Entry const>
            {
            private:
                friend struct Iterator;
                Entry(BeSQLite::StatementP sql, bool isValid) : DbTableIterator::Entry(sql, isValid) {}

            public:
                DGNPLATFORM_EXPORT DgnFontId GetId() const;
                DGNPLATFORM_EXPORT DgnFontType GetType() const;
                DGNPLATFORM_EXPORT Utf8CP GetName() const;
                Entry const& operator*() const { return *this; }
            };

            typedef Entry const_iterator;
            DGNPLATFORM_EXPORT const_iterator begin() const;
            const_iterator end() const { return Entry(NULL, false); }
            DGNPLATFORM_EXPORT size_t QueryCount() const;
        };

        bool DoesFontTableExist() const { return m_dbFonts.m_db.TableExists(m_dbFonts.m_tableName.c_str()); }
        DGNPLATFORM_EXPORT BentleyStatus CreateFontTable();
        DGNPLATFORM_EXPORT DgnFontPtr QueryById(DgnFontId) const;
        DGNPLATFORM_EXPORT DgnFontPtr QueryByTypeAndName(DgnFontType, Utf8CP) const;
        DGNPLATFORM_EXPORT DgnFontId QueryIdByTypeAndName(DgnFontType, Utf8CP) const;
        DGNPLATFORM_EXPORT bool ExistsById(DgnFontId) const;
        DGNPLATFORM_EXPORT bool ExistsByTypeAndName(DgnFontType, Utf8CP) const;
        DGNPLATFORM_EXPORT BentleyStatus Insert(DgnFontCR, DgnFontId&);
        DGNPLATFORM_EXPORT BentleyStatus Update(DgnFontCR, DgnFontId);
        DGNPLATFORM_EXPORT BentleyStatus Delete(DgnFontId);
        Iterator MakeIterator() const { return Iterator(m_dbFonts); }
    };

    //=======================================================================================
    // @bsiclass                                                    Jeff.Marker     03/2015
    //=======================================================================================
    struct DbFaceDataDirect : NonCopyableClass
    {
        struct FaceKey
        {
            DGNPLATFORM_EXPORT static const Utf8CP FACE_NAME_Regular;
            DGNPLATFORM_EXPORT static const Utf8CP FACE_NAME_Bold;
            DGNPLATFORM_EXPORT static const Utf8CP FACE_NAME_Italic;
            DGNPLATFORM_EXPORT static const Utf8CP FACE_NAME_BoldItalic;

            DgnFontType m_type;
            Utf8String m_familyName;
            Utf8String m_faceName;

            FaceKey() : m_type((DgnFontType)0) {}
            FaceKey(DgnFontType type, Utf8CP familyName, Utf8CP faceName) : m_type(type), m_familyName(familyName), m_faceName(faceName) {}
            bool Equals(FaceKey const& rhs) const { return ((rhs.m_type == m_type) && m_familyName.EqualsI(rhs.m_familyName) && m_faceName.EqualsI(rhs.m_faceName)); }
        };

        typedef uint64_t DataId;
        typedef FaceKey const& FaceKeyCR;
        typedef uint32_t FaceSubId;
        typedef bmap<FaceSubId, FaceKey> T_FaceMap;
        typedef T_FaceMap const& T_FaceMapCR;

        struct Iterator : public BeSQLite::DbTableIterator
        {
        private:
            DgnFonts& m_dbFonts;

        public:
            Iterator(DgnFonts& dbFonts) : BeSQLite::DbTableIterator(dbFonts.m_db), m_dbFonts(dbFonts) {}

            struct Entry : public DbTableIterator::Entry, public std::iterator<std::input_iterator_tag,Entry const>
            {
            private:
                friend struct Iterator;
                Entry(BeSQLite::StatementP sql, bool isValid) : DbTableIterator::Entry(sql, isValid) {}

            public:
                DGNPLATFORM_EXPORT uint64_t GetId() const;
                DGNPLATFORM_EXPORT T_FaceMap GenerateFaceMap() const;
                Entry const& operator*() const { return *this; }
            };

            typedef Entry const_iterator;
            DGNPLATFORM_EXPORT const_iterator begin() const;
            const_iterator end() const { return Entry(NULL, false); }
            DGNPLATFORM_EXPORT size_t QueryCount() const;
        };

    private:
        friend DgnFonts;
        DgnFonts& m_dbFonts;

        DbFaceDataDirect(DgnFonts& dbFonts) : m_dbFonts(dbFonts) {}

    public:
        DGNPLATFORM_EXPORT BentleyStatus QueryById(bvector<Byte>&, DataId);
        DGNPLATFORM_EXPORT BentleyStatus QueryByFace(bvector<Byte>&, FaceSubId&, FaceKeyCR);
        DGNPLATFORM_EXPORT bool Exists(FaceKeyCR);
        DGNPLATFORM_EXPORT BentleyStatus Insert(Byte const*, size_t dataSize, T_FaceMapCR);
        DGNPLATFORM_EXPORT BentleyStatus Delete(FaceKeyCR);
        Iterator MakeIterator() const { return Iterator(m_dbFonts); }
    };

private:
    DbFontMapDirect m_dbFontMap;
    DbFaceDataDirect m_dbFaceData;
    BeSQLite::DbR m_db;
    Utf8String m_tableName;
    bool m_isFontMapLoaded;
    T_FontMap m_fontMap;

public:
    DgnFonts(BeSQLite::DbR db, Utf8CP tableName) : m_dbFontMap(*this), m_dbFaceData(*this), m_db(db), m_tableName(tableName), m_isFontMapLoaded(false) {}

    DbFontMapDirect& DbFontMap() { return m_dbFontMap; }
    DbFaceDataDirect& DbFaceData() { return m_dbFaceData; }
    void Invalidate() { m_isFontMapLoaded = false; m_fontMap.clear(); }
    void Update();
    DGNPLATFORM_EXPORT DgnFontCP FindFontById(DgnFontId) const;
    DGNPLATFORM_EXPORT DgnFontCP FindFontByTypeAndName(DgnFontType, Utf8CP) const;
    DGNPLATFORM_EXPORT DgnFontId FindId(DgnFontCR) const;
    DGNPLATFORM_EXPORT DgnFontId AcquireId(DgnFontCR);
};

//=======================================================================================
//! A DgnElement within a DgnDb can be identified by a "code" which is unique among all
//! elements in the DgnDb. The meaning of the code is determined by the "authority" by which
//! the code was assigned. Therefore the code includes the ID of the authority.
//! DgnAuthorities holds all such authorities associated with a DgnDb. The name of an authority
//! must be unique. An optional URI can be provided to specify how to contact the authority.
//! @see DgnDb::Authorities
//=======================================================================================
struct DgnAuthorities : DgnDbTable
{
private:
    friend struct DgnDb;
    explicit DgnAuthorities(DgnDbR db) : DgnDbTable(db) {}

    typedef bvector<DgnAuthorityPtr> LoadedAuthorities;

    LoadedAuthorities   m_loadedAuthorities;
    BeSQLite::BeDbMutex m_mutex;

    DgnAuthorityPtr LoadAuthority(DgnAuthorityId authorityId, DgnDbStatus* status = nullptr);
public:

    //! Look up the ID of the authority with the specified name.
    DGNPLATFORM_EXPORT DgnAuthorityId QueryAuthorityId(Utf8CP name) const;

    //! Look up an authority by ID. The authority will be loaded from the database if necessary.
    //! @param[in] authorityId The ID of the authority to load
    //! @returns The DgnAuthority with the specified ID, or nullptr if the authority could not be loaded
    DGNPLATFORM_EXPORT DgnAuthorityCPtr GetAuthority(DgnAuthorityId authorityId);

    //! Look up an authority by name. The authority will be loaded from the database if necessary.
    //! @param[in] name The name of the authority to load
    //! @returns The DgnAuthority with the specified name, or nullptr if the authority could not be loaded
    DGNPLATFORM_EXPORT DgnAuthorityCPtr GetAuthority(Utf8CP name);

    //! Look up an authority of a particular type by ID. The authority will be loaded from the database if necessary.
    //! @param[in] authorityId The ID of the authority to load
    //! @returns The DgnAuthority with the specified ID, or nullptr if the authority could not be loaded or is not of the desired type.
    template<typename T> RefCountedCPtr<T> Get(DgnAuthorityId authorityId) { return dynamic_cast<T const*>(GetAuthority(authorityId).get()); }

    //! Look up an authority of a particular type by name. The authority will be loaded from the database if necessary.
    //! @param[in] name The name of the authority to load
    //! @returns The DgnAuthority with the specified name, or nullptr if the authority could not be loaded or is not of the desired type.
    template<typename T> RefCountedCPtr<T> Get(Utf8CP name) { return dynamic_cast<T const*>(GetAuthority(name).get()); }
    //! Add a new Authority to the table.
    //! @param[in]  authority The new entry to add.
    //! @return The result of the insert operation.
    //! @remarks If successful, this method will assign a valid DgnAuthorityId to the supplied authority
    DGNPLATFORM_EXPORT DgnDbStatus Insert(DgnAuthorityR authority);
};

//=======================================================================================
//! @private
//=======================================================================================
struct DgnScriptLibrary : DgnDbTable
{
public:
    DgnScriptLibrary(DgnDbR db) : DgnDbTable(db) {}

    //! Register the specified script in the DgnDb's script library.
    //! @param sName    The name to assign to the script in the library
    //! @param sText    The content of the script program
    //! @param updateExisting If true, programs already registered are updated from soruce found in \a jsDir
    //! @see QueryScript
    DGNPLATFORM_EXPORT DgnDbStatus RegisterScript(Utf8CP sName, Utf8CP sText, DgnScriptType stype, bool updateExisting);

    //! Look up an imported script program by the specified name.
    //! @param[out] sText           The text of the script that was found in the library
    //! @param[out] stypeFound      The type of script actually found in the library
    //! @param[in] sName            Identifies the script in the library
    //! @param[in] stypePreferred   The type of script that the caller prefers, if there are multiple kinds stored for the specified name.
    //! @see RegisterScript
    DGNPLATFORM_EXPORT DgnDbStatus QueryScript(Utf8StringR sText, DgnScriptType& stypeFound, Utf8CP sName, DgnScriptType stypePreferred);

    //! Utility function to read the text of the specified file
    //! @param contents[out]    The content of the file
    //! @param fileName[in]     The name of the file to read
    //! @return non-zero error status if the file could not be found
    DGNPLATFORM_EXPORT static DgnDbStatus ReadText(Utf8StringR contents, BeFileNameCR fileName);
};

//=======================================================================================
//! @see DgnDb::Units
// @bsiclass                                                    Keith.Bentley   09/13
//=======================================================================================
struct DgnUnits : NonCopyableClass
{
private:
    friend struct DgnDb;
    DgnDbR          m_dgndb;
    double          m_azimuth;
    AxisAlignedBox3d m_extent;
    DPoint3d        m_globalOrigin;      //!< in meters
    mutable bool    m_hasCheckedForGCS;
    mutable DgnGCS* m_gcs;
    mutable IGeoCoordinateServicesP m_geoServices;

    DgnUnits(DgnDbR db);
    void LoadProjectExtents();

public:
    DGNPLATFORM_EXPORT void Save();
    DGNPLATFORM_EXPORT DgnDbStatus Load();

    DgnDbR GetDgnDb() const {return m_dgndb;}

    void SetGlobalOrigin(DPoint3dCR origin) {m_globalOrigin=origin;}
    DPoint3dCR GetGlobalOrigin() const {return m_globalOrigin;}

    DGNPLATFORM_EXPORT BeSQLite::DbResult SaveProjectExtents(AxisAlignedBox3dCR newExtents);

    //! (Re-)compute the project extents by looking at the range tree.
    DGNPLATFORM_EXPORT AxisAlignedBox3d ComputeProjectExtents();

    //! Get the union of the range (axis-aligned bounding box) of all physical elements in this DgnDb
    DGNPLATFORM_EXPORT AxisAlignedBox3d GetProjectExtents();

    //! Convert a GeoPoint to an XYZ point
    //! @param[out] outXyz The output XYZ point
    //! @param[in] inLatLong The input GeoPoint
    //! @return non-zero error status if the point cannot be converted or if this DgnDb is not geo-located
    DGNPLATFORM_EXPORT BentleyStatus XyzFromLatLong(DPoint3dR outXyz, GeoPointCR inLatLong) const;

    //! Convert a an XYZ point to a GeoPoint
    //! @param[out] outLatLong  The output GeoPoint
    //! @param[in] inXyz The input XYZ point
    //! @return non-zero error status if the point cannot be converted or if this DgnDb is not geo-located
    DGNPLATFORM_EXPORT BentleyStatus LatLongFromXyz(GeoPointR outLatLong, DPoint3dCR inXyz) const;

    //! Query the GCS of this DgnDb, if any.
    //! @return this DgnDb's GCS or nullptr if this DgnDb is not geo-located
    DGNPLATFORM_EXPORT DgnGCS* GetDgnGCS() const;

    //! Gets the azimuth angle (true north offset) of the global coordinate system of this DgnDb <em>if it has one</em>.
    double GetAzimuth() const {return m_azimuth;}

    //! Set the azimuth of the global coordinate system of this DgnDb.
    void SetAzimuth(double azimuth) {m_azimuth = azimuth;}

    static double const OneMeter() {return 1.;}
    static double const OneKilometer() {return 1000. * OneMeter();}
    static double const OneMillimeter() {return OneMeter() / 1000.;}
};

//=======================================================================================
//! @see DgnDb::Styles
// @bsiclass
//=======================================================================================
struct DgnStyles : DgnDbTable
{
private:
    friend struct DgnDb;

    struct DgnLineStyles* m_lineStyles;

    explicit DgnStyles(DgnDbR);
    ~DgnStyles();

public:
    //! Provides accessors for line styles.
    DGNPLATFORM_EXPORT struct DgnLineStyles& LineStyles();
};

//=======================================================================================
// Links are shared resources, referenced by elements. 
//! @see DgnDb::Links
// @bsiclass
//=======================================================================================
struct DgnLinks : public DgnDbTable
{
private:
    DEFINE_T_SUPER(DgnDbTable);
    friend struct DgnDb;

    DgnLinks(DgnDbR db) : T_Super(db) {}

public:
    //=======================================================================================
    // @bsiclass
    //=======================================================================================
    struct Iterator : public BeSQLite::DbTableIterator
    {
    private:
        DEFINE_T_SUPER(BeSQLite::DbTableIterator);

    public:
        Iterator(DgnDbCR db) : T_Super((BeSQLite::DbCR)db) {}

        //=======================================================================================
        // @bsiclass
        //=======================================================================================
        struct Entry : public DbTableIterator::Entry, public std::iterator < std::input_iterator_tag, Entry const >
        {
        private:
            DEFINE_T_SUPER(DbTableIterator::Entry);
            friend struct Iterator;

            Entry(BeSQLite::StatementP sql, bool isValid) : T_Super(sql, isValid) {}

        public:
            DGNPLATFORM_EXPORT DgnLinkId GetId() const;
            DGNPLATFORM_EXPORT DgnLinkType GetType() const;
            DGNPLATFORM_EXPORT Utf8CP GetDisplayLabel() const;
            Entry const& operator*() const { return *this; }
        };

        typedef Entry const_iterator;
        typedef Entry iterator;
        DGNPLATFORM_EXPORT const_iterator begin() const;
        const_iterator end() const { return Entry(nullptr, false); }
        DGNPLATFORM_EXPORT size_t QueryCount() const;
    }; // Iterator

    //=======================================================================================
    // @bsiclass
    //=======================================================================================
    struct OnElementIterator : public BeSQLite::DbTableIterator
    {
    private:
        DEFINE_T_SUPER(BeSQLite::DbTableIterator);

        DgnElementKey m_elementKey;

    public:
        OnElementIterator(DgnDbCR db, DgnElementKey elementKey) : T_Super((BeSQLite::DbCR)db), m_elementKey(elementKey) {}

        //=======================================================================================
        // @bsiclass
        //=======================================================================================
        struct Entry : DbTableIterator::Entry, std::iterator < std::input_iterator_tag, Entry const >
        {
        private:
            DEFINE_T_SUPER(DbTableIterator::Entry);
            friend struct OnElementIterator;

            Entry(BeSQLite::StatementP sql, bool isValid) : T_Super(sql, isValid) {}

        public:
            DGNPLATFORM_EXPORT DgnLinkId GetId() const;
            DGNPLATFORM_EXPORT DgnLinkType GetType() const;
            DGNPLATFORM_EXPORT Utf8CP GetDisplayLabel() const;
            Entry const& operator*() const { return *this; }

        };

        typedef Entry const_iterator;
        typedef Entry iterator;
        DGNPLATFORM_EXPORT const_iterator begin() const;
        const_iterator end() const { return Entry(nullptr, false); }
        DGNPLATFORM_EXPORT size_t QueryCount() const;
    }; // OnElementIterator

    //=======================================================================================
    // @bsiclass
    //=======================================================================================
    struct ReferencesLinkIterator : public BeSQLite::DbTableIterator
    {
    private:
        DEFINE_T_SUPER(BeSQLite::DbTableIterator);

        DgnLinkId m_linkId;

    public:
        ReferencesLinkIterator(DgnDbCR db, DgnLinkId linkId) : T_Super((BeSQLite::DbCR)db), m_linkId(linkId) {}

        //=======================================================================================
        // @bsiclass
        //=======================================================================================
        struct Entry : DbTableIterator::Entry, std::iterator < std::input_iterator_tag, Entry const >
        {
        private:
            DEFINE_T_SUPER(DbTableIterator::Entry);
            friend struct OnElementIterator;

            Entry(BeSQLite::StatementP sql, bool isValid) : T_Super(sql, isValid) {}

        public:
            DGNPLATFORM_EXPORT DgnElementKey GetKey() const;
            Entry const& operator*() const { return *this; }

        }; // Entry

        typedef Entry const_iterator;
        typedef Entry iterator;
        DGNPLATFORM_EXPORT const_iterator begin() const;
        const_iterator end() const { return Entry(nullptr, false); }
        DGNPLATFORM_EXPORT size_t QueryCount() const;
    }; // ReferencesLinkIterator

    DGNPLATFORM_EXPORT DgnLinkPtr QueryById(DgnLinkId) const;
    Iterator MakeIterator() const { return Iterator(m_dgndb); }
    OnElementIterator MakeOnElementIterator(DgnElementKey elementKey) const { return OnElementIterator(m_dgndb, elementKey); }
    ReferencesLinkIterator MakeReferencesLinkIterator(DgnLinkId linkId) const { return ReferencesLinkIterator(m_dgndb, linkId); }
    DGNPLATFORM_EXPORT BentleyStatus Update(DgnLinkCR);

    DGNPLATFORM_EXPORT BentleyStatus InsertOnElement(DgnElementKey, DgnLinkR);
    DGNPLATFORM_EXPORT BentleyStatus InsertOnElement(DgnElementKey, DgnLinkId);
    DGNPLATFORM_EXPORT BentleyStatus DeleteFromElement(DgnElementKey, DgnLinkId);
    DGNPLATFORM_EXPORT void PurgeUnused();
};

<<<<<<< HEAD
END_BENTLEY_DGN_NAMESPACE

=======
//=======================================================================================
//! Every DgnDb has a table for storing searchable text for use with SQLite's
//! FTS5 full text search features. Each search term is qualified by a "text type" and associated
//! with an ID into some other table from which the search term originated. The meaning of the
//! ID field can be interpreted according to the text type. Applications can
//! populate this table with search terms to enable efficient, database-wide full text search.
//! Such queries may be optionally constrained to one or more text types.
//! In general, an application should limit its queries to those text types which it either
//! created or understands the meaning of.
//! @see DgnDb::SearchableText
// @bsiclass                                                    Paul.Connelly   10/15
//=======================================================================================
struct DgnSearchableText : DgnDbTable
{
private:
    friend struct DgnDb;

    DgnSearchableText(DgnDbR db) : DgnDbTable(db) { }

    static BeSQLite::DbResult CreateTable(DgnDb& db);
public:
    //! Identifies a record in the searchable text table
    struct Key
    {
    private:
        Utf8String m_type;
        BeSQLite::BeInt64Id m_id;
    public:
        //! Constructor.
        //! @param[in]      textType Specifies the type of text. May not be empty.
        //! @param[in]      id       The ID of the associated object. Must be valid.
        Key(Utf8StringCR textType, BeSQLite::BeInt64Id id) : m_type(textType), m_id(id) { m_type.Trim(); }

        //! Default constructor producing an invalid Key.
        Key() { }

        Utf8StringCR GetTextType() const { return m_type; } //!< The search text type
        BeSQLite::BeInt64Id GetId() const { return m_id; } //!< The ID of the object associated with this record
        bool IsValid() const { return !m_type.empty() && m_id.IsValid(); } //!< Determine whether this is a valid Key
    };

    //! A record in the searchable text table
    struct Record
    {
    private:
        Key m_key;
        Utf8String  m_text;
    public:
        //! Constructor
        //! @param[in]      textType Identifies both the meaning of the ID and the "type" of the text. May not be empty.
        //! @param[in]      id       The ID of the object associated with this text. Must be valid.
        //! @param[in]      text     The searchable text. May not be empty.
        //! @remarks The combination of text type and ID must be unique within the searchable text table
        Record(Utf8StringCR textType, BeSQLite::BeInt64Id id, Utf8StringCR text) : Record(Key(textType, id), text) { }

        //! Constructor
        //! @param[in]      key  Uniquely identifies this record within the table. Must be valid.
        //! @param[in]      text The searchable text. May not be empty.
        Record(Key const& key, Utf8StringCR text) : m_key(key), m_text(text) { m_text.Trim(); }

        //! Default constructor. Produces an invalid record.
        Record() { }

        Utf8StringCR GetTextType() const { return m_key.GetTextType(); } //!< The search text type
        BeSQLite::BeInt64Id GetId() const { return m_key.GetId(); } //!< The ID of the object associated with the text
        Utf8StringCR GetText() const { return m_text; } //!< The searchable text
        Key const& GetKey() const { return m_key; } //!< The record key
        bool IsValid() const { return m_key.IsValid() && !m_text.empty(); } //!< Determine if this is a valid record
    };

    //! A list of text types by which to filter full-text search queries
    typedef bvector<Utf8String> TextTypes;

    //! Specifies a query on the searchable text table, optionally filtered by one or more text types.
    struct Query
    {
    private:
        TextTypes  m_types;
        Utf8String m_matchExpression;

        friend struct DgnSearchableText;
        Utf8String ToWhereClause() const;
    public:
        //! Constructor
        //! @param[in]      matchExpression An expression conforming to sqlite's MATCH syntax indicating the text for which to search
        //! @param[in]      textType        If supplied, only text of the specified type will be included in the query
        //! @remarks The matchExpression will be single-quoted and concatenated with a query to produce a where clause like WHERE searchable_text MATCH 'matchExpression'.
        //! @remarks The caller is responsible for ensuring that search phrases within the expression are properly double-quoted and that the expression conforms to sqlite's MATCH syntax.
        DGNPLATFORM_EXPORT explicit Query(Utf8StringCR matchExpression, Utf8CP textType=nullptr);

        //! Add a text type by which to filter. The query will only include text belonging to the specified types.
        //! @param[in]      textType The type by which to filter.
        DGNPLATFORM_EXPORT void AddTextType(Utf8CP textType);
    };

    //! An iterator over the results of a full text search query
    struct Iterator : BeSQLite::DbTableIterator
    {
    private:
        friend struct DgnSearchableText;

        Iterator(DgnDb& db, Query const& query) : DbTableIterator((BeSQLite::DbCR)db), m_query(query) { }

        Query m_query;
    public:
        //! An entry in a full text search results iterator
        struct Entry : DbTableIterator::Entry, std::iterator<std::input_iterator_tag, Entry const>
        {
        private:
            friend struct Iterator;
            Entry(BeSQLite::StatementP sql, bool isValid) : DbTableIterator::Entry(sql, isValid) { }
        public:
            DGNPLATFORM_EXPORT Utf8CP GetTextType() const; //!< The type of text
            DGNPLATFORM_EXPORT BeSQLite::BeInt64Id GetId() const; //!< The ID of the associated object
            DGNPLATFORM_EXPORT Utf8CP GetText() const; //!< The search text

            Key GetKey() const { return Key(GetTextType(), GetId()); } //!< The unique Key identifying this entry
            Record GetRecord() const { return Record(GetTextType(), GetId(), GetText()); } //!< A record representing this entry
            Entry const& operator*() const { return *this; } //!< Dereference this entry
        };

        typedef Entry const_iterator;
        typedef Entry iterator;
        DGNPLATFORM_EXPORT Entry begin() const; //!< An iterator to the first entry in the results
        Entry end() const { return Entry(nullptr, false); } //!< An iterator beyond the last entry in the results
    };

    //! Query the number of records which match a full text search query
    //! @param[in]      query The searchable text query
    //! @return The number of records which match the query.
    DGNPLATFORM_EXPORT size_t QueryCount(Query const& query) const;

    //! Query the records which match a full text search query
    //! @param[in]      query The searchable text query
    //! @return An iterator over the matching records.
    DGNPLATFORM_EXPORT Iterator QueryRecords(Query const& query) const;

    //! Query the record with the specified text type and ID.
    //! @param[in]      key The unique key identifying the record
    //! @return The corresponding record, or an invalid record if no such record exists.
    DGNPLATFORM_EXPORT Record QueryRecord(Key const& key) const;

    //! Query the types of text present in the searchable text table
    //! @return The list of available text types
    DGNPLATFORM_EXPORT TextTypes QueryTextTypes() const;

    //! Insert a new record into the searchable text table
    //! @param[in]      record The record to insert
    //! @return Success if the new record was inserted, or else an error code.
    DGNPLATFORM_EXPORT BeSQLite::DbResult Insert(Record const& record);

    //! Update an existing record in the searchable text table
    //! @param[in]      record      The modified record
    //! @param[in]      originalKey If non-null, identifies the existing record.
    //! @return Success if the record was updated, or else an error code.
    //! @remarks If originalKey is not supplied, the key is assumed to remain unchanged. Otherwise, the record will be looked up by original key, allowing the text type and/or ID to be updated.
    DGNPLATFORM_EXPORT BeSQLite::DbResult Update(Record const& record, Key const* originalKey=nullptr);

    //! Removes all data from the searchable text table
    //! @return Success if the table was cleared, or an error code.
    DGNPLATFORM_EXPORT BeSQLite::DbResult DropAll();

    //! Drops all records of the specified text type
    //! @param[in]      textType The text type to drop
    //! @return Success if the associated records were dropped, or an error code.
    DGNPLATFORM_EXPORT BeSQLite::DbResult DropTextType(Utf8CP textType);

    //! Drop a single record from the searchable text table
    //! @param[in]      key The key identifying the record to drop.
    //! @return Success if the record was dropped, or an error code.
    DGNPLATFORM_EXPORT BeSQLite::DbResult DropRecord(Key const& key);
//__PUBLISH_SECTION_END__
    static bool IsUntrackedFts5Table(Utf8CP tableName);
//__PUBLISH_SECTION_START__
};

END_BENTLEY_DGNPLATFORM_NAMESPACE

>>>>>>> 1f313da2
<|MERGE_RESOLUTION|>--- conflicted
+++ resolved
@@ -1,1170 +1,1164 @@
-/*--------------------------------------------------------------------------------------+
-|
-|     $Source: PublicAPI/DgnPlatform/DgnCore/DgnDbTables.h $
-|
-|  $Copyright: (c) 2015 Bentley Systems, Incorporated. All rights reserved. $
-|
-+--------------------------------------------------------------------------------------*/
-#pragma once
-//__PUBLISH_SECTION_START__
-
-#define DGN_ECSCHEMA_NAME "dgn"
-#define DGN_TABLE_PREFIX  DGN_ECSCHEMA_NAME "_"
-#define DGN_SCHEMA(name)  DGN_ECSCHEMA_NAME "." name
-#define DGN_TABLE(name)   DGN_TABLE_PREFIX name
-
-//-----------------------------------------------------------------------------------------
-// ECClass names (combine with DGN_SCHEMA macro for use in ECSql)
-//-----------------------------------------------------------------------------------------
-#define DGN_CLASSNAME_AnnotationFrameStyle  "AnnotationFrameStyle"
-#define DGN_CLASSNAME_AnnotationLeaderStyle "AnnotationLeaderStyle"
-#define DGN_CLASSNAME_AnnotationTextStyle   "AnnotationTextStyle"
-#define DGN_CLASSNAME_Authority             "Authority"
-#define DGN_CLASSNAME_TrueColor             "TrueColor"
-#ifdef WIP_COMPONENT_MODEL // *** Pending redesign
-#define DGN_CLASSNAME_ComponentModel        "ComponentModel"
-#define DGN_CLASSNAME_ComponentSolution     "ComponentSolution"
-#endif
-#define DGN_CLASSNAME_DictionaryElement     "DictionaryElement"
-#define DGN_CLASSNAME_DictionaryModel       "DictionaryModel"
-#define DGN_CLASSNAME_DrawingElement        "DrawingElement"
-#define DGN_CLASSNAME_DrawingModel          "DrawingModel"
-#define DGN_CLASSNAME_Element               "Element"
-#define DGN_CLASSNAME_ElementAspect         "ElementAspect"
-#define DGN_CLASSNAME_ElementDescription    "ElementDescription"
-#define DGN_CLASSNAME_ElementExternalKey    "ElementExternalKey"
-#define DGN_CLASSNAME_ElementGeom           "ElementGeom"
-#define DGN_CLASSNAME_ElementGroup          "ElementGroup"
-#define DGN_CLASSNAME_ElementItem           "ElementItem"
-#define DGN_CLASSNAME_ElementMultiAspect    "ElementMultiAspect"
-#define DGN_CLASSNAME_ElementName           "ElementName"
-#define DGN_CLASSNAME_GeomPart              "GeomPart"
-#define DGN_CLASSNAME_Link                  "Link"
-#define DGN_CLASSNAME_LocalAuthority        "LocalAuthority"
-#define DGN_CLASSNAME_Model                 "Model"
-#define DGN_CLASSNAME_Model2d               "Model2d"
-#define DGN_CLASSNAME_NamespaceAuthority    "NamespaceAuthority"
-#define DGN_CLASSNAME_PhysicalElement       "PhysicalElement"
-#define DGN_CLASSNAME_PhysicalModel         "PhysicalModel"
-#define DGN_CLASSNAME_PhysicalView          "PhysicalView"
-#define DGN_CLASSNAME_PlanarPhysicalModel   "PlanarPhysicalModel"
-#define DGN_CLASSNAME_ResourceModel         "ResourceModel"
-#define DGN_CLASSNAME_SectionDrawingModel   "SectionDrawingModel"
-#define DGN_CLASSNAME_SheetModel            "SheetModel"
-#define DGN_CLASSNAME_Style                 "Style"
-#define DGN_CLASSNAME_TextAnnotationSeed    "TextAnnotationSeed"
-#define DGN_CLASSNAME_Texture               "Texture"
-#define DGN_CLASSNAME_View                  "View"
-#define DGN_CLASSNAME_CameraView            "CameraView"
-
-//-----------------------------------------------------------------------------------------
-// DgnDb table names
-//-----------------------------------------------------------------------------------------
-#define DGN_TABLE_Domain   DGN_TABLE("Domain")
-#define DGN_TABLE_Font     DGN_TABLE("Font")
-#define DGN_TABLE_Handler  DGN_TABLE("Handler")
-#define DGN_TABLE_Txns     DGN_TABLE("Txns")
-#define DGN_VTABLE_RTree3d DGN_TABLE("RTree3d")
-
-//-----------------------------------------------------------------------------------------
-// ECRelationshipClass names (combine with DGN_SCHEMA macro for use in ECSql)
-//-----------------------------------------------------------------------------------------
-#define DGN_RELNAME_ElementDrivesElement        "ElementDrivesElement"
-#define DGN_RELNAME_ElementGeomUsesParts        "ElementGeomUsesParts"
-#define DGN_RELNAME_ElementGroupHasMembers      "ElementGroupHasMembers"
-#define DGN_RELNAME_ElementHasLinks             "ElementHasLinks"
-#define DGN_RELNAME_ElementOwnsItem             "ElementOwnsItem"
-#define DGN_RELNAME_ElementUsesStyles           "ElementUsesStyles"
-#define DGN_RELNAME_ModelDrivesModel            "ModelDrivesModel"
-
-#include <DgnPlatform/DgnProperties.h>
-#include "UnitDefinition.h"
-#include "DgnLink.h"
-#include "DgnFont.h"
-#include "DgnCoreEvent.h"
-#include <Bentley/HeapZone.h>
-
-BEGIN_BENTLEY_DGN_NAMESPACE
-
-namespace dgn_ElementHandler {struct Physical;};
-namespace dgn_TxnTable {struct Element; struct Model;};
-
-struct DgnImportContext;
-
-//=======================================================================================
-//! A Code is an identifier associated with some object in a DgnDb and issued by a
-//! DgnAuthority according to some scheme. The meaning of a Code is determined by the
-//! issuing authority. The issuing authority determines
-//! how (or if) an object's code is transformed when the object is cloned.
-//!
-//! The Code is stored as a three-part identifier: DgnAuthorityId, namespace, and value.
-//! The combination of the three must be unique within all objects of a given type
-//! (e.g., Elements, Models) within a DgnDb. 
-//!
-//! The authority ID must be non-null and identify a valid authority.
-//! The namespace may not be null, but may be a blank string.
-//! The value may be null if and only if the namespace is blank, signifying that the authority
-//! assigns no special meaning to the object's code.
-//! The value may not be an empty string.
-//!
-//! To obtain a Code, talk to the relevant DgnAuthority.
-// @bsiclass                                                     Paul.Connelly  09/15
-//=======================================================================================
-struct AuthorityIssuedCode
-{
-private:
-    DgnAuthorityId  m_authority;
-    Utf8String      m_value;
-    Utf8String      m_nameSpace;
-
-    friend struct DgnAuthority;
-    friend struct DgnElements;
-    friend struct DgnModel;
-    friend struct DgnModels;
-    friend struct SystemAuthority;
-
-    AuthorityIssuedCode(DgnAuthorityId authorityId, Utf8StringCR value, Utf8StringCR nameSpace) : m_authority(authorityId), m_value(value), m_nameSpace(nameSpace) { }
-public:
-    //! Constructs an empty, invalid code
-    AuthorityIssuedCode() { }
-
-    //! Determine whether this Code is valid. A valid code has a valid authority ID and either:
-    //!     - An empty namespace and value; or
-    //!     - A non-empty value
-    bool IsValid() const {return m_authority.IsValid() && (IsEmpty() || !m_value.empty());}
-    //! Determine if this code is valid but not otherwise meaningful (and therefore not necessarily unique)
-    bool IsEmpty() const {return m_authority.IsValid() && m_nameSpace.empty() && m_value.empty();}
-    //! Determine if two Codes are equivalent
-    bool operator==(AuthorityIssuedCode const& other) const {return m_authority==other.m_authority && m_value==other.m_value && m_nameSpace==other.m_nameSpace;}
-
-    //! Get the value for this Code
-    Utf8StringCR GetValue() const {return m_value;}
-    Utf8CP GetValueCP() const {return !m_value.empty() ? m_value.c_str() : nullptr;}
-    //! Get the namespace for this Code
-    Utf8StringCR GetNameSpace() const {return m_nameSpace;}
-    //! Get the DgnAuthorityId of the DgnAuthority that issued this Code.
-    DgnAuthorityId GetAuthority() const {return m_authority;}
-    void RelocateToDestinationDb(DgnImportContext&);
-};
-
-//=======================================================================================
-//! A base class for api's that access a table in a DgnDb
-//=======================================================================================
-struct DgnDbTable : NonCopyableClass
-{
-protected:
-    friend struct DgnDb;
-    DgnDbR m_dgndb;
-    explicit DgnDbTable(DgnDbR db) : m_dgndb(db) {}
-
-public:
-    DgnDbR GetDgnDb() const {return m_dgndb;}
-
-    //! Determine whether the supplied name contains any of the invalid characters.
-    //! @param[in] name the name to check
-    //! @param[in] invalidChars the list of character that may NOT appear in name.
-    //! @note names may also not start or end with a space.
-    DGNPLATFORM_EXPORT static bool IsValidName(Utf8StringCR name, Utf8CP invalidChars);
-
-    //! Replace any instances of the invalid characters in the supplied name with a replacement character.
-    //! @param[in] name the name to validate
-    //! @param[in] invalidChars the list of invalid characters. All instances of these characters are replaced.
-    //! @param[in] replacement the character to substitute for any invalid characters in name.
-    DGNPLATFORM_EXPORT static void ReplaceInvalidCharacters(Utf8StringR name, Utf8CP invalidChars, Utf8Char replacement);
-};
-
-//=======================================================================================
-//! The types of views that can exist in a DgnDb.
-//! @ingroup DgnViewGroup
-//=======================================================================================
-enum class DgnViewType
-{
-    None     = 0,           //!< do not return any views
-    Physical = 1<<0,        //!< a view of physical (3d) models
-    Drawing  = 1<<1,        //!< a view of a single drawing (2d) model
-    Sheet    = 1<<2,        //!< a view of a sheet.
-    Component = 1<<4,       //!< a view of a single component model
-    TwoD   = (Drawing | Sheet),
-    All    = (Physical | Drawing | Sheet | Component),
-};
-
-//=======================================================================================
-//! The source for the creation a DgnView.
-//! @ingroup DgnViewGroup
-//=======================================================================================
-enum class DgnViewSource
-{
-    User      = 1<<0,      //!< created by a user
-    Generated = 1<<1,      //!< automatically generated by a program, may be relevant to user
-    Private   = 1<<2,      //!< used internally and should not be presented to user
-};
-
-//=======================================================================================
-//! Each View has an entry in the View table.
-//! @see DgnDb::Views
-//! @ingroup DgnViewGroup
-//=======================================================================================
-struct DgnViews : DgnDbTable
-{
-private:
-    friend struct DgnDb;
-    explicit DgnViews(DgnDbR db) : DgnDbTable(db){}
-
-public:
-    //! An object that holds the values for a View in the DgnViews.
-    struct View
-    {
-    private:
-        friend struct DgnViews;
-        DgnViewId          m_viewId;
-        DgnClassId         m_classId;
-        DgnViewType        m_viewType;
-        DgnViewSource      m_viewSource;
-        DgnModelId         m_baseModelId;
-        Utf8String         m_name;
-        Utf8String         m_description;
-
-    public:
-        View() {m_viewType=DgnViewType::Physical;}
-        View(DgnViewType viewType, DgnClassId classId, DgnModelId baseId, Utf8CP name, Utf8CP descr=0, DgnViewSource source=DgnViewSource::User,DgnViewId id=DgnViewId()) : m_viewId(id), m_baseModelId(baseId),
-                    m_viewType(viewType), m_name(name), m_classId(classId)
-            {
-            m_description.AssignOrClear(descr);
-            m_viewSource = source;
-            }
-
-        DgnViewId GetId() const {return m_viewId;} //!< The DgnViewId of this view.
-        DgnModelId GetBaseModelId() const {return m_baseModelId;}//!< Get the DgnModelId of the base model for this view. Every view has one DgnModel designated its "base" model.
-        DgnViewType GetDgnViewType() const {return m_viewType;} //!< Get the DgnViewType for this view.
-        DgnClassId GetClassId() const {return m_classId;} //!< Get the DgnClassId of this View
-        DgnViewSource GetDgnViewSource() const {return m_viewSource;} //!< Get the DgnViewSource for this view.
-        Utf8CP GetName() const {return m_name.c_str();} //!< Get the name for this view.
-        Utf8CP GetDescription() const {return m_description.length()>0 ? m_description.c_str() : nullptr;} //!< Get the description (if present) for this view.
-
-        void SetDgnViewType(DgnClassId classId, DgnViewType val) {m_classId=classId, m_viewType = val;}    //!< Set the DgnViewType for this view.
-        void SetDgnViewSource(DgnViewSource val) {m_viewSource = val;} //!< Set the DgnViewSource for this view.
-        void SetBaseModelId(DgnModelId val) {m_baseModelId = val;} //!< Set the DgnModelId of the base model for this view.
-        void SetDescription(Utf8CP val) {m_description.AssignOrClear(val);} //!< Set the description for this view.
-        void SetName(Utf8CP val) {m_name = val;}//!< Set the name for this view. View names must be unique for a DgnDb.
-        bool IsValid() const {return m_viewId.IsValid();}   //!< Determine whether this View is valid or not.
-    };
-
-    //! An iterator over the table.
-    struct Iterator : BeSQLite::DbTableIterator
-    {
-    private:
-        int  m_typeMask;
-
-    public:
-        Iterator(DgnDbCR db, int viewTypeMask) : DbTableIterator((BeSQLite::DbCR)db) {m_typeMask = viewTypeMask;}
-
-        //! An entry in the table
-        struct Entry : DbTableIterator::Entry, std::iterator<std::input_iterator_tag, Entry const>
-        {
-        private:
-            friend struct Iterator;
-            Entry(BeSQLite::StatementP sql, bool isValid) : DbTableIterator::Entry(sql,isValid) {}
-        public:
-            DGNPLATFORM_EXPORT DgnViewId GetDgnViewId() const;
-            DGNPLATFORM_EXPORT DgnModelId GetBaseModelId() const;
-            DGNPLATFORM_EXPORT DgnViewType GetDgnViewType() const;
-            DGNPLATFORM_EXPORT DgnViewSource GetDgnViewSource() const;
-            DGNPLATFORM_EXPORT Utf8CP GetName() const;
-            DGNPLATFORM_EXPORT Utf8CP GetDescription() const;
-            DGNPLATFORM_EXPORT DgnClassId GetClassId() const;
-            Entry const& operator*() const {return *this;}
-        }; // Entry
-
-    typedef Entry const_iterator;
-    typedef Entry iterator;
-    DGNPLATFORM_EXPORT size_t QueryCount() const;
-    DGNPLATFORM_EXPORT Entry begin() const;
-    Entry end() const {return Entry(nullptr, false);}
-    }; // Iterator
-
-public:
-    //! Add a new view to the database.
-    DGNPLATFORM_EXPORT BeSQLite::DbResult Insert(View&);
-
-    //! Delete an existing view from the database.
-    DGNPLATFORM_EXPORT BeSQLite::DbResult Delete(DgnViewId viewId);
-
-    //! Change the contents of an existing view in the database.
-    DGNPLATFORM_EXPORT BeSQLite::DbResult Update(View const&);
-
-    //! Generate a view name that is not currently in use in this file
-    //! @param[in]  baseName base view name to start with (optional)
-    //! @return unique name that was generated
-    DGNPLATFORM_EXPORT Utf8String GetUniqueViewName(Utf8CP baseName);
-
-    //! Get the DgnViewId for a view, by name
-    DGNPLATFORM_EXPORT DgnViewId QueryViewId(Utf8CP viewName) const;
-
-    //! Get the data for a view, by DgnViewId
-    DGNPLATFORM_EXPORT View QueryView(DgnViewId id) const;
-
-    enum class FillModels{No=0, Yes=1};
-    DGNPLATFORM_EXPORT ViewControllerPtr LoadViewController(DgnViewId id, FillModels fillModels=FillModels::No) const;
-
-    DGNVIEW_EXPORT BeSQLite::DbResult RenderAndSaveThumbnail(DgnViewId id, int resolution, DgnRenderMode renderModeOverride);
-
-    typedef DgnViewProperty::Spec const& DgnViewPropertySpecCR;
-
-    //! Query a view property
-    BeSQLite::DbResult QueryProperty(void* value, uint32_t size, DgnViewId viewId, DgnViewPropertySpecCR spec, uint64_t id=0) const;
-
-    //! Query a view property string
-    BeSQLite::DbResult QueryProperty(Utf8StringR value, DgnViewId viewId, DgnViewPropertySpecCR spec, uint64_t id=0) const;
-
-    //! Query the size of a view property
-    BeSQLite::DbResult QueryPropertySize(uint32_t& size, DgnViewId viewId, DgnViewPropertySpecCR spec, uint64_t id=0) const;
-
-    //! Change a view property
-    BeSQLite::DbResult SaveProperty(DgnViewId viewId, DgnViewPropertySpecCR spec, void const* value, uint32_t size, uint64_t id=0);
-
-    //! Change a view property string
-    BeSQLite::DbResult SavePropertyString(DgnViewId viewId, DgnViewPropertySpecCR spec, Utf8StringCR value, uint64_t id=0);
-
-    //! Delete a view property
-    BeSQLite::DbResult DeleteProperty(DgnViewId viewId, DgnViewPropertySpecCR spec, uint64_t id=0);
-
-    //! Get an iterator over the Views in this DgnDb.
-    Iterator MakeIterator(int viewTypeMask= (int)DgnViewType::All) const {return Iterator(m_dgndb, viewTypeMask);}
-};
-
-enum class ModelIterate
-    {
-    All = 1<<0,   //!< return all iterable models
-    Gui = 1<<1,   //!< return only models marked as visible in Model list GUI
-    };
-
-//=======================================================================================
-//! Each DgnModel has an entry in the DgnModels table
-//! @see DgnDb::Models
-//! @ingroup DgnModelGroup
-//=======================================================================================
-struct DgnModels : DgnDbTable
-{
-private:
-    friend struct DgnDb;
-    friend struct DgnModel;
-    friend struct dgn_TxnTable::Model;
-    typedef bmap<DgnModelId,DgnModelPtr> T_DgnModelMap;
-
-    T_DgnModelMap   m_models;
-    bmap<DgnModelId,uint64_t> m_modelDependencyIndices;
-
-    DgnModelPtr LoadDgnModel(DgnModelId modelId);
-    void Empty();
-    void AddLoadedModel(DgnModelR);
-    void DropLoadedModel(DgnModelR);
-
-    DgnModels(DgnDbR db) : DgnDbTable(db) {}
-    ~DgnModels() {} // don't call empty on destructor, Elements() has already been deleted.
-
-public:
-    //! An object that holds a row from the DgnModel table.
-    struct Model
-    {
-        friend struct DgnModels;
-
-    private:
-        DgnModelId          m_id;
-        DgnClassId          m_classId;
-        AuthorityIssuedCode m_code;
-        Utf8String          m_description;
-        bool                m_inGuiList;
-
-    public:
-        Model()
-            {
-            m_inGuiList = true;
-            };
-
-        Model(AuthorityIssuedCode code, DgnClassId classid, DgnModelId id=DgnModelId()) : m_id(id), m_classId(classid), m_code(code)
-            {
-            m_inGuiList = true;
-            }
-
-        Utf8StringR GetDescriptionR() {return m_description;}
-        void SetCode(AuthorityIssuedCode code) {m_code = code;}
-        void SetDescription(Utf8CP val) {m_description.AssignOrClear(val);}
-        void SetInGuiList(bool val)   {m_inGuiList = val;}
-        void SetId(DgnModelId id) {m_id = id;}
-        void SetClassId(DgnClassId classId) {m_classId = classId;}
-        void SetModelType(DgnClassId classId) {m_classId = classId;}
-
-        DgnModelId GetId() const {return m_id;}
-        AuthorityIssuedCode const& GetCode() const {return m_code;}
-        Utf8CP GetDescription() const {return m_description.c_str();}
-        DgnClassId GetClassId() const {return m_classId;}
-        bool InGuiList() const {return m_inGuiList;}
-
-    }; // Model
-
-    struct Iterator : BeSQLite::DbTableIterator
-    {
-    private:
-        ModelIterate   m_itType;
-
-    public:
-        Iterator(DgnDbCR db, Utf8CP where, ModelIterate itType) : DbTableIterator((BeSQLite::DbCR) db), m_itType(itType) {if (where) m_params.SetWhere(where);}
-        struct Entry : DbTableIterator::Entry, std::iterator<std::input_iterator_tag, Entry const>
-        {
-        private:
-            friend struct Iterator;
-            Entry(BeSQLite::StatementP sql, bool isValid) : DbTableIterator::Entry(sql,isValid) {}
-
-        public:
-            DGNPLATFORM_EXPORT DgnModelId GetModelId() const;
-            DGNPLATFORM_EXPORT AuthorityIssuedCode GetCode() const;
-            DGNPLATFORM_EXPORT Utf8CP GetCodeValue() const;
-            DGNPLATFORM_EXPORT Utf8CP GetCodeNameSpace() const;
-            DGNPLATFORM_EXPORT DgnAuthorityId GetCodeAuthorityId() const;
-            DGNPLATFORM_EXPORT Utf8CP GetDescription() const;
-            DGNPLATFORM_EXPORT DgnClassId GetClassId() const;
-            DGNPLATFORM_EXPORT bool InGuiList() const;
-
-            Entry const& operator*() const {return *this;}
-        };
-
-        typedef Entry const_iterator;
-        typedef Entry iterator;
-        void SetIterationType(ModelIterate itType) {m_stmt=0; m_itType = itType;}
-        DGNPLATFORM_EXPORT size_t QueryCount() const;
-        DGNPLATFORM_EXPORT const_iterator begin() const;
-        const_iterator end() const {return Entry(nullptr, false);}
-    };
-
-public:
-    static AuthorityIssuedCode GetModelCode(Iterator::Entry const& entry); //!< @private
-    //! Determine the Id of the first non-dictionary model in this DgnDb.
-    DGNPLATFORM_EXPORT DgnModelId QueryFirstModelId() const;
-
-    //! Load a DgnModel from this DgnDb. Loading a model does not cause its elements to be filled. Rather, it creates an
-    //! instance of the appropriate model type. If the model is already loaded, a pointer to the existing DgnModel is returned.
-    //! @param[in] modelId The Id of the model to load.
-    DGNPLATFORM_EXPORT DgnModelPtr GetModel(DgnModelId modelId);
-
-    template<class T> RefCountedPtr<T> Get(DgnModelId id) {return dynamic_cast<T*>(GetModel(id).get());}
-
-    //! Query if the specified model has already been loaded.
-    //! @return a pointer to the model if found, or nullptr if the model has not been loaded.
-    //! @see GetLoadedModels
-    //! @see LoadModelById
-    DGNPLATFORM_EXPORT DgnModelPtr FindModel(DgnModelId modelId);
-
-    //! Get the currently loaded DgnModels for this DgnDb
-    T_DgnModelMap const& GetLoadedModels() const {return m_models;}
-
-    DGNPLATFORM_EXPORT BentleyStatus QueryModelById(Model* out, DgnModelId id) const;
-    DGNPLATFORM_EXPORT BentleyStatus GetModelCode(AuthorityIssuedCode& code, DgnModelId id) const;
-
-    //! Find the ModelId of the model with the specified code.
-    //! @return The model's ModelId. Check dgnModelId.IsValid() to see if the DgnModelId was found.
-    DGNPLATFORM_EXPORT DgnModelId QueryModelId(AuthorityIssuedCode code) const;
-
-    //! Query for the dependency index of the specified model
-    //! @param[out] dependencyIndex  The model's DependencyIndex property value
-    //! @param[in] modelId      The model's ID
-    //! @return non-zero if the model does not exist
-    DGNPLATFORM_EXPORT BentleyStatus QueryModelDependencyIndex(uint64_t& dependencyIndex, DgnModelId modelId);
-
-    //! Make an iterator over the models in this DgnDb.
-    Iterator MakeIterator(Utf8CP where=nullptr, ModelIterate itType=ModelIterate::All) const {return Iterator(m_dgndb, where, itType);}
-    //@}
-
-    //! Generate a model name that is not currently in use in this file
-    //! @param[in]  baseName base model name to start with (optional)
-    //! @return unique name that was generated
-    DGNPLATFORM_EXPORT Utf8String GetUniqueModelName(Utf8CP baseName);
-    //@}
-
-    //! Get a string containing the list of characters that may NOT appear in model names.
-    static Utf8CP GetIllegalCharacters() {return "\\/:*?<>|\"\t\n,=&";}
-
-    //! Determine whether the supplied name is a valid model name.
-    //! @param[in] name The candidate model name to check
-    //! @return true if the model name is valid, false otherwise.
-    //! @note Model names may also not start or end with a space.
-    static bool IsValidName(Utf8StringCR name) {return DgnDbTable::IsValidName(name, GetIllegalCharacters());}
-};
-
-
-//=======================================================================================
-//! Each GeomPart has a row in the DgnGeomParts table
-//! @see DgnDb::GeomParts
-//! @ingroup ElementGeometryGroup
-//=======================================================================================
-struct DgnGeomParts : DgnDbTable
-{
-    friend struct DgnDb;
-
-private:
-    explicit DgnGeomParts(DgnDbR db) : DgnDbTable(db) {}
-    DgnGeomPartId m_highestGeomPartId; // 0 means not yet valid. Highest DgnGeomPartId (for current briefcaseId)
-
-public:
-    DgnGeomPartId MakeNewGeomPartId();
-
-public:
-    //! Load a geometry part by ID.
-    //! @param[in] geomPartId the ID of the geometry part to load
-    DGNPLATFORM_EXPORT DgnGeomPartPtr LoadGeomPart(DgnGeomPartId geomPartId);
-
-    //! Query for a DgnGeomPartId by code.
-    DGNPLATFORM_EXPORT DgnGeomPartId QueryGeomPartId(Utf8CP code);
-
-    //! Insert a geometry part into the DgnDb.
-    //! @param[in] geomPart geometry part to insert
-    //! @return The DgnGeomPartId for the newly inserted part. Will be invalid if part could not be added.
-    //! @note This method will update the DgnGeomPartId in geomPart.
-    DGNPLATFORM_EXPORT BentleyStatus InsertGeomPart(DgnGeomPartR geomPart);
-
-    //! Update an existing geometry part in the DgnDb.
-    //! @param[in] geomPart geometry part. Its ID identifies the existing geom part. Its geometry is written to the DgnDb.
-    //! @return non-zero error status if the geom part does not exist or if its ID is invalid
-    DGNPLATFORM_EXPORT BentleyStatus UpdateGeomPart(DgnGeomPartR geomPart);
-
-    //! Insert the ElementGeomUsesParts relationship between an element and the geom parts it uses.
-    //! @note Most apps will not need to call this directly.
-    //! @private
-    DGNPLATFORM_EXPORT BentleyStatus InsertElementGeomUsesParts(DgnElementId elementId, DgnGeomPartId geomPartId);
-
-    //! Delete the geometry part associated with the specified ID
-    DGNPLATFORM_EXPORT BentleyStatus DeleteGeomPart(DgnGeomPartId);
-};
-
-//=======================================================================================
-//! @see DgnDb::Fonts
-// @bsiclass                                                    Jeff.Marker     03/2015
-//=======================================================================================
-struct DgnFonts : NonCopyableClass
-{
-    typedef bmap<DgnFontId,DgnFontPtr> T_FontMap;
-
-    //=======================================================================================
-    // @bsiclass                                                    Jeff.Marker     03/2015
-    //=======================================================================================
-    struct DbFontMapDirect : NonCopyableClass
-    {
-    private:
-        friend DgnFonts;
-        DgnFonts& m_dbFonts;
-
-        DbFontMapDirect(DgnFonts& dbFonts) : m_dbFonts(dbFonts) {}
-
-    public:
-        struct Iterator : public BeSQLite::DbTableIterator
-        {
-        private:
-            DgnFonts& m_dbFonts;
-
-        public:
-            Iterator(DgnFonts& dbFonts) : BeSQLite::DbTableIterator(dbFonts.m_db), m_dbFonts(dbFonts) {}
-
-            struct Entry : public DbTableIterator::Entry, public std::iterator<std::input_iterator_tag,Entry const>
-            {
-            private:
-                friend struct Iterator;
-                Entry(BeSQLite::StatementP sql, bool isValid) : DbTableIterator::Entry(sql, isValid) {}
-
-            public:
-                DGNPLATFORM_EXPORT DgnFontId GetId() const;
-                DGNPLATFORM_EXPORT DgnFontType GetType() const;
-                DGNPLATFORM_EXPORT Utf8CP GetName() const;
-                Entry const& operator*() const { return *this; }
-            };
-
-            typedef Entry const_iterator;
-            DGNPLATFORM_EXPORT const_iterator begin() const;
-            const_iterator end() const { return Entry(NULL, false); }
-            DGNPLATFORM_EXPORT size_t QueryCount() const;
-        };
-
-        bool DoesFontTableExist() const { return m_dbFonts.m_db.TableExists(m_dbFonts.m_tableName.c_str()); }
-        DGNPLATFORM_EXPORT BentleyStatus CreateFontTable();
-        DGNPLATFORM_EXPORT DgnFontPtr QueryById(DgnFontId) const;
-        DGNPLATFORM_EXPORT DgnFontPtr QueryByTypeAndName(DgnFontType, Utf8CP) const;
-        DGNPLATFORM_EXPORT DgnFontId QueryIdByTypeAndName(DgnFontType, Utf8CP) const;
-        DGNPLATFORM_EXPORT bool ExistsById(DgnFontId) const;
-        DGNPLATFORM_EXPORT bool ExistsByTypeAndName(DgnFontType, Utf8CP) const;
-        DGNPLATFORM_EXPORT BentleyStatus Insert(DgnFontCR, DgnFontId&);
-        DGNPLATFORM_EXPORT BentleyStatus Update(DgnFontCR, DgnFontId);
-        DGNPLATFORM_EXPORT BentleyStatus Delete(DgnFontId);
-        Iterator MakeIterator() const { return Iterator(m_dbFonts); }
-    };
-
-    //=======================================================================================
-    // @bsiclass                                                    Jeff.Marker     03/2015
-    //=======================================================================================
-    struct DbFaceDataDirect : NonCopyableClass
-    {
-        struct FaceKey
-        {
-            DGNPLATFORM_EXPORT static const Utf8CP FACE_NAME_Regular;
-            DGNPLATFORM_EXPORT static const Utf8CP FACE_NAME_Bold;
-            DGNPLATFORM_EXPORT static const Utf8CP FACE_NAME_Italic;
-            DGNPLATFORM_EXPORT static const Utf8CP FACE_NAME_BoldItalic;
-
-            DgnFontType m_type;
-            Utf8String m_familyName;
-            Utf8String m_faceName;
-
-            FaceKey() : m_type((DgnFontType)0) {}
-            FaceKey(DgnFontType type, Utf8CP familyName, Utf8CP faceName) : m_type(type), m_familyName(familyName), m_faceName(faceName) {}
-            bool Equals(FaceKey const& rhs) const { return ((rhs.m_type == m_type) && m_familyName.EqualsI(rhs.m_familyName) && m_faceName.EqualsI(rhs.m_faceName)); }
-        };
-
-        typedef uint64_t DataId;
-        typedef FaceKey const& FaceKeyCR;
-        typedef uint32_t FaceSubId;
-        typedef bmap<FaceSubId, FaceKey> T_FaceMap;
-        typedef T_FaceMap const& T_FaceMapCR;
-
-        struct Iterator : public BeSQLite::DbTableIterator
-        {
-        private:
-            DgnFonts& m_dbFonts;
-
-        public:
-            Iterator(DgnFonts& dbFonts) : BeSQLite::DbTableIterator(dbFonts.m_db), m_dbFonts(dbFonts) {}
-
-            struct Entry : public DbTableIterator::Entry, public std::iterator<std::input_iterator_tag,Entry const>
-            {
-            private:
-                friend struct Iterator;
-                Entry(BeSQLite::StatementP sql, bool isValid) : DbTableIterator::Entry(sql, isValid) {}
-
-            public:
-                DGNPLATFORM_EXPORT uint64_t GetId() const;
-                DGNPLATFORM_EXPORT T_FaceMap GenerateFaceMap() const;
-                Entry const& operator*() const { return *this; }
-            };
-
-            typedef Entry const_iterator;
-            DGNPLATFORM_EXPORT const_iterator begin() const;
-            const_iterator end() const { return Entry(NULL, false); }
-            DGNPLATFORM_EXPORT size_t QueryCount() const;
-        };
-
-    private:
-        friend DgnFonts;
-        DgnFonts& m_dbFonts;
-
-        DbFaceDataDirect(DgnFonts& dbFonts) : m_dbFonts(dbFonts) {}
-
-    public:
-        DGNPLATFORM_EXPORT BentleyStatus QueryById(bvector<Byte>&, DataId);
-        DGNPLATFORM_EXPORT BentleyStatus QueryByFace(bvector<Byte>&, FaceSubId&, FaceKeyCR);
-        DGNPLATFORM_EXPORT bool Exists(FaceKeyCR);
-        DGNPLATFORM_EXPORT BentleyStatus Insert(Byte const*, size_t dataSize, T_FaceMapCR);
-        DGNPLATFORM_EXPORT BentleyStatus Delete(FaceKeyCR);
-        Iterator MakeIterator() const { return Iterator(m_dbFonts); }
-    };
-
-private:
-    DbFontMapDirect m_dbFontMap;
-    DbFaceDataDirect m_dbFaceData;
-    BeSQLite::DbR m_db;
-    Utf8String m_tableName;
-    bool m_isFontMapLoaded;
-    T_FontMap m_fontMap;
-
-public:
-    DgnFonts(BeSQLite::DbR db, Utf8CP tableName) : m_dbFontMap(*this), m_dbFaceData(*this), m_db(db), m_tableName(tableName), m_isFontMapLoaded(false) {}
-
-    DbFontMapDirect& DbFontMap() { return m_dbFontMap; }
-    DbFaceDataDirect& DbFaceData() { return m_dbFaceData; }
-    void Invalidate() { m_isFontMapLoaded = false; m_fontMap.clear(); }
-    void Update();
-    DGNPLATFORM_EXPORT DgnFontCP FindFontById(DgnFontId) const;
-    DGNPLATFORM_EXPORT DgnFontCP FindFontByTypeAndName(DgnFontType, Utf8CP) const;
-    DGNPLATFORM_EXPORT DgnFontId FindId(DgnFontCR) const;
-    DGNPLATFORM_EXPORT DgnFontId AcquireId(DgnFontCR);
-};
-
-//=======================================================================================
-//! A DgnElement within a DgnDb can be identified by a "code" which is unique among all
-//! elements in the DgnDb. The meaning of the code is determined by the "authority" by which
-//! the code was assigned. Therefore the code includes the ID of the authority.
-//! DgnAuthorities holds all such authorities associated with a DgnDb. The name of an authority
-//! must be unique. An optional URI can be provided to specify how to contact the authority.
-//! @see DgnDb::Authorities
-//=======================================================================================
-struct DgnAuthorities : DgnDbTable
-{
-private:
-    friend struct DgnDb;
-    explicit DgnAuthorities(DgnDbR db) : DgnDbTable(db) {}
-
-    typedef bvector<DgnAuthorityPtr> LoadedAuthorities;
-
-    LoadedAuthorities   m_loadedAuthorities;
-    BeSQLite::BeDbMutex m_mutex;
-
-    DgnAuthorityPtr LoadAuthority(DgnAuthorityId authorityId, DgnDbStatus* status = nullptr);
-public:
-
-    //! Look up the ID of the authority with the specified name.
-    DGNPLATFORM_EXPORT DgnAuthorityId QueryAuthorityId(Utf8CP name) const;
-
-    //! Look up an authority by ID. The authority will be loaded from the database if necessary.
-    //! @param[in] authorityId The ID of the authority to load
-    //! @returns The DgnAuthority with the specified ID, or nullptr if the authority could not be loaded
-    DGNPLATFORM_EXPORT DgnAuthorityCPtr GetAuthority(DgnAuthorityId authorityId);
-
-    //! Look up an authority by name. The authority will be loaded from the database if necessary.
-    //! @param[in] name The name of the authority to load
-    //! @returns The DgnAuthority with the specified name, or nullptr if the authority could not be loaded
-    DGNPLATFORM_EXPORT DgnAuthorityCPtr GetAuthority(Utf8CP name);
-
-    //! Look up an authority of a particular type by ID. The authority will be loaded from the database if necessary.
-    //! @param[in] authorityId The ID of the authority to load
-    //! @returns The DgnAuthority with the specified ID, or nullptr if the authority could not be loaded or is not of the desired type.
-    template<typename T> RefCountedCPtr<T> Get(DgnAuthorityId authorityId) { return dynamic_cast<T const*>(GetAuthority(authorityId).get()); }
-
-    //! Look up an authority of a particular type by name. The authority will be loaded from the database if necessary.
-    //! @param[in] name The name of the authority to load
-    //! @returns The DgnAuthority with the specified name, or nullptr if the authority could not be loaded or is not of the desired type.
-    template<typename T> RefCountedCPtr<T> Get(Utf8CP name) { return dynamic_cast<T const*>(GetAuthority(name).get()); }
-    //! Add a new Authority to the table.
-    //! @param[in]  authority The new entry to add.
-    //! @return The result of the insert operation.
-    //! @remarks If successful, this method will assign a valid DgnAuthorityId to the supplied authority
-    DGNPLATFORM_EXPORT DgnDbStatus Insert(DgnAuthorityR authority);
-};
-
-//=======================================================================================
-//! @private
-//=======================================================================================
-struct DgnScriptLibrary : DgnDbTable
-{
-public:
-    DgnScriptLibrary(DgnDbR db) : DgnDbTable(db) {}
-
-    //! Register the specified script in the DgnDb's script library.
-    //! @param sName    The name to assign to the script in the library
-    //! @param sText    The content of the script program
-    //! @param updateExisting If true, programs already registered are updated from soruce found in \a jsDir
-    //! @see QueryScript
-    DGNPLATFORM_EXPORT DgnDbStatus RegisterScript(Utf8CP sName, Utf8CP sText, DgnScriptType stype, bool updateExisting);
-
-    //! Look up an imported script program by the specified name.
-    //! @param[out] sText           The text of the script that was found in the library
-    //! @param[out] stypeFound      The type of script actually found in the library
-    //! @param[in] sName            Identifies the script in the library
-    //! @param[in] stypePreferred   The type of script that the caller prefers, if there are multiple kinds stored for the specified name.
-    //! @see RegisterScript
-    DGNPLATFORM_EXPORT DgnDbStatus QueryScript(Utf8StringR sText, DgnScriptType& stypeFound, Utf8CP sName, DgnScriptType stypePreferred);
-
-    //! Utility function to read the text of the specified file
-    //! @param contents[out]    The content of the file
-    //! @param fileName[in]     The name of the file to read
-    //! @return non-zero error status if the file could not be found
-    DGNPLATFORM_EXPORT static DgnDbStatus ReadText(Utf8StringR contents, BeFileNameCR fileName);
-};
-
-//=======================================================================================
-//! @see DgnDb::Units
-// @bsiclass                                                    Keith.Bentley   09/13
-//=======================================================================================
-struct DgnUnits : NonCopyableClass
-{
-private:
-    friend struct DgnDb;
-    DgnDbR          m_dgndb;
-    double          m_azimuth;
-    AxisAlignedBox3d m_extent;
-    DPoint3d        m_globalOrigin;      //!< in meters
-    mutable bool    m_hasCheckedForGCS;
-    mutable DgnGCS* m_gcs;
-    mutable IGeoCoordinateServicesP m_geoServices;
-
-    DgnUnits(DgnDbR db);
-    void LoadProjectExtents();
-
-public:
-    DGNPLATFORM_EXPORT void Save();
-    DGNPLATFORM_EXPORT DgnDbStatus Load();
-
-    DgnDbR GetDgnDb() const {return m_dgndb;}
-
-    void SetGlobalOrigin(DPoint3dCR origin) {m_globalOrigin=origin;}
-    DPoint3dCR GetGlobalOrigin() const {return m_globalOrigin;}
-
-    DGNPLATFORM_EXPORT BeSQLite::DbResult SaveProjectExtents(AxisAlignedBox3dCR newExtents);
-
-    //! (Re-)compute the project extents by looking at the range tree.
-    DGNPLATFORM_EXPORT AxisAlignedBox3d ComputeProjectExtents();
-
-    //! Get the union of the range (axis-aligned bounding box) of all physical elements in this DgnDb
-    DGNPLATFORM_EXPORT AxisAlignedBox3d GetProjectExtents();
-
-    //! Convert a GeoPoint to an XYZ point
-    //! @param[out] outXyz The output XYZ point
-    //! @param[in] inLatLong The input GeoPoint
-    //! @return non-zero error status if the point cannot be converted or if this DgnDb is not geo-located
-    DGNPLATFORM_EXPORT BentleyStatus XyzFromLatLong(DPoint3dR outXyz, GeoPointCR inLatLong) const;
-
-    //! Convert a an XYZ point to a GeoPoint
-    //! @param[out] outLatLong  The output GeoPoint
-    //! @param[in] inXyz The input XYZ point
-    //! @return non-zero error status if the point cannot be converted or if this DgnDb is not geo-located
-    DGNPLATFORM_EXPORT BentleyStatus LatLongFromXyz(GeoPointR outLatLong, DPoint3dCR inXyz) const;
-
-    //! Query the GCS of this DgnDb, if any.
-    //! @return this DgnDb's GCS or nullptr if this DgnDb is not geo-located
-    DGNPLATFORM_EXPORT DgnGCS* GetDgnGCS() const;
-
-    //! Gets the azimuth angle (true north offset) of the global coordinate system of this DgnDb <em>if it has one</em>.
-    double GetAzimuth() const {return m_azimuth;}
-
-    //! Set the azimuth of the global coordinate system of this DgnDb.
-    void SetAzimuth(double azimuth) {m_azimuth = azimuth;}
-
-    static double const OneMeter() {return 1.;}
-    static double const OneKilometer() {return 1000. * OneMeter();}
-    static double const OneMillimeter() {return OneMeter() / 1000.;}
-};
-
-//=======================================================================================
-//! @see DgnDb::Styles
-// @bsiclass
-//=======================================================================================
-struct DgnStyles : DgnDbTable
-{
-private:
-    friend struct DgnDb;
-
-    struct DgnLineStyles* m_lineStyles;
-
-    explicit DgnStyles(DgnDbR);
-    ~DgnStyles();
-
-public:
-    //! Provides accessors for line styles.
-    DGNPLATFORM_EXPORT struct DgnLineStyles& LineStyles();
-};
-
-//=======================================================================================
-// Links are shared resources, referenced by elements. 
-//! @see DgnDb::Links
-// @bsiclass
-//=======================================================================================
-struct DgnLinks : public DgnDbTable
-{
-private:
-    DEFINE_T_SUPER(DgnDbTable);
-    friend struct DgnDb;
-
-    DgnLinks(DgnDbR db) : T_Super(db) {}
-
-public:
-    //=======================================================================================
-    // @bsiclass
-    //=======================================================================================
-    struct Iterator : public BeSQLite::DbTableIterator
-    {
-    private:
-        DEFINE_T_SUPER(BeSQLite::DbTableIterator);
-
-    public:
-        Iterator(DgnDbCR db) : T_Super((BeSQLite::DbCR)db) {}
-
-        //=======================================================================================
-        // @bsiclass
-        //=======================================================================================
-        struct Entry : public DbTableIterator::Entry, public std::iterator < std::input_iterator_tag, Entry const >
-        {
-        private:
-            DEFINE_T_SUPER(DbTableIterator::Entry);
-            friend struct Iterator;
-
-            Entry(BeSQLite::StatementP sql, bool isValid) : T_Super(sql, isValid) {}
-
-        public:
-            DGNPLATFORM_EXPORT DgnLinkId GetId() const;
-            DGNPLATFORM_EXPORT DgnLinkType GetType() const;
-            DGNPLATFORM_EXPORT Utf8CP GetDisplayLabel() const;
-            Entry const& operator*() const { return *this; }
-        };
-
-        typedef Entry const_iterator;
-        typedef Entry iterator;
-        DGNPLATFORM_EXPORT const_iterator begin() const;
-        const_iterator end() const { return Entry(nullptr, false); }
-        DGNPLATFORM_EXPORT size_t QueryCount() const;
-    }; // Iterator
-
-    //=======================================================================================
-    // @bsiclass
-    //=======================================================================================
-    struct OnElementIterator : public BeSQLite::DbTableIterator
-    {
-    private:
-        DEFINE_T_SUPER(BeSQLite::DbTableIterator);
-
-        DgnElementKey m_elementKey;
-
-    public:
-        OnElementIterator(DgnDbCR db, DgnElementKey elementKey) : T_Super((BeSQLite::DbCR)db), m_elementKey(elementKey) {}
-
-        //=======================================================================================
-        // @bsiclass
-        //=======================================================================================
-        struct Entry : DbTableIterator::Entry, std::iterator < std::input_iterator_tag, Entry const >
-        {
-        private:
-            DEFINE_T_SUPER(DbTableIterator::Entry);
-            friend struct OnElementIterator;
-
-            Entry(BeSQLite::StatementP sql, bool isValid) : T_Super(sql, isValid) {}
-
-        public:
-            DGNPLATFORM_EXPORT DgnLinkId GetId() const;
-            DGNPLATFORM_EXPORT DgnLinkType GetType() const;
-            DGNPLATFORM_EXPORT Utf8CP GetDisplayLabel() const;
-            Entry const& operator*() const { return *this; }
-
-        };
-
-        typedef Entry const_iterator;
-        typedef Entry iterator;
-        DGNPLATFORM_EXPORT const_iterator begin() const;
-        const_iterator end() const { return Entry(nullptr, false); }
-        DGNPLATFORM_EXPORT size_t QueryCount() const;
-    }; // OnElementIterator
-
-    //=======================================================================================
-    // @bsiclass
-    //=======================================================================================
-    struct ReferencesLinkIterator : public BeSQLite::DbTableIterator
-    {
-    private:
-        DEFINE_T_SUPER(BeSQLite::DbTableIterator);
-
-        DgnLinkId m_linkId;
-
-    public:
-        ReferencesLinkIterator(DgnDbCR db, DgnLinkId linkId) : T_Super((BeSQLite::DbCR)db), m_linkId(linkId) {}
-
-        //=======================================================================================
-        // @bsiclass
-        //=======================================================================================
-        struct Entry : DbTableIterator::Entry, std::iterator < std::input_iterator_tag, Entry const >
-        {
-        private:
-            DEFINE_T_SUPER(DbTableIterator::Entry);
-            friend struct OnElementIterator;
-
-            Entry(BeSQLite::StatementP sql, bool isValid) : T_Super(sql, isValid) {}
-
-        public:
-            DGNPLATFORM_EXPORT DgnElementKey GetKey() const;
-            Entry const& operator*() const { return *this; }
-
-        }; // Entry
-
-        typedef Entry const_iterator;
-        typedef Entry iterator;
-        DGNPLATFORM_EXPORT const_iterator begin() const;
-        const_iterator end() const { return Entry(nullptr, false); }
-        DGNPLATFORM_EXPORT size_t QueryCount() const;
-    }; // ReferencesLinkIterator
-
-    DGNPLATFORM_EXPORT DgnLinkPtr QueryById(DgnLinkId) const;
-    Iterator MakeIterator() const { return Iterator(m_dgndb); }
-    OnElementIterator MakeOnElementIterator(DgnElementKey elementKey) const { return OnElementIterator(m_dgndb, elementKey); }
-    ReferencesLinkIterator MakeReferencesLinkIterator(DgnLinkId linkId) const { return ReferencesLinkIterator(m_dgndb, linkId); }
-    DGNPLATFORM_EXPORT BentleyStatus Update(DgnLinkCR);
-
-    DGNPLATFORM_EXPORT BentleyStatus InsertOnElement(DgnElementKey, DgnLinkR);
-    DGNPLATFORM_EXPORT BentleyStatus InsertOnElement(DgnElementKey, DgnLinkId);
-    DGNPLATFORM_EXPORT BentleyStatus DeleteFromElement(DgnElementKey, DgnLinkId);
-    DGNPLATFORM_EXPORT void PurgeUnused();
-};
-
-<<<<<<< HEAD
-END_BENTLEY_DGN_NAMESPACE
-
-=======
-//=======================================================================================
-//! Every DgnDb has a table for storing searchable text for use with SQLite's
-//! FTS5 full text search features. Each search term is qualified by a "text type" and associated
-//! with an ID into some other table from which the search term originated. The meaning of the
-//! ID field can be interpreted according to the text type. Applications can
-//! populate this table with search terms to enable efficient, database-wide full text search.
-//! Such queries may be optionally constrained to one or more text types.
-//! In general, an application should limit its queries to those text types which it either
-//! created or understands the meaning of.
-//! @see DgnDb::SearchableText
-// @bsiclass                                                    Paul.Connelly   10/15
-//=======================================================================================
-struct DgnSearchableText : DgnDbTable
-{
-private:
-    friend struct DgnDb;
-
-    DgnSearchableText(DgnDbR db) : DgnDbTable(db) { }
-
-    static BeSQLite::DbResult CreateTable(DgnDb& db);
-public:
-    //! Identifies a record in the searchable text table
-    struct Key
-    {
-    private:
-        Utf8String m_type;
-        BeSQLite::BeInt64Id m_id;
-    public:
-        //! Constructor.
-        //! @param[in]      textType Specifies the type of text. May not be empty.
-        //! @param[in]      id       The ID of the associated object. Must be valid.
-        Key(Utf8StringCR textType, BeSQLite::BeInt64Id id) : m_type(textType), m_id(id) { m_type.Trim(); }
-
-        //! Default constructor producing an invalid Key.
-        Key() { }
-
-        Utf8StringCR GetTextType() const { return m_type; } //!< The search text type
-        BeSQLite::BeInt64Id GetId() const { return m_id; } //!< The ID of the object associated with this record
-        bool IsValid() const { return !m_type.empty() && m_id.IsValid(); } //!< Determine whether this is a valid Key
-    };
-
-    //! A record in the searchable text table
-    struct Record
-    {
-    private:
-        Key m_key;
-        Utf8String  m_text;
-    public:
-        //! Constructor
-        //! @param[in]      textType Identifies both the meaning of the ID and the "type" of the text. May not be empty.
-        //! @param[in]      id       The ID of the object associated with this text. Must be valid.
-        //! @param[in]      text     The searchable text. May not be empty.
-        //! @remarks The combination of text type and ID must be unique within the searchable text table
-        Record(Utf8StringCR textType, BeSQLite::BeInt64Id id, Utf8StringCR text) : Record(Key(textType, id), text) { }
-
-        //! Constructor
-        //! @param[in]      key  Uniquely identifies this record within the table. Must be valid.
-        //! @param[in]      text The searchable text. May not be empty.
-        Record(Key const& key, Utf8StringCR text) : m_key(key), m_text(text) { m_text.Trim(); }
-
-        //! Default constructor. Produces an invalid record.
-        Record() { }
-
-        Utf8StringCR GetTextType() const { return m_key.GetTextType(); } //!< The search text type
-        BeSQLite::BeInt64Id GetId() const { return m_key.GetId(); } //!< The ID of the object associated with the text
-        Utf8StringCR GetText() const { return m_text; } //!< The searchable text
-        Key const& GetKey() const { return m_key; } //!< The record key
-        bool IsValid() const { return m_key.IsValid() && !m_text.empty(); } //!< Determine if this is a valid record
-    };
-
-    //! A list of text types by which to filter full-text search queries
-    typedef bvector<Utf8String> TextTypes;
-
-    //! Specifies a query on the searchable text table, optionally filtered by one or more text types.
-    struct Query
-    {
-    private:
-        TextTypes  m_types;
-        Utf8String m_matchExpression;
-
-        friend struct DgnSearchableText;
-        Utf8String ToWhereClause() const;
-    public:
-        //! Constructor
-        //! @param[in]      matchExpression An expression conforming to sqlite's MATCH syntax indicating the text for which to search
-        //! @param[in]      textType        If supplied, only text of the specified type will be included in the query
-        //! @remarks The matchExpression will be single-quoted and concatenated with a query to produce a where clause like WHERE searchable_text MATCH 'matchExpression'.
-        //! @remarks The caller is responsible for ensuring that search phrases within the expression are properly double-quoted and that the expression conforms to sqlite's MATCH syntax.
-        DGNPLATFORM_EXPORT explicit Query(Utf8StringCR matchExpression, Utf8CP textType=nullptr);
-
-        //! Add a text type by which to filter. The query will only include text belonging to the specified types.
-        //! @param[in]      textType The type by which to filter.
-        DGNPLATFORM_EXPORT void AddTextType(Utf8CP textType);
-    };
-
-    //! An iterator over the results of a full text search query
-    struct Iterator : BeSQLite::DbTableIterator
-    {
-    private:
-        friend struct DgnSearchableText;
-
-        Iterator(DgnDb& db, Query const& query) : DbTableIterator((BeSQLite::DbCR)db), m_query(query) { }
-
-        Query m_query;
-    public:
-        //! An entry in a full text search results iterator
-        struct Entry : DbTableIterator::Entry, std::iterator<std::input_iterator_tag, Entry const>
-        {
-        private:
-            friend struct Iterator;
-            Entry(BeSQLite::StatementP sql, bool isValid) : DbTableIterator::Entry(sql, isValid) { }
-        public:
-            DGNPLATFORM_EXPORT Utf8CP GetTextType() const; //!< The type of text
-            DGNPLATFORM_EXPORT BeSQLite::BeInt64Id GetId() const; //!< The ID of the associated object
-            DGNPLATFORM_EXPORT Utf8CP GetText() const; //!< The search text
-
-            Key GetKey() const { return Key(GetTextType(), GetId()); } //!< The unique Key identifying this entry
-            Record GetRecord() const { return Record(GetTextType(), GetId(), GetText()); } //!< A record representing this entry
-            Entry const& operator*() const { return *this; } //!< Dereference this entry
-        };
-
-        typedef Entry const_iterator;
-        typedef Entry iterator;
-        DGNPLATFORM_EXPORT Entry begin() const; //!< An iterator to the first entry in the results
-        Entry end() const { return Entry(nullptr, false); } //!< An iterator beyond the last entry in the results
-    };
-
-    //! Query the number of records which match a full text search query
-    //! @param[in]      query The searchable text query
-    //! @return The number of records which match the query.
-    DGNPLATFORM_EXPORT size_t QueryCount(Query const& query) const;
-
-    //! Query the records which match a full text search query
-    //! @param[in]      query The searchable text query
-    //! @return An iterator over the matching records.
-    DGNPLATFORM_EXPORT Iterator QueryRecords(Query const& query) const;
-
-    //! Query the record with the specified text type and ID.
-    //! @param[in]      key The unique key identifying the record
-    //! @return The corresponding record, or an invalid record if no such record exists.
-    DGNPLATFORM_EXPORT Record QueryRecord(Key const& key) const;
-
-    //! Query the types of text present in the searchable text table
-    //! @return The list of available text types
-    DGNPLATFORM_EXPORT TextTypes QueryTextTypes() const;
-
-    //! Insert a new record into the searchable text table
-    //! @param[in]      record The record to insert
-    //! @return Success if the new record was inserted, or else an error code.
-    DGNPLATFORM_EXPORT BeSQLite::DbResult Insert(Record const& record);
-
-    //! Update an existing record in the searchable text table
-    //! @param[in]      record      The modified record
-    //! @param[in]      originalKey If non-null, identifies the existing record.
-    //! @return Success if the record was updated, or else an error code.
-    //! @remarks If originalKey is not supplied, the key is assumed to remain unchanged. Otherwise, the record will be looked up by original key, allowing the text type and/or ID to be updated.
-    DGNPLATFORM_EXPORT BeSQLite::DbResult Update(Record const& record, Key const* originalKey=nullptr);
-
-    //! Removes all data from the searchable text table
-    //! @return Success if the table was cleared, or an error code.
-    DGNPLATFORM_EXPORT BeSQLite::DbResult DropAll();
-
-    //! Drops all records of the specified text type
-    //! @param[in]      textType The text type to drop
-    //! @return Success if the associated records were dropped, or an error code.
-    DGNPLATFORM_EXPORT BeSQLite::DbResult DropTextType(Utf8CP textType);
-
-    //! Drop a single record from the searchable text table
-    //! @param[in]      key The key identifying the record to drop.
-    //! @return Success if the record was dropped, or an error code.
-    DGNPLATFORM_EXPORT BeSQLite::DbResult DropRecord(Key const& key);
-//__PUBLISH_SECTION_END__
-    static bool IsUntrackedFts5Table(Utf8CP tableName);
-//__PUBLISH_SECTION_START__
-};
-
-END_BENTLEY_DGNPLATFORM_NAMESPACE
-
->>>>>>> 1f313da2
+/*--------------------------------------------------------------------------------------+
+|
+|     $Source: PublicAPI/DgnPlatform/DgnCore/DgnDbTables.h $
+|
+|  $Copyright: (c) 2015 Bentley Systems, Incorporated. All rights reserved. $
+|
++--------------------------------------------------------------------------------------*/
+#pragma once
+//__PUBLISH_SECTION_START__
+
+#define DGN_ECSCHEMA_NAME "dgn"
+#define DGN_TABLE_PREFIX  DGN_ECSCHEMA_NAME "_"
+#define DGN_SCHEMA(name)  DGN_ECSCHEMA_NAME "." name
+#define DGN_TABLE(name)   DGN_TABLE_PREFIX name
+
+//-----------------------------------------------------------------------------------------
+// ECClass names (combine with DGN_SCHEMA macro for use in ECSql)
+//-----------------------------------------------------------------------------------------
+#define DGN_CLASSNAME_AnnotationFrameStyle  "AnnotationFrameStyle"
+#define DGN_CLASSNAME_AnnotationLeaderStyle "AnnotationLeaderStyle"
+#define DGN_CLASSNAME_AnnotationTextStyle   "AnnotationTextStyle"
+#define DGN_CLASSNAME_Authority             "Authority"
+#define DGN_CLASSNAME_TrueColor             "TrueColor"
+#ifdef WIP_COMPONENT_MODEL // *** Pending redesign
+#define DGN_CLASSNAME_ComponentModel        "ComponentModel"
+#define DGN_CLASSNAME_ComponentSolution     "ComponentSolution"
+#endif
+#define DGN_CLASSNAME_DictionaryElement     "DictionaryElement"
+#define DGN_CLASSNAME_DictionaryModel       "DictionaryModel"
+#define DGN_CLASSNAME_DrawingElement        "DrawingElement"
+#define DGN_CLASSNAME_DrawingModel          "DrawingModel"
+#define DGN_CLASSNAME_Element               "Element"
+#define DGN_CLASSNAME_ElementAspect         "ElementAspect"
+#define DGN_CLASSNAME_ElementDescription    "ElementDescription"
+#define DGN_CLASSNAME_ElementExternalKey    "ElementExternalKey"
+#define DGN_CLASSNAME_ElementGeom           "ElementGeom"
+#define DGN_CLASSNAME_ElementGroup          "ElementGroup"
+#define DGN_CLASSNAME_ElementItem           "ElementItem"
+#define DGN_CLASSNAME_ElementMultiAspect    "ElementMultiAspect"
+#define DGN_CLASSNAME_ElementName           "ElementName"
+#define DGN_CLASSNAME_GeomPart              "GeomPart"
+#define DGN_CLASSNAME_Link                  "Link"
+#define DGN_CLASSNAME_LocalAuthority        "LocalAuthority"
+#define DGN_CLASSNAME_Model                 "Model"
+#define DGN_CLASSNAME_Model2d               "Model2d"
+#define DGN_CLASSNAME_NamespaceAuthority    "NamespaceAuthority"
+#define DGN_CLASSNAME_PhysicalElement       "PhysicalElement"
+#define DGN_CLASSNAME_PhysicalModel         "PhysicalModel"
+#define DGN_CLASSNAME_PhysicalView          "PhysicalView"
+#define DGN_CLASSNAME_PlanarPhysicalModel   "PlanarPhysicalModel"
+#define DGN_CLASSNAME_ResourceModel         "ResourceModel"
+#define DGN_CLASSNAME_SectionDrawingModel   "SectionDrawingModel"
+#define DGN_CLASSNAME_SheetModel            "SheetModel"
+#define DGN_CLASSNAME_Style                 "Style"
+#define DGN_CLASSNAME_TextAnnotationSeed    "TextAnnotationSeed"
+#define DGN_CLASSNAME_Texture               "Texture"
+#define DGN_CLASSNAME_View                  "View"
+#define DGN_CLASSNAME_CameraView            "CameraView"
+
+//-----------------------------------------------------------------------------------------
+// DgnDb table names
+//-----------------------------------------------------------------------------------------
+#define DGN_TABLE_Domain   DGN_TABLE("Domain")
+#define DGN_TABLE_Font     DGN_TABLE("Font")
+#define DGN_TABLE_Handler  DGN_TABLE("Handler")
+#define DGN_TABLE_Txns     DGN_TABLE("Txns")
+#define DGN_VTABLE_RTree3d DGN_TABLE("RTree3d")
+
+//-----------------------------------------------------------------------------------------
+// ECRelationshipClass names (combine with DGN_SCHEMA macro for use in ECSql)
+//-----------------------------------------------------------------------------------------
+#define DGN_RELNAME_ElementDrivesElement        "ElementDrivesElement"
+#define DGN_RELNAME_ElementGeomUsesParts        "ElementGeomUsesParts"
+#define DGN_RELNAME_ElementGroupHasMembers      "ElementGroupHasMembers"
+#define DGN_RELNAME_ElementHasLinks             "ElementHasLinks"
+#define DGN_RELNAME_ElementOwnsItem             "ElementOwnsItem"
+#define DGN_RELNAME_ElementUsesStyles           "ElementUsesStyles"
+#define DGN_RELNAME_ModelDrivesModel            "ModelDrivesModel"
+
+#include <DgnPlatform/DgnProperties.h>
+#include "UnitDefinition.h"
+#include "DgnLink.h"
+#include "DgnFont.h"
+#include "DgnCoreEvent.h"
+#include <Bentley/HeapZone.h>
+
+BEGIN_BENTLEY_DGN_NAMESPACE
+
+namespace dgn_ElementHandler {struct Physical;};
+namespace dgn_TxnTable {struct Element; struct Model;};
+
+struct DgnImportContext;
+
+//=======================================================================================
+//! A Code is an identifier associated with some object in a DgnDb and issued by a
+//! DgnAuthority according to some scheme. The meaning of a Code is determined by the
+//! issuing authority. The issuing authority determines
+//! how (or if) an object's code is transformed when the object is cloned.
+//!
+//! The Code is stored as a three-part identifier: DgnAuthorityId, namespace, and value.
+//! The combination of the three must be unique within all objects of a given type
+//! (e.g., Elements, Models) within a DgnDb. 
+//!
+//! The authority ID must be non-null and identify a valid authority.
+//! The namespace may not be null, but may be a blank string.
+//! The value may be null if and only if the namespace is blank, signifying that the authority
+//! assigns no special meaning to the object's code.
+//! The value may not be an empty string.
+//!
+//! To obtain a Code, talk to the relevant DgnAuthority.
+// @bsiclass                                                     Paul.Connelly  09/15
+//=======================================================================================
+struct AuthorityIssuedCode
+{
+private:
+    DgnAuthorityId  m_authority;
+    Utf8String      m_value;
+    Utf8String      m_nameSpace;
+
+    friend struct DgnAuthority;
+    friend struct DgnElements;
+    friend struct DgnModel;
+    friend struct DgnModels;
+    friend struct SystemAuthority;
+
+    AuthorityIssuedCode(DgnAuthorityId authorityId, Utf8StringCR value, Utf8StringCR nameSpace) : m_authority(authorityId), m_value(value), m_nameSpace(nameSpace) { }
+public:
+    //! Constructs an empty, invalid code
+    AuthorityIssuedCode() { }
+
+    //! Determine whether this Code is valid. A valid code has a valid authority ID and either:
+    //!     - An empty namespace and value; or
+    //!     - A non-empty value
+    bool IsValid() const {return m_authority.IsValid() && (IsEmpty() || !m_value.empty());}
+    //! Determine if this code is valid but not otherwise meaningful (and therefore not necessarily unique)
+    bool IsEmpty() const {return m_authority.IsValid() && m_nameSpace.empty() && m_value.empty();}
+    //! Determine if two Codes are equivalent
+    bool operator==(AuthorityIssuedCode const& other) const {return m_authority==other.m_authority && m_value==other.m_value && m_nameSpace==other.m_nameSpace;}
+
+    //! Get the value for this Code
+    Utf8StringCR GetValue() const {return m_value;}
+    Utf8CP GetValueCP() const {return !m_value.empty() ? m_value.c_str() : nullptr;}
+    //! Get the namespace for this Code
+    Utf8StringCR GetNameSpace() const {return m_nameSpace;}
+    //! Get the DgnAuthorityId of the DgnAuthority that issued this Code.
+    DgnAuthorityId GetAuthority() const {return m_authority;}
+    void RelocateToDestinationDb(DgnImportContext&);
+};
+
+//=======================================================================================
+//! A base class for api's that access a table in a DgnDb
+//=======================================================================================
+struct DgnDbTable : NonCopyableClass
+{
+protected:
+    friend struct DgnDb;
+    DgnDbR m_dgndb;
+    explicit DgnDbTable(DgnDbR db) : m_dgndb(db) {}
+
+public:
+    DgnDbR GetDgnDb() const {return m_dgndb;}
+
+    //! Determine whether the supplied name contains any of the invalid characters.
+    //! @param[in] name the name to check
+    //! @param[in] invalidChars the list of character that may NOT appear in name.
+    //! @note names may also not start or end with a space.
+    DGNPLATFORM_EXPORT static bool IsValidName(Utf8StringCR name, Utf8CP invalidChars);
+
+    //! Replace any instances of the invalid characters in the supplied name with a replacement character.
+    //! @param[in] name the name to validate
+    //! @param[in] invalidChars the list of invalid characters. All instances of these characters are replaced.
+    //! @param[in] replacement the character to substitute for any invalid characters in name.
+    DGNPLATFORM_EXPORT static void ReplaceInvalidCharacters(Utf8StringR name, Utf8CP invalidChars, Utf8Char replacement);
+};
+
+//=======================================================================================
+//! The types of views that can exist in a DgnDb.
+//! @ingroup DgnViewGroup
+//=======================================================================================
+enum class DgnViewType
+{
+    None     = 0,           //!< do not return any views
+    Physical = 1<<0,        //!< a view of physical (3d) models
+    Drawing  = 1<<1,        //!< a view of a single drawing (2d) model
+    Sheet    = 1<<2,        //!< a view of a sheet.
+    Component = 1<<4,       //!< a view of a single component model
+    TwoD   = (Drawing | Sheet),
+    All    = (Physical | Drawing | Sheet | Component),
+};
+
+//=======================================================================================
+//! The source for the creation a DgnView.
+//! @ingroup DgnViewGroup
+//=======================================================================================
+enum class DgnViewSource
+{
+    User      = 1<<0,      //!< created by a user
+    Generated = 1<<1,      //!< automatically generated by a program, may be relevant to user
+    Private   = 1<<2,      //!< used internally and should not be presented to user
+};
+
+//=======================================================================================
+//! Each View has an entry in the View table.
+//! @see DgnDb::Views
+//! @ingroup DgnViewGroup
+//=======================================================================================
+struct DgnViews : DgnDbTable
+{
+private:
+    friend struct DgnDb;
+    explicit DgnViews(DgnDbR db) : DgnDbTable(db){}
+
+public:
+    //! An object that holds the values for a View in the DgnViews.
+    struct View
+    {
+    private:
+        friend struct DgnViews;
+        DgnViewId          m_viewId;
+        DgnClassId         m_classId;
+        DgnViewType        m_viewType;
+        DgnViewSource      m_viewSource;
+        DgnModelId         m_baseModelId;
+        Utf8String         m_name;
+        Utf8String         m_description;
+
+    public:
+        View() {m_viewType=DgnViewType::Physical;}
+        View(DgnViewType viewType, DgnClassId classId, DgnModelId baseId, Utf8CP name, Utf8CP descr=0, DgnViewSource source=DgnViewSource::User,DgnViewId id=DgnViewId()) : m_viewId(id), m_baseModelId(baseId),
+                    m_viewType(viewType), m_name(name), m_classId(classId)
+            {
+            m_description.AssignOrClear(descr);
+            m_viewSource = source;
+            }
+
+        DgnViewId GetId() const {return m_viewId;} //!< The DgnViewId of this view.
+        DgnModelId GetBaseModelId() const {return m_baseModelId;}//!< Get the DgnModelId of the base model for this view. Every view has one DgnModel designated its "base" model.
+        DgnViewType GetDgnViewType() const {return m_viewType;} //!< Get the DgnViewType for this view.
+        DgnClassId GetClassId() const {return m_classId;} //!< Get the DgnClassId of this View
+        DgnViewSource GetDgnViewSource() const {return m_viewSource;} //!< Get the DgnViewSource for this view.
+        Utf8CP GetName() const {return m_name.c_str();} //!< Get the name for this view.
+        Utf8CP GetDescription() const {return m_description.length()>0 ? m_description.c_str() : nullptr;} //!< Get the description (if present) for this view.
+
+        void SetDgnViewType(DgnClassId classId, DgnViewType val) {m_classId=classId, m_viewType = val;}    //!< Set the DgnViewType for this view.
+        void SetDgnViewSource(DgnViewSource val) {m_viewSource = val;} //!< Set the DgnViewSource for this view.
+        void SetBaseModelId(DgnModelId val) {m_baseModelId = val;} //!< Set the DgnModelId of the base model for this view.
+        void SetDescription(Utf8CP val) {m_description.AssignOrClear(val);} //!< Set the description for this view.
+        void SetName(Utf8CP val) {m_name = val;}//!< Set the name for this view. View names must be unique for a DgnDb.
+        bool IsValid() const {return m_viewId.IsValid();}   //!< Determine whether this View is valid or not.
+    };
+
+    //! An iterator over the table.
+    struct Iterator : BeSQLite::DbTableIterator
+    {
+    private:
+        int  m_typeMask;
+
+    public:
+        Iterator(DgnDbCR db, int viewTypeMask) : DbTableIterator((BeSQLite::DbCR)db) {m_typeMask = viewTypeMask;}
+
+        //! An entry in the table
+        struct Entry : DbTableIterator::Entry, std::iterator<std::input_iterator_tag, Entry const>
+        {
+        private:
+            friend struct Iterator;
+            Entry(BeSQLite::StatementP sql, bool isValid) : DbTableIterator::Entry(sql,isValid) {}
+        public:
+            DGNPLATFORM_EXPORT DgnViewId GetDgnViewId() const;
+            DGNPLATFORM_EXPORT DgnModelId GetBaseModelId() const;
+            DGNPLATFORM_EXPORT DgnViewType GetDgnViewType() const;
+            DGNPLATFORM_EXPORT DgnViewSource GetDgnViewSource() const;
+            DGNPLATFORM_EXPORT Utf8CP GetName() const;
+            DGNPLATFORM_EXPORT Utf8CP GetDescription() const;
+            DGNPLATFORM_EXPORT DgnClassId GetClassId() const;
+            Entry const& operator*() const {return *this;}
+        }; // Entry
+
+    typedef Entry const_iterator;
+    typedef Entry iterator;
+    DGNPLATFORM_EXPORT size_t QueryCount() const;
+    DGNPLATFORM_EXPORT Entry begin() const;
+    Entry end() const {return Entry(nullptr, false);}
+    }; // Iterator
+
+public:
+    //! Add a new view to the database.
+    DGNPLATFORM_EXPORT BeSQLite::DbResult Insert(View&);
+
+    //! Delete an existing view from the database.
+    DGNPLATFORM_EXPORT BeSQLite::DbResult Delete(DgnViewId viewId);
+
+    //! Change the contents of an existing view in the database.
+    DGNPLATFORM_EXPORT BeSQLite::DbResult Update(View const&);
+
+    //! Generate a view name that is not currently in use in this file
+    //! @param[in]  baseName base view name to start with (optional)
+    //! @return unique name that was generated
+    DGNPLATFORM_EXPORT Utf8String GetUniqueViewName(Utf8CP baseName);
+
+    //! Get the DgnViewId for a view, by name
+    DGNPLATFORM_EXPORT DgnViewId QueryViewId(Utf8CP viewName) const;
+
+    //! Get the data for a view, by DgnViewId
+    DGNPLATFORM_EXPORT View QueryView(DgnViewId id) const;
+
+    enum class FillModels{No=0, Yes=1};
+    DGNPLATFORM_EXPORT ViewControllerPtr LoadViewController(DgnViewId id, FillModels fillModels=FillModels::No) const;
+
+    DGNVIEW_EXPORT BeSQLite::DbResult RenderAndSaveThumbnail(DgnViewId id, int resolution, DgnRenderMode renderModeOverride);
+
+    typedef DgnViewProperty::Spec const& DgnViewPropertySpecCR;
+
+    //! Query a view property
+    BeSQLite::DbResult QueryProperty(void* value, uint32_t size, DgnViewId viewId, DgnViewPropertySpecCR spec, uint64_t id=0) const;
+
+    //! Query a view property string
+    BeSQLite::DbResult QueryProperty(Utf8StringR value, DgnViewId viewId, DgnViewPropertySpecCR spec, uint64_t id=0) const;
+
+    //! Query the size of a view property
+    BeSQLite::DbResult QueryPropertySize(uint32_t& size, DgnViewId viewId, DgnViewPropertySpecCR spec, uint64_t id=0) const;
+
+    //! Change a view property
+    BeSQLite::DbResult SaveProperty(DgnViewId viewId, DgnViewPropertySpecCR spec, void const* value, uint32_t size, uint64_t id=0);
+
+    //! Change a view property string
+    BeSQLite::DbResult SavePropertyString(DgnViewId viewId, DgnViewPropertySpecCR spec, Utf8StringCR value, uint64_t id=0);
+
+    //! Delete a view property
+    BeSQLite::DbResult DeleteProperty(DgnViewId viewId, DgnViewPropertySpecCR spec, uint64_t id=0);
+
+    //! Get an iterator over the Views in this DgnDb.
+    Iterator MakeIterator(int viewTypeMask= (int)DgnViewType::All) const {return Iterator(m_dgndb, viewTypeMask);}
+};
+
+enum class ModelIterate
+    {
+    All = 1<<0,   //!< return all iterable models
+    Gui = 1<<1,   //!< return only models marked as visible in Model list GUI
+    };
+
+//=======================================================================================
+//! Each DgnModel has an entry in the DgnModels table
+//! @see DgnDb::Models
+//! @ingroup DgnModelGroup
+//=======================================================================================
+struct DgnModels : DgnDbTable
+{
+private:
+    friend struct DgnDb;
+    friend struct DgnModel;
+    friend struct dgn_TxnTable::Model;
+    typedef bmap<DgnModelId,DgnModelPtr> T_DgnModelMap;
+
+    T_DgnModelMap   m_models;
+    bmap<DgnModelId,uint64_t> m_modelDependencyIndices;
+
+    DgnModelPtr LoadDgnModel(DgnModelId modelId);
+    void Empty();
+    void AddLoadedModel(DgnModelR);
+    void DropLoadedModel(DgnModelR);
+
+    DgnModels(DgnDbR db) : DgnDbTable(db) {}
+    ~DgnModels() {} // don't call empty on destructor, Elements() has already been deleted.
+
+public:
+    //! An object that holds a row from the DgnModel table.
+    struct Model
+    {
+        friend struct DgnModels;
+
+    private:
+        DgnModelId          m_id;
+        DgnClassId          m_classId;
+        AuthorityIssuedCode m_code;
+        Utf8String          m_description;
+        bool                m_inGuiList;
+
+    public:
+        Model()
+            {
+            m_inGuiList = true;
+            };
+
+        Model(AuthorityIssuedCode code, DgnClassId classid, DgnModelId id=DgnModelId()) : m_id(id), m_classId(classid), m_code(code)
+            {
+            m_inGuiList = true;
+            }
+
+        Utf8StringR GetDescriptionR() {return m_description;}
+        void SetCode(AuthorityIssuedCode code) {m_code = code;}
+        void SetDescription(Utf8CP val) {m_description.AssignOrClear(val);}
+        void SetInGuiList(bool val)   {m_inGuiList = val;}
+        void SetId(DgnModelId id) {m_id = id;}
+        void SetClassId(DgnClassId classId) {m_classId = classId;}
+        void SetModelType(DgnClassId classId) {m_classId = classId;}
+
+        DgnModelId GetId() const {return m_id;}
+        AuthorityIssuedCode const& GetCode() const {return m_code;}
+        Utf8CP GetDescription() const {return m_description.c_str();}
+        DgnClassId GetClassId() const {return m_classId;}
+        bool InGuiList() const {return m_inGuiList;}
+
+    }; // Model
+
+    struct Iterator : BeSQLite::DbTableIterator
+    {
+    private:
+        ModelIterate   m_itType;
+
+    public:
+        Iterator(DgnDbCR db, Utf8CP where, ModelIterate itType) : DbTableIterator((BeSQLite::DbCR) db), m_itType(itType) {if (where) m_params.SetWhere(where);}
+        struct Entry : DbTableIterator::Entry, std::iterator<std::input_iterator_tag, Entry const>
+        {
+        private:
+            friend struct Iterator;
+            Entry(BeSQLite::StatementP sql, bool isValid) : DbTableIterator::Entry(sql,isValid) {}
+
+        public:
+            DGNPLATFORM_EXPORT DgnModelId GetModelId() const;
+            DGNPLATFORM_EXPORT AuthorityIssuedCode GetCode() const;
+            DGNPLATFORM_EXPORT Utf8CP GetCodeValue() const;
+            DGNPLATFORM_EXPORT Utf8CP GetCodeNameSpace() const;
+            DGNPLATFORM_EXPORT DgnAuthorityId GetCodeAuthorityId() const;
+            DGNPLATFORM_EXPORT Utf8CP GetDescription() const;
+            DGNPLATFORM_EXPORT DgnClassId GetClassId() const;
+            DGNPLATFORM_EXPORT bool InGuiList() const;
+
+            Entry const& operator*() const {return *this;}
+        };
+
+        typedef Entry const_iterator;
+        typedef Entry iterator;
+        void SetIterationType(ModelIterate itType) {m_stmt=0; m_itType = itType;}
+        DGNPLATFORM_EXPORT size_t QueryCount() const;
+        DGNPLATFORM_EXPORT const_iterator begin() const;
+        const_iterator end() const {return Entry(nullptr, false);}
+    };
+
+public:
+    static AuthorityIssuedCode GetModelCode(Iterator::Entry const& entry); //!< @private
+    //! Determine the Id of the first non-dictionary model in this DgnDb.
+    DGNPLATFORM_EXPORT DgnModelId QueryFirstModelId() const;
+
+    //! Load a DgnModel from this DgnDb. Loading a model does not cause its elements to be filled. Rather, it creates an
+    //! instance of the appropriate model type. If the model is already loaded, a pointer to the existing DgnModel is returned.
+    //! @param[in] modelId The Id of the model to load.
+    DGNPLATFORM_EXPORT DgnModelPtr GetModel(DgnModelId modelId);
+
+    template<class T> RefCountedPtr<T> Get(DgnModelId id) {return dynamic_cast<T*>(GetModel(id).get());}
+
+    //! Query if the specified model has already been loaded.
+    //! @return a pointer to the model if found, or nullptr if the model has not been loaded.
+    //! @see GetLoadedModels
+    //! @see LoadModelById
+    DGNPLATFORM_EXPORT DgnModelPtr FindModel(DgnModelId modelId);
+
+    //! Get the currently loaded DgnModels for this DgnDb
+    T_DgnModelMap const& GetLoadedModels() const {return m_models;}
+
+    DGNPLATFORM_EXPORT BentleyStatus QueryModelById(Model* out, DgnModelId id) const;
+    DGNPLATFORM_EXPORT BentleyStatus GetModelCode(AuthorityIssuedCode& code, DgnModelId id) const;
+
+    //! Find the ModelId of the model with the specified code.
+    //! @return The model's ModelId. Check dgnModelId.IsValid() to see if the DgnModelId was found.
+    DGNPLATFORM_EXPORT DgnModelId QueryModelId(AuthorityIssuedCode code) const;
+
+    //! Query for the dependency index of the specified model
+    //! @param[out] dependencyIndex  The model's DependencyIndex property value
+    //! @param[in] modelId      The model's ID
+    //! @return non-zero if the model does not exist
+    DGNPLATFORM_EXPORT BentleyStatus QueryModelDependencyIndex(uint64_t& dependencyIndex, DgnModelId modelId);
+
+    //! Make an iterator over the models in this DgnDb.
+    Iterator MakeIterator(Utf8CP where=nullptr, ModelIterate itType=ModelIterate::All) const {return Iterator(m_dgndb, where, itType);}
+    //@}
+
+    //! Generate a model name that is not currently in use in this file
+    //! @param[in]  baseName base model name to start with (optional)
+    //! @return unique name that was generated
+    DGNPLATFORM_EXPORT Utf8String GetUniqueModelName(Utf8CP baseName);
+    //@}
+
+    //! Get a string containing the list of characters that may NOT appear in model names.
+    static Utf8CP GetIllegalCharacters() {return "\\/:*?<>|\"\t\n,=&";}
+
+    //! Determine whether the supplied name is a valid model name.
+    //! @param[in] name The candidate model name to check
+    //! @return true if the model name is valid, false otherwise.
+    //! @note Model names may also not start or end with a space.
+    static bool IsValidName(Utf8StringCR name) {return DgnDbTable::IsValidName(name, GetIllegalCharacters());}
+};
+
+
+//=======================================================================================
+//! Each GeomPart has a row in the DgnGeomParts table
+//! @see DgnDb::GeomParts
+//! @ingroup ElementGeometryGroup
+//=======================================================================================
+struct DgnGeomParts : DgnDbTable
+{
+    friend struct DgnDb;
+
+private:
+    explicit DgnGeomParts(DgnDbR db) : DgnDbTable(db) {}
+    DgnGeomPartId m_highestGeomPartId; // 0 means not yet valid. Highest DgnGeomPartId (for current briefcaseId)
+
+public:
+    DgnGeomPartId MakeNewGeomPartId();
+
+public:
+    //! Load a geometry part by ID.
+    //! @param[in] geomPartId the ID of the geometry part to load
+    DGNPLATFORM_EXPORT DgnGeomPartPtr LoadGeomPart(DgnGeomPartId geomPartId);
+
+    //! Query for a DgnGeomPartId by code.
+    DGNPLATFORM_EXPORT DgnGeomPartId QueryGeomPartId(Utf8CP code);
+
+    //! Insert a geometry part into the DgnDb.
+    //! @param[in] geomPart geometry part to insert
+    //! @return The DgnGeomPartId for the newly inserted part. Will be invalid if part could not be added.
+    //! @note This method will update the DgnGeomPartId in geomPart.
+    DGNPLATFORM_EXPORT BentleyStatus InsertGeomPart(DgnGeomPartR geomPart);
+
+    //! Update an existing geometry part in the DgnDb.
+    //! @param[in] geomPart geometry part. Its ID identifies the existing geom part. Its geometry is written to the DgnDb.
+    //! @return non-zero error status if the geom part does not exist or if its ID is invalid
+    DGNPLATFORM_EXPORT BentleyStatus UpdateGeomPart(DgnGeomPartR geomPart);
+
+    //! Insert the ElementGeomUsesParts relationship between an element and the geom parts it uses.
+    //! @note Most apps will not need to call this directly.
+    //! @private
+    DGNPLATFORM_EXPORT BentleyStatus InsertElementGeomUsesParts(DgnElementId elementId, DgnGeomPartId geomPartId);
+
+    //! Delete the geometry part associated with the specified ID
+    DGNPLATFORM_EXPORT BentleyStatus DeleteGeomPart(DgnGeomPartId);
+};
+
+//=======================================================================================
+//! @see DgnDb::Fonts
+// @bsiclass                                                    Jeff.Marker     03/2015
+//=======================================================================================
+struct DgnFonts : NonCopyableClass
+{
+    typedef bmap<DgnFontId,DgnFontPtr> T_FontMap;
+
+    //=======================================================================================
+    // @bsiclass                                                    Jeff.Marker     03/2015
+    //=======================================================================================
+    struct DbFontMapDirect : NonCopyableClass
+    {
+    private:
+        friend DgnFonts;
+        DgnFonts& m_dbFonts;
+
+        DbFontMapDirect(DgnFonts& dbFonts) : m_dbFonts(dbFonts) {}
+
+    public:
+        struct Iterator : public BeSQLite::DbTableIterator
+        {
+        private:
+            DgnFonts& m_dbFonts;
+
+        public:
+            Iterator(DgnFonts& dbFonts) : BeSQLite::DbTableIterator(dbFonts.m_db), m_dbFonts(dbFonts) {}
+
+            struct Entry : public DbTableIterator::Entry, public std::iterator<std::input_iterator_tag,Entry const>
+            {
+            private:
+                friend struct Iterator;
+                Entry(BeSQLite::StatementP sql, bool isValid) : DbTableIterator::Entry(sql, isValid) {}
+
+            public:
+                DGNPLATFORM_EXPORT DgnFontId GetId() const;
+                DGNPLATFORM_EXPORT DgnFontType GetType() const;
+                DGNPLATFORM_EXPORT Utf8CP GetName() const;
+                Entry const& operator*() const { return *this; }
+            };
+
+            typedef Entry const_iterator;
+            DGNPLATFORM_EXPORT const_iterator begin() const;
+            const_iterator end() const { return Entry(NULL, false); }
+            DGNPLATFORM_EXPORT size_t QueryCount() const;
+        };
+
+        bool DoesFontTableExist() const { return m_dbFonts.m_db.TableExists(m_dbFonts.m_tableName.c_str()); }
+        DGNPLATFORM_EXPORT BentleyStatus CreateFontTable();
+        DGNPLATFORM_EXPORT DgnFontPtr QueryById(DgnFontId) const;
+        DGNPLATFORM_EXPORT DgnFontPtr QueryByTypeAndName(DgnFontType, Utf8CP) const;
+        DGNPLATFORM_EXPORT DgnFontId QueryIdByTypeAndName(DgnFontType, Utf8CP) const;
+        DGNPLATFORM_EXPORT bool ExistsById(DgnFontId) const;
+        DGNPLATFORM_EXPORT bool ExistsByTypeAndName(DgnFontType, Utf8CP) const;
+        DGNPLATFORM_EXPORT BentleyStatus Insert(DgnFontCR, DgnFontId&);
+        DGNPLATFORM_EXPORT BentleyStatus Update(DgnFontCR, DgnFontId);
+        DGNPLATFORM_EXPORT BentleyStatus Delete(DgnFontId);
+        Iterator MakeIterator() const { return Iterator(m_dbFonts); }
+    };
+
+    //=======================================================================================
+    // @bsiclass                                                    Jeff.Marker     03/2015
+    //=======================================================================================
+    struct DbFaceDataDirect : NonCopyableClass
+    {
+        struct FaceKey
+        {
+            DGNPLATFORM_EXPORT static const Utf8CP FACE_NAME_Regular;
+            DGNPLATFORM_EXPORT static const Utf8CP FACE_NAME_Bold;
+            DGNPLATFORM_EXPORT static const Utf8CP FACE_NAME_Italic;
+            DGNPLATFORM_EXPORT static const Utf8CP FACE_NAME_BoldItalic;
+
+            DgnFontType m_type;
+            Utf8String m_familyName;
+            Utf8String m_faceName;
+
+            FaceKey() : m_type((DgnFontType)0) {}
+            FaceKey(DgnFontType type, Utf8CP familyName, Utf8CP faceName) : m_type(type), m_familyName(familyName), m_faceName(faceName) {}
+            bool Equals(FaceKey const& rhs) const { return ((rhs.m_type == m_type) && m_familyName.EqualsI(rhs.m_familyName) && m_faceName.EqualsI(rhs.m_faceName)); }
+        };
+
+        typedef uint64_t DataId;
+        typedef FaceKey const& FaceKeyCR;
+        typedef uint32_t FaceSubId;
+        typedef bmap<FaceSubId, FaceKey> T_FaceMap;
+        typedef T_FaceMap const& T_FaceMapCR;
+
+        struct Iterator : public BeSQLite::DbTableIterator
+        {
+        private:
+            DgnFonts& m_dbFonts;
+
+        public:
+            Iterator(DgnFonts& dbFonts) : BeSQLite::DbTableIterator(dbFonts.m_db), m_dbFonts(dbFonts) {}
+
+            struct Entry : public DbTableIterator::Entry, public std::iterator<std::input_iterator_tag,Entry const>
+            {
+            private:
+                friend struct Iterator;
+                Entry(BeSQLite::StatementP sql, bool isValid) : DbTableIterator::Entry(sql, isValid) {}
+
+            public:
+                DGNPLATFORM_EXPORT uint64_t GetId() const;
+                DGNPLATFORM_EXPORT T_FaceMap GenerateFaceMap() const;
+                Entry const& operator*() const { return *this; }
+            };
+
+            typedef Entry const_iterator;
+            DGNPLATFORM_EXPORT const_iterator begin() const;
+            const_iterator end() const { return Entry(NULL, false); }
+            DGNPLATFORM_EXPORT size_t QueryCount() const;
+        };
+
+    private:
+        friend DgnFonts;
+        DgnFonts& m_dbFonts;
+
+        DbFaceDataDirect(DgnFonts& dbFonts) : m_dbFonts(dbFonts) {}
+
+    public:
+        DGNPLATFORM_EXPORT BentleyStatus QueryById(bvector<Byte>&, DataId);
+        DGNPLATFORM_EXPORT BentleyStatus QueryByFace(bvector<Byte>&, FaceSubId&, FaceKeyCR);
+        DGNPLATFORM_EXPORT bool Exists(FaceKeyCR);
+        DGNPLATFORM_EXPORT BentleyStatus Insert(Byte const*, size_t dataSize, T_FaceMapCR);
+        DGNPLATFORM_EXPORT BentleyStatus Delete(FaceKeyCR);
+        Iterator MakeIterator() const { return Iterator(m_dbFonts); }
+    };
+
+private:
+    DbFontMapDirect m_dbFontMap;
+    DbFaceDataDirect m_dbFaceData;
+    BeSQLite::DbR m_db;
+    Utf8String m_tableName;
+    bool m_isFontMapLoaded;
+    T_FontMap m_fontMap;
+
+public:
+    DgnFonts(BeSQLite::DbR db, Utf8CP tableName) : m_dbFontMap(*this), m_dbFaceData(*this), m_db(db), m_tableName(tableName), m_isFontMapLoaded(false) {}
+
+    DbFontMapDirect& DbFontMap() { return m_dbFontMap; }
+    DbFaceDataDirect& DbFaceData() { return m_dbFaceData; }
+    void Invalidate() { m_isFontMapLoaded = false; m_fontMap.clear(); }
+    void Update();
+    DGNPLATFORM_EXPORT DgnFontCP FindFontById(DgnFontId) const;
+    DGNPLATFORM_EXPORT DgnFontCP FindFontByTypeAndName(DgnFontType, Utf8CP) const;
+    DGNPLATFORM_EXPORT DgnFontId FindId(DgnFontCR) const;
+    DGNPLATFORM_EXPORT DgnFontId AcquireId(DgnFontCR);
+};
+
+//=======================================================================================
+//! A DgnElement within a DgnDb can be identified by a "code" which is unique among all
+//! elements in the DgnDb. The meaning of the code is determined by the "authority" by which
+//! the code was assigned. Therefore the code includes the ID of the authority.
+//! DgnAuthorities holds all such authorities associated with a DgnDb. The name of an authority
+//! must be unique. An optional URI can be provided to specify how to contact the authority.
+//! @see DgnDb::Authorities
+//=======================================================================================
+struct DgnAuthorities : DgnDbTable
+{
+private:
+    friend struct DgnDb;
+    explicit DgnAuthorities(DgnDbR db) : DgnDbTable(db) {}
+
+    typedef bvector<DgnAuthorityPtr> LoadedAuthorities;
+
+    LoadedAuthorities   m_loadedAuthorities;
+    BeSQLite::BeDbMutex m_mutex;
+
+    DgnAuthorityPtr LoadAuthority(DgnAuthorityId authorityId, DgnDbStatus* status = nullptr);
+public:
+
+    //! Look up the ID of the authority with the specified name.
+    DGNPLATFORM_EXPORT DgnAuthorityId QueryAuthorityId(Utf8CP name) const;
+
+    //! Look up an authority by ID. The authority will be loaded from the database if necessary.
+    //! @param[in] authorityId The ID of the authority to load
+    //! @returns The DgnAuthority with the specified ID, or nullptr if the authority could not be loaded
+    DGNPLATFORM_EXPORT DgnAuthorityCPtr GetAuthority(DgnAuthorityId authorityId);
+
+    //! Look up an authority by name. The authority will be loaded from the database if necessary.
+    //! @param[in] name The name of the authority to load
+    //! @returns The DgnAuthority with the specified name, or nullptr if the authority could not be loaded
+    DGNPLATFORM_EXPORT DgnAuthorityCPtr GetAuthority(Utf8CP name);
+
+    //! Look up an authority of a particular type by ID. The authority will be loaded from the database if necessary.
+    //! @param[in] authorityId The ID of the authority to load
+    //! @returns The DgnAuthority with the specified ID, or nullptr if the authority could not be loaded or is not of the desired type.
+    template<typename T> RefCountedCPtr<T> Get(DgnAuthorityId authorityId) { return dynamic_cast<T const*>(GetAuthority(authorityId).get()); }
+
+    //! Look up an authority of a particular type by name. The authority will be loaded from the database if necessary.
+    //! @param[in] name The name of the authority to load
+    //! @returns The DgnAuthority with the specified name, or nullptr if the authority could not be loaded or is not of the desired type.
+    template<typename T> RefCountedCPtr<T> Get(Utf8CP name) { return dynamic_cast<T const*>(GetAuthority(name).get()); }
+    //! Add a new Authority to the table.
+    //! @param[in]  authority The new entry to add.
+    //! @return The result of the insert operation.
+    //! @remarks If successful, this method will assign a valid DgnAuthorityId to the supplied authority
+    DGNPLATFORM_EXPORT DgnDbStatus Insert(DgnAuthorityR authority);
+};
+
+//=======================================================================================
+//! @private
+//=======================================================================================
+struct DgnScriptLibrary : DgnDbTable
+{
+public:
+    DgnScriptLibrary(DgnDbR db) : DgnDbTable(db) {}
+
+    //! Register the specified script in the DgnDb's script library.
+    //! @param sName    The name to assign to the script in the library
+    //! @param sText    The content of the script program
+    //! @param updateExisting If true, programs already registered are updated from soruce found in \a jsDir
+    //! @see QueryScript
+    DGNPLATFORM_EXPORT DgnDbStatus RegisterScript(Utf8CP sName, Utf8CP sText, DgnScriptType stype, bool updateExisting);
+
+    //! Look up an imported script program by the specified name.
+    //! @param[out] sText           The text of the script that was found in the library
+    //! @param[out] stypeFound      The type of script actually found in the library
+    //! @param[in] sName            Identifies the script in the library
+    //! @param[in] stypePreferred   The type of script that the caller prefers, if there are multiple kinds stored for the specified name.
+    //! @see RegisterScript
+    DGNPLATFORM_EXPORT DgnDbStatus QueryScript(Utf8StringR sText, DgnScriptType& stypeFound, Utf8CP sName, DgnScriptType stypePreferred);
+
+    //! Utility function to read the text of the specified file
+    //! @param contents[out]    The content of the file
+    //! @param fileName[in]     The name of the file to read
+    //! @return non-zero error status if the file could not be found
+    DGNPLATFORM_EXPORT static DgnDbStatus ReadText(Utf8StringR contents, BeFileNameCR fileName);
+};
+
+//=======================================================================================
+//! @see DgnDb::Units
+// @bsiclass                                                    Keith.Bentley   09/13
+//=======================================================================================
+struct DgnUnits : NonCopyableClass
+{
+private:
+    friend struct DgnDb;
+    DgnDbR          m_dgndb;
+    double          m_azimuth;
+    AxisAlignedBox3d m_extent;
+    DPoint3d        m_globalOrigin;      //!< in meters
+    mutable bool    m_hasCheckedForGCS;
+    mutable DgnGCS* m_gcs;
+    mutable IGeoCoordinateServicesP m_geoServices;
+
+    DgnUnits(DgnDbR db);
+    void LoadProjectExtents();
+
+public:
+    DGNPLATFORM_EXPORT void Save();
+    DGNPLATFORM_EXPORT DgnDbStatus Load();
+
+    DgnDbR GetDgnDb() const {return m_dgndb;}
+
+    void SetGlobalOrigin(DPoint3dCR origin) {m_globalOrigin=origin;}
+    DPoint3dCR GetGlobalOrigin() const {return m_globalOrigin;}
+
+    DGNPLATFORM_EXPORT BeSQLite::DbResult SaveProjectExtents(AxisAlignedBox3dCR newExtents);
+
+    //! (Re-)compute the project extents by looking at the range tree.
+    DGNPLATFORM_EXPORT AxisAlignedBox3d ComputeProjectExtents();
+
+    //! Get the union of the range (axis-aligned bounding box) of all physical elements in this DgnDb
+    DGNPLATFORM_EXPORT AxisAlignedBox3d GetProjectExtents();
+
+    //! Convert a GeoPoint to an XYZ point
+    //! @param[out] outXyz The output XYZ point
+    //! @param[in] inLatLong The input GeoPoint
+    //! @return non-zero error status if the point cannot be converted or if this DgnDb is not geo-located
+    DGNPLATFORM_EXPORT BentleyStatus XyzFromLatLong(DPoint3dR outXyz, GeoPointCR inLatLong) const;
+
+    //! Convert a an XYZ point to a GeoPoint
+    //! @param[out] outLatLong  The output GeoPoint
+    //! @param[in] inXyz The input XYZ point
+    //! @return non-zero error status if the point cannot be converted or if this DgnDb is not geo-located
+    DGNPLATFORM_EXPORT BentleyStatus LatLongFromXyz(GeoPointR outLatLong, DPoint3dCR inXyz) const;
+
+    //! Query the GCS of this DgnDb, if any.
+    //! @return this DgnDb's GCS or nullptr if this DgnDb is not geo-located
+    DGNPLATFORM_EXPORT DgnGCS* GetDgnGCS() const;
+
+    //! Gets the azimuth angle (true north offset) of the global coordinate system of this DgnDb <em>if it has one</em>.
+    double GetAzimuth() const {return m_azimuth;}
+
+    //! Set the azimuth of the global coordinate system of this DgnDb.
+    void SetAzimuth(double azimuth) {m_azimuth = azimuth;}
+
+    static double const OneMeter() {return 1.;}
+    static double const OneKilometer() {return 1000. * OneMeter();}
+    static double const OneMillimeter() {return OneMeter() / 1000.;}
+};
+
+//=======================================================================================
+//! @see DgnDb::Styles
+// @bsiclass
+//=======================================================================================
+struct DgnStyles : DgnDbTable
+{
+private:
+    friend struct DgnDb;
+
+    struct DgnLineStyles* m_lineStyles;
+
+    explicit DgnStyles(DgnDbR);
+    ~DgnStyles();
+
+public:
+    //! Provides accessors for line styles.
+    DGNPLATFORM_EXPORT struct DgnLineStyles& LineStyles();
+};
+
+//=======================================================================================
+// Links are shared resources, referenced by elements. 
+//! @see DgnDb::Links
+// @bsiclass
+//=======================================================================================
+struct DgnLinks : public DgnDbTable
+{
+private:
+    DEFINE_T_SUPER(DgnDbTable);
+    friend struct DgnDb;
+
+    DgnLinks(DgnDbR db) : T_Super(db) {}
+
+public:
+    //=======================================================================================
+    // @bsiclass
+    //=======================================================================================
+    struct Iterator : public BeSQLite::DbTableIterator
+    {
+    private:
+        DEFINE_T_SUPER(BeSQLite::DbTableIterator);
+
+    public:
+        Iterator(DgnDbCR db) : T_Super((BeSQLite::DbCR)db) {}
+
+        //=======================================================================================
+        // @bsiclass
+        //=======================================================================================
+        struct Entry : public DbTableIterator::Entry, public std::iterator < std::input_iterator_tag, Entry const >
+        {
+        private:
+            DEFINE_T_SUPER(DbTableIterator::Entry);
+            friend struct Iterator;
+
+            Entry(BeSQLite::StatementP sql, bool isValid) : T_Super(sql, isValid) {}
+
+        public:
+            DGNPLATFORM_EXPORT DgnLinkId GetId() const;
+            DGNPLATFORM_EXPORT DgnLinkType GetType() const;
+            DGNPLATFORM_EXPORT Utf8CP GetDisplayLabel() const;
+            Entry const& operator*() const { return *this; }
+        };
+
+        typedef Entry const_iterator;
+        typedef Entry iterator;
+        DGNPLATFORM_EXPORT const_iterator begin() const;
+        const_iterator end() const { return Entry(nullptr, false); }
+        DGNPLATFORM_EXPORT size_t QueryCount() const;
+    }; // Iterator
+
+    //=======================================================================================
+    // @bsiclass
+    //=======================================================================================
+    struct OnElementIterator : public BeSQLite::DbTableIterator
+    {
+    private:
+        DEFINE_T_SUPER(BeSQLite::DbTableIterator);
+
+        DgnElementKey m_elementKey;
+
+    public:
+        OnElementIterator(DgnDbCR db, DgnElementKey elementKey) : T_Super((BeSQLite::DbCR)db), m_elementKey(elementKey) {}
+
+        //=======================================================================================
+        // @bsiclass
+        //=======================================================================================
+        struct Entry : DbTableIterator::Entry, std::iterator < std::input_iterator_tag, Entry const >
+        {
+        private:
+            DEFINE_T_SUPER(DbTableIterator::Entry);
+            friend struct OnElementIterator;
+
+            Entry(BeSQLite::StatementP sql, bool isValid) : T_Super(sql, isValid) {}
+
+        public:
+            DGNPLATFORM_EXPORT DgnLinkId GetId() const;
+            DGNPLATFORM_EXPORT DgnLinkType GetType() const;
+            DGNPLATFORM_EXPORT Utf8CP GetDisplayLabel() const;
+            Entry const& operator*() const { return *this; }
+
+        };
+
+        typedef Entry const_iterator;
+        typedef Entry iterator;
+        DGNPLATFORM_EXPORT const_iterator begin() const;
+        const_iterator end() const { return Entry(nullptr, false); }
+        DGNPLATFORM_EXPORT size_t QueryCount() const;
+    }; // OnElementIterator
+
+    //=======================================================================================
+    // @bsiclass
+    //=======================================================================================
+    struct ReferencesLinkIterator : public BeSQLite::DbTableIterator
+    {
+    private:
+        DEFINE_T_SUPER(BeSQLite::DbTableIterator);
+
+        DgnLinkId m_linkId;
+
+    public:
+        ReferencesLinkIterator(DgnDbCR db, DgnLinkId linkId) : T_Super((BeSQLite::DbCR)db), m_linkId(linkId) {}
+
+        //=======================================================================================
+        // @bsiclass
+        //=======================================================================================
+        struct Entry : DbTableIterator::Entry, std::iterator < std::input_iterator_tag, Entry const >
+        {
+        private:
+            DEFINE_T_SUPER(DbTableIterator::Entry);
+            friend struct OnElementIterator;
+
+            Entry(BeSQLite::StatementP sql, bool isValid) : T_Super(sql, isValid) {}
+
+        public:
+            DGNPLATFORM_EXPORT DgnElementKey GetKey() const;
+            Entry const& operator*() const { return *this; }
+
+        }; // Entry
+
+        typedef Entry const_iterator;
+        typedef Entry iterator;
+        DGNPLATFORM_EXPORT const_iterator begin() const;
+        const_iterator end() const { return Entry(nullptr, false); }
+        DGNPLATFORM_EXPORT size_t QueryCount() const;
+    }; // ReferencesLinkIterator
+
+    DGNPLATFORM_EXPORT DgnLinkPtr QueryById(DgnLinkId) const;
+    Iterator MakeIterator() const { return Iterator(m_dgndb); }
+    OnElementIterator MakeOnElementIterator(DgnElementKey elementKey) const { return OnElementIterator(m_dgndb, elementKey); }
+    ReferencesLinkIterator MakeReferencesLinkIterator(DgnLinkId linkId) const { return ReferencesLinkIterator(m_dgndb, linkId); }
+    DGNPLATFORM_EXPORT BentleyStatus Update(DgnLinkCR);
+
+    DGNPLATFORM_EXPORT BentleyStatus InsertOnElement(DgnElementKey, DgnLinkR);
+    DGNPLATFORM_EXPORT BentleyStatus InsertOnElement(DgnElementKey, DgnLinkId);
+    DGNPLATFORM_EXPORT BentleyStatus DeleteFromElement(DgnElementKey, DgnLinkId);
+    DGNPLATFORM_EXPORT void PurgeUnused();
+};
+
+//=======================================================================================
+//! Every DgnDb has a table for storing searchable text for use with SQLite's
+//! FTS5 full text search features. Each search term is qualified by a "text type" and associated
+//! with an ID into some other table from which the search term originated. The meaning of the
+//! ID field can be interpreted according to the text type. Applications can
+//! populate this table with search terms to enable efficient, database-wide full text search.
+//! Such queries may be optionally constrained to one or more text types.
+//! In general, an application should limit its queries to those text types which it either
+//! created or understands the meaning of.
+//! @see DgnDb::SearchableText
+// @bsiclass                                                    Paul.Connelly   10/15
+//=======================================================================================
+struct DgnSearchableText : DgnDbTable
+{
+private:
+    friend struct DgnDb;
+
+    DgnSearchableText(DgnDbR db) : DgnDbTable(db) { }
+
+    static BeSQLite::DbResult CreateTable(DgnDb& db);
+public:
+    //! Identifies a record in the searchable text table
+    struct Key
+    {
+    private:
+        Utf8String m_type;
+        BeSQLite::BeInt64Id m_id;
+    public:
+        //! Constructor.
+        //! @param[in]      textType Specifies the type of text. May not be empty.
+        //! @param[in]      id       The ID of the associated object. Must be valid.
+        Key(Utf8StringCR textType, BeSQLite::BeInt64Id id) : m_type(textType), m_id(id) { m_type.Trim(); }
+
+        //! Default constructor producing an invalid Key.
+        Key() { }
+
+        Utf8StringCR GetTextType() const { return m_type; } //!< The search text type
+        BeSQLite::BeInt64Id GetId() const { return m_id; } //!< The ID of the object associated with this record
+        bool IsValid() const { return !m_type.empty() && m_id.IsValid(); } //!< Determine whether this is a valid Key
+    };
+
+    //! A record in the searchable text table
+    struct Record
+    {
+    private:
+        Key m_key;
+        Utf8String  m_text;
+    public:
+        //! Constructor
+        //! @param[in]      textType Identifies both the meaning of the ID and the "type" of the text. May not be empty.
+        //! @param[in]      id       The ID of the object associated with this text. Must be valid.
+        //! @param[in]      text     The searchable text. May not be empty.
+        //! @remarks The combination of text type and ID must be unique within the searchable text table
+        Record(Utf8StringCR textType, BeSQLite::BeInt64Id id, Utf8StringCR text) : Record(Key(textType, id), text) { }
+
+        //! Constructor
+        //! @param[in]      key  Uniquely identifies this record within the table. Must be valid.
+        //! @param[in]      text The searchable text. May not be empty.
+        Record(Key const& key, Utf8StringCR text) : m_key(key), m_text(text) { m_text.Trim(); }
+
+        //! Default constructor. Produces an invalid record.
+        Record() { }
+
+        Utf8StringCR GetTextType() const { return m_key.GetTextType(); } //!< The search text type
+        BeSQLite::BeInt64Id GetId() const { return m_key.GetId(); } //!< The ID of the object associated with the text
+        Utf8StringCR GetText() const { return m_text; } //!< The searchable text
+        Key const& GetKey() const { return m_key; } //!< The record key
+        bool IsValid() const { return m_key.IsValid() && !m_text.empty(); } //!< Determine if this is a valid record
+    };
+
+    //! A list of text types by which to filter full-text search queries
+    typedef bvector<Utf8String> TextTypes;
+
+    //! Specifies a query on the searchable text table, optionally filtered by one or more text types.
+    struct Query
+    {
+    private:
+        TextTypes  m_types;
+        Utf8String m_matchExpression;
+
+        friend struct DgnSearchableText;
+        Utf8String ToWhereClause() const;
+    public:
+        //! Constructor
+        //! @param[in]      matchExpression An expression conforming to sqlite's MATCH syntax indicating the text for which to search
+        //! @param[in]      textType        If supplied, only text of the specified type will be included in the query
+        //! @remarks The matchExpression will be single-quoted and concatenated with a query to produce a where clause like WHERE searchable_text MATCH 'matchExpression'.
+        //! @remarks The caller is responsible for ensuring that search phrases within the expression are properly double-quoted and that the expression conforms to sqlite's MATCH syntax.
+        DGNPLATFORM_EXPORT explicit Query(Utf8StringCR matchExpression, Utf8CP textType=nullptr);
+
+        //! Add a text type by which to filter. The query will only include text belonging to the specified types.
+        //! @param[in]      textType The type by which to filter.
+        DGNPLATFORM_EXPORT void AddTextType(Utf8CP textType);
+    };
+
+    //! An iterator over the results of a full text search query
+    struct Iterator : BeSQLite::DbTableIterator
+    {
+    private:
+        friend struct DgnSearchableText;
+
+        Iterator(DgnDb& db, Query const& query) : DbTableIterator((BeSQLite::DbCR)db), m_query(query) { }
+
+        Query m_query;
+    public:
+        //! An entry in a full text search results iterator
+        struct Entry : DbTableIterator::Entry, std::iterator<std::input_iterator_tag, Entry const>
+        {
+        private:
+            friend struct Iterator;
+            Entry(BeSQLite::StatementP sql, bool isValid) : DbTableIterator::Entry(sql, isValid) { }
+        public:
+            DGNPLATFORM_EXPORT Utf8CP GetTextType() const; //!< The type of text
+            DGNPLATFORM_EXPORT BeSQLite::BeInt64Id GetId() const; //!< The ID of the associated object
+            DGNPLATFORM_EXPORT Utf8CP GetText() const; //!< The search text
+
+            Key GetKey() const { return Key(GetTextType(), GetId()); } //!< The unique Key identifying this entry
+            Record GetRecord() const { return Record(GetTextType(), GetId(), GetText()); } //!< A record representing this entry
+            Entry const& operator*() const { return *this; } //!< Dereference this entry
+        };
+
+        typedef Entry const_iterator;
+        typedef Entry iterator;
+        DGNPLATFORM_EXPORT Entry begin() const; //!< An iterator to the first entry in the results
+        Entry end() const { return Entry(nullptr, false); } //!< An iterator beyond the last entry in the results
+    };
+
+    //! Query the number of records which match a full text search query
+    //! @param[in]      query The searchable text query
+    //! @return The number of records which match the query.
+    DGNPLATFORM_EXPORT size_t QueryCount(Query const& query) const;
+
+    //! Query the records which match a full text search query
+    //! @param[in]      query The searchable text query
+    //! @return An iterator over the matching records.
+    DGNPLATFORM_EXPORT Iterator QueryRecords(Query const& query) const;
+
+    //! Query the record with the specified text type and ID.
+    //! @param[in]      key The unique key identifying the record
+    //! @return The corresponding record, or an invalid record if no such record exists.
+    DGNPLATFORM_EXPORT Record QueryRecord(Key const& key) const;
+
+    //! Query the types of text present in the searchable text table
+    //! @return The list of available text types
+    DGNPLATFORM_EXPORT TextTypes QueryTextTypes() const;
+
+    //! Insert a new record into the searchable text table
+    //! @param[in]      record The record to insert
+    //! @return Success if the new record was inserted, or else an error code.
+    DGNPLATFORM_EXPORT BeSQLite::DbResult Insert(Record const& record);
+
+    //! Update an existing record in the searchable text table
+    //! @param[in]      record      The modified record
+    //! @param[in]      originalKey If non-null, identifies the existing record.
+    //! @return Success if the record was updated, or else an error code.
+    //! @remarks If originalKey is not supplied, the key is assumed to remain unchanged. Otherwise, the record will be looked up by original key, allowing the text type and/or ID to be updated.
+    DGNPLATFORM_EXPORT BeSQLite::DbResult Update(Record const& record, Key const* originalKey=nullptr);
+
+    //! Removes all data from the searchable text table
+    //! @return Success if the table was cleared, or an error code.
+    DGNPLATFORM_EXPORT BeSQLite::DbResult DropAll();
+
+    //! Drops all records of the specified text type
+    //! @param[in]      textType The text type to drop
+    //! @return Success if the associated records were dropped, or an error code.
+    DGNPLATFORM_EXPORT BeSQLite::DbResult DropTextType(Utf8CP textType);
+
+    //! Drop a single record from the searchable text table
+    //! @param[in]      key The key identifying the record to drop.
+    //! @return Success if the record was dropped, or an error code.
+    DGNPLATFORM_EXPORT BeSQLite::DbResult DropRecord(Key const& key);
+//__PUBLISH_SECTION_END__
+    static bool IsUntrackedFts5Table(Utf8CP tableName);
+//__PUBLISH_SECTION_START__
+};
+
+END_BENTLEY_DGN_NAMESPACE