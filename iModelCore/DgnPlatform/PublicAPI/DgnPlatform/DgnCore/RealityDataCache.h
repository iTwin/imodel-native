/*--------------------------------------------------------------------------------------+
|
|     $Source: PublicAPI/DgnPlatform/DgnCore/RealityDataCache.h $
|
|  $Copyright: (c) 2015 Bentley Systems, Incorporated. All rights reserved. $
|
+--------------------------------------------------------------------------------------*/
#pragma once
//__PUBLISH_SECTION_START__
#include <DgnPlatform/DgnPlatform.h>

//__PUBLISH_SECTION_END__
DGNPLATFORM_REF_COUNTED_PTR(RealityDataThread)
DGNPLATFORM_REF_COUNTED_PTR(RealityDataThreadPool)
DGNPLATFORM_REF_COUNTED_PTR(RealityDataWork)
DGNPLATFORM_REF_COUNTED_PTR(RealityDataWorkerThread)

//__PUBLISH_SECTION_START__
DGNPLATFORM_REF_COUNTED_PTR(IRealityDataBase)
DGNPLATFORM_REF_COUNTED_PTR(RealityDataCache)

DGNPLATFORM_REF_COUNTED_PTR(IRealityDataStorageResponseReceiver)
DGNPLATFORM_REF_COUNTED_PTR(IRealityDataStorageBase)
DGNPLATFORM_REF_COUNTED_PTR(BeSQLiteRealityDataStorage)
DGNPLATFORM_REF_COUNTED_PTR(InMemoryRealityDataStorage)

DGNPLATFORM_REF_COUNTED_PTR(IRealityDataSourceResponseReceiver)
DGNPLATFORM_REF_COUNTED_PTR(IRealityDataSourceBase)
DGNPLATFORM_REF_COUNTED_PTR(HttpRealityDataSource)
DGNPLATFORM_REF_COUNTED_PTR(FileRealityDataSource)

//__PUBLISH_SECTION_END__
struct HasWorkOrTerminatesPredicate;
struct IsIdlePredicate;
struct AllThreadsIdlePredicate;
struct FileRealityDataSourceRequest;
struct HttpRealityDataSourceRequest;
struct ThreadPoolQueueNotEmptyPredicate;
//__PUBLISH_SECTION_START__

#define DEFINE_MEMBER_TYPE_CHECKER(MemberType) \
    template<class T> class has_member_type_##MemberType \
    { \
        struct big { char a[2]; }; \
        template<class C> static big  probe(typename C::MemberType*); \
        template<class C> static char probe(...); \
    public: \
        static const bool value = sizeof(probe<T>(nullptr)) > 1; \
    };
 
#define DEFINE_MEMBER_CHECKER(Member)   \
    template<class T> class has_member_##Member \
    { \
        struct big { char a[2]; }; \
        template<class C> static big  probe(decltype(&C::Member)); \
        template<class C> static char probe(...); \
    public: \
        static const bool value = sizeof(probe<T>(nullptr)) > 1; \
    };

BEGIN_BENTLEY_DGN_NAMESPACE

struct RealityDataCacheOptions;

//=======================================================================================
//! The virtual base class for all reality data implementations. 
//! @warning Reality data implementations should implement the @ref IRealityData interface
//! instead of this one.
// @bsiclass                                        Grigas.Petraitis            03/2015
//=======================================================================================
struct IRealityDataBase : IRefCounted
    {
    friend struct RealityDataCache;
    
    protected:
        virtual ~IRealityDataBase() {}
        virtual Utf8CP _GetId() const = 0;
        virtual bool _IsExpired() const = 0;
        virtual BentleyStatus _InitFrom(IRealityDataBase const& self, RealityDataCacheOptions const&) = 0;

    public:
        // properties
        DGNPLATFORM_EXPORT Utf8CP GetId() const;
        DGNPLATFORM_EXPORT bool IsExpired() const;
    };

//=======================================================================================
//! The base class for all reality data implementations. The implementation must provide
//! its own type, the preferred storage and source types as template parameters.
// @bsiclass                                        Grigas.Petraitis            03/2015
//=======================================================================================
template<typename _Derived, typename _StorageType, typename _SourceType>
struct IRealityData : _StorageType::Data, _SourceType::Data
    {
#if !defined (DOCUMENTATION_GENERATOR)
    DEFINE_BENTLEY_REF_COUNTED_MEMBERS
    DEFINE_MEMBER_TYPE_CHECKER(RequestOptions)
    DEFINE_MEMBER_CHECKER(Create)
#endif

    // export
    typedef _Derived        ThisType;
    typedef _StorageType    StorageType;
    typedef _SourceType     SourceType;

    //! The RequestOptions struct which contains SelectOptions of the Storage and 
    //! RequestOptions of the Source. The Request options of the implementor must
    //! derive from this struct.
    struct RequestOptions : StorageType::SelectOptions, SourceType::RequestOptions
        {
        };
    
    IRealityData() {DEFINE_BENTLEY_REF_COUNTED_MEMBER_INIT}

    //! The virtual destructor which provides some compile-time assertions for the
    //! implementing type.
    virtual ~IRealityData()
        {
        static_assert(has_member_Create<ThisType>::value, "IRealityData implementation must have a static Create() function.");
        static_assert(std::is_same<decltype(ThisType::Create()), RefCountedPtr<ThisType>>::value, "The return type of the Create() function must be RefCountedPtr<ThisType>");
        static_assert(has_member_type_RequestOptions<ThisType>::value, "IRealityData implementation must have an inner struct RequestOptions.");
        static_assert(std::is_base_of<RequestOptions, typename ThisType::RequestOptions>::value && std::is_base_of<RealityDataCacheOptions, typename ThisType::RequestOptions>::value, 
            "RequestOptions must derive from IRealityData::RequestOptions and RealityDataCacheOptions");
        }
    };

//__PUBLISH_SECTION_END__
//=======================================================================================
// @bsiclass                                        Grigas.Petraitis            04/2015
//=======================================================================================
enum class SchedulingMethod
    {
    FIFO,   // queue
    LIFO    // stack
    };

//=======================================================================================
// @bsiclass                                        Grigas.Petraitis            10/2014
//=======================================================================================
template<typename T> struct ThreadSafeQueue
{
    struct Item;
    typedef RefCountedPtr<Item> ItemPtr;
    struct Item : RefCountedBase
        {
        ItemPtr prev;
        ItemPtr next;
        T       data;
        Item(T d, Item* p, Item* n) : prev(p), next(n), data(d) {}
        static ItemPtr Create(T d, Item* p, Item* n) {return new Item(d, p, n);}
        };

    struct Iterator
    {
    friend struct ThreadSafeQueue<T>;
    private:
        Item* m_curr;
        Iterator(Item* first) : m_curr(first) {}
    public:
        bool IsValid() const {return nullptr != m_curr;}
        Iterator& operator++() {m_curr = m_curr->next.get(); return *this;}
        T const& operator*() {return m_curr->data;}
        bool operator!=(Iterator const& other) const {return m_curr != other.m_curr;}
        bool operator==(Iterator const& other) const {return m_curr == other.m_curr;}
    };

private:
    mutable BeConditionVariable m_cv;
    ItemPtr m_first;
    ItemPtr m_last;
    unsigned m_count;
    SchedulingMethod m_schedulingMethod;

private:
    bool PopBack(T* element);
    bool PopFront(T* element);
    bool Pop(T* element);
    
public:
    ThreadSafeQueue(SchedulingMethod defaultSchedulingMethod = SchedulingMethod::FIFO) : m_count(0), m_schedulingMethod(defaultSchedulingMethod) {}
    DGNPLATFORM_EXPORT void PushBack(T element);
    DGNPLATFORM_EXPORT void PushFront(T element);
    DGNPLATFORM_EXPORT bool Pop(T& element);
    DGNPLATFORM_EXPORT bool PopBack(T& element);
    DGNPLATFORM_EXPORT bool PopFront(T& element);
    DGNPLATFORM_EXPORT bool Pop();
    DGNPLATFORM_EXPORT bool PopBack();
    DGNPLATFORM_EXPORT bool PopFront();
    DGNPLATFORM_EXPORT bool IsEmpty() const;
    DGNPLATFORM_EXPORT unsigned Size() const;
    BeConditionVariable& GetConditionVariable() const {return m_cv;}
    DGNPLATFORM_EXPORT Iterator begin() const;
    DGNPLATFORM_EXPORT Iterator end() const;
    DGNPLATFORM_EXPORT void Erase(Iterator const& iterator);
    DGNPLATFORM_EXPORT void Clear();
};

//=======================================================================================
// @bsiclass                                        Grigas.Petraitis            10/2014
//=======================================================================================
struct RealityDataThread : RefCountedBase
{
private:
    intptr_t    m_threadId;
    Utf8String  m_threadName;
    
private:
    static void ThreadRunner(void* arg);
#if defined(__unix__)
    static void* PlatformThreadRunner(void* arg) {ThreadRunner(arg); return NULL;}
#else
    static unsigned __stdcall PlatformThreadRunner(void* arg) {ThreadRunner(arg); return 0;}
#endif
    
protected:
    DGNPLATFORM_EXPORT RealityDataThread(Utf8CP threadName = NULL);
    virtual void _Run() = 0;

public:
    DGNPLATFORM_EXPORT intptr_t GetThreadId() const;
    DGNPLATFORM_EXPORT void     Run();   //!< Call this to invoke the _Run method in the current thread
    DGNPLATFORM_EXPORT void     Start(); //!< Call this to start the thread
};

//=======================================================================================
// @bsiclass                                        Grigas.Petraitis            10/2014
//=======================================================================================
struct RealityDataWork : IRefCounted
{
friend struct RealityDataWorkerThread;
protected:
    virtual void _DoWork() = 0;
};

//=======================================================================================
// @bsiclass                                        Grigas.Petraitis            10/2014
//=======================================================================================
struct RealityDataWorkerThread : RealityDataThread
{
    friend struct RealityDataThreadPool;
    friend struct ::HasWorkOrTerminatesPredicate;
    friend struct ::IsIdlePredicate;
        
    struct IStateListener : IRefCounted
    {
    friend struct RealityDataWorkerThread;
    protected:
        virtual void _OnThreadBusy(RealityDataWorkerThread& thread) {};
        virtual void _OnThreadIdle(RealityDataWorkerThread& thread) {};
    };
    typedef RefCountedPtr<IStateListener> IStateListenerPtr;

private:
    mutable BeConditionVariable m_cv;
    bool                        m_terminate;
    RealityDataWorkPtr          m_currentWork;
    uint64_t                    m_idleSince;
    uint64_t                    m_busySince;
    IStateListenerPtr           m_stateListener;

    void SetIsBusy(bool);

protected:
    DGNPLATFORM_EXPORT RealityDataWorkerThread(IStateListener* stateListener, Utf8CP threadName);
    DGNPLATFORM_EXPORT virtual void _OnBusy();
    DGNPLATFORM_EXPORT virtual void _OnIdle();
    DGNPLATFORM_EXPORT virtual void _DoWork(RealityDataWork& work);
                       virtual void _Run() override;

protected:
    DGNPLATFORM_EXPORT bool TerminateRequested() const;

public:
                       RealityDataWork& DoWork(RealityDataWork& work) {_DoWork(work); return work;}
    DGNPLATFORM_EXPORT bool IsBusy(uint64_t* busyTime = NULL) const;
    DGNPLATFORM_EXPORT bool IsIdle(uint64_t* idleTime = NULL) const;
    DGNPLATFORM_EXPORT void Terminate();
    //! Create a new RealityDataWorkerThread thread.
    //! note This function does not start the new thrdad. You must call the Start method on the returned thread object in order to start it.
    static RealityDataWorkerThreadPtr Create(IStateListener* stateListener = NULL, Utf8CP threadName = NULL) {return new RealityDataWorkerThread(stateListener, threadName);}
};

//=======================================================================================
// @bsiclass                                        Grigas.Petraitis            10/2014
//=======================================================================================
struct EXPORT_VTABLE_ATTRIBUTE RealityDataThreadPool : RefCounted<RealityDataWorkerThread::IStateListener>
{       
    friend struct ::AllThreadsIdlePredicate;

private:
    int                         m_maxIdleThreads;
    int                         m_maxThreads;
    bool                        m_isTerminating;
    mutable BeConditionVariable m_threadsCV;
    mutable BeMutex             m_workQueueCS;
    bmap<RealityDataWorkerThread*, bool> m_threads;
    ThreadSafeQueue<RealityDataWorkPtr> m_workQueue;
    
protected:
    RealityDataThreadPool(int maxThreads, int maxIdleThreads, SchedulingMethod schedulingMethod) 
        : m_workQueue(schedulingMethod), m_maxThreads(maxThreads), m_maxIdleThreads(maxIdleThreads), m_isTerminating(false)
        {}
    ThreadSafeQueue<RealityDataWorkPtr>& GetQueue() {return m_workQueue;}
    DGNPLATFORM_EXPORT virtual void _OnThreadBusy(RealityDataWorkerThread& thread) override;
    DGNPLATFORM_EXPORT virtual void _OnThreadIdle(RealityDataWorkerThread& thread) override;
    DGNPLATFORM_EXPORT virtual bool _AssignWork(RealityDataWorkerThread& thread);
    RealityDataWorkerThreadPtr CreateThread();
    RealityDataWorkerThreadPtr GetIdleThread() const;
    bool ShouldCreateNewThread() const;
    bool IsTerminating() const {return m_isTerminating;}

public:
    //! NOT PUBLISHED: needed for tests
    DGNPLATFORM_EXPORT void WaitUntilAllThreadsIdle() const;

public:
    static RealityDataThreadPoolPtr Create(int maxThreads, int maxIdleThreads, SchedulingMethod schedulingMethod) {return new RealityDataThreadPool(maxThreads, maxIdleThreads, schedulingMethod);}
    DGNPLATFORM_EXPORT virtual ~RealityDataThreadPool();
    DGNPLATFORM_EXPORT int  GetThreadsCount() const;
    DGNPLATFORM_EXPORT void QueueWork(RealityDataWork& work);
    DGNPLATFORM_EXPORT void Terminate();
};

//__PUBLISH_SECTION_START__
//======================================================================================
//! The response of reality data requests.
// @bsiclass                                        Grigas.Petraitis           03/2015
//======================================================================================
template<typename ResultType> struct RealityDataResponse : RefCountedBase
{
private:
    ResultType          m_result;
    Utf8String          m_id;
    IRealityDataBase&   m_data;
protected:
    RealityDataResponse(ResultType result, Utf8CP id, IRealityDataBase& data) : m_result(result), m_id(id), m_data(data) {}
public:
    ResultType GetResult() const {return m_result;}
    Utf8CP GetId() const {return m_id.c_str();}
    IRealityDataBase& GetData() const {return m_data;}
};

//=======================================================================================
//! The result of reality data storage operations.
// @bsiclass                                        Grigas.Petraitis            10/2014
//=======================================================================================
enum class RealityDataStorageResult
    {
    Error,
    NotFound,
    Success,
    Queued,
    Pending,
    };

//=======================================================================================
//! Interface for a persist operation.
// @bsiclass                                        Grigas.Petraitis            03/2015
//=======================================================================================
struct IRealityDataStoragePersistHandler : RefCountedBase
    {
    friend struct RealityDataCache;
    protected:
        //! Called to persist the reality data into reality data storage.
        virtual RealityDataStorageResult _Persist() const = 0;

        //! Return the data object.
        virtual IRealityDataBase const* _GetData() const = 0;
    };

//=======================================================================================
//! The virtual base class for all reality data storages.
//! @warning Reality data storage implementations should implement the @ref IRealityDataStorage 
//! interface instead of this one.
// @bsiclass                                        Grigas.Petraitis            10/2014
//=======================================================================================
struct EXPORT_VTABLE_ATTRIBUTE IRealityDataStorageBase : RefCountedBase
{
    friend struct RealityDataCache;
    
    //===================================================================================
    // @bsiclass                                        Grigas.Petraitis        03/2015
    //===================================================================================
    struct SelectOptions : virtual IRefCounted {};

    //===================================================================================
    // @bsiclass                                        Grigas.Petraitis        03/2015
    //===================================================================================
    struct Data : virtual IRealityDataBase
        {
        protected:
            virtual ~Data() {}
        };
    
protected:
    virtual DGNPLATFORM_EXPORT ~IRealityDataStorageBase();

    //! The unique id of this reality data storage. 
    //! @warning This id must match the id returned by the static StorageId() function.
    virtual Utf8String _GetStorageId() const = 0;

    //! Called during the cache termination process. The storage is supposed to terminate all
    //! its worker threads here.
    virtual void _Terminate() {}
    
//__PUBLISH_SECTION_END__
public:
    DGNPLATFORM_EXPORT void Terminate();
//__PUBLISH_SECTION_START__
};

//=======================================================================================
//! The base class for all reality data storages. The implementation must provide its own
//! type as a template parameter.
//!
//! All IRealityDataStorage implementations have these requirements:
//! - Define a nested `SelectOptions` structure.
//! - Define a nested `PersistHandler` structure which implements @ref IRealityDataStoragePersistHandler
//!   and has a constructor which takes a reference of the implementation instance as the 
//!   first parameter and a const reference of the data as the second parameter.
//! - Define a function which returns the ID of the storage implementation:
//!   @code static Utf8String StorageId() @endcode
//! - Define a member function: @code RealityDataStorageResult Select(Data&, Utf8CP, SelectOptions const&, IRealityDataStorageResponseReceiver&)
//!   @endcode
//! - Call the `_OnResponseReceived` callback function of the response receiver
//!   that is passed to the `Request` function.
// @bsiclass                                        Grigas.Petraitis            03/2015
//=======================================================================================
template<class Derived>
struct IRealityDataStorage : IRealityDataStorageBase
    {
    DEFINE_MEMBER_TYPE_CHECKER(SelectOptions)
    DEFINE_MEMBER_TYPE_CHECKER(PersistHandler)
    DEFINE_MEMBER_CHECKER(StorageId)
    DEFINE_MEMBER_CHECKER(Select)

    //! Virtual destructor provides some compile-time assertions for the implementation.
    virtual ~IRealityDataStorage()
        {
        static_assert(has_member_type_SelectOptions<Derived>::value, "IRealityDataStorage implementation must have an inner struct SelectOptions.");
        static_assert(has_member_type_PersistHandler<Derived>::value, "IRealityDataStorage implementation must have an inner struct PersistHandler.");
        static_assert(std::is_base_of<IRealityDataStoragePersistHandler, typename Derived::PersistHandler>::value, "PersistHandler must implement IRealityDataStoragePersistHandler.");
        static_assert(has_member_StorageId<Derived>::value, "IRealityDataStorage implementation must have a static Utf8String StorageId() function.");
        static_assert(std::is_same<decltype(Derived::StorageId()), Utf8String>::value, "The return type of StorageId() function must be Utf8String.");
        static_assert(has_member_Select<Derived>::value, "IRealityDataStorage implementation must have a static RealityDataStorageResult Select(Data&, Utf8CP, SelectOptions const&) function.");
        }
    };

//======================================================================================
//! The response of reality data storage.
// @bsiclass                                        Grigas.Petraitis           04/2015
//======================================================================================
struct RealityDataStorageResponse : RealityDataResponse<RealityDataStorageResult>
{
private:
    RealityDataStorageResponse(RealityDataStorageResult result, Utf8CP id, IRealityDataBase& data) : RealityDataResponse(result, id, data) {}
public:
    static RefCountedPtr<RealityDataStorageResponse> Create(RealityDataStorageResult result, Utf8CP id, IRealityDataBase& data) {return new RealityDataStorageResponse(result, id, data);}
};

//======================================================================================
//! Interface for a reality data storage response receiver.
// @bsiclass                                        Grigas.Petraitis           04/2015
//======================================================================================
struct IRealityDataStorageResponseReceiver : virtual IRefCounted
    {
    //! Called to notify the receiver with a response.
    virtual void _OnResponseReceived(RealityDataStorageResponse const&, IRealityDataStorageBase::SelectOptions const&, bool isAsync) = 0;
    };

//=======================================================================================
//! The result of reality data source operations.
// @bsiclass                                        Grigas.Petraitis            10/2014
//=======================================================================================
enum class RealityDataSourceResult
    {
    Error_Unknown,
    Error_CouldNotResolveHost,
    Error_NoConnection,
    Error_GatewayTimeout,
    Error_NotFound,
    Error_AccessDenied,
    
    Cancelled,
    Ignored,
    Pending,
    NotModified,
    Success,
    Queued,
    };

//=======================================================================================
//! Interface for a request operation.
// @bsiclass                                        Grigas.Petraitis            04/2015
//=======================================================================================
struct IRealityDataSourceRequestHandler : RefCountedBase
    {
    friend struct RealityDataCache;
    protected:
        //! Called to request reality data from reality data source.
        virtual RealityDataSourceResult _Request() const = 0;

        //! Is the request already handled.
        virtual bool _IsHandled() const = 0;

        //! Return the data object.
        virtual IRealityDataBase const* _GetData() const = 0;
    };

//=======================================================================================
//! The virtual base class for all reality data sources.
//! @warning Reality data source implementations should implement the @ref IRealityDataSource
//! interface instead of this one.
// @bsiclass                                        Grigas.Petraitis            10/2014
//=======================================================================================
struct EXPORT_VTABLE_ATTRIBUTE IRealityDataSourceBase : RefCountedBase
{   
    friend struct RealityDataCache;
    friend struct CombinedRealityDataSourceBase;

    //===================================================================================
    // @bsiclass                                        Grigas.Petraitis        03/2015
    //===================================================================================
    struct RequestOptions : virtual IRefCounted {};

    //===================================================================================
    // @bsiclass                                        Grigas.Petraitis        03/2015
    //===================================================================================
    struct Data : virtual IRealityDataBase
        {
        protected:
            virtual ~Data() {}
        };
    
protected:
    DGNPLATFORM_EXPORT virtual ~IRealityDataSourceBase();

    //! The unique id of this reality data source. 
    //! @warning This id must match the id returned by the static SourceId() function.
    virtual Utf8String _GetSourceId() const = 0;

    //! Called during the cache termination process. The source is supposed to terminate all
    //! its worker threads here.
    virtual void _Terminate() {}

    //! The abstract function that might be called to request data. The imeplementations should simply
    //! forward requests to their more specialized `Request` functions.
    //! @note It is guaranteed that the arguments can be cast to their derived classes, provided by the implementation.
    virtual RealityDataSourceResult _Request(Data&, bool& handled, Utf8CP, RequestOptions const&, IRealityDataSourceResponseReceiver&) = 0;

//__PUBLISH_SECTION_END__
public:
    DGNPLATFORM_EXPORT void Terminate();
    DGNPLATFORM_EXPORT RealityDataSourceResult Request(Data&, bool& handled, Utf8CP, RequestOptions const&, IRealityDataSourceResponseReceiver&);
//__PUBLISH_SECTION_START__
};

//=======================================================================================
//! The base class for all reality data sources. The implementation must provide its own
//! type as a template parameter.
//!
//! All IRealityDataSource implementations have these requirements:
//! - Define a nested `RequestOptions` structure.
//! - Define a nested `RequestHandler` structure which implements @ref IRealityDataSourceRequestHandler;
//! - Define a function which returns the ID of the source implementation:
//!   @code static Utf8String SourceId() @endcode
//! - Define a member function: @code RealityDataSourceResult Request(Data&, bool&, Utf8CP, RequestOptions const&, IRealityDataSourceResponseReceiver&)
//!   @endcode
//! - Call the `_OnResponseReceived` callback function of the response receiver
//!   that is passed to the `Request` function.
// @bsiclass                                        Grigas.Petraitis            03/2015
//=======================================================================================
template<class Derived>
struct IRealityDataSource : IRealityDataSourceBase
    {
    DEFINE_MEMBER_TYPE_CHECKER(RequestOptions)
    DEFINE_MEMBER_CHECKER(SourceId)
    DEFINE_MEMBER_CHECKER(Request)

    //! Virtual destructor provides some compile-time assertions for the implementation.
    virtual ~IRealityDataSource()
        {
        static_assert(has_member_type_RequestOptions<Derived>::value, "IRealityDataSource implementation must have an inner struct RequestOptions.");
        static_assert(has_member_SourceId<Derived>::value, "IRealityDataSource implementation must have a static Utf8String SourceId() function.");
        static_assert(std::is_same<decltype(Derived::SourceId()), Utf8String>::value, "The return type of SourceId() function must be Utf8String.");
        static_assert(has_member_Request<Derived>::value, "IRealityDataSource implementation must have a static RealityDataSourceResult Request(Data&, Utf8CP, RequestOptions const&, IRealityDataSourceResponseReceiver&) function.");
        }
    };

//======================================================================================
//! The response of reality data source.
// @bsiclass                                        Grigas.Petraitis           03/2015
//======================================================================================
struct RealityDataSourceResponse : RealityDataResponse<RealityDataSourceResult>
{
private:
    RealityDataSourceResponse(RealityDataSourceResult result, Utf8CP id, IRealityDataBase& data) : RealityDataResponse(result, id, data) {}
public:
    static RefCountedPtr<RealityDataSourceResponse> Create(RealityDataSourceResult result, Utf8CP id, IRealityDataBase& data) {return new RealityDataSourceResponse(result, id, data);}
};

//======================================================================================
//! Interface for a reality data source response receiver.
// @bsiclass                                        Grigas.Petraitis           03/2015
//======================================================================================
struct IRealityDataSourceResponseReceiver : virtual IRefCounted
    {
    //! Called to notify the receiver with a response.
    virtual void _OnResponseReceived(RealityDataSourceResponse const&, IRealityDataSourceBase::RequestOptions const&) = 0;
    };

//=======================================================================================
//! The base class for all combined reality data sources.
//! @warning Combined reality data source implementations should derive from the 
//! @ref CombinedRealityDataSource class instead of this one.
// @bsiclass                                        Grigas.Petraitis            04/2015
//=======================================================================================
struct CombinedRealityDataSourceBase : IRealityDataSourceBase
{
    //===================================================================================
    //! Interface for CombinedRealityDataSource data. All reality data using this kind of 
    //! source must implement this interface.
    // @bsiclass                                        Grigas.Petraitis        04/2015
    //===================================================================================
    struct Data : virtual IRealityDataSourceBase::Data
        {
        friend struct CombinedRealityDataSourceBase;
        protected:
            virtual IRealityDataSourceBase& _PickDataSource(Utf8CP id, bmap<Utf8String, IRealityDataSourceBasePtr> availableSources) = 0;
        };

private:
    bmap<Utf8String, IRealityDataSourceBasePtr> m_sources;
protected:
    DGNPLATFORM_EXPORT virtual void _Terminate() override;
    DGNPLATFORM_EXPORT static Utf8String GetIdFormat(int numSources);
    DGNPLATFORM_EXPORT void RegisterSource(IRealityDataSourceBase&);
public:
    DGNPLATFORM_EXPORT RealityDataSourceResult Request(Data&, bool&, Utf8CP, RequestOptions const&, IRealityDataSourceResponseReceiver&);
};

//=======================================================================================
//! Reality data source which takes multiple data sources as template parameters and 
//! allows the data to choose which source it should be initialized from.
// @bsiclass                                        Grigas.Petraitis            04/2015
//=======================================================================================
template<class... Sources>
struct CombinedRealityDataSource : CombinedRealityDataSourceBase
{
    struct Data : CombinedRealityDataSourceBase::Data, Sources::Data... {};
    struct RequestOptions : Sources::RequestOptions... {};

private:
    CombinedRealityDataSource() {}
    template<class Source> void RegisterSources(Source* source) {RegisterSource(*source);}
    template<class Source> void RegisterSources(Source* source, Sources*... sources)
        {
        if (nullptr != source)
            {
            RegisterSources(source);
            RegisterSources(sources...);
            }
        }

protected:
    virtual Utf8String _GetSourceId() const override {return SourceId();}
    virtual RealityDataSourceResult _Request(IRealityDataSourceBase::Data& data, bool& handled, Utf8CP id, IRealityDataSourceBase::RequestOptions const& options, IRealityDataSourceResponseReceiver& responseReceiver) override
        {
        return Request(dynamic_cast<CombinedRealityDataSourceBase::Data&>(data), handled, id, dynamic_cast<CombinedRealityDataSourceBase::RequestOptions const&>(options), responseReceiver);
        }

public:
    //! The id of this storage.
    static Utf8String SourceId() {return Utf8PrintfString(GetIdFormat(sizeof...(Sources)).c_str(), Sources::SourceId()...);}

    //! Create a new instance of CombinedRealityDataSource.
    static RefCountedPtr<CombinedRealityDataSource<Sources...>> Create(Sources&... sources)
        {
        CombinedRealityDataSource<Sources...>* source = new CombinedRealityDataSource<Sources...>();
        source->RegisterSources(&sources...);
        return source;
        }
};

//=======================================================================================
//! Options for @ref RealityDataCache::Get request function.
// @bsiclass                                        Grigas.Petraitis            10/2014
//=======================================================================================
struct RealityDataCacheOptions : virtual IRefCounted
    {
    private:
        bool m_requestFromSource;
        bool m_useStorage;
        bool m_removeFromArrivals;
        bool m_saveInArrivals;

    public:
        //! Creates the options object.
        //! @param[in] requestFromSource    Should the cache request for fresh data if it's expired or doesn't exist.
        //! @param[in] useStorage           Should reality data storage be used for the requested data.
        //! @param[in] saveInArrivals       Should the data be put in "arrivals" queue for quick access after it was pulled from the source.
        //! @param[in] removeFromArrivals   Should the data be removed from arrivals queue if taken from there.
        RealityDataCacheOptions(bool requestFromSource, bool useStorage, bool saveInArrivals = true, bool removeFromArrivals = true) 
            : m_requestFromSource(requestFromSource), m_useStorage(useStorage), m_saveInArrivals(saveInArrivals), m_removeFromArrivals(removeFromArrivals)
            {}
                
        //! Should the cache request for fresh data if it's expired or doesn't exist.
        bool RequestFromSource() const {return m_requestFromSource;}
        void SetRequestFromSource(bool value) {m_requestFromSource = value;}

        //! Should reality data storage be used for the requested data.
        bool UseStorage() const {return m_useStorage;}
        void SetUseStorage(bool value) {m_useStorage = value;}
        
        //! Should the data be put in "arrivals" queue for quick access after it was pulled from the source.
        bool SaveInArrivals() const {return m_saveInArrivals;}
        void SetSaveInArrivals(bool value) {m_saveInArrivals = value;}

        //! Should the data be persisted in storage after being retrieved from source.
        bool RemoveFromArrivals() const {return m_removeFromArrivals;}
        void SetRemoveFromArrivals(bool value) {m_removeFromArrivals = value;}
    };

//=======================================================================================
//! The result of RealityDataCache::Get.
// @bsiclass                                        Grigas.Petraitis            04/2015
//=======================================================================================
enum class RealityDataCacheResult
    {
    Error,
    NotFound,
    Success,
    RequestQueued,
    };

//=======================================================================================
//! The reality data cache class which manages two types of objects - storages and sources.
//! Storages are responsible for caching the reality data and returning it quickly on demand.
//! Sources are responsible for retrieving the reality data from its primary source, e.g.
//! the internet.
// @bsiclass                                        Grigas.Petraitis            10/2014
//=======================================================================================
struct RealityDataCache : NonCopyableClass, IRealityDataStorageResponseReceiver, IRealityDataSourceResponseReceiver
{    
//__PUBLISH_SECTION_END__
DEFINE_BENTLEY_REF_COUNTED_MEMBERS

    template<typename T> struct RefCountedPtrComparer
        {
        bool operator()(RefCountedPtr<T> const& lhs, RefCountedPtr<T> const& rhs) const {return lhs.get() < rhs.get();}
        };

private:
    bmap<Utf8String, IRealityDataStorageBasePtr> m_storages;
    bmap<Utf8String, IRealityDataSourceBasePtr>  m_sources;
    ThreadSafeQueue<IRealityDataBasePtr> m_arrivals;
    int m_arrivalsQueueSize;
    bmap<Utf8String, bset<RefCountedPtr<IRealityDataStoragePersistHandler>, RefCountedPtrComparer<IRealityDataStoragePersistHandler>>> m_persistHandlers;
    BeMutex m_persistHandlersCS;
    bmap<Utf8String, bset<RefCountedPtr<IRealityDataSourceRequestHandler>, RefCountedPtrComparer<IRealityDataSourceRequestHandler>>> m_requestHandlers;
    BeMutex m_requestHandlersCS;
    mutable bmap<void const*, RealityDataCacheResult> m_results;
    mutable BeMutex m_resultsCS;
    
    RealityDataCache(int arrivalsQueueSize) : m_arrivalsQueueSize(arrivalsQueueSize) {DEFINE_BENTLEY_REF_COUNTED_MEMBER_INIT}
    ~RealityDataCache();

    // note: these might be called from any thread!
    virtual void _OnResponseReceived(RealityDataSourceResponse const& response, IRealityDataSourceBase::RequestOptions const&) override;
    virtual void _OnResponseReceived(RealityDataStorageResponse const& response, IRealityDataStorageBase::SelectOptions const&, bool isAsync) override;

    RealityDataCacheResult HandleStorageResponse(RealityDataStorageResponse const& response, RealityDataCacheOptions const&);
    void AddToArrivals(IRealityDataBase& data);
    RealityDataCacheResult ResolveResult(RealityDataStorageResult storageResult, RealityDataSourceResult sourceResult = RealityDataSourceResult::Error_NotFound) const;
    RefCountedPtr<IRealityDataSourceRequestHandler> DequeueRequestHandler(Utf8CP id, IRealityDataBase const&);
    RefCountedPtr<IRealityDataStoragePersistHandler> DequeuePersistHandler(Utf8CP id, IRealityDataBase const&);

//__PUBLISH_CLASS_VIRTUAL__
//__PUBLISH_SECTION_START__
private:
    DGNPLATFORM_EXPORT IRealityDataStorageBase* GetStorage(Utf8CP id) const;
    DGNPLATFORM_EXPORT IRealityDataSourceBase* GetSource(Utf8CP id) const;
    template<typename StorageType> StorageType* GetStorage() const {return(StorageType*)GetStorage(StorageType::StorageId().c_str());}
    template<typename SourceType> SourceType* GetSource() const {return(SourceType*)GetSource(SourceType::SourceId().c_str());}

    DGNPLATFORM_EXPORT void QueuePersistHandler(Utf8CP id, IRealityDataStoragePersistHandler&);
    DGNPLATFORM_EXPORT void QueueRequestHandler(Utf8CP id, IRealityDataSourceRequestHandler&);

    DGNPLATFORM_EXPORT BentleyStatus GetFromArrivals(IRealityDataBase& data, Utf8CP id, RealityDataCacheOptions const& options);
    DGNPLATFORM_EXPORT RealityDataCacheResult GetResult(IRealityDataBase& data, Utf8CP id, RealityDataStorageResult storageResult);
    DGNPLATFORM_EXPORT RealityDataCacheResult GetResult(Utf8CP id, RealityDataSourceResult sourceResult);

public:
    //! Create a new reality data cache.
    DGNPLATFORM_EXPORT static RealityDataCachePtr Create(int arrivalsQueueSize = 0);

    //! Cleans up local caches
    DGNPLATFORM_EXPORT void Cleanup();

    //! Register a storage in this cache.
    DGNPLATFORM_EXPORT void RegisterStorage(IRealityDataStorageBase& storage);

    //! Register a source in this cache.
    DGNPLATFORM_EXPORT void RegisterSource(IRealityDataSourceBase& source);

    //! Request reality data from this cache. The type of the reality data is provided as a template parameter.
    //! @param[out] data       An reference object to receive the requested data.
    //! @param[in] id       The id of the requested data.
    //! @param[in] options  The request options.
    template<typename DataType> RealityDataCacheResult Get(RefCountedPtr<DataType>& data, Utf8CP id, typename DataType::RequestOptions const& options)
        {
        data = DataType::Create();
        if (SUCCESS == GetFromArrivals(*data, id, options))
            return RealityDataCacheResult::Success;

        if (!options.UseStorage())
            {
            if (!options.RequestFromSource())
                return RealityDataCacheResult::NotFound;

            bool handled;
            return GetResult(id, GetSource<typename DataType::SourceType>()->Request(*data, handled, id, options, *this));
            }
        
        QueueRequestHandler(id, *DataType::SourceType::RequestHandler::Create(*GetSource<typename DataType::SourceType>(), *data, id, options, *this));
        QueuePersistHandler(id, *DataType::StorageType::PersistHandler::Create(*GetStorage<typename DataType::StorageType>(), *data));
        return GetResult(*data, id, GetStorage<typename DataType::StorageType>()->Select(*data, id, options, *this));
        }
};

//=======================================================================================
//! Reality data storage which uses a SQLite database for storing cached data.
// @bsiclass                                        Grigas.Petraitis            10/2014
//=======================================================================================
struct BeSQLiteRealityDataStorage : IRealityDataStorage<BeSQLiteRealityDataStorage>, NonCopyableClass
{
    //===================================================================================
    // @bsiclass                                        Grigas.Petraitis        03/2015
    //===================================================================================
    struct SelectOptions : IRealityDataStorage::SelectOptions
    {
    private:
        bool m_forceSynchronous;

    public:
        SelectOptions() : m_forceSynchronous(false) {}

        //! Force this request to be synchronous.
        void SetForceSynchronousRequest(bool value) {m_forceSynchronous = value;}
        bool ForceSynchronousRequest() const {return m_forceSynchronous;}
    };
    
    //===================================================================================
    //! Interface for a class which prepares the database for storing specific type of data
    //! and knows how to clean it up.
    // @bsiclass                                        Grigas.Petraitis        03/2015
    //===================================================================================
    struct DatabasePrepareAndCleanupHandler : RefCountedBase
        {
        //__PUBLISH_SECTION_END__
        struct Comparer
            {
            bool operator()(DatabasePrepareAndCleanupHandler const* lhs, DatabasePrepareAndCleanupHandler const* rhs) const
                {
                size_t lhs_hash = typeid(*lhs).hash_code();
                size_t rhs_hash = typeid(*rhs).hash_code();
                return lhs_hash < rhs_hash;
                }
            };

        //__PUBLISH_SECTION_START__
        friend struct BeSQLiteRealityDataStorage;
        protected:
            //! Called to check if the database is prepared to store specific type of data 
            //! (the type must be known to the implementation).
            virtual bool _IsPrepared() const = 0;

            //! Called to prepare the database for storing specific type of data (the type 
            //! must be known to the implementation).
            virtual BentleyStatus _PrepareDatabase(BeSQLite::Db& db) const = 0;

            //! Called to free some space in the database.
            //! @param[in] db           The database to cleanup.
            //! @param[in] percentage   The percentage of data that should be freed.
            virtual BentleyStatus _CleanupDatabase(BeSQLite::Db& db, double percentage) const = 0;
        };
    typedef RefCountedPtr<DatabasePrepareAndCleanupHandler> DatabasePrepareAndCleanupHandlerPtr;

    //===================================================================================
    //! Interface for BeSQLiteRealityDataStorage data. All reality data using this kind of 
    //! storage must implement this interface.
    // @bsiclass                                        Grigas.Petraitis        03/2015
    //===================================================================================
    struct Data : IRealityDataStorage::Data
        {
        friend struct BeSQLiteRealityDataStorage;
        protected:
            using IRealityDataStorage::Data::_InitFrom;

            //! Return @ref DatabasePrepareAndCleanupHandler which knows how to prepare and cleanup
            //! database for this data type.
            virtual DatabasePrepareAndCleanupHandlerPtr _GetDatabasePrepareAndCleanupHandler() const = 0;

            //! Initialize data from the database using key and select options.
            virtual BentleyStatus _InitFrom(BeSQLite::Db& db, BeMutex& cs, Utf8CP key, SelectOptions const& options) = 0;

            //! Persist this data in the database.
            virtual BentleyStatus _Persist(BeSQLite::Db& db, BeMutex& cs) const = 0;
        };
    
    //===================================================================================
    //! @ref IRealityDataStoragePersistHandler implementation which knows how to persist
    //! reality data in the @ref BeSQLiteRealityDataStorage.
    // @bsiclass                                        Grigas.Petraitis        03/2015
    //===================================================================================
    struct PersistHandler : IRealityDataStoragePersistHandler
    {
    private:
        BeSQLiteRealityDataStorage& m_storage;
        RefCountedPtr<Data const>   m_data;
        PersistHandler(BeSQLiteRealityDataStorage& storage, Data const& data) : m_storage(storage), m_data(&data) {}        
    protected:
        DGNPLATFORM_EXPORT virtual RealityDataStorageResult _Persist() const override;
        DGNPLATFORM_EXPORT virtual IRealityDataBase const* _GetData() const override;
    public:
        static RefCountedPtr<PersistHandler> Create(BeSQLiteRealityDataStorage& storage, Data const& data) {return new PersistHandler(storage, data);}
    };

    //__PUBLISH_SECTION_END__
    struct CleanAndSaveChangesWork;
    //===================================================================================
    // @bsiclass                                        Grigas.Petraitis        04/2015
    //===================================================================================
    struct BeSQLiteStorageThreadPool : RealityDataThreadPool
    {
    friend struct CleanAndSaveChangesWork;
    friend struct ::ThreadPoolQueueNotEmptyPredicate;
    private:
        BeSQLiteRealityDataStoragePtr m_storage;
    protected:
        BeSQLiteStorageThreadPool(BeSQLiteRealityDataStorage& storage) : RealityDataThreadPool(4, 0, SchedulingMethod::LIFO), m_storage(&storage) {}
        ThreadSafeQueue<RealityDataWorkPtr>& GetQueue() {return RealityDataThreadPool::GetQueue();}
        virtual bool _AssignWork(RealityDataWorkerThread& thread) override;
    public:
        static RefCountedPtr<BeSQLiteStorageThreadPool> Create(BeSQLiteRealityDataStorage& storage) {return new BeSQLiteStorageThreadPool(storage);}
        void QueueIdleWork(RealityDataWork& work);
    };
    
    //===================================================================================
    // @bsiclass                                        Grigas.Petraitis        11/2014
    //===================================================================================
    struct StorageWork : RefCounted<RealityDataWork>
    {
    protected:
        BeSQLiteRealityDataStoragePtr m_storage;
        StorageWork(BeSQLiteRealityDataStorage& storage) : m_storage(&storage) {}
    };

    //===================================================================================
    // @bsiclass                                        Grigas.Petraitis        11/2014
    //===================================================================================
    struct SelectDataWork : StorageWork
    {
    private:
        Utf8String m_id;
        RefCountedPtr<Data>  m_data;
        RefCountedPtr<SelectOptions const> m_options;
        IRealityDataStorageResponseReceiverPtr m_responseReceiver;
        bool                             m_hasResult;
        mutable RealityDataStorageResult m_result;
        mutable BeConditionVariable      m_resultCV;
    protected:
        SelectDataWork(BeSQLiteRealityDataStorage& storage, Utf8CP id, Data& data, SelectOptions const& options, IRealityDataStorageResponseReceiver& responseReceiver) 
            : StorageWork(storage), m_id(id), m_data(&data), m_options(&options), m_hasResult(false), m_responseReceiver(&responseReceiver)
            {} 
        virtual void _DoWork() override;
    public:
        static RefCountedPtr<SelectDataWork> Create(BeSQLiteRealityDataStorage& storage, Utf8CP id, Data& data, SelectOptions const& options, IRealityDataStorageResponseReceiver& responseReceiver)
            {
            return new SelectDataWork(storage, id, data, options, responseReceiver);
            }
        RealityDataStorageResult GetResult() const;
    };
    
    //===================================================================================
    // @bsiclass                                        Grigas.Petraitis        11/2014
    //===================================================================================
    struct PersistDataWork : StorageWork
    {
    private:
        RefCountedPtr<Data const>  m_data;
    protected:
        PersistDataWork(BeSQLiteRealityDataStorage& storage, Data const& data) : StorageWork(storage), m_data(&data) {} 
        virtual void _DoWork() override;
    public:
        static RefCountedPtr<PersistDataWork> Create(BeSQLiteRealityDataStorage& storage, Data const& data) {return new PersistDataWork(storage, data);}
    };
    
    //===================================================================================
    // @bsiclass                                        Grigas.Petraitis        11/2014
    //===================================================================================
    struct CleanAndSaveChangesWork : StorageWork
    {
    private:
        uint32_t m_idleTime;
    protected:
        CleanAndSaveChangesWork(BeSQLiteRealityDataStorage& storage, uint32_t idleTime) : StorageWork(storage), m_idleTime(idleTime) {}
        virtual void _DoWork() override;
    public:
        static RefCountedPtr<CleanAndSaveChangesWork> Create(BeSQLiteRealityDataStorage& storage, uint32_t idleTime) {return new CleanAndSaveChangesWork(storage, idleTime);}
    };
    
private:
    bool                        m_initialized;
    bset<DatabasePrepareAndCleanupHandler const*, DatabasePrepareAndCleanupHandler::Comparer> m_cleanupHandlers;
    Utf8String                  m_filename;
    RefCountedPtr<BeSQLiteStorageThreadPool> m_threadPool;
    BeAtomic<bool>              m_hasChanges;
    BeMutex           m_saveChangesCS;
    BeSQLite::Db&               m_database;
    BeMutex           m_databaseCS;
    bset<Utf8String> m_activeRequests;
    BeMutex m_activeRequestsCS;
    uint32_t m_idleTime; 
    uint64_t m_cacheSize;

private:
    BeSQLiteRealityDataStorage(BeFileName const& filename, uint32_t idleTime, uint64_t cacheSize);
    void                     wt_Prepare(DatabasePrepareAndCleanupHandler const& prepareHandler);
    void                     wt_Cleanup();
    void                     wt_Persist(Data const& data);
    RealityDataStorageResult wt_Select(Data& data, Utf8CP id, SelectOptions const& options, IRealityDataStorageResponseReceiver& responseReceiver);
    void                     wt_SaveChanges();

public:
    //! NOT PUBLISHED: needed for tests
    RefCountedPtr<BeSQLiteStorageThreadPool> GetThreadPool() const {return m_threadPool;}

//__PUBLISH_CLASS_VIRTUAL__
//__PUBLISH_SECTION_START__
protected:
    virtual Utf8String _GetStorageId() const override {return StorageId();}
    DGNPLATFORM_EXPORT virtual void _Terminate() override;

public:
    //! The id of this storage.
    static Utf8String StorageId() {return "BeSQLite";}

    //! Creates a new BeSQLiteRealityDataStorage.
    //! @param[in] filename     File name.
    //! @param[in] idleTime     Time (in miliseconds) for the worker thread to wait before commiting changes to the database.
    //! @param[in] cacheSize    Sets max size (in bytes) which is allowed for RealityDataCache database.
    DGNPLATFORM_EXPORT static BeSQLiteRealityDataStoragePtr Create(BeFileName const& filename, uint32_t idleTime = 5000, uint64_t cacheSize = 0);

    //! Initialize data object with the data in the database.
    DGNPLATFORM_EXPORT RealityDataStorageResult Select(Data& data, Utf8CP id, SelectOptions const& options, IRealityDataStorageResponseReceiver& responseReceiver);

    //! Persist the data object in the database.
    DGNPLATFORM_EXPORT RealityDataStorageResult Persist(Data const& data);
};

//=======================================================================================
//! Reality data storage which stores reality data in memory.
// @bsiclass                                        Grigas.Petraitis            04/2015
//=======================================================================================
struct InMemoryRealityDataStorage : IRealityDataStorage<InMemoryRealityDataStorage>, NonCopyableClass
    {
    //===================================================================================
    // @bsiclass                                        Grigas.Petraitis        04/2015
    //===================================================================================
    struct SelectOptions : IRealityDataStorage::SelectOptions
    {
    private:
        bool m_removeAfterSelect;
    public:
        SelectOptions() : m_removeAfterSelect(false) {}
        bool GetRemoveAfterSelect() const {return m_removeAfterSelect;}
        void SetRemoveAfterSelect(bool value) {m_removeAfterSelect = value;}
    };
    
    //===================================================================================
    // @bsiclass                                        Grigas.Petraitis        04/2015
    //===================================================================================
    struct Data : IRealityDataStorage::Data
        {
        friend struct InMemoryRealityDataStorage;
        protected:
            using IRealityDataStorage::Data::_InitFrom;

            //! Initialize data from the void pointer and select options.
            virtual BentleyStatus _InitFrom(Utf8CP id, Data const& data, SelectOptions const& options) = 0;
        };
    
    //===================================================================================
    // @bsiclass                                        Grigas.Petraitis        04/2015
    //===================================================================================
    struct PersistHandler : IRealityDataStoragePersistHandler
    {
    private:
        InMemoryRealityDataStorage& m_storage;
        RefCountedPtr<Data const>   m_data;
        PersistHandler(InMemoryRealityDataStorage& storage, Data const& data) : m_storage(storage), m_data(&data) {}    
    protected:
        DGNPLATFORM_EXPORT virtual RealityDataStorageResult _Persist() const override;
        DGNPLATFORM_EXPORT virtual IRealityDataBase const* _GetData() const override;
    public:
        static RefCountedPtr<PersistHandler> Create(InMemoryRealityDataStorage& storage, Data const& data) {return new PersistHandler(storage, data);}
    };

//__PUBLISH_SECTION_END__
private:
    bmap<Utf8String, Data const*> m_map;
    BeMutex m_cs;

private:
    //! Persist the data object in memory.
    DGNPLATFORM_EXPORT RealityDataStorageResult Persist(Data const& data);
    
//__PUBLISH_CLASS_VIRTUAL__
//__PUBLISH_SECTION_START__
protected:
    virtual Utf8String _GetStorageId() const override {return StorageId();}

public:
    //! The id of this storage.
    static Utf8String StorageId() {return "InMemory";}
    
    //! Creates a new instance of InMemoryRealityDataStorage.
    DGNPLATFORM_EXPORT static InMemoryRealityDataStoragePtr Create();
    DGNPLATFORM_EXPORT ~InMemoryRealityDataStorage();
    DGNPLATFORM_EXPORT RealityDataStorageResult Select(Data& data, Utf8CP id, SelectOptions const& options, IRealityDataStorageResponseReceiver& responseReceiver);
};

//=======================================================================================
// @bsiclass                                        Grigas.Petraitis            05/2015
//=======================================================================================
struct IAsyncRequestCancellationToken
{
friend struct AsyncRealityDataSourceRequest;
protected:
    virtual ~IAsyncRequestCancellationToken() {}
    virtual bool _ShouldCancel() const = 0;
};

//=======================================================================================
//! A request interface for @ref AsyncRealityDataSource.
// @bsiclass                                        Grigas.Petraitis            03/2015
//=======================================================================================
struct AsyncRealityDataSourceRequest : RefCountedBase
{
//__PUBLISH_SECTION_END__
    struct SynchronousRequestPredicate;
//__PUBLISH_SECTION_START__

    //===================================================================================
    // @bsiclass                                        Grigas.Petraitis        04/2015
    //===================================================================================
    struct RequestOptions : virtual IRealityDataSourceBase::RequestOptions
    {
    private:
        bool m_retryNotFoundRequests;
        bool m_forceSynchronous;
    public:
        RequestOptions() : m_retryNotFoundRequests(false), m_forceSynchronous(false) {}
        //! If set, the source always tries to pull fresh data. Otherwise the subsequent 
        //! requests are immediately rejected after getting the "not found" response.
        void SetRetryNotFoundRequests(bool value) {m_retryNotFoundRequests = value;}
        bool RetryNotFoundRequests() const {return m_retryNotFoundRequests;}
        //! Force this request to be synchronous.
        void SetForceSynchronousRequest(bool value) {m_forceSynchronous = value;}
        bool ForceSynchronousRequest() const {return m_forceSynchronous;}
    };

private:
    IAsyncRequestCancellationToken* m_cancellationToken;
    mutable RefCountedPtr<RealityDataSourceResponse> m_response; // set only for sync requests

protected:
    AsyncRealityDataSourceRequest(IAsyncRequestCancellationToken* cancellationToken = nullptr) : m_cancellationToken(cancellationToken) {}

    //! Returns true if the request was cancelled.
    DGNPLATFORM_EXPORT bool ShouldCancelRequest() const;

    //! Return the if of reality data which is handled by this request.
    virtual Utf8CP _GetId() const = 0;

    //! Return the request options
    virtual RequestOptions const& _GetRequestOptions() const = 0;

    //! Handle the request (e.g. read file content and initialize reality data from it).
    virtual RefCountedPtr<RealityDataSourceResponse> _Handle() const = 0;

//__PUBLISH_SECTION_END__
public:
    Utf8CP GetId() const;
    RequestOptions const& GetRequestOptions() const;
    RefCountedPtr<RealityDataSourceResponse> Handle(BeMutex& cs) const;
    void SetCancellationToken(IAsyncRequestCancellationToken& token) {m_cancellationToken = &token;}
//__PUBLISH_SECTION_START__
};

//=======================================================================================
//! Base class for asynchronous reality data sources.
// @bsiclass                                        Grigas.Petraitis            10/2014
//=======================================================================================
template<class Derived>
struct AsyncRealityDataSource : IRealityDataSource<Derived>, NonCopyableClass
{
//__PUBLISH_SECTION_END__
    //===================================================================================
    // @bsiclass                                        Grigas.Petraitis        10/2014
    //===================================================================================
    struct RequestHandler : RefCounted<RealityDataWork>, IAsyncRequestCancellationToken
    {
    private:
        RefCountedPtr<AsyncRealityDataSource> m_source;
        RefCountedPtr<AsyncRealityDataSourceRequest const> m_request;
        IRealityDataSourceResponseReceiver* m_responseReceiver;
        
        RequestHandler(AsyncRealityDataSource& source, AsyncRealityDataSourceRequest const& request, IRealityDataSourceResponseReceiver& responseReceiver)
            : m_source(&source), m_request(&request), m_responseReceiver(&responseReceiver)
            {}
        void SendResponse(RealityDataSourceResponse const& response, IRealityDataSourceBase::RequestOptions const& options) {m_responseReceiver->_OnResponseReceived(response, options);}

    protected:
        virtual void _DoWork() override;
        virtual bool _ShouldCancel() const override;

    public:
        static RefCountedPtr<RequestHandler> Create(AsyncRealityDataSource& source, AsyncRealityDataSourceRequest const& request, IRealityDataSourceResponseReceiver& responseReceiver) 
            {
            return new RequestHandler(source, request, responseReceiver); 
            }
    };

private:
    RealityDataThreadPoolPtr m_threadPool;
    BeMutex        m_requestsCS;
    bset<Utf8String>         m_activeRequests;
    bset<Utf8String>         m_notFoundRequests;
    BeAtomic<uint64_t>       m_ignoreRequestsUntil;
    BeConditionVariable      m_synchronizationCV;
    bool                     m_terminateRequested;

private:
    void SetIgnoreRequests(uint32_t ignoreTime);
    bool ShouldIgnoreRequests() const;

protected:
    DGNPLATFORM_EXPORT virtual void _Terminate() override;
    AsyncRealityDataSource(int numThreads) 
        : m_threadPool(RealityDataThreadPool::Create(numThreads, 0, SchedulingMethod::LIFO)), m_ignoreRequestsUntil(0), m_terminateRequested(false)
        {}

//__PUBLISH_CLASS_VIRTUAL__
//__PUBLISH_SECTION_START__
protected:
    //! Queues a request for handling on the work thread. Derived classes should use this
    //! function to queue their requests to be handled asynchronously.
    RealityDataSourceResult QueueRequest(AsyncRealityDataSourceRequest& request, bool& handled, IRealityDataSourceResponseReceiver& responseReceiver);
};

//=======================================================================================
//! Reality data source which uses files (on the disc) as the source of reality data.
// @bsiclass                                        Grigas.Petraitis            03/2015
//=======================================================================================
struct FileRealityDataSource : AsyncRealityDataSource<FileRealityDataSource>
{
    //===================================================================================
    // @bsiclass                                        Grigas.Petraitis        03/2015
    //===================================================================================
    struct RequestOptions : AsyncRealityDataSourceRequest::RequestOptions
        {
        };
    
    //===================================================================================
    //! Interface for FileRealityDataSource data. All reality data using this kind of 
    //! source must implement this interface.
    // @bsiclass                                        Grigas.Petraitis        03/2015
    //===================================================================================
    struct Data : virtual IRealityDataSource::Data
        {
        //__PUBLISH_SECTION_END__
        friend struct ::FileRealityDataSourceRequest;
        //__PUBLISH_SECTION_START__
        friend struct FileRealityDataSource;
        protected:
            using IRealityDataSource::Data::_InitFrom;

            //! Initializes this data with file path, content and request options.
            //! @param[in] filepath     The path of the file that the data was read from.
            //! @param[in] data         The file content.
            //! @param[in] options      The request options.
            virtual BentleyStatus _InitFrom(Utf8CP filepath, bvector<Byte> const& data, RequestOptions const& options) = 0;
        };

    //===================================================================================
    //! @ref IRealityDataSourceRequestHandler implementation which knows how to request
    //! reality data from the @ref FileRealityDataSource.
    // @bsiclass                                        Grigas.Petraitis        04/2015
    //===================================================================================
    struct RequestHandler : IRealityDataSourceRequestHandler
    {
    private:
        mutable bool m_handled;
        FileRealityDataSource&    m_source;
        RefCountedPtr<Data> m_data;
        Utf8String m_id;
        RequestOptions const& m_options;
        IRealityDataSourceResponseReceiver* m_responseReceiver;
        RequestHandler(FileRealityDataSource& source, Data& data, Utf8CP id, RequestOptions const& options, IRealityDataSourceResponseReceiver& responseReceiver) 
            : m_source(source), m_data(&data), m_id(id), m_options(options), m_responseReceiver(&responseReceiver), m_handled(false)
            {}
    protected:
        virtual bool _IsHandled() const override {return m_handled;}
        DGNPLATFORM_EXPORT virtual RealityDataSourceResult _Request() const override;
        DGNPLATFORM_EXPORT virtual IRealityDataBase const* _GetData() const override;
    public:
        static RefCountedPtr<RequestHandler> Create(FileRealityDataSource& source, Data& data, Utf8CP id, RequestOptions const& options, IRealityDataSourceResponseReceiver& responseReceiver)
            {
            return new RequestHandler(source, data, id, options, responseReceiver);
            }
    };

//__PUBLISH_SECTION_END__
private:
    FileRealityDataSource(int numThreads) : AsyncRealityDataSource(numThreads) {}

//__PUBLISH_CLASS_VIRTUAL__
//__PUBLISH_SECTION_START__
protected:
    virtual Utf8String _GetSourceId() const override {return SourceId();}
    virtual RealityDataSourceResult _Request(IRealityDataSourceBase::Data& data, bool& handled, Utf8CP id, IRealityDataSourceBase::RequestOptions const& options, IRealityDataSourceResponseReceiver& responseReceiver) override
        {
        return Request(dynamic_cast<Data&>(data), handled, id, dynamic_cast<RequestOptions const&>(options), responseReceiver);
        }

public:
    //! The id of this reality data source.
    static Utf8String SourceId() {return "File";}

    //! Create a new instance of FileRealityDataSource.
    //! @param[in] numThreads   Number of worker threads to use for reading files. Must be at least 1.
    DGNPLATFORM_EXPORT static RefCountedPtr<FileRealityDataSource> Create(int numThreads);

    //! Request the data to be initialized from the specified file.
    DGNPLATFORM_EXPORT RealityDataSourceResult Request(Data& data, bool& handled, Utf8CP filepath, RequestOptions const& options, IRealityDataSourceResponseReceiver& responseReceiver);
};

//=======================================================================================
//! Reality data source which uses HTTP protocol to download content and use it as 
//! the source of reality data.
// @bsiclass                                        Grigas.Petraitis            10/2014
//=======================================================================================
struct HttpRealityDataSource : AsyncRealityDataSource<HttpRealityDataSource>
{
    //===================================================================================
    // @bsiclass                                        Grigas.Petraitis        03/2015
    //===================================================================================
    struct RequestOptions : AsyncRealityDataSourceRequest::RequestOptions
        {
        protected:
            virtual ~RequestOptions() {}
        };
    
    //===================================================================================
    //! Interface for HttpRealityDataSource data. All reality data using this kind of 
    //! source must implement this interface.
    //! @note Implementation must set expiration date and entity tag (see @ref SetExpirationDate
    //! and @ref SetEntityTag) when it initializes the data from the reality data storage.
    // @bsiclass                                        Grigas.Petraitis        03/2015
    //===================================================================================
    struct Data : virtual IRealityDataSource::Data
        {
        //__PUBLISH_SECTION_END__
        friend struct ::HttpRealityDataSourceRequest;
        //__PUBLISH_SECTION_START__
        friend struct HttpRealityDataSource;
        private:
            DateTime    m_expirationDate;
            Utf8String  m_entityTag;
            void ParseExpirationDateAndETag(bmap<Utf8String, Utf8String> const& header);
        protected:
            using IRealityDataSource::Data::_InitFrom;
            DGNPLATFORM_EXPORT void SetExpirationDate(DateTime const& date);
            DGNPLATFORM_EXPORT void SetEntityTag(Utf8CP eTag);
            virtual BentleyStatus _InitFrom(Utf8CP url, bmap<Utf8String, Utf8String> const& header, bvector<Byte> const& body, RequestOptions const& options) = 0;
        public:
            DGNPLATFORM_EXPORT DateTime const& GetExpirationDate() const;
            DGNPLATFORM_EXPORT Utf8CP GetEntityTag() const;
        };
        
    //===================================================================================
    //! @ref IRealityDataSourceRequestHandler implementation which knows how to request
    //! reality data from the @ref HttpRealityDataSource.
    // @bsiclass                                        Grigas.Petraitis        04/2015
    //===================================================================================
    struct RequestHandler : IRealityDataSourceRequestHandler
    {
    private:
        mutable bool m_handled;
        HttpRealityDataSource&    m_source;
        RefCountedPtr<Data> m_data;
        Utf8String m_id;
        RequestOptions const& m_options;
        IRealityDataSourceResponseReceiver* m_responseReceiver;
        RequestHandler(HttpRealityDataSource& source, Data& data, Utf8CP id, RequestOptions const& options, IRealityDataSourceResponseReceiver& responseReceiver) 
            : m_source(source), m_data(&data), m_id(id), m_options(options), m_responseReceiver(&responseReceiver), m_handled(false)
            {}  
    protected:
        virtual bool _IsHandled() const override {return m_handled;}
        DGNPLATFORM_EXPORT virtual RealityDataSourceResult _Request() const override;
        DGNPLATFORM_EXPORT virtual IRealityDataBase const* _GetData() const override;
    public:
        static RefCountedPtr<RequestHandler> Create(HttpRealityDataSource& source, Data& data, Utf8CP id, RequestOptions const& options, IRealityDataSourceResponseReceiver& responseReceiver)
            {
            return new RequestHandler(source, data, id, options, responseReceiver);
            }   
    };

//__PUBLISH_SECTION_END__
    
private:
    HttpRealityDataSource(int numThreads) : AsyncRealityDataSource(numThreads) {}

//__PUBLISH_CLASS_VIRTUAL__
//__PUBLISH_SECTION_START__
protected:
    virtual Utf8String _GetSourceId() const override {return SourceId();}
    virtual RealityDataSourceResult _Request(IRealityDataSourceBase::Data& data, bool& handled, Utf8CP id, IRealityDataSourceBase::RequestOptions const& options, IRealityDataSourceResponseReceiver& responseReceiver) override
        {
        return Request(dynamic_cast<Data&>(data), handled, id, dynamic_cast<RequestOptions const&>(options), responseReceiver);
        }

public:
    //! The id of this reality data source.
    static Utf8String SourceId() {return "Http";}
    
    //! Create a new instance of HttpRealityDataSource.
    DGNPLATFORM_EXPORT static HttpRealityDataSourcePtr Create(int numThreads);
    
    //! Request the data to be initialized from the content at the specified url
    DGNPLATFORM_EXPORT RealityDataSourceResult Request(Data& data, bool& handled, Utf8CP url, RequestOptions const& options, IRealityDataSourceResponseReceiver& responseReceiver);
};
<<<<<<< HEAD
END_BENTLEY_DGN_NAMESPACE

=======

END_BENTLEY_DGNPLATFORM_NAMESPACE

>>>>>>> 2e5cab4d
<|MERGE_RESOLUTION|>--- conflicted
+++ resolved
@@ -1,1452 +1,1446 @@
-/*--------------------------------------------------------------------------------------+
-|
-|     $Source: PublicAPI/DgnPlatform/DgnCore/RealityDataCache.h $
-|
-|  $Copyright: (c) 2015 Bentley Systems, Incorporated. All rights reserved. $
-|
-+--------------------------------------------------------------------------------------*/
-#pragma once
-//__PUBLISH_SECTION_START__
-#include <DgnPlatform/DgnPlatform.h>
-
-//__PUBLISH_SECTION_END__
-DGNPLATFORM_REF_COUNTED_PTR(RealityDataThread)
-DGNPLATFORM_REF_COUNTED_PTR(RealityDataThreadPool)
-DGNPLATFORM_REF_COUNTED_PTR(RealityDataWork)
-DGNPLATFORM_REF_COUNTED_PTR(RealityDataWorkerThread)
-
-//__PUBLISH_SECTION_START__
-DGNPLATFORM_REF_COUNTED_PTR(IRealityDataBase)
-DGNPLATFORM_REF_COUNTED_PTR(RealityDataCache)
-
-DGNPLATFORM_REF_COUNTED_PTR(IRealityDataStorageResponseReceiver)
-DGNPLATFORM_REF_COUNTED_PTR(IRealityDataStorageBase)
-DGNPLATFORM_REF_COUNTED_PTR(BeSQLiteRealityDataStorage)
-DGNPLATFORM_REF_COUNTED_PTR(InMemoryRealityDataStorage)
-
-DGNPLATFORM_REF_COUNTED_PTR(IRealityDataSourceResponseReceiver)
-DGNPLATFORM_REF_COUNTED_PTR(IRealityDataSourceBase)
-DGNPLATFORM_REF_COUNTED_PTR(HttpRealityDataSource)
-DGNPLATFORM_REF_COUNTED_PTR(FileRealityDataSource)
-
-//__PUBLISH_SECTION_END__
-struct HasWorkOrTerminatesPredicate;
-struct IsIdlePredicate;
-struct AllThreadsIdlePredicate;
-struct FileRealityDataSourceRequest;
-struct HttpRealityDataSourceRequest;
-struct ThreadPoolQueueNotEmptyPredicate;
-//__PUBLISH_SECTION_START__
-
-#define DEFINE_MEMBER_TYPE_CHECKER(MemberType) \
-    template<class T> class has_member_type_##MemberType \
-    { \
-        struct big { char a[2]; }; \
-        template<class C> static big  probe(typename C::MemberType*); \
-        template<class C> static char probe(...); \
-    public: \
-        static const bool value = sizeof(probe<T>(nullptr)) > 1; \
-    };
- 
-#define DEFINE_MEMBER_CHECKER(Member)   \
-    template<class T> class has_member_##Member \
-    { \
-        struct big { char a[2]; }; \
-        template<class C> static big  probe(decltype(&C::Member)); \
-        template<class C> static char probe(...); \
-    public: \
-        static const bool value = sizeof(probe<T>(nullptr)) > 1; \
-    };
-
-BEGIN_BENTLEY_DGN_NAMESPACE
-
-struct RealityDataCacheOptions;
-
-//=======================================================================================
-//! The virtual base class for all reality data implementations. 
-//! @warning Reality data implementations should implement the @ref IRealityData interface
-//! instead of this one.
-// @bsiclass                                        Grigas.Petraitis            03/2015
-//=======================================================================================
-struct IRealityDataBase : IRefCounted
-    {
-    friend struct RealityDataCache;
-    
-    protected:
-        virtual ~IRealityDataBase() {}
-        virtual Utf8CP _GetId() const = 0;
-        virtual bool _IsExpired() const = 0;
-        virtual BentleyStatus _InitFrom(IRealityDataBase const& self, RealityDataCacheOptions const&) = 0;
-
-    public:
-        // properties
-        DGNPLATFORM_EXPORT Utf8CP GetId() const;
-        DGNPLATFORM_EXPORT bool IsExpired() const;
-    };
-
-//=======================================================================================
-//! The base class for all reality data implementations. The implementation must provide
-//! its own type, the preferred storage and source types as template parameters.
-// @bsiclass                                        Grigas.Petraitis            03/2015
-//=======================================================================================
-template<typename _Derived, typename _StorageType, typename _SourceType>
-struct IRealityData : _StorageType::Data, _SourceType::Data
-    {
-#if !defined (DOCUMENTATION_GENERATOR)
-    DEFINE_BENTLEY_REF_COUNTED_MEMBERS
-    DEFINE_MEMBER_TYPE_CHECKER(RequestOptions)
-    DEFINE_MEMBER_CHECKER(Create)
-#endif
-
-    // export
-    typedef _Derived        ThisType;
-    typedef _StorageType    StorageType;
-    typedef _SourceType     SourceType;
-
-    //! The RequestOptions struct which contains SelectOptions of the Storage and 
-    //! RequestOptions of the Source. The Request options of the implementor must
-    //! derive from this struct.
-    struct RequestOptions : StorageType::SelectOptions, SourceType::RequestOptions
-        {
-        };
-    
-    IRealityData() {DEFINE_BENTLEY_REF_COUNTED_MEMBER_INIT}
-
-    //! The virtual destructor which provides some compile-time assertions for the
-    //! implementing type.
-    virtual ~IRealityData()
-        {
-        static_assert(has_member_Create<ThisType>::value, "IRealityData implementation must have a static Create() function.");
-        static_assert(std::is_same<decltype(ThisType::Create()), RefCountedPtr<ThisType>>::value, "The return type of the Create() function must be RefCountedPtr<ThisType>");
-        static_assert(has_member_type_RequestOptions<ThisType>::value, "IRealityData implementation must have an inner struct RequestOptions.");
-        static_assert(std::is_base_of<RequestOptions, typename ThisType::RequestOptions>::value && std::is_base_of<RealityDataCacheOptions, typename ThisType::RequestOptions>::value, 
-            "RequestOptions must derive from IRealityData::RequestOptions and RealityDataCacheOptions");
-        }
-    };
-
-//__PUBLISH_SECTION_END__
-//=======================================================================================
-// @bsiclass                                        Grigas.Petraitis            04/2015
-//=======================================================================================
-enum class SchedulingMethod
-    {
-    FIFO,   // queue
-    LIFO    // stack
-    };
-
-//=======================================================================================
-// @bsiclass                                        Grigas.Petraitis            10/2014
-//=======================================================================================
-template<typename T> struct ThreadSafeQueue
-{
-    struct Item;
-    typedef RefCountedPtr<Item> ItemPtr;
-    struct Item : RefCountedBase
-        {
-        ItemPtr prev;
-        ItemPtr next;
-        T       data;
-        Item(T d, Item* p, Item* n) : prev(p), next(n), data(d) {}
-        static ItemPtr Create(T d, Item* p, Item* n) {return new Item(d, p, n);}
-        };
-
-    struct Iterator
-    {
-    friend struct ThreadSafeQueue<T>;
-    private:
-        Item* m_curr;
-        Iterator(Item* first) : m_curr(first) {}
-    public:
-        bool IsValid() const {return nullptr != m_curr;}
-        Iterator& operator++() {m_curr = m_curr->next.get(); return *this;}
-        T const& operator*() {return m_curr->data;}
-        bool operator!=(Iterator const& other) const {return m_curr != other.m_curr;}
-        bool operator==(Iterator const& other) const {return m_curr == other.m_curr;}
-    };
-
-private:
-    mutable BeConditionVariable m_cv;
-    ItemPtr m_first;
-    ItemPtr m_last;
-    unsigned m_count;
-    SchedulingMethod m_schedulingMethod;
-
-private:
-    bool PopBack(T* element);
-    bool PopFront(T* element);
-    bool Pop(T* element);
-    
-public:
-    ThreadSafeQueue(SchedulingMethod defaultSchedulingMethod = SchedulingMethod::FIFO) : m_count(0), m_schedulingMethod(defaultSchedulingMethod) {}
-    DGNPLATFORM_EXPORT void PushBack(T element);
-    DGNPLATFORM_EXPORT void PushFront(T element);
-    DGNPLATFORM_EXPORT bool Pop(T& element);
-    DGNPLATFORM_EXPORT bool PopBack(T& element);
-    DGNPLATFORM_EXPORT bool PopFront(T& element);
-    DGNPLATFORM_EXPORT bool Pop();
-    DGNPLATFORM_EXPORT bool PopBack();
-    DGNPLATFORM_EXPORT bool PopFront();
-    DGNPLATFORM_EXPORT bool IsEmpty() const;
-    DGNPLATFORM_EXPORT unsigned Size() const;
-    BeConditionVariable& GetConditionVariable() const {return m_cv;}
-    DGNPLATFORM_EXPORT Iterator begin() const;
-    DGNPLATFORM_EXPORT Iterator end() const;
-    DGNPLATFORM_EXPORT void Erase(Iterator const& iterator);
-    DGNPLATFORM_EXPORT void Clear();
-};
-
-//=======================================================================================
-// @bsiclass                                        Grigas.Petraitis            10/2014
-//=======================================================================================
-struct RealityDataThread : RefCountedBase
-{
-private:
-    intptr_t    m_threadId;
-    Utf8String  m_threadName;
-    
-private:
-    static void ThreadRunner(void* arg);
-#if defined(__unix__)
-    static void* PlatformThreadRunner(void* arg) {ThreadRunner(arg); return NULL;}
-#else
-    static unsigned __stdcall PlatformThreadRunner(void* arg) {ThreadRunner(arg); return 0;}
-#endif
-    
-protected:
-    DGNPLATFORM_EXPORT RealityDataThread(Utf8CP threadName = NULL);
-    virtual void _Run() = 0;
-
-public:
-    DGNPLATFORM_EXPORT intptr_t GetThreadId() const;
-    DGNPLATFORM_EXPORT void     Run();   //!< Call this to invoke the _Run method in the current thread
-    DGNPLATFORM_EXPORT void     Start(); //!< Call this to start the thread
-};
-
-//=======================================================================================
-// @bsiclass                                        Grigas.Petraitis            10/2014
-//=======================================================================================
-struct RealityDataWork : IRefCounted
-{
-friend struct RealityDataWorkerThread;
-protected:
-    virtual void _DoWork() = 0;
-};
-
-//=======================================================================================
-// @bsiclass                                        Grigas.Petraitis            10/2014
-//=======================================================================================
-struct RealityDataWorkerThread : RealityDataThread
-{
-    friend struct RealityDataThreadPool;
-    friend struct ::HasWorkOrTerminatesPredicate;
-    friend struct ::IsIdlePredicate;
-        
-    struct IStateListener : IRefCounted
-    {
-    friend struct RealityDataWorkerThread;
-    protected:
-        virtual void _OnThreadBusy(RealityDataWorkerThread& thread) {};
-        virtual void _OnThreadIdle(RealityDataWorkerThread& thread) {};
-    };
-    typedef RefCountedPtr<IStateListener> IStateListenerPtr;
-
-private:
-    mutable BeConditionVariable m_cv;
-    bool                        m_terminate;
-    RealityDataWorkPtr          m_currentWork;
-    uint64_t                    m_idleSince;
-    uint64_t                    m_busySince;
-    IStateListenerPtr           m_stateListener;
-
-    void SetIsBusy(bool);
-
-protected:
-    DGNPLATFORM_EXPORT RealityDataWorkerThread(IStateListener* stateListener, Utf8CP threadName);
-    DGNPLATFORM_EXPORT virtual void _OnBusy();
-    DGNPLATFORM_EXPORT virtual void _OnIdle();
-    DGNPLATFORM_EXPORT virtual void _DoWork(RealityDataWork& work);
-                       virtual void _Run() override;
-
-protected:
-    DGNPLATFORM_EXPORT bool TerminateRequested() const;
-
-public:
-                       RealityDataWork& DoWork(RealityDataWork& work) {_DoWork(work); return work;}
-    DGNPLATFORM_EXPORT bool IsBusy(uint64_t* busyTime = NULL) const;
-    DGNPLATFORM_EXPORT bool IsIdle(uint64_t* idleTime = NULL) const;
-    DGNPLATFORM_EXPORT void Terminate();
-    //! Create a new RealityDataWorkerThread thread.
-    //! note This function does not start the new thrdad. You must call the Start method on the returned thread object in order to start it.
-    static RealityDataWorkerThreadPtr Create(IStateListener* stateListener = NULL, Utf8CP threadName = NULL) {return new RealityDataWorkerThread(stateListener, threadName);}
-};
-
-//=======================================================================================
-// @bsiclass                                        Grigas.Petraitis            10/2014
-//=======================================================================================
-struct EXPORT_VTABLE_ATTRIBUTE RealityDataThreadPool : RefCounted<RealityDataWorkerThread::IStateListener>
-{       
-    friend struct ::AllThreadsIdlePredicate;
-
-private:
-    int                         m_maxIdleThreads;
-    int                         m_maxThreads;
-    bool                        m_isTerminating;
-    mutable BeConditionVariable m_threadsCV;
-    mutable BeMutex             m_workQueueCS;
-    bmap<RealityDataWorkerThread*, bool> m_threads;
-    ThreadSafeQueue<RealityDataWorkPtr> m_workQueue;
-    
-protected:
-    RealityDataThreadPool(int maxThreads, int maxIdleThreads, SchedulingMethod schedulingMethod) 
-        : m_workQueue(schedulingMethod), m_maxThreads(maxThreads), m_maxIdleThreads(maxIdleThreads), m_isTerminating(false)
-        {}
-    ThreadSafeQueue<RealityDataWorkPtr>& GetQueue() {return m_workQueue;}
-    DGNPLATFORM_EXPORT virtual void _OnThreadBusy(RealityDataWorkerThread& thread) override;
-    DGNPLATFORM_EXPORT virtual void _OnThreadIdle(RealityDataWorkerThread& thread) override;
-    DGNPLATFORM_EXPORT virtual bool _AssignWork(RealityDataWorkerThread& thread);
-    RealityDataWorkerThreadPtr CreateThread();
-    RealityDataWorkerThreadPtr GetIdleThread() const;
-    bool ShouldCreateNewThread() const;
-    bool IsTerminating() const {return m_isTerminating;}
-
-public:
-    //! NOT PUBLISHED: needed for tests
-    DGNPLATFORM_EXPORT void WaitUntilAllThreadsIdle() const;
-
-public:
-    static RealityDataThreadPoolPtr Create(int maxThreads, int maxIdleThreads, SchedulingMethod schedulingMethod) {return new RealityDataThreadPool(maxThreads, maxIdleThreads, schedulingMethod);}
-    DGNPLATFORM_EXPORT virtual ~RealityDataThreadPool();
-    DGNPLATFORM_EXPORT int  GetThreadsCount() const;
-    DGNPLATFORM_EXPORT void QueueWork(RealityDataWork& work);
-    DGNPLATFORM_EXPORT void Terminate();
-};
-
-//__PUBLISH_SECTION_START__
-//======================================================================================
-//! The response of reality data requests.
-// @bsiclass                                        Grigas.Petraitis           03/2015
-//======================================================================================
-template<typename ResultType> struct RealityDataResponse : RefCountedBase
-{
-private:
-    ResultType          m_result;
-    Utf8String          m_id;
-    IRealityDataBase&   m_data;
-protected:
-    RealityDataResponse(ResultType result, Utf8CP id, IRealityDataBase& data) : m_result(result), m_id(id), m_data(data) {}
-public:
-    ResultType GetResult() const {return m_result;}
-    Utf8CP GetId() const {return m_id.c_str();}
-    IRealityDataBase& GetData() const {return m_data;}
-};
-
-//=======================================================================================
-//! The result of reality data storage operations.
-// @bsiclass                                        Grigas.Petraitis            10/2014
-//=======================================================================================
-enum class RealityDataStorageResult
-    {
-    Error,
-    NotFound,
-    Success,
-    Queued,
-    Pending,
-    };
-
-//=======================================================================================
-//! Interface for a persist operation.
-// @bsiclass                                        Grigas.Petraitis            03/2015
-//=======================================================================================
-struct IRealityDataStoragePersistHandler : RefCountedBase
-    {
-    friend struct RealityDataCache;
-    protected:
-        //! Called to persist the reality data into reality data storage.
-        virtual RealityDataStorageResult _Persist() const = 0;
-
-        //! Return the data object.
-        virtual IRealityDataBase const* _GetData() const = 0;
-    };
-
-//=======================================================================================
-//! The virtual base class for all reality data storages.
-//! @warning Reality data storage implementations should implement the @ref IRealityDataStorage 
-//! interface instead of this one.
-// @bsiclass                                        Grigas.Petraitis            10/2014
-//=======================================================================================
-struct EXPORT_VTABLE_ATTRIBUTE IRealityDataStorageBase : RefCountedBase
-{
-    friend struct RealityDataCache;
-    
-    //===================================================================================
-    // @bsiclass                                        Grigas.Petraitis        03/2015
-    //===================================================================================
-    struct SelectOptions : virtual IRefCounted {};
-
-    //===================================================================================
-    // @bsiclass                                        Grigas.Petraitis        03/2015
-    //===================================================================================
-    struct Data : virtual IRealityDataBase
-        {
-        protected:
-            virtual ~Data() {}
-        };
-    
-protected:
-    virtual DGNPLATFORM_EXPORT ~IRealityDataStorageBase();
-
-    //! The unique id of this reality data storage. 
-    //! @warning This id must match the id returned by the static StorageId() function.
-    virtual Utf8String _GetStorageId() const = 0;
-
-    //! Called during the cache termination process. The storage is supposed to terminate all
-    //! its worker threads here.
-    virtual void _Terminate() {}
-    
-//__PUBLISH_SECTION_END__
-public:
-    DGNPLATFORM_EXPORT void Terminate();
-//__PUBLISH_SECTION_START__
-};
-
-//=======================================================================================
-//! The base class for all reality data storages. The implementation must provide its own
-//! type as a template parameter.
-//!
-//! All IRealityDataStorage implementations have these requirements:
-//! - Define a nested `SelectOptions` structure.
-//! - Define a nested `PersistHandler` structure which implements @ref IRealityDataStoragePersistHandler
-//!   and has a constructor which takes a reference of the implementation instance as the 
-//!   first parameter and a const reference of the data as the second parameter.
-//! - Define a function which returns the ID of the storage implementation:
-//!   @code static Utf8String StorageId() @endcode
-//! - Define a member function: @code RealityDataStorageResult Select(Data&, Utf8CP, SelectOptions const&, IRealityDataStorageResponseReceiver&)
-//!   @endcode
-//! - Call the `_OnResponseReceived` callback function of the response receiver
-//!   that is passed to the `Request` function.
-// @bsiclass                                        Grigas.Petraitis            03/2015
-//=======================================================================================
-template<class Derived>
-struct IRealityDataStorage : IRealityDataStorageBase
-    {
-    DEFINE_MEMBER_TYPE_CHECKER(SelectOptions)
-    DEFINE_MEMBER_TYPE_CHECKER(PersistHandler)
-    DEFINE_MEMBER_CHECKER(StorageId)
-    DEFINE_MEMBER_CHECKER(Select)
-
-    //! Virtual destructor provides some compile-time assertions for the implementation.
-    virtual ~IRealityDataStorage()
-        {
-        static_assert(has_member_type_SelectOptions<Derived>::value, "IRealityDataStorage implementation must have an inner struct SelectOptions.");
-        static_assert(has_member_type_PersistHandler<Derived>::value, "IRealityDataStorage implementation must have an inner struct PersistHandler.");
-        static_assert(std::is_base_of<IRealityDataStoragePersistHandler, typename Derived::PersistHandler>::value, "PersistHandler must implement IRealityDataStoragePersistHandler.");
-        static_assert(has_member_StorageId<Derived>::value, "IRealityDataStorage implementation must have a static Utf8String StorageId() function.");
-        static_assert(std::is_same<decltype(Derived::StorageId()), Utf8String>::value, "The return type of StorageId() function must be Utf8String.");
-        static_assert(has_member_Select<Derived>::value, "IRealityDataStorage implementation must have a static RealityDataStorageResult Select(Data&, Utf8CP, SelectOptions const&) function.");
-        }
-    };
-
-//======================================================================================
-//! The response of reality data storage.
-// @bsiclass                                        Grigas.Petraitis           04/2015
-//======================================================================================
-struct RealityDataStorageResponse : RealityDataResponse<RealityDataStorageResult>
-{
-private:
-    RealityDataStorageResponse(RealityDataStorageResult result, Utf8CP id, IRealityDataBase& data) : RealityDataResponse(result, id, data) {}
-public:
-    static RefCountedPtr<RealityDataStorageResponse> Create(RealityDataStorageResult result, Utf8CP id, IRealityDataBase& data) {return new RealityDataStorageResponse(result, id, data);}
-};
-
-//======================================================================================
-//! Interface for a reality data storage response receiver.
-// @bsiclass                                        Grigas.Petraitis           04/2015
-//======================================================================================
-struct IRealityDataStorageResponseReceiver : virtual IRefCounted
-    {
-    //! Called to notify the receiver with a response.
-    virtual void _OnResponseReceived(RealityDataStorageResponse const&, IRealityDataStorageBase::SelectOptions const&, bool isAsync) = 0;
-    };
-
-//=======================================================================================
-//! The result of reality data source operations.
-// @bsiclass                                        Grigas.Petraitis            10/2014
-//=======================================================================================
-enum class RealityDataSourceResult
-    {
-    Error_Unknown,
-    Error_CouldNotResolveHost,
-    Error_NoConnection,
-    Error_GatewayTimeout,
-    Error_NotFound,
-    Error_AccessDenied,
-    
-    Cancelled,
-    Ignored,
-    Pending,
-    NotModified,
-    Success,
-    Queued,
-    };
-
-//=======================================================================================
-//! Interface for a request operation.
-// @bsiclass                                        Grigas.Petraitis            04/2015
-//=======================================================================================
-struct IRealityDataSourceRequestHandler : RefCountedBase
-    {
-    friend struct RealityDataCache;
-    protected:
-        //! Called to request reality data from reality data source.
-        virtual RealityDataSourceResult _Request() const = 0;
-
-        //! Is the request already handled.
-        virtual bool _IsHandled() const = 0;
-
-        //! Return the data object.
-        virtual IRealityDataBase const* _GetData() const = 0;
-    };
-
-//=======================================================================================
-//! The virtual base class for all reality data sources.
-//! @warning Reality data source implementations should implement the @ref IRealityDataSource
-//! interface instead of this one.
-// @bsiclass                                        Grigas.Petraitis            10/2014
-//=======================================================================================
-struct EXPORT_VTABLE_ATTRIBUTE IRealityDataSourceBase : RefCountedBase
-{   
-    friend struct RealityDataCache;
-    friend struct CombinedRealityDataSourceBase;
-
-    //===================================================================================
-    // @bsiclass                                        Grigas.Petraitis        03/2015
-    //===================================================================================
-    struct RequestOptions : virtual IRefCounted {};
-
-    //===================================================================================
-    // @bsiclass                                        Grigas.Petraitis        03/2015
-    //===================================================================================
-    struct Data : virtual IRealityDataBase
-        {
-        protected:
-            virtual ~Data() {}
-        };
-    
-protected:
-    DGNPLATFORM_EXPORT virtual ~IRealityDataSourceBase();
-
-    //! The unique id of this reality data source. 
-    //! @warning This id must match the id returned by the static SourceId() function.
-    virtual Utf8String _GetSourceId() const = 0;
-
-    //! Called during the cache termination process. The source is supposed to terminate all
-    //! its worker threads here.
-    virtual void _Terminate() {}
-
-    //! The abstract function that might be called to request data. The imeplementations should simply
-    //! forward requests to their more specialized `Request` functions.
-    //! @note It is guaranteed that the arguments can be cast to their derived classes, provided by the implementation.
-    virtual RealityDataSourceResult _Request(Data&, bool& handled, Utf8CP, RequestOptions const&, IRealityDataSourceResponseReceiver&) = 0;
-
-//__PUBLISH_SECTION_END__
-public:
-    DGNPLATFORM_EXPORT void Terminate();
-    DGNPLATFORM_EXPORT RealityDataSourceResult Request(Data&, bool& handled, Utf8CP, RequestOptions const&, IRealityDataSourceResponseReceiver&);
-//__PUBLISH_SECTION_START__
-};
-
-//=======================================================================================
-//! The base class for all reality data sources. The implementation must provide its own
-//! type as a template parameter.
-//!
-//! All IRealityDataSource implementations have these requirements:
-//! - Define a nested `RequestOptions` structure.
-//! - Define a nested `RequestHandler` structure which implements @ref IRealityDataSourceRequestHandler;
-//! - Define a function which returns the ID of the source implementation:
-//!   @code static Utf8String SourceId() @endcode
-//! - Define a member function: @code RealityDataSourceResult Request(Data&, bool&, Utf8CP, RequestOptions const&, IRealityDataSourceResponseReceiver&)
-//!   @endcode
-//! - Call the `_OnResponseReceived` callback function of the response receiver
-//!   that is passed to the `Request` function.
-// @bsiclass                                        Grigas.Petraitis            03/2015
-//=======================================================================================
-template<class Derived>
-struct IRealityDataSource : IRealityDataSourceBase
-    {
-    DEFINE_MEMBER_TYPE_CHECKER(RequestOptions)
-    DEFINE_MEMBER_CHECKER(SourceId)
-    DEFINE_MEMBER_CHECKER(Request)
-
-    //! Virtual destructor provides some compile-time assertions for the implementation.
-    virtual ~IRealityDataSource()
-        {
-        static_assert(has_member_type_RequestOptions<Derived>::value, "IRealityDataSource implementation must have an inner struct RequestOptions.");
-        static_assert(has_member_SourceId<Derived>::value, "IRealityDataSource implementation must have a static Utf8String SourceId() function.");
-        static_assert(std::is_same<decltype(Derived::SourceId()), Utf8String>::value, "The return type of SourceId() function must be Utf8String.");
-        static_assert(has_member_Request<Derived>::value, "IRealityDataSource implementation must have a static RealityDataSourceResult Request(Data&, Utf8CP, RequestOptions const&, IRealityDataSourceResponseReceiver&) function.");
-        }
-    };
-
-//======================================================================================
-//! The response of reality data source.
-// @bsiclass                                        Grigas.Petraitis           03/2015
-//======================================================================================
-struct RealityDataSourceResponse : RealityDataResponse<RealityDataSourceResult>
-{
-private:
-    RealityDataSourceResponse(RealityDataSourceResult result, Utf8CP id, IRealityDataBase& data) : RealityDataResponse(result, id, data) {}
-public:
-    static RefCountedPtr<RealityDataSourceResponse> Create(RealityDataSourceResult result, Utf8CP id, IRealityDataBase& data) {return new RealityDataSourceResponse(result, id, data);}
-};
-
-//======================================================================================
-//! Interface for a reality data source response receiver.
-// @bsiclass                                        Grigas.Petraitis           03/2015
-//======================================================================================
-struct IRealityDataSourceResponseReceiver : virtual IRefCounted
-    {
-    //! Called to notify the receiver with a response.
-    virtual void _OnResponseReceived(RealityDataSourceResponse const&, IRealityDataSourceBase::RequestOptions const&) = 0;
-    };
-
-//=======================================================================================
-//! The base class for all combined reality data sources.
-//! @warning Combined reality data source implementations should derive from the 
-//! @ref CombinedRealityDataSource class instead of this one.
-// @bsiclass                                        Grigas.Petraitis            04/2015
-//=======================================================================================
-struct CombinedRealityDataSourceBase : IRealityDataSourceBase
-{
-    //===================================================================================
-    //! Interface for CombinedRealityDataSource data. All reality data using this kind of 
-    //! source must implement this interface.
-    // @bsiclass                                        Grigas.Petraitis        04/2015
-    //===================================================================================
-    struct Data : virtual IRealityDataSourceBase::Data
-        {
-        friend struct CombinedRealityDataSourceBase;
-        protected:
-            virtual IRealityDataSourceBase& _PickDataSource(Utf8CP id, bmap<Utf8String, IRealityDataSourceBasePtr> availableSources) = 0;
-        };
-
-private:
-    bmap<Utf8String, IRealityDataSourceBasePtr> m_sources;
-protected:
-    DGNPLATFORM_EXPORT virtual void _Terminate() override;
-    DGNPLATFORM_EXPORT static Utf8String GetIdFormat(int numSources);
-    DGNPLATFORM_EXPORT void RegisterSource(IRealityDataSourceBase&);
-public:
-    DGNPLATFORM_EXPORT RealityDataSourceResult Request(Data&, bool&, Utf8CP, RequestOptions const&, IRealityDataSourceResponseReceiver&);
-};
-
-//=======================================================================================
-//! Reality data source which takes multiple data sources as template parameters and 
-//! allows the data to choose which source it should be initialized from.
-// @bsiclass                                        Grigas.Petraitis            04/2015
-//=======================================================================================
-template<class... Sources>
-struct CombinedRealityDataSource : CombinedRealityDataSourceBase
-{
-    struct Data : CombinedRealityDataSourceBase::Data, Sources::Data... {};
-    struct RequestOptions : Sources::RequestOptions... {};
-
-private:
-    CombinedRealityDataSource() {}
-    template<class Source> void RegisterSources(Source* source) {RegisterSource(*source);}
-    template<class Source> void RegisterSources(Source* source, Sources*... sources)
-        {
-        if (nullptr != source)
-            {
-            RegisterSources(source);
-            RegisterSources(sources...);
-            }
-        }
-
-protected:
-    virtual Utf8String _GetSourceId() const override {return SourceId();}
-    virtual RealityDataSourceResult _Request(IRealityDataSourceBase::Data& data, bool& handled, Utf8CP id, IRealityDataSourceBase::RequestOptions const& options, IRealityDataSourceResponseReceiver& responseReceiver) override
-        {
-        return Request(dynamic_cast<CombinedRealityDataSourceBase::Data&>(data), handled, id, dynamic_cast<CombinedRealityDataSourceBase::RequestOptions const&>(options), responseReceiver);
-        }
-
-public:
-    //! The id of this storage.
-    static Utf8String SourceId() {return Utf8PrintfString(GetIdFormat(sizeof...(Sources)).c_str(), Sources::SourceId()...);}
-
-    //! Create a new instance of CombinedRealityDataSource.
-    static RefCountedPtr<CombinedRealityDataSource<Sources...>> Create(Sources&... sources)
-        {
-        CombinedRealityDataSource<Sources...>* source = new CombinedRealityDataSource<Sources...>();
-        source->RegisterSources(&sources...);
-        return source;
-        }
-};
-
-//=======================================================================================
-//! Options for @ref RealityDataCache::Get request function.
-// @bsiclass                                        Grigas.Petraitis            10/2014
-//=======================================================================================
-struct RealityDataCacheOptions : virtual IRefCounted
-    {
-    private:
-        bool m_requestFromSource;
-        bool m_useStorage;
-        bool m_removeFromArrivals;
-        bool m_saveInArrivals;
-
-    public:
-        //! Creates the options object.
-        //! @param[in] requestFromSource    Should the cache request for fresh data if it's expired or doesn't exist.
-        //! @param[in] useStorage           Should reality data storage be used for the requested data.
-        //! @param[in] saveInArrivals       Should the data be put in "arrivals" queue for quick access after it was pulled from the source.
-        //! @param[in] removeFromArrivals   Should the data be removed from arrivals queue if taken from there.
-        RealityDataCacheOptions(bool requestFromSource, bool useStorage, bool saveInArrivals = true, bool removeFromArrivals = true) 
-            : m_requestFromSource(requestFromSource), m_useStorage(useStorage), m_saveInArrivals(saveInArrivals), m_removeFromArrivals(removeFromArrivals)
-            {}
-                
-        //! Should the cache request for fresh data if it's expired or doesn't exist.
-        bool RequestFromSource() const {return m_requestFromSource;}
-        void SetRequestFromSource(bool value) {m_requestFromSource = value;}
-
-        //! Should reality data storage be used for the requested data.
-        bool UseStorage() const {return m_useStorage;}
-        void SetUseStorage(bool value) {m_useStorage = value;}
-        
-        //! Should the data be put in "arrivals" queue for quick access after it was pulled from the source.
-        bool SaveInArrivals() const {return m_saveInArrivals;}
-        void SetSaveInArrivals(bool value) {m_saveInArrivals = value;}
-
-        //! Should the data be persisted in storage after being retrieved from source.
-        bool RemoveFromArrivals() const {return m_removeFromArrivals;}
-        void SetRemoveFromArrivals(bool value) {m_removeFromArrivals = value;}
-    };
-
-//=======================================================================================
-//! The result of RealityDataCache::Get.
-// @bsiclass                                        Grigas.Petraitis            04/2015
-//=======================================================================================
-enum class RealityDataCacheResult
-    {
-    Error,
-    NotFound,
-    Success,
-    RequestQueued,
-    };
-
-//=======================================================================================
-//! The reality data cache class which manages two types of objects - storages and sources.
-//! Storages are responsible for caching the reality data and returning it quickly on demand.
-//! Sources are responsible for retrieving the reality data from its primary source, e.g.
-//! the internet.
-// @bsiclass                                        Grigas.Petraitis            10/2014
-//=======================================================================================
-struct RealityDataCache : NonCopyableClass, IRealityDataStorageResponseReceiver, IRealityDataSourceResponseReceiver
-{    
-//__PUBLISH_SECTION_END__
-DEFINE_BENTLEY_REF_COUNTED_MEMBERS
-
-    template<typename T> struct RefCountedPtrComparer
-        {
-        bool operator()(RefCountedPtr<T> const& lhs, RefCountedPtr<T> const& rhs) const {return lhs.get() < rhs.get();}
-        };
-
-private:
-    bmap<Utf8String, IRealityDataStorageBasePtr> m_storages;
-    bmap<Utf8String, IRealityDataSourceBasePtr>  m_sources;
-    ThreadSafeQueue<IRealityDataBasePtr> m_arrivals;
-    int m_arrivalsQueueSize;
-    bmap<Utf8String, bset<RefCountedPtr<IRealityDataStoragePersistHandler>, RefCountedPtrComparer<IRealityDataStoragePersistHandler>>> m_persistHandlers;
-    BeMutex m_persistHandlersCS;
-    bmap<Utf8String, bset<RefCountedPtr<IRealityDataSourceRequestHandler>, RefCountedPtrComparer<IRealityDataSourceRequestHandler>>> m_requestHandlers;
-    BeMutex m_requestHandlersCS;
-    mutable bmap<void const*, RealityDataCacheResult> m_results;
-    mutable BeMutex m_resultsCS;
-    
-    RealityDataCache(int arrivalsQueueSize) : m_arrivalsQueueSize(arrivalsQueueSize) {DEFINE_BENTLEY_REF_COUNTED_MEMBER_INIT}
-    ~RealityDataCache();
-
-    // note: these might be called from any thread!
-    virtual void _OnResponseReceived(RealityDataSourceResponse const& response, IRealityDataSourceBase::RequestOptions const&) override;
-    virtual void _OnResponseReceived(RealityDataStorageResponse const& response, IRealityDataStorageBase::SelectOptions const&, bool isAsync) override;
-
-    RealityDataCacheResult HandleStorageResponse(RealityDataStorageResponse const& response, RealityDataCacheOptions const&);
-    void AddToArrivals(IRealityDataBase& data);
-    RealityDataCacheResult ResolveResult(RealityDataStorageResult storageResult, RealityDataSourceResult sourceResult = RealityDataSourceResult::Error_NotFound) const;
-    RefCountedPtr<IRealityDataSourceRequestHandler> DequeueRequestHandler(Utf8CP id, IRealityDataBase const&);
-    RefCountedPtr<IRealityDataStoragePersistHandler> DequeuePersistHandler(Utf8CP id, IRealityDataBase const&);
-
-//__PUBLISH_CLASS_VIRTUAL__
-//__PUBLISH_SECTION_START__
-private:
-    DGNPLATFORM_EXPORT IRealityDataStorageBase* GetStorage(Utf8CP id) const;
-    DGNPLATFORM_EXPORT IRealityDataSourceBase* GetSource(Utf8CP id) const;
-    template<typename StorageType> StorageType* GetStorage() const {return(StorageType*)GetStorage(StorageType::StorageId().c_str());}
-    template<typename SourceType> SourceType* GetSource() const {return(SourceType*)GetSource(SourceType::SourceId().c_str());}
-
-    DGNPLATFORM_EXPORT void QueuePersistHandler(Utf8CP id, IRealityDataStoragePersistHandler&);
-    DGNPLATFORM_EXPORT void QueueRequestHandler(Utf8CP id, IRealityDataSourceRequestHandler&);
-
-    DGNPLATFORM_EXPORT BentleyStatus GetFromArrivals(IRealityDataBase& data, Utf8CP id, RealityDataCacheOptions const& options);
-    DGNPLATFORM_EXPORT RealityDataCacheResult GetResult(IRealityDataBase& data, Utf8CP id, RealityDataStorageResult storageResult);
-    DGNPLATFORM_EXPORT RealityDataCacheResult GetResult(Utf8CP id, RealityDataSourceResult sourceResult);
-
-public:
-    //! Create a new reality data cache.
-    DGNPLATFORM_EXPORT static RealityDataCachePtr Create(int arrivalsQueueSize = 0);
-
-    //! Cleans up local caches
-    DGNPLATFORM_EXPORT void Cleanup();
-
-    //! Register a storage in this cache.
-    DGNPLATFORM_EXPORT void RegisterStorage(IRealityDataStorageBase& storage);
-
-    //! Register a source in this cache.
-    DGNPLATFORM_EXPORT void RegisterSource(IRealityDataSourceBase& source);
-
-    //! Request reality data from this cache. The type of the reality data is provided as a template parameter.
-    //! @param[out] data       An reference object to receive the requested data.
-    //! @param[in] id       The id of the requested data.
-    //! @param[in] options  The request options.
-    template<typename DataType> RealityDataCacheResult Get(RefCountedPtr<DataType>& data, Utf8CP id, typename DataType::RequestOptions const& options)
-        {
-        data = DataType::Create();
-        if (SUCCESS == GetFromArrivals(*data, id, options))
-            return RealityDataCacheResult::Success;
-
-        if (!options.UseStorage())
-            {
-            if (!options.RequestFromSource())
-                return RealityDataCacheResult::NotFound;
-
-            bool handled;
-            return GetResult(id, GetSource<typename DataType::SourceType>()->Request(*data, handled, id, options, *this));
-            }
-        
-        QueueRequestHandler(id, *DataType::SourceType::RequestHandler::Create(*GetSource<typename DataType::SourceType>(), *data, id, options, *this));
-        QueuePersistHandler(id, *DataType::StorageType::PersistHandler::Create(*GetStorage<typename DataType::StorageType>(), *data));
-        return GetResult(*data, id, GetStorage<typename DataType::StorageType>()->Select(*data, id, options, *this));
-        }
-};
-
-//=======================================================================================
-//! Reality data storage which uses a SQLite database for storing cached data.
-// @bsiclass                                        Grigas.Petraitis            10/2014
-//=======================================================================================
-struct BeSQLiteRealityDataStorage : IRealityDataStorage<BeSQLiteRealityDataStorage>, NonCopyableClass
-{
-    //===================================================================================
-    // @bsiclass                                        Grigas.Petraitis        03/2015
-    //===================================================================================
-    struct SelectOptions : IRealityDataStorage::SelectOptions
-    {
-    private:
-        bool m_forceSynchronous;
-
-    public:
-        SelectOptions() : m_forceSynchronous(false) {}
-
-        //! Force this request to be synchronous.
-        void SetForceSynchronousRequest(bool value) {m_forceSynchronous = value;}
-        bool ForceSynchronousRequest() const {return m_forceSynchronous;}
-    };
-    
-    //===================================================================================
-    //! Interface for a class which prepares the database for storing specific type of data
-    //! and knows how to clean it up.
-    // @bsiclass                                        Grigas.Petraitis        03/2015
-    //===================================================================================
-    struct DatabasePrepareAndCleanupHandler : RefCountedBase
-        {
-        //__PUBLISH_SECTION_END__
-        struct Comparer
-            {
-            bool operator()(DatabasePrepareAndCleanupHandler const* lhs, DatabasePrepareAndCleanupHandler const* rhs) const
-                {
-                size_t lhs_hash = typeid(*lhs).hash_code();
-                size_t rhs_hash = typeid(*rhs).hash_code();
-                return lhs_hash < rhs_hash;
-                }
-            };
-
-        //__PUBLISH_SECTION_START__
-        friend struct BeSQLiteRealityDataStorage;
-        protected:
-            //! Called to check if the database is prepared to store specific type of data 
-            //! (the type must be known to the implementation).
-            virtual bool _IsPrepared() const = 0;
-
-            //! Called to prepare the database for storing specific type of data (the type 
-            //! must be known to the implementation).
-            virtual BentleyStatus _PrepareDatabase(BeSQLite::Db& db) const = 0;
-
-            //! Called to free some space in the database.
-            //! @param[in] db           The database to cleanup.
-            //! @param[in] percentage   The percentage of data that should be freed.
-            virtual BentleyStatus _CleanupDatabase(BeSQLite::Db& db, double percentage) const = 0;
-        };
-    typedef RefCountedPtr<DatabasePrepareAndCleanupHandler> DatabasePrepareAndCleanupHandlerPtr;
-
-    //===================================================================================
-    //! Interface for BeSQLiteRealityDataStorage data. All reality data using this kind of 
-    //! storage must implement this interface.
-    // @bsiclass                                        Grigas.Petraitis        03/2015
-    //===================================================================================
-    struct Data : IRealityDataStorage::Data
-        {
-        friend struct BeSQLiteRealityDataStorage;
-        protected:
-            using IRealityDataStorage::Data::_InitFrom;
-
-            //! Return @ref DatabasePrepareAndCleanupHandler which knows how to prepare and cleanup
-            //! database for this data type.
-            virtual DatabasePrepareAndCleanupHandlerPtr _GetDatabasePrepareAndCleanupHandler() const = 0;
-
-            //! Initialize data from the database using key and select options.
-            virtual BentleyStatus _InitFrom(BeSQLite::Db& db, BeMutex& cs, Utf8CP key, SelectOptions const& options) = 0;
-
-            //! Persist this data in the database.
-            virtual BentleyStatus _Persist(BeSQLite::Db& db, BeMutex& cs) const = 0;
-        };
-    
-    //===================================================================================
-    //! @ref IRealityDataStoragePersistHandler implementation which knows how to persist
-    //! reality data in the @ref BeSQLiteRealityDataStorage.
-    // @bsiclass                                        Grigas.Petraitis        03/2015
-    //===================================================================================
-    struct PersistHandler : IRealityDataStoragePersistHandler
-    {
-    private:
-        BeSQLiteRealityDataStorage& m_storage;
-        RefCountedPtr<Data const>   m_data;
-        PersistHandler(BeSQLiteRealityDataStorage& storage, Data const& data) : m_storage(storage), m_data(&data) {}        
-    protected:
-        DGNPLATFORM_EXPORT virtual RealityDataStorageResult _Persist() const override;
-        DGNPLATFORM_EXPORT virtual IRealityDataBase const* _GetData() const override;
-    public:
-        static RefCountedPtr<PersistHandler> Create(BeSQLiteRealityDataStorage& storage, Data const& data) {return new PersistHandler(storage, data);}
-    };
-
-    //__PUBLISH_SECTION_END__
-    struct CleanAndSaveChangesWork;
-    //===================================================================================
-    // @bsiclass                                        Grigas.Petraitis        04/2015
-    //===================================================================================
-    struct BeSQLiteStorageThreadPool : RealityDataThreadPool
-    {
-    friend struct CleanAndSaveChangesWork;
-    friend struct ::ThreadPoolQueueNotEmptyPredicate;
-    private:
-        BeSQLiteRealityDataStoragePtr m_storage;
-    protected:
-        BeSQLiteStorageThreadPool(BeSQLiteRealityDataStorage& storage) : RealityDataThreadPool(4, 0, SchedulingMethod::LIFO), m_storage(&storage) {}
-        ThreadSafeQueue<RealityDataWorkPtr>& GetQueue() {return RealityDataThreadPool::GetQueue();}
-        virtual bool _AssignWork(RealityDataWorkerThread& thread) override;
-    public:
-        static RefCountedPtr<BeSQLiteStorageThreadPool> Create(BeSQLiteRealityDataStorage& storage) {return new BeSQLiteStorageThreadPool(storage);}
-        void QueueIdleWork(RealityDataWork& work);
-    };
-    
-    //===================================================================================
-    // @bsiclass                                        Grigas.Petraitis        11/2014
-    //===================================================================================
-    struct StorageWork : RefCounted<RealityDataWork>
-    {
-    protected:
-        BeSQLiteRealityDataStoragePtr m_storage;
-        StorageWork(BeSQLiteRealityDataStorage& storage) : m_storage(&storage) {}
-    };
-
-    //===================================================================================
-    // @bsiclass                                        Grigas.Petraitis        11/2014
-    //===================================================================================
-    struct SelectDataWork : StorageWork
-    {
-    private:
-        Utf8String m_id;
-        RefCountedPtr<Data>  m_data;
-        RefCountedPtr<SelectOptions const> m_options;
-        IRealityDataStorageResponseReceiverPtr m_responseReceiver;
-        bool                             m_hasResult;
-        mutable RealityDataStorageResult m_result;
-        mutable BeConditionVariable      m_resultCV;
-    protected:
-        SelectDataWork(BeSQLiteRealityDataStorage& storage, Utf8CP id, Data& data, SelectOptions const& options, IRealityDataStorageResponseReceiver& responseReceiver) 
-            : StorageWork(storage), m_id(id), m_data(&data), m_options(&options), m_hasResult(false), m_responseReceiver(&responseReceiver)
-            {} 
-        virtual void _DoWork() override;
-    public:
-        static RefCountedPtr<SelectDataWork> Create(BeSQLiteRealityDataStorage& storage, Utf8CP id, Data& data, SelectOptions const& options, IRealityDataStorageResponseReceiver& responseReceiver)
-            {
-            return new SelectDataWork(storage, id, data, options, responseReceiver);
-            }
-        RealityDataStorageResult GetResult() const;
-    };
-    
-    //===================================================================================
-    // @bsiclass                                        Grigas.Petraitis        11/2014
-    //===================================================================================
-    struct PersistDataWork : StorageWork
-    {
-    private:
-        RefCountedPtr<Data const>  m_data;
-    protected:
-        PersistDataWork(BeSQLiteRealityDataStorage& storage, Data const& data) : StorageWork(storage), m_data(&data) {} 
-        virtual void _DoWork() override;
-    public:
-        static RefCountedPtr<PersistDataWork> Create(BeSQLiteRealityDataStorage& storage, Data const& data) {return new PersistDataWork(storage, data);}
-    };
-    
-    //===================================================================================
-    // @bsiclass                                        Grigas.Petraitis        11/2014
-    //===================================================================================
-    struct CleanAndSaveChangesWork : StorageWork
-    {
-    private:
-        uint32_t m_idleTime;
-    protected:
-        CleanAndSaveChangesWork(BeSQLiteRealityDataStorage& storage, uint32_t idleTime) : StorageWork(storage), m_idleTime(idleTime) {}
-        virtual void _DoWork() override;
-    public:
-        static RefCountedPtr<CleanAndSaveChangesWork> Create(BeSQLiteRealityDataStorage& storage, uint32_t idleTime) {return new CleanAndSaveChangesWork(storage, idleTime);}
-    };
-    
-private:
-    bool                        m_initialized;
-    bset<DatabasePrepareAndCleanupHandler const*, DatabasePrepareAndCleanupHandler::Comparer> m_cleanupHandlers;
-    Utf8String                  m_filename;
-    RefCountedPtr<BeSQLiteStorageThreadPool> m_threadPool;
-    BeAtomic<bool>              m_hasChanges;
-    BeMutex           m_saveChangesCS;
-    BeSQLite::Db&               m_database;
-    BeMutex           m_databaseCS;
-    bset<Utf8String> m_activeRequests;
-    BeMutex m_activeRequestsCS;
-    uint32_t m_idleTime; 
-    uint64_t m_cacheSize;
-
-private:
-    BeSQLiteRealityDataStorage(BeFileName const& filename, uint32_t idleTime, uint64_t cacheSize);
-    void                     wt_Prepare(DatabasePrepareAndCleanupHandler const& prepareHandler);
-    void                     wt_Cleanup();
-    void                     wt_Persist(Data const& data);
-    RealityDataStorageResult wt_Select(Data& data, Utf8CP id, SelectOptions const& options, IRealityDataStorageResponseReceiver& responseReceiver);
-    void                     wt_SaveChanges();
-
-public:
-    //! NOT PUBLISHED: needed for tests
-    RefCountedPtr<BeSQLiteStorageThreadPool> GetThreadPool() const {return m_threadPool;}
-
-//__PUBLISH_CLASS_VIRTUAL__
-//__PUBLISH_SECTION_START__
-protected:
-    virtual Utf8String _GetStorageId() const override {return StorageId();}
-    DGNPLATFORM_EXPORT virtual void _Terminate() override;
-
-public:
-    //! The id of this storage.
-    static Utf8String StorageId() {return "BeSQLite";}
-
-    //! Creates a new BeSQLiteRealityDataStorage.
-    //! @param[in] filename     File name.
-    //! @param[in] idleTime     Time (in miliseconds) for the worker thread to wait before commiting changes to the database.
-    //! @param[in] cacheSize    Sets max size (in bytes) which is allowed for RealityDataCache database.
-    DGNPLATFORM_EXPORT static BeSQLiteRealityDataStoragePtr Create(BeFileName const& filename, uint32_t idleTime = 5000, uint64_t cacheSize = 0);
-
-    //! Initialize data object with the data in the database.
-    DGNPLATFORM_EXPORT RealityDataStorageResult Select(Data& data, Utf8CP id, SelectOptions const& options, IRealityDataStorageResponseReceiver& responseReceiver);
-
-    //! Persist the data object in the database.
-    DGNPLATFORM_EXPORT RealityDataStorageResult Persist(Data const& data);
-};
-
-//=======================================================================================
-//! Reality data storage which stores reality data in memory.
-// @bsiclass                                        Grigas.Petraitis            04/2015
-//=======================================================================================
-struct InMemoryRealityDataStorage : IRealityDataStorage<InMemoryRealityDataStorage>, NonCopyableClass
-    {
-    //===================================================================================
-    // @bsiclass                                        Grigas.Petraitis        04/2015
-    //===================================================================================
-    struct SelectOptions : IRealityDataStorage::SelectOptions
-    {
-    private:
-        bool m_removeAfterSelect;
-    public:
-        SelectOptions() : m_removeAfterSelect(false) {}
-        bool GetRemoveAfterSelect() const {return m_removeAfterSelect;}
-        void SetRemoveAfterSelect(bool value) {m_removeAfterSelect = value;}
-    };
-    
-    //===================================================================================
-    // @bsiclass                                        Grigas.Petraitis        04/2015
-    //===================================================================================
-    struct Data : IRealityDataStorage::Data
-        {
-        friend struct InMemoryRealityDataStorage;
-        protected:
-            using IRealityDataStorage::Data::_InitFrom;
-
-            //! Initialize data from the void pointer and select options.
-            virtual BentleyStatus _InitFrom(Utf8CP id, Data const& data, SelectOptions const& options) = 0;
-        };
-    
-    //===================================================================================
-    // @bsiclass                                        Grigas.Petraitis        04/2015
-    //===================================================================================
-    struct PersistHandler : IRealityDataStoragePersistHandler
-    {
-    private:
-        InMemoryRealityDataStorage& m_storage;
-        RefCountedPtr<Data const>   m_data;
-        PersistHandler(InMemoryRealityDataStorage& storage, Data const& data) : m_storage(storage), m_data(&data) {}    
-    protected:
-        DGNPLATFORM_EXPORT virtual RealityDataStorageResult _Persist() const override;
-        DGNPLATFORM_EXPORT virtual IRealityDataBase const* _GetData() const override;
-    public:
-        static RefCountedPtr<PersistHandler> Create(InMemoryRealityDataStorage& storage, Data const& data) {return new PersistHandler(storage, data);}
-    };
-
-//__PUBLISH_SECTION_END__
-private:
-    bmap<Utf8String, Data const*> m_map;
-    BeMutex m_cs;
-
-private:
-    //! Persist the data object in memory.
-    DGNPLATFORM_EXPORT RealityDataStorageResult Persist(Data const& data);
-    
-//__PUBLISH_CLASS_VIRTUAL__
-//__PUBLISH_SECTION_START__
-protected:
-    virtual Utf8String _GetStorageId() const override {return StorageId();}
-
-public:
-    //! The id of this storage.
-    static Utf8String StorageId() {return "InMemory";}
-    
-    //! Creates a new instance of InMemoryRealityDataStorage.
-    DGNPLATFORM_EXPORT static InMemoryRealityDataStoragePtr Create();
-    DGNPLATFORM_EXPORT ~InMemoryRealityDataStorage();
-    DGNPLATFORM_EXPORT RealityDataStorageResult Select(Data& data, Utf8CP id, SelectOptions const& options, IRealityDataStorageResponseReceiver& responseReceiver);
-};
-
-//=======================================================================================
-// @bsiclass                                        Grigas.Petraitis            05/2015
-//=======================================================================================
-struct IAsyncRequestCancellationToken
-{
-friend struct AsyncRealityDataSourceRequest;
-protected:
-    virtual ~IAsyncRequestCancellationToken() {}
-    virtual bool _ShouldCancel() const = 0;
-};
-
-//=======================================================================================
-//! A request interface for @ref AsyncRealityDataSource.
-// @bsiclass                                        Grigas.Petraitis            03/2015
-//=======================================================================================
-struct AsyncRealityDataSourceRequest : RefCountedBase
-{
-//__PUBLISH_SECTION_END__
-    struct SynchronousRequestPredicate;
-//__PUBLISH_SECTION_START__
-
-    //===================================================================================
-    // @bsiclass                                        Grigas.Petraitis        04/2015
-    //===================================================================================
-    struct RequestOptions : virtual IRealityDataSourceBase::RequestOptions
-    {
-    private:
-        bool m_retryNotFoundRequests;
-        bool m_forceSynchronous;
-    public:
-        RequestOptions() : m_retryNotFoundRequests(false), m_forceSynchronous(false) {}
-        //! If set, the source always tries to pull fresh data. Otherwise the subsequent 
-        //! requests are immediately rejected after getting the "not found" response.
-        void SetRetryNotFoundRequests(bool value) {m_retryNotFoundRequests = value;}
-        bool RetryNotFoundRequests() const {return m_retryNotFoundRequests;}
-        //! Force this request to be synchronous.
-        void SetForceSynchronousRequest(bool value) {m_forceSynchronous = value;}
-        bool ForceSynchronousRequest() const {return m_forceSynchronous;}
-    };
-
-private:
-    IAsyncRequestCancellationToken* m_cancellationToken;
-    mutable RefCountedPtr<RealityDataSourceResponse> m_response; // set only for sync requests
-
-protected:
-    AsyncRealityDataSourceRequest(IAsyncRequestCancellationToken* cancellationToken = nullptr) : m_cancellationToken(cancellationToken) {}
-
-    //! Returns true if the request was cancelled.
-    DGNPLATFORM_EXPORT bool ShouldCancelRequest() const;
-
-    //! Return the if of reality data which is handled by this request.
-    virtual Utf8CP _GetId() const = 0;
-
-    //! Return the request options
-    virtual RequestOptions const& _GetRequestOptions() const = 0;
-
-    //! Handle the request (e.g. read file content and initialize reality data from it).
-    virtual RefCountedPtr<RealityDataSourceResponse> _Handle() const = 0;
-
-//__PUBLISH_SECTION_END__
-public:
-    Utf8CP GetId() const;
-    RequestOptions const& GetRequestOptions() const;
-    RefCountedPtr<RealityDataSourceResponse> Handle(BeMutex& cs) const;
-    void SetCancellationToken(IAsyncRequestCancellationToken& token) {m_cancellationToken = &token;}
-//__PUBLISH_SECTION_START__
-};
-
-//=======================================================================================
-//! Base class for asynchronous reality data sources.
-// @bsiclass                                        Grigas.Petraitis            10/2014
-//=======================================================================================
-template<class Derived>
-struct AsyncRealityDataSource : IRealityDataSource<Derived>, NonCopyableClass
-{
-//__PUBLISH_SECTION_END__
-    //===================================================================================
-    // @bsiclass                                        Grigas.Petraitis        10/2014
-    //===================================================================================
-    struct RequestHandler : RefCounted<RealityDataWork>, IAsyncRequestCancellationToken
-    {
-    private:
-        RefCountedPtr<AsyncRealityDataSource> m_source;
-        RefCountedPtr<AsyncRealityDataSourceRequest const> m_request;
-        IRealityDataSourceResponseReceiver* m_responseReceiver;
-        
-        RequestHandler(AsyncRealityDataSource& source, AsyncRealityDataSourceRequest const& request, IRealityDataSourceResponseReceiver& responseReceiver)
-            : m_source(&source), m_request(&request), m_responseReceiver(&responseReceiver)
-            {}
-        void SendResponse(RealityDataSourceResponse const& response, IRealityDataSourceBase::RequestOptions const& options) {m_responseReceiver->_OnResponseReceived(response, options);}
-
-    protected:
-        virtual void _DoWork() override;
-        virtual bool _ShouldCancel() const override;
-
-    public:
-        static RefCountedPtr<RequestHandler> Create(AsyncRealityDataSource& source, AsyncRealityDataSourceRequest const& request, IRealityDataSourceResponseReceiver& responseReceiver) 
-            {
-            return new RequestHandler(source, request, responseReceiver); 
-            }
-    };
-
-private:
-    RealityDataThreadPoolPtr m_threadPool;
-    BeMutex        m_requestsCS;
-    bset<Utf8String>         m_activeRequests;
-    bset<Utf8String>         m_notFoundRequests;
-    BeAtomic<uint64_t>       m_ignoreRequestsUntil;
-    BeConditionVariable      m_synchronizationCV;
-    bool                     m_terminateRequested;
-
-private:
-    void SetIgnoreRequests(uint32_t ignoreTime);
-    bool ShouldIgnoreRequests() const;
-
-protected:
-    DGNPLATFORM_EXPORT virtual void _Terminate() override;
-    AsyncRealityDataSource(int numThreads) 
-        : m_threadPool(RealityDataThreadPool::Create(numThreads, 0, SchedulingMethod::LIFO)), m_ignoreRequestsUntil(0), m_terminateRequested(false)
-        {}
-
-//__PUBLISH_CLASS_VIRTUAL__
-//__PUBLISH_SECTION_START__
-protected:
-    //! Queues a request for handling on the work thread. Derived classes should use this
-    //! function to queue their requests to be handled asynchronously.
-    RealityDataSourceResult QueueRequest(AsyncRealityDataSourceRequest& request, bool& handled, IRealityDataSourceResponseReceiver& responseReceiver);
-};
-
-//=======================================================================================
-//! Reality data source which uses files (on the disc) as the source of reality data.
-// @bsiclass                                        Grigas.Petraitis            03/2015
-//=======================================================================================
-struct FileRealityDataSource : AsyncRealityDataSource<FileRealityDataSource>
-{
-    //===================================================================================
-    // @bsiclass                                        Grigas.Petraitis        03/2015
-    //===================================================================================
-    struct RequestOptions : AsyncRealityDataSourceRequest::RequestOptions
-        {
-        };
-    
-    //===================================================================================
-    //! Interface for FileRealityDataSource data. All reality data using this kind of 
-    //! source must implement this interface.
-    // @bsiclass                                        Grigas.Petraitis        03/2015
-    //===================================================================================
-    struct Data : virtual IRealityDataSource::Data
-        {
-        //__PUBLISH_SECTION_END__
-        friend struct ::FileRealityDataSourceRequest;
-        //__PUBLISH_SECTION_START__
-        friend struct FileRealityDataSource;
-        protected:
-            using IRealityDataSource::Data::_InitFrom;
-
-            //! Initializes this data with file path, content and request options.
-            //! @param[in] filepath     The path of the file that the data was read from.
-            //! @param[in] data         The file content.
-            //! @param[in] options      The request options.
-            virtual BentleyStatus _InitFrom(Utf8CP filepath, bvector<Byte> const& data, RequestOptions const& options) = 0;
-        };
-
-    //===================================================================================
-    //! @ref IRealityDataSourceRequestHandler implementation which knows how to request
-    //! reality data from the @ref FileRealityDataSource.
-    // @bsiclass                                        Grigas.Petraitis        04/2015
-    //===================================================================================
-    struct RequestHandler : IRealityDataSourceRequestHandler
-    {
-    private:
-        mutable bool m_handled;
-        FileRealityDataSource&    m_source;
-        RefCountedPtr<Data> m_data;
-        Utf8String m_id;
-        RequestOptions const& m_options;
-        IRealityDataSourceResponseReceiver* m_responseReceiver;
-        RequestHandler(FileRealityDataSource& source, Data& data, Utf8CP id, RequestOptions const& options, IRealityDataSourceResponseReceiver& responseReceiver) 
-            : m_source(source), m_data(&data), m_id(id), m_options(options), m_responseReceiver(&responseReceiver), m_handled(false)
-            {}
-    protected:
-        virtual bool _IsHandled() const override {return m_handled;}
-        DGNPLATFORM_EXPORT virtual RealityDataSourceResult _Request() const override;
-        DGNPLATFORM_EXPORT virtual IRealityDataBase const* _GetData() const override;
-    public:
-        static RefCountedPtr<RequestHandler> Create(FileRealityDataSource& source, Data& data, Utf8CP id, RequestOptions const& options, IRealityDataSourceResponseReceiver& responseReceiver)
-            {
-            return new RequestHandler(source, data, id, options, responseReceiver);
-            }
-    };
-
-//__PUBLISH_SECTION_END__
-private:
-    FileRealityDataSource(int numThreads) : AsyncRealityDataSource(numThreads) {}
-
-//__PUBLISH_CLASS_VIRTUAL__
-//__PUBLISH_SECTION_START__
-protected:
-    virtual Utf8String _GetSourceId() const override {return SourceId();}
-    virtual RealityDataSourceResult _Request(IRealityDataSourceBase::Data& data, bool& handled, Utf8CP id, IRealityDataSourceBase::RequestOptions const& options, IRealityDataSourceResponseReceiver& responseReceiver) override
-        {
-        return Request(dynamic_cast<Data&>(data), handled, id, dynamic_cast<RequestOptions const&>(options), responseReceiver);
-        }
-
-public:
-    //! The id of this reality data source.
-    static Utf8String SourceId() {return "File";}
-
-    //! Create a new instance of FileRealityDataSource.
-    //! @param[in] numThreads   Number of worker threads to use for reading files. Must be at least 1.
-    DGNPLATFORM_EXPORT static RefCountedPtr<FileRealityDataSource> Create(int numThreads);
-
-    //! Request the data to be initialized from the specified file.
-    DGNPLATFORM_EXPORT RealityDataSourceResult Request(Data& data, bool& handled, Utf8CP filepath, RequestOptions const& options, IRealityDataSourceResponseReceiver& responseReceiver);
-};
-
-//=======================================================================================
-//! Reality data source which uses HTTP protocol to download content and use it as 
-//! the source of reality data.
-// @bsiclass                                        Grigas.Petraitis            10/2014
-//=======================================================================================
-struct HttpRealityDataSource : AsyncRealityDataSource<HttpRealityDataSource>
-{
-    //===================================================================================
-    // @bsiclass                                        Grigas.Petraitis        03/2015
-    //===================================================================================
-    struct RequestOptions : AsyncRealityDataSourceRequest::RequestOptions
-        {
-        protected:
-            virtual ~RequestOptions() {}
-        };
-    
-    //===================================================================================
-    //! Interface for HttpRealityDataSource data. All reality data using this kind of 
-    //! source must implement this interface.
-    //! @note Implementation must set expiration date and entity tag (see @ref SetExpirationDate
-    //! and @ref SetEntityTag) when it initializes the data from the reality data storage.
-    // @bsiclass                                        Grigas.Petraitis        03/2015
-    //===================================================================================
-    struct Data : virtual IRealityDataSource::Data
-        {
-        //__PUBLISH_SECTION_END__
-        friend struct ::HttpRealityDataSourceRequest;
-        //__PUBLISH_SECTION_START__
-        friend struct HttpRealityDataSource;
-        private:
-            DateTime    m_expirationDate;
-            Utf8String  m_entityTag;
-            void ParseExpirationDateAndETag(bmap<Utf8String, Utf8String> const& header);
-        protected:
-            using IRealityDataSource::Data::_InitFrom;
-            DGNPLATFORM_EXPORT void SetExpirationDate(DateTime const& date);
-            DGNPLATFORM_EXPORT void SetEntityTag(Utf8CP eTag);
-            virtual BentleyStatus _InitFrom(Utf8CP url, bmap<Utf8String, Utf8String> const& header, bvector<Byte> const& body, RequestOptions const& options) = 0;
-        public:
-            DGNPLATFORM_EXPORT DateTime const& GetExpirationDate() const;
-            DGNPLATFORM_EXPORT Utf8CP GetEntityTag() const;
-        };
-        
-    //===================================================================================
-    //! @ref IRealityDataSourceRequestHandler implementation which knows how to request
-    //! reality data from the @ref HttpRealityDataSource.
-    // @bsiclass                                        Grigas.Petraitis        04/2015
-    //===================================================================================
-    struct RequestHandler : IRealityDataSourceRequestHandler
-    {
-    private:
-        mutable bool m_handled;
-        HttpRealityDataSource&    m_source;
-        RefCountedPtr<Data> m_data;
-        Utf8String m_id;
-        RequestOptions const& m_options;
-        IRealityDataSourceResponseReceiver* m_responseReceiver;
-        RequestHandler(HttpRealityDataSource& source, Data& data, Utf8CP id, RequestOptions const& options, IRealityDataSourceResponseReceiver& responseReceiver) 
-            : m_source(source), m_data(&data), m_id(id), m_options(options), m_responseReceiver(&responseReceiver), m_handled(false)
-            {}  
-    protected:
-        virtual bool _IsHandled() const override {return m_handled;}
-        DGNPLATFORM_EXPORT virtual RealityDataSourceResult _Request() const override;
-        DGNPLATFORM_EXPORT virtual IRealityDataBase const* _GetData() const override;
-    public:
-        static RefCountedPtr<RequestHandler> Create(HttpRealityDataSource& source, Data& data, Utf8CP id, RequestOptions const& options, IRealityDataSourceResponseReceiver& responseReceiver)
-            {
-            return new RequestHandler(source, data, id, options, responseReceiver);
-            }   
-    };
-
-//__PUBLISH_SECTION_END__
-    
-private:
-    HttpRealityDataSource(int numThreads) : AsyncRealityDataSource(numThreads) {}
-
-//__PUBLISH_CLASS_VIRTUAL__
-//__PUBLISH_SECTION_START__
-protected:
-    virtual Utf8String _GetSourceId() const override {return SourceId();}
-    virtual RealityDataSourceResult _Request(IRealityDataSourceBase::Data& data, bool& handled, Utf8CP id, IRealityDataSourceBase::RequestOptions const& options, IRealityDataSourceResponseReceiver& responseReceiver) override
-        {
-        return Request(dynamic_cast<Data&>(data), handled, id, dynamic_cast<RequestOptions const&>(options), responseReceiver);
-        }
-
-public:
-    //! The id of this reality data source.
-    static Utf8String SourceId() {return "Http";}
-    
-    //! Create a new instance of HttpRealityDataSource.
-    DGNPLATFORM_EXPORT static HttpRealityDataSourcePtr Create(int numThreads);
-    
-    //! Request the data to be initialized from the content at the specified url
-    DGNPLATFORM_EXPORT RealityDataSourceResult Request(Data& data, bool& handled, Utf8CP url, RequestOptions const& options, IRealityDataSourceResponseReceiver& responseReceiver);
-};
-<<<<<<< HEAD
-END_BENTLEY_DGN_NAMESPACE
-
-=======
-
-END_BENTLEY_DGNPLATFORM_NAMESPACE
-
->>>>>>> 2e5cab4d
+/*--------------------------------------------------------------------------------------+
+|
+|     $Source: PublicAPI/DgnPlatform/DgnCore/RealityDataCache.h $
+|
+|  $Copyright: (c) 2015 Bentley Systems, Incorporated. All rights reserved. $
+|
++--------------------------------------------------------------------------------------*/
+#pragma once
+//__PUBLISH_SECTION_START__
+#include <DgnPlatform/DgnPlatform.h>
+
+//__PUBLISH_SECTION_END__
+DGNPLATFORM_REF_COUNTED_PTR(RealityDataThread)
+DGNPLATFORM_REF_COUNTED_PTR(RealityDataThreadPool)
+DGNPLATFORM_REF_COUNTED_PTR(RealityDataWork)
+DGNPLATFORM_REF_COUNTED_PTR(RealityDataWorkerThread)
+
+//__PUBLISH_SECTION_START__
+DGNPLATFORM_REF_COUNTED_PTR(IRealityDataBase)
+DGNPLATFORM_REF_COUNTED_PTR(RealityDataCache)
+
+DGNPLATFORM_REF_COUNTED_PTR(IRealityDataStorageResponseReceiver)
+DGNPLATFORM_REF_COUNTED_PTR(IRealityDataStorageBase)
+DGNPLATFORM_REF_COUNTED_PTR(BeSQLiteRealityDataStorage)
+DGNPLATFORM_REF_COUNTED_PTR(InMemoryRealityDataStorage)
+
+DGNPLATFORM_REF_COUNTED_PTR(IRealityDataSourceResponseReceiver)
+DGNPLATFORM_REF_COUNTED_PTR(IRealityDataSourceBase)
+DGNPLATFORM_REF_COUNTED_PTR(HttpRealityDataSource)
+DGNPLATFORM_REF_COUNTED_PTR(FileRealityDataSource)
+
+//__PUBLISH_SECTION_END__
+struct HasWorkOrTerminatesPredicate;
+struct IsIdlePredicate;
+struct AllThreadsIdlePredicate;
+struct FileRealityDataSourceRequest;
+struct HttpRealityDataSourceRequest;
+struct ThreadPoolQueueNotEmptyPredicate;
+//__PUBLISH_SECTION_START__
+
+#define DEFINE_MEMBER_TYPE_CHECKER(MemberType) \
+    template<class T> class has_member_type_##MemberType \
+    { \
+        struct big { char a[2]; }; \
+        template<class C> static big  probe(typename C::MemberType*); \
+        template<class C> static char probe(...); \
+    public: \
+        static const bool value = sizeof(probe<T>(nullptr)) > 1; \
+    };
+ 
+#define DEFINE_MEMBER_CHECKER(Member)   \
+    template<class T> class has_member_##Member \
+    { \
+        struct big { char a[2]; }; \
+        template<class C> static big  probe(decltype(&C::Member)); \
+        template<class C> static char probe(...); \
+    public: \
+        static const bool value = sizeof(probe<T>(nullptr)) > 1; \
+    };
+
+BEGIN_BENTLEY_DGN_NAMESPACE
+
+struct RealityDataCacheOptions;
+
+//=======================================================================================
+//! The virtual base class for all reality data implementations. 
+//! @warning Reality data implementations should implement the @ref IRealityData interface
+//! instead of this one.
+// @bsiclass                                        Grigas.Petraitis            03/2015
+//=======================================================================================
+struct IRealityDataBase : IRefCounted
+    {
+    friend struct RealityDataCache;
+    
+    protected:
+        virtual ~IRealityDataBase() {}
+        virtual Utf8CP _GetId() const = 0;
+        virtual bool _IsExpired() const = 0;
+        virtual BentleyStatus _InitFrom(IRealityDataBase const& self, RealityDataCacheOptions const&) = 0;
+
+    public:
+        // properties
+        DGNPLATFORM_EXPORT Utf8CP GetId() const;
+        DGNPLATFORM_EXPORT bool IsExpired() const;
+    };
+
+//=======================================================================================
+//! The base class for all reality data implementations. The implementation must provide
+//! its own type, the preferred storage and source types as template parameters.
+// @bsiclass                                        Grigas.Petraitis            03/2015
+//=======================================================================================
+template<typename _Derived, typename _StorageType, typename _SourceType>
+struct IRealityData : _StorageType::Data, _SourceType::Data
+    {
+#if !defined (DOCUMENTATION_GENERATOR)
+    DEFINE_BENTLEY_REF_COUNTED_MEMBERS
+    DEFINE_MEMBER_TYPE_CHECKER(RequestOptions)
+    DEFINE_MEMBER_CHECKER(Create)
+#endif
+
+    // export
+    typedef _Derived        ThisType;
+    typedef _StorageType    StorageType;
+    typedef _SourceType     SourceType;
+
+    //! The RequestOptions struct which contains SelectOptions of the Storage and 
+    //! RequestOptions of the Source. The Request options of the implementor must
+    //! derive from this struct.
+    struct RequestOptions : StorageType::SelectOptions, SourceType::RequestOptions
+        {
+        };
+    
+    IRealityData() {DEFINE_BENTLEY_REF_COUNTED_MEMBER_INIT}
+
+    //! The virtual destructor which provides some compile-time assertions for the
+    //! implementing type.
+    virtual ~IRealityData()
+        {
+        static_assert(has_member_Create<ThisType>::value, "IRealityData implementation must have a static Create() function.");
+        static_assert(std::is_same<decltype(ThisType::Create()), RefCountedPtr<ThisType>>::value, "The return type of the Create() function must be RefCountedPtr<ThisType>");
+        static_assert(has_member_type_RequestOptions<ThisType>::value, "IRealityData implementation must have an inner struct RequestOptions.");
+        static_assert(std::is_base_of<RequestOptions, typename ThisType::RequestOptions>::value && std::is_base_of<RealityDataCacheOptions, typename ThisType::RequestOptions>::value, 
+            "RequestOptions must derive from IRealityData::RequestOptions and RealityDataCacheOptions");
+        }
+    };
+
+//__PUBLISH_SECTION_END__
+//=======================================================================================
+// @bsiclass                                        Grigas.Petraitis            04/2015
+//=======================================================================================
+enum class SchedulingMethod
+    {
+    FIFO,   // queue
+    LIFO    // stack
+    };
+
+//=======================================================================================
+// @bsiclass                                        Grigas.Petraitis            10/2014
+//=======================================================================================
+template<typename T> struct ThreadSafeQueue
+{
+    struct Item;
+    typedef RefCountedPtr<Item> ItemPtr;
+    struct Item : RefCountedBase
+        {
+        ItemPtr prev;
+        ItemPtr next;
+        T       data;
+        Item(T d, Item* p, Item* n) : prev(p), next(n), data(d) {}
+        static ItemPtr Create(T d, Item* p, Item* n) {return new Item(d, p, n);}
+        };
+
+    struct Iterator
+    {
+    friend struct ThreadSafeQueue<T>;
+    private:
+        Item* m_curr;
+        Iterator(Item* first) : m_curr(first) {}
+    public:
+        bool IsValid() const {return nullptr != m_curr;}
+        Iterator& operator++() {m_curr = m_curr->next.get(); return *this;}
+        T const& operator*() {return m_curr->data;}
+        bool operator!=(Iterator const& other) const {return m_curr != other.m_curr;}
+        bool operator==(Iterator const& other) const {return m_curr == other.m_curr;}
+    };
+
+private:
+    mutable BeConditionVariable m_cv;
+    ItemPtr m_first;
+    ItemPtr m_last;
+    unsigned m_count;
+    SchedulingMethod m_schedulingMethod;
+
+private:
+    bool PopBack(T* element);
+    bool PopFront(T* element);
+    bool Pop(T* element);
+    
+public:
+    ThreadSafeQueue(SchedulingMethod defaultSchedulingMethod = SchedulingMethod::FIFO) : m_count(0), m_schedulingMethod(defaultSchedulingMethod) {}
+    DGNPLATFORM_EXPORT void PushBack(T element);
+    DGNPLATFORM_EXPORT void PushFront(T element);
+    DGNPLATFORM_EXPORT bool Pop(T& element);
+    DGNPLATFORM_EXPORT bool PopBack(T& element);
+    DGNPLATFORM_EXPORT bool PopFront(T& element);
+    DGNPLATFORM_EXPORT bool Pop();
+    DGNPLATFORM_EXPORT bool PopBack();
+    DGNPLATFORM_EXPORT bool PopFront();
+    DGNPLATFORM_EXPORT bool IsEmpty() const;
+    DGNPLATFORM_EXPORT unsigned Size() const;
+    BeConditionVariable& GetConditionVariable() const {return m_cv;}
+    DGNPLATFORM_EXPORT Iterator begin() const;
+    DGNPLATFORM_EXPORT Iterator end() const;
+    DGNPLATFORM_EXPORT void Erase(Iterator const& iterator);
+    DGNPLATFORM_EXPORT void Clear();
+};
+
+//=======================================================================================
+// @bsiclass                                        Grigas.Petraitis            10/2014
+//=======================================================================================
+struct RealityDataThread : RefCountedBase
+{
+private:
+    intptr_t    m_threadId;
+    Utf8String  m_threadName;
+    
+private:
+    static void ThreadRunner(void* arg);
+#if defined(__unix__)
+    static void* PlatformThreadRunner(void* arg) {ThreadRunner(arg); return NULL;}
+#else
+    static unsigned __stdcall PlatformThreadRunner(void* arg) {ThreadRunner(arg); return 0;}
+#endif
+    
+protected:
+    DGNPLATFORM_EXPORT RealityDataThread(Utf8CP threadName = NULL);
+    virtual void _Run() = 0;
+
+public:
+    DGNPLATFORM_EXPORT intptr_t GetThreadId() const;
+    DGNPLATFORM_EXPORT void     Run();   //!< Call this to invoke the _Run method in the current thread
+    DGNPLATFORM_EXPORT void     Start(); //!< Call this to start the thread
+};
+
+//=======================================================================================
+// @bsiclass                                        Grigas.Petraitis            10/2014
+//=======================================================================================
+struct RealityDataWork : IRefCounted
+{
+friend struct RealityDataWorkerThread;
+protected:
+    virtual void _DoWork() = 0;
+};
+
+//=======================================================================================
+// @bsiclass                                        Grigas.Petraitis            10/2014
+//=======================================================================================
+struct RealityDataWorkerThread : RealityDataThread
+{
+    friend struct RealityDataThreadPool;
+    friend struct ::HasWorkOrTerminatesPredicate;
+    friend struct ::IsIdlePredicate;
+        
+    struct IStateListener : IRefCounted
+    {
+    friend struct RealityDataWorkerThread;
+    protected:
+        virtual void _OnThreadBusy(RealityDataWorkerThread& thread) {};
+        virtual void _OnThreadIdle(RealityDataWorkerThread& thread) {};
+    };
+    typedef RefCountedPtr<IStateListener> IStateListenerPtr;
+
+private:
+    mutable BeConditionVariable m_cv;
+    bool                        m_terminate;
+    RealityDataWorkPtr          m_currentWork;
+    uint64_t                    m_idleSince;
+    uint64_t                    m_busySince;
+    IStateListenerPtr           m_stateListener;
+
+    void SetIsBusy(bool);
+
+protected:
+    DGNPLATFORM_EXPORT RealityDataWorkerThread(IStateListener* stateListener, Utf8CP threadName);
+    DGNPLATFORM_EXPORT virtual void _OnBusy();
+    DGNPLATFORM_EXPORT virtual void _OnIdle();
+    DGNPLATFORM_EXPORT virtual void _DoWork(RealityDataWork& work);
+                       virtual void _Run() override;
+
+protected:
+    DGNPLATFORM_EXPORT bool TerminateRequested() const;
+
+public:
+                       RealityDataWork& DoWork(RealityDataWork& work) {_DoWork(work); return work;}
+    DGNPLATFORM_EXPORT bool IsBusy(uint64_t* busyTime = NULL) const;
+    DGNPLATFORM_EXPORT bool IsIdle(uint64_t* idleTime = NULL) const;
+    DGNPLATFORM_EXPORT void Terminate();
+    //! Create a new RealityDataWorkerThread thread.
+    //! note This function does not start the new thrdad. You must call the Start method on the returned thread object in order to start it.
+    static RealityDataWorkerThreadPtr Create(IStateListener* stateListener = NULL, Utf8CP threadName = NULL) {return new RealityDataWorkerThread(stateListener, threadName);}
+};
+
+//=======================================================================================
+// @bsiclass                                        Grigas.Petraitis            10/2014
+//=======================================================================================
+struct EXPORT_VTABLE_ATTRIBUTE RealityDataThreadPool : RefCounted<RealityDataWorkerThread::IStateListener>
+{       
+    friend struct ::AllThreadsIdlePredicate;
+
+private:
+    int                         m_maxIdleThreads;
+    int                         m_maxThreads;
+    bool                        m_isTerminating;
+    mutable BeConditionVariable m_threadsCV;
+    mutable BeMutex             m_workQueueCS;
+    bmap<RealityDataWorkerThread*, bool> m_threads;
+    ThreadSafeQueue<RealityDataWorkPtr> m_workQueue;
+    
+protected:
+    RealityDataThreadPool(int maxThreads, int maxIdleThreads, SchedulingMethod schedulingMethod) 
+        : m_workQueue(schedulingMethod), m_maxThreads(maxThreads), m_maxIdleThreads(maxIdleThreads), m_isTerminating(false)
+        {}
+    ThreadSafeQueue<RealityDataWorkPtr>& GetQueue() {return m_workQueue;}
+    DGNPLATFORM_EXPORT virtual void _OnThreadBusy(RealityDataWorkerThread& thread) override;
+    DGNPLATFORM_EXPORT virtual void _OnThreadIdle(RealityDataWorkerThread& thread) override;
+    DGNPLATFORM_EXPORT virtual bool _AssignWork(RealityDataWorkerThread& thread);
+    RealityDataWorkerThreadPtr CreateThread();
+    RealityDataWorkerThreadPtr GetIdleThread() const;
+    bool ShouldCreateNewThread() const;
+    bool IsTerminating() const {return m_isTerminating;}
+
+public:
+    //! NOT PUBLISHED: needed for tests
+    DGNPLATFORM_EXPORT void WaitUntilAllThreadsIdle() const;
+
+public:
+    static RealityDataThreadPoolPtr Create(int maxThreads, int maxIdleThreads, SchedulingMethod schedulingMethod) {return new RealityDataThreadPool(maxThreads, maxIdleThreads, schedulingMethod);}
+    DGNPLATFORM_EXPORT virtual ~RealityDataThreadPool();
+    DGNPLATFORM_EXPORT int  GetThreadsCount() const;
+    DGNPLATFORM_EXPORT void QueueWork(RealityDataWork& work);
+    DGNPLATFORM_EXPORT void Terminate();
+};
+
+//__PUBLISH_SECTION_START__
+//======================================================================================
+//! The response of reality data requests.
+// @bsiclass                                        Grigas.Petraitis           03/2015
+//======================================================================================
+template<typename ResultType> struct RealityDataResponse : RefCountedBase
+{
+private:
+    ResultType          m_result;
+    Utf8String          m_id;
+    IRealityDataBase&   m_data;
+protected:
+    RealityDataResponse(ResultType result, Utf8CP id, IRealityDataBase& data) : m_result(result), m_id(id), m_data(data) {}
+public:
+    ResultType GetResult() const {return m_result;}
+    Utf8CP GetId() const {return m_id.c_str();}
+    IRealityDataBase& GetData() const {return m_data;}
+};
+
+//=======================================================================================
+//! The result of reality data storage operations.
+// @bsiclass                                        Grigas.Petraitis            10/2014
+//=======================================================================================
+enum class RealityDataStorageResult
+    {
+    Error,
+    NotFound,
+    Success,
+    Queued,
+    Pending,
+    };
+
+//=======================================================================================
+//! Interface for a persist operation.
+// @bsiclass                                        Grigas.Petraitis            03/2015
+//=======================================================================================
+struct IRealityDataStoragePersistHandler : RefCountedBase
+    {
+    friend struct RealityDataCache;
+    protected:
+        //! Called to persist the reality data into reality data storage.
+        virtual RealityDataStorageResult _Persist() const = 0;
+
+        //! Return the data object.
+        virtual IRealityDataBase const* _GetData() const = 0;
+    };
+
+//=======================================================================================
+//! The virtual base class for all reality data storages.
+//! @warning Reality data storage implementations should implement the @ref IRealityDataStorage 
+//! interface instead of this one.
+// @bsiclass                                        Grigas.Petraitis            10/2014
+//=======================================================================================
+struct EXPORT_VTABLE_ATTRIBUTE IRealityDataStorageBase : RefCountedBase
+{
+    friend struct RealityDataCache;
+    
+    //===================================================================================
+    // @bsiclass                                        Grigas.Petraitis        03/2015
+    //===================================================================================
+    struct SelectOptions : virtual IRefCounted {};
+
+    //===================================================================================
+    // @bsiclass                                        Grigas.Petraitis        03/2015
+    //===================================================================================
+    struct Data : virtual IRealityDataBase
+        {
+        protected:
+            virtual ~Data() {}
+        };
+    
+protected:
+    virtual DGNPLATFORM_EXPORT ~IRealityDataStorageBase();
+
+    //! The unique id of this reality data storage. 
+    //! @warning This id must match the id returned by the static StorageId() function.
+    virtual Utf8String _GetStorageId() const = 0;
+
+    //! Called during the cache termination process. The storage is supposed to terminate all
+    //! its worker threads here.
+    virtual void _Terminate() {}
+    
+//__PUBLISH_SECTION_END__
+public:
+    DGNPLATFORM_EXPORT void Terminate();
+//__PUBLISH_SECTION_START__
+};
+
+//=======================================================================================
+//! The base class for all reality data storages. The implementation must provide its own
+//! type as a template parameter.
+//!
+//! All IRealityDataStorage implementations have these requirements:
+//! - Define a nested `SelectOptions` structure.
+//! - Define a nested `PersistHandler` structure which implements @ref IRealityDataStoragePersistHandler
+//!   and has a constructor which takes a reference of the implementation instance as the 
+//!   first parameter and a const reference of the data as the second parameter.
+//! - Define a function which returns the ID of the storage implementation:
+//!   @code static Utf8String StorageId() @endcode
+//! - Define a member function: @code RealityDataStorageResult Select(Data&, Utf8CP, SelectOptions const&, IRealityDataStorageResponseReceiver&)
+//!   @endcode
+//! - Call the `_OnResponseReceived` callback function of the response receiver
+//!   that is passed to the `Request` function.
+// @bsiclass                                        Grigas.Petraitis            03/2015
+//=======================================================================================
+template<class Derived>
+struct IRealityDataStorage : IRealityDataStorageBase
+    {
+    DEFINE_MEMBER_TYPE_CHECKER(SelectOptions)
+    DEFINE_MEMBER_TYPE_CHECKER(PersistHandler)
+    DEFINE_MEMBER_CHECKER(StorageId)
+    DEFINE_MEMBER_CHECKER(Select)
+
+    //! Virtual destructor provides some compile-time assertions for the implementation.
+    virtual ~IRealityDataStorage()
+        {
+        static_assert(has_member_type_SelectOptions<Derived>::value, "IRealityDataStorage implementation must have an inner struct SelectOptions.");
+        static_assert(has_member_type_PersistHandler<Derived>::value, "IRealityDataStorage implementation must have an inner struct PersistHandler.");
+        static_assert(std::is_base_of<IRealityDataStoragePersistHandler, typename Derived::PersistHandler>::value, "PersistHandler must implement IRealityDataStoragePersistHandler.");
+        static_assert(has_member_StorageId<Derived>::value, "IRealityDataStorage implementation must have a static Utf8String StorageId() function.");
+        static_assert(std::is_same<decltype(Derived::StorageId()), Utf8String>::value, "The return type of StorageId() function must be Utf8String.");
+        static_assert(has_member_Select<Derived>::value, "IRealityDataStorage implementation must have a static RealityDataStorageResult Select(Data&, Utf8CP, SelectOptions const&) function.");
+        }
+    };
+
+//======================================================================================
+//! The response of reality data storage.
+// @bsiclass                                        Grigas.Petraitis           04/2015
+//======================================================================================
+struct RealityDataStorageResponse : RealityDataResponse<RealityDataStorageResult>
+{
+private:
+    RealityDataStorageResponse(RealityDataStorageResult result, Utf8CP id, IRealityDataBase& data) : RealityDataResponse(result, id, data) {}
+public:
+    static RefCountedPtr<RealityDataStorageResponse> Create(RealityDataStorageResult result, Utf8CP id, IRealityDataBase& data) {return new RealityDataStorageResponse(result, id, data);}
+};
+
+//======================================================================================
+//! Interface for a reality data storage response receiver.
+// @bsiclass                                        Grigas.Petraitis           04/2015
+//======================================================================================
+struct IRealityDataStorageResponseReceiver : virtual IRefCounted
+    {
+    //! Called to notify the receiver with a response.
+    virtual void _OnResponseReceived(RealityDataStorageResponse const&, IRealityDataStorageBase::SelectOptions const&, bool isAsync) = 0;
+    };
+
+//=======================================================================================
+//! The result of reality data source operations.
+// @bsiclass                                        Grigas.Petraitis            10/2014
+//=======================================================================================
+enum class RealityDataSourceResult
+    {
+    Error_Unknown,
+    Error_CouldNotResolveHost,
+    Error_NoConnection,
+    Error_GatewayTimeout,
+    Error_NotFound,
+    Error_AccessDenied,
+    
+    Cancelled,
+    Ignored,
+    Pending,
+    NotModified,
+    Success,
+    Queued,
+    };
+
+//=======================================================================================
+//! Interface for a request operation.
+// @bsiclass                                        Grigas.Petraitis            04/2015
+//=======================================================================================
+struct IRealityDataSourceRequestHandler : RefCountedBase
+    {
+    friend struct RealityDataCache;
+    protected:
+        //! Called to request reality data from reality data source.
+        virtual RealityDataSourceResult _Request() const = 0;
+
+        //! Is the request already handled.
+        virtual bool _IsHandled() const = 0;
+
+        //! Return the data object.
+        virtual IRealityDataBase const* _GetData() const = 0;
+    };
+
+//=======================================================================================
+//! The virtual base class for all reality data sources.
+//! @warning Reality data source implementations should implement the @ref IRealityDataSource
+//! interface instead of this one.
+// @bsiclass                                        Grigas.Petraitis            10/2014
+//=======================================================================================
+struct EXPORT_VTABLE_ATTRIBUTE IRealityDataSourceBase : RefCountedBase
+{   
+    friend struct RealityDataCache;
+    friend struct CombinedRealityDataSourceBase;
+
+    //===================================================================================
+    // @bsiclass                                        Grigas.Petraitis        03/2015
+    //===================================================================================
+    struct RequestOptions : virtual IRefCounted {};
+
+    //===================================================================================
+    // @bsiclass                                        Grigas.Petraitis        03/2015
+    //===================================================================================
+    struct Data : virtual IRealityDataBase
+        {
+        protected:
+            virtual ~Data() {}
+        };
+    
+protected:
+    DGNPLATFORM_EXPORT virtual ~IRealityDataSourceBase();
+
+    //! The unique id of this reality data source. 
+    //! @warning This id must match the id returned by the static SourceId() function.
+    virtual Utf8String _GetSourceId() const = 0;
+
+    //! Called during the cache termination process. The source is supposed to terminate all
+    //! its worker threads here.
+    virtual void _Terminate() {}
+
+    //! The abstract function that might be called to request data. The imeplementations should simply
+    //! forward requests to their more specialized `Request` functions.
+    //! @note It is guaranteed that the arguments can be cast to their derived classes, provided by the implementation.
+    virtual RealityDataSourceResult _Request(Data&, bool& handled, Utf8CP, RequestOptions const&, IRealityDataSourceResponseReceiver&) = 0;
+
+//__PUBLISH_SECTION_END__
+public:
+    DGNPLATFORM_EXPORT void Terminate();
+    DGNPLATFORM_EXPORT RealityDataSourceResult Request(Data&, bool& handled, Utf8CP, RequestOptions const&, IRealityDataSourceResponseReceiver&);
+//__PUBLISH_SECTION_START__
+};
+
+//=======================================================================================
+//! The base class for all reality data sources. The implementation must provide its own
+//! type as a template parameter.
+//!
+//! All IRealityDataSource implementations have these requirements:
+//! - Define a nested `RequestOptions` structure.
+//! - Define a nested `RequestHandler` structure which implements @ref IRealityDataSourceRequestHandler;
+//! - Define a function which returns the ID of the source implementation:
+//!   @code static Utf8String SourceId() @endcode
+//! - Define a member function: @code RealityDataSourceResult Request(Data&, bool&, Utf8CP, RequestOptions const&, IRealityDataSourceResponseReceiver&)
+//!   @endcode
+//! - Call the `_OnResponseReceived` callback function of the response receiver
+//!   that is passed to the `Request` function.
+// @bsiclass                                        Grigas.Petraitis            03/2015
+//=======================================================================================
+template<class Derived>
+struct IRealityDataSource : IRealityDataSourceBase
+    {
+    DEFINE_MEMBER_TYPE_CHECKER(RequestOptions)
+    DEFINE_MEMBER_CHECKER(SourceId)
+    DEFINE_MEMBER_CHECKER(Request)
+
+    //! Virtual destructor provides some compile-time assertions for the implementation.
+    virtual ~IRealityDataSource()
+        {
+        static_assert(has_member_type_RequestOptions<Derived>::value, "IRealityDataSource implementation must have an inner struct RequestOptions.");
+        static_assert(has_member_SourceId<Derived>::value, "IRealityDataSource implementation must have a static Utf8String SourceId() function.");
+        static_assert(std::is_same<decltype(Derived::SourceId()), Utf8String>::value, "The return type of SourceId() function must be Utf8String.");
+        static_assert(has_member_Request<Derived>::value, "IRealityDataSource implementation must have a static RealityDataSourceResult Request(Data&, Utf8CP, RequestOptions const&, IRealityDataSourceResponseReceiver&) function.");
+        }
+    };
+
+//======================================================================================
+//! The response of reality data source.
+// @bsiclass                                        Grigas.Petraitis           03/2015
+//======================================================================================
+struct RealityDataSourceResponse : RealityDataResponse<RealityDataSourceResult>
+{
+private:
+    RealityDataSourceResponse(RealityDataSourceResult result, Utf8CP id, IRealityDataBase& data) : RealityDataResponse(result, id, data) {}
+public:
+    static RefCountedPtr<RealityDataSourceResponse> Create(RealityDataSourceResult result, Utf8CP id, IRealityDataBase& data) {return new RealityDataSourceResponse(result, id, data);}
+};
+
+//======================================================================================
+//! Interface for a reality data source response receiver.
+// @bsiclass                                        Grigas.Petraitis           03/2015
+//======================================================================================
+struct IRealityDataSourceResponseReceiver : virtual IRefCounted
+    {
+    //! Called to notify the receiver with a response.
+    virtual void _OnResponseReceived(RealityDataSourceResponse const&, IRealityDataSourceBase::RequestOptions const&) = 0;
+    };
+
+//=======================================================================================
+//! The base class for all combined reality data sources.
+//! @warning Combined reality data source implementations should derive from the 
+//! @ref CombinedRealityDataSource class instead of this one.
+// @bsiclass                                        Grigas.Petraitis            04/2015
+//=======================================================================================
+struct CombinedRealityDataSourceBase : IRealityDataSourceBase
+{
+    //===================================================================================
+    //! Interface for CombinedRealityDataSource data. All reality data using this kind of 
+    //! source must implement this interface.
+    // @bsiclass                                        Grigas.Petraitis        04/2015
+    //===================================================================================
+    struct Data : virtual IRealityDataSourceBase::Data
+        {
+        friend struct CombinedRealityDataSourceBase;
+        protected:
+            virtual IRealityDataSourceBase& _PickDataSource(Utf8CP id, bmap<Utf8String, IRealityDataSourceBasePtr> availableSources) = 0;
+        };
+
+private:
+    bmap<Utf8String, IRealityDataSourceBasePtr> m_sources;
+protected:
+    DGNPLATFORM_EXPORT virtual void _Terminate() override;
+    DGNPLATFORM_EXPORT static Utf8String GetIdFormat(int numSources);
+    DGNPLATFORM_EXPORT void RegisterSource(IRealityDataSourceBase&);
+public:
+    DGNPLATFORM_EXPORT RealityDataSourceResult Request(Data&, bool&, Utf8CP, RequestOptions const&, IRealityDataSourceResponseReceiver&);
+};
+
+//=======================================================================================
+//! Reality data source which takes multiple data sources as template parameters and 
+//! allows the data to choose which source it should be initialized from.
+// @bsiclass                                        Grigas.Petraitis            04/2015
+//=======================================================================================
+template<class... Sources>
+struct CombinedRealityDataSource : CombinedRealityDataSourceBase
+{
+    struct Data : CombinedRealityDataSourceBase::Data, Sources::Data... {};
+    struct RequestOptions : Sources::RequestOptions... {};
+
+private:
+    CombinedRealityDataSource() {}
+    template<class Source> void RegisterSources(Source* source) {RegisterSource(*source);}
+    template<class Source> void RegisterSources(Source* source, Sources*... sources)
+        {
+        if (nullptr != source)
+            {
+            RegisterSources(source);
+            RegisterSources(sources...);
+            }
+        }
+
+protected:
+    virtual Utf8String _GetSourceId() const override {return SourceId();}
+    virtual RealityDataSourceResult _Request(IRealityDataSourceBase::Data& data, bool& handled, Utf8CP id, IRealityDataSourceBase::RequestOptions const& options, IRealityDataSourceResponseReceiver& responseReceiver) override
+        {
+        return Request(dynamic_cast<CombinedRealityDataSourceBase::Data&>(data), handled, id, dynamic_cast<CombinedRealityDataSourceBase::RequestOptions const&>(options), responseReceiver);
+        }
+
+public:
+    //! The id of this storage.
+    static Utf8String SourceId() {return Utf8PrintfString(GetIdFormat(sizeof...(Sources)).c_str(), Sources::SourceId()...);}
+
+    //! Create a new instance of CombinedRealityDataSource.
+    static RefCountedPtr<CombinedRealityDataSource<Sources...>> Create(Sources&... sources)
+        {
+        CombinedRealityDataSource<Sources...>* source = new CombinedRealityDataSource<Sources...>();
+        source->RegisterSources(&sources...);
+        return source;
+        }
+};
+
+//=======================================================================================
+//! Options for @ref RealityDataCache::Get request function.
+// @bsiclass                                        Grigas.Petraitis            10/2014
+//=======================================================================================
+struct RealityDataCacheOptions : virtual IRefCounted
+    {
+    private:
+        bool m_requestFromSource;
+        bool m_useStorage;
+        bool m_removeFromArrivals;
+        bool m_saveInArrivals;
+
+    public:
+        //! Creates the options object.
+        //! @param[in] requestFromSource    Should the cache request for fresh data if it's expired or doesn't exist.
+        //! @param[in] useStorage           Should reality data storage be used for the requested data.
+        //! @param[in] saveInArrivals       Should the data be put in "arrivals" queue for quick access after it was pulled from the source.
+        //! @param[in] removeFromArrivals   Should the data be removed from arrivals queue if taken from there.
+        RealityDataCacheOptions(bool requestFromSource, bool useStorage, bool saveInArrivals = true, bool removeFromArrivals = true) 
+            : m_requestFromSource(requestFromSource), m_useStorage(useStorage), m_saveInArrivals(saveInArrivals), m_removeFromArrivals(removeFromArrivals)
+            {}
+                
+        //! Should the cache request for fresh data if it's expired or doesn't exist.
+        bool RequestFromSource() const {return m_requestFromSource;}
+        void SetRequestFromSource(bool value) {m_requestFromSource = value;}
+
+        //! Should reality data storage be used for the requested data.
+        bool UseStorage() const {return m_useStorage;}
+        void SetUseStorage(bool value) {m_useStorage = value;}
+        
+        //! Should the data be put in "arrivals" queue for quick access after it was pulled from the source.
+        bool SaveInArrivals() const {return m_saveInArrivals;}
+        void SetSaveInArrivals(bool value) {m_saveInArrivals = value;}
+
+        //! Should the data be persisted in storage after being retrieved from source.
+        bool RemoveFromArrivals() const {return m_removeFromArrivals;}
+        void SetRemoveFromArrivals(bool value) {m_removeFromArrivals = value;}
+    };
+
+//=======================================================================================
+//! The result of RealityDataCache::Get.
+// @bsiclass                                        Grigas.Petraitis            04/2015
+//=======================================================================================
+enum class RealityDataCacheResult
+    {
+    Error,
+    NotFound,
+    Success,
+    RequestQueued,
+    };
+
+//=======================================================================================
+//! The reality data cache class which manages two types of objects - storages and sources.
+//! Storages are responsible for caching the reality data and returning it quickly on demand.
+//! Sources are responsible for retrieving the reality data from its primary source, e.g.
+//! the internet.
+// @bsiclass                                        Grigas.Petraitis            10/2014
+//=======================================================================================
+struct RealityDataCache : NonCopyableClass, IRealityDataStorageResponseReceiver, IRealityDataSourceResponseReceiver
+{    
+//__PUBLISH_SECTION_END__
+DEFINE_BENTLEY_REF_COUNTED_MEMBERS
+
+    template<typename T> struct RefCountedPtrComparer
+        {
+        bool operator()(RefCountedPtr<T> const& lhs, RefCountedPtr<T> const& rhs) const {return lhs.get() < rhs.get();}
+        };
+
+private:
+    bmap<Utf8String, IRealityDataStorageBasePtr> m_storages;
+    bmap<Utf8String, IRealityDataSourceBasePtr>  m_sources;
+    ThreadSafeQueue<IRealityDataBasePtr> m_arrivals;
+    int m_arrivalsQueueSize;
+    bmap<Utf8String, bset<RefCountedPtr<IRealityDataStoragePersistHandler>, RefCountedPtrComparer<IRealityDataStoragePersistHandler>>> m_persistHandlers;
+    BeMutex m_persistHandlersCS;
+    bmap<Utf8String, bset<RefCountedPtr<IRealityDataSourceRequestHandler>, RefCountedPtrComparer<IRealityDataSourceRequestHandler>>> m_requestHandlers;
+    BeMutex m_requestHandlersCS;
+    mutable bmap<void const*, RealityDataCacheResult> m_results;
+    mutable BeMutex m_resultsCS;
+    
+    RealityDataCache(int arrivalsQueueSize) : m_arrivalsQueueSize(arrivalsQueueSize) {DEFINE_BENTLEY_REF_COUNTED_MEMBER_INIT}
+    ~RealityDataCache();
+
+    // note: these might be called from any thread!
+    virtual void _OnResponseReceived(RealityDataSourceResponse const& response, IRealityDataSourceBase::RequestOptions const&) override;
+    virtual void _OnResponseReceived(RealityDataStorageResponse const& response, IRealityDataStorageBase::SelectOptions const&, bool isAsync) override;
+
+    RealityDataCacheResult HandleStorageResponse(RealityDataStorageResponse const& response, RealityDataCacheOptions const&);
+    void AddToArrivals(IRealityDataBase& data);
+    RealityDataCacheResult ResolveResult(RealityDataStorageResult storageResult, RealityDataSourceResult sourceResult = RealityDataSourceResult::Error_NotFound) const;
+    RefCountedPtr<IRealityDataSourceRequestHandler> DequeueRequestHandler(Utf8CP id, IRealityDataBase const&);
+    RefCountedPtr<IRealityDataStoragePersistHandler> DequeuePersistHandler(Utf8CP id, IRealityDataBase const&);
+
+//__PUBLISH_CLASS_VIRTUAL__
+//__PUBLISH_SECTION_START__
+private:
+    DGNPLATFORM_EXPORT IRealityDataStorageBase* GetStorage(Utf8CP id) const;
+    DGNPLATFORM_EXPORT IRealityDataSourceBase* GetSource(Utf8CP id) const;
+    template<typename StorageType> StorageType* GetStorage() const {return(StorageType*)GetStorage(StorageType::StorageId().c_str());}
+    template<typename SourceType> SourceType* GetSource() const {return(SourceType*)GetSource(SourceType::SourceId().c_str());}
+
+    DGNPLATFORM_EXPORT void QueuePersistHandler(Utf8CP id, IRealityDataStoragePersistHandler&);
+    DGNPLATFORM_EXPORT void QueueRequestHandler(Utf8CP id, IRealityDataSourceRequestHandler&);
+
+    DGNPLATFORM_EXPORT BentleyStatus GetFromArrivals(IRealityDataBase& data, Utf8CP id, RealityDataCacheOptions const& options);
+    DGNPLATFORM_EXPORT RealityDataCacheResult GetResult(IRealityDataBase& data, Utf8CP id, RealityDataStorageResult storageResult);
+    DGNPLATFORM_EXPORT RealityDataCacheResult GetResult(Utf8CP id, RealityDataSourceResult sourceResult);
+
+public:
+    //! Create a new reality data cache.
+    DGNPLATFORM_EXPORT static RealityDataCachePtr Create(int arrivalsQueueSize = 0);
+
+    //! Cleans up local caches
+    DGNPLATFORM_EXPORT void Cleanup();
+
+    //! Register a storage in this cache.
+    DGNPLATFORM_EXPORT void RegisterStorage(IRealityDataStorageBase& storage);
+
+    //! Register a source in this cache.
+    DGNPLATFORM_EXPORT void RegisterSource(IRealityDataSourceBase& source);
+
+    //! Request reality data from this cache. The type of the reality data is provided as a template parameter.
+    //! @param[out] data       An reference object to receive the requested data.
+    //! @param[in] id       The id of the requested data.
+    //! @param[in] options  The request options.
+    template<typename DataType> RealityDataCacheResult Get(RefCountedPtr<DataType>& data, Utf8CP id, typename DataType::RequestOptions const& options)
+        {
+        data = DataType::Create();
+        if (SUCCESS == GetFromArrivals(*data, id, options))
+            return RealityDataCacheResult::Success;
+
+        if (!options.UseStorage())
+            {
+            if (!options.RequestFromSource())
+                return RealityDataCacheResult::NotFound;
+
+            bool handled;
+            return GetResult(id, GetSource<typename DataType::SourceType>()->Request(*data, handled, id, options, *this));
+            }
+        
+        QueueRequestHandler(id, *DataType::SourceType::RequestHandler::Create(*GetSource<typename DataType::SourceType>(), *data, id, options, *this));
+        QueuePersistHandler(id, *DataType::StorageType::PersistHandler::Create(*GetStorage<typename DataType::StorageType>(), *data));
+        return GetResult(*data, id, GetStorage<typename DataType::StorageType>()->Select(*data, id, options, *this));
+        }
+};
+
+//=======================================================================================
+//! Reality data storage which uses a SQLite database for storing cached data.
+// @bsiclass                                        Grigas.Petraitis            10/2014
+//=======================================================================================
+struct BeSQLiteRealityDataStorage : IRealityDataStorage<BeSQLiteRealityDataStorage>, NonCopyableClass
+{
+    //===================================================================================
+    // @bsiclass                                        Grigas.Petraitis        03/2015
+    //===================================================================================
+    struct SelectOptions : IRealityDataStorage::SelectOptions
+    {
+    private:
+        bool m_forceSynchronous;
+
+    public:
+        SelectOptions() : m_forceSynchronous(false) {}
+
+        //! Force this request to be synchronous.
+        void SetForceSynchronousRequest(bool value) {m_forceSynchronous = value;}
+        bool ForceSynchronousRequest() const {return m_forceSynchronous;}
+    };
+    
+    //===================================================================================
+    //! Interface for a class which prepares the database for storing specific type of data
+    //! and knows how to clean it up.
+    // @bsiclass                                        Grigas.Petraitis        03/2015
+    //===================================================================================
+    struct DatabasePrepareAndCleanupHandler : RefCountedBase
+        {
+        //__PUBLISH_SECTION_END__
+        struct Comparer
+            {
+            bool operator()(DatabasePrepareAndCleanupHandler const* lhs, DatabasePrepareAndCleanupHandler const* rhs) const
+                {
+                size_t lhs_hash = typeid(*lhs).hash_code();
+                size_t rhs_hash = typeid(*rhs).hash_code();
+                return lhs_hash < rhs_hash;
+                }
+            };
+
+        //__PUBLISH_SECTION_START__
+        friend struct BeSQLiteRealityDataStorage;
+        protected:
+            //! Called to check if the database is prepared to store specific type of data 
+            //! (the type must be known to the implementation).
+            virtual bool _IsPrepared() const = 0;
+
+            //! Called to prepare the database for storing specific type of data (the type 
+            //! must be known to the implementation).
+            virtual BentleyStatus _PrepareDatabase(BeSQLite::Db& db) const = 0;
+
+            //! Called to free some space in the database.
+            //! @param[in] db           The database to cleanup.
+            //! @param[in] percentage   The percentage of data that should be freed.
+            virtual BentleyStatus _CleanupDatabase(BeSQLite::Db& db, double percentage) const = 0;
+        };
+    typedef RefCountedPtr<DatabasePrepareAndCleanupHandler> DatabasePrepareAndCleanupHandlerPtr;
+
+    //===================================================================================
+    //! Interface for BeSQLiteRealityDataStorage data. All reality data using this kind of 
+    //! storage must implement this interface.
+    // @bsiclass                                        Grigas.Petraitis        03/2015
+    //===================================================================================
+    struct Data : IRealityDataStorage::Data
+        {
+        friend struct BeSQLiteRealityDataStorage;
+        protected:
+            using IRealityDataStorage::Data::_InitFrom;
+
+            //! Return @ref DatabasePrepareAndCleanupHandler which knows how to prepare and cleanup
+            //! database for this data type.
+            virtual DatabasePrepareAndCleanupHandlerPtr _GetDatabasePrepareAndCleanupHandler() const = 0;
+
+            //! Initialize data from the database using key and select options.
+            virtual BentleyStatus _InitFrom(BeSQLite::Db& db, BeMutex& cs, Utf8CP key, SelectOptions const& options) = 0;
+
+            //! Persist this data in the database.
+            virtual BentleyStatus _Persist(BeSQLite::Db& db, BeMutex& cs) const = 0;
+        };
+    
+    //===================================================================================
+    //! @ref IRealityDataStoragePersistHandler implementation which knows how to persist
+    //! reality data in the @ref BeSQLiteRealityDataStorage.
+    // @bsiclass                                        Grigas.Petraitis        03/2015
+    //===================================================================================
+    struct PersistHandler : IRealityDataStoragePersistHandler
+    {
+    private:
+        BeSQLiteRealityDataStorage& m_storage;
+        RefCountedPtr<Data const>   m_data;
+        PersistHandler(BeSQLiteRealityDataStorage& storage, Data const& data) : m_storage(storage), m_data(&data) {}        
+    protected:
+        DGNPLATFORM_EXPORT virtual RealityDataStorageResult _Persist() const override;
+        DGNPLATFORM_EXPORT virtual IRealityDataBase const* _GetData() const override;
+    public:
+        static RefCountedPtr<PersistHandler> Create(BeSQLiteRealityDataStorage& storage, Data const& data) {return new PersistHandler(storage, data);}
+    };
+
+    //__PUBLISH_SECTION_END__
+    struct CleanAndSaveChangesWork;
+    //===================================================================================
+    // @bsiclass                                        Grigas.Petraitis        04/2015
+    //===================================================================================
+    struct BeSQLiteStorageThreadPool : RealityDataThreadPool
+    {
+    friend struct CleanAndSaveChangesWork;
+    friend struct ::ThreadPoolQueueNotEmptyPredicate;
+    private:
+        BeSQLiteRealityDataStoragePtr m_storage;
+    protected:
+        BeSQLiteStorageThreadPool(BeSQLiteRealityDataStorage& storage) : RealityDataThreadPool(4, 0, SchedulingMethod::LIFO), m_storage(&storage) {}
+        ThreadSafeQueue<RealityDataWorkPtr>& GetQueue() {return RealityDataThreadPool::GetQueue();}
+        virtual bool _AssignWork(RealityDataWorkerThread& thread) override;
+    public:
+        static RefCountedPtr<BeSQLiteStorageThreadPool> Create(BeSQLiteRealityDataStorage& storage) {return new BeSQLiteStorageThreadPool(storage);}
+        void QueueIdleWork(RealityDataWork& work);
+    };
+    
+    //===================================================================================
+    // @bsiclass                                        Grigas.Petraitis        11/2014
+    //===================================================================================
+    struct StorageWork : RefCounted<RealityDataWork>
+    {
+    protected:
+        BeSQLiteRealityDataStoragePtr m_storage;
+        StorageWork(BeSQLiteRealityDataStorage& storage) : m_storage(&storage) {}
+    };
+
+    //===================================================================================
+    // @bsiclass                                        Grigas.Petraitis        11/2014
+    //===================================================================================
+    struct SelectDataWork : StorageWork
+    {
+    private:
+        Utf8String m_id;
+        RefCountedPtr<Data>  m_data;
+        RefCountedPtr<SelectOptions const> m_options;
+        IRealityDataStorageResponseReceiverPtr m_responseReceiver;
+        bool                             m_hasResult;
+        mutable RealityDataStorageResult m_result;
+        mutable BeConditionVariable      m_resultCV;
+    protected:
+        SelectDataWork(BeSQLiteRealityDataStorage& storage, Utf8CP id, Data& data, SelectOptions const& options, IRealityDataStorageResponseReceiver& responseReceiver) 
+            : StorageWork(storage), m_id(id), m_data(&data), m_options(&options), m_hasResult(false), m_responseReceiver(&responseReceiver)
+            {} 
+        virtual void _DoWork() override;
+    public:
+        static RefCountedPtr<SelectDataWork> Create(BeSQLiteRealityDataStorage& storage, Utf8CP id, Data& data, SelectOptions const& options, IRealityDataStorageResponseReceiver& responseReceiver)
+            {
+            return new SelectDataWork(storage, id, data, options, responseReceiver);
+            }
+        RealityDataStorageResult GetResult() const;
+    };
+    
+    //===================================================================================
+    // @bsiclass                                        Grigas.Petraitis        11/2014
+    //===================================================================================
+    struct PersistDataWork : StorageWork
+    {
+    private:
+        RefCountedPtr<Data const>  m_data;
+    protected:
+        PersistDataWork(BeSQLiteRealityDataStorage& storage, Data const& data) : StorageWork(storage), m_data(&data) {} 
+        virtual void _DoWork() override;
+    public:
+        static RefCountedPtr<PersistDataWork> Create(BeSQLiteRealityDataStorage& storage, Data const& data) {return new PersistDataWork(storage, data);}
+    };
+    
+    //===================================================================================
+    // @bsiclass                                        Grigas.Petraitis        11/2014
+    //===================================================================================
+    struct CleanAndSaveChangesWork : StorageWork
+    {
+    private:
+        uint32_t m_idleTime;
+    protected:
+        CleanAndSaveChangesWork(BeSQLiteRealityDataStorage& storage, uint32_t idleTime) : StorageWork(storage), m_idleTime(idleTime) {}
+        virtual void _DoWork() override;
+    public:
+        static RefCountedPtr<CleanAndSaveChangesWork> Create(BeSQLiteRealityDataStorage& storage, uint32_t idleTime) {return new CleanAndSaveChangesWork(storage, idleTime);}
+    };
+    
+private:
+    bool                        m_initialized;
+    bset<DatabasePrepareAndCleanupHandler const*, DatabasePrepareAndCleanupHandler::Comparer> m_cleanupHandlers;
+    Utf8String                  m_filename;
+    RefCountedPtr<BeSQLiteStorageThreadPool> m_threadPool;
+    BeAtomic<bool>              m_hasChanges;
+    BeMutex           m_saveChangesCS;
+    BeSQLite::Db&               m_database;
+    BeMutex           m_databaseCS;
+    bset<Utf8String> m_activeRequests;
+    BeMutex m_activeRequestsCS;
+    uint32_t m_idleTime; 
+    uint64_t m_cacheSize;
+
+private:
+    BeSQLiteRealityDataStorage(BeFileName const& filename, uint32_t idleTime, uint64_t cacheSize);
+    void                     wt_Prepare(DatabasePrepareAndCleanupHandler const& prepareHandler);
+    void                     wt_Cleanup();
+    void                     wt_Persist(Data const& data);
+    RealityDataStorageResult wt_Select(Data& data, Utf8CP id, SelectOptions const& options, IRealityDataStorageResponseReceiver& responseReceiver);
+    void                     wt_SaveChanges();
+
+public:
+    //! NOT PUBLISHED: needed for tests
+    RefCountedPtr<BeSQLiteStorageThreadPool> GetThreadPool() const {return m_threadPool;}
+
+//__PUBLISH_CLASS_VIRTUAL__
+//__PUBLISH_SECTION_START__
+protected:
+    virtual Utf8String _GetStorageId() const override {return StorageId();}
+    DGNPLATFORM_EXPORT virtual void _Terminate() override;
+
+public:
+    //! The id of this storage.
+    static Utf8String StorageId() {return "BeSQLite";}
+
+    //! Creates a new BeSQLiteRealityDataStorage.
+    //! @param[in] filename     File name.
+    //! @param[in] idleTime     Time (in miliseconds) for the worker thread to wait before commiting changes to the database.
+    //! @param[in] cacheSize    Sets max size (in bytes) which is allowed for RealityDataCache database.
+    DGNPLATFORM_EXPORT static BeSQLiteRealityDataStoragePtr Create(BeFileName const& filename, uint32_t idleTime = 5000, uint64_t cacheSize = 0);
+
+    //! Initialize data object with the data in the database.
+    DGNPLATFORM_EXPORT RealityDataStorageResult Select(Data& data, Utf8CP id, SelectOptions const& options, IRealityDataStorageResponseReceiver& responseReceiver);
+
+    //! Persist the data object in the database.
+    DGNPLATFORM_EXPORT RealityDataStorageResult Persist(Data const& data);
+};
+
+//=======================================================================================
+//! Reality data storage which stores reality data in memory.
+// @bsiclass                                        Grigas.Petraitis            04/2015
+//=======================================================================================
+struct InMemoryRealityDataStorage : IRealityDataStorage<InMemoryRealityDataStorage>, NonCopyableClass
+    {
+    //===================================================================================
+    // @bsiclass                                        Grigas.Petraitis        04/2015
+    //===================================================================================
+    struct SelectOptions : IRealityDataStorage::SelectOptions
+    {
+    private:
+        bool m_removeAfterSelect;
+    public:
+        SelectOptions() : m_removeAfterSelect(false) {}
+        bool GetRemoveAfterSelect() const {return m_removeAfterSelect;}
+        void SetRemoveAfterSelect(bool value) {m_removeAfterSelect = value;}
+    };
+    
+    //===================================================================================
+    // @bsiclass                                        Grigas.Petraitis        04/2015
+    //===================================================================================
+    struct Data : IRealityDataStorage::Data
+        {
+        friend struct InMemoryRealityDataStorage;
+        protected:
+            using IRealityDataStorage::Data::_InitFrom;
+
+            //! Initialize data from the void pointer and select options.
+            virtual BentleyStatus _InitFrom(Utf8CP id, Data const& data, SelectOptions const& options) = 0;
+        };
+    
+    //===================================================================================
+    // @bsiclass                                        Grigas.Petraitis        04/2015
+    //===================================================================================
+    struct PersistHandler : IRealityDataStoragePersistHandler
+    {
+    private:
+        InMemoryRealityDataStorage& m_storage;
+        RefCountedPtr<Data const>   m_data;
+        PersistHandler(InMemoryRealityDataStorage& storage, Data const& data) : m_storage(storage), m_data(&data) {}    
+    protected:
+        DGNPLATFORM_EXPORT virtual RealityDataStorageResult _Persist() const override;
+        DGNPLATFORM_EXPORT virtual IRealityDataBase const* _GetData() const override;
+    public:
+        static RefCountedPtr<PersistHandler> Create(InMemoryRealityDataStorage& storage, Data const& data) {return new PersistHandler(storage, data);}
+    };
+
+//__PUBLISH_SECTION_END__
+private:
+    bmap<Utf8String, Data const*> m_map;
+    BeMutex m_cs;
+
+private:
+    //! Persist the data object in memory.
+    DGNPLATFORM_EXPORT RealityDataStorageResult Persist(Data const& data);
+    
+//__PUBLISH_CLASS_VIRTUAL__
+//__PUBLISH_SECTION_START__
+protected:
+    virtual Utf8String _GetStorageId() const override {return StorageId();}
+
+public:
+    //! The id of this storage.
+    static Utf8String StorageId() {return "InMemory";}
+    
+    //! Creates a new instance of InMemoryRealityDataStorage.
+    DGNPLATFORM_EXPORT static InMemoryRealityDataStoragePtr Create();
+    DGNPLATFORM_EXPORT ~InMemoryRealityDataStorage();
+    DGNPLATFORM_EXPORT RealityDataStorageResult Select(Data& data, Utf8CP id, SelectOptions const& options, IRealityDataStorageResponseReceiver& responseReceiver);
+};
+
+//=======================================================================================
+// @bsiclass                                        Grigas.Petraitis            05/2015
+//=======================================================================================
+struct IAsyncRequestCancellationToken
+{
+friend struct AsyncRealityDataSourceRequest;
+protected:
+    virtual ~IAsyncRequestCancellationToken() {}
+    virtual bool _ShouldCancel() const = 0;
+};
+
+//=======================================================================================
+//! A request interface for @ref AsyncRealityDataSource.
+// @bsiclass                                        Grigas.Petraitis            03/2015
+//=======================================================================================
+struct AsyncRealityDataSourceRequest : RefCountedBase
+{
+//__PUBLISH_SECTION_END__
+    struct SynchronousRequestPredicate;
+//__PUBLISH_SECTION_START__
+
+    //===================================================================================
+    // @bsiclass                                        Grigas.Petraitis        04/2015
+    //===================================================================================
+    struct RequestOptions : virtual IRealityDataSourceBase::RequestOptions
+    {
+    private:
+        bool m_retryNotFoundRequests;
+        bool m_forceSynchronous;
+    public:
+        RequestOptions() : m_retryNotFoundRequests(false), m_forceSynchronous(false) {}
+        //! If set, the source always tries to pull fresh data. Otherwise the subsequent 
+        //! requests are immediately rejected after getting the "not found" response.
+        void SetRetryNotFoundRequests(bool value) {m_retryNotFoundRequests = value;}
+        bool RetryNotFoundRequests() const {return m_retryNotFoundRequests;}
+        //! Force this request to be synchronous.
+        void SetForceSynchronousRequest(bool value) {m_forceSynchronous = value;}
+        bool ForceSynchronousRequest() const {return m_forceSynchronous;}
+    };
+
+private:
+    IAsyncRequestCancellationToken* m_cancellationToken;
+    mutable RefCountedPtr<RealityDataSourceResponse> m_response; // set only for sync requests
+
+protected:
+    AsyncRealityDataSourceRequest(IAsyncRequestCancellationToken* cancellationToken = nullptr) : m_cancellationToken(cancellationToken) {}
+
+    //! Returns true if the request was cancelled.
+    DGNPLATFORM_EXPORT bool ShouldCancelRequest() const;
+
+    //! Return the if of reality data which is handled by this request.
+    virtual Utf8CP _GetId() const = 0;
+
+    //! Return the request options
+    virtual RequestOptions const& _GetRequestOptions() const = 0;
+
+    //! Handle the request (e.g. read file content and initialize reality data from it).
+    virtual RefCountedPtr<RealityDataSourceResponse> _Handle() const = 0;
+
+//__PUBLISH_SECTION_END__
+public:
+    Utf8CP GetId() const;
+    RequestOptions const& GetRequestOptions() const;
+    RefCountedPtr<RealityDataSourceResponse> Handle(BeMutex& cs) const;
+    void SetCancellationToken(IAsyncRequestCancellationToken& token) {m_cancellationToken = &token;}
+//__PUBLISH_SECTION_START__
+};
+
+//=======================================================================================
+//! Base class for asynchronous reality data sources.
+// @bsiclass                                        Grigas.Petraitis            10/2014
+//=======================================================================================
+template<class Derived>
+struct AsyncRealityDataSource : IRealityDataSource<Derived>, NonCopyableClass
+{
+//__PUBLISH_SECTION_END__
+    //===================================================================================
+    // @bsiclass                                        Grigas.Petraitis        10/2014
+    //===================================================================================
+    struct RequestHandler : RefCounted<RealityDataWork>, IAsyncRequestCancellationToken
+    {
+    private:
+        RefCountedPtr<AsyncRealityDataSource> m_source;
+        RefCountedPtr<AsyncRealityDataSourceRequest const> m_request;
+        IRealityDataSourceResponseReceiver* m_responseReceiver;
+        
+        RequestHandler(AsyncRealityDataSource& source, AsyncRealityDataSourceRequest const& request, IRealityDataSourceResponseReceiver& responseReceiver)
+            : m_source(&source), m_request(&request), m_responseReceiver(&responseReceiver)
+            {}
+        void SendResponse(RealityDataSourceResponse const& response, IRealityDataSourceBase::RequestOptions const& options) {m_responseReceiver->_OnResponseReceived(response, options);}
+
+    protected:
+        virtual void _DoWork() override;
+        virtual bool _ShouldCancel() const override;
+
+    public:
+        static RefCountedPtr<RequestHandler> Create(AsyncRealityDataSource& source, AsyncRealityDataSourceRequest const& request, IRealityDataSourceResponseReceiver& responseReceiver) 
+            {
+            return new RequestHandler(source, request, responseReceiver); 
+            }
+    };
+
+private:
+    RealityDataThreadPoolPtr m_threadPool;
+    BeMutex        m_requestsCS;
+    bset<Utf8String>         m_activeRequests;
+    bset<Utf8String>         m_notFoundRequests;
+    BeAtomic<uint64_t>       m_ignoreRequestsUntil;
+    BeConditionVariable      m_synchronizationCV;
+    bool                     m_terminateRequested;
+
+private:
+    void SetIgnoreRequests(uint32_t ignoreTime);
+    bool ShouldIgnoreRequests() const;
+
+protected:
+    DGNPLATFORM_EXPORT virtual void _Terminate() override;
+    AsyncRealityDataSource(int numThreads) 
+        : m_threadPool(RealityDataThreadPool::Create(numThreads, 0, SchedulingMethod::LIFO)), m_ignoreRequestsUntil(0), m_terminateRequested(false)
+        {}
+
+//__PUBLISH_CLASS_VIRTUAL__
+//__PUBLISH_SECTION_START__
+protected:
+    //! Queues a request for handling on the work thread. Derived classes should use this
+    //! function to queue their requests to be handled asynchronously.
+    RealityDataSourceResult QueueRequest(AsyncRealityDataSourceRequest& request, bool& handled, IRealityDataSourceResponseReceiver& responseReceiver);
+};
+
+//=======================================================================================
+//! Reality data source which uses files (on the disc) as the source of reality data.
+// @bsiclass                                        Grigas.Petraitis            03/2015
+//=======================================================================================
+struct FileRealityDataSource : AsyncRealityDataSource<FileRealityDataSource>
+{
+    //===================================================================================
+    // @bsiclass                                        Grigas.Petraitis        03/2015
+    //===================================================================================
+    struct RequestOptions : AsyncRealityDataSourceRequest::RequestOptions
+        {
+        };
+    
+    //===================================================================================
+    //! Interface for FileRealityDataSource data. All reality data using this kind of 
+    //! source must implement this interface.
+    // @bsiclass                                        Grigas.Petraitis        03/2015
+    //===================================================================================
+    struct Data : virtual IRealityDataSource::Data
+        {
+        //__PUBLISH_SECTION_END__
+        friend struct ::FileRealityDataSourceRequest;
+        //__PUBLISH_SECTION_START__
+        friend struct FileRealityDataSource;
+        protected:
+            using IRealityDataSource::Data::_InitFrom;
+
+            //! Initializes this data with file path, content and request options.
+            //! @param[in] filepath     The path of the file that the data was read from.
+            //! @param[in] data         The file content.
+            //! @param[in] options      The request options.
+            virtual BentleyStatus _InitFrom(Utf8CP filepath, bvector<Byte> const& data, RequestOptions const& options) = 0;
+        };
+
+    //===================================================================================
+    //! @ref IRealityDataSourceRequestHandler implementation which knows how to request
+    //! reality data from the @ref FileRealityDataSource.
+    // @bsiclass                                        Grigas.Petraitis        04/2015
+    //===================================================================================
+    struct RequestHandler : IRealityDataSourceRequestHandler
+    {
+    private:
+        mutable bool m_handled;
+        FileRealityDataSource&    m_source;
+        RefCountedPtr<Data> m_data;
+        Utf8String m_id;
+        RequestOptions const& m_options;
+        IRealityDataSourceResponseReceiver* m_responseReceiver;
+        RequestHandler(FileRealityDataSource& source, Data& data, Utf8CP id, RequestOptions const& options, IRealityDataSourceResponseReceiver& responseReceiver) 
+            : m_source(source), m_data(&data), m_id(id), m_options(options), m_responseReceiver(&responseReceiver), m_handled(false)
+            {}
+    protected:
+        virtual bool _IsHandled() const override {return m_handled;}
+        DGNPLATFORM_EXPORT virtual RealityDataSourceResult _Request() const override;
+        DGNPLATFORM_EXPORT virtual IRealityDataBase const* _GetData() const override;
+    public:
+        static RefCountedPtr<RequestHandler> Create(FileRealityDataSource& source, Data& data, Utf8CP id, RequestOptions const& options, IRealityDataSourceResponseReceiver& responseReceiver)
+            {
+            return new RequestHandler(source, data, id, options, responseReceiver);
+            }
+    };
+
+//__PUBLISH_SECTION_END__
+private:
+    FileRealityDataSource(int numThreads) : AsyncRealityDataSource(numThreads) {}
+
+//__PUBLISH_CLASS_VIRTUAL__
+//__PUBLISH_SECTION_START__
+protected:
+    virtual Utf8String _GetSourceId() const override {return SourceId();}
+    virtual RealityDataSourceResult _Request(IRealityDataSourceBase::Data& data, bool& handled, Utf8CP id, IRealityDataSourceBase::RequestOptions const& options, IRealityDataSourceResponseReceiver& responseReceiver) override
+        {
+        return Request(dynamic_cast<Data&>(data), handled, id, dynamic_cast<RequestOptions const&>(options), responseReceiver);
+        }
+
+public:
+    //! The id of this reality data source.
+    static Utf8String SourceId() {return "File";}
+
+    //! Create a new instance of FileRealityDataSource.
+    //! @param[in] numThreads   Number of worker threads to use for reading files. Must be at least 1.
+    DGNPLATFORM_EXPORT static RefCountedPtr<FileRealityDataSource> Create(int numThreads);
+
+    //! Request the data to be initialized from the specified file.
+    DGNPLATFORM_EXPORT RealityDataSourceResult Request(Data& data, bool& handled, Utf8CP filepath, RequestOptions const& options, IRealityDataSourceResponseReceiver& responseReceiver);
+};
+
+//=======================================================================================
+//! Reality data source which uses HTTP protocol to download content and use it as 
+//! the source of reality data.
+// @bsiclass                                        Grigas.Petraitis            10/2014
+//=======================================================================================
+struct HttpRealityDataSource : AsyncRealityDataSource<HttpRealityDataSource>
+{
+    //===================================================================================
+    // @bsiclass                                        Grigas.Petraitis        03/2015
+    //===================================================================================
+    struct RequestOptions : AsyncRealityDataSourceRequest::RequestOptions
+        {
+        protected:
+            virtual ~RequestOptions() {}
+        };
+    
+    //===================================================================================
+    //! Interface for HttpRealityDataSource data. All reality data using this kind of 
+    //! source must implement this interface.
+    //! @note Implementation must set expiration date and entity tag (see @ref SetExpirationDate
+    //! and @ref SetEntityTag) when it initializes the data from the reality data storage.
+    // @bsiclass                                        Grigas.Petraitis        03/2015
+    //===================================================================================
+    struct Data : virtual IRealityDataSource::Data
+        {
+        //__PUBLISH_SECTION_END__
+        friend struct ::HttpRealityDataSourceRequest;
+        //__PUBLISH_SECTION_START__
+        friend struct HttpRealityDataSource;
+        private:
+            DateTime    m_expirationDate;
+            Utf8String  m_entityTag;
+            void ParseExpirationDateAndETag(bmap<Utf8String, Utf8String> const& header);
+        protected:
+            using IRealityDataSource::Data::_InitFrom;
+            DGNPLATFORM_EXPORT void SetExpirationDate(DateTime const& date);
+            DGNPLATFORM_EXPORT void SetEntityTag(Utf8CP eTag);
+            virtual BentleyStatus _InitFrom(Utf8CP url, bmap<Utf8String, Utf8String> const& header, bvector<Byte> const& body, RequestOptions const& options) = 0;
+        public:
+            DGNPLATFORM_EXPORT DateTime const& GetExpirationDate() const;
+            DGNPLATFORM_EXPORT Utf8CP GetEntityTag() const;
+        };
+        
+    //===================================================================================
+    //! @ref IRealityDataSourceRequestHandler implementation which knows how to request
+    //! reality data from the @ref HttpRealityDataSource.
+    // @bsiclass                                        Grigas.Petraitis        04/2015
+    //===================================================================================
+    struct RequestHandler : IRealityDataSourceRequestHandler
+    {
+    private:
+        mutable bool m_handled;
+        HttpRealityDataSource&    m_source;
+        RefCountedPtr<Data> m_data;
+        Utf8String m_id;
+        RequestOptions const& m_options;
+        IRealityDataSourceResponseReceiver* m_responseReceiver;
+        RequestHandler(HttpRealityDataSource& source, Data& data, Utf8CP id, RequestOptions const& options, IRealityDataSourceResponseReceiver& responseReceiver) 
+            : m_source(source), m_data(&data), m_id(id), m_options(options), m_responseReceiver(&responseReceiver), m_handled(false)
+            {}  
+    protected:
+        virtual bool _IsHandled() const override {return m_handled;}
+        DGNPLATFORM_EXPORT virtual RealityDataSourceResult _Request() const override;
+        DGNPLATFORM_EXPORT virtual IRealityDataBase const* _GetData() const override;
+    public:
+        static RefCountedPtr<RequestHandler> Create(HttpRealityDataSource& source, Data& data, Utf8CP id, RequestOptions const& options, IRealityDataSourceResponseReceiver& responseReceiver)
+            {
+            return new RequestHandler(source, data, id, options, responseReceiver);
+            }   
+    };
+
+//__PUBLISH_SECTION_END__
+    
+private:
+    HttpRealityDataSource(int numThreads) : AsyncRealityDataSource(numThreads) {}
+
+//__PUBLISH_CLASS_VIRTUAL__
+//__PUBLISH_SECTION_START__
+protected:
+    virtual Utf8String _GetSourceId() const override {return SourceId();}
+    virtual RealityDataSourceResult _Request(IRealityDataSourceBase::Data& data, bool& handled, Utf8CP id, IRealityDataSourceBase::RequestOptions const& options, IRealityDataSourceResponseReceiver& responseReceiver) override
+        {
+        return Request(dynamic_cast<Data&>(data), handled, id, dynamic_cast<RequestOptions const&>(options), responseReceiver);
+        }
+
+public:
+    //! The id of this reality data source.
+    static Utf8String SourceId() {return "Http";}
+    
+    //! Create a new instance of HttpRealityDataSource.
+    DGNPLATFORM_EXPORT static HttpRealityDataSourcePtr Create(int numThreads);
+    
+    //! Request the data to be initialized from the content at the specified url
+    DGNPLATFORM_EXPORT RealityDataSourceResult Request(Data& data, bool& handled, Utf8CP url, RequestOptions const& options, IRealityDataSourceResponseReceiver& responseReceiver);
+};
+
+END_BENTLEY_DGN_NAMESPACE