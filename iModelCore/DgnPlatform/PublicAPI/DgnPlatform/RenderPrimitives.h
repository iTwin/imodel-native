/*--------------------------------------------------------------------------------------+
|
|     $Source: PublicAPI/DgnPlatform/RenderPrimitives.h $
|
|  $Copyright: (c) 2017 Bentley Systems, Incorporated. All rights reserved. $
|
+--------------------------------------------------------------------------------------*/
#pragma once
//__PUBLISH_SECTION_START__

#include <DgnPlatform/Render.h>
#include <DgnPlatform/DgnTexture.h>
#include <DgnPlatform/DgnMaterial.h>

#define BEGIN_BENTLEY_RENDER_PRIMITIVES_NAMESPACE BEGIN_BENTLEY_RENDER_NAMESPACE namespace Primitives {
#define END_BENTLEY_RENDER_PRIMITIVES_NAMESPACE } END_BENTLEY_RENDER_NAMESPACE
#define USING_NAMESPACE_BENTLEY_RENDER_PRIMITIVES using namespace BentleyApi::Dgn::Render::Primitives;

BEGIN_BENTLEY_RENDER_PRIMITIVES_NAMESPACE

DEFINE_POINTER_SUFFIX_TYPEDEFS(DisplayParams);
DEFINE_POINTER_SUFFIX_TYPEDEFS(DisplayParamsCache);
DEFINE_POINTER_SUFFIX_TYPEDEFS(MeshInstance);
DEFINE_POINTER_SUFFIX_TYPEDEFS(MeshPart);
DEFINE_POINTER_SUFFIX_TYPEDEFS(Triangle);
DEFINE_POINTER_SUFFIX_TYPEDEFS(Polyline);
DEFINE_POINTER_SUFFIX_TYPEDEFS(Mesh);
DEFINE_POINTER_SUFFIX_TYPEDEFS(MeshMergeKey);
DEFINE_POINTER_SUFFIX_TYPEDEFS(MeshBuilder);
DEFINE_POINTER_SUFFIX_TYPEDEFS(Geometry);
DEFINE_POINTER_SUFFIX_TYPEDEFS(GeometryList);
DEFINE_POINTER_SUFFIX_TYPEDEFS(Polyface);
DEFINE_POINTER_SUFFIX_TYPEDEFS(Strokes);
DEFINE_POINTER_SUFFIX_TYPEDEFS(GeometryCollection);
DEFINE_POINTER_SUFFIX_TYPEDEFS(VertexKey);
DEFINE_POINTER_SUFFIX_TYPEDEFS(TriangleKey);
DEFINE_POINTER_SUFFIX_TYPEDEFS(GeomPart);
DEFINE_POINTER_SUFFIX_TYPEDEFS(GeometryOptions);
DEFINE_POINTER_SUFFIX_TYPEDEFS(GeometryAccumulator);
DEFINE_POINTER_SUFFIX_TYPEDEFS(ColorTable);
DEFINE_POINTER_SUFFIX_TYPEDEFS(PrimitiveBuilder);
<<<<<<< HEAD
DEFINE_POINTER_SUFFIX_TYPEDEFS(MeshEdges);
DEFINE_POINTER_SUFFIX_TYPEDEFS(QVertex3d);
=======
>>>>>>> c7fc4fc0

DEFINE_REF_COUNTED_PTR(DisplayParams);
DEFINE_REF_COUNTED_PTR(MeshPart);
DEFINE_REF_COUNTED_PTR(Mesh);
DEFINE_REF_COUNTED_PTR(MeshBuilder);
DEFINE_REF_COUNTED_PTR(Geometry);
DEFINE_REF_COUNTED_PTR(GeomPart);

typedef bvector<MeshInstance>       MeshInstanceList;
typedef bvector<MeshPartPtr>        MeshPartList;
typedef bvector<Triangle>           TriangleList;
typedef bvector<Polyline>           PolylineList;
typedef bvector<Polyface>           PolyfaceList;
typedef bvector<Strokes>            StrokesList;
typedef bmap<double, PolyfaceList>  PolyfaceMap;

//=======================================================================================
//! Specifies under what circumstances a GeometryAccumulator should generate normals.
// @bsistruct                                                   Paul.Connelly   12/16
//=======================================================================================
enum class NormalMode
{
    Never,              //!< Never generate normals
    Always,             //!< Always generate normals
    CurvedSurfacesOnly, //!< Generate normals only for curved surfaces
};

//=======================================================================================
//! Options for controlling how GeometryAccumulator generates geometry.
// @bsistruct                                                   Paul.Connelly   12/16
//=======================================================================================
struct GeometryOptions
{
    enum class SurfacesOnly { Yes, No };

    NormalMode          m_normalMode;
    SurfacesOnly        m_surfaces;

    explicit GeometryOptions(NormalMode normals=NormalMode::Always, SurfacesOnly surfaces=SurfacesOnly::No)
        : m_normalMode(normals), m_surfaces(surfaces) { }

    bool WantSurfacesOnly() const { return SurfacesOnly::Yes == m_surfaces; }
};

//=======================================================================================
//! Describes the appearance of a Geometry.
// @bsistruct                                                   Paul.Connelly   12/16
//=======================================================================================
struct DisplayParams : RefCountedBase
{
    friend struct DisplayParamsCache;
private:
    enum class IsTextured { Yes, No, Maybe };

    Render::GraphicParams           m_graphicParams;
    Render::GeometryParams          m_geometryParams;
    mutable Render::TexturePtr      m_texture;
    mutable IsTextured              m_isTextured;
    bool                            m_ignoreLighting;
    bool                            m_geometryParamsValid;

    DGNPLATFORM_EXPORT DisplayParams(Render::GraphicParamsCR graphicParams, Render::GeometryParamsCP geometryParams, bool ignoreLighting);

    uint32_t _GetExcessiveRefCountThreshold() const override { return 0x7fffffff; }

    static DisplayParamsCPtr Create() { return Create(Render::GraphicParams(), nullptr); }
    static DisplayParamsCPtr Create(ColorDef fillColor, Render::GeometryParamsCR geometryParams, bool ignoreLighting=false)
        { Render::GraphicParams gfParams; gfParams.SetFillColor(fillColor); return Create(gfParams, geometryParams, ignoreLighting); }
    static DisplayParamsCPtr Create(Render::GraphicParamsCR graphicParams, Render::GeometryParamsCR geometryParams, bool ignoreLighting=false)
        { return Create(graphicParams, &geometryParams, ignoreLighting); }

    DisplayParamsCPtr Clone() const;

    DgnTextureCPtr QueryTexture(DgnDbR db) const;
public:
    static DisplayParamsCPtr Create(Render::GraphicParamsCR graphicParams, Render::GeometryParamsCP geometryParams, bool ignoreLighting=false)
        { return new DisplayParams(graphicParams, geometryParams, ignoreLighting); }

    Render::GraphicParamsCR GetGraphicParams() const { return m_graphicParams; }
    Render::GeometryParamsCP GetGeometryParams() const { return HasGeometryParams() ? &m_geometryParams : nullptr; }
    bool GetIgnoreLighting() const { return m_ignoreLighting; }
    bool HasGeometryParams() const { return m_geometryParamsValid; }
    bool HasTransparency() const { return 0 != GetFillColorDef().GetAlpha(); }

    DgnCategoryId GetCategoryId() const { return HasGeometryParams() ? m_geometryParams.GetCategoryId() : DgnCategoryId(); }
    DgnSubCategoryId GetSubCategoryId() const { return HasGeometryParams() ? GetGeometryParams()->GetSubCategoryId() : DgnSubCategoryId(); }
    DgnMaterialId GetMaterialId() const { return HasGeometryParams() ? GetGeometryParams()->GetMaterialId() : DgnMaterialId(); }
    ColorDef GetFillColorDef() const { return GetGraphicParams().GetFillColor(); }
    uint32_t GetFillColor() const { return GetFillColorDef().GetValue(); }
    GradientSymbCP GetGradient() const { return GetGraphicParams().GetGradientSymb(); }
    uint32_t GetRasterWidth() const { return GetGraphicParams().GetWidth(); }
    uint32_t GetLinePixels() const { return GetGraphicParams().GetLinePixels(); }
    Render::DgnGeometryClass GetClass() const { return HasGeometryParams() ? GetGeometryParams()->GetGeometryClass() : Render::DgnGeometryClass::Primary; }

    DGNPLATFORM_EXPORT bool HasTexture(DgnDbR db) const;
    DGNPLATFORM_EXPORT Render::TextureP ResolveTexture(DgnDbR db, Render::System const& system) const;

    enum class ComparePurpose
    {
        Merge,  //!< ignores category, subcategory, class, and considers fill colors equivalent if both have or both lack transparency
        Strict  //!< compares all members
    };

    DGNPLATFORM_EXPORT bool IsLessThan(DisplayParamsCR rhs, ComparePurpose purpose=ComparePurpose::Strict) const;
    DGNPLATFORM_EXPORT bool IsEqualTo(DisplayParamsCR rhs, ComparePurpose purpose=ComparePurpose::Strict) const;
};

//=======================================================================================
//! A cache of ref-counted pointers to DisplayParams objects.
// @bsistruct                                                   Paul.Connelly   03/17
//=======================================================================================
struct DisplayParamsCache
{
private:
    struct Comparator
    {
        bool operator()(DisplayParamsCPtr const& lhs, DisplayParamsCPtr const& rhs) const
            {
            return lhs->IsLessThan(*rhs);
            }
    };

    typedef bset<DisplayParamsCPtr, Comparator> Set;

    Set     m_set;

    DisplayParamsCR Get(DisplayParamsCR params);
public:
    DisplayParamsCR GetDefault()
        {
        return Get(Render::GraphicParams(), nullptr);
        }
    DisplayParamsCR Get(ColorDef fill, Render::GeometryParamsCR geomParams, bool ignoreLighting=false)
        {
        Render::GraphicParams graphicParams;
        graphicParams.SetFillColor(fill);
        return Get(graphicParams, geomParams, ignoreLighting);
        }
    DisplayParamsCR Get(Render::GraphicParamsCR graphicParams, Render::GeometryParamsCR geomParams, bool ignoreLighting=false)
        {
        return Get(graphicParams, &geomParams, ignoreLighting);
        }
    DisplayParamsCR Get(Render::GraphicParamsCR graphicParams, Render::GeometryParamsCP geomParams, bool ignoreLighting=false)
        {
        return Get(DisplayParams(graphicParams, geomParams, ignoreLighting));
        }
};

//=======================================================================================
//! A look-up table of unique colors. Each unique color is mapped to a sequential index.
// @bsistruct                                                   Paul.Connelly   03/17
//=======================================================================================
struct ColorTable
{
    typedef bmap<uint32_t, uint16_t> Map;
protected:
    Map         m_map;
    bool        m_hasAlpha = false;

    static constexpr uint16_t GetMaxIndex() { return 0xffff; }
public:
    DGNPLATFORM_EXPORT uint16_t GetIndex(uint32_t color);

    bool HasTransparency() const { return m_hasAlpha; }
    bool IsUniform() const { return 1 == size(); }

    bool IsFull() const { return m_map.size() >= GetMaxIndex(); }
    uint16_t GetNumIndices() const { return static_cast<uint16_t>(size()); }

    typedef typename Map::const_iterator const_iterator;
    typedef const_iterator iterator;

    const_iterator begin() const { return m_map.begin(); }
    const_iterator end() const { return m_map.end(); }
    size_t size() const { return m_map.size(); }
    bool empty() const { return m_map.empty(); }

    void ToColorIndex(ColorIndex& index, bvector<uint32_t>& colors, bvector<uint16_t> const& indices) const;
};

//=======================================================================================
// @bsistruct                                                   Paul.Connelly   12/16
//=======================================================================================
struct MeshInstance
{
private:
    Feature     m_feature;
    Transform   m_transform;
public:
    MeshInstance(FeatureCR feature, TransformCR transform) : m_feature(feature), m_transform(transform) { }

    FeatureCR GetFeature() const { return m_feature; }
    TransformCR GetTransform() const { return m_transform; }
};

//=======================================================================================
// @bsistruct                                                   Paul.Connelly   03/17
//=======================================================================================
struct MeshList : bvector<MeshPtr>
{
    FeatureTable    m_features;

    explicit MeshList(uint32_t maxFeatures=2048*1024) : m_features(maxFeatures) { }
};

/*---------------------------------------------------------------------------------**//**
* @bsimethod                                                    Paul.Connelly   12/16
+---------------+---------------+---------------+---------------+---------------+------*/
struct MeshPart : RefCountedBase
{
private:
    MeshList            m_meshes;
    MeshInstanceList    m_instances;

    MeshPart(MeshList&& meshes) : m_meshes(std::move(meshes)) { }

    uint32_t _GetExcessiveRefCountThreshold() const override { return 100000; }
public:
    static MeshPartPtr Create(MeshList&& meshes) { return new MeshPart(std::move(meshes)); }

    MeshList const& Meshes() const { return m_meshes; }
    MeshList& Meshes() { return m_meshes; }
    MeshInstanceList const& Instances() const { return m_instances; }
    void AddInstance(MeshInstanceCR instance) { m_instances.push_back(instance); }
};


//=======================================================================================
// @bsistruct                                                   Paul.Connelly   12/16
//=======================================================================================
struct Triangle
{
    uint32_t    m_indices[3];
    bool        m_singleSided;
    uint8_t     m_edgeFlags[3];

    uint32_t operator[](int index) const { BeAssert(index < 3); return m_indices[index]; }
    uint32_t& operator[](int index) { BeAssert(index < 3); return m_indices[index]; }

    explicit Triangle(bool singleSided=true) : m_singleSided(singleSided) { SetIndices(0, 0, 0); SetEdgeFlags(MeshEdge::Flags::Visible); }
    Triangle(uint32_t indices[3], bool singleSided) : m_singleSided(singleSided) { SetIndices(indices); SetEdgeFlags(MeshEdge::Flags::Visible); }
    Triangle(uint32_t a, uint32_t b, uint32_t c, bool singleSided) : m_singleSided(singleSided) { SetIndices(a, b, c); SetEdgeFlags(MeshEdge::Flags::Visible); }

    void SetIndices(uint32_t indices[3]) { SetIndices(indices[0], indices[1], indices[2]); }
    void SetIndices(uint32_t a, uint32_t b, uint32_t c) { m_indices[0] = a; m_indices[1] = b; m_indices[2] = c; }
    void SetEdgeFlags(MeshEdge::Flags a, MeshEdge::Flags b, MeshEdge::Flags c)  { m_edgeFlags[0] = a; m_edgeFlags[1] = b; m_edgeFlags[2] = c; }
    void SetEdgeFlags(MeshEdge::Flags a) { m_edgeFlags[0] = m_edgeFlags[1]; m_edgeFlags[2] = a; }
    void SetEdgeFlags(bool const* visible) { m_edgeFlags[0] = visible[0] ? MeshEdge::Flags::Visible : MeshEdge::Flags::Invisible; 
                                             m_edgeFlags[1] = visible[1] ? MeshEdge::Flags::Visible : MeshEdge::Flags::Invisible;
                                             m_edgeFlags[2] = visible[2] ? MeshEdge::Flags::Visible : MeshEdge::Flags::Invisible; }
    bool GetEdgeVisible(size_t index) const { BeAssert(index < 3); return m_edgeFlags[index] == MeshEdge::Flags::Visible; }

    bool IsDegenerate() const  { return m_indices[0] == m_indices[1] || m_indices[0] == m_indices[2] || m_indices[1] == m_indices[2]; }                                   
};

//=======================================================================================
// @bsistruct                                                   Paul.Connelly   12/16
//=======================================================================================
struct Polyline
{
private:
    bvector<uint32_t>   m_indices;
public:
    bvector<uint32_t> const& GetIndices() const { return m_indices; }
    bvector<uint32_t>& GetIndices() { return m_indices; }
    void AddIndex(uint32_t index)  { if (m_indices.empty() || m_indices.back() != index) m_indices.push_back(index); }
    void Clear() { m_indices.clear(); }
};

//=======================================================================================
<<<<<<< HEAD
// @bsistruct                                                   Ray.Bentley     05/2017
//=======================================================================================
struct MeshEdges : RefCountedBase
{
    bvector<MeshEdge>           m_visible;
    bvector<MeshEdge>           m_silhouette;
    QPoint3dList                m_silhouetteNormals0 = QPoint3dList(QPoint3d::Params::FromNormalizedRange());
    QPoint3dList                m_silhouetteNormals1 = QPoint3dList(QPoint3d::Params::FromNormalizedRange());

    MeshEdges(MeshCR mesh);
};

//=======================================================================================
//! Represents a possibly-quantized position. Used during mesh generation.
//! See QVertex3dList.
// @bsistruct                                                   Paul.Connelly   05/17
//=======================================================================================
struct QVertex3d
{
    using Params = QPoint3d::Params;
    DEFINE_POINTER_SUFFIX_TYPEDEFS_NO_STRUCT(Params);
private:
    struct Quantized { uint16_t x, y, z; };
    struct Unquantized { float x, y, z; };

    union
        {
        Quantized   m_q;
        Unquantized m_u;
        };
    bool    m_quantized;
public:
    QVertex3d() { }
    QVertex3d(DPoint3dCR dpt, ParamsCR params) : QVertex3d(FPoint3d::From(dpt), params) { }
    QVertex3d(FPoint3dCR fpt, ParamsCR params)
        {
        double x, y=0, z=0; // Compiler doesn't realize y and z are never used unless they are initialized, therefore must initialize here...
        m_quantized = (Quantization::IsInRange(x = Quantization::QuantizeDouble(fpt.x, params.origin.x, params.scale.x))
                    && Quantization::IsInRange(y = Quantization::QuantizeDouble(fpt.y, params.origin.y, params.scale.y))
                    && Quantization::IsInRange(z = Quantization::QuantizeDouble(fpt.z, params.origin.z, params.scale.z)));
        if (m_quantized)
            {
            m_q.x = static_cast<uint16_t>(x);
            m_q.y = static_cast<uint16_t>(y);
            m_q.z = static_cast<uint16_t>(z);
            }
        else
            {
            *reinterpret_cast<FPoint3dP>(&m_u) = fpt;
            }
        }

    bool IsQuantized() const { return m_quantized; }
    QPoint3dCR GetQPoint3d() const { BeAssert(IsQuantized()); return *reinterpret_cast<QPoint3dCP>(&m_q); }
    FPoint3dCR GetFPoint3d() const { BeAssert(!IsQuantized()); return *reinterpret_cast<FPoint3dCP>(&m_u); }

    FPoint3d Unquantize(ParamsCR params) const
        {
        return IsQuantized() ? GetQPoint3d().Unquantize32(params) : GetFPoint3d();
        }
};

//=======================================================================================
//! A list of possibly-quantized positions. When mesh generation begins, we typically
//! know a range that will contain most of the mesh's vertices, but vertices of triangles
//! which only partially intersect that range must also be included. Vertices within the
//! initial range are quantized to that range; vertices outside of it are stored directly,
//! and used to extend the initial range.
//! After mesh generation completes, the entire list is requantized to the actual range
//! if necessary.
// @bsistruct                                                   Paul.Connelly   05/17
//=======================================================================================
struct QVertex3dList
{
private:
    bvector<FPoint3d>   m_fpoints;
    QPoint3dList        m_qpoints;
    DRange3d            m_range;
public:
    explicit QVertex3dList(DRange3dCR range) : m_qpoints(range), m_range(range) { }

    void Add(QVertex3dCR vertex)
        {
        if (!vertex.IsQuantized())
            {
            FPoint3dCR fpt = vertex.GetFPoint3d();
            m_fpoints.push_back(fpt);
            m_range.Extend(fpt);
            }
        else if (m_fpoints.empty())
            {
            m_qpoints.push_back(vertex.GetQPoint3d());
            }
        else
            {
            m_fpoints.push_back(vertex.Unquantize(m_qpoints.GetParams()));
            }
        }

    //! If any unquantized vertices exist, requantize. IsFullyQuantized() returns true after this operation.
    DGNPLATFORM_EXPORT void Requantize();
    bool IsFullyQuantized() const { return m_fpoints.empty(); }
    QPoint3dListCR GetQuantizedPoints() const { BeAssert(IsFullyQuantized()); return m_qpoints; }
    QPoint3d::ParamsCR GetParams() const { return m_qpoints.GetParams(); }
    bool empty() const { return m_fpoints.empty() && m_qpoints.empty(); }
    size_t size() const { return m_fpoints.size() + m_qpoints.size(); }

    //! Returns the accumulated range, which may be larger than the initial range passed to the constructor.
    DRange3dCR GetRange() const { return m_range; }
};

DEFINE_POINTER_SUFFIX_TYPEDEFS_NO_STRUCT(QVertex3dList);

//=======================================================================================
=======
>>>>>>> c7fc4fc0
// @bsistruct                                                   Paul.Connelly   12/16
//=======================================================================================
struct Mesh : RefCountedBase
{
    enum class PrimitiveType
    {
        Mesh,
        Polyline,
        Point
    };

private:
    struct Features
    {
        FeatureTableP       m_table;
        bvector<uint32_t>   m_indices;
        uint32_t            m_uniform;
        bool                m_initialized = false;

        explicit Features(FeatureTableP table) : m_table(table) { }

        void Add(FeatureCR, size_t numVerts);
        void ToFeatureIndex(FeatureIndex& index) const;
    };

    DisplayParamsCPtr               m_displayParams;
    TriangleList                    m_triangles;
    PolylineList                    m_polylines;
    QVertex3dList                   m_verts;
    QPoint3dList                    m_normals;
    bvector<FPoint2d>               m_uvParams;
    ColorTable                      m_colorTable;
    bvector<uint16_t>               m_colors;
    Features                        m_features;
    PrimitiveType                   m_type;
    mutable MeshEdgesPtr            m_edges;

    Mesh(DisplayParamsCR params, FeatureTableP featureTable, PrimitiveType type, DRange3dCR range)
        : m_displayParams(&params), m_features(featureTable), m_type(type), m_verts(range), m_normals(QPoint3d::Params::FromNormalizedRange()) { }

    friend struct MeshBuilder;
    void SetDisplayParams(DisplayParamsCR params) { m_displayParams = &params; }
public:
    static MeshPtr Create(DisplayParamsCR params, FeatureTableP featureTable, PrimitiveType type, DRange3dCR range) { return new Mesh(params, featureTable, type, range); }

    DPoint3d                        GetPoint(uint32_t index) const;
    DGNPLATFORM_EXPORT DRange3d     GetTriangleRange(TriangleCR triangle) const;
    DGNPLATFORM_EXPORT DVec3d       GetTriangleNormal(TriangleCR triangle) const;
    DGNPLATFORM_EXPORT bool         HasNonPlanarNormals() const;

    DisplayParamsCR                 GetDisplayParams() const { return *m_displayParams; } //!< The mesh symbology
    DisplayParamsCPtr               GetDisplayParamsPtr() const { return m_displayParams; } //!< The mesh symbology
    TriangleList const&             Triangles() const { return m_triangles; } //!< Triangles defined as a set of 3 indices into the vertex attribute arrays.
    PolylineList const&             Polylines() const { return m_polylines; } //!< Polylines defined as a set of indices into the vertex attribute arrays.
    QPoint3dListCR                  Points() const { return m_verts.GetQuantizedPoints(); } //!< Position vertex attribute array
    QVertex3dListCR                 Verts() const { return m_verts; }
    QPoint3dListCR                  Normals() const { return m_normals; } //!< Normal vertex attribute array
    bvector<FPoint2d> const&        Params() const { return m_uvParams; } //!< UV params vertex attribute array
    bvector<uint16_t> const&        Colors() const { return m_colors; } //!< Vertex attribute array specifying an index into the color table
    ColorTableCR                    GetColorTable() const { return m_colorTable; }
    void                            ToFeatureIndex(FeatureIndex& index) const { m_features.ToFeatureIndex(index); }
    MeshEdgesPtr                    GetEdges(DRange3dCR tileRange, MeshEdgeCreationOptionsCR options) const;

    bool IsEmpty() const { return m_triangles.empty() && m_polylines.empty(); }
    PrimitiveType GetType() const { return m_type; }

    DGNPLATFORM_EXPORT DRange3d GetRange() const;
    DGNPLATFORM_EXPORT DRange3d GetUVRange() const;

    void Close() { m_verts.Requantize(); }

    void AddTriangle(TriangleCR triangle) { BeAssert(PrimitiveType::Mesh == GetType()); m_triangles.push_back(triangle); }
    void AddPolyline(PolylineCR polyline) { BeAssert(PrimitiveType::Polyline == GetType() || PrimitiveType::Point == GetType()); m_polylines.push_back(polyline); }
<<<<<<< HEAD
    uint32_t AddVertex(QVertex3dCR vertex, QPoint3dCP normal, DPoint2dCP param, uint32_t fillColor, FeatureCR feature);
    void GetGraphics (bvector<Render::GraphicPtr>& graphics, Dgn::Render::SystemCR system, struct GetMeshGraphicsArgs& args, DgnDbR db);
=======
    uint32_t AddVertex(DPoint3dCR point, DVec3dCP normal, DPoint2dCP param, uint32_t fillColor, FeatureCR feature);
    void GetGraphics (bvector<Render::GraphicPtr>& graphics, Dgn::Render::SystemCR system, struct GetMeshGraphicsArgs& args, DgnDbR db, DRange3dCR tileRange);


>>>>>>> c7fc4fc0
};

/*=================================================================================**//**
* @bsiclass                                                     Ray.Bentley     06/2016
+===============+===============+===============+===============+===============+======*/
struct MeshMergeKey
{
    DisplayParamsCP     m_params;                                                                                                                                                     
    bool                m_hasNormals;
    Mesh::PrimitiveType m_primitiveType;

    MeshMergeKey() : m_params(nullptr), m_hasNormals(false), m_primitiveType(Mesh::PrimitiveType::Mesh) { }
    MeshMergeKey(DisplayParamsCR params, bool hasNormals, Mesh::PrimitiveType type) : m_params(&params), m_hasNormals(hasNormals), m_primitiveType(type) { }
    MeshMergeKey(MeshCR mesh) : MeshMergeKey(mesh.GetDisplayParams(),  !mesh.Normals().empty(), mesh.GetType()) { }

    bool operator<(MeshMergeKey const& rhs) const
        {
        BeAssert(nullptr != m_params && nullptr != rhs.m_params);
        if(m_hasNormals != rhs.m_hasNormals)
            return !m_hasNormals;

        if (m_primitiveType != rhs.m_primitiveType)
            return m_primitiveType < rhs.m_primitiveType;

        return m_params->IsLessThan(*rhs.m_params, DisplayParams::ComparePurpose::Merge);
        }
};

//=======================================================================================
// @bsistruct                                                   Paul.Connelly   12/16
//=======================================================================================
struct VertexKey
{
    QPoint3d        m_normal;
    DPoint2d        m_param;
    uint32_t        m_fillColor = 0;
    Feature         m_feature;
    QVertex3d       m_position;
    bool            m_normalValid;
    bool            m_paramValid;

    VertexKey() { }
    VertexKey(DPoint3dCR point, FeatureCR feature, uint32_t fillColor, QPoint3d::ParamsCR qParams, DVec3dCP normal=nullptr, DPoint2dCP param=nullptr);

    QPoint3dCP GetNormal() const { return m_normalValid ? &m_normal : nullptr; }
    DPoint2dCP GetParam() const { return m_paramValid ? &m_param : nullptr; }

    //=======================================================================================
    // @bsistruct                                                   Paul.Connelly   12/16
    //=======================================================================================
    struct Comparator
    {
        DGNPLATFORM_EXPORT bool operator()(VertexKey const& lhs, VertexKey const& rhs) const;
    };
};

//=======================================================================================
// @bsistruct                                                   Paul.Connelly   12/16
//=======================================================================================
struct TriangleKey
{
    uint32_t        m_sortedIndices[3];

    TriangleKey() { }
    explicit TriangleKey(TriangleCR triangle);

    bool operator<(TriangleKeyCR rhs) const;
};

typedef bmap<VertexKey, uint32_t, VertexKey::Comparator> VertexMap;
typedef bset<TriangleKey> TriangleSet;

//=======================================================================================
// @bsistruct                                                   Paul.Connelly   12/16
//=======================================================================================
struct MeshBuilder : RefCountedBase
{
private:
    MeshPtr             m_mesh;
    VertexMap           m_clusteredVertexMap;
    VertexMap           m_unclusteredVertexMap;
    TriangleSet         m_triangleSet;
    double              m_tolerance;
    double              m_areaTolerance;
    DgnMaterialCPtr     m_materialEl;
    RenderingAssetCP    m_material = nullptr;

    MeshBuilder(DisplayParamsCR params, double tolerance, double areaTolerance, FeatureTableP featureTable, Mesh::PrimitiveType type, DRange3dCR range)
        : m_mesh(Mesh::Create(params, featureTable, type, range)), m_tolerance(tolerance), m_areaTolerance(areaTolerance) { }

    bool GetMaterial(DgnMaterialId materailId, DgnDbR db);
    uint32_t AddVertex(VertexMap& vertices, VertexKeyCR vertex);
public:
    static MeshBuilderPtr Create(DisplayParamsCR params, double tolerance, double areaTolerance, FeatureTableP featureTable, Mesh::PrimitiveType type, DRange3dCR range)
        { return new MeshBuilder(params, tolerance, areaTolerance, featureTable, type, range); }

    DGNPLATFORM_EXPORT void AddTriangle(PolyfaceVisitorR visitor, DgnMaterialId materialId, DgnDbR dgnDb, FeatureCR feature, bool doVertexClustering, bool includeParams, uint32_t fillColor);
    DGNPLATFORM_EXPORT void AddPolyline(bvector<DPoint3d>const& polyline, FeatureCR feature, bool doVertexClustering, uint32_t fillColor);
    DGNPLATFORM_EXPORT void AddPolyface(PolyfaceQueryCR polyface, DgnMaterialId materialId, DgnDbR dgnDb, FeatureCR feature, bool includeParams, uint32_t fillColor);

    void AddMesh(TriangleCR triangle);
    void AddTriangle(TriangleCR triangle);
    uint32_t AddClusteredVertex(VertexKey const& vertex) { return AddVertex(m_clusteredVertexMap, vertex); }
    uint32_t AddVertex(VertexKey const& vertex) { return AddVertex(m_unclusteredVertexMap, vertex); }

    MeshP GetMesh() { return m_mesh.get(); } //!< The mesh under construction
    double GetTolerance() const { return m_tolerance; }
    void SetDisplayParams(DisplayParamsCR params) { m_mesh->SetDisplayParams(params); }
};

//=======================================================================================
// @bsistruct                                                   Paul.Connelly   12/16
//=======================================================================================
struct Polyface
{
    DisplayParamsCPtr   m_displayParams;
    PolyfaceHeaderPtr   m_polyface;

    Polyface(DisplayParamsCR displayParams, PolyfaceHeaderR polyface) : m_displayParams(&displayParams), m_polyface(&polyface) { }

    void Transform(TransformCR transform) { if (m_polyface.IsValid()) m_polyface->Transform(transform); }
    Polyface Clone() const { return Polyface(*m_displayParams, *m_polyface->Clone()); }
};

//=======================================================================================
// @bsistruct                                                   Paul.Connelly   12/16
//=======================================================================================
struct Strokes
{
    typedef bvector<bvector<DPoint3d>> PointLists;

    DisplayParamsCPtr   m_displayParams;
    PointLists          m_strokes;
    bool                m_disjoint;

    Strokes(DisplayParamsCR displayParams, PointLists&& strokes, bool disjoint) : m_displayParams(&displayParams), m_strokes(std::move(strokes)), m_disjoint(disjoint) { }
    Strokes(DisplayParamsCR displayParams, bool disjoint) : m_displayParams(&displayParams), m_disjoint(disjoint) { }

    void Transform(TransformCR transform);
};

//=======================================================================================
// @bsistruct                                                   Paul.Connelly   12/16
//=======================================================================================
struct Geometry : RefCountedBase
{
private:
    DisplayParamsCPtr       m_params;
    Transform               m_transform;
    DRange3d                m_tileRange;
    DgnElementId            m_entityId;
    mutable size_t          m_facetCount;
    bool                    m_isCurved;
    bool                    m_hasTexture;
protected:
    Geometry(TransformCR tf, DRange3dCR tileRange, DgnElementId entityId, DisplayParamsCR params, bool isCurved, DgnDbR db);

    virtual PolyfaceList _GetPolyfaces(IFacetOptionsR facetOptions) = 0;
    virtual StrokesList _GetStrokes (IFacetOptionsR facetOptions) { return StrokesList(); }
    virtual bool _DoDecimate() const { return false; }
    virtual bool _DoVertexCluster() const { return true; }
    virtual size_t _GetFacetCount(FacetCounter& counter) const = 0;
    virtual GeomPartCPtr _GetPart() const { return nullptr; }
    virtual void _SetInCache(bool inCache) { }

    void SetFacetCount(size_t numFacets);
public:
    DisplayParamsCR GetDisplayParams() const { return *m_params; }
    DisplayParamsCPtr GetDisplayParamsPtr() const { return m_params; }
    TransformCR GetTransform() const { return m_transform; }
    DRange3dCR GetTileRange() const { return m_tileRange; }
    DgnElementId GetEntityId() const { return m_entityId; } //!< The ID of the element from which this geometry was produced
    size_t GetFacetCount(IFacetOptionsR options) const;
    size_t GetFacetCount(FacetCounter& counter) const { return _GetFacetCount(counter); }
    
    Feature GetFeature() const { return m_params.IsValid() ? Feature(GetEntityId(), m_params->GetSubCategoryId(), m_params->GetClass()) : Feature(); }

    static IFacetOptionsPtr CreateFacetOptions(double chordTolerance);
    IFacetOptionsPtr CreateFacetOptions(double chordTolerance, NormalMode normalMode) const;

    bool IsCurved() const { return m_isCurved; }
    bool HasTexture() const { return m_hasTexture; }

    PolyfaceList GetPolyfaces(IFacetOptionsR facetOptions) { return _GetPolyfaces(facetOptions); }
    PolyfaceList GetPolyfaces(double chordTolerance, NormalMode normalMode);
    bool DoDecimate() const { return _DoDecimate(); }
    bool DoVertexCluster() const { return _DoVertexCluster(); }
    StrokesList GetStrokes (IFacetOptionsR facetOptions) { return _GetStrokes(facetOptions); }
    GeomPartCPtr GetPart() const { return _GetPart(); }
    void SetInCache(bool inCache) { _SetInCache(inCache); }

    //! Create a Geometry for an IGeometry
    static GeometryPtr Create(IGeometryR geometry, TransformCR tf, DRange3dCR tileRange, DgnElementId entityId, DisplayParamsCR params, bool isCurved, DgnDbR db);
    //! Create a Geometry for an IBRepEntity
    static GeometryPtr Create(IBRepEntityR solid, TransformCR tf, DRange3dCR tileRange, DgnElementId entityId, DisplayParamsCR params, DgnDbR db);
    //! Create a Geometry for text.
    static GeometryPtr Create(TextStringR textString, TransformCR transform, DRange3dCR range, DgnElementId entityId, DisplayParamsCR params, DgnDbR db, bool checkGlyphBoxes);
    //! Create a Geometry for a part instance.
    static GeometryPtr Create(GeomPartR part, TransformCR transform, DRange3dCR range, DgnElementId entityId, DisplayParamsCR params, DgnDbR db);
};

//=======================================================================================
// @bsistruct                                                   Paul.Connelly   05/17
//=======================================================================================
struct GeometryList
{
    typedef bvector<GeometryPtr> List;
private:
    List    m_list;
    bool    m_complete = true;
    bool    m_curved = false;
public:
    bool IsComplete() const { return m_complete; }
    bool ContainsCurves() const { return m_curved; }
    void MarkIncomplete() { m_complete = false; }
    void MarkCurved() { m_curved = true; }

    typedef List::const_iterator const_iterator;

    const_iterator begin() const { return m_list.begin(); }
    const_iterator end() const { return m_list.end(); }
    bool empty() const { return m_list.empty(); }
    size_t size() const { return m_list.size(); }

    void push_back(GeometryR geom) { m_list.push_back(&geom); m_curved = m_curved || geom.IsCurved(); }
    void append(GeometryListR src) { m_list.insert(m_list.end(), src.m_list.begin(), src.m_list.end()); m_curved = m_curved || src.ContainsCurves(); }
    void resize(size_t newSize) { m_list.resize(newSize); }
    void clear() { m_list.clear(); }

    QPoint3d::Params ComputeQuantizationParams() const { return QPoint3d::Params(ComputeRange()); }
    DRange3d ComputeRange() const;
};

//=======================================================================================
// @bsistruct                                                   Paul.Connelly   12/16
//=======================================================================================
struct GeomPart : RefCountedBase
{
private:
    DRange3d                m_range;
    GeometryList            m_geometries;
    mutable size_t          m_facetCount;

    uint32_t _GetExcessiveRefCountThreshold() const  override {return 100000;}

protected:
    GeomPart(DRange3dCR range, GeometryList const& geometry);

public:
    static GeomPartPtr Create(DRange3dCR range, GeometryList const& geometry) { return new GeomPart(range, geometry); }
    PolyfaceList GetPolyfaces(IFacetOptionsR facetOptions, GeometryCR instance);
    PolyfaceList GetPolyfaces(IFacetOptionsR facetOptions, GeometryCP instance);
    StrokesList GetStrokes(IFacetOptionsR facetOptions, GeometryCR instance);
    StrokesList GetStrokes(IFacetOptionsR facetOptions, GeometryCP instance);
    size_t GetFacetCount(FacetCounter& counter, GeometryCR instance) const;
    bool IsCurved() const;
    GeometryList const& GetGeometries() const { return m_geometries; }
    DRange3d GetRange() const { return m_range; };
};

//=======================================================================================
// @bsistruct                                                   Paul.Connelly   12/16
//=======================================================================================
struct GeometryCollection
{
private:
    MeshList            m_meshes;
    MeshPartList        m_parts;
    bool                m_isComplete = true;
    bool                m_curved = false;
public:
    MeshList& Meshes()              { return m_meshes; }
    MeshPartList& Parts()           { return m_parts; }
    bool IsEmpty() const            { return m_meshes.empty() && m_parts.empty(); }
    bool IsComplete() const         { return m_isComplete; }
    bool ContainsCurves() const     { return m_curved; }
    void MarkIncomplete()           { m_isComplete = false; }
    void MarkCurved()               { m_curved = true; }
};

//=======================================================================================
//! Accumulates a list of Geometry objects from a set of high-level graphics primitives.
//! The various Add() methods take ownership of the input object, which may later be
//! modified.
// @bsistruct                                                   Paul.Connelly   01/17
//=======================================================================================
struct GeometryAccumulator
{
private:
    GeometryList                m_geometries;
    Transform                   m_transform;
    DgnDbR                      m_dgndb;
    DgnElementId                m_elementId;
    mutable DisplayParamsCache  m_displayParamsCache;
    bool                        m_surfacesOnly;
    bool                        m_haveTransform;
    bool                        m_checkGlyphBoxes = false;
    DRange3d                    m_tileRange;

    bool AddGeometry(IGeometryR geom, bool isCurved, DisplayParamsCR displayParams, TransformCR transform);
    bool AddGeometry(IGeometryR geom, bool isCurved, DisplayParamsCR displayParams, TransformCR transform, DRange3dCR range);
public:
    GeometryAccumulator(DgnDbR db, TransformCR transform, DRange3dCR tileRange, bool surfacesOnly) : m_transform(transform), m_tileRange(tileRange), m_dgndb(db), m_surfacesOnly(surfacesOnly), m_haveTransform(!transform.IsIdentity()) { }
    explicit GeometryAccumulator(DgnDbR db, bool surfacesOnly=false) : m_transform(Transform::FromIdentity()), m_dgndb(db), m_surfacesOnly(surfacesOnly), m_haveTransform(false), m_tileRange(DRange3d::NullRange()) { }

    void AddGeometry(GeometryR geom) { m_geometries.push_back(geom); }
    void SetGeometryList(GeometryList const& geometries) { m_geometries = geometries; }

    DGNPLATFORM_EXPORT bool Add(CurveVectorR curves, bool filled, DisplayParamsCR displayParams, TransformCR transform);
    DGNPLATFORM_EXPORT bool Add(ISolidPrimitiveR primitive, DisplayParamsCR displayParams, TransformCR transform);
    DGNPLATFORM_EXPORT bool Add(RefCountedMSBsplineSurface& surface, DisplayParamsCR displayParams, TransformCR transform);
    DGNPLATFORM_EXPORT bool Add(PolyfaceHeaderR polyface, bool filled, DisplayParamsCR displayParams, TransformCR transform);
    DGNPLATFORM_EXPORT bool Add(IBRepEntityR body, DisplayParamsCR displayParams, TransformCR transform);
    DGNPLATFORM_EXPORT bool Add(TextStringR textString, DisplayParamsCR displayParams, TransformCR transform);

    bool IsEmpty() const { return m_geometries.empty(); }
    void Clear() { m_geometries.clear(); }
    GeometryList const& GetGeometries() const { return m_geometries; }
    GeometryList& GetGeometries() { return m_geometries; }

    DgnElementId GetElementId() const { return m_elementId; }
    void SetElementId(DgnElementId id) { m_elementId = id; }

    TransformCR GetTransform() const { return m_transform; }
    void SetTransform(TransformCR tf) { m_transform = tf; m_haveTransform = !m_transform.IsIdentity(); }

    DgnDbR GetDgnDb() const { return m_dgndb; }
    DisplayParamsCacheR GetDisplayParamsCache() const { return m_displayParamsCache; }
    bool WantSurfacesOnly() const { return m_surfacesOnly; }

    //! Convert the geometry accumulated by this builder into a set of meshes.
    DGNPLATFORM_EXPORT MeshList ToMeshes(GeometryOptionsCR options, double tolerance=0.001) const;

    //! Populate a list of Graphic objects from the accumulated Geometry objects.
    DGNPLATFORM_EXPORT void SaveToGraphicList(bvector<Render::GraphicPtr>& graphics, Render::System const& system, GeometryOptionsCR options,double tolerance=0.001) const;

    //! Clear the geometry list and reinitialize for reuse. DisplayParamsCache contents are preserved.
    void ReInitialize(TransformCR transform=Transform::FromIdentity(), DgnElementId elemId=DgnElementId(), bool surfacesOnly=false)
        {
        Clear();
        SetTransform(transform);
        SetElementId(elemId);
        m_surfacesOnly = surfacesOnly;
        }

    //! If enabled, TextString range will be tested against chord tolerance to determine whether the text should be stroked or rendered as a simple box.
    //! By default, it is always stroked.
    void SetCheckGlyphBoxes(bool check) { m_checkGlyphBoxes = check; }
};

//=======================================================================================
// @bsistruct                                                   Paul.Connelly   03/17
//=======================================================================================
struct ToleranceRatio
{
    static constexpr double Vertex() { return .1; }
    static constexpr double FacetArea() { return .1; }
};

//=======================================================================================
// @bsistruct                                                   Paul.Connelly   03/17
//=======================================================================================
struct MeshArgs : TriMeshArgs
{
    bvector<int32_t>                m_indices;
    bvector<uint32_t>               m_colorTable;

    template<typename T, typename U> void Set(T& ptr, U const& src) { ptr = (0 != src.size() ? src.data() : nullptr); }

    template<typename T, typename U> void Set(int32_t& count, T& ptr, U const& src)
        {
        count = static_cast<int32_t>(src.size());
        Set(ptr, src);
        }

    void Clear();
    bool Init(MeshCR mesh, Render::System const& system, DgnDbR db);
};


//=======================================================================================
// @bsistruct                                                   Paul.Connelly   12/16
//=======================================================================================
struct IndexedPolyline : IndexedPolylineArgs::Polyline
{
    bool IsValid() const { return 0 < m_numIndices; }

    void Reset()
        {
        m_numIndices = 0;
        m_vertIndex = nullptr;
        }

    bool Init(PolylineCR line)
        {
        Reset();

        m_numIndices = static_cast<uint32_t>(line.GetIndices().size());
        m_vertIndex = &line.GetIndices()[0];

        return IsValid();
        }
};

//=======================================================================================
// @bsistruct                                                   Paul.Connelly   12/16
//=======================================================================================
struct PolylineArgs : IndexedPolylineArgs
{
    bvector<IndexedPolyline>    m_polylines;
    bvector<uint32_t>           m_colorTable;

    bool IsValid() const { return !m_polylines.empty(); }

    void Reset();
    bool Init(MeshCR mesh);
};


//=======================================================================================
// @bsistruct                                                   Ray.Bentley     05/2017
//=======================================================================================
struct ElementMeshEdgeArgs : MeshEdgeArgs
{
    bvector<uint32_t>               m_colorTable;

    bool Init(MeshCR mesh, DRange3dCR tileRange);
};


//=======================================================================================
// @bsistruct                                                   Ray.Bentley     05/2017
//=======================================================================================
struct ElementSilhouetteEdgeArgs : SilhouetteEdgeArgs
{
    bvector<uint32_t>               m_colorTable;

    bool Init(MeshCR mesh, DRange3dCR tileRange);
};


//=======================================================================================
// @bsistruct                                                   Ray.Bentley     05/2017
//=======================================================================================
struct GetMeshGraphicsArgs
{
    PolylineArgs                    m_polylineArgs;
    MeshArgs                        m_meshArgs;
    ElementMeshEdgeArgs              m_visibleEdgesArgs;
    ElementSilhouetteEdgeArgs        m_invisibleEdgesArgs;
};

//=======================================================================================
//! Implements GraphicBuilder to accumulate high-level graphics primitives into a list
//! of Render::Primitives::Geometry objects.
// @bsistruct                                                   Paul.Connelly   05/17
//=======================================================================================
struct GeometryListBuilder : GraphicBuilder
{
private:
    GeometryAccumulator m_accum;
    GraphicParams       m_graphicParams;
    GeometryParams      m_geometryParams;
    bool                m_geometryParamsValid = false;
    bool                m_isOpen = true;

    bool _IsOpen() const final override { return m_isOpen; }
    DGNPLATFORM_EXPORT Render::GraphicPtr _Finish() final override;
protected:
    explicit GeometryListBuilder(CreateParams const& params, DgnElementId elemId=DgnElementId(), TransformCR accumulatorTf=Transform::FromIdentity())
        : GraphicBuilder(params), m_accum(params.m_dgndb) { m_accum.SetElementId(elemId); m_accum.SetTransform(accumulatorTf); }

    DGNPLATFORM_EXPORT void _ActivateGraphicParams(GraphicParamsCR, Render::GeometryParamsCP) override;
    DGNPLATFORM_EXPORT void _AddArc2d(DEllipse3dCR ellipse, bool isEllipse, bool filled, double zDepth) override;
    DGNPLATFORM_EXPORT void _AddArc(DEllipse3dCR ellipse, bool isEllipse, bool filled) override;
    DGNPLATFORM_EXPORT void _AddLineString2d(int numPoints, DPoint2dCP points, double zDepth) override;
    DGNPLATFORM_EXPORT void _AddLineString(int numPoints, DPoint3dCP points) override;
    DGNPLATFORM_EXPORT void _AddPointString2d(int numPoints, DPoint2dCP points, double zDepth) override;
    DGNPLATFORM_EXPORT void _AddPointString(int numPoints, DPoint3dCP points) override;
    DGNPLATFORM_EXPORT void _AddPolyface(PolyfaceQueryCR, bool filled) override;
    DGNPLATFORM_EXPORT void _AddBody(IBRepEntityCR) override;
    DGNPLATFORM_EXPORT void _AddShape2d(int numPoints, DPoint2dCP points, bool filled, double zDepth) override;
    DGNPLATFORM_EXPORT void _AddShape(int numPoints, DPoint3dCP points, bool filled) override;
    DGNPLATFORM_EXPORT void _AddTextString2d(TextStringCR, double zDepth) override;
    DGNPLATFORM_EXPORT void _AddTextString(TextStringCR) override;
    DGNPLATFORM_EXPORT void _AddTriStrip(int numPoints, DPoint3dCP points, AsThickenedLine usageFlags) override;
    DGNPLATFORM_EXPORT void _AddTriStrip2d(int numPoints, DPoint2dCP points, AsThickenedLine usageFlags, double zDepth) override;
    DGNPLATFORM_EXPORT void _AddSolidPrimitive(ISolidPrimitiveCR primitive) override;
    DGNPLATFORM_EXPORT void _AddCurveVector(CurveVectorCR curves, bool isFilled) override;
    DGNPLATFORM_EXPORT void _AddCurveVector2d(CurveVectorCR curves, bool isFilled, double zDepth) override;
    DGNPLATFORM_EXPORT void _AddBSplineCurve(MSBsplineCurveCR, bool filled) override;
    DGNPLATFORM_EXPORT void _AddBSplineCurve2d(MSBsplineCurveCR, bool filled, double zDepth) override;
    DGNPLATFORM_EXPORT void _AddBSplineSurface(MSBsplineSurfaceCR) override;
    DGNPLATFORM_EXPORT void _AddDgnOle(DgnOleDraw*) override;

    DGNPLATFORM_EXPORT void _AddBSplineCurveR(RefCountedMSBsplineCurveR curve, bool filled) override;
    DGNPLATFORM_EXPORT void _AddBSplineCurve2dR(RefCountedMSBsplineCurveR curve, bool filled, double zDepth) override;
    DGNPLATFORM_EXPORT void _AddCurveVectorR(CurveVectorR curves, bool isFilled) override;
    DGNPLATFORM_EXPORT void _AddCurveVector2dR(CurveVectorR curves, bool isFilled, double zDepth) override;
    DGNPLATFORM_EXPORT void _AddSolidPrimitiveR(ISolidPrimitiveR primitive) override;
    DGNPLATFORM_EXPORT void _AddBSplineSurfaceR(RefCountedMSBsplineSurfaceR surface) override;
    DGNPLATFORM_EXPORT void _AddPolyfaceR(PolyfaceHeaderR meshData, bool filled = false) override;
    DGNPLATFORM_EXPORT void _AddBodyR(IBRepEntityR body) override;
    DGNPLATFORM_EXPORT void _AddTextStringR(TextStringR text) override;
    DGNPLATFORM_EXPORT void _AddTextString2dR(TextStringR text, double zDepth) override;

    virtual Render::GraphicPtr _FinishGraphic(GeometryAccumulatorR) = 0; //!< Invoked by _Finish() to obtain the finished Graphic.
    virtual void _Reset() { } //!< Invoked by ReInitialize() to reset any state before this builder is reused.

    void Add(PolyfaceHeaderR mesh, bool filled) { m_accum.Add(mesh, filled, GetDisplayParams(), GetLocalToWorldTransform()); }
    void SetCheckGlyphBoxes(bool check) { m_accum.SetCheckGlyphBoxes(check); }
public:
    GraphicParamsCR GetGraphicParams() const { return m_graphicParams; }
    GeometryParamsCP GetGeometryParams() const { return m_geometryParamsValid ? &m_geometryParams : nullptr; }
    DgnElementId GetElementId() const { return m_accum.GetElementId(); }
    DGNPLATFORM_EXPORT DisplayParamsCR GetDisplayParams(bool ignoreLighting=false) const;
    DisplayParamsCacheR GetDisplayParamsCache() const { return m_accum.GetDisplayParamsCache(); }
    void Add(GeometryR geom) { m_accum.AddGeometry(geom); }

    //! Reset this builder for reuse.
    DGNPLATFORM_EXPORT void ReInitialize(TransformCR localToWorld, TransformCR accumulatorTransform=Transform::FromIdentity(), DgnElementId elemId=DgnElementId());
};

//=======================================================================================
//! General-purpose specialization of GeometryListBuilder which produces Graphic objects
//! using a supplied Render::System.
// @bsistruct                                                   Paul.Connelly   03/17
//=======================================================================================
struct PrimitiveBuilder : GeometryListBuilder
{
protected:
    System&             m_system;
    bvector<GraphicPtr> m_primitives;

    DGNPLATFORM_EXPORT void _AddTile(Render::TextureCR tile, TileCorners const& corners) override;
    DGNPLATFORM_EXPORT void _AddSubGraphic(Render::Graphic&, TransformCR, Render::GraphicParamsCR, ClipVectorCP clip) override;
    DGNPLATFORM_EXPORT Render::GraphicBuilderPtr _CreateSubGraphic(TransformCR, ClipVectorCP clip) const override;
    DGNPLATFORM_EXPORT Render::GraphicPtr _FinishGraphic(GeometryAccumulatorR) override;
    void _Reset() override { m_primitives.clear(); }

    void AddTriMesh(TriMeshArgsCR args);
public:
    PrimitiveBuilder(System& system, Render::GraphicBuilder::CreateParams const& params) : GeometryListBuilder(params), m_system(system) { }
};

END_BENTLEY_RENDER_PRIMITIVES_NAMESPACE

<|MERGE_RESOLUTION|>--- conflicted
+++ resolved
@@ -1,1062 +1,1035 @@
-/*--------------------------------------------------------------------------------------+
-|
-|     $Source: PublicAPI/DgnPlatform/RenderPrimitives.h $
-|
-|  $Copyright: (c) 2017 Bentley Systems, Incorporated. All rights reserved. $
-|
-+--------------------------------------------------------------------------------------*/
-#pragma once
-//__PUBLISH_SECTION_START__
-
-#include <DgnPlatform/Render.h>
-#include <DgnPlatform/DgnTexture.h>
-#include <DgnPlatform/DgnMaterial.h>
-
-#define BEGIN_BENTLEY_RENDER_PRIMITIVES_NAMESPACE BEGIN_BENTLEY_RENDER_NAMESPACE namespace Primitives {
-#define END_BENTLEY_RENDER_PRIMITIVES_NAMESPACE } END_BENTLEY_RENDER_NAMESPACE
-#define USING_NAMESPACE_BENTLEY_RENDER_PRIMITIVES using namespace BentleyApi::Dgn::Render::Primitives;
-
-BEGIN_BENTLEY_RENDER_PRIMITIVES_NAMESPACE
-
-DEFINE_POINTER_SUFFIX_TYPEDEFS(DisplayParams);
-DEFINE_POINTER_SUFFIX_TYPEDEFS(DisplayParamsCache);
-DEFINE_POINTER_SUFFIX_TYPEDEFS(MeshInstance);
-DEFINE_POINTER_SUFFIX_TYPEDEFS(MeshPart);
-DEFINE_POINTER_SUFFIX_TYPEDEFS(Triangle);
-DEFINE_POINTER_SUFFIX_TYPEDEFS(Polyline);
-DEFINE_POINTER_SUFFIX_TYPEDEFS(Mesh);
-DEFINE_POINTER_SUFFIX_TYPEDEFS(MeshMergeKey);
-DEFINE_POINTER_SUFFIX_TYPEDEFS(MeshBuilder);
-DEFINE_POINTER_SUFFIX_TYPEDEFS(Geometry);
-DEFINE_POINTER_SUFFIX_TYPEDEFS(GeometryList);
-DEFINE_POINTER_SUFFIX_TYPEDEFS(Polyface);
-DEFINE_POINTER_SUFFIX_TYPEDEFS(Strokes);
-DEFINE_POINTER_SUFFIX_TYPEDEFS(GeometryCollection);
-DEFINE_POINTER_SUFFIX_TYPEDEFS(VertexKey);
-DEFINE_POINTER_SUFFIX_TYPEDEFS(TriangleKey);
-DEFINE_POINTER_SUFFIX_TYPEDEFS(GeomPart);
-DEFINE_POINTER_SUFFIX_TYPEDEFS(GeometryOptions);
-DEFINE_POINTER_SUFFIX_TYPEDEFS(GeometryAccumulator);
-DEFINE_POINTER_SUFFIX_TYPEDEFS(ColorTable);
-DEFINE_POINTER_SUFFIX_TYPEDEFS(PrimitiveBuilder);
-<<<<<<< HEAD
-DEFINE_POINTER_SUFFIX_TYPEDEFS(MeshEdges);
-DEFINE_POINTER_SUFFIX_TYPEDEFS(QVertex3d);
-=======
->>>>>>> c7fc4fc0
-
-DEFINE_REF_COUNTED_PTR(DisplayParams);
-DEFINE_REF_COUNTED_PTR(MeshPart);
-DEFINE_REF_COUNTED_PTR(Mesh);
-DEFINE_REF_COUNTED_PTR(MeshBuilder);
-DEFINE_REF_COUNTED_PTR(Geometry);
-DEFINE_REF_COUNTED_PTR(GeomPart);
-
-typedef bvector<MeshInstance>       MeshInstanceList;
-typedef bvector<MeshPartPtr>        MeshPartList;
-typedef bvector<Triangle>           TriangleList;
-typedef bvector<Polyline>           PolylineList;
-typedef bvector<Polyface>           PolyfaceList;
-typedef bvector<Strokes>            StrokesList;
-typedef bmap<double, PolyfaceList>  PolyfaceMap;
-
-//=======================================================================================
-//! Specifies under what circumstances a GeometryAccumulator should generate normals.
-// @bsistruct                                                   Paul.Connelly   12/16
-//=======================================================================================
-enum class NormalMode
-{
-    Never,              //!< Never generate normals
-    Always,             //!< Always generate normals
-    CurvedSurfacesOnly, //!< Generate normals only for curved surfaces
-};
-
-//=======================================================================================
-//! Options for controlling how GeometryAccumulator generates geometry.
-// @bsistruct                                                   Paul.Connelly   12/16
-//=======================================================================================
-struct GeometryOptions
-{
-    enum class SurfacesOnly { Yes, No };
-
-    NormalMode          m_normalMode;
-    SurfacesOnly        m_surfaces;
-
-    explicit GeometryOptions(NormalMode normals=NormalMode::Always, SurfacesOnly surfaces=SurfacesOnly::No)
-        : m_normalMode(normals), m_surfaces(surfaces) { }
-
-    bool WantSurfacesOnly() const { return SurfacesOnly::Yes == m_surfaces; }
-};
-
-//=======================================================================================
-//! Describes the appearance of a Geometry.
-// @bsistruct                                                   Paul.Connelly   12/16
-//=======================================================================================
-struct DisplayParams : RefCountedBase
-{
-    friend struct DisplayParamsCache;
-private:
-    enum class IsTextured { Yes, No, Maybe };
-
-    Render::GraphicParams           m_graphicParams;
-    Render::GeometryParams          m_geometryParams;
-    mutable Render::TexturePtr      m_texture;
-    mutable IsTextured              m_isTextured;
-    bool                            m_ignoreLighting;
-    bool                            m_geometryParamsValid;
-
-    DGNPLATFORM_EXPORT DisplayParams(Render::GraphicParamsCR graphicParams, Render::GeometryParamsCP geometryParams, bool ignoreLighting);
-
-    uint32_t _GetExcessiveRefCountThreshold() const override { return 0x7fffffff; }
-
-    static DisplayParamsCPtr Create() { return Create(Render::GraphicParams(), nullptr); }
-    static DisplayParamsCPtr Create(ColorDef fillColor, Render::GeometryParamsCR geometryParams, bool ignoreLighting=false)
-        { Render::GraphicParams gfParams; gfParams.SetFillColor(fillColor); return Create(gfParams, geometryParams, ignoreLighting); }
-    static DisplayParamsCPtr Create(Render::GraphicParamsCR graphicParams, Render::GeometryParamsCR geometryParams, bool ignoreLighting=false)
-        { return Create(graphicParams, &geometryParams, ignoreLighting); }
-
-    DisplayParamsCPtr Clone() const;
-
-    DgnTextureCPtr QueryTexture(DgnDbR db) const;
-public:
-    static DisplayParamsCPtr Create(Render::GraphicParamsCR graphicParams, Render::GeometryParamsCP geometryParams, bool ignoreLighting=false)
-        { return new DisplayParams(graphicParams, geometryParams, ignoreLighting); }
-
-    Render::GraphicParamsCR GetGraphicParams() const { return m_graphicParams; }
-    Render::GeometryParamsCP GetGeometryParams() const { return HasGeometryParams() ? &m_geometryParams : nullptr; }
-    bool GetIgnoreLighting() const { return m_ignoreLighting; }
-    bool HasGeometryParams() const { return m_geometryParamsValid; }
-    bool HasTransparency() const { return 0 != GetFillColorDef().GetAlpha(); }
-
-    DgnCategoryId GetCategoryId() const { return HasGeometryParams() ? m_geometryParams.GetCategoryId() : DgnCategoryId(); }
-    DgnSubCategoryId GetSubCategoryId() const { return HasGeometryParams() ? GetGeometryParams()->GetSubCategoryId() : DgnSubCategoryId(); }
-    DgnMaterialId GetMaterialId() const { return HasGeometryParams() ? GetGeometryParams()->GetMaterialId() : DgnMaterialId(); }
-    ColorDef GetFillColorDef() const { return GetGraphicParams().GetFillColor(); }
-    uint32_t GetFillColor() const { return GetFillColorDef().GetValue(); }
-    GradientSymbCP GetGradient() const { return GetGraphicParams().GetGradientSymb(); }
-    uint32_t GetRasterWidth() const { return GetGraphicParams().GetWidth(); }
-    uint32_t GetLinePixels() const { return GetGraphicParams().GetLinePixels(); }
-    Render::DgnGeometryClass GetClass() const { return HasGeometryParams() ? GetGeometryParams()->GetGeometryClass() : Render::DgnGeometryClass::Primary; }
-
-    DGNPLATFORM_EXPORT bool HasTexture(DgnDbR db) const;
-    DGNPLATFORM_EXPORT Render::TextureP ResolveTexture(DgnDbR db, Render::System const& system) const;
-
-    enum class ComparePurpose
-    {
-        Merge,  //!< ignores category, subcategory, class, and considers fill colors equivalent if both have or both lack transparency
-        Strict  //!< compares all members
-    };
-
-    DGNPLATFORM_EXPORT bool IsLessThan(DisplayParamsCR rhs, ComparePurpose purpose=ComparePurpose::Strict) const;
-    DGNPLATFORM_EXPORT bool IsEqualTo(DisplayParamsCR rhs, ComparePurpose purpose=ComparePurpose::Strict) const;
-};
-
-//=======================================================================================
-//! A cache of ref-counted pointers to DisplayParams objects.
-// @bsistruct                                                   Paul.Connelly   03/17
-//=======================================================================================
-struct DisplayParamsCache
-{
-private:
-    struct Comparator
-    {
-        bool operator()(DisplayParamsCPtr const& lhs, DisplayParamsCPtr const& rhs) const
-            {
-            return lhs->IsLessThan(*rhs);
-            }
-    };
-
-    typedef bset<DisplayParamsCPtr, Comparator> Set;
-
-    Set     m_set;
-
-    DisplayParamsCR Get(DisplayParamsCR params);
-public:
-    DisplayParamsCR GetDefault()
-        {
-        return Get(Render::GraphicParams(), nullptr);
-        }
-    DisplayParamsCR Get(ColorDef fill, Render::GeometryParamsCR geomParams, bool ignoreLighting=false)
-        {
-        Render::GraphicParams graphicParams;
-        graphicParams.SetFillColor(fill);
-        return Get(graphicParams, geomParams, ignoreLighting);
-        }
-    DisplayParamsCR Get(Render::GraphicParamsCR graphicParams, Render::GeometryParamsCR geomParams, bool ignoreLighting=false)
-        {
-        return Get(graphicParams, &geomParams, ignoreLighting);
-        }
-    DisplayParamsCR Get(Render::GraphicParamsCR graphicParams, Render::GeometryParamsCP geomParams, bool ignoreLighting=false)
-        {
-        return Get(DisplayParams(graphicParams, geomParams, ignoreLighting));
-        }
-};
-
-//=======================================================================================
-//! A look-up table of unique colors. Each unique color is mapped to a sequential index.
-// @bsistruct                                                   Paul.Connelly   03/17
-//=======================================================================================
-struct ColorTable
-{
-    typedef bmap<uint32_t, uint16_t> Map;
-protected:
-    Map         m_map;
-    bool        m_hasAlpha = false;
-
-    static constexpr uint16_t GetMaxIndex() { return 0xffff; }
-public:
-    DGNPLATFORM_EXPORT uint16_t GetIndex(uint32_t color);
-
-    bool HasTransparency() const { return m_hasAlpha; }
-    bool IsUniform() const { return 1 == size(); }
-
-    bool IsFull() const { return m_map.size() >= GetMaxIndex(); }
-    uint16_t GetNumIndices() const { return static_cast<uint16_t>(size()); }
-
-    typedef typename Map::const_iterator const_iterator;
-    typedef const_iterator iterator;
-
-    const_iterator begin() const { return m_map.begin(); }
-    const_iterator end() const { return m_map.end(); }
-    size_t size() const { return m_map.size(); }
-    bool empty() const { return m_map.empty(); }
-
-    void ToColorIndex(ColorIndex& index, bvector<uint32_t>& colors, bvector<uint16_t> const& indices) const;
-};
-
-//=======================================================================================
-// @bsistruct                                                   Paul.Connelly   12/16
-//=======================================================================================
-struct MeshInstance
-{
-private:
-    Feature     m_feature;
-    Transform   m_transform;
-public:
-    MeshInstance(FeatureCR feature, TransformCR transform) : m_feature(feature), m_transform(transform) { }
-
-    FeatureCR GetFeature() const { return m_feature; }
-    TransformCR GetTransform() const { return m_transform; }
-};
-
-//=======================================================================================
-// @bsistruct                                                   Paul.Connelly   03/17
-//=======================================================================================
-struct MeshList : bvector<MeshPtr>
-{
-    FeatureTable    m_features;
-
-    explicit MeshList(uint32_t maxFeatures=2048*1024) : m_features(maxFeatures) { }
-};
-
-/*---------------------------------------------------------------------------------**//**
-* @bsimethod                                                    Paul.Connelly   12/16
-+---------------+---------------+---------------+---------------+---------------+------*/
-struct MeshPart : RefCountedBase
-{
-private:
-    MeshList            m_meshes;
-    MeshInstanceList    m_instances;
-
-    MeshPart(MeshList&& meshes) : m_meshes(std::move(meshes)) { }
-
-    uint32_t _GetExcessiveRefCountThreshold() const override { return 100000; }
-public:
-    static MeshPartPtr Create(MeshList&& meshes) { return new MeshPart(std::move(meshes)); }
-
-    MeshList const& Meshes() const { return m_meshes; }
-    MeshList& Meshes() { return m_meshes; }
-    MeshInstanceList const& Instances() const { return m_instances; }
-    void AddInstance(MeshInstanceCR instance) { m_instances.push_back(instance); }
-};
-
-
-//=======================================================================================
-// @bsistruct                                                   Paul.Connelly   12/16
-//=======================================================================================
-struct Triangle
-{
-    uint32_t    m_indices[3];
-    bool        m_singleSided;
-    uint8_t     m_edgeFlags[3];
-
-    uint32_t operator[](int index) const { BeAssert(index < 3); return m_indices[index]; }
-    uint32_t& operator[](int index) { BeAssert(index < 3); return m_indices[index]; }
-
-    explicit Triangle(bool singleSided=true) : m_singleSided(singleSided) { SetIndices(0, 0, 0); SetEdgeFlags(MeshEdge::Flags::Visible); }
-    Triangle(uint32_t indices[3], bool singleSided) : m_singleSided(singleSided) { SetIndices(indices); SetEdgeFlags(MeshEdge::Flags::Visible); }
-    Triangle(uint32_t a, uint32_t b, uint32_t c, bool singleSided) : m_singleSided(singleSided) { SetIndices(a, b, c); SetEdgeFlags(MeshEdge::Flags::Visible); }
-
-    void SetIndices(uint32_t indices[3]) { SetIndices(indices[0], indices[1], indices[2]); }
-    void SetIndices(uint32_t a, uint32_t b, uint32_t c) { m_indices[0] = a; m_indices[1] = b; m_indices[2] = c; }
-    void SetEdgeFlags(MeshEdge::Flags a, MeshEdge::Flags b, MeshEdge::Flags c)  { m_edgeFlags[0] = a; m_edgeFlags[1] = b; m_edgeFlags[2] = c; }
-    void SetEdgeFlags(MeshEdge::Flags a) { m_edgeFlags[0] = m_edgeFlags[1]; m_edgeFlags[2] = a; }
-    void SetEdgeFlags(bool const* visible) { m_edgeFlags[0] = visible[0] ? MeshEdge::Flags::Visible : MeshEdge::Flags::Invisible; 
-                                             m_edgeFlags[1] = visible[1] ? MeshEdge::Flags::Visible : MeshEdge::Flags::Invisible;
-                                             m_edgeFlags[2] = visible[2] ? MeshEdge::Flags::Visible : MeshEdge::Flags::Invisible; }
-    bool GetEdgeVisible(size_t index) const { BeAssert(index < 3); return m_edgeFlags[index] == MeshEdge::Flags::Visible; }
-
-    bool IsDegenerate() const  { return m_indices[0] == m_indices[1] || m_indices[0] == m_indices[2] || m_indices[1] == m_indices[2]; }                                   
-};
-
-//=======================================================================================
-// @bsistruct                                                   Paul.Connelly   12/16
-//=======================================================================================
-struct Polyline
-{
-private:
-    bvector<uint32_t>   m_indices;
-public:
-    bvector<uint32_t> const& GetIndices() const { return m_indices; }
-    bvector<uint32_t>& GetIndices() { return m_indices; }
-    void AddIndex(uint32_t index)  { if (m_indices.empty() || m_indices.back() != index) m_indices.push_back(index); }
-    void Clear() { m_indices.clear(); }
-};
-
-//=======================================================================================
-<<<<<<< HEAD
-// @bsistruct                                                   Ray.Bentley     05/2017
-//=======================================================================================
-struct MeshEdges : RefCountedBase
-{
-    bvector<MeshEdge>           m_visible;
-    bvector<MeshEdge>           m_silhouette;
-    QPoint3dList                m_silhouetteNormals0 = QPoint3dList(QPoint3d::Params::FromNormalizedRange());
-    QPoint3dList                m_silhouetteNormals1 = QPoint3dList(QPoint3d::Params::FromNormalizedRange());
-
-    MeshEdges(MeshCR mesh);
-};
-
-//=======================================================================================
-//! Represents a possibly-quantized position. Used during mesh generation.
-//! See QVertex3dList.
-// @bsistruct                                                   Paul.Connelly   05/17
-//=======================================================================================
-struct QVertex3d
-{
-    using Params = QPoint3d::Params;
-    DEFINE_POINTER_SUFFIX_TYPEDEFS_NO_STRUCT(Params);
-private:
-    struct Quantized { uint16_t x, y, z; };
-    struct Unquantized { float x, y, z; };
-
-    union
-        {
-        Quantized   m_q;
-        Unquantized m_u;
-        };
-    bool    m_quantized;
-public:
-    QVertex3d() { }
-    QVertex3d(DPoint3dCR dpt, ParamsCR params) : QVertex3d(FPoint3d::From(dpt), params) { }
-    QVertex3d(FPoint3dCR fpt, ParamsCR params)
-        {
-        double x, y=0, z=0; // Compiler doesn't realize y and z are never used unless they are initialized, therefore must initialize here...
-        m_quantized = (Quantization::IsInRange(x = Quantization::QuantizeDouble(fpt.x, params.origin.x, params.scale.x))
-                    && Quantization::IsInRange(y = Quantization::QuantizeDouble(fpt.y, params.origin.y, params.scale.y))
-                    && Quantization::IsInRange(z = Quantization::QuantizeDouble(fpt.z, params.origin.z, params.scale.z)));
-        if (m_quantized)
-            {
-            m_q.x = static_cast<uint16_t>(x);
-            m_q.y = static_cast<uint16_t>(y);
-            m_q.z = static_cast<uint16_t>(z);
-            }
-        else
-            {
-            *reinterpret_cast<FPoint3dP>(&m_u) = fpt;
-            }
-        }
-
-    bool IsQuantized() const { return m_quantized; }
-    QPoint3dCR GetQPoint3d() const { BeAssert(IsQuantized()); return *reinterpret_cast<QPoint3dCP>(&m_q); }
-    FPoint3dCR GetFPoint3d() const { BeAssert(!IsQuantized()); return *reinterpret_cast<FPoint3dCP>(&m_u); }
-
-    FPoint3d Unquantize(ParamsCR params) const
-        {
-        return IsQuantized() ? GetQPoint3d().Unquantize32(params) : GetFPoint3d();
-        }
-};
-
-//=======================================================================================
-//! A list of possibly-quantized positions. When mesh generation begins, we typically
-//! know a range that will contain most of the mesh's vertices, but vertices of triangles
-//! which only partially intersect that range must also be included. Vertices within the
-//! initial range are quantized to that range; vertices outside of it are stored directly,
-//! and used to extend the initial range.
-//! After mesh generation completes, the entire list is requantized to the actual range
-//! if necessary.
-// @bsistruct                                                   Paul.Connelly   05/17
-//=======================================================================================
-struct QVertex3dList
-{
-private:
-    bvector<FPoint3d>   m_fpoints;
-    QPoint3dList        m_qpoints;
-    DRange3d            m_range;
-public:
-    explicit QVertex3dList(DRange3dCR range) : m_qpoints(range), m_range(range) { }
-
-    void Add(QVertex3dCR vertex)
-        {
-        if (!vertex.IsQuantized())
-            {
-            FPoint3dCR fpt = vertex.GetFPoint3d();
-            m_fpoints.push_back(fpt);
-            m_range.Extend(fpt);
-            }
-        else if (m_fpoints.empty())
-            {
-            m_qpoints.push_back(vertex.GetQPoint3d());
-            }
-        else
-            {
-            m_fpoints.push_back(vertex.Unquantize(m_qpoints.GetParams()));
-            }
-        }
-
-    //! If any unquantized vertices exist, requantize. IsFullyQuantized() returns true after this operation.
-    DGNPLATFORM_EXPORT void Requantize();
-    bool IsFullyQuantized() const { return m_fpoints.empty(); }
-    QPoint3dListCR GetQuantizedPoints() const { BeAssert(IsFullyQuantized()); return m_qpoints; }
-    QPoint3d::ParamsCR GetParams() const { return m_qpoints.GetParams(); }
-    bool empty() const { return m_fpoints.empty() && m_qpoints.empty(); }
-    size_t size() const { return m_fpoints.size() + m_qpoints.size(); }
-
-    //! Returns the accumulated range, which may be larger than the initial range passed to the constructor.
-    DRange3dCR GetRange() const { return m_range; }
-};
-
-DEFINE_POINTER_SUFFIX_TYPEDEFS_NO_STRUCT(QVertex3dList);
-
-//=======================================================================================
-=======
->>>>>>> c7fc4fc0
-// @bsistruct                                                   Paul.Connelly   12/16
-//=======================================================================================
-struct Mesh : RefCountedBase
-{
-    enum class PrimitiveType
-    {
-        Mesh,
-        Polyline,
-        Point
-    };
-
-private:
-    struct Features
-    {
-        FeatureTableP       m_table;
-        bvector<uint32_t>   m_indices;
-        uint32_t            m_uniform;
-        bool                m_initialized = false;
-
-        explicit Features(FeatureTableP table) : m_table(table) { }
-
-        void Add(FeatureCR, size_t numVerts);
-        void ToFeatureIndex(FeatureIndex& index) const;
-    };
-
-    DisplayParamsCPtr               m_displayParams;
-    TriangleList                    m_triangles;
-    PolylineList                    m_polylines;
-    QVertex3dList                   m_verts;
-    QPoint3dList                    m_normals;
-    bvector<FPoint2d>               m_uvParams;
-    ColorTable                      m_colorTable;
-    bvector<uint16_t>               m_colors;
-    Features                        m_features;
-    PrimitiveType                   m_type;
-    mutable MeshEdgesPtr            m_edges;
-
-    Mesh(DisplayParamsCR params, FeatureTableP featureTable, PrimitiveType type, DRange3dCR range)
-        : m_displayParams(&params), m_features(featureTable), m_type(type), m_verts(range), m_normals(QPoint3d::Params::FromNormalizedRange()) { }
-
-    friend struct MeshBuilder;
-    void SetDisplayParams(DisplayParamsCR params) { m_displayParams = &params; }
-public:
-    static MeshPtr Create(DisplayParamsCR params, FeatureTableP featureTable, PrimitiveType type, DRange3dCR range) { return new Mesh(params, featureTable, type, range); }
-
-    DPoint3d                        GetPoint(uint32_t index) const;
-    DGNPLATFORM_EXPORT DRange3d     GetTriangleRange(TriangleCR triangle) const;
-    DGNPLATFORM_EXPORT DVec3d       GetTriangleNormal(TriangleCR triangle) const;
-    DGNPLATFORM_EXPORT bool         HasNonPlanarNormals() const;
-
-    DisplayParamsCR                 GetDisplayParams() const { return *m_displayParams; } //!< The mesh symbology
-    DisplayParamsCPtr               GetDisplayParamsPtr() const { return m_displayParams; } //!< The mesh symbology
-    TriangleList const&             Triangles() const { return m_triangles; } //!< Triangles defined as a set of 3 indices into the vertex attribute arrays.
-    PolylineList const&             Polylines() const { return m_polylines; } //!< Polylines defined as a set of indices into the vertex attribute arrays.
-    QPoint3dListCR                  Points() const { return m_verts.GetQuantizedPoints(); } //!< Position vertex attribute array
-    QVertex3dListCR                 Verts() const { return m_verts; }
-    QPoint3dListCR                  Normals() const { return m_normals; } //!< Normal vertex attribute array
-    bvector<FPoint2d> const&        Params() const { return m_uvParams; } //!< UV params vertex attribute array
-    bvector<uint16_t> const&        Colors() const { return m_colors; } //!< Vertex attribute array specifying an index into the color table
-    ColorTableCR                    GetColorTable() const { return m_colorTable; }
-    void                            ToFeatureIndex(FeatureIndex& index) const { m_features.ToFeatureIndex(index); }
-    MeshEdgesPtr                    GetEdges(DRange3dCR tileRange, MeshEdgeCreationOptionsCR options) const;
-
-    bool IsEmpty() const { return m_triangles.empty() && m_polylines.empty(); }
-    PrimitiveType GetType() const { return m_type; }
-
-    DGNPLATFORM_EXPORT DRange3d GetRange() const;
-    DGNPLATFORM_EXPORT DRange3d GetUVRange() const;
-
-    void Close() { m_verts.Requantize(); }
-
-    void AddTriangle(TriangleCR triangle) { BeAssert(PrimitiveType::Mesh == GetType()); m_triangles.push_back(triangle); }
-    void AddPolyline(PolylineCR polyline) { BeAssert(PrimitiveType::Polyline == GetType() || PrimitiveType::Point == GetType()); m_polylines.push_back(polyline); }
-<<<<<<< HEAD
-    uint32_t AddVertex(QVertex3dCR vertex, QPoint3dCP normal, DPoint2dCP param, uint32_t fillColor, FeatureCR feature);
-    void GetGraphics (bvector<Render::GraphicPtr>& graphics, Dgn::Render::SystemCR system, struct GetMeshGraphicsArgs& args, DgnDbR db);
-=======
-    uint32_t AddVertex(DPoint3dCR point, DVec3dCP normal, DPoint2dCP param, uint32_t fillColor, FeatureCR feature);
-    void GetGraphics (bvector<Render::GraphicPtr>& graphics, Dgn::Render::SystemCR system, struct GetMeshGraphicsArgs& args, DgnDbR db, DRange3dCR tileRange);
-
-
->>>>>>> c7fc4fc0
-};
-
-/*=================================================================================**//**
-* @bsiclass                                                     Ray.Bentley     06/2016
-+===============+===============+===============+===============+===============+======*/
-struct MeshMergeKey
-{
-    DisplayParamsCP     m_params;                                                                                                                                                     
-    bool                m_hasNormals;
-    Mesh::PrimitiveType m_primitiveType;
-
-    MeshMergeKey() : m_params(nullptr), m_hasNormals(false), m_primitiveType(Mesh::PrimitiveType::Mesh) { }
-    MeshMergeKey(DisplayParamsCR params, bool hasNormals, Mesh::PrimitiveType type) : m_params(&params), m_hasNormals(hasNormals), m_primitiveType(type) { }
-    MeshMergeKey(MeshCR mesh) : MeshMergeKey(mesh.GetDisplayParams(),  !mesh.Normals().empty(), mesh.GetType()) { }
-
-    bool operator<(MeshMergeKey const& rhs) const
-        {
-        BeAssert(nullptr != m_params && nullptr != rhs.m_params);
-        if(m_hasNormals != rhs.m_hasNormals)
-            return !m_hasNormals;
-
-        if (m_primitiveType != rhs.m_primitiveType)
-            return m_primitiveType < rhs.m_primitiveType;
-
-        return m_params->IsLessThan(*rhs.m_params, DisplayParams::ComparePurpose::Merge);
-        }
-};
-
-//=======================================================================================
-// @bsistruct                                                   Paul.Connelly   12/16
-//=======================================================================================
-struct VertexKey
-{
-    QPoint3d        m_normal;
-    DPoint2d        m_param;
-    uint32_t        m_fillColor = 0;
-    Feature         m_feature;
-    QVertex3d       m_position;
-    bool            m_normalValid;
-    bool            m_paramValid;
-
-    VertexKey() { }
-    VertexKey(DPoint3dCR point, FeatureCR feature, uint32_t fillColor, QPoint3d::ParamsCR qParams, DVec3dCP normal=nullptr, DPoint2dCP param=nullptr);
-
-    QPoint3dCP GetNormal() const { return m_normalValid ? &m_normal : nullptr; }
-    DPoint2dCP GetParam() const { return m_paramValid ? &m_param : nullptr; }
-
-    //=======================================================================================
-    // @bsistruct                                                   Paul.Connelly   12/16
-    //=======================================================================================
-    struct Comparator
-    {
-        DGNPLATFORM_EXPORT bool operator()(VertexKey const& lhs, VertexKey const& rhs) const;
-    };
-};
-
-//=======================================================================================
-// @bsistruct                                                   Paul.Connelly   12/16
-//=======================================================================================
-struct TriangleKey
-{
-    uint32_t        m_sortedIndices[3];
-
-    TriangleKey() { }
-    explicit TriangleKey(TriangleCR triangle);
-
-    bool operator<(TriangleKeyCR rhs) const;
-};
-
-typedef bmap<VertexKey, uint32_t, VertexKey::Comparator> VertexMap;
-typedef bset<TriangleKey> TriangleSet;
-
-//=======================================================================================
-// @bsistruct                                                   Paul.Connelly   12/16
-//=======================================================================================
-struct MeshBuilder : RefCountedBase
-{
-private:
-    MeshPtr             m_mesh;
-    VertexMap           m_clusteredVertexMap;
-    VertexMap           m_unclusteredVertexMap;
-    TriangleSet         m_triangleSet;
-    double              m_tolerance;
-    double              m_areaTolerance;
-    DgnMaterialCPtr     m_materialEl;
-    RenderingAssetCP    m_material = nullptr;
-
-    MeshBuilder(DisplayParamsCR params, double tolerance, double areaTolerance, FeatureTableP featureTable, Mesh::PrimitiveType type, DRange3dCR range)
-        : m_mesh(Mesh::Create(params, featureTable, type, range)), m_tolerance(tolerance), m_areaTolerance(areaTolerance) { }
-
-    bool GetMaterial(DgnMaterialId materailId, DgnDbR db);
-    uint32_t AddVertex(VertexMap& vertices, VertexKeyCR vertex);
-public:
-    static MeshBuilderPtr Create(DisplayParamsCR params, double tolerance, double areaTolerance, FeatureTableP featureTable, Mesh::PrimitiveType type, DRange3dCR range)
-        { return new MeshBuilder(params, tolerance, areaTolerance, featureTable, type, range); }
-
-    DGNPLATFORM_EXPORT void AddTriangle(PolyfaceVisitorR visitor, DgnMaterialId materialId, DgnDbR dgnDb, FeatureCR feature, bool doVertexClustering, bool includeParams, uint32_t fillColor);
-    DGNPLATFORM_EXPORT void AddPolyline(bvector<DPoint3d>const& polyline, FeatureCR feature, bool doVertexClustering, uint32_t fillColor);
-    DGNPLATFORM_EXPORT void AddPolyface(PolyfaceQueryCR polyface, DgnMaterialId materialId, DgnDbR dgnDb, FeatureCR feature, bool includeParams, uint32_t fillColor);
-
-    void AddMesh(TriangleCR triangle);
-    void AddTriangle(TriangleCR triangle);
-    uint32_t AddClusteredVertex(VertexKey const& vertex) { return AddVertex(m_clusteredVertexMap, vertex); }
-    uint32_t AddVertex(VertexKey const& vertex) { return AddVertex(m_unclusteredVertexMap, vertex); }
-
-    MeshP GetMesh() { return m_mesh.get(); } //!< The mesh under construction
-    double GetTolerance() const { return m_tolerance; }
-    void SetDisplayParams(DisplayParamsCR params) { m_mesh->SetDisplayParams(params); }
-};
-
-//=======================================================================================
-// @bsistruct                                                   Paul.Connelly   12/16
-//=======================================================================================
-struct Polyface
-{
-    DisplayParamsCPtr   m_displayParams;
-    PolyfaceHeaderPtr   m_polyface;
-
-    Polyface(DisplayParamsCR displayParams, PolyfaceHeaderR polyface) : m_displayParams(&displayParams), m_polyface(&polyface) { }
-
-    void Transform(TransformCR transform) { if (m_polyface.IsValid()) m_polyface->Transform(transform); }
-    Polyface Clone() const { return Polyface(*m_displayParams, *m_polyface->Clone()); }
-};
-
-//=======================================================================================
-// @bsistruct                                                   Paul.Connelly   12/16
-//=======================================================================================
-struct Strokes
-{
-    typedef bvector<bvector<DPoint3d>> PointLists;
-
-    DisplayParamsCPtr   m_displayParams;
-    PointLists          m_strokes;
-    bool                m_disjoint;
-
-    Strokes(DisplayParamsCR displayParams, PointLists&& strokes, bool disjoint) : m_displayParams(&displayParams), m_strokes(std::move(strokes)), m_disjoint(disjoint) { }
-    Strokes(DisplayParamsCR displayParams, bool disjoint) : m_displayParams(&displayParams), m_disjoint(disjoint) { }
-
-    void Transform(TransformCR transform);
-};
-
-//=======================================================================================
-// @bsistruct                                                   Paul.Connelly   12/16
-//=======================================================================================
-struct Geometry : RefCountedBase
-{
-private:
-    DisplayParamsCPtr       m_params;
-    Transform               m_transform;
-    DRange3d                m_tileRange;
-    DgnElementId            m_entityId;
-    mutable size_t          m_facetCount;
-    bool                    m_isCurved;
-    bool                    m_hasTexture;
-protected:
-    Geometry(TransformCR tf, DRange3dCR tileRange, DgnElementId entityId, DisplayParamsCR params, bool isCurved, DgnDbR db);
-
-    virtual PolyfaceList _GetPolyfaces(IFacetOptionsR facetOptions) = 0;
-    virtual StrokesList _GetStrokes (IFacetOptionsR facetOptions) { return StrokesList(); }
-    virtual bool _DoDecimate() const { return false; }
-    virtual bool _DoVertexCluster() const { return true; }
-    virtual size_t _GetFacetCount(FacetCounter& counter) const = 0;
-    virtual GeomPartCPtr _GetPart() const { return nullptr; }
-    virtual void _SetInCache(bool inCache) { }
-
-    void SetFacetCount(size_t numFacets);
-public:
-    DisplayParamsCR GetDisplayParams() const { return *m_params; }
-    DisplayParamsCPtr GetDisplayParamsPtr() const { return m_params; }
-    TransformCR GetTransform() const { return m_transform; }
-    DRange3dCR GetTileRange() const { return m_tileRange; }
-    DgnElementId GetEntityId() const { return m_entityId; } //!< The ID of the element from which this geometry was produced
-    size_t GetFacetCount(IFacetOptionsR options) const;
-    size_t GetFacetCount(FacetCounter& counter) const { return _GetFacetCount(counter); }
-    
-    Feature GetFeature() const { return m_params.IsValid() ? Feature(GetEntityId(), m_params->GetSubCategoryId(), m_params->GetClass()) : Feature(); }
-
-    static IFacetOptionsPtr CreateFacetOptions(double chordTolerance);
-    IFacetOptionsPtr CreateFacetOptions(double chordTolerance, NormalMode normalMode) const;
-
-    bool IsCurved() const { return m_isCurved; }
-    bool HasTexture() const { return m_hasTexture; }
-
-    PolyfaceList GetPolyfaces(IFacetOptionsR facetOptions) { return _GetPolyfaces(facetOptions); }
-    PolyfaceList GetPolyfaces(double chordTolerance, NormalMode normalMode);
-    bool DoDecimate() const { return _DoDecimate(); }
-    bool DoVertexCluster() const { return _DoVertexCluster(); }
-    StrokesList GetStrokes (IFacetOptionsR facetOptions) { return _GetStrokes(facetOptions); }
-    GeomPartCPtr GetPart() const { return _GetPart(); }
-    void SetInCache(bool inCache) { _SetInCache(inCache); }
-
-    //! Create a Geometry for an IGeometry
-    static GeometryPtr Create(IGeometryR geometry, TransformCR tf, DRange3dCR tileRange, DgnElementId entityId, DisplayParamsCR params, bool isCurved, DgnDbR db);
-    //! Create a Geometry for an IBRepEntity
-    static GeometryPtr Create(IBRepEntityR solid, TransformCR tf, DRange3dCR tileRange, DgnElementId entityId, DisplayParamsCR params, DgnDbR db);
-    //! Create a Geometry for text.
-    static GeometryPtr Create(TextStringR textString, TransformCR transform, DRange3dCR range, DgnElementId entityId, DisplayParamsCR params, DgnDbR db, bool checkGlyphBoxes);
-    //! Create a Geometry for a part instance.
-    static GeometryPtr Create(GeomPartR part, TransformCR transform, DRange3dCR range, DgnElementId entityId, DisplayParamsCR params, DgnDbR db);
-};
-
-//=======================================================================================
-// @bsistruct                                                   Paul.Connelly   05/17
-//=======================================================================================
-struct GeometryList
-{
-    typedef bvector<GeometryPtr> List;
-private:
-    List    m_list;
-    bool    m_complete = true;
-    bool    m_curved = false;
-public:
-    bool IsComplete() const { return m_complete; }
-    bool ContainsCurves() const { return m_curved; }
-    void MarkIncomplete() { m_complete = false; }
-    void MarkCurved() { m_curved = true; }
-
-    typedef List::const_iterator const_iterator;
-
-    const_iterator begin() const { return m_list.begin(); }
-    const_iterator end() const { return m_list.end(); }
-    bool empty() const { return m_list.empty(); }
-    size_t size() const { return m_list.size(); }
-
-    void push_back(GeometryR geom) { m_list.push_back(&geom); m_curved = m_curved || geom.IsCurved(); }
-    void append(GeometryListR src) { m_list.insert(m_list.end(), src.m_list.begin(), src.m_list.end()); m_curved = m_curved || src.ContainsCurves(); }
-    void resize(size_t newSize) { m_list.resize(newSize); }
-    void clear() { m_list.clear(); }
-
-    QPoint3d::Params ComputeQuantizationParams() const { return QPoint3d::Params(ComputeRange()); }
-    DRange3d ComputeRange() const;
-};
-
-//=======================================================================================
-// @bsistruct                                                   Paul.Connelly   12/16
-//=======================================================================================
-struct GeomPart : RefCountedBase
-{
-private:
-    DRange3d                m_range;
-    GeometryList            m_geometries;
-    mutable size_t          m_facetCount;
-
-    uint32_t _GetExcessiveRefCountThreshold() const  override {return 100000;}
-
-protected:
-    GeomPart(DRange3dCR range, GeometryList const& geometry);
-
-public:
-    static GeomPartPtr Create(DRange3dCR range, GeometryList const& geometry) { return new GeomPart(range, geometry); }
-    PolyfaceList GetPolyfaces(IFacetOptionsR facetOptions, GeometryCR instance);
-    PolyfaceList GetPolyfaces(IFacetOptionsR facetOptions, GeometryCP instance);
-    StrokesList GetStrokes(IFacetOptionsR facetOptions, GeometryCR instance);
-    StrokesList GetStrokes(IFacetOptionsR facetOptions, GeometryCP instance);
-    size_t GetFacetCount(FacetCounter& counter, GeometryCR instance) const;
-    bool IsCurved() const;
-    GeometryList const& GetGeometries() const { return m_geometries; }
-    DRange3d GetRange() const { return m_range; };
-};
-
-//=======================================================================================
-// @bsistruct                                                   Paul.Connelly   12/16
-//=======================================================================================
-struct GeometryCollection
-{
-private:
-    MeshList            m_meshes;
-    MeshPartList        m_parts;
-    bool                m_isComplete = true;
-    bool                m_curved = false;
-public:
-    MeshList& Meshes()              { return m_meshes; }
-    MeshPartList& Parts()           { return m_parts; }
-    bool IsEmpty() const            { return m_meshes.empty() && m_parts.empty(); }
-    bool IsComplete() const         { return m_isComplete; }
-    bool ContainsCurves() const     { return m_curved; }
-    void MarkIncomplete()           { m_isComplete = false; }
-    void MarkCurved()               { m_curved = true; }
-};
-
-//=======================================================================================
-//! Accumulates a list of Geometry objects from a set of high-level graphics primitives.
-//! The various Add() methods take ownership of the input object, which may later be
-//! modified.
-// @bsistruct                                                   Paul.Connelly   01/17
-//=======================================================================================
-struct GeometryAccumulator
-{
-private:
-    GeometryList                m_geometries;
-    Transform                   m_transform;
-    DgnDbR                      m_dgndb;
-    DgnElementId                m_elementId;
-    mutable DisplayParamsCache  m_displayParamsCache;
-    bool                        m_surfacesOnly;
-    bool                        m_haveTransform;
-    bool                        m_checkGlyphBoxes = false;
-    DRange3d                    m_tileRange;
-
-    bool AddGeometry(IGeometryR geom, bool isCurved, DisplayParamsCR displayParams, TransformCR transform);
-    bool AddGeometry(IGeometryR geom, bool isCurved, DisplayParamsCR displayParams, TransformCR transform, DRange3dCR range);
-public:
-    GeometryAccumulator(DgnDbR db, TransformCR transform, DRange3dCR tileRange, bool surfacesOnly) : m_transform(transform), m_tileRange(tileRange), m_dgndb(db), m_surfacesOnly(surfacesOnly), m_haveTransform(!transform.IsIdentity()) { }
-    explicit GeometryAccumulator(DgnDbR db, bool surfacesOnly=false) : m_transform(Transform::FromIdentity()), m_dgndb(db), m_surfacesOnly(surfacesOnly), m_haveTransform(false), m_tileRange(DRange3d::NullRange()) { }
-
-    void AddGeometry(GeometryR geom) { m_geometries.push_back(geom); }
-    void SetGeometryList(GeometryList const& geometries) { m_geometries = geometries; }
-
-    DGNPLATFORM_EXPORT bool Add(CurveVectorR curves, bool filled, DisplayParamsCR displayParams, TransformCR transform);
-    DGNPLATFORM_EXPORT bool Add(ISolidPrimitiveR primitive, DisplayParamsCR displayParams, TransformCR transform);
-    DGNPLATFORM_EXPORT bool Add(RefCountedMSBsplineSurface& surface, DisplayParamsCR displayParams, TransformCR transform);
-    DGNPLATFORM_EXPORT bool Add(PolyfaceHeaderR polyface, bool filled, DisplayParamsCR displayParams, TransformCR transform);
-    DGNPLATFORM_EXPORT bool Add(IBRepEntityR body, DisplayParamsCR displayParams, TransformCR transform);
-    DGNPLATFORM_EXPORT bool Add(TextStringR textString, DisplayParamsCR displayParams, TransformCR transform);
-
-    bool IsEmpty() const { return m_geometries.empty(); }
-    void Clear() { m_geometries.clear(); }
-    GeometryList const& GetGeometries() const { return m_geometries; }
-    GeometryList& GetGeometries() { return m_geometries; }
-
-    DgnElementId GetElementId() const { return m_elementId; }
-    void SetElementId(DgnElementId id) { m_elementId = id; }
-
-    TransformCR GetTransform() const { return m_transform; }
-    void SetTransform(TransformCR tf) { m_transform = tf; m_haveTransform = !m_transform.IsIdentity(); }
-
-    DgnDbR GetDgnDb() const { return m_dgndb; }
-    DisplayParamsCacheR GetDisplayParamsCache() const { return m_displayParamsCache; }
-    bool WantSurfacesOnly() const { return m_surfacesOnly; }
-
-    //! Convert the geometry accumulated by this builder into a set of meshes.
-    DGNPLATFORM_EXPORT MeshList ToMeshes(GeometryOptionsCR options, double tolerance=0.001) const;
-
-    //! Populate a list of Graphic objects from the accumulated Geometry objects.
-    DGNPLATFORM_EXPORT void SaveToGraphicList(bvector<Render::GraphicPtr>& graphics, Render::System const& system, GeometryOptionsCR options,double tolerance=0.001) const;
-
-    //! Clear the geometry list and reinitialize for reuse. DisplayParamsCache contents are preserved.
-    void ReInitialize(TransformCR transform=Transform::FromIdentity(), DgnElementId elemId=DgnElementId(), bool surfacesOnly=false)
-        {
-        Clear();
-        SetTransform(transform);
-        SetElementId(elemId);
-        m_surfacesOnly = surfacesOnly;
-        }
-
-    //! If enabled, TextString range will be tested against chord tolerance to determine whether the text should be stroked or rendered as a simple box.
-    //! By default, it is always stroked.
-    void SetCheckGlyphBoxes(bool check) { m_checkGlyphBoxes = check; }
-};
-
-//=======================================================================================
-// @bsistruct                                                   Paul.Connelly   03/17
-//=======================================================================================
-struct ToleranceRatio
-{
-    static constexpr double Vertex() { return .1; }
-    static constexpr double FacetArea() { return .1; }
-};
-
-//=======================================================================================
-// @bsistruct                                                   Paul.Connelly   03/17
-//=======================================================================================
-struct MeshArgs : TriMeshArgs
-{
-    bvector<int32_t>                m_indices;
-    bvector<uint32_t>               m_colorTable;
-
-    template<typename T, typename U> void Set(T& ptr, U const& src) { ptr = (0 != src.size() ? src.data() : nullptr); }
-
-    template<typename T, typename U> void Set(int32_t& count, T& ptr, U const& src)
-        {
-        count = static_cast<int32_t>(src.size());
-        Set(ptr, src);
-        }
-
-    void Clear();
-    bool Init(MeshCR mesh, Render::System const& system, DgnDbR db);
-};
-
-
-//=======================================================================================
-// @bsistruct                                                   Paul.Connelly   12/16
-//=======================================================================================
-struct IndexedPolyline : IndexedPolylineArgs::Polyline
-{
-    bool IsValid() const { return 0 < m_numIndices; }
-
-    void Reset()
-        {
-        m_numIndices = 0;
-        m_vertIndex = nullptr;
-        }
-
-    bool Init(PolylineCR line)
-        {
-        Reset();
-
-        m_numIndices = static_cast<uint32_t>(line.GetIndices().size());
-        m_vertIndex = &line.GetIndices()[0];
-
-        return IsValid();
-        }
-};
-
-//=======================================================================================
-// @bsistruct                                                   Paul.Connelly   12/16
-//=======================================================================================
-struct PolylineArgs : IndexedPolylineArgs
-{
-    bvector<IndexedPolyline>    m_polylines;
-    bvector<uint32_t>           m_colorTable;
-
-    bool IsValid() const { return !m_polylines.empty(); }
-
-    void Reset();
-    bool Init(MeshCR mesh);
-};
-
-
-//=======================================================================================
-// @bsistruct                                                   Ray.Bentley     05/2017
-//=======================================================================================
-struct ElementMeshEdgeArgs : MeshEdgeArgs
-{
-    bvector<uint32_t>               m_colorTable;
-
-    bool Init(MeshCR mesh, DRange3dCR tileRange);
-};
-
-
-//=======================================================================================
-// @bsistruct                                                   Ray.Bentley     05/2017
-//=======================================================================================
-struct ElementSilhouetteEdgeArgs : SilhouetteEdgeArgs
-{
-    bvector<uint32_t>               m_colorTable;
-
-    bool Init(MeshCR mesh, DRange3dCR tileRange);
-};
-
-
-//=======================================================================================
-// @bsistruct                                                   Ray.Bentley     05/2017
-//=======================================================================================
-struct GetMeshGraphicsArgs
-{
-    PolylineArgs                    m_polylineArgs;
-    MeshArgs                        m_meshArgs;
-    ElementMeshEdgeArgs              m_visibleEdgesArgs;
-    ElementSilhouetteEdgeArgs        m_invisibleEdgesArgs;
-};
-
-//=======================================================================================
-//! Implements GraphicBuilder to accumulate high-level graphics primitives into a list
-//! of Render::Primitives::Geometry objects.
-// @bsistruct                                                   Paul.Connelly   05/17
-//=======================================================================================
-struct GeometryListBuilder : GraphicBuilder
-{
-private:
-    GeometryAccumulator m_accum;
-    GraphicParams       m_graphicParams;
-    GeometryParams      m_geometryParams;
-    bool                m_geometryParamsValid = false;
-    bool                m_isOpen = true;
-
-    bool _IsOpen() const final override { return m_isOpen; }
-    DGNPLATFORM_EXPORT Render::GraphicPtr _Finish() final override;
-protected:
-    explicit GeometryListBuilder(CreateParams const& params, DgnElementId elemId=DgnElementId(), TransformCR accumulatorTf=Transform::FromIdentity())
-        : GraphicBuilder(params), m_accum(params.m_dgndb) { m_accum.SetElementId(elemId); m_accum.SetTransform(accumulatorTf); }
-
-    DGNPLATFORM_EXPORT void _ActivateGraphicParams(GraphicParamsCR, Render::GeometryParamsCP) override;
-    DGNPLATFORM_EXPORT void _AddArc2d(DEllipse3dCR ellipse, bool isEllipse, bool filled, double zDepth) override;
-    DGNPLATFORM_EXPORT void _AddArc(DEllipse3dCR ellipse, bool isEllipse, bool filled) override;
-    DGNPLATFORM_EXPORT void _AddLineString2d(int numPoints, DPoint2dCP points, double zDepth) override;
-    DGNPLATFORM_EXPORT void _AddLineString(int numPoints, DPoint3dCP points) override;
-    DGNPLATFORM_EXPORT void _AddPointString2d(int numPoints, DPoint2dCP points, double zDepth) override;
-    DGNPLATFORM_EXPORT void _AddPointString(int numPoints, DPoint3dCP points) override;
-    DGNPLATFORM_EXPORT void _AddPolyface(PolyfaceQueryCR, bool filled) override;
-    DGNPLATFORM_EXPORT void _AddBody(IBRepEntityCR) override;
-    DGNPLATFORM_EXPORT void _AddShape2d(int numPoints, DPoint2dCP points, bool filled, double zDepth) override;
-    DGNPLATFORM_EXPORT void _AddShape(int numPoints, DPoint3dCP points, bool filled) override;
-    DGNPLATFORM_EXPORT void _AddTextString2d(TextStringCR, double zDepth) override;
-    DGNPLATFORM_EXPORT void _AddTextString(TextStringCR) override;
-    DGNPLATFORM_EXPORT void _AddTriStrip(int numPoints, DPoint3dCP points, AsThickenedLine usageFlags) override;
-    DGNPLATFORM_EXPORT void _AddTriStrip2d(int numPoints, DPoint2dCP points, AsThickenedLine usageFlags, double zDepth) override;
-    DGNPLATFORM_EXPORT void _AddSolidPrimitive(ISolidPrimitiveCR primitive) override;
-    DGNPLATFORM_EXPORT void _AddCurveVector(CurveVectorCR curves, bool isFilled) override;
-    DGNPLATFORM_EXPORT void _AddCurveVector2d(CurveVectorCR curves, bool isFilled, double zDepth) override;
-    DGNPLATFORM_EXPORT void _AddBSplineCurve(MSBsplineCurveCR, bool filled) override;
-    DGNPLATFORM_EXPORT void _AddBSplineCurve2d(MSBsplineCurveCR, bool filled, double zDepth) override;
-    DGNPLATFORM_EXPORT void _AddBSplineSurface(MSBsplineSurfaceCR) override;
-    DGNPLATFORM_EXPORT void _AddDgnOle(DgnOleDraw*) override;
-
-    DGNPLATFORM_EXPORT void _AddBSplineCurveR(RefCountedMSBsplineCurveR curve, bool filled) override;
-    DGNPLATFORM_EXPORT void _AddBSplineCurve2dR(RefCountedMSBsplineCurveR curve, bool filled, double zDepth) override;
-    DGNPLATFORM_EXPORT void _AddCurveVectorR(CurveVectorR curves, bool isFilled) override;
-    DGNPLATFORM_EXPORT void _AddCurveVector2dR(CurveVectorR curves, bool isFilled, double zDepth) override;
-    DGNPLATFORM_EXPORT void _AddSolidPrimitiveR(ISolidPrimitiveR primitive) override;
-    DGNPLATFORM_EXPORT void _AddBSplineSurfaceR(RefCountedMSBsplineSurfaceR surface) override;
-    DGNPLATFORM_EXPORT void _AddPolyfaceR(PolyfaceHeaderR meshData, bool filled = false) override;
-    DGNPLATFORM_EXPORT void _AddBodyR(IBRepEntityR body) override;
-    DGNPLATFORM_EXPORT void _AddTextStringR(TextStringR text) override;
-    DGNPLATFORM_EXPORT void _AddTextString2dR(TextStringR text, double zDepth) override;
-
-    virtual Render::GraphicPtr _FinishGraphic(GeometryAccumulatorR) = 0; //!< Invoked by _Finish() to obtain the finished Graphic.
-    virtual void _Reset() { } //!< Invoked by ReInitialize() to reset any state before this builder is reused.
-
-    void Add(PolyfaceHeaderR mesh, bool filled) { m_accum.Add(mesh, filled, GetDisplayParams(), GetLocalToWorldTransform()); }
-    void SetCheckGlyphBoxes(bool check) { m_accum.SetCheckGlyphBoxes(check); }
-public:
-    GraphicParamsCR GetGraphicParams() const { return m_graphicParams; }
-    GeometryParamsCP GetGeometryParams() const { return m_geometryParamsValid ? &m_geometryParams : nullptr; }
-    DgnElementId GetElementId() const { return m_accum.GetElementId(); }
-    DGNPLATFORM_EXPORT DisplayParamsCR GetDisplayParams(bool ignoreLighting=false) const;
-    DisplayParamsCacheR GetDisplayParamsCache() const { return m_accum.GetDisplayParamsCache(); }
-    void Add(GeometryR geom) { m_accum.AddGeometry(geom); }
-
-    //! Reset this builder for reuse.
-    DGNPLATFORM_EXPORT void ReInitialize(TransformCR localToWorld, TransformCR accumulatorTransform=Transform::FromIdentity(), DgnElementId elemId=DgnElementId());
-};
-
-//=======================================================================================
-//! General-purpose specialization of GeometryListBuilder which produces Graphic objects
-//! using a supplied Render::System.
-// @bsistruct                                                   Paul.Connelly   03/17
-//=======================================================================================
-struct PrimitiveBuilder : GeometryListBuilder
-{
-protected:
-    System&             m_system;
-    bvector<GraphicPtr> m_primitives;
-
-    DGNPLATFORM_EXPORT void _AddTile(Render::TextureCR tile, TileCorners const& corners) override;
-    DGNPLATFORM_EXPORT void _AddSubGraphic(Render::Graphic&, TransformCR, Render::GraphicParamsCR, ClipVectorCP clip) override;
-    DGNPLATFORM_EXPORT Render::GraphicBuilderPtr _CreateSubGraphic(TransformCR, ClipVectorCP clip) const override;
-    DGNPLATFORM_EXPORT Render::GraphicPtr _FinishGraphic(GeometryAccumulatorR) override;
-    void _Reset() override { m_primitives.clear(); }
-
-    void AddTriMesh(TriMeshArgsCR args);
-public:
-    PrimitiveBuilder(System& system, Render::GraphicBuilder::CreateParams const& params) : GeometryListBuilder(params), m_system(system) { }
-};
-
-END_BENTLEY_RENDER_PRIMITIVES_NAMESPACE
-
+/*--------------------------------------------------------------------------------------+
+|
+|     $Source: PublicAPI/DgnPlatform/RenderPrimitives.h $
+|
+|  $Copyright: (c) 2017 Bentley Systems, Incorporated. All rights reserved. $
+|
++--------------------------------------------------------------------------------------*/
+#pragma once
+//__PUBLISH_SECTION_START__
+
+#include <DgnPlatform/Render.h>
+#include <DgnPlatform/DgnTexture.h>
+#include <DgnPlatform/DgnMaterial.h>
+
+#define BEGIN_BENTLEY_RENDER_PRIMITIVES_NAMESPACE BEGIN_BENTLEY_RENDER_NAMESPACE namespace Primitives {
+#define END_BENTLEY_RENDER_PRIMITIVES_NAMESPACE } END_BENTLEY_RENDER_NAMESPACE
+#define USING_NAMESPACE_BENTLEY_RENDER_PRIMITIVES using namespace BentleyApi::Dgn::Render::Primitives;
+
+BEGIN_BENTLEY_RENDER_PRIMITIVES_NAMESPACE
+
+DEFINE_POINTER_SUFFIX_TYPEDEFS(DisplayParams);
+DEFINE_POINTER_SUFFIX_TYPEDEFS(DisplayParamsCache);
+DEFINE_POINTER_SUFFIX_TYPEDEFS(MeshInstance);
+DEFINE_POINTER_SUFFIX_TYPEDEFS(MeshPart);
+DEFINE_POINTER_SUFFIX_TYPEDEFS(Triangle);
+DEFINE_POINTER_SUFFIX_TYPEDEFS(Polyline);
+DEFINE_POINTER_SUFFIX_TYPEDEFS(Mesh);
+DEFINE_POINTER_SUFFIX_TYPEDEFS(MeshMergeKey);
+DEFINE_POINTER_SUFFIX_TYPEDEFS(MeshBuilder);
+DEFINE_POINTER_SUFFIX_TYPEDEFS(Geometry);
+DEFINE_POINTER_SUFFIX_TYPEDEFS(GeometryList);
+DEFINE_POINTER_SUFFIX_TYPEDEFS(Polyface);
+DEFINE_POINTER_SUFFIX_TYPEDEFS(Strokes);
+DEFINE_POINTER_SUFFIX_TYPEDEFS(GeometryCollection);
+DEFINE_POINTER_SUFFIX_TYPEDEFS(VertexKey);
+DEFINE_POINTER_SUFFIX_TYPEDEFS(TriangleKey);
+DEFINE_POINTER_SUFFIX_TYPEDEFS(GeomPart);
+DEFINE_POINTER_SUFFIX_TYPEDEFS(GeometryOptions);
+DEFINE_POINTER_SUFFIX_TYPEDEFS(GeometryAccumulator);
+DEFINE_POINTER_SUFFIX_TYPEDEFS(ColorTable);
+DEFINE_POINTER_SUFFIX_TYPEDEFS(PrimitiveBuilder);
+DEFINE_POINTER_SUFFIX_TYPEDEFS(QVertex3d);
+
+DEFINE_REF_COUNTED_PTR(DisplayParams);
+DEFINE_REF_COUNTED_PTR(MeshPart);
+DEFINE_REF_COUNTED_PTR(Mesh);
+DEFINE_REF_COUNTED_PTR(MeshBuilder);
+DEFINE_REF_COUNTED_PTR(Geometry);
+DEFINE_REF_COUNTED_PTR(GeomPart);
+
+typedef bvector<MeshInstance>       MeshInstanceList;
+typedef bvector<MeshPartPtr>        MeshPartList;
+typedef bvector<Triangle>           TriangleList;
+typedef bvector<Polyline>           PolylineList;
+typedef bvector<Polyface>           PolyfaceList;
+typedef bvector<Strokes>            StrokesList;
+typedef bmap<double, PolyfaceList>  PolyfaceMap;
+
+//=======================================================================================
+//! Specifies under what circumstances a GeometryAccumulator should generate normals.
+// @bsistruct                                                   Paul.Connelly   12/16
+//=======================================================================================
+enum class NormalMode
+{
+    Never,              //!< Never generate normals
+    Always,             //!< Always generate normals
+    CurvedSurfacesOnly, //!< Generate normals only for curved surfaces
+};
+
+//=======================================================================================
+//! Options for controlling how GeometryAccumulator generates geometry.
+// @bsistruct                                                   Paul.Connelly   12/16
+//=======================================================================================
+struct GeometryOptions
+{
+    enum class SurfacesOnly { Yes, No };
+
+    NormalMode          m_normalMode;
+    SurfacesOnly        m_surfaces;
+
+    explicit GeometryOptions(NormalMode normals=NormalMode::Always, SurfacesOnly surfaces=SurfacesOnly::No)
+        : m_normalMode(normals), m_surfaces(surfaces) { }
+
+    bool WantSurfacesOnly() const { return SurfacesOnly::Yes == m_surfaces; }
+};
+
+//=======================================================================================
+//! Describes the appearance of a Geometry.
+// @bsistruct                                                   Paul.Connelly   12/16
+//=======================================================================================
+struct DisplayParams : RefCountedBase
+{
+    friend struct DisplayParamsCache;
+private:
+    enum class IsTextured { Yes, No, Maybe };
+
+    Render::GraphicParams           m_graphicParams;
+    Render::GeometryParams          m_geometryParams;
+    mutable Render::TexturePtr      m_texture;
+    mutable IsTextured              m_isTextured;
+    bool                            m_ignoreLighting;
+    bool                            m_geometryParamsValid;
+
+    DGNPLATFORM_EXPORT DisplayParams(Render::GraphicParamsCR graphicParams, Render::GeometryParamsCP geometryParams, bool ignoreLighting);
+
+    uint32_t _GetExcessiveRefCountThreshold() const override { return 0x7fffffff; }
+
+    static DisplayParamsCPtr Create() { return Create(Render::GraphicParams(), nullptr); }
+    static DisplayParamsCPtr Create(ColorDef fillColor, Render::GeometryParamsCR geometryParams, bool ignoreLighting=false)
+        { Render::GraphicParams gfParams; gfParams.SetFillColor(fillColor); return Create(gfParams, geometryParams, ignoreLighting); }
+    static DisplayParamsCPtr Create(Render::GraphicParamsCR graphicParams, Render::GeometryParamsCR geometryParams, bool ignoreLighting=false)
+        { return Create(graphicParams, &geometryParams, ignoreLighting); }
+
+    DisplayParamsCPtr Clone() const;
+
+    DgnTextureCPtr QueryTexture(DgnDbR db) const;
+public:
+    static DisplayParamsCPtr Create(Render::GraphicParamsCR graphicParams, Render::GeometryParamsCP geometryParams, bool ignoreLighting=false)
+        { return new DisplayParams(graphicParams, geometryParams, ignoreLighting); }
+
+    Render::GraphicParamsCR GetGraphicParams() const { return m_graphicParams; }
+    Render::GeometryParamsCP GetGeometryParams() const { return HasGeometryParams() ? &m_geometryParams : nullptr; }
+    bool GetIgnoreLighting() const { return m_ignoreLighting; }
+    bool HasGeometryParams() const { return m_geometryParamsValid; }
+    bool HasTransparency() const { return 0 != GetFillColorDef().GetAlpha(); }
+
+    DgnCategoryId GetCategoryId() const { return HasGeometryParams() ? m_geometryParams.GetCategoryId() : DgnCategoryId(); }
+    DgnSubCategoryId GetSubCategoryId() const { return HasGeometryParams() ? GetGeometryParams()->GetSubCategoryId() : DgnSubCategoryId(); }
+    DgnMaterialId GetMaterialId() const { return HasGeometryParams() ? GetGeometryParams()->GetMaterialId() : DgnMaterialId(); }
+    ColorDef GetFillColorDef() const { return GetGraphicParams().GetFillColor(); }
+    uint32_t GetFillColor() const { return GetFillColorDef().GetValue(); }
+    GradientSymbCP GetGradient() const { return GetGraphicParams().GetGradientSymb(); }
+    uint32_t GetRasterWidth() const { return GetGraphicParams().GetWidth(); }
+    uint32_t GetLinePixels() const { return GetGraphicParams().GetLinePixels(); }
+    Render::DgnGeometryClass GetClass() const { return HasGeometryParams() ? GetGeometryParams()->GetGeometryClass() : Render::DgnGeometryClass::Primary; }
+
+    DGNPLATFORM_EXPORT bool HasTexture(DgnDbR db) const;
+    DGNPLATFORM_EXPORT Render::TextureP ResolveTexture(DgnDbR db, Render::System const& system) const;
+
+    enum class ComparePurpose
+    {
+        Merge,  //!< ignores category, subcategory, class, and considers fill colors equivalent if both have or both lack transparency
+        Strict  //!< compares all members
+    };
+
+    DGNPLATFORM_EXPORT bool IsLessThan(DisplayParamsCR rhs, ComparePurpose purpose=ComparePurpose::Strict) const;
+    DGNPLATFORM_EXPORT bool IsEqualTo(DisplayParamsCR rhs, ComparePurpose purpose=ComparePurpose::Strict) const;
+};
+
+//=======================================================================================
+//! A cache of ref-counted pointers to DisplayParams objects.
+// @bsistruct                                                   Paul.Connelly   03/17
+//=======================================================================================
+struct DisplayParamsCache
+{
+private:
+    struct Comparator
+    {
+        bool operator()(DisplayParamsCPtr const& lhs, DisplayParamsCPtr const& rhs) const
+            {
+            return lhs->IsLessThan(*rhs);
+            }
+    };
+
+    typedef bset<DisplayParamsCPtr, Comparator> Set;
+
+    Set     m_set;
+
+    DisplayParamsCR Get(DisplayParamsCR params);
+public:
+    DisplayParamsCR GetDefault()
+        {
+        return Get(Render::GraphicParams(), nullptr);
+        }
+    DisplayParamsCR Get(ColorDef fill, Render::GeometryParamsCR geomParams, bool ignoreLighting=false)
+        {
+        Render::GraphicParams graphicParams;
+        graphicParams.SetFillColor(fill);
+        return Get(graphicParams, geomParams, ignoreLighting);
+        }
+    DisplayParamsCR Get(Render::GraphicParamsCR graphicParams, Render::GeometryParamsCR geomParams, bool ignoreLighting=false)
+        {
+        return Get(graphicParams, &geomParams, ignoreLighting);
+        }
+    DisplayParamsCR Get(Render::GraphicParamsCR graphicParams, Render::GeometryParamsCP geomParams, bool ignoreLighting=false)
+        {
+        return Get(DisplayParams(graphicParams, geomParams, ignoreLighting));
+        }
+};
+
+//=======================================================================================
+//! A look-up table of unique colors. Each unique color is mapped to a sequential index.
+// @bsistruct                                                   Paul.Connelly   03/17
+//=======================================================================================
+struct ColorTable
+{
+    typedef bmap<uint32_t, uint16_t> Map;
+protected:
+    Map         m_map;
+    bool        m_hasAlpha = false;
+
+    static constexpr uint16_t GetMaxIndex() { return 0xffff; }
+public:
+    DGNPLATFORM_EXPORT uint16_t GetIndex(uint32_t color);
+
+    bool HasTransparency() const { return m_hasAlpha; }
+    bool IsUniform() const { return 1 == size(); }
+
+    bool IsFull() const { return m_map.size() >= GetMaxIndex(); }
+    uint16_t GetNumIndices() const { return static_cast<uint16_t>(size()); }
+
+    typedef typename Map::const_iterator const_iterator;
+    typedef const_iterator iterator;
+
+    const_iterator begin() const { return m_map.begin(); }
+    const_iterator end() const { return m_map.end(); }
+    size_t size() const { return m_map.size(); }
+    bool empty() const { return m_map.empty(); }
+
+    void ToColorIndex(ColorIndex& index, bvector<uint32_t>& colors, bvector<uint16_t> const& indices) const;
+};
+
+//=======================================================================================
+// @bsistruct                                                   Paul.Connelly   12/16
+//=======================================================================================
+struct MeshInstance
+{
+private:
+    Feature     m_feature;
+    Transform   m_transform;
+public:
+    MeshInstance(FeatureCR feature, TransformCR transform) : m_feature(feature), m_transform(transform) { }
+
+    FeatureCR GetFeature() const { return m_feature; }
+    TransformCR GetTransform() const { return m_transform; }
+};
+
+//=======================================================================================
+// @bsistruct                                                   Paul.Connelly   03/17
+//=======================================================================================
+struct MeshList : bvector<MeshPtr>
+{
+    FeatureTable    m_features;
+
+    explicit MeshList(uint32_t maxFeatures=2048*1024) : m_features(maxFeatures) { }
+};
+
+/*---------------------------------------------------------------------------------**//**
+* @bsimethod                                                    Paul.Connelly   12/16
++---------------+---------------+---------------+---------------+---------------+------*/
+struct MeshPart : RefCountedBase
+{
+private:
+    MeshList            m_meshes;
+    MeshInstanceList    m_instances;
+
+    MeshPart(MeshList&& meshes) : m_meshes(std::move(meshes)) { }
+
+    uint32_t _GetExcessiveRefCountThreshold() const override { return 100000; }
+public:
+    static MeshPartPtr Create(MeshList&& meshes) { return new MeshPart(std::move(meshes)); }
+
+    MeshList const& Meshes() const { return m_meshes; }
+    MeshList& Meshes() { return m_meshes; }
+    MeshInstanceList const& Instances() const { return m_instances; }
+    void AddInstance(MeshInstanceCR instance) { m_instances.push_back(instance); }
+};
+
+
+//=======================================================================================
+// @bsistruct                                                   Paul.Connelly   12/16
+//=======================================================================================
+struct Triangle
+{
+    uint32_t    m_indices[3];
+    bool        m_singleSided;
+    uint8_t     m_edgeFlags[3];
+
+    uint32_t operator[](int index) const { BeAssert(index < 3); return m_indices[index]; }
+    uint32_t& operator[](int index) { BeAssert(index < 3); return m_indices[index]; }
+
+    explicit Triangle(bool singleSided=true) : m_singleSided(singleSided) { SetIndices(0, 0, 0); SetEdgeFlags(MeshEdge::Flags::Visible); }
+    Triangle(uint32_t indices[3], bool singleSided) : m_singleSided(singleSided) { SetIndices(indices); SetEdgeFlags(MeshEdge::Flags::Visible); }
+    Triangle(uint32_t a, uint32_t b, uint32_t c, bool singleSided) : m_singleSided(singleSided) { SetIndices(a, b, c); SetEdgeFlags(MeshEdge::Flags::Visible); }
+
+    void SetIndices(uint32_t indices[3]) { SetIndices(indices[0], indices[1], indices[2]); }
+    void SetIndices(uint32_t a, uint32_t b, uint32_t c) { m_indices[0] = a; m_indices[1] = b; m_indices[2] = c; }
+    void SetEdgeFlags(MeshEdge::Flags a, MeshEdge::Flags b, MeshEdge::Flags c)  { m_edgeFlags[0] = a; m_edgeFlags[1] = b; m_edgeFlags[2] = c; }
+    void SetEdgeFlags(MeshEdge::Flags a) { m_edgeFlags[0] = m_edgeFlags[1]; m_edgeFlags[2] = a; }
+    void SetEdgeFlags(bool const* visible) { m_edgeFlags[0] = visible[0] ? MeshEdge::Flags::Visible : MeshEdge::Flags::Invisible; 
+                                             m_edgeFlags[1] = visible[1] ? MeshEdge::Flags::Visible : MeshEdge::Flags::Invisible;
+                                             m_edgeFlags[2] = visible[2] ? MeshEdge::Flags::Visible : MeshEdge::Flags::Invisible; }
+    bool GetEdgeVisible(size_t index) const { BeAssert(index < 3); return m_edgeFlags[index] == MeshEdge::Flags::Visible; }
+
+    bool IsDegenerate() const  { return m_indices[0] == m_indices[1] || m_indices[0] == m_indices[2] || m_indices[1] == m_indices[2]; }                                   
+};
+
+//=======================================================================================
+// @bsistruct                                                   Paul.Connelly   12/16
+//=======================================================================================
+struct Polyline
+{
+private:
+    bvector<uint32_t>   m_indices;
+public:
+    bvector<uint32_t> const& GetIndices() const { return m_indices; }
+    bvector<uint32_t>& GetIndices() { return m_indices; }
+    void AddIndex(uint32_t index)  { if (m_indices.empty() || m_indices.back() != index) m_indices.push_back(index); }
+    void Clear() { m_indices.clear(); }
+};
+
+//=======================================================================================
+//! Represents a possibly-quantized position. Used during mesh generation.
+//! See QVertex3dList.
+// @bsistruct                                                   Paul.Connelly   05/17
+//=======================================================================================
+struct QVertex3d
+{
+    using Params = QPoint3d::Params;
+    DEFINE_POINTER_SUFFIX_TYPEDEFS_NO_STRUCT(Params);
+private:
+    struct Quantized { uint16_t x, y, z; };
+    struct Unquantized { float x, y, z; };
+
+    union
+        {
+        Quantized   m_q;
+        Unquantized m_u;
+        };
+    bool    m_quantized;
+public:
+    QVertex3d() { }
+    QVertex3d(DPoint3dCR dpt, ParamsCR params) : QVertex3d(FPoint3d::From(dpt), params) { }
+    QVertex3d(FPoint3dCR fpt, ParamsCR params)
+        {
+        double x, y=0, z=0; // Compiler doesn't realize y and z are never used unless they are initialized, therefore must initialize here...
+        m_quantized = (Quantization::IsInRange(x = Quantization::QuantizeDouble(fpt.x, params.origin.x, params.scale.x))
+                    && Quantization::IsInRange(y = Quantization::QuantizeDouble(fpt.y, params.origin.y, params.scale.y))
+                    && Quantization::IsInRange(z = Quantization::QuantizeDouble(fpt.z, params.origin.z, params.scale.z)));
+        if (m_quantized)
+            {
+            m_q.x = static_cast<uint16_t>(x);
+            m_q.y = static_cast<uint16_t>(y);
+            m_q.z = static_cast<uint16_t>(z);
+            }
+        else
+            {
+            *reinterpret_cast<FPoint3dP>(&m_u) = fpt;
+            }
+        }
+
+    bool IsQuantized() const { return m_quantized; }
+    QPoint3dCR GetQPoint3d() const { BeAssert(IsQuantized()); return *reinterpret_cast<QPoint3dCP>(&m_q); }
+    FPoint3dCR GetFPoint3d() const { BeAssert(!IsQuantized()); return *reinterpret_cast<FPoint3dCP>(&m_u); }
+
+    FPoint3d Unquantize(ParamsCR params) const
+        {
+        return IsQuantized() ? GetQPoint3d().Unquantize32(params) : GetFPoint3d();
+        }
+};
+
+//=======================================================================================
+//! A list of possibly-quantized positions. When mesh generation begins, we typically
+//! know a range that will contain most of the mesh's vertices, but vertices of triangles
+//! which only partially intersect that range must also be included. Vertices within the
+//! initial range are quantized to that range; vertices outside of it are stored directly,
+//! and used to extend the initial range.
+//! After mesh generation completes, the entire list is requantized to the actual range
+//! if necessary.
+// @bsistruct                                                   Paul.Connelly   05/17
+//=======================================================================================
+struct QVertex3dList
+{
+private:
+    bvector<FPoint3d>   m_fpoints;
+    QPoint3dList        m_qpoints;
+    DRange3d            m_range;
+public:
+    explicit QVertex3dList(DRange3dCR range) : m_qpoints(range), m_range(range) { }
+
+    void Add(QVertex3dCR vertex)
+        {
+        if (!vertex.IsQuantized())
+            {
+            FPoint3dCR fpt = vertex.GetFPoint3d();
+            m_fpoints.push_back(fpt);
+            m_range.Extend(fpt);
+            }
+        else if (m_fpoints.empty())
+            {
+            m_qpoints.push_back(vertex.GetQPoint3d());
+            }
+        else
+            {
+            m_fpoints.push_back(vertex.Unquantize(m_qpoints.GetParams()));
+            }
+        }
+
+    //! If any unquantized vertices exist, requantize. IsFullyQuantized() returns true after this operation.
+    DGNPLATFORM_EXPORT void Requantize();
+    bool IsFullyQuantized() const { return m_fpoints.empty(); }
+    QPoint3dListCR GetQuantizedPoints() const { BeAssert(IsFullyQuantized()); return m_qpoints; }
+    QPoint3d::ParamsCR GetParams() const { return m_qpoints.GetParams(); }
+    bool empty() const { return m_fpoints.empty() && m_qpoints.empty(); }
+    size_t size() const { return m_fpoints.size() + m_qpoints.size(); }
+
+    //! Returns the accumulated range, which may be larger than the initial range passed to the constructor.
+    DRange3dCR GetRange() const { return m_range; }
+};
+
+DEFINE_POINTER_SUFFIX_TYPEDEFS_NO_STRUCT(QVertex3dList);
+
+//=======================================================================================
+// @bsistruct                                                   Paul.Connelly   12/16
+//=======================================================================================
+struct Mesh : RefCountedBase
+{
+    enum class PrimitiveType
+    {
+        Mesh,
+        Polyline,
+        Point
+    };
+
+private:
+    struct Features
+    {
+        FeatureTableP       m_table;
+        bvector<uint32_t>   m_indices;
+        uint32_t            m_uniform;
+        bool                m_initialized = false;
+
+        explicit Features(FeatureTableP table) : m_table(table) { }
+
+        void Add(FeatureCR, size_t numVerts);
+        void ToFeatureIndex(FeatureIndex& index) const;
+    };
+
+    DisplayParamsCPtr               m_displayParams;
+    TriangleList                    m_triangles;
+    PolylineList                    m_polylines;
+    QVertex3dList                   m_verts;
+    QPoint3dList                    m_normals;
+    bvector<FPoint2d>               m_uvParams;
+    ColorTable                      m_colorTable;
+    bvector<uint16_t>               m_colors;
+    Features                        m_features;
+    PrimitiveType                   m_type;
+    mutable MeshEdgesPtr            m_edges;
+
+    Mesh(DisplayParamsCR params, FeatureTableP featureTable, PrimitiveType type, DRange3dCR range)
+        : m_displayParams(&params), m_features(featureTable), m_type(type), m_verts(range), m_normals(QPoint3d::Params::FromNormalizedRange()) { }
+
+    friend struct MeshBuilder;
+    void SetDisplayParams(DisplayParamsCR params) { m_displayParams = &params; }
+public:
+    static MeshPtr Create(DisplayParamsCR params, FeatureTableP featureTable, PrimitiveType type, DRange3dCR range) { return new Mesh(params, featureTable, type, range); }
+
+    DPoint3d                        GetPoint(uint32_t index) const;
+    DGNPLATFORM_EXPORT DRange3d     GetTriangleRange(TriangleCR triangle) const;
+    DGNPLATFORM_EXPORT DVec3d       GetTriangleNormal(TriangleCR triangle) const;
+    DGNPLATFORM_EXPORT bool         HasNonPlanarNormals() const;
+
+    DisplayParamsCR                 GetDisplayParams() const { return *m_displayParams; } //!< The mesh symbology
+    DisplayParamsCPtr               GetDisplayParamsPtr() const { return m_displayParams; } //!< The mesh symbology
+    TriangleList const&             Triangles() const { return m_triangles; } //!< Triangles defined as a set of 3 indices into the vertex attribute arrays.
+    PolylineList const&             Polylines() const { return m_polylines; } //!< Polylines defined as a set of indices into the vertex attribute arrays.
+    QPoint3dListCR                  Points() const { return m_verts.GetQuantizedPoints(); } //!< Position vertex attribute array
+    QVertex3dListCR                 Verts() const { return m_verts; }
+    QPoint3dListCR                  Normals() const { return m_normals; } //!< Normal vertex attribute array
+    bvector<FPoint2d> const&        Params() const { return m_uvParams; } //!< UV params vertex attribute array
+    bvector<uint16_t> const&        Colors() const { return m_colors; } //!< Vertex attribute array specifying an index into the color table
+    ColorTableCR                    GetColorTable() const { return m_colorTable; }
+    void                            ToFeatureIndex(FeatureIndex& index) const { m_features.ToFeatureIndex(index); }
+    MeshEdgesPtr                    GetEdges(DRange3dCR tileRange, MeshEdgeCreationOptionsCR options) const;
+
+    bool IsEmpty() const { return m_triangles.empty() && m_polylines.empty(); }
+    PrimitiveType GetType() const { return m_type; }
+
+    DGNPLATFORM_EXPORT DRange3d GetRange() const;
+    DGNPLATFORM_EXPORT DRange3d GetUVRange() const;
+
+    void Close() { m_verts.Requantize(); }
+
+    void AddTriangle(TriangleCR triangle) { BeAssert(PrimitiveType::Mesh == GetType()); m_triangles.push_back(triangle); }
+    void AddPolyline(PolylineCR polyline) { BeAssert(PrimitiveType::Polyline == GetType() || PrimitiveType::Point == GetType()); m_polylines.push_back(polyline); }
+    uint32_t AddVertex(QVertex3dCR vertex, QPoint3dCP normal, DPoint2dCP param, uint32_t fillColor, FeatureCR feature);
+    void GetGraphics (bvector<Render::GraphicPtr>& graphics, Dgn::Render::SystemCR system, struct GetMeshGraphicsArgs& args, DgnDbR db, DRange3dCR tileRange);
+};
+
+/*=================================================================================**//**
+* @bsiclass                                                     Ray.Bentley     06/2016
++===============+===============+===============+===============+===============+======*/
+struct MeshMergeKey
+{
+    DisplayParamsCP     m_params;                                                                                                                                                     
+    bool                m_hasNormals;
+    Mesh::PrimitiveType m_primitiveType;
+
+    MeshMergeKey() : m_params(nullptr), m_hasNormals(false), m_primitiveType(Mesh::PrimitiveType::Mesh) { }
+    MeshMergeKey(DisplayParamsCR params, bool hasNormals, Mesh::PrimitiveType type) : m_params(&params), m_hasNormals(hasNormals), m_primitiveType(type) { }
+    MeshMergeKey(MeshCR mesh) : MeshMergeKey(mesh.GetDisplayParams(),  !mesh.Normals().empty(), mesh.GetType()) { }
+
+    bool operator<(MeshMergeKey const& rhs) const
+        {
+        BeAssert(nullptr != m_params && nullptr != rhs.m_params);
+        if(m_hasNormals != rhs.m_hasNormals)
+            return !m_hasNormals;
+
+        if (m_primitiveType != rhs.m_primitiveType)
+            return m_primitiveType < rhs.m_primitiveType;
+
+        return m_params->IsLessThan(*rhs.m_params, DisplayParams::ComparePurpose::Merge);
+        }
+};
+
+//=======================================================================================
+// @bsistruct                                                   Paul.Connelly   12/16
+//=======================================================================================
+struct VertexKey
+{
+    QPoint3d        m_normal;
+    DPoint2d        m_param;
+    uint32_t        m_fillColor = 0;
+    Feature         m_feature;
+    QVertex3d       m_position;
+    bool            m_normalValid;
+    bool            m_paramValid;
+
+    VertexKey() { }
+    VertexKey(DPoint3dCR point, FeatureCR feature, uint32_t fillColor, QPoint3d::ParamsCR qParams, DVec3dCP normal=nullptr, DPoint2dCP param=nullptr);
+
+    QPoint3dCP GetNormal() const { return m_normalValid ? &m_normal : nullptr; }
+    DPoint2dCP GetParam() const { return m_paramValid ? &m_param : nullptr; }
+
+    //=======================================================================================
+    // @bsistruct                                                   Paul.Connelly   12/16
+    //=======================================================================================
+    struct Comparator
+    {
+        DGNPLATFORM_EXPORT bool operator()(VertexKey const& lhs, VertexKey const& rhs) const;
+    };
+};
+
+//=======================================================================================
+// @bsistruct                                                   Paul.Connelly   12/16
+//=======================================================================================
+struct TriangleKey
+{
+    uint32_t        m_sortedIndices[3];
+
+    TriangleKey() { }
+    explicit TriangleKey(TriangleCR triangle);
+
+    bool operator<(TriangleKeyCR rhs) const;
+};
+
+typedef bmap<VertexKey, uint32_t, VertexKey::Comparator> VertexMap;
+typedef bset<TriangleKey> TriangleSet;
+
+//=======================================================================================
+// @bsistruct                                                   Paul.Connelly   12/16
+//=======================================================================================
+struct MeshBuilder : RefCountedBase
+{
+private:
+    MeshPtr             m_mesh;
+    VertexMap           m_clusteredVertexMap;
+    VertexMap           m_unclusteredVertexMap;
+    TriangleSet         m_triangleSet;
+    double              m_tolerance;
+    double              m_areaTolerance;
+    DgnMaterialCPtr     m_materialEl;
+    RenderingAssetCP    m_material = nullptr;
+
+    MeshBuilder(DisplayParamsCR params, double tolerance, double areaTolerance, FeatureTableP featureTable, Mesh::PrimitiveType type, DRange3dCR range)
+        : m_mesh(Mesh::Create(params, featureTable, type, range)), m_tolerance(tolerance), m_areaTolerance(areaTolerance) { }
+
+    bool GetMaterial(DgnMaterialId materailId, DgnDbR db);
+    uint32_t AddVertex(VertexMap& vertices, VertexKeyCR vertex);
+public:
+    static MeshBuilderPtr Create(DisplayParamsCR params, double tolerance, double areaTolerance, FeatureTableP featureTable, Mesh::PrimitiveType type, DRange3dCR range)
+        { return new MeshBuilder(params, tolerance, areaTolerance, featureTable, type, range); }
+
+    DGNPLATFORM_EXPORT void AddTriangle(PolyfaceVisitorR visitor, DgnMaterialId materialId, DgnDbR dgnDb, FeatureCR feature, bool doVertexClustering, bool includeParams, uint32_t fillColor);
+    DGNPLATFORM_EXPORT void AddPolyline(bvector<DPoint3d>const& polyline, FeatureCR feature, bool doVertexClustering, uint32_t fillColor);
+    DGNPLATFORM_EXPORT void AddPolyface(PolyfaceQueryCR polyface, DgnMaterialId materialId, DgnDbR dgnDb, FeatureCR feature, bool includeParams, uint32_t fillColor);
+
+    void AddMesh(TriangleCR triangle);
+    void AddTriangle(TriangleCR triangle);
+    uint32_t AddClusteredVertex(VertexKey const& vertex) { return AddVertex(m_clusteredVertexMap, vertex); }
+    uint32_t AddVertex(VertexKey const& vertex) { return AddVertex(m_unclusteredVertexMap, vertex); }
+
+    MeshP GetMesh() { return m_mesh.get(); } //!< The mesh under construction
+    double GetTolerance() const { return m_tolerance; }
+    void SetDisplayParams(DisplayParamsCR params) { m_mesh->SetDisplayParams(params); }
+};
+
+//=======================================================================================
+// @bsistruct                                                   Paul.Connelly   12/16
+//=======================================================================================
+struct Polyface
+{
+    DisplayParamsCPtr   m_displayParams;
+    PolyfaceHeaderPtr   m_polyface;
+
+    Polyface(DisplayParamsCR displayParams, PolyfaceHeaderR polyface) : m_displayParams(&displayParams), m_polyface(&polyface) { }
+
+    void Transform(TransformCR transform) { if (m_polyface.IsValid()) m_polyface->Transform(transform); }
+    Polyface Clone() const { return Polyface(*m_displayParams, *m_polyface->Clone()); }
+};
+
+//=======================================================================================
+// @bsistruct                                                   Paul.Connelly   12/16
+//=======================================================================================
+struct Strokes
+{
+    typedef bvector<bvector<DPoint3d>> PointLists;
+
+    DisplayParamsCPtr   m_displayParams;
+    PointLists          m_strokes;
+    bool                m_disjoint;
+
+    Strokes(DisplayParamsCR displayParams, PointLists&& strokes, bool disjoint) : m_displayParams(&displayParams), m_strokes(std::move(strokes)), m_disjoint(disjoint) { }
+    Strokes(DisplayParamsCR displayParams, bool disjoint) : m_displayParams(&displayParams), m_disjoint(disjoint) { }
+
+    void Transform(TransformCR transform);
+};
+
+//=======================================================================================
+// @bsistruct                                                   Paul.Connelly   12/16
+//=======================================================================================
+struct Geometry : RefCountedBase
+{
+private:
+    DisplayParamsCPtr       m_params;
+    Transform               m_transform;
+    DRange3d                m_tileRange;
+    DgnElementId            m_entityId;
+    mutable size_t          m_facetCount;
+    bool                    m_isCurved;
+    bool                    m_hasTexture;
+protected:
+    Geometry(TransformCR tf, DRange3dCR tileRange, DgnElementId entityId, DisplayParamsCR params, bool isCurved, DgnDbR db);
+
+    virtual PolyfaceList _GetPolyfaces(IFacetOptionsR facetOptions) = 0;
+    virtual StrokesList _GetStrokes (IFacetOptionsR facetOptions) { return StrokesList(); }
+    virtual bool _DoDecimate() const { return false; }
+    virtual bool _DoVertexCluster() const { return true; }
+    virtual size_t _GetFacetCount(FacetCounter& counter) const = 0;
+    virtual GeomPartCPtr _GetPart() const { return nullptr; }
+    virtual void _SetInCache(bool inCache) { }
+
+    void SetFacetCount(size_t numFacets);
+public:
+    DisplayParamsCR GetDisplayParams() const { return *m_params; }
+    DisplayParamsCPtr GetDisplayParamsPtr() const { return m_params; }
+    TransformCR GetTransform() const { return m_transform; }
+    DRange3dCR GetTileRange() const { return m_tileRange; }
+    DgnElementId GetEntityId() const { return m_entityId; } //!< The ID of the element from which this geometry was produced
+    size_t GetFacetCount(IFacetOptionsR options) const;
+    size_t GetFacetCount(FacetCounter& counter) const { return _GetFacetCount(counter); }
+    
+    Feature GetFeature() const { return m_params.IsValid() ? Feature(GetEntityId(), m_params->GetSubCategoryId(), m_params->GetClass()) : Feature(); }
+
+    static IFacetOptionsPtr CreateFacetOptions(double chordTolerance);
+    IFacetOptionsPtr CreateFacetOptions(double chordTolerance, NormalMode normalMode) const;
+
+    bool IsCurved() const { return m_isCurved; }
+    bool HasTexture() const { return m_hasTexture; }
+
+    PolyfaceList GetPolyfaces(IFacetOptionsR facetOptions) { return _GetPolyfaces(facetOptions); }
+    PolyfaceList GetPolyfaces(double chordTolerance, NormalMode normalMode);
+    bool DoDecimate() const { return _DoDecimate(); }
+    bool DoVertexCluster() const { return _DoVertexCluster(); }
+    StrokesList GetStrokes (IFacetOptionsR facetOptions) { return _GetStrokes(facetOptions); }
+    GeomPartCPtr GetPart() const { return _GetPart(); }
+    void SetInCache(bool inCache) { _SetInCache(inCache); }
+
+    //! Create a Geometry for an IGeometry
+    static GeometryPtr Create(IGeometryR geometry, TransformCR tf, DRange3dCR tileRange, DgnElementId entityId, DisplayParamsCR params, bool isCurved, DgnDbR db);
+    //! Create a Geometry for an IBRepEntity
+    static GeometryPtr Create(IBRepEntityR solid, TransformCR tf, DRange3dCR tileRange, DgnElementId entityId, DisplayParamsCR params, DgnDbR db);
+    //! Create a Geometry for text.
+    static GeometryPtr Create(TextStringR textString, TransformCR transform, DRange3dCR range, DgnElementId entityId, DisplayParamsCR params, DgnDbR db, bool checkGlyphBoxes);
+    //! Create a Geometry for a part instance.
+    static GeometryPtr Create(GeomPartR part, TransformCR transform, DRange3dCR range, DgnElementId entityId, DisplayParamsCR params, DgnDbR db);
+};
+
+//=======================================================================================
+// @bsistruct                                                   Paul.Connelly   05/17
+//=======================================================================================
+struct GeometryList
+{
+    typedef bvector<GeometryPtr> List;
+private:
+    List    m_list;
+    bool    m_complete = true;
+    bool    m_curved = false;
+public:
+    bool IsComplete() const { return m_complete; }
+    bool ContainsCurves() const { return m_curved; }
+    void MarkIncomplete() { m_complete = false; }
+    void MarkCurved() { m_curved = true; }
+
+    typedef List::const_iterator const_iterator;
+
+    const_iterator begin() const { return m_list.begin(); }
+    const_iterator end() const { return m_list.end(); }
+    bool empty() const { return m_list.empty(); }
+    size_t size() const { return m_list.size(); }
+
+    void push_back(GeometryR geom) { m_list.push_back(&geom); m_curved = m_curved || geom.IsCurved(); }
+    void append(GeometryListR src) { m_list.insert(m_list.end(), src.m_list.begin(), src.m_list.end()); m_curved = m_curved || src.ContainsCurves(); }
+    void resize(size_t newSize) { m_list.resize(newSize); }
+    void clear() { m_list.clear(); }
+
+    QPoint3d::Params ComputeQuantizationParams() const { return QPoint3d::Params(ComputeRange()); }
+    DRange3d ComputeRange() const;
+};
+
+//=======================================================================================
+// @bsistruct                                                   Paul.Connelly   12/16
+//=======================================================================================
+struct GeomPart : RefCountedBase
+{
+private:
+    DRange3d                m_range;
+    GeometryList            m_geometries;
+    mutable size_t          m_facetCount;
+
+    uint32_t _GetExcessiveRefCountThreshold() const  override {return 100000;}
+
+protected:
+    GeomPart(DRange3dCR range, GeometryList const& geometry);
+
+public:
+    static GeomPartPtr Create(DRange3dCR range, GeometryList const& geometry) { return new GeomPart(range, geometry); }
+    PolyfaceList GetPolyfaces(IFacetOptionsR facetOptions, GeometryCR instance);
+    PolyfaceList GetPolyfaces(IFacetOptionsR facetOptions, GeometryCP instance);
+    StrokesList GetStrokes(IFacetOptionsR facetOptions, GeometryCR instance);
+    StrokesList GetStrokes(IFacetOptionsR facetOptions, GeometryCP instance);
+    size_t GetFacetCount(FacetCounter& counter, GeometryCR instance) const;
+    bool IsCurved() const;
+    GeometryList const& GetGeometries() const { return m_geometries; }
+    DRange3d GetRange() const { return m_range; };
+};
+
+//=======================================================================================
+// @bsistruct                                                   Paul.Connelly   12/16
+//=======================================================================================
+struct GeometryCollection
+{
+private:
+    MeshList            m_meshes;
+    MeshPartList        m_parts;
+    bool                m_isComplete = true;
+    bool                m_curved = false;
+public:
+    MeshList& Meshes()              { return m_meshes; }
+    MeshPartList& Parts()           { return m_parts; }
+    bool IsEmpty() const            { return m_meshes.empty() && m_parts.empty(); }
+    bool IsComplete() const         { return m_isComplete; }
+    bool ContainsCurves() const     { return m_curved; }
+    void MarkIncomplete()           { m_isComplete = false; }
+    void MarkCurved()               { m_curved = true; }
+};
+
+//=======================================================================================
+//! Accumulates a list of Geometry objects from a set of high-level graphics primitives.
+//! The various Add() methods take ownership of the input object, which may later be
+//! modified.
+// @bsistruct                                                   Paul.Connelly   01/17
+//=======================================================================================
+struct GeometryAccumulator
+{
+private:
+    GeometryList                m_geometries;
+    Transform                   m_transform;
+    DgnDbR                      m_dgndb;
+    DgnElementId                m_elementId;
+    mutable DisplayParamsCache  m_displayParamsCache;
+    bool                        m_surfacesOnly;
+    bool                        m_haveTransform;
+    bool                        m_checkGlyphBoxes = false;
+    DRange3d                    m_tileRange;
+
+    bool AddGeometry(IGeometryR geom, bool isCurved, DisplayParamsCR displayParams, TransformCR transform);
+    bool AddGeometry(IGeometryR geom, bool isCurved, DisplayParamsCR displayParams, TransformCR transform, DRange3dCR range);
+public:
+    GeometryAccumulator(DgnDbR db, TransformCR transform, DRange3dCR tileRange, bool surfacesOnly) : m_transform(transform), m_tileRange(tileRange), m_dgndb(db), m_surfacesOnly(surfacesOnly), m_haveTransform(!transform.IsIdentity()) { }
+    explicit GeometryAccumulator(DgnDbR db, bool surfacesOnly=false) : m_transform(Transform::FromIdentity()), m_dgndb(db), m_surfacesOnly(surfacesOnly), m_haveTransform(false), m_tileRange(DRange3d::NullRange()) { }
+
+    void AddGeometry(GeometryR geom) { m_geometries.push_back(geom); }
+    void SetGeometryList(GeometryList const& geometries) { m_geometries = geometries; }
+
+    DGNPLATFORM_EXPORT bool Add(CurveVectorR curves, bool filled, DisplayParamsCR displayParams, TransformCR transform);
+    DGNPLATFORM_EXPORT bool Add(ISolidPrimitiveR primitive, DisplayParamsCR displayParams, TransformCR transform);
+    DGNPLATFORM_EXPORT bool Add(RefCountedMSBsplineSurface& surface, DisplayParamsCR displayParams, TransformCR transform);
+    DGNPLATFORM_EXPORT bool Add(PolyfaceHeaderR polyface, bool filled, DisplayParamsCR displayParams, TransformCR transform);
+    DGNPLATFORM_EXPORT bool Add(IBRepEntityR body, DisplayParamsCR displayParams, TransformCR transform);
+    DGNPLATFORM_EXPORT bool Add(TextStringR textString, DisplayParamsCR displayParams, TransformCR transform);
+
+    bool IsEmpty() const { return m_geometries.empty(); }
+    void Clear() { m_geometries.clear(); }
+    GeometryList const& GetGeometries() const { return m_geometries; }
+    GeometryList& GetGeometries() { return m_geometries; }
+
+    DgnElementId GetElementId() const { return m_elementId; }
+    void SetElementId(DgnElementId id) { m_elementId = id; }
+
+    TransformCR GetTransform() const { return m_transform; }
+    void SetTransform(TransformCR tf) { m_transform = tf; m_haveTransform = !m_transform.IsIdentity(); }
+
+    DgnDbR GetDgnDb() const { return m_dgndb; }
+    DisplayParamsCacheR GetDisplayParamsCache() const { return m_displayParamsCache; }
+    bool WantSurfacesOnly() const { return m_surfacesOnly; }
+
+    //! Convert the geometry accumulated by this builder into a set of meshes.
+    DGNPLATFORM_EXPORT MeshList ToMeshes(GeometryOptionsCR options, double tolerance=0.001) const;
+
+    //! Populate a list of Graphic objects from the accumulated Geometry objects.
+    DGNPLATFORM_EXPORT void SaveToGraphicList(bvector<Render::GraphicPtr>& graphics, Render::System const& system, GeometryOptionsCR options,double tolerance=0.001) const;
+
+    //! Clear the geometry list and reinitialize for reuse. DisplayParamsCache contents are preserved.
+    void ReInitialize(TransformCR transform=Transform::FromIdentity(), DgnElementId elemId=DgnElementId(), bool surfacesOnly=false)
+        {
+        Clear();
+        SetTransform(transform);
+        SetElementId(elemId);
+        m_surfacesOnly = surfacesOnly;
+        }
+
+    //! If enabled, TextString range will be tested against chord tolerance to determine whether the text should be stroked or rendered as a simple box.
+    //! By default, it is always stroked.
+    void SetCheckGlyphBoxes(bool check) { m_checkGlyphBoxes = check; }
+};
+
+//=======================================================================================
+// @bsistruct                                                   Paul.Connelly   03/17
+//=======================================================================================
+struct ToleranceRatio
+{
+    static constexpr double Vertex() { return .1; }
+    static constexpr double FacetArea() { return .1; }
+};
+
+//=======================================================================================
+// @bsistruct                                                   Paul.Connelly   03/17
+//=======================================================================================
+struct MeshArgs : TriMeshArgs
+{
+    bvector<int32_t>                m_indices;
+    bvector<uint32_t>               m_colorTable;
+
+    template<typename T, typename U> void Set(T& ptr, U const& src) { ptr = (0 != src.size() ? src.data() : nullptr); }
+
+    template<typename T, typename U> void Set(int32_t& count, T& ptr, U const& src)
+        {
+        count = static_cast<int32_t>(src.size());
+        Set(ptr, src);
+        }
+
+    void Clear();
+    bool Init(MeshCR mesh, Render::System const& system, DgnDbR db);
+};
+
+
+//=======================================================================================
+// @bsistruct                                                   Paul.Connelly   12/16
+//=======================================================================================
+struct IndexedPolyline : IndexedPolylineArgs::Polyline
+{
+    bool IsValid() const { return 0 < m_numIndices; }
+
+    void Reset()
+        {
+        m_numIndices = 0;
+        m_vertIndex = nullptr;
+        }
+
+    bool Init(PolylineCR line)
+        {
+        Reset();
+
+        m_numIndices = static_cast<uint32_t>(line.GetIndices().size());
+        m_vertIndex = &line.GetIndices()[0];
+
+        return IsValid();
+        }
+};
+
+//=======================================================================================
+// @bsistruct                                                   Paul.Connelly   12/16
+//=======================================================================================
+struct PolylineArgs : IndexedPolylineArgs
+{
+    bvector<IndexedPolyline>    m_polylines;
+    bvector<uint32_t>           m_colorTable;
+
+    bool IsValid() const { return !m_polylines.empty(); }
+
+    void Reset();
+    bool Init(MeshCR mesh);
+};
+
+
+//=======================================================================================
+// @bsistruct                                                   Ray.Bentley     05/2017
+//=======================================================================================
+struct ElementMeshEdgeArgs : MeshEdgeArgs
+{
+    bvector<uint32_t>               m_colorTable;
+
+    bool Init(MeshCR mesh, DRange3dCR tileRange);
+};
+
+
+//=======================================================================================
+// @bsistruct                                                   Ray.Bentley     05/2017
+//=======================================================================================
+struct ElementSilhouetteEdgeArgs : SilhouetteEdgeArgs
+{
+    bvector<uint32_t>               m_colorTable;
+
+    bool Init(MeshCR mesh, DRange3dCR tileRange);
+};
+
+
+//=======================================================================================
+// @bsistruct                                                   Ray.Bentley     05/2017
+//=======================================================================================
+struct GetMeshGraphicsArgs
+{
+    PolylineArgs                    m_polylineArgs;
+    MeshArgs                        m_meshArgs;
+    ElementMeshEdgeArgs              m_visibleEdgesArgs;
+    ElementSilhouetteEdgeArgs        m_invisibleEdgesArgs;
+};
+
+//=======================================================================================
+//! Implements GraphicBuilder to accumulate high-level graphics primitives into a list
+//! of Render::Primitives::Geometry objects.
+// @bsistruct                                                   Paul.Connelly   05/17
+//=======================================================================================
+struct GeometryListBuilder : GraphicBuilder
+{
+private:
+    GeometryAccumulator m_accum;
+    GraphicParams       m_graphicParams;
+    GeometryParams      m_geometryParams;
+    bool                m_geometryParamsValid = false;
+    bool                m_isOpen = true;
+
+    bool _IsOpen() const final override { return m_isOpen; }
+    DGNPLATFORM_EXPORT Render::GraphicPtr _Finish() final override;
+protected:
+    explicit GeometryListBuilder(CreateParams const& params, DgnElementId elemId=DgnElementId(), TransformCR accumulatorTf=Transform::FromIdentity())
+        : GraphicBuilder(params), m_accum(params.m_dgndb) { m_accum.SetElementId(elemId); m_accum.SetTransform(accumulatorTf); }
+
+    DGNPLATFORM_EXPORT void _ActivateGraphicParams(GraphicParamsCR, Render::GeometryParamsCP) override;
+    DGNPLATFORM_EXPORT void _AddArc2d(DEllipse3dCR ellipse, bool isEllipse, bool filled, double zDepth) override;
+    DGNPLATFORM_EXPORT void _AddArc(DEllipse3dCR ellipse, bool isEllipse, bool filled) override;
+    DGNPLATFORM_EXPORT void _AddLineString2d(int numPoints, DPoint2dCP points, double zDepth) override;
+    DGNPLATFORM_EXPORT void _AddLineString(int numPoints, DPoint3dCP points) override;
+    DGNPLATFORM_EXPORT void _AddPointString2d(int numPoints, DPoint2dCP points, double zDepth) override;
+    DGNPLATFORM_EXPORT void _AddPointString(int numPoints, DPoint3dCP points) override;
+    DGNPLATFORM_EXPORT void _AddPolyface(PolyfaceQueryCR, bool filled) override;
+    DGNPLATFORM_EXPORT void _AddBody(IBRepEntityCR) override;
+    DGNPLATFORM_EXPORT void _AddShape2d(int numPoints, DPoint2dCP points, bool filled, double zDepth) override;
+    DGNPLATFORM_EXPORT void _AddShape(int numPoints, DPoint3dCP points, bool filled) override;
+    DGNPLATFORM_EXPORT void _AddTextString2d(TextStringCR, double zDepth) override;
+    DGNPLATFORM_EXPORT void _AddTextString(TextStringCR) override;
+    DGNPLATFORM_EXPORT void _AddTriStrip(int numPoints, DPoint3dCP points, AsThickenedLine usageFlags) override;
+    DGNPLATFORM_EXPORT void _AddTriStrip2d(int numPoints, DPoint2dCP points, AsThickenedLine usageFlags, double zDepth) override;
+    DGNPLATFORM_EXPORT void _AddSolidPrimitive(ISolidPrimitiveCR primitive) override;
+    DGNPLATFORM_EXPORT void _AddCurveVector(CurveVectorCR curves, bool isFilled) override;
+    DGNPLATFORM_EXPORT void _AddCurveVector2d(CurveVectorCR curves, bool isFilled, double zDepth) override;
+    DGNPLATFORM_EXPORT void _AddBSplineCurve(MSBsplineCurveCR, bool filled) override;
+    DGNPLATFORM_EXPORT void _AddBSplineCurve2d(MSBsplineCurveCR, bool filled, double zDepth) override;
+    DGNPLATFORM_EXPORT void _AddBSplineSurface(MSBsplineSurfaceCR) override;
+    DGNPLATFORM_EXPORT void _AddDgnOle(DgnOleDraw*) override;
+
+    DGNPLATFORM_EXPORT void _AddBSplineCurveR(RefCountedMSBsplineCurveR curve, bool filled) override;
+    DGNPLATFORM_EXPORT void _AddBSplineCurve2dR(RefCountedMSBsplineCurveR curve, bool filled, double zDepth) override;
+    DGNPLATFORM_EXPORT void _AddCurveVectorR(CurveVectorR curves, bool isFilled) override;
+    DGNPLATFORM_EXPORT void _AddCurveVector2dR(CurveVectorR curves, bool isFilled, double zDepth) override;
+    DGNPLATFORM_EXPORT void _AddSolidPrimitiveR(ISolidPrimitiveR primitive) override;
+    DGNPLATFORM_EXPORT void _AddBSplineSurfaceR(RefCountedMSBsplineSurfaceR surface) override;
+    DGNPLATFORM_EXPORT void _AddPolyfaceR(PolyfaceHeaderR meshData, bool filled = false) override;
+    DGNPLATFORM_EXPORT void _AddBodyR(IBRepEntityR body) override;
+    DGNPLATFORM_EXPORT void _AddTextStringR(TextStringR text) override;
+    DGNPLATFORM_EXPORT void _AddTextString2dR(TextStringR text, double zDepth) override;
+
+    virtual Render::GraphicPtr _FinishGraphic(GeometryAccumulatorR) = 0; //!< Invoked by _Finish() to obtain the finished Graphic.
+    virtual void _Reset() { } //!< Invoked by ReInitialize() to reset any state before this builder is reused.
+
+    void Add(PolyfaceHeaderR mesh, bool filled) { m_accum.Add(mesh, filled, GetDisplayParams(), GetLocalToWorldTransform()); }
+    void SetCheckGlyphBoxes(bool check) { m_accum.SetCheckGlyphBoxes(check); }
+public:
+    GraphicParamsCR GetGraphicParams() const { return m_graphicParams; }
+    GeometryParamsCP GetGeometryParams() const { return m_geometryParamsValid ? &m_geometryParams : nullptr; }
+    DgnElementId GetElementId() const { return m_accum.GetElementId(); }
+    DGNPLATFORM_EXPORT DisplayParamsCR GetDisplayParams(bool ignoreLighting=false) const;
+    DisplayParamsCacheR GetDisplayParamsCache() const { return m_accum.GetDisplayParamsCache(); }
+    void Add(GeometryR geom) { m_accum.AddGeometry(geom); }
+
+    //! Reset this builder for reuse.
+    DGNPLATFORM_EXPORT void ReInitialize(TransformCR localToWorld, TransformCR accumulatorTransform=Transform::FromIdentity(), DgnElementId elemId=DgnElementId());
+};
+
+//=======================================================================================
+//! General-purpose specialization of GeometryListBuilder which produces Graphic objects
+//! using a supplied Render::System.
+// @bsistruct                                                   Paul.Connelly   03/17
+//=======================================================================================
+struct PrimitiveBuilder : GeometryListBuilder
+{
+protected:
+    System&             m_system;
+    bvector<GraphicPtr> m_primitives;
+
+    DGNPLATFORM_EXPORT void _AddTile(Render::TextureCR tile, TileCorners const& corners) override;
+    DGNPLATFORM_EXPORT void _AddSubGraphic(Render::Graphic&, TransformCR, Render::GraphicParamsCR, ClipVectorCP clip) override;
+    DGNPLATFORM_EXPORT Render::GraphicBuilderPtr _CreateSubGraphic(TransformCR, ClipVectorCP clip) const override;
+    DGNPLATFORM_EXPORT Render::GraphicPtr _FinishGraphic(GeometryAccumulatorR) override;
+    void _Reset() override { m_primitives.clear(); }
+
+    void AddTriMesh(TriMeshArgsCR args);
+public:
+    PrimitiveBuilder(System& system, Render::GraphicBuilder::CreateParams const& params) : GeometryListBuilder(params), m_system(system) { }
+};
+
+END_BENTLEY_RENDER_PRIMITIVES_NAMESPACE
+