/*--------------------------------------------------------------------------------------+
|
|     $Source: PublicAPI/DgnPlatform/VolumeElement.h $
|
|  $Copyright: (c) 2015 Bentley Systems, Incorporated. All rights reserved. $
|
+--------------------------------------------------------------------------------------*/
#pragma once
//__PUBLISH_SECTION_START__

DGNPLATFORM_REF_COUNTED_PTR(VolumeElement)

BEGIN_BENTLEY_DGN_NAMESPACE

using BentleyApi::BeSQLite::EC::ECInstanceKey;
using BentleyApi::BeSQLite::EC::ECSqlStatement;
using BentleyApi::BeSQLite::Statement;

namespace dgn_ElementHandler { struct VolumeElementHandler; }

//=======================================================================================
//! API to setup user defined regions that can be visualized, clipped to, or queried for 
//! contained elements.
// @bsiclass                                                 Ramanujam.Raman      01/2015
//=======================================================================================
struct EXPORT_VTABLE_ATTRIBUTE VolumeElement : SpatialLocationElement
{
    friend struct dgn_ElementHandler::VolumeElementHandler;
    DGNELEMENT_DECLARE_MEMBERS(DGN_CLASSNAME_VolumeElement, SpatialLocationElement)
public:
    struct CreateParams : SpatialLocationElement::CreateParams
    {
        DEFINE_T_SUPER(SpatialLocationElement::CreateParams);

        DPoint3d m_origin;
        bvector<DPoint2d> m_shape;
        double m_height;

    protected:
        CreateParams(DgnDbR db, DgnModelId modelId, DPoint3dCR origin, bvector<DPoint2d> const& shape, double height, DgnClassId classId, DgnCategoryId category = DgnCategoryId(), Code const& code = Code(), Utf8CP label = nullptr, DgnElementId parent = DgnElementId()) :
            T_Super(db, modelId, classId, category.IsValid() ? category : VolumeElement::GetDefaultCategoryId(db), Placement3d(), code, label, parent), m_origin(origin), m_shape(shape), m_height(height) {}

    public:
        explicit CreateParams(Dgn::DgnElement::CreateParams const& params) : T_Super(params, DgnCategoryId(), Placement3d()) {}

        //! Parameters to create a VolumeElement
        //! @param db DgnDb
        //! @param modelId Model Id
        //! @param category Category Id
        //! @param origin Origin of the volume, described from the Project Coordinate System in storage units (this translated origin, and the Project Coordinate System directions together define a Local Coordinate System for the volume)
        //! @param shape Closed loop of 2D points representing the boundary of the extruded volume, described from the Local Coordinate System in storage units.
        //! @param height Height of the extruded volume in storage units
        //! @param label Label of the volume.
        //! @param code Code
        //! @param parent Parent ElementId
        CreateParams(DgnDbR db, DgnModelId modelId, DPoint3dCR origin, bvector<DPoint2d> const& shape, double height, Utf8CP label = nullptr, DgnCategoryId category = DgnCategoryId(), Code const& code = Code(), DgnElementId parent = DgnElementId()) :
            T_Super(db, modelId, VolumeElement::QueryClassId(db), category.IsValid() ? category : VolumeElement::GetDefaultCategoryId(db), Placement3d(), code, label, parent), m_origin(origin), m_shape(shape), m_height(height)
            {}

        CreateParams(CreateParams const& params) : T_Super(params), m_origin(params.m_origin), m_shape(params.m_shape), m_height(params.m_height) {}
    };

private:
    mutable ViewContextP m_viewContext = nullptr;
    mutable ClipPlaneSet* m_clipPlaneSet = nullptr;

    ClipVectorPtr CreateClipVector() const;
    std::unique_ptr<FenceParams> CreateFence (DgnViewportP viewport, bool allowPartialOverlaps) const;
    static DgnViewportPtr CreateNonVisibleViewport (DgnDbR dgnDb);

    BentleyStatus GetRange(DRange3d& range) const; // Gets the range of the volume, described from the Project Coordinate System in storage units 
    
    void FindElements(DgnElementIdSet& elementIds, FenceParamsR fence, Statement& stmt, DgnDbR dgnDb) const;
    BentleyStatus ExtractExtrusionDetail(DgnExtrusionDetail& extrusionDetail) const;

public:
    /*
    * CRUD
    */

    //! Constructor
    DGNPLATFORM_EXPORT explicit VolumeElement(CreateParams const& params);

    //! Creates a new VolumeElement element
    static VolumeElementPtr Create(PhysicalModelCR model, DPoint3dCR origin, bvector<DPoint2d> const& shape, double height, Utf8CP label=nullptr) { return new VolumeElement(CreateParams(model.GetDgnDb(), model.GetModelId(), origin, shape, height, label)); }

    //! Creates a new VolumeElement element
    static VolumeElementPtr Create(CreateParams const& params) { return new VolumeElement(params); }

    //! Destructor
    ~VolumeElement() { ClearClip(); }

    //! Setup the geom stream
    //! @param origin Origin of the volume, described from the Project Coordinate System in storage units (this translated origin, and the Project Coordinate System directions together define a Local Coordinate System for the volume)
    //! @param shape Closed loop of 2D points representing the boundary of the extruded volume, described from the Local Coordinate System in storage units.
    //! @param height Height of the extruded volume in storage units
    DGNPLATFORM_EXPORT void SetupGeomStream(DPoint3dCR origin, bvector<DPoint2d> const& shape, double height);

    //! Extract geometry details
    DGNPLATFORM_EXPORT BentleyStatus ExtractGeomStream(bvector<DPoint3d>& shape, DVec3d& direction, double& height) const;

    //! Inserts the volume into the Db
    DGNPLATFORM_EXPORT VolumeElementCPtr Insert();
    
    //! Updates the volume in the Db
    DGNPLATFORM_EXPORT VolumeElementCPtr Update();

    //! Get a read only copy of the volume from the DgnDb
    DGNPLATFORM_EXPORT static VolumeElementCPtr Get(DgnDbCR dgndb, Dgn::DgnElementId elementId);
    
    //! Get an editable copy of the volume from the DgnDb
    DGNPLATFORM_EXPORT static VolumeElementPtr GetForEdit(DgnDbCR dgndb, Dgn::DgnElementId elementId);

    //! Query all volumes in the DgnDb
    DGNPLATFORM_EXPORT static DgnElementIdSet QueryVolumes(DgnDbCR db);

    //! Query volume by label
    //! @remarks If there are multiple volumes with the same label, returns the first one found.
    DGNPLATFORM_EXPORT static DgnElementId QueryVolumeByLabel(DgnDbCR db, Utf8CP label);

    /*
     * Setup views with the Volume
     */

    //! Setup view clips to the boundary of the volume. 
    //! @param context ViewContext to setup the clips in 
    DGNPLATFORM_EXPORT BentleyStatus SetClip(ViewContextR context) const;

    //! Clear any view clips previously setup
    DGNPLATFORM_EXPORT void ClearClip() const;
    
    //! Fit the view to just show the volume, keeping the view's current rotation.
    //! @param[in] viewport  Viewport to fit the volume
    //! @param[in] aspectRatio The X/Y aspect ratio of the view into which the result will be displayed. If the aspect ratio of the volume does not
    //! match aspectRatio, the shorter axis is lengthened and the volume is centered. If aspectRatio is NULL, no adjustment is made.
    //! @param[in] margin The amount of "white space" to leave around the view volume (which essentially increases the volume
    //! of space shown in the view.) If NULL, no additional white space is added.
    //! @note For 3d views, the camera is centered on the new volume and moved along the view z axis using the default lens angle
    //! such that the entire volume is visible.
    //! @note, for 2d views, only the X and Y values of volume are used.
    //! @see ViewController::LookAtVolume()
    DGNPLATFORM_EXPORT void Fit (DgnViewport& viewport, double const* aspectRatio=nullptr, ViewController::MarginPercent const* margin=nullptr) const;

    /*
     * Query contained elements in the Volume
     */

    //! Find all elements in the project within the volume
    //! @param[out] elementIds Element ids found. Any existing entries are not cleared. 
    //! @param[in] dgnDb DgnDb containing the elements
    //! @param[in] allowPartialOverlaps Pass false to find only elements that are strictly contained. Pass true 
    //! to include elements that partially overlap the volume (i.e., at the boundary). 
    DGNPLATFORM_EXPORT void FindElements (DgnElementIdSet& elementIds, DgnDbR dgnDb, bool allowPartialOverlaps = true) const;

    //! Find all elements in the specified view within the volume
    //! @param[out] elementIds Element ids found. Any existing entries are not cleared. 
    //! @param[in] viewport Viewport that's used to find only the elements displayed. 
    //! @param[in] allowPartialOverlaps Pass false to find only elements that are strictly contained. Pass true 
    //! to include elements that partially overlap the volume (i.e., at the boundary). 
    DGNPLATFORM_EXPORT void FindElements (DgnElementIdSet& elementIds, DgnViewportR viewport, bool allowPartialOverlaps = true) const;

    //! Determines if the volume contains the element
    //! @param element Element to check
    //! @param allowPartialOverlaps Pass false to check strict containment. Pass true to allow elements that partially
    //! overlap the volume (i.e., at the boundary). 
    //! @return true if volume contains element. false otherwise. 
    DGNPLATFORM_EXPORT bool ContainsElement(DgnElementCR element, bool allowPartialOverlaps = true) const;

    /*
    * Misc
    */
    //! Query the DgnClassId of the dgn.VolumeElement ECClass in the specified DgnDb.
    //! @note This is a static method that always returns the DgnClassId of the dgn.VolumeElement class - it does @em not return the class of a specific instance.
    static Dgn::DgnClassId QueryClassId(Dgn::DgnDbCR dgndb) { return Dgn::DgnClassId(dgndb.Schemas().GetECClassId(DGN_ECSCHEMA_NAME, DGN_CLASSNAME_VolumeElement)); }

    //! Gets the default category id for the volumes
    DGNPLATFORM_EXPORT static DgnCategoryId GetDefaultCategoryId(DgnDbR db);
};

namespace dgn_ElementHandler
{
    //! The ElementHandler for VolumeElement
    struct EXPORT_VTABLE_ATTRIBUTE VolumeElementHandler : Element
    {
        ELEMENTHANDLER_DECLARE_MEMBERS(DGN_CLASSNAME_VolumeElement, VolumeElement, VolumeElementHandler, Element, DGNPLATFORM_EXPORT)
    };
}

<<<<<<< HEAD
END_BENTLEY_DGN_NAMESPACE

//__PUBLISH_SECTION_END__


=======
END_BENTLEY_DGNPLATFORM_NAMESPACE

>>>>>>> 46fe30f3
<|MERGE_RESOLUTION|>--- conflicted
+++ resolved
@@ -1,198 +1,189 @@
-/*--------------------------------------------------------------------------------------+
-|
-|     $Source: PublicAPI/DgnPlatform/VolumeElement.h $
-|
-|  $Copyright: (c) 2015 Bentley Systems, Incorporated. All rights reserved. $
-|
-+--------------------------------------------------------------------------------------*/
-#pragma once
-//__PUBLISH_SECTION_START__
-
-DGNPLATFORM_REF_COUNTED_PTR(VolumeElement)
-
-BEGIN_BENTLEY_DGN_NAMESPACE
-
-using BentleyApi::BeSQLite::EC::ECInstanceKey;
-using BentleyApi::BeSQLite::EC::ECSqlStatement;
-using BentleyApi::BeSQLite::Statement;
-
-namespace dgn_ElementHandler { struct VolumeElementHandler; }
-
-//=======================================================================================
-//! API to setup user defined regions that can be visualized, clipped to, or queried for 
-//! contained elements.
-// @bsiclass                                                 Ramanujam.Raman      01/2015
-//=======================================================================================
-struct EXPORT_VTABLE_ATTRIBUTE VolumeElement : SpatialLocationElement
-{
-    friend struct dgn_ElementHandler::VolumeElementHandler;
-    DGNELEMENT_DECLARE_MEMBERS(DGN_CLASSNAME_VolumeElement, SpatialLocationElement)
-public:
-    struct CreateParams : SpatialLocationElement::CreateParams
-    {
-        DEFINE_T_SUPER(SpatialLocationElement::CreateParams);
-
-        DPoint3d m_origin;
-        bvector<DPoint2d> m_shape;
-        double m_height;
-
-    protected:
-        CreateParams(DgnDbR db, DgnModelId modelId, DPoint3dCR origin, bvector<DPoint2d> const& shape, double height, DgnClassId classId, DgnCategoryId category = DgnCategoryId(), Code const& code = Code(), Utf8CP label = nullptr, DgnElementId parent = DgnElementId()) :
-            T_Super(db, modelId, classId, category.IsValid() ? category : VolumeElement::GetDefaultCategoryId(db), Placement3d(), code, label, parent), m_origin(origin), m_shape(shape), m_height(height) {}
-
-    public:
-        explicit CreateParams(Dgn::DgnElement::CreateParams const& params) : T_Super(params, DgnCategoryId(), Placement3d()) {}
-
-        //! Parameters to create a VolumeElement
-        //! @param db DgnDb
-        //! @param modelId Model Id
-        //! @param category Category Id
-        //! @param origin Origin of the volume, described from the Project Coordinate System in storage units (this translated origin, and the Project Coordinate System directions together define a Local Coordinate System for the volume)
-        //! @param shape Closed loop of 2D points representing the boundary of the extruded volume, described from the Local Coordinate System in storage units.
-        //! @param height Height of the extruded volume in storage units
-        //! @param label Label of the volume.
-        //! @param code Code
-        //! @param parent Parent ElementId
-        CreateParams(DgnDbR db, DgnModelId modelId, DPoint3dCR origin, bvector<DPoint2d> const& shape, double height, Utf8CP label = nullptr, DgnCategoryId category = DgnCategoryId(), Code const& code = Code(), DgnElementId parent = DgnElementId()) :
-            T_Super(db, modelId, VolumeElement::QueryClassId(db), category.IsValid() ? category : VolumeElement::GetDefaultCategoryId(db), Placement3d(), code, label, parent), m_origin(origin), m_shape(shape), m_height(height)
-            {}
-
-        CreateParams(CreateParams const& params) : T_Super(params), m_origin(params.m_origin), m_shape(params.m_shape), m_height(params.m_height) {}
-    };
-
-private:
-    mutable ViewContextP m_viewContext = nullptr;
-    mutable ClipPlaneSet* m_clipPlaneSet = nullptr;
-
-    ClipVectorPtr CreateClipVector() const;
-    std::unique_ptr<FenceParams> CreateFence (DgnViewportP viewport, bool allowPartialOverlaps) const;
-    static DgnViewportPtr CreateNonVisibleViewport (DgnDbR dgnDb);
-
-    BentleyStatus GetRange(DRange3d& range) const; // Gets the range of the volume, described from the Project Coordinate System in storage units 
-    
-    void FindElements(DgnElementIdSet& elementIds, FenceParamsR fence, Statement& stmt, DgnDbR dgnDb) const;
-    BentleyStatus ExtractExtrusionDetail(DgnExtrusionDetail& extrusionDetail) const;
-
-public:
-    /*
-    * CRUD
-    */
-
-    //! Constructor
-    DGNPLATFORM_EXPORT explicit VolumeElement(CreateParams const& params);
-
-    //! Creates a new VolumeElement element
-    static VolumeElementPtr Create(PhysicalModelCR model, DPoint3dCR origin, bvector<DPoint2d> const& shape, double height, Utf8CP label=nullptr) { return new VolumeElement(CreateParams(model.GetDgnDb(), model.GetModelId(), origin, shape, height, label)); }
-
-    //! Creates a new VolumeElement element
-    static VolumeElementPtr Create(CreateParams const& params) { return new VolumeElement(params); }
-
-    //! Destructor
-    ~VolumeElement() { ClearClip(); }
-
-    //! Setup the geom stream
-    //! @param origin Origin of the volume, described from the Project Coordinate System in storage units (this translated origin, and the Project Coordinate System directions together define a Local Coordinate System for the volume)
-    //! @param shape Closed loop of 2D points representing the boundary of the extruded volume, described from the Local Coordinate System in storage units.
-    //! @param height Height of the extruded volume in storage units
-    DGNPLATFORM_EXPORT void SetupGeomStream(DPoint3dCR origin, bvector<DPoint2d> const& shape, double height);
-
-    //! Extract geometry details
-    DGNPLATFORM_EXPORT BentleyStatus ExtractGeomStream(bvector<DPoint3d>& shape, DVec3d& direction, double& height) const;
-
-    //! Inserts the volume into the Db
-    DGNPLATFORM_EXPORT VolumeElementCPtr Insert();
-    
-    //! Updates the volume in the Db
-    DGNPLATFORM_EXPORT VolumeElementCPtr Update();
-
-    //! Get a read only copy of the volume from the DgnDb
-    DGNPLATFORM_EXPORT static VolumeElementCPtr Get(DgnDbCR dgndb, Dgn::DgnElementId elementId);
-    
-    //! Get an editable copy of the volume from the DgnDb
-    DGNPLATFORM_EXPORT static VolumeElementPtr GetForEdit(DgnDbCR dgndb, Dgn::DgnElementId elementId);
-
-    //! Query all volumes in the DgnDb
-    DGNPLATFORM_EXPORT static DgnElementIdSet QueryVolumes(DgnDbCR db);
-
-    //! Query volume by label
-    //! @remarks If there are multiple volumes with the same label, returns the first one found.
-    DGNPLATFORM_EXPORT static DgnElementId QueryVolumeByLabel(DgnDbCR db, Utf8CP label);
-
-    /*
-     * Setup views with the Volume
-     */
-
-    //! Setup view clips to the boundary of the volume. 
-    //! @param context ViewContext to setup the clips in 
-    DGNPLATFORM_EXPORT BentleyStatus SetClip(ViewContextR context) const;
-
-    //! Clear any view clips previously setup
-    DGNPLATFORM_EXPORT void ClearClip() const;
-    
-    //! Fit the view to just show the volume, keeping the view's current rotation.
-    //! @param[in] viewport  Viewport to fit the volume
-    //! @param[in] aspectRatio The X/Y aspect ratio of the view into which the result will be displayed. If the aspect ratio of the volume does not
-    //! match aspectRatio, the shorter axis is lengthened and the volume is centered. If aspectRatio is NULL, no adjustment is made.
-    //! @param[in] margin The amount of "white space" to leave around the view volume (which essentially increases the volume
-    //! of space shown in the view.) If NULL, no additional white space is added.
-    //! @note For 3d views, the camera is centered on the new volume and moved along the view z axis using the default lens angle
-    //! such that the entire volume is visible.
-    //! @note, for 2d views, only the X and Y values of volume are used.
-    //! @see ViewController::LookAtVolume()
-    DGNPLATFORM_EXPORT void Fit (DgnViewport& viewport, double const* aspectRatio=nullptr, ViewController::MarginPercent const* margin=nullptr) const;
-
-    /*
-     * Query contained elements in the Volume
-     */
-
-    //! Find all elements in the project within the volume
-    //! @param[out] elementIds Element ids found. Any existing entries are not cleared. 
-    //! @param[in] dgnDb DgnDb containing the elements
-    //! @param[in] allowPartialOverlaps Pass false to find only elements that are strictly contained. Pass true 
-    //! to include elements that partially overlap the volume (i.e., at the boundary). 
-    DGNPLATFORM_EXPORT void FindElements (DgnElementIdSet& elementIds, DgnDbR dgnDb, bool allowPartialOverlaps = true) const;
-
-    //! Find all elements in the specified view within the volume
-    //! @param[out] elementIds Element ids found. Any existing entries are not cleared. 
-    //! @param[in] viewport Viewport that's used to find only the elements displayed. 
-    //! @param[in] allowPartialOverlaps Pass false to find only elements that are strictly contained. Pass true 
-    //! to include elements that partially overlap the volume (i.e., at the boundary). 
-    DGNPLATFORM_EXPORT void FindElements (DgnElementIdSet& elementIds, DgnViewportR viewport, bool allowPartialOverlaps = true) const;
-
-    //! Determines if the volume contains the element
-    //! @param element Element to check
-    //! @param allowPartialOverlaps Pass false to check strict containment. Pass true to allow elements that partially
-    //! overlap the volume (i.e., at the boundary). 
-    //! @return true if volume contains element. false otherwise. 
-    DGNPLATFORM_EXPORT bool ContainsElement(DgnElementCR element, bool allowPartialOverlaps = true) const;
-
-    /*
-    * Misc
-    */
-    //! Query the DgnClassId of the dgn.VolumeElement ECClass in the specified DgnDb.
-    //! @note This is a static method that always returns the DgnClassId of the dgn.VolumeElement class - it does @em not return the class of a specific instance.
-    static Dgn::DgnClassId QueryClassId(Dgn::DgnDbCR dgndb) { return Dgn::DgnClassId(dgndb.Schemas().GetECClassId(DGN_ECSCHEMA_NAME, DGN_CLASSNAME_VolumeElement)); }
-
-    //! Gets the default category id for the volumes
-    DGNPLATFORM_EXPORT static DgnCategoryId GetDefaultCategoryId(DgnDbR db);
-};
-
-namespace dgn_ElementHandler
-{
-    //! The ElementHandler for VolumeElement
-    struct EXPORT_VTABLE_ATTRIBUTE VolumeElementHandler : Element
-    {
-        ELEMENTHANDLER_DECLARE_MEMBERS(DGN_CLASSNAME_VolumeElement, VolumeElement, VolumeElementHandler, Element, DGNPLATFORM_EXPORT)
-    };
-}
-
-<<<<<<< HEAD
-END_BENTLEY_DGN_NAMESPACE
-
-//__PUBLISH_SECTION_END__
-
-
-=======
-END_BENTLEY_DGNPLATFORM_NAMESPACE
-
->>>>>>> 46fe30f3
+/*--------------------------------------------------------------------------------------+
+|
+|     $Source: PublicAPI/DgnPlatform/VolumeElement.h $
+|
+|  $Copyright: (c) 2015 Bentley Systems, Incorporated. All rights reserved. $
+|
++--------------------------------------------------------------------------------------*/
+#pragma once
+//__PUBLISH_SECTION_START__
+
+DGNPLATFORM_REF_COUNTED_PTR(VolumeElement)
+
+BEGIN_BENTLEY_DGN_NAMESPACE
+
+using BentleyApi::BeSQLite::EC::ECInstanceKey;
+using BentleyApi::BeSQLite::EC::ECSqlStatement;
+using BentleyApi::BeSQLite::Statement;
+
+namespace dgn_ElementHandler { struct VolumeElementHandler; }
+
+//=======================================================================================
+//! API to setup user defined regions that can be visualized, clipped to, or queried for 
+//! contained elements.
+// @bsiclass                                                 Ramanujam.Raman      01/2015
+//=======================================================================================
+struct EXPORT_VTABLE_ATTRIBUTE VolumeElement : SpatialLocationElement
+{
+    friend struct dgn_ElementHandler::VolumeElementHandler;
+    DGNELEMENT_DECLARE_MEMBERS(DGN_CLASSNAME_VolumeElement, SpatialLocationElement)
+public:
+    struct CreateParams : SpatialLocationElement::CreateParams
+    {
+        DEFINE_T_SUPER(SpatialLocationElement::CreateParams);
+
+        DPoint3d m_origin;
+        bvector<DPoint2d> m_shape;
+        double m_height;
+
+    protected:
+        CreateParams(DgnDbR db, DgnModelId modelId, DPoint3dCR origin, bvector<DPoint2d> const& shape, double height, DgnClassId classId, DgnCategoryId category = DgnCategoryId(), Code const& code = Code(), Utf8CP label = nullptr, DgnElementId parent = DgnElementId()) :
+            T_Super(db, modelId, classId, category.IsValid() ? category : VolumeElement::GetDefaultCategoryId(db), Placement3d(), code, label, parent), m_origin(origin), m_shape(shape), m_height(height) {}
+
+    public:
+        explicit CreateParams(Dgn::DgnElement::CreateParams const& params) : T_Super(params, DgnCategoryId(), Placement3d()) {}
+
+        //! Parameters to create a VolumeElement
+        //! @param db DgnDb
+        //! @param modelId Model Id
+        //! @param category Category Id
+        //! @param origin Origin of the volume, described from the Project Coordinate System in storage units (this translated origin, and the Project Coordinate System directions together define a Local Coordinate System for the volume)
+        //! @param shape Closed loop of 2D points representing the boundary of the extruded volume, described from the Local Coordinate System in storage units.
+        //! @param height Height of the extruded volume in storage units
+        //! @param label Label of the volume.
+        //! @param code Code
+        //! @param parent Parent ElementId
+        CreateParams(DgnDbR db, DgnModelId modelId, DPoint3dCR origin, bvector<DPoint2d> const& shape, double height, Utf8CP label = nullptr, DgnCategoryId category = DgnCategoryId(), Code const& code = Code(), DgnElementId parent = DgnElementId()) :
+            T_Super(db, modelId, VolumeElement::QueryClassId(db), category.IsValid() ? category : VolumeElement::GetDefaultCategoryId(db), Placement3d(), code, label, parent), m_origin(origin), m_shape(shape), m_height(height)
+            {}
+
+        CreateParams(CreateParams const& params) : T_Super(params), m_origin(params.m_origin), m_shape(params.m_shape), m_height(params.m_height) {}
+    };
+
+private:
+    mutable ViewContextP m_viewContext = nullptr;
+    mutable ClipPlaneSet* m_clipPlaneSet = nullptr;
+
+    ClipVectorPtr CreateClipVector() const;
+    std::unique_ptr<FenceParams> CreateFence (DgnViewportP viewport, bool allowPartialOverlaps) const;
+    static DgnViewportPtr CreateNonVisibleViewport (DgnDbR dgnDb);
+
+    BentleyStatus GetRange(DRange3d& range) const; // Gets the range of the volume, described from the Project Coordinate System in storage units 
+    
+    void FindElements(DgnElementIdSet& elementIds, FenceParamsR fence, Statement& stmt, DgnDbR dgnDb) const;
+    BentleyStatus ExtractExtrusionDetail(DgnExtrusionDetail& extrusionDetail) const;
+
+public:
+    /*
+    * CRUD
+    */
+
+    //! Constructor
+    DGNPLATFORM_EXPORT explicit VolumeElement(CreateParams const& params);
+
+    //! Creates a new VolumeElement element
+    static VolumeElementPtr Create(PhysicalModelCR model, DPoint3dCR origin, bvector<DPoint2d> const& shape, double height, Utf8CP label=nullptr) { return new VolumeElement(CreateParams(model.GetDgnDb(), model.GetModelId(), origin, shape, height, label)); }
+
+    //! Creates a new VolumeElement element
+    static VolumeElementPtr Create(CreateParams const& params) { return new VolumeElement(params); }
+
+    //! Destructor
+    ~VolumeElement() { ClearClip(); }
+
+    //! Setup the geom stream
+    //! @param origin Origin of the volume, described from the Project Coordinate System in storage units (this translated origin, and the Project Coordinate System directions together define a Local Coordinate System for the volume)
+    //! @param shape Closed loop of 2D points representing the boundary of the extruded volume, described from the Local Coordinate System in storage units.
+    //! @param height Height of the extruded volume in storage units
+    DGNPLATFORM_EXPORT void SetupGeomStream(DPoint3dCR origin, bvector<DPoint2d> const& shape, double height);
+
+    //! Extract geometry details
+    DGNPLATFORM_EXPORT BentleyStatus ExtractGeomStream(bvector<DPoint3d>& shape, DVec3d& direction, double& height) const;
+
+    //! Inserts the volume into the Db
+    DGNPLATFORM_EXPORT VolumeElementCPtr Insert();
+    
+    //! Updates the volume in the Db
+    DGNPLATFORM_EXPORT VolumeElementCPtr Update();
+
+    //! Get a read only copy of the volume from the DgnDb
+    DGNPLATFORM_EXPORT static VolumeElementCPtr Get(DgnDbCR dgndb, Dgn::DgnElementId elementId);
+    
+    //! Get an editable copy of the volume from the DgnDb
+    DGNPLATFORM_EXPORT static VolumeElementPtr GetForEdit(DgnDbCR dgndb, Dgn::DgnElementId elementId);
+
+    //! Query all volumes in the DgnDb
+    DGNPLATFORM_EXPORT static DgnElementIdSet QueryVolumes(DgnDbCR db);
+
+    //! Query volume by label
+    //! @remarks If there are multiple volumes with the same label, returns the first one found.
+    DGNPLATFORM_EXPORT static DgnElementId QueryVolumeByLabel(DgnDbCR db, Utf8CP label);
+
+    /*
+     * Setup views with the Volume
+     */
+
+    //! Setup view clips to the boundary of the volume. 
+    //! @param context ViewContext to setup the clips in 
+    DGNPLATFORM_EXPORT BentleyStatus SetClip(ViewContextR context) const;
+
+    //! Clear any view clips previously setup
+    DGNPLATFORM_EXPORT void ClearClip() const;
+    
+    //! Fit the view to just show the volume, keeping the view's current rotation.
+    //! @param[in] viewport  Viewport to fit the volume
+    //! @param[in] aspectRatio The X/Y aspect ratio of the view into which the result will be displayed. If the aspect ratio of the volume does not
+    //! match aspectRatio, the shorter axis is lengthened and the volume is centered. If aspectRatio is NULL, no adjustment is made.
+    //! @param[in] margin The amount of "white space" to leave around the view volume (which essentially increases the volume
+    //! of space shown in the view.) If NULL, no additional white space is added.
+    //! @note For 3d views, the camera is centered on the new volume and moved along the view z axis using the default lens angle
+    //! such that the entire volume is visible.
+    //! @note, for 2d views, only the X and Y values of volume are used.
+    //! @see ViewController::LookAtVolume()
+    DGNPLATFORM_EXPORT void Fit (DgnViewport& viewport, double const* aspectRatio=nullptr, ViewController::MarginPercent const* margin=nullptr) const;
+
+    /*
+     * Query contained elements in the Volume
+     */
+
+    //! Find all elements in the project within the volume
+    //! @param[out] elementIds Element ids found. Any existing entries are not cleared. 
+    //! @param[in] dgnDb DgnDb containing the elements
+    //! @param[in] allowPartialOverlaps Pass false to find only elements that are strictly contained. Pass true 
+    //! to include elements that partially overlap the volume (i.e., at the boundary). 
+    DGNPLATFORM_EXPORT void FindElements (DgnElementIdSet& elementIds, DgnDbR dgnDb, bool allowPartialOverlaps = true) const;
+
+    //! Find all elements in the specified view within the volume
+    //! @param[out] elementIds Element ids found. Any existing entries are not cleared. 
+    //! @param[in] viewport Viewport that's used to find only the elements displayed. 
+    //! @param[in] allowPartialOverlaps Pass false to find only elements that are strictly contained. Pass true 
+    //! to include elements that partially overlap the volume (i.e., at the boundary). 
+    DGNPLATFORM_EXPORT void FindElements (DgnElementIdSet& elementIds, DgnViewportR viewport, bool allowPartialOverlaps = true) const;
+
+    //! Determines if the volume contains the element
+    //! @param element Element to check
+    //! @param allowPartialOverlaps Pass false to check strict containment. Pass true to allow elements that partially
+    //! overlap the volume (i.e., at the boundary). 
+    //! @return true if volume contains element. false otherwise. 
+    DGNPLATFORM_EXPORT bool ContainsElement(DgnElementCR element, bool allowPartialOverlaps = true) const;
+
+    /*
+    * Misc
+    */
+    //! Query the DgnClassId of the dgn.VolumeElement ECClass in the specified DgnDb.
+    //! @note This is a static method that always returns the DgnClassId of the dgn.VolumeElement class - it does @em not return the class of a specific instance.
+    static Dgn::DgnClassId QueryClassId(Dgn::DgnDbCR dgndb) { return Dgn::DgnClassId(dgndb.Schemas().GetECClassId(DGN_ECSCHEMA_NAME, DGN_CLASSNAME_VolumeElement)); }
+
+    //! Gets the default category id for the volumes
+    DGNPLATFORM_EXPORT static DgnCategoryId GetDefaultCategoryId(DgnDbR db);
+};
+
+namespace dgn_ElementHandler
+{
+    //! The ElementHandler for VolumeElement
+    struct EXPORT_VTABLE_ATTRIBUTE VolumeElementHandler : Element
+    {
+        ELEMENTHANDLER_DECLARE_MEMBERS(DGN_CLASSNAME_VolumeElement, VolumeElement, VolumeElementHandler, Element, DGNPLATFORM_EXPORT)
+    };
+}
+
+END_BENTLEY_DGN_NAMESPACE