<?xml version="1.0" encoding="UTF-8"?>
<ECSchema schemaName="BisCore" nameSpacePrefix="bis" version="01.00" xmlns="http://www.bentley.com/schemas/Bentley.ECXML.3.0">

    <ECSchemaReference name="Bentley_Standard_CustomAttributes" version="01.12" prefix="bsca"/>
    <ECSchemaReference name="EditorCustomAttributes" version="01.03" prefix="beca" />
    <ECSchemaReference name="ECDbMap" version="02.00" prefix="ecdbmap"/>

    <ECCustomAttributes>
        <RelatedItemsDisplaySpecifications xmlns="Bentley_Standard_CustomAttributes.01.09">
            <Specifications>
                <RelatedItemsDisplaySpecification>
                    <ParentClass>GeometricElement2d</ParentClass>
                    <RelationshipPath>GeometricElement2dIsInCategory:0:Category</RelationshipPath>
                </RelatedItemsDisplaySpecification>
                <RelatedItemsDisplaySpecification>
                    <ParentClass>GeometricElement3d</ParentClass>
                    <RelationshipPath>GeometricElement3dIsInCategory:0:Category</RelationshipPath>
                </RelatedItemsDisplaySpecification>
                <RelatedItemsDisplaySpecification>
                    <ParentClass>Element</ParentClass>
                    <RelationshipPath>ModelContainsElements:1:Model</RelationshipPath>
                </RelatedItemsDisplaySpecification>
                <RelatedItemsDisplaySpecification>
                    <ParentClass>Element</ParentClass>
                    <RelationshipPath>Generic:ElementOwnsMultiAspect:0:Generic:MultiAspect</RelationshipPath>
                </RelatedItemsDisplaySpecification>
                <RelatedItemsDisplaySpecification>
                    <ParentClass>Element</ParentClass>
                    <RelationshipPath>ElementsHaveLinks:0:LinkElement</RelationshipPath>
                    <DerivedClasses>
                        <string>UrlLink</string>
                        <string>EmbeddedFileLink</string>
                    </DerivedClasses>
                </RelatedItemsDisplaySpecification>
                <RelatedItemsDisplaySpecification>
                    <ParentClass>Element</ParentClass>
                    <RelationshipPath>ElementGroupsMembers:1:Element.ElementsHaveLinks:0:LinkElement</RelationshipPath>
                    <DerivedClasses>
                        <string>UrlLink</string>
                        <string>EmbeddedFileLink</string>
                    </DerivedClasses>
                </RelatedItemsDisplaySpecification>
            </Specifications>
        </RelatedItemsDisplaySpecifications>
    </ECCustomAttributes>

    <!-- Applied to an ECClass to indicate that a subclass of DgnDomain::Handler will be supplied for it at run-time.
         It must be applied to any ECClass if the application/domain registers a Handler for that ECClass.
         It should not be applied to any other ECClass.
         It is an error to call RegisterHandler() with a handler for an ECClass which lacks this custom attribute. -->
    <ECCustomAttributeClass typeName="ClassHasHandler" description="Applied to an ECClass to indicate that a subclass of DgnDomain::Handler will be supplied for it at run-time." appliesTo="Any">
        <!-- Defines a list of names of actions which are prohibited when the associated handler is not available (e.g., because the DgnDomain is not loaded).
                Restrictions are inherited from superclasses; a subclass can only be as or more restrictive than its superclass, never less. -->
        <ECArrayProperty propertyName="Restrictions" typeName="string" description="List of actions which are not permitted when the associated handler is not available" minOccurs="0" maxOccurs="unbounded"/>
    </ECCustomAttributeClass>

    <!-- Must match the ECSqlClassParams::StatementType enum -->
    <ECEnumeration typeName="CustomHandledPropertyStatementType" backingTypeName="int" isStrict="true">
        <ECEnumerator value="0" displayLabel="None"/>
        <ECEnumerator value="1" displayLabel="Select"/>
        <ECEnumerator value="2" displayLabel="Insert"/>
        <ECEnumerator value="3" displayLabel="ReadOnly = Select|Insert"/>
        <ECEnumerator value="4" displayLabel="Update"/>
        <ECEnumerator value="6" displayLabel="InsertUpdate = Insert | Update"/>
        <ECEnumerator value="7" displayLabel="All = Select | Insert | Update"/>
    </ECEnumeration>

    <ECCustomAttributeClass typeName="CustomHandledProperty" description="Applied to an element's property to indicate that the property's value is handled specially by a C++ class." appliesTo="Any">
    </ECCustomAttributeClass>

    <ECCustomAttributeClass typeName="PropertyStatementType" description="Applied to an element's property to indicate the kinds of statements in which the property should appear." appliesTo="Any">
      <!-- The kinds of statements in which the property should appear. -->
      <ECProperty propertyName="StatementTypes" typeName="CustomHandledPropertyStatementType"/>
    </ECCustomAttributeClass>

  <!-- ////////////////////////////////////////////////////////////////////////////// -->
    <!-- // BIS-related core classes -->
    <!-- ////////////////////////////////////////////////////////////////////////////// -->

    <ECEntityClass typeName="Authority">
        <!-- Authority for element codes and classifications -->
        <ECCustomAttributes>
            <ClassMap xmlns="ECDbMap.02.00">
                <MapStrategy>TablePerHierarchy</MapStrategy>
                <ECInstanceIdColumn>Id</ECInstanceIdColumn>
            </ClassMap>
            <ClassHasHandler xmlns="BisCore.01.00"/>
        </ECCustomAttributes>
        <ECProperty propertyName="Name" typeName="string" description="Name of authority">
            <ECCustomAttributes>
                <PropertyMap xmlns="ECDbMap.02.00">
                    <Collation>NoCase</Collation>
                    <IsNullable>False</IsNullable>
                    <IsUnique>True</IsUnique>
                </PropertyMap>
            </ECCustomAttributes>
        </ECProperty>
        <ECProperty propertyName="Properties" typeName="string" description="Json string containing properties like URI"/>
    </ECEntityClass>
    <ECEntityClass typeName="LocalAuthority">
        <ECCustomAttributes>
            <ClassHasHandler xmlns="BisCore.01.00"/>
        </ECCustomAttributes>
        <BaseClass>Authority</BaseClass>
    </ECEntityClass>
    <ECEntityClass typeName="NamespaceAuthority">
        <ECCustomAttributes>
            <ClassHasHandler xmlns="BisCore.01.00"/>
        </ECCustomAttributes>
        <BaseClass>Authority</BaseClass>
    </ECEntityClass>
    <ECEntityClass typeName="MaterialAuthority">
        <ECCustomAttributes>
            <ClassHasHandler xmlns="BisCore.01.00"/>
        </ECCustomAttributes>
        <BaseClass>Authority</BaseClass>
    </ECEntityClass>
    <ECEntityClass typeName="ComponentAuthority">
        <ECCustomAttributes>
            <ClassHasHandler xmlns="BisCore.01.00"/>
        </ECCustomAttributes>
        <BaseClass>Authority</BaseClass>
    </ECEntityClass>
    <ECEntityClass typeName="ModelAuthority">
        <ECCustomAttributes>
            <ClassHasHandler xmlns="BisCore.01.00"/>
        </ECCustomAttributes>
        <BaseClass>Authority</BaseClass>
    </ECEntityClass>
    <ECEntityClass typeName="TrueColorAuthority">
        <ECCustomAttributes>
            <ClassHasHandler xmlns="BisCore.01.00"/>
        </ECCustomAttributes>
        <BaseClass>Authority</BaseClass>
    </ECEntityClass>
    <ECEntityClass typeName="ResourceAuthority">
        <ECCustomAttributes>
            <ClassHasHandler xmlns="BisCore.01.00"/>
        </ECCustomAttributes>
        <BaseClass>Authority</BaseClass>
    </ECEntityClass>
    <ECEntityClass typeName="CategoryAuthority">
        <ECCustomAttributes>
            <ClassHasHandler xmlns="BisCore.01.00"/>
        </ECCustomAttributes>
        <BaseClass>Authority</BaseClass>
    </ECEntityClass>
    <ECEntityClass typeName="GeometryPartAuthority">
        <ECCustomAttributes>
            <ClassHasHandler xmlns="BisCore.01.00"/>
        </ECCustomAttributes>
        <BaseClass>Authority</BaseClass>
    </ECEntityClass>

    <ECRelationshipClass typeName="AuthorityIssuesElementCode" description="Element has a code which was issued by the given authority" strength="referencing">
        <ECCustomAttributes>
            <ForeignKeyRelationshipMap xmlns="ECDbMap.02.00">
                <OnDeleteAction>NoAction</OnDeleteAction>
            </ForeignKeyRelationshipMap>
        </ECCustomAttributes>
        <Source cardinality="(1,1)" roleLabel="issues code" polymorphic="true">
            <Class class="Authority"/>
        </Source>
        <Target cardinality="(0,N)" roleLabel="has N codes" polymorphic="true">
            <Class class="Element"/>
        </Target>
    </ECRelationshipClass>
    <ECRelationshipClass typeName="AuthorityIssuesModelCode" description="Model has a code which was issued by the given authority" strength="referencing">
        <ECCustomAttributes>
            <ForeignKeyRelationshipMap xmlns="ECDbMap.02.00">
                <OnDeleteAction>NoAction</OnDeleteAction>
            </ForeignKeyRelationshipMap>
        </ECCustomAttributes>
        <Source cardinality="(1,1)" roleLabel="issues code" polymorphic="true">
            <Class class="Authority"/>
        </Source>
        <Target cardinality="(0,N)" roleLabel="has N codes" polymorphic="true">
            <Class class="Model"/>
        </Target>
    </ECRelationshipClass>

    <ECEntityClass typeName="Model" modifier="Abstract">
        <ECCustomAttributes>
            <ClassHasHandler xmlns="BisCore.01.00">
                <Restrictions>
                    <string>Clone</string><!-- It is never permitted to clone a model without its handler -->
                </Restrictions>
            </ClassHasHandler>
            <ClassMap xmlns="ECDbMap.02.00">
                <ECInstanceIdColumn>Id</ECInstanceIdColumn>
                <MapStrategy>TablePerHierarchy</MapStrategy>
                <Indexes>
                    <DbIndex>
                        <Name>ix_bis_Model_Code</Name>
                        <IsUnique>True</IsUnique>
                        <Properties>
                            <string>CodeAuthorityId</string>
                            <string>CodeNamespace</string>
                            <string>CodeValue</string>
                        </Properties>
                    </DbIndex>
                </Indexes>
            </ClassMap>
            <ShareColumns xmlns="ECDbMap.02.00">
                <SharedColumnCount>8</SharedColumnCount>
                <ApplyToSubclassesOnly>True</ApplyToSubclassesOnly>
            </ShareColumns>
        </ECCustomAttributes>
        <ECNavigationProperty propertyName="ModeledElementId" relationshipName="ModelModelsElement" direction="Forward"/>
        <ECNavigationProperty propertyName="CodeAuthorityId" relationshipName="AuthorityIssuesModelCode" direction="Backward">
            <ECCustomAttributes>
                <HideProperty xmlns="EditorCustomAttributes.01.03">
                    <If2D>True</If2D>
                    <If3D>True</If3D>
                </HideProperty>
            </ECCustomAttributes>
        </ECNavigationProperty>
        <ECProperty propertyName="CodeNamespace" typeName="string">
            <ECCustomAttributes>
                <PropertyMap xmlns="ECDbMap.02.00">
                    <IsNullable>False</IsNullable>
                    <Collation>NoCase</Collation>
                    <IsUnique>False</IsUnique>
                </PropertyMap>
                <HideProperty xmlns="EditorCustomAttributes.01.03">
                    <If2D>True</If2D>
                    <If3D>True</If3D>
                </HideProperty>
            </ECCustomAttributes>
        </ECProperty>
        <ECProperty propertyName="CodeValue" displayLabel="Code" typeName="string">
            <ECCustomAttributes>
                <PropertyMap xmlns="ECDbMap.02.00">
                    <IsNullable>True</IsNullable>
                    <Collation>NoCase</Collation>
                    <IsUnique>False</IsUnique>
                </PropertyMap>
            </ECCustomAttributes>
        </ECProperty>
        <ECProperty propertyName="Label" typeName="string">
            <ECCustomAttributes>
                <PropertyMap xmlns="ECDbMap.02.00">
                    <IsNullable>True</IsNullable>
                    <Collation>NoCase</Collation>
                    <IsUnique>False</IsUnique>
                </PropertyMap>
            </ECCustomAttributes>
        </ECProperty>
        <ECProperty propertyName="Properties" typeName="string">
            <ECCustomAttributes>
                <HideProperty xmlns="EditorCustomAttributes.01.03">
                    <If2D>True</If2D>
                    <If3D>True</If3D>
                </HideProperty>
            </ECCustomAttributes>
        </ECProperty>
        <ECProperty propertyName="Visibility" typeName="int">
            <ECCustomAttributes>
                <HideProperty xmlns="EditorCustomAttributes.01.03">
                    <If2D>True</If2D>
                    <If3D>True</If3D>
                </HideProperty>
            </ECCustomAttributes>
        </ECProperty>
        <ECProperty propertyName="DependencyIndex" typeName="int">
            <ECCustomAttributes>
                <HideProperty xmlns="EditorCustomAttributes.01.03">
                    <If2D>True</If2D>
                    <If3D>True</If3D>
                </HideProperty>
            </ECCustomAttributes>
        </ECProperty>
    </ECEntityClass>
    <ECEntityClass typeName="GeometricModel" modifier="Abstract">
        <BaseClass>Model</BaseClass>
    </ECEntityClass>
    <ECEntityClass typeName="GeometricModel3d" modifier="Abstract">
        <BaseClass>GeometricModel</BaseClass>
    </ECEntityClass>
    <ECEntityClass typeName="GeometricModel2d">
        <ECCustomAttributes>
            <ClassHasHandler xmlns="BisCore.01.00"/>
        </ECCustomAttributes>
        <BaseClass>GeometricModel</BaseClass>
        <ECProperty propertyName="GlobalOrigin" displayLabel="Global Origin" typeName="point2d"/>
    </ECEntityClass>
    <ECEntityClass typeName="GraphicalModel2d" modifier="Abstract">
        <BaseClass>GeometricModel2d</BaseClass>
    </ECEntityClass>
    <ECEntityClass typeName="SpatialModel" displayLabel="Spatial Model">
        <ECCustomAttributes>
            <ClassHasHandler xmlns="BisCore.01.00"/>
        </ECCustomAttributes>
        <BaseClass>GeometricModel3d</BaseClass>
    </ECEntityClass>
    <ECEntityClass typeName="DrawingModel" displayLabel="Drawing Model">
        <BaseClass>GraphicalModel2d</BaseClass>
    </ECEntityClass>
    <ECEntityClass typeName="SectionDrawingModel" displayLabel="Section Drawing Model">
        <ECCustomAttributes>
            <ClassHasHandler xmlns="BisCore.01.00"/>
        </ECCustomAttributes>
        <BaseClass>DrawingModel</BaseClass>
    </ECEntityClass>
    <ECEntityClass typeName="SheetModel" displayLabel="Sheet Model">
        <ECCustomAttributes>
            <ClassHasHandler xmlns="BisCore.01.00"/>
        </ECCustomAttributes>
        <BaseClass>GraphicalModel2d</BaseClass>
        <ECProperty propertyName="SheetSize" displayLabel="Sheet Size" typeName="point2d"/>
    </ECEntityClass>
    <ECEntityClass typeName="ComponentModel" displayLabel="Component Model">
        <ECCustomAttributes>
            <ClassHasHandler xmlns="BisCore.01.00"/>
        </ECCustomAttributes>
        <BaseClass>GeometricModel3d</BaseClass>
    </ECEntityClass>
    <ECEntityClass typeName="InformationModel" modifier="Abstract" displayLabel="Information Model">
        <BaseClass>Model</BaseClass>
    </ECEntityClass>
    <ECEntityClass typeName="DefinitionModel" displayLabel="Definition Model">
        <ECCustomAttributes>
            <ClassHasHandler xmlns="BisCore.01.00"/>
        </ECCustomAttributes>
        <BaseClass>InformationModel</BaseClass>
    </ECEntityClass>
    <ECEntityClass typeName="RepositoryModel" modifier="Sealed" displayLabel="Repository Model">
        <BaseClass>DefinitionModel</BaseClass>
        <ECCustomAttributes>
            <ClassHasHandler xmlns="BisCore.01.00"/>
        </ECCustomAttributes>
    </ECEntityClass>
    <ECEntityClass typeName="LinkModel" displayLabel="Link Model">
        <ECCustomAttributes>
            <ClassHasHandler xmlns="BisCore.01.00"/>
        </ECCustomAttributes>
        <BaseClass>InformationModel</BaseClass>
    </ECEntityClass>
    <ECEntityClass typeName="DictionaryModel" modifier="Sealed" displayLabel="Dictionary Model">
        <ECCustomAttributes>
            <ClassHasHandler xmlns="BisCore.01.00"/>
        </ECCustomAttributes>
        <BaseClass>DefinitionModel</BaseClass>
    </ECEntityClass>
    <ECEntityClass typeName="GroupInformationModel" displayLabel="Group Information Model">
        <ECCustomAttributes>
            <ClassHasHandler xmlns="BisCore.01.00"/>
        </ECCustomAttributes>
        <BaseClass>InformationModel</BaseClass>
    </ECEntityClass>
    <ECEntityClass typeName="WebMercatorModel" displayLabel="Web Mercator Model">
        <ECCustomAttributes>
            <ClassHasHandler xmlns="BisCore.01.00"/>
        </ECCustomAttributes>
        <BaseClass>SpatialModel</BaseClass>
    </ECEntityClass>
    <ECEntityClass typeName="StreetMapModel" displayLabel="Street Map Model">
        <ECCustomAttributes>
            <ClassHasHandler xmlns="BisCore.01.00"/>
        </ECCustomAttributes>
        <BaseClass>WebMercatorModel</BaseClass>
    </ECEntityClass>

    <ECRelationshipClass typeName="ModelContainsElements" description="Associates elements with a model" strength="embedding">
        <ECCustomAttributes>
            <ForeignKeyRelationshipMap xmlns="ECDbMap.02.00">
                <OnDeleteAction>NoAction</OnDeleteAction>
            </ForeignKeyRelationshipMap>
        </ECCustomAttributes>
        <Source cardinality="(1,1)" roleLabel="is on 1 model" polymorphic="true">
            <Class class="Model"/>
        </Source>
        <Target cardinality="(0,N)" roleLabel="has N elements" polymorphic="true">
            <Class class="Element" />
        </Target>
    </ECRelationshipClass>

    <ECRelationshipClass typeName="ModelModelsElement" strength="embedding" strengthDirection="Backward">
        <ECCustomAttributes>
            <ForeignKeyRelationshipMap xmlns="ECDbMap.02.00">
                <OnDeleteAction>NoAction</OnDeleteAction>
            </ForeignKeyRelationshipMap>
        </ECCustomAttributes>
        <Source cardinality="(0,N)" polymorphic="true">
            <Class class="Model"/>
        </Source>
        <Target cardinality="(0,1)" polymorphic="true">
            <!-- WIP: cardinality should be (1,1) -->
            <Class class="Element" />
        </Target>
    </ECRelationshipClass>

    <ECEntityClass typeName="Element" modifier="Abstract">
        <!-- NOTE: Only platform can directly subclass from Element. Everyone else should pick the most appropriate superclass. -->
        <!-- NOTE: Element subclasses should drop the "Element" suffix from their name once the concept becomes "user facing" -->
        <ECCustomAttributes>
            <ClassMap xmlns="ECDbMap.02.00">
                <MapStrategy>TablePerHierarchy</MapStrategy>
                <ECInstanceIdColumn>Id</ECInstanceIdColumn>
                <Indexes>
                    <DbIndex>
                        <Name>ix_bis_Element_Code</Name>
                        <IsUnique>True</IsUnique>
                        <Properties>
                            <string>CodeAuthorityId</string>
                            <string>CodeNamespace</string>
                            <string>CodeValue</string>
                        </Properties>
                    </DbIndex>
                    <DbIndex>
                        <Name>ix_bis_Element_Label</Name>
                        <IsUnique>False</IsUnique>
                        <Properties>
                            <string>Label</string>
                        </Properties>
                        <Where>IndexedColumnsAreNotNull</Where>
                    </DbIndex>
                </Indexes>
            </ClassMap>
            <ClassHasCurrentTimeStampProperty xmlns="Bentley_Standard_CustomAttributes.01.12">
                <PropertyName>LastMod</PropertyName>
            </ClassHasCurrentTimeStampProperty>
            <ClassHasHandler xmlns="BisCore.01.00"/>
        </ECCustomAttributes>
        <ECNavigationProperty propertyName="CodeAuthorityId" relationshipName="AuthorityIssuesElementCode" direction="Backward">
            <ECCustomAttributes>
                <HideProperty xmlns="EditorCustomAttributes.01.03">
                    <If2D>True</If2D>
                    <If3D>True</If3D>
                </HideProperty>
                <CustomHandledProperty/>
                <PropertyStatementType>
                  <StatementTypes>6</StatementTypes>
                </PropertyStatementType>
            </ECCustomAttributes>
        </ECNavigationProperty>
        <ECProperty propertyName="CodeNamespace" typeName="string">
            <ECCustomAttributes>
                <PropertyMap xmlns="ECDbMap.02.00">
                    <IsNullable>False</IsNullable>
                    <Collation>NoCase</Collation>
                    <IsUnique>False</IsUnique>
                </PropertyMap>
                <HideProperty xmlns="EditorCustomAttributes.01.03">
                    <If2D>True</If2D>
                    <If3D>True</If3D>
                </HideProperty>
                <CustomHandledProperty/>
                <PropertyStatementType>
                  <StatementTypes>6</StatementTypes>
                </PropertyStatementType>
            </ECCustomAttributes>
        </ECProperty>
        <ECProperty propertyName="CodeValue" displayLabel="Code" typeName="string">
            <ECCustomAttributes>
                <PropertyMap xmlns="ECDbMap.02.00">
                    <IsNullable>True</IsNullable>
                    <Collation>NoCase</Collation>
                    <IsUnique>False</IsUnique>
                </PropertyMap>
                <CustomHandledProperty/>
                <PropertyStatementType>
                  <StatementTypes>6</StatementTypes>
                </PropertyStatementType>
            </ECCustomAttributes>
        </ECProperty>
        <ECNavigationProperty propertyName="ModelId" relationshipName="ModelContainsElements" direction="Backward">
            <ECCustomAttributes>
                <HideProperty xmlns="EditorCustomAttributes.01.03">
                    <If2D>True</If2D>
                    <If3D>True</If3D>
                </HideProperty>
                <CustomHandledProperty/>
                <PropertyStatementType>
                  <StatementTypes>2</StatementTypes>
                </PropertyStatementType>
            </ECCustomAttributes>
        </ECNavigationProperty>
        <ECNavigationProperty propertyName="ParentId" relationshipName="ElementOwnsChildElements" direction="Backward">
            <ECCustomAttributes>
                <HideProperty xmlns="EditorCustomAttributes.01.03">
                    <If2D>True</If2D>
                    <If3D>True</If3D>
                </HideProperty>
                <CustomHandledProperty/>
                <PropertyStatementType>
                  <StatementTypes>6</StatementTypes>
                </PropertyStatementType>
            </ECCustomAttributes>
        </ECNavigationProperty> 
        <ECProperty propertyName="Label" typeName="string">
            <ECCustomAttributes>
                <PropertyMap xmlns="ECDbMap.02.00">
                    <IsNullable>True</IsNullable>
                    <Collation>NoCase</Collation>
                    <IsUnique>False</IsUnique>
                </PropertyMap>
                <CustomHandledProperty/>
                <PropertyStatementType>
                  <StatementTypes>6</StatementTypes>
                </PropertyStatementType>
            </ECCustomAttributes>
        </ECProperty>
        <ECProperty propertyName="UserProperties" typeName="string" extendedTypeName="AdHocJson">
            <ECCustomAttributes>
                <CustomHandledProperty/>
                <PropertyStatementType>
                  <StatementTypes>0</StatementTypes>
                </PropertyStatementType>
            </ECCustomAttributes>
        </ECProperty>
        <ECProperty propertyName="LastMod"  displayLabel="Last Modified" typeName="dateTime">
            <ECCustomAttributes>
                <DateTimeInfo xmlns="Bentley_Standard_CustomAttributes.01.12">
                    <DateTimeKind>Utc</DateTimeKind>
                </DateTimeInfo>
                <CustomHandledProperty/>
                <PropertyStatementType>
                  <StatementTypes>0</StatementTypes>
                </PropertyStatementType>
            </ECCustomAttributes>
        </ECProperty>
    </ECEntityClass>

    <ECEntityClass typeName="InformationElement" modifier="Abstract">
        <BaseClass>Element</BaseClass>
        <ECCustomAttributes>
            <JoinedTablePerDirectSubclass xmlns="ECDbMap.02.00"/>
        </ECCustomAttributes>
    </ECEntityClass>

    <ECEntityClass typeName="InformationCarrierElement" modifier="Abstract">
        <!-- Proxy for information carriers in the physical world.  For example, printed copies of documents or electronic files -->
        <BaseClass>Element</BaseClass>
        <ECCustomAttributes>
            <JoinedTablePerDirectSubclass xmlns="ECDbMap.02.00"/>
        </ECCustomAttributes>
    </ECEntityClass>

    <ECEntityClass typeName="DefinitionElement" modifier="Abstract">
        <BaseClass>InformationElement</BaseClass>
        <ECCustomAttributes>
            <ShareColumns xmlns="ECDbMap.02.00">
                <SharedColumnCount>16</SharedColumnCount>
                <ApplyToSubclassesOnly>True</ApplyToSubclassesOnly>
            </ShareColumns>
        </ECCustomAttributes>
    </ECEntityClass>

    <ECEntityClass typeName="Subject" modifier="Sealed">
        <BaseClass>DefinitionElement</BaseClass>
        <ECCustomAttributes>
            <ClassHasHandler xmlns="BisCore.01.00"/>
        </ECCustomAttributes>
        <ECProperty propertyName="Descr" displayLabel="Description" typeName="string"/>
    </ECEntityClass>

    <ECEntityClass typeName="LinkElement" modifier="Abstract">
        <BaseClass>InformationElement</BaseClass>
        <ECCustomAttributes>
            <ShareColumns xmlns="ECDbMap.02.00">
                <SharedColumnCount>8</SharedColumnCount>
                <ApplyToSubclassesOnly>True</ApplyToSubclassesOnly>
            </ShareColumns>
        </ECCustomAttributes>
    </ECEntityClass>
    
    <ECEntityClass typeName="UrlLink">
        <ECCustomAttributes>
            <ClassHasHandler xmlns="BisCore.01.00" />
            <ClassMap xmlns="ECDbMap.02.00">
                <Indexes>
                    <DbIndex>
                        <Name>ix_bis_UrlLink_Url</Name>
                        <IsUnique>False</IsUnique>
                        <Properties>
                            <string>Url</string>
                        </Properties>
                    </DbIndex>
                </Indexes>
            </ClassMap>
        </ECCustomAttributes>
        <BaseClass>LinkElement</BaseClass>
        <ECProperty propertyName="Url" displayLabel="URL" typeName="string">
          <ECCustomAttributes>
            <CustomHandledProperty/>
          </ECCustomAttributes>
        </ECProperty>
        <ECProperty propertyName="Descr" displayLabel="Description" typeName="string">
          <ECCustomAttributes>
            <CustomHandledProperty/>
          </ECCustomAttributes>
        </ECProperty>
    </ECEntityClass>

    <ECEntityClass typeName="EmbeddedFileLink">
        <ECCustomAttributes>
            <ClassHasHandler xmlns="BisCore.01.00" />
            <ClassMap xmlns="ECDbMap.02.00">
                <Indexes>
                    <DbIndex>
                        <Name>ix_bis_EmbeddedFileLink_Name</Name>
                        <IsUnique>False</IsUnique>
                        <Properties>
                            <string>Name</string>
                        </Properties>
                    </DbIndex>
                </Indexes>
            </ClassMap>
        </ECCustomAttributes>
        <BaseClass>LinkElement</BaseClass>
        <ECProperty propertyName="Name" typeName="string">
          <ECCustomAttributes>
            <CustomHandledProperty/>
          </ECCustomAttributes>
        </ECProperty>
        <ECProperty propertyName="Descr" displayLabel="Description" typeName="string">
          <ECCustomAttributes>
            <CustomHandledProperty/>
          </ECCustomAttributes>
        </ECProperty>
    </ECEntityClass>

    <ECEntityClass typeName="GroupInformationElement" modifier="Abstract">
        <BaseClass>InformationElement</BaseClass>
        <ECCustomAttributes>
            <ShareColumns xmlns="ECDbMap.02.00">
                <SharedColumnCount>8</SharedColumnCount>
                <ApplyToSubclassesOnly>True</ApplyToSubclassesOnly>
            </ShareColumns>
        </ECCustomAttributes>
    </ECEntityClass>
    <ECEntityClass typeName="GeometricElement" modifier="Abstract">
        <BaseClass>Element</BaseClass>
        <ECCustomAttributes>
            <JoinedTablePerDirectSubclass xmlns="ECDbMap.02.00"/>
        </ECCustomAttributes>
    </ECEntityClass>
    <ECEntityClass typeName="GeometricElement3d" modifier="Abstract">
        <!-- Base class for elements with 3d geometry -->
	    <!-- GeometricElement3d elements are not inherently spatially located, but can be spatially located. -->
        <BaseClass>GeometricElement</BaseClass>
        <ECCustomAttributes>
            <ClassHasHandler xmlns="BisCore.01.00"/>
            <ShareColumns xmlns="ECDbMap.02.00">
                <SharedColumnCount>16</SharedColumnCount>
                <ApplyToSubclassesOnly>True</ApplyToSubclassesOnly>
            </ShareColumns>
        </ECCustomAttributes>
        <ECNavigationProperty propertyName="CategoryId" relationshipName="GeometricElement3dIsInCategory" direction="Forward">
            <ECCustomAttributes>
                <HideProperty xmlns="EditorCustomAttributes.01.03">
                    <If2D>True</If2D>
                    <If3D>True</If3D>
                </HideProperty>
                <CustomHandledProperty/>
            </ECCustomAttributes>
        </ECNavigationProperty>
        <ECProperty propertyName="GeometryStream" typeName="binary">
            <ECCustomAttributes>
                <HideProperty xmlns="EditorCustomAttributes.01.03">
                    <If2D>True</If2D>
                    <If3D>True</If3D>
                </HideProperty>
                <CustomHandledProperty/>
            </ECCustomAttributes>
        </ECProperty>
        <ECProperty propertyName="InSpatialIndex" typeName="boolean">
            <ECCustomAttributes>
                <HideProperty xmlns="EditorCustomAttributes.01.03">
                    <If2D>True</If2D>
                    <If3D>True</If3D>
                </HideProperty>
                <CustomHandledProperty/>
            </ECCustomAttributes>
        </ECProperty>
        <ECProperty propertyName="Origin" typeName="point3d">
            <ECCustomAttributes>
                <HideProperty xmlns="EditorCustomAttributes.01.03">
                    <If2D>True</If2D>
                    <If3D>True</If3D>
                </HideProperty>
                <CustomHandledProperty/>
            </ECCustomAttributes>
        </ECProperty>
        <ECProperty propertyName="Yaw" typeName="double">
            <ECCustomAttributes>
                <HideProperty xmlns="EditorCustomAttributes.01.03">
                    <If2D>True</If2D>
                    <If3D>True</If3D>
                </HideProperty>
                <CustomHandledProperty/>
            </ECCustomAttributes>
        </ECProperty>
        <ECProperty propertyName="Pitch" typeName="double">
            <ECCustomAttributes>
                <HideProperty xmlns="EditorCustomAttributes.01.03">
                    <If2D>True</If2D>
                    <If3D>True</If3D>
                </HideProperty>
                <CustomHandledProperty/>
            </ECCustomAttributes>
        </ECProperty>
        <ECProperty propertyName="Roll" typeName="double">
            <ECCustomAttributes>
                <HideProperty xmlns="EditorCustomAttributes.01.03">
                    <If2D>True</If2D>
                    <If3D>True</If3D>
                </HideProperty>
                <CustomHandledProperty/>
            </ECCustomAttributes>
        </ECProperty>
        <ECProperty propertyName="BBoxLow" typeName="point3d">
            <ECCustomAttributes>
                <HideProperty xmlns="EditorCustomAttributes.01.03">
                    <If2D>True</If2D>
                    <If3D>True</If3D>
                </HideProperty>
                <CustomHandledProperty/>
            </ECCustomAttributes>
        </ECProperty>
        <ECProperty propertyName="BBoxHigh" typeName="point3d">
            <ECCustomAttributes>
                <HideProperty xmlns="EditorCustomAttributes.01.03">
                    <If2D>True</If2D>
                    <If3D>True</If3D>
                </HideProperty>
                <CustomHandledProperty/>
            </ECCustomAttributes>
        </ECProperty>
    </ECEntityClass>
    <ECEntityClass typeName="GraphicalElement3d" modifier="Abstract">
        <!-- 3D geometric element that is used to convey information within 3D graphical presentations. -->
        <BaseClass>GeometricElement3d</BaseClass>
    </ECEntityClass>
    <ECEntityClass typeName="SpatialElement" modifier="Abstract">
        <!-- An element that occupies real world space -->
        <BaseClass>GeometricElement3d</BaseClass>
    </ECEntityClass>
    <ECEntityClass typeName="PhysicalElement" modifier="Abstract">
        <!-- A SpatialElement that has mass and can be "touched" -->
        <BaseClass>SpatialElement</BaseClass>
    </ECEntityClass>
    <ECEntityClass typeName="SpatialLocationElement" modifier="Abstract">
        <!-- A SpatialElement that identifies a "tracked" real world location but has no mass and cannot be "touched" -->
        <BaseClass>SpatialElement</BaseClass>
    </ECEntityClass>
    <ECEntityClass typeName="VolumeElement">
        <!-- A SpatialLocationElement that defines a volume -->
        <ECCustomAttributes>
            <ClassHasHandler xmlns="BisCore.01.00"/>
        </ECCustomAttributes>
        <BaseClass>SpatialLocationElement</BaseClass>
    </ECEntityClass>
    <ECEntityClass typeName="GeometricElement2d" modifier="Abstract">
        <!-- Base class for elements with 2d geometry -->
        <BaseClass>GeometricElement</BaseClass>
        <ECCustomAttributes>
            <ClassHasHandler xmlns="BisCore.01.00"/>
            <ShareColumns xmlns="ECDbMap.02.00">
                <SharedColumnCount>8</SharedColumnCount>
                <ApplyToSubclassesOnly>True</ApplyToSubclassesOnly>
            </ShareColumns>
        </ECCustomAttributes>
        <ECNavigationProperty propertyName="CategoryId" relationshipName="GeometricElement2dIsInCategory" direction="Forward">
          <ECCustomAttributes>
            <CustomHandledProperty/>
          </ECCustomAttributes>
        </ECNavigationProperty>
        <ECProperty propertyName="GeometryStream" typeName="binary">
          <ECCustomAttributes>
            <CustomHandledProperty/>
          </ECCustomAttributes>
        </ECProperty>
        <ECProperty propertyName="Origin" typeName="point2d">
          <ECCustomAttributes>
            <CustomHandledProperty/>
          </ECCustomAttributes>
        </ECProperty>
        <ECProperty propertyName="Rotation" typeName="double">
          <ECCustomAttributes>
            <CustomHandledProperty/>
          </ECCustomAttributes>
        </ECProperty>
        <ECProperty propertyName="BBoxLow" typeName="point2d">
          <ECCustomAttributes>
            <CustomHandledProperty/>
          </ECCustomAttributes>
        </ECProperty>
        <ECProperty propertyName="BBoxHigh" typeName="point2d">
          <ECCustomAttributes>
            <CustomHandledProperty/>
          </ECCustomAttributes>
        </ECProperty>
      </ECEntityClass>
    <ECEntityClass typeName="GraphicalElement2d" modifier="Abstract">
        <!-- 2D geometric element that is used to convey information within graphical presentations (like drawings). -->
        <BaseClass>GeometricElement2d</BaseClass>
    </ECEntityClass>
    <ECEntityClass typeName="AnnotationElement2d">
        <!-- 2D element used to annotate drawings and sheets -->
        <ECCustomAttributes>
            <ClassHasHandler xmlns="BisCore.01.00"/>
        </ECCustomAttributes>
        <BaseClass>GraphicalElement2d</BaseClass>
    </ECEntityClass>
    <ECEntityClass typeName="DrawingGraphic">
        <!-- 2D element used in drawings -->
        <ECCustomAttributes>
            <ClassHasHandler xmlns="BisCore.01.00"/>
        </ECCustomAttributes>
        <BaseClass>GraphicalElement2d</BaseClass>
    </ECEntityClass>

    <!-- Text element data (shared by 2D and 3D) -->
    <ECEntityClass typeName="TextAnnotationData">
        <ECCustomAttributes>
            <ClassHasHandler xmlns="BisCore.01.00"/>
        </ECCustomAttributes>
        <BaseClass>ElementUniqueAspect</BaseClass>
        <ECProperty propertyName="TextAnnotation" typeName="binary"/>
    </ECEntityClass>

    <!-- 2D text element -->
    <ECEntityClass typeName="TextAnnotation2d">
        <ECCustomAttributes>
            <ClassHasHandler xmlns="BisCore.01.00"/>
        </ECCustomAttributes>
        <BaseClass>AnnotationElement2d</BaseClass>
    </ECEntityClass>
    <!-- Specialize ElementOwnsUniqueAspect?
    <ECRelationshipClass typeName="TextAnnotation2dOwnsTextAnnotationData" strength="embedding">
        <Source cardinality="(1,1)" polymorphic="true">
            <Class class="TextAnnotation2d"/>
        </Source>
        <Target cardinality="(0,1)" polymorphic="true">
            <Class class="TextAnnotationData"/>
        </Target>
    </ECRelationshipClass>
    -->
    
    <!-- 3D text element -->
    <ECEntityClass typeName="TextAnnotation3d">
        <ECCustomAttributes>
            <ClassHasHandler xmlns="BisCore.01.00"/>
        </ECCustomAttributes>
        <BaseClass>GraphicalElement3d</BaseClass>
    </ECEntityClass>
    <!-- Specialize ElementOwnsUniqueAspect?
    <ECRelationshipClass typeName="TextAnnotation3dOwnsTextAnnotationData" strength="embedding">
        <Source cardinality="(1,1)" polymorphic="true">
            <Class class="TextAnnotation3d"/>
        </Source>
        <Target cardinality="(0,1)" polymorphic="true">
            <Class class="TextAnnotationData"/>
        </Target>
    </ECRelationshipClass>
    -->

    <ECEntityClass typeName="AnnotationTable">
        <!-- An AnnotationTable is an annotation element that displays a grid containing text and or graphics -->
        <ECCustomAttributes>
            <ClassHasHandler xmlns="BisCore.01.00"/>
        </ECCustomAttributes>
        <BaseClass>AnnotationElement2d</BaseClass>
    </ECEntityClass>

    <ECEntityClass typeName="AnnotationTableHeader">
        <!-- The aspect that holds the header properties for an AnnotationTable -->
        <BaseClass>ElementUniqueAspect</BaseClass>
        <ECProperty propertyName="RowCount" typeName="int"/>
        <ECProperty propertyName="ColumnCount" typeName="int"/>
        <ECProperty propertyName="TextStyleId" typeName="long"/>
        <ECProperty propertyName="TitleRowCount" typeName="int"/>
        <ECProperty propertyName="HeaderRowCount" typeName="int"/>
        <ECProperty propertyName="FooterRowCount" typeName="int"/>
        <ECProperty propertyName="HeaderColumnCount" typeName="int"/>
        <ECProperty propertyName="FooterColumnCount" typeName="int"/>
        <ECProperty propertyName="BreakType" typeName="int"/>
        <ECProperty propertyName="BreakPosition" typeName="int"/>
        <ECProperty propertyName="BreakLength" typeName="double"/>
        <ECProperty propertyName="BreakGap" typeName="double"/>
        <ECProperty propertyName="RepeatHeaders" typeName="boolean"/>
        <ECProperty propertyName="RepeatFooters" typeName="boolean"/>
        <ECProperty propertyName="DefaultColumnWidth" typeName="double"/>
        <ECProperty propertyName="DefaultRowHeight" typeName="double"/>
        <ECProperty propertyName="DefaultMarginTop" typeName="double"/>
        <ECProperty propertyName="DefaultMarginBottom" typeName="double"/>
        <ECProperty propertyName="DefaultMarginLeft" typeName="double"/>
        <ECProperty propertyName="DefaultMarginRight" typeName="double"/>
        <ECProperty propertyName="DefaultCellAlignment" typeName="int"/>
        <ECProperty propertyName="DefaultCellOrientation" typeName="int"/>
        <ECProperty propertyName="FillSymbologyKeyOddRow" typeName="int"/>
        <ECProperty propertyName="FillSymbologyKeyEvenRow" typeName="int"/>
        <ECProperty propertyName="TitleRowTextStyle" typeName="long"/>
        <ECProperty propertyName="HeaderRowTextStyle" typeName="long"/>
        <ECProperty propertyName="FooterRowTextStyle" typeName="long"/>
        <ECProperty propertyName="HeaderColumnTextStyle" typeName="long"/>
        <ECProperty propertyName="FooterColumnTextStyle" typeName="long"/>
        <ECProperty propertyName="BackupTextHeight" typeName="double"/>
        <ECProperty propertyName="DataSourceProviderId" typeName="long"/>
        <ECProperty propertyName="BodyTextHeight" typeName="double"/>
        <ECProperty propertyName="TitleRowTextHeight" typeName="double"/>
        <ECProperty propertyName="HeaderRowTextHeight" typeName="double"/>
        <ECProperty propertyName="FooterRowTextHeight" typeName="double"/>
        <ECProperty propertyName="HeaderColumnTextHeight" typeName="double"/>
        <ECProperty propertyName="FooterColumnTextHeight" typeName="double"/>
        <ECProperty propertyName="TextSymbKey" typeName="int"/>
    </ECEntityClass>
    <!-- WIP: Add AnnotationTableOwnsUniqueAspect ECRelationship specialization? -->

    <ECEntityClass typeName="AnnotationTableRow">
        <!-- The aspect that holds properties of a row of an AnnotationTable -->
        <BaseClass>ElementMultiAspect</BaseClass>
        <ECProperty propertyName="RowIndex" typeName="int"/>
        <ECProperty propertyName="HeightLock" typeName="boolean"/>
        <ECProperty propertyName="Height" typeName="double"/>
    </ECEntityClass>
    <!-- WIP: Add AnnotationTableOwnsMultiAspects ECRelationship specialization? -->

    <ECEntityClass typeName="AnnotationTableColumn">
        <!-- The aspect that holds properties of a column of an AnnotationTable -->
        <BaseClass>ElementMultiAspect</BaseClass>
        <ECProperty propertyName="ColumnIndex" typeName="int"/>
        <ECProperty propertyName="WidthLock" typeName="boolean"/>
        <ECProperty propertyName="Width" typeName="double"/>
    </ECEntityClass>
    <!-- WIP: Add AnnotationTableOwnsMultiAspects ECRelationship specialization? -->

    <ECStructClass typeName="AnnotationTableCellIndex">
        <ECProperty propertyName="RowIndex" typeName="int"/>
        <ECProperty propertyName="ColumnIndex" typeName="int"/>
    </ECStructClass>

    <ECEntityClass typeName="AnnotationTableCell">
        <!-- The aspect that holds properties of a cell of an AnnotationTable -->
        <BaseClass>ElementMultiAspect</BaseClass>
        <ECStructProperty propertyName="CellIndex" typeName="AnnotationTableCellIndex"/>
        <ECProperty propertyName="TextBlock" typeName="binary"/>
        <ECProperty propertyName="FillKey" typeName="int"/>
        <ECProperty propertyName="Alignment" typeName="int"/>
        <ECProperty propertyName="Orientation" typeName="int"/>
        <ECProperty propertyName="MarginTop" typeName="double"/>
        <ECProperty propertyName="MarginBottom" typeName="double"/>
        <ECProperty propertyName="MarginLeft" typeName="double"/>
        <ECProperty propertyName="MarginRight" typeName="double"/>
    </ECEntityClass>
    <!-- WIP: Add AnnotationTableOwnsMultiAspects ECRelationship specialization? -->

    <ECEntityClass typeName="AnnotationTableMerge">
        <!-- The aspect that holds properties describing merging of cells in an AnnotationTable -->
        <BaseClass>ElementMultiAspect</BaseClass>
        <ECStructProperty propertyName="RootCell" typeName="AnnotationTableCellIndex"/>
        <ECProperty propertyName="RowSpan" typeName="int"/>
        <ECProperty propertyName="ColumnSpan" typeName="int"/>
    </ECEntityClass>
    <!-- WIP: Add AnnotationTableOwnsMultiAspects ECRelationship specialization? -->

    <ECEntityClass typeName="AnnotationTableSymbology">
        <!-- The aspect that holds properties describing symbology in an AnnotationTable -->
        <BaseClass>ElementMultiAspect</BaseClass>
        <ECProperty propertyName="SymbologyKey" typeName="int"/>
        <ECProperty propertyName="Visible" typeName="boolean"/>
        <ECProperty propertyName="Color" typeName="int"/>
        <ECProperty propertyName="Weight" typeName="int"/>
        <ECProperty propertyName="LineStyleId" typeName="long"/>
        <ECProperty propertyName="LineStyleScale" typeName="double"/>
        <ECProperty propertyName="FillColor" typeName="int"/>
    </ECEntityClass>
    <!-- WIP: Add AnnotationTableOwnsMultiAspects ECRelationship specialization? -->

    <ECEntityClass typeName="AnnotationTableEdgeRun">
        <!-- The aspect that holds properties describing edges in an AnnotationTable -->
        <BaseClass>ElementMultiAspect</BaseClass>
        <ECProperty propertyName="HostType" typeName="int"/>
        <ECProperty propertyName="Host" typeName="int"/>
        <ECProperty propertyName="Start" typeName="int"/>
        <ECProperty propertyName="Span" typeName="int"/>
        <ECProperty propertyName="SymbologyKey" typeName="int"/>
    </ECEntityClass>
    <!-- WIP: Add AnnotationTableOwnsMultiAspects ECRelationship specialization? -->

    <!--
    <ECEntityClass typeName="DimensionStyle">
        <ECCustomAttributes>
            <ClassHasHandler xmlns="BisCore.01.00"/>
        </ECCustomAttributes>
        <BaseClass>DefinitionElement</BaseClass>
        <ECProperty propertyName="TextStyleId" typeName="long">
          <ECCustomAttributes>
            <CustomHandledProperty/>
          </ECCustomAttributes>
        </ECProperty>
    </ECEntityClass>

    <ECEntityClass typeName="LinearDimension">
        <ECCustomAttributes>
            <ClassHasHandler xmlns="BisCore.01.00"/>
        </ECCustomAttributes>
        <ECProperty propertyName="StyleId" typeName="long">
          <ECCustomAttributes>
            <CustomHandledProperty/>
          </ECCustomAttributes>
        </ECProperty>
        <ECProperty propertyName="Points" typeName="binary" description="Location of dimension points">
          <ECCustomAttributes>
            <CustomHandledProperty/>
          </ECCustomAttributes>
        </ECProperty>
    </ECEntityClass>

    <ECEntityClass typeName="LinearDimension2d">
        <ECCustomAttributes>
            <ClassHasHandler xmlns="BisCore.01.00"/>
        </ECCustomAttributes>
        <BaseClass>AnnotationElement2d</BaseClass>
        <BaseClass>LinearDimension</BaseClass>
    </ECEntityClass>

    <ECEntityClass typeName="LinearDimension3d">
        <ECCustomAttributes>
            <ClassHasHandler xmlns="BisCore.01.00"/>
        </ECCustomAttributes>
        <BaseClass>GraphicalElement3d</BaseClass>
        <BaseClass>LinearDimension</BaseClass>
    </ECEntityClass>
    -->

    <ECEntityClass typeName="ViewAttachment">
        <!-- A reference to a ViewDefinition, placed onto a sheet -->
        <ECCustomAttributes>
            <ClassHasHandler xmlns="BisCore.01.00"/>
        </ECCustomAttributes>
        <BaseClass>GraphicalElement2d</BaseClass>
        <ECNavigationProperty propertyName="ViewId" relationshipName="ViewIsAttached" direction="Backward">
          <ECCustomAttributes>
            <CustomHandledProperty/>
          </ECCustomAttributes>
        </ECNavigationProperty>
        <ECProperty propertyName="Scale" typeName="double">
            <!-- Should have IsNullable=False but shared table... -->
          <ECCustomAttributes>
            <CustomHandledProperty/>
          </ECCustomAttributes>
        </ECProperty>
    </ECEntityClass>
    <ECRelationshipClass typeName="ViewIsAttached" strength="embedding">
        <ECCustomAttributes>
            <ForeignKeyRelationshipMap xmlns="ECDbMap.02.00">
                <OnDeleteAction>NoAction</OnDeleteAction>
            </ForeignKeyRelationshipMap>
        </ECCustomAttributes>
        <Source cardinality="(1,1)" roleLabel="is referenced by" polymorphic="true">
            <Class class="ViewDefinition"/>
        </Source>
        <Target cardinality="(0,N)" roleLabel="references" polymorphic="true">
            <Class class="ViewAttachment" />
        </Target>
    </ECRelationshipClass>

    <ECRelationshipClass typeName="ElementOwnsChildElements" strength="embedding">
        <!-- WIP: should be abstract -->
        <ECCustomAttributes>
            <ForeignKeyRelationshipMap xmlns="ECDbMap.02.00">
                <!-- The Element API will handle cascading the delete -->
                <OnDeleteAction>NoAction</OnDeleteAction>
            </ForeignKeyRelationshipMap>
        </ECCustomAttributes>
        <Source cardinality="(0,1)" polymorphic="true">
            <Class class="Element"/>
        </Source>
        <Target cardinality="(0,N)" polymorphic="true">
            <Class class="Element"/>
        </Target>
    </ECRelationshipClass>
    <ECRelationshipClass typeName="ElementEncapsulatesElements" strength="embedding">
        <!-- Relationship that indicates that child elements are "hidden" -->
        <BaseClass>ElementOwnsChildElements</BaseClass>
        <Source cardinality="(0,1)" polymorphic="true">
            <Class class="Element"/>
        </Source>
        <Target cardinality="(0,N)" polymorphic="true">
            <Class class="Element"/>
        </Target>
    </ECRelationshipClass>
    <ECRelationshipClass typeName="PhysicalElementAssemblesPhysicalElements" strength="embedding">
        <!-- Relationship that indicates a physical assembly of child PhysicalElements -->
        <BaseClass>ElementOwnsChildElements</BaseClass>
        <Source cardinality="(0,1)" polymorphic="true">
            <Class class="PhysicalElement"/>
        </Source>
        <Target cardinality="(0,N)" polymorphic="true">
            <Class class="PhysicalElement"/>
        </Target>
    </ECRelationshipClass>

    <ECRelationshipClass typeName="ElementGroupsMembers" strength="referencing">
        <ECCustomAttributes>
            <ClassMap xmlns="ECDbMap.02.00">
                <ECInstanceIdColumn>Id</ECInstanceIdColumn>
            </ClassMap>
            <LinkTableRelationshipMap xmlns="ECDbMap.02.00">
                <SourceECInstanceIdColumn>GroupId</SourceECInstanceIdColumn>
                <TargetECInstanceIdColumn>MemberId</TargetECInstanceIdColumn>
            </LinkTableRelationshipMap>
        </ECCustomAttributes>
        <Source cardinality="(0,N)" polymorphic="true">
            <Class class="Element"/>
        </Source>
        <Target cardinality="(0,N)" polymorphic="true">
            <Class class="Element"/>
        </Target>
        <ECProperty propertyName="MemberPriority" typeName="int">
            <!-- Can be used to prioritize or order members within an ElementGroup. Values do not have to be unique within a particular group. -->
        </ECProperty>
    </ECRelationshipClass>

    <ECEntityClass typeName="ElementAspect" modifier="Abstract">
        <!-- An ElementAspect is related to an Element with a relationship of strength="embedding" (ElementAspect is deleted if the Element is deleted) -->
        <!-- Semantically, an ElementAspect can be considered part of the Element -->
        <!-- BIS Guideline: Subclass ElementUniqueAspect or ElementMultiAspect rather than subclassing ElementAspect directly. -->
        <ECCustomAttributes>
            <ClassHasHandler xmlns="BisCore.01.00"/>
        </ECCustomAttributes>
    </ECEntityClass>

    <ECEntityClass typeName="ElementUniqueAspect" modifier="Abstract">
        <!-- An ElementUniqueAspect is related to an Element with the following constraints: 1) there can only be one instance of a given aspect class associated with a given element, and 2) the instance has the same ID as the element. -->
        <BaseClass>ElementAspect</BaseClass>
        <ECCustomAttributes>
            <ClassMap xmlns="ECDbMap.02.00">
                <!-- All subclasses of ElementUniqueAspect will share the same table -->
                <MapStrategy>TablePerHierarchy</MapStrategy>
            </ClassMap>
            <ShareColumns xmlns="ECDbMap.02.00">
                <SharedColumnCount>16</SharedColumnCount>
                <ApplyToSubclassesOnly>True</ApplyToSubclassesOnly>
            </ShareColumns>
        </ECCustomAttributes>
        <ECNavigationProperty propertyName="ElementId" relationshipName="ElementOwnsUniqueAspect" direction="Backward"/>
    </ECEntityClass>
    <ECRelationshipClass typeName="ElementOwnsUniqueAspect" strength="embedding">
        <Source cardinality="(1,1)" polymorphic="true">
            <Class class="Element"/>
        </Source>
        <Target cardinality="(0,N)" polymorphic="true">
            <!-- Note: cardinality=(0,N) is correct. While an Element can only have 1 unique apsect per aspect class, it can have N unique aspects total. -->
            <Class class="ElementUniqueAspect"/>
        </Target>
    </ECRelationshipClass>

    <ECEntityClass typeName="ElementMultiAspect" modifier="Abstract">
        <!-- An ElementMultiAspect is related to an Element with the following constraints: 1) there can be N instances of a given aspect class associated with a given element, and 2) the value of the ElementId foreign key column is the same ID as the element. -->
        <BaseClass>ElementAspect</BaseClass>
        <ECCustomAttributes>
            <ClassMap xmlns="ECDbMap.02.00">
                <!-- All subclasses of ElementUniqueAspect will share the same table -->
                <MapStrategy>TablePerHierarchy</MapStrategy>
            </ClassMap>
            <ShareColumns xmlns="ECDbMap.02.00">
                <SharedColumnCount>16</SharedColumnCount>
                <ApplyToSubclassesOnly>True</ApplyToSubclassesOnly>
            </ShareColumns>
        </ECCustomAttributes>
        <ECNavigationProperty propertyName="ElementId" relationshipName="ElementOwnsMultiAspects" direction="Backward"/>
    </ECEntityClass>
    <ECRelationshipClass typeName="ElementOwnsMultiAspects" strength="embedding">
        <Source cardinality="(1,1)" polymorphic="true">
            <Class class="Element"/>
        </Source>
        <Target cardinality="(0,N)" polymorphic="true">
            <Class class="ElementMultiAspect"/>
        </Target>
    </ECRelationshipClass>

    <ECEntityClass typeName="ElementExternalKey">
        <!-- The aspect that holds an identifier from an external system -->
        <BaseClass>ElementMultiAspect</BaseClass>
        <ECCustomAttributes>
            <ClassMap xmlns="ECDbMap.02.00">
                <Indexes>
                    <DbIndex>
                        <Name>ix_bis_ElementExternalKey_ElementId_AuthorityId</Name>
                        <IsUnique>True</IsUnique>
                        <Properties>
                            <!-- Only one ExternalKey per Authority per Element -->
                            <string>ElementId</string>
                            <string>AuthorityId</string>
                        </Properties>
                    </DbIndex>
                    <DbIndex>
                        <!-- Index for looking up Element by ExternalKey -->
                        <!-- IsUnique=False to support ExternalKeys for types (multiple Elements have same ExternalKey) -->
                        <Name>ix_bis_ElementExternalKey_AuthorityId_ExternalKey</Name>
                        <IsUnique>False</IsUnique>
                        <Properties>
                            <string>AuthorityId</string>
                            <string>ExternalKey</string>
                        </Properties>
                    </DbIndex>
                </Indexes>
            </ClassMap>
        </ECCustomAttributes>
        <ECProperty propertyName="AuthorityId" typeName="long">
            <!-- Foreign key relationship to Authority that controls the ExternalKey -->
            <ECCustomAttributes>
                <PropertyMap xmlns="ECDbMap.02.00">
                    <IsNullable>False</IsNullable>
                </PropertyMap>
            </ECCustomAttributes>
        </ECProperty>
        <ECProperty propertyName="ExternalKey" typeName="string">
            <ECCustomAttributes>
                <PropertyMap xmlns="ECDbMap.02.00">
                    <IsNullable>False</IsNullable>
                </PropertyMap>
            </ECCustomAttributes>
        </ECProperty>
    </ECEntityClass>
    <!-- WIP: Specialize ElementOwnsMultiAspects?
    <ECRelationshipClass typeName="ElementOwnsExternalKey" strength="embedding">
        <Source cardinality="(1,1)" polymorphic="true">
            <Class class="Element"/>
        </Source>
        <Target cardinality="(0,N)" polymorphic="true">
            <Class class="ElementExternalKey"/>
        </Target>
    </ECRelationshipClass>
    -->

    <ECRelationshipClass typeName="ElementsReferToElements" strength="referencing" modifier="Abstract">
        <ECCustomAttributes>
            <ClassMap xmlns="ECDbMap.01.01">
                <ECInstanceIdColumn>Id</ECInstanceIdColumn>
                <MapStrategy>
                    <Strategy>SharedTable</Strategy>
                    <Options>SharedColumns</Options>
                    <MinimumSharedColumnCount>8</MinimumSharedColumnCount>
                    <AppliesToSubclasses>True</AppliesToSubclasses>
                </MapStrategy>
            </ClassMap>
        </ECCustomAttributes>
        <Source cardinality="(0,N)" polymorphic="true">
            <Class class="Element"/>
        </Source>
        <Target cardinality="(0,N)" polymorphic="true">
            <Class class="Element"/>
        </Target>
    </ECRelationshipClass>

    <ECRelationshipClass typeName="ElementDrivesElement" strength="referencing">
        <!-- WIP: Rename to ElementsDriveElements? -->
        <!-- Relationship that indicates that an Element drives (controls the lifecyle or structure of) a dependent Element -->
        <ECCustomAttributes>
            <ClassHasHandler xmlns="BisCore.01.00"/>
            <ClassMap xmlns="ECDbMap.02.00">
                <!-- We must insist that all instances of all possible subclasses are stored together in a single table. 
                     TxnManager knows about this table, and expects to find all instances this kind of relationship there. -->
<<<<<<< HEAD
                <MapStrategy>
                    <Strategy>TablePerHierarchy</Strategy>
                    <!-- WIP: MinimumSharedColumnCount? -->
                </MapStrategy>
=======
                <MapStrategy>TablePerHierarchy</MapStrategy>
>>>>>>> 3d1cf2e0
            </ClassMap>
            <LinkTableRelationshipMap xmlns="ECDbMap.02.00">
                <AllowDuplicateRelationships>True</AllowDuplicateRelationships>
            </LinkTableRelationshipMap>
        </ECCustomAttributes>
        <Source cardinality="(0,N)" polymorphic="true">
            <Class class="Element"/>
        </Source>
        <Target cardinality="(0,N)" polymorphic="true">
            <Class class="Element"/>
        </Target>
        <ECProperty propertyName="Status" typeName="int" description="Bits that indicate the status of the dependency. Satisfied=0, Failed=1, Deferred=128. Deferred and Failed bits can be OR'd together."/>
        <ECProperty propertyName="Priority" typeName="int" description="The priority of this dependency, relative to other EntityDrivesEntity instances. Note that EntityHasChildEntities dependencies always take priority over EntityDrivesEntity dependencies."/>
    </ECRelationshipClass>

    <ECEntityClass typeName="Category">
        <ECCustomAttributes>
            <ClassHasHandler xmlns="BisCore.01.00"/>
        </ECCustomAttributes>
        <BaseClass>DefinitionElement</BaseClass>
        <ECProperty propertyName="Descr" DisplayLabel="Description" typeName="string">
            <ECCustomAttributes>
                <HideProperty xmlns="EditorCustomAttributes.01.03">
                    <If2D>True</If2D>
                    <If3D>True</If3D>
                </HideProperty>
                <CustomHandledProperty/>
            </ECCustomAttributes>
        </ECProperty>
        <ECProperty propertyName="Scope" typeName="int">
            <ECCustomAttributes>
                <HideProperty xmlns="EditorCustomAttributes.01.03">
                    <If2D>True</If2D>
                    <If3D>True</If3D>
                </HideProperty>
                <CustomHandledProperty/>
            </ECCustomAttributes>
        </ECProperty>
        <ECProperty propertyName="Rank" typeName="int">
            <ECCustomAttributes>
                <HideProperty xmlns="EditorCustomAttributes.01.03">
                    <If2D>True</If2D>
                    <If3D>True</If3D>
                </HideProperty>
                <CustomHandledProperty/>
            </ECCustomAttributes>
        </ECProperty>
        <ECProperty propertyName="LastMod"  displayLabel="Last Modified" typeName="dateTime">
            <ECCustomAttributes>
                <DateTimeInfo xmlns="Bentley_Standard_CustomAttributes.01.12">
                    <DateTimeKind>Utc</DateTimeKind>
                </DateTimeInfo>
                <HideProperty xmlns="EditorCustomAttributes.01.03">
                    <If2D>True</If2D>
                    <If3D>True</If3D>
                </HideProperty>
                <CustomHandledProperty/>
                <PropertyStatementType>
                  <StatementTypes>0</StatementTypes>
                </PropertyStatementType>
            </ECCustomAttributes>
        </ECProperty>
    </ECEntityClass>
    <ECEntityClass typeName="SubCategory">
        <ECCustomAttributes>
            <ClassHasHandler xmlns="BisCore.01.00"/>
        </ECCustomAttributes>
        <BaseClass>DefinitionElement</BaseClass>
        <ECProperty propertyName="Descr" displayLabel="Description" typeName="string">
          <ECCustomAttributes>
            <CustomHandledProperty/>
          </ECCustomAttributes>
        </ECProperty>
        <ECProperty propertyName="Properties" typeName="string">
          <ECCustomAttributes>
            <CustomHandledProperty/>
          </ECCustomAttributes>
        </ECProperty>
    </ECEntityClass>

    <ECRelationshipClass typeName="GeometricElement2dIsInCategory" description="Element is in Category" strength="referencing" strengthDirection="Backward">
        <ECCustomAttributes>
            <ForeignKeyRelationshipMap xmlns="ECDbMap.02.00">
                <OnDeleteAction>NoAction</OnDeleteAction>
            </ForeignKeyRelationshipMap>
        </ECCustomAttributes>
        <Source cardinality="(0,N)" roleLabel="is in category" polymorphic="true">
            <Class class="GeometricElement2d" />
        </Source>
        <Target cardinality="(1,1)" roleLabel="contains elements" polymorphic="false">
            <Class class="Category"/>
        </Target>
    </ECRelationshipClass>
    <ECRelationshipClass typeName="GeometricElement3dIsInCategory" description="Element is in Category" strength="referencing" strengthDirection="Backward">
        <ECCustomAttributes>
            <ForeignKeyRelationshipMap xmlns="ECDbMap.02.00">
                <OnDeleteAction>NoAction</OnDeleteAction>
            </ForeignKeyRelationshipMap>
        </ECCustomAttributes>
        <Source cardinality="(0,N)" roleLabel="is in category" polymorphic="true">
            <Class class="GeometricElement3d" />
        </Source>
        <Target cardinality="(1,1)" roleLabel="contains elements" polymorphic="false">
            <Class class="Category"/>
        </Target>
    </ECRelationshipClass>

    <ECEntityClass typeName="TrueColor">
        <ECCustomAttributes>
            <ClassHasHandler xmlns="BisCore.01.00"/>
        </ECCustomAttributes>
        <BaseClass>DefinitionElement</BaseClass>
        <ECProperty propertyName="Data" typeName="int">
          <ECCustomAttributes>
            <CustomHandledProperty/>
            <PropertyStatementType>
              <StatementTypes>3</StatementTypes>
            </PropertyStatementType>
          </ECCustomAttributes>
        </ECProperty>
    </ECEntityClass>

    <ECEntityClass typeName="MaterialElement">
        <ECCustomAttributes>
            <ClassHasHandler xmlns="BisCore.01.00"/>
        </ECCustomAttributes>
        <BaseClass>DefinitionElement</BaseClass>
        <ECProperty propertyName="Descr" displayLabel="Description" typeName="string">
          <ECCustomAttributes>
            <CustomHandledProperty/>
          </ECCustomAttributes>
        </ECProperty>
        <ECProperty propertyName="Data" typeName="string">
          <ECCustomAttributes>
            <CustomHandledProperty/>
          </ECCustomAttributes>
        </ECProperty>
    </ECEntityClass>

    <ECEntityClass typeName="AnnotationTextStyle">
        <ECCustomAttributes>
            <ClassHasHandler xmlns="BisCore.01.00"/>
        </ECCustomAttributes>
        <BaseClass>DefinitionElement</BaseClass>
        <ECProperty propertyName="Descr" displayLabel="Description" typeName="string" description="Description of the style">
          <ECCustomAttributes>
            <CustomHandledProperty/>
          </ECCustomAttributes>
        </ECProperty>
        <ECProperty propertyName="Data" typeName="binary" description="Encoded style properties">
          <ECCustomAttributes>
            <CustomHandledProperty/>
          </ECCustomAttributes>
        </ECProperty>
      </ECEntityClass>

    <ECEntityClass typeName="AnnotationFrameStyle">
        <ECCustomAttributes>
            <ClassHasHandler xmlns="BisCore.01.00"/>
        </ECCustomAttributes>
        <BaseClass>DefinitionElement</BaseClass>
        <ECProperty propertyName="Descr" displayLabel="Description" typeName="string" description="Description of the style">
          <ECCustomAttributes>
            <CustomHandledProperty/>
          </ECCustomAttributes>
        </ECProperty>
        <ECProperty propertyName="Data" typeName="binary" description="Encoded style properties">
          <ECCustomAttributes>
            <CustomHandledProperty/>
          </ECCustomAttributes>
        </ECProperty>
      </ECEntityClass>

    <ECEntityClass typeName="AnnotationLeaderStyle">
        <ECCustomAttributes>
            <ClassHasHandler xmlns="BisCore.01.00"/>
        </ECCustomAttributes>
        <BaseClass>DefinitionElement</BaseClass>
        <ECProperty propertyName="Descr" displayLabel="Description" typeName="string" description="Description of the style">
          <ECCustomAttributes>
            <CustomHandledProperty/>
          </ECCustomAttributes>
        </ECProperty>
        <ECProperty propertyName="Data" typeName="binary" description="Encoded style properties">
          <ECCustomAttributes>
            <CustomHandledProperty/>
          </ECCustomAttributes>
        </ECProperty>
      </ECEntityClass>

    <ECEntityClass typeName="TextAnnotationSeed">
        <ECCustomAttributes>
            <ClassHasHandler xmlns="BisCore.01.00"/>
        </ECCustomAttributes>
        <BaseClass>DefinitionElement</BaseClass>
        <ECProperty propertyName="Descr" displayLabel="Description" typeName="string" description="Description of the style">
          <ECCustomAttributes>
            <CustomHandledProperty/>
          </ECCustomAttributes>
        </ECProperty>
        <ECProperty propertyName="Data" typeName="binary" description="Encoded style properties">
          <ECCustomAttributes>
            <CustomHandledProperty/>
          </ECCustomAttributes>
        </ECProperty>
      </ECEntityClass>

    <ECEntityClass typeName="LineStyle">
        <ECCustomAttributes>
            <ClassHasHandler xmlns="BisCore.01.00"/>
        </ECCustomAttributes>
        <BaseClass>DefinitionElement</BaseClass>
        <ECProperty propertyName="Descr" displayLabel="Description" typeName="string" description="Description of the style">
          <ECCustomAttributes>
            <CustomHandledProperty/>
          </ECCustomAttributes>
        </ECProperty>
        <ECProperty propertyName="Data" typeName="string" description="Encoded style properties">
          <ECCustomAttributes>
            <CustomHandledProperty/>
          </ECCustomAttributes>
        </ECProperty>
          </ECEntityClass>

    <ECEntityClass typeName="Texture">
        <ECCustomAttributes>
            <ClassHasHandler xmlns="BisCore.01.00"/>
        </ECCustomAttributes>
        <BaseClass>DefinitionElement</BaseClass>
        <ECProperty propertyName="Descr" displayLabel="Description" typeName="string">
          <ECCustomAttributes>
            <CustomHandledProperty/>
          </ECCustomAttributes>
        </ECProperty>
        <ECProperty propertyName="Data" typeName="binary" description="Encoded texture data">
            <ECCustomAttributes>
                <PropertyMap xmlns="ECDbMap.02.00">
                    <IsNullable>True</IsNullable><!-- actually False, but shared table... -->
                </PropertyMap>
                <CustomHandledProperty/>
            </ECCustomAttributes>
        </ECProperty>
        <ECProperty propertyName="Format" typeName="int" description="Format of the encoded texture data">
            <ECCustomAttributes>
                <PropertyMap xmlns="ECDbMap.02.00">
                    <IsNullable>True</IsNullable><!-- actually False, but shared table... -->
                </PropertyMap>
                <CustomHandledProperty/>
            </ECCustomAttributes>
        </ECProperty>
        <ECProperty propertyName="Width" typeName="int" displayLabel="Width">
            <ECCustomAttributes>
                <PropertyMap xmlns="ECDbMap.02.00">
                    <IsNullable>True</IsNullable><!-- actually False, but shared table... -->
                </PropertyMap>
                <CustomHandledProperty/>
            </ECCustomAttributes>
        </ECProperty>
        <ECProperty propertyName="Height" typeName="int" displayLabel="Height">
            <ECCustomAttributes>
                <PropertyMap xmlns="ECDbMap.02.00">
                    <IsNullable>True</IsNullable><!-- actually False, but shared table... -->
                </PropertyMap>
                <CustomHandledProperty/>
            </ECCustomAttributes>
        </ECProperty>
        <ECProperty propertyName="Flags" typeName="int">
            <ECCustomAttributes>
                <PropertyMap xmlns="ECDbMap.02.00">
                    <IsNullable>True</IsNullable><!-- actually False, but shared table... -->
                </PropertyMap>
                <CustomHandledProperty/>
            </ECCustomAttributes>
        </ECProperty>
    </ECEntityClass>

    <ECEntityClass typeName="LightDefinition">
        <ECCustomAttributes>
            <ClassHasHandler xmlns="BisCore.01.00"/>
        </ECCustomAttributes>
        <BaseClass>DefinitionElement</BaseClass>
        <ECProperty propertyName="Descr" displayLabel="Description" typeName="string">
          <ECCustomAttributes>
            <CustomHandledProperty/>
          </ECCustomAttributes>
        </ECProperty>
        <ECProperty propertyName="Value" typeName="string">
          <ECCustomAttributes>
            <CustomHandledProperty/>
          </ECCustomAttributes>
        </ECProperty>
    </ECEntityClass>

    <ECEntityClass typeName="ViewDefinition" modifier="Abstract">
        <BaseClass>DefinitionElement</BaseClass>
        <ECProperty propertyName="Descr" displayLabel="Description" typeName="string">
          <ECCustomAttributes>
            <CustomHandledProperty/>
          </ECCustomAttributes>
        </ECProperty>
        <ECProperty propertyName="Source" displayLabel="Source" typeName="int">
          <ECCustomAttributes>
            <CustomHandledProperty/>
          </ECCustomAttributes>
        </ECProperty>
        <ECNavigationProperty propertyName="BaseModelId" relationshipName="BaseModelForView" direction="Backward">
          <ECCustomAttributes>
            <CustomHandledProperty/>
          </ECCustomAttributes>
        </ECNavigationProperty>
    </ECEntityClass>
    <ECRelationshipClass typeName="BaseModelForView" strength="embedding">
        <ECCustomAttributes>
            <ForeignKeyRelationshipMap xmlns="ECDbMap.02.00">
                <OnDeleteAction>NoAction</OnDeleteAction>
            </ForeignKeyRelationshipMap>
        </ECCustomAttributes>
        <Source cardinality="(1,1)" roleLabel="is base model for view" polymorphic="true">
            <Class class="Model"/>
        </Source>
        <Target cardinality="(0,N)" roleLabel="is used by N views" polymorphic="true">
            <Class class="ViewDefinition"/>
        </Target>
    </ECRelationshipClass>

    <ECEntityClass typeName="ViewDefinition3d" modifier="Abstract">
        <BaseClass>ViewDefinition</BaseClass>
    </ECEntityClass>
    <ECEntityClass typeName="SpatialViewDefinition">
        <BaseClass>ViewDefinition3d</BaseClass>
        <ECCustomAttributes>
            <ClassHasHandler xmlns="BisCore.01.00"/>
        </ECCustomAttributes>
    </ECEntityClass>
    <ECEntityClass typeName="CameraViewDefinition">
        <BaseClass>SpatialViewDefinition</BaseClass>
        <ECCustomAttributes>
            <ClassHasHandler xmlns="BisCore.01.00"/>
        </ECCustomAttributes>
    </ECEntityClass>
    <ECEntityClass typeName="ViewDefinition2d" modifier="Abstract">
        <BaseClass>ViewDefinition</BaseClass>
    </ECEntityClass>
    <ECEntityClass typeName="DrawingViewDefinition">
        <BaseClass>ViewDefinition2d</BaseClass>
        <ECCustomAttributes>
            <ClassHasHandler xmlns="BisCore.01.00"/>
        </ECCustomAttributes>
    </ECEntityClass>
    <ECEntityClass typeName="SheetViewDefinition">
        <BaseClass>ViewDefinition2d</BaseClass>
        <ECCustomAttributes>
            <ClassHasHandler xmlns="BisCore.01.00"/>
        </ECCustomAttributes>
    </ECEntityClass>
  
    <ECRelationshipClass typeName="ElementsHaveLinks" description="Associates links to an element." strength="referencing">
        <!-- WIP: Rename to ElementsHaveLinks? -->
        <BaseClass>ElementsReferToElements</BaseClass>
        <Source cardinality="(1,N)" polymorphic="true">
            <!-- WIP: (0,N)? -->
            <Class class="Element"/>
        </Source>
        <Target cardinality="(0,N)" polymorphic="true">
            <Class class="LinkElement"/>
        </Target>
    </ECRelationshipClass>

    <ECEntityClass typeName="RoleElement" modifier="Abstract">
        <BaseClass>Element</BaseClass>
        <ECCustomAttributes>
            <JoinedTablePerDirectSubclass xmlns="ECDbMap.02.00"/>
        </ECCustomAttributes>
    </ECEntityClass>

    <ECEntityClass typeName="SpatialIndex">
        <ECCustomAttributes>
            <ClassMap xmlns="ECDbMap.02.00">
                <MapStrategy>ExistingTable</MapStrategy>
                <TableName>dgn_SpatialIndex</TableName> <!-- Must match DGN_VTABLE_SpatialIndex #define -->
                <ECInstanceIdColumn>ElementId</ECInstanceIdColumn>
            </ClassMap>
        </ECCustomAttributes>
        <ECProperty propertyName="MinX" typeName="double"/>
        <ECProperty propertyName="MaxX" typeName="double"/>
        <ECProperty propertyName="MinY" typeName="double"/>
        <ECProperty propertyName="MaxY" typeName="double"/>
        <ECProperty propertyName="MinZ" typeName="double"/>
        <ECProperty propertyName="MaxZ" typeName="double"/>
    </ECEntityClass>

    <ECEntityClass typeName="GeometryPart">
        <BaseClass>DefinitionElement</BaseClass>
        <ECCustomAttributes>
            <ClassHasHandler xmlns="BisCore.01.00"/>
        </ECCustomAttributes>
        <ECProperty propertyName="GeometryStream" typeName="binary">
            <ECCustomAttributes>
                <PropertyMap xmlns="ECDbMap.02.00">
                    <IsNullable>False</IsNullable>
                </PropertyMap>
                <CustomHandledProperty/>
            </ECCustomAttributes>
        </ECProperty>
        <ECProperty propertyName="BBoxLow" typeName="point3d">
            <ECCustomAttributes>
                <PropertyMap xmlns="ECDbMap.02.00">
                    <IsNullable>False</IsNullable>
                </PropertyMap>
                <CustomHandledProperty/>
            </ECCustomAttributes>
        </ECProperty>
        <ECProperty propertyName="BBoxHigh" typeName="point3d">
            <ECCustomAttributes>
                <PropertyMap xmlns="ECDbMap.02.00">
                    <IsNullable>False</IsNullable>
                </PropertyMap>
                <CustomHandledProperty/>
            </ECCustomAttributes>
        </ECProperty>
    </ECEntityClass>
    <ECRelationshipClass typeName="ElementsUseGeometryParts" strength="referencing">
        <BaseClass>ElementsReferToElements</BaseClass>
        <!-- Used to indicate that an Element uses a GeometryPart.  This is useful for "garbage collecting" or finding Elements that would be affected by a change to a GeometryPart. -->
        <Source cardinality="(0,N)" polymorphic="true">
            <Class class="Element"/>
        </Source>
        <Target cardinality="(0,N)" polymorphic="false">
            <Class class="GeometryPart"/>
        </Target>
    </ECRelationshipClass>
    
    <!-- ////////////////////////////////////////////////////////////////////////////// -->
    <!-- // Experimental classes -->
    <!-- ////////////////////////////////////////////////////////////////////////////// -->

    <ECCustomAttributeClass typeName="ComponentSpecification" description="Defines a DgnComponent." displayLabel="Component Specification" appliesTo="Any">
        <ECProperty propertyName="Category" typeName="string" description="The name of the Category to assign to instances of this component. Must not be null."/>
        <ECProperty propertyName="CodeAuthority" typeName="string" description="The name of the CodeAuthority to use then assigning Codes to instances of this component. May be null."/>
        <ECProperty propertyName="ElementGenerator" typeName="string" description="The name of the script to execute in order to create a variation of the component. May be null if the component is based on persistent geometry. In that case, Model must not be null."/>
        <ECProperty propertyName="Model" typeName="string" description="The name of the model that the component definition uses to hold the persistent geometry and other data such as constraints. May be null for components that generate their geometry from scratch."/>
        <ECProperty propertyName="Inputs" typeName="string" description="The names of the properties that are the main inputs to the component's element generator script."/>
        <ECProperty propertyName="ScriptOnlyParameters" typeName="string" description="The definition and default values for all of the ScriptOnlyParameters ad hoc properties that each instance must have."/>
    </ECCustomAttributeClass>

    <ECCustomAttributeClass typeName="ComponentParameterSpecification" description="Provides information about a property that plays the role of a parameter to a component's solver." displayLabel="Component Parameter Specification" appliesTo="Any">
        <ECProperty propertyName="VariesPer" typeName="string" description="Indicates if the parameter may be varied for individual instances or if it is fixed for all instances of a particular variation. Possible values: Variation or Instance."/>
    </ECCustomAttributeClass>

    <ECStructClass typeName="ComponentSpecificationAdhocHolder">
        <ECCustomAttributes>
            <AdhocPropertyContainerDefinition xmlns="Bentley_Standard_CustomAttributes.01.10">
                <NameProperty>Name</NameProperty>
                <DisplayLabelProperty>Label</DisplayLabelProperty>
                <ValueProperty>Value</ValueProperty>
                <TypeProperty>Type</TypeProperty>
                <UnitProperty>Unit</UnitProperty>
                <!-- do we need the following properties? -->
                <ExtendTypeProperty>ExtendType</ExtendTypeProperty>
                <IsReadOnlyProperty>IsReadOnly</IsReadOnlyProperty>
            </AdhocPropertyContainerDefinition>
        </ECCustomAttributes>
        <ECProperty propertyName="Name" typeName="string" />
        <ECProperty propertyName="Label" typeName="string" />
        <ECProperty propertyName="Value" typeName="string" />
        <ECProperty propertyName="Type" typeName="int" />
        <ECProperty propertyName="Unit" typeName="string" />
        <!-- do we need the following properties? -->
        <ECProperty propertyName="ExtendType" typeName="string" />
        <ECProperty propertyName="IsReadOnly" typeName="boolean" />
    </ECStructClass>
    
    <!-- Example of how to use ComponentSpecificationAdhocHolder to define an adhoc properties container on a class
    <ECEntityClass typeName="AcmeDoor" isStruct="False">
        <ECCustomAttributes>
            <AdhocPropertySpecification xmlns="Bentley_Standard_CustomAttributes.01.10">
                <AdhocPropertyContainer>ComponentSpecificationAdhocHolder</AdhocPropertyContainer>
            </AdhocPropertySpecification>
        </ECCustomAttributes>
        <ECArrayProperty propertyName="ScriptOnlyParameters" typeName="ComponentSpecificationAdhocHolder" isStruct="True" />
        
    </ECEntityClass>
    -->

    <!-- ////////////////////////////////////////////////////////////////////////////// -->
    <!-- // Deprecated classes -->
    <!-- ////////////////////////////////////////////////////////////////////////////// -->

    <ECRelationshipClass typeName="ModelDrivesModel" strength="referencing">
        <!-- Deprecated? Replaced by ModelDescribesElement relationship? -->
        <!-- Relationship that indicates that a Model drives (controls the lifecyle or structure of) a dependent Model -->
        <ECCustomAttributes>
            <ClassMap xmlns="ECDbMap.02.00">
                <MapStrategy>TablePerHierarchy</MapStrategy>
            </ClassMap>
            <LinkTableRelationshipMap xmlns="ECDbMap.02.00">
                <SourceECInstanceIdColumn>RootModelId</SourceECInstanceIdColumn>
                <TargetECInstanceIdColumn>DependentModelId</TargetECInstanceIdColumn>
            </LinkTableRelationshipMap>
        </ECCustomAttributes>
        <Source cardinality="(0,N)" polymorphic="true">
            <Class class="Model"/>
        </Source>
        <Target cardinality="(0,N)" polymorphic="true">
            <Class class="Model"/>
        </Target>
    </ECRelationshipClass>

</ECSchema>
<|MERGE_RESOLUTION|>--- conflicted
+++ resolved
@@ -1,1775 +1,1772 @@
-<?xml version="1.0" encoding="UTF-8"?>
-<ECSchema schemaName="BisCore" nameSpacePrefix="bis" version="01.00" xmlns="http://www.bentley.com/schemas/Bentley.ECXML.3.0">
-
-    <ECSchemaReference name="Bentley_Standard_CustomAttributes" version="01.12" prefix="bsca"/>
-    <ECSchemaReference name="EditorCustomAttributes" version="01.03" prefix="beca" />
-    <ECSchemaReference name="ECDbMap" version="02.00" prefix="ecdbmap"/>
-
-    <ECCustomAttributes>
-        <RelatedItemsDisplaySpecifications xmlns="Bentley_Standard_CustomAttributes.01.09">
-            <Specifications>
-                <RelatedItemsDisplaySpecification>
-                    <ParentClass>GeometricElement2d</ParentClass>
-                    <RelationshipPath>GeometricElement2dIsInCategory:0:Category</RelationshipPath>
-                </RelatedItemsDisplaySpecification>
-                <RelatedItemsDisplaySpecification>
-                    <ParentClass>GeometricElement3d</ParentClass>
-                    <RelationshipPath>GeometricElement3dIsInCategory:0:Category</RelationshipPath>
-                </RelatedItemsDisplaySpecification>
-                <RelatedItemsDisplaySpecification>
-                    <ParentClass>Element</ParentClass>
-                    <RelationshipPath>ModelContainsElements:1:Model</RelationshipPath>
-                </RelatedItemsDisplaySpecification>
-                <RelatedItemsDisplaySpecification>
-                    <ParentClass>Element</ParentClass>
-                    <RelationshipPath>Generic:ElementOwnsMultiAspect:0:Generic:MultiAspect</RelationshipPath>
-                </RelatedItemsDisplaySpecification>
-                <RelatedItemsDisplaySpecification>
-                    <ParentClass>Element</ParentClass>
-                    <RelationshipPath>ElementsHaveLinks:0:LinkElement</RelationshipPath>
-                    <DerivedClasses>
-                        <string>UrlLink</string>
-                        <string>EmbeddedFileLink</string>
-                    </DerivedClasses>
-                </RelatedItemsDisplaySpecification>
-                <RelatedItemsDisplaySpecification>
-                    <ParentClass>Element</ParentClass>
-                    <RelationshipPath>ElementGroupsMembers:1:Element.ElementsHaveLinks:0:LinkElement</RelationshipPath>
-                    <DerivedClasses>
-                        <string>UrlLink</string>
-                        <string>EmbeddedFileLink</string>
-                    </DerivedClasses>
-                </RelatedItemsDisplaySpecification>
-            </Specifications>
-        </RelatedItemsDisplaySpecifications>
-    </ECCustomAttributes>
-
-    <!-- Applied to an ECClass to indicate that a subclass of DgnDomain::Handler will be supplied for it at run-time.
-         It must be applied to any ECClass if the application/domain registers a Handler for that ECClass.
-         It should not be applied to any other ECClass.
-         It is an error to call RegisterHandler() with a handler for an ECClass which lacks this custom attribute. -->
-    <ECCustomAttributeClass typeName="ClassHasHandler" description="Applied to an ECClass to indicate that a subclass of DgnDomain::Handler will be supplied for it at run-time." appliesTo="Any">
-        <!-- Defines a list of names of actions which are prohibited when the associated handler is not available (e.g., because the DgnDomain is not loaded).
-                Restrictions are inherited from superclasses; a subclass can only be as or more restrictive than its superclass, never less. -->
-        <ECArrayProperty propertyName="Restrictions" typeName="string" description="List of actions which are not permitted when the associated handler is not available" minOccurs="0" maxOccurs="unbounded"/>
-    </ECCustomAttributeClass>
-
-    <!-- Must match the ECSqlClassParams::StatementType enum -->
-    <ECEnumeration typeName="CustomHandledPropertyStatementType" backingTypeName="int" isStrict="true">
-        <ECEnumerator value="0" displayLabel="None"/>
-        <ECEnumerator value="1" displayLabel="Select"/>
-        <ECEnumerator value="2" displayLabel="Insert"/>
-        <ECEnumerator value="3" displayLabel="ReadOnly = Select|Insert"/>
-        <ECEnumerator value="4" displayLabel="Update"/>
-        <ECEnumerator value="6" displayLabel="InsertUpdate = Insert | Update"/>
-        <ECEnumerator value="7" displayLabel="All = Select | Insert | Update"/>
-    </ECEnumeration>
-
-    <ECCustomAttributeClass typeName="CustomHandledProperty" description="Applied to an element's property to indicate that the property's value is handled specially by a C++ class." appliesTo="Any">
-    </ECCustomAttributeClass>
-
-    <ECCustomAttributeClass typeName="PropertyStatementType" description="Applied to an element's property to indicate the kinds of statements in which the property should appear." appliesTo="Any">
-      <!-- The kinds of statements in which the property should appear. -->
-      <ECProperty propertyName="StatementTypes" typeName="CustomHandledPropertyStatementType"/>
-    </ECCustomAttributeClass>
-
-  <!-- ////////////////////////////////////////////////////////////////////////////// -->
-    <!-- // BIS-related core classes -->
-    <!-- ////////////////////////////////////////////////////////////////////////////// -->
-
-    <ECEntityClass typeName="Authority">
-        <!-- Authority for element codes and classifications -->
-        <ECCustomAttributes>
-            <ClassMap xmlns="ECDbMap.02.00">
-                <MapStrategy>TablePerHierarchy</MapStrategy>
-                <ECInstanceIdColumn>Id</ECInstanceIdColumn>
-            </ClassMap>
-            <ClassHasHandler xmlns="BisCore.01.00"/>
-        </ECCustomAttributes>
-        <ECProperty propertyName="Name" typeName="string" description="Name of authority">
-            <ECCustomAttributes>
-                <PropertyMap xmlns="ECDbMap.02.00">
-                    <Collation>NoCase</Collation>
-                    <IsNullable>False</IsNullable>
-                    <IsUnique>True</IsUnique>
-                </PropertyMap>
-            </ECCustomAttributes>
-        </ECProperty>
-        <ECProperty propertyName="Properties" typeName="string" description="Json string containing properties like URI"/>
-    </ECEntityClass>
-    <ECEntityClass typeName="LocalAuthority">
-        <ECCustomAttributes>
-            <ClassHasHandler xmlns="BisCore.01.00"/>
-        </ECCustomAttributes>
-        <BaseClass>Authority</BaseClass>
-    </ECEntityClass>
-    <ECEntityClass typeName="NamespaceAuthority">
-        <ECCustomAttributes>
-            <ClassHasHandler xmlns="BisCore.01.00"/>
-        </ECCustomAttributes>
-        <BaseClass>Authority</BaseClass>
-    </ECEntityClass>
-    <ECEntityClass typeName="MaterialAuthority">
-        <ECCustomAttributes>
-            <ClassHasHandler xmlns="BisCore.01.00"/>
-        </ECCustomAttributes>
-        <BaseClass>Authority</BaseClass>
-    </ECEntityClass>
-    <ECEntityClass typeName="ComponentAuthority">
-        <ECCustomAttributes>
-            <ClassHasHandler xmlns="BisCore.01.00"/>
-        </ECCustomAttributes>
-        <BaseClass>Authority</BaseClass>
-    </ECEntityClass>
-    <ECEntityClass typeName="ModelAuthority">
-        <ECCustomAttributes>
-            <ClassHasHandler xmlns="BisCore.01.00"/>
-        </ECCustomAttributes>
-        <BaseClass>Authority</BaseClass>
-    </ECEntityClass>
-    <ECEntityClass typeName="TrueColorAuthority">
-        <ECCustomAttributes>
-            <ClassHasHandler xmlns="BisCore.01.00"/>
-        </ECCustomAttributes>
-        <BaseClass>Authority</BaseClass>
-    </ECEntityClass>
-    <ECEntityClass typeName="ResourceAuthority">
-        <ECCustomAttributes>
-            <ClassHasHandler xmlns="BisCore.01.00"/>
-        </ECCustomAttributes>
-        <BaseClass>Authority</BaseClass>
-    </ECEntityClass>
-    <ECEntityClass typeName="CategoryAuthority">
-        <ECCustomAttributes>
-            <ClassHasHandler xmlns="BisCore.01.00"/>
-        </ECCustomAttributes>
-        <BaseClass>Authority</BaseClass>
-    </ECEntityClass>
-    <ECEntityClass typeName="GeometryPartAuthority">
-        <ECCustomAttributes>
-            <ClassHasHandler xmlns="BisCore.01.00"/>
-        </ECCustomAttributes>
-        <BaseClass>Authority</BaseClass>
-    </ECEntityClass>
-
-    <ECRelationshipClass typeName="AuthorityIssuesElementCode" description="Element has a code which was issued by the given authority" strength="referencing">
-        <ECCustomAttributes>
-            <ForeignKeyRelationshipMap xmlns="ECDbMap.02.00">
-                <OnDeleteAction>NoAction</OnDeleteAction>
-            </ForeignKeyRelationshipMap>
-        </ECCustomAttributes>
-        <Source cardinality="(1,1)" roleLabel="issues code" polymorphic="true">
-            <Class class="Authority"/>
-        </Source>
-        <Target cardinality="(0,N)" roleLabel="has N codes" polymorphic="true">
-            <Class class="Element"/>
-        </Target>
-    </ECRelationshipClass>
-    <ECRelationshipClass typeName="AuthorityIssuesModelCode" description="Model has a code which was issued by the given authority" strength="referencing">
-        <ECCustomAttributes>
-            <ForeignKeyRelationshipMap xmlns="ECDbMap.02.00">
-                <OnDeleteAction>NoAction</OnDeleteAction>
-            </ForeignKeyRelationshipMap>
-        </ECCustomAttributes>
-        <Source cardinality="(1,1)" roleLabel="issues code" polymorphic="true">
-            <Class class="Authority"/>
-        </Source>
-        <Target cardinality="(0,N)" roleLabel="has N codes" polymorphic="true">
-            <Class class="Model"/>
-        </Target>
-    </ECRelationshipClass>
-
-    <ECEntityClass typeName="Model" modifier="Abstract">
-        <ECCustomAttributes>
-            <ClassHasHandler xmlns="BisCore.01.00">
-                <Restrictions>
-                    <string>Clone</string><!-- It is never permitted to clone a model without its handler -->
-                </Restrictions>
-            </ClassHasHandler>
-            <ClassMap xmlns="ECDbMap.02.00">
-                <ECInstanceIdColumn>Id</ECInstanceIdColumn>
-                <MapStrategy>TablePerHierarchy</MapStrategy>
-                <Indexes>
-                    <DbIndex>
-                        <Name>ix_bis_Model_Code</Name>
-                        <IsUnique>True</IsUnique>
-                        <Properties>
-                            <string>CodeAuthorityId</string>
-                            <string>CodeNamespace</string>
-                            <string>CodeValue</string>
-                        </Properties>
-                    </DbIndex>
-                </Indexes>
-            </ClassMap>
-            <ShareColumns xmlns="ECDbMap.02.00">
-                <SharedColumnCount>8</SharedColumnCount>
-                <ApplyToSubclassesOnly>True</ApplyToSubclassesOnly>
-            </ShareColumns>
-        </ECCustomAttributes>
-        <ECNavigationProperty propertyName="ModeledElementId" relationshipName="ModelModelsElement" direction="Forward"/>
-        <ECNavigationProperty propertyName="CodeAuthorityId" relationshipName="AuthorityIssuesModelCode" direction="Backward">
-            <ECCustomAttributes>
-                <HideProperty xmlns="EditorCustomAttributes.01.03">
-                    <If2D>True</If2D>
-                    <If3D>True</If3D>
-                </HideProperty>
-            </ECCustomAttributes>
-        </ECNavigationProperty>
-        <ECProperty propertyName="CodeNamespace" typeName="string">
-            <ECCustomAttributes>
-                <PropertyMap xmlns="ECDbMap.02.00">
-                    <IsNullable>False</IsNullable>
-                    <Collation>NoCase</Collation>
-                    <IsUnique>False</IsUnique>
-                </PropertyMap>
-                <HideProperty xmlns="EditorCustomAttributes.01.03">
-                    <If2D>True</If2D>
-                    <If3D>True</If3D>
-                </HideProperty>
-            </ECCustomAttributes>
-        </ECProperty>
-        <ECProperty propertyName="CodeValue" displayLabel="Code" typeName="string">
-            <ECCustomAttributes>
-                <PropertyMap xmlns="ECDbMap.02.00">
-                    <IsNullable>True</IsNullable>
-                    <Collation>NoCase</Collation>
-                    <IsUnique>False</IsUnique>
-                </PropertyMap>
-            </ECCustomAttributes>
-        </ECProperty>
-        <ECProperty propertyName="Label" typeName="string">
-            <ECCustomAttributes>
-                <PropertyMap xmlns="ECDbMap.02.00">
-                    <IsNullable>True</IsNullable>
-                    <Collation>NoCase</Collation>
-                    <IsUnique>False</IsUnique>
-                </PropertyMap>
-            </ECCustomAttributes>
-        </ECProperty>
-        <ECProperty propertyName="Properties" typeName="string">
-            <ECCustomAttributes>
-                <HideProperty xmlns="EditorCustomAttributes.01.03">
-                    <If2D>True</If2D>
-                    <If3D>True</If3D>
-                </HideProperty>
-            </ECCustomAttributes>
-        </ECProperty>
-        <ECProperty propertyName="Visibility" typeName="int">
-            <ECCustomAttributes>
-                <HideProperty xmlns="EditorCustomAttributes.01.03">
-                    <If2D>True</If2D>
-                    <If3D>True</If3D>
-                </HideProperty>
-            </ECCustomAttributes>
-        </ECProperty>
-        <ECProperty propertyName="DependencyIndex" typeName="int">
-            <ECCustomAttributes>
-                <HideProperty xmlns="EditorCustomAttributes.01.03">
-                    <If2D>True</If2D>
-                    <If3D>True</If3D>
-                </HideProperty>
-            </ECCustomAttributes>
-        </ECProperty>
-    </ECEntityClass>
-    <ECEntityClass typeName="GeometricModel" modifier="Abstract">
-        <BaseClass>Model</BaseClass>
-    </ECEntityClass>
-    <ECEntityClass typeName="GeometricModel3d" modifier="Abstract">
-        <BaseClass>GeometricModel</BaseClass>
-    </ECEntityClass>
-    <ECEntityClass typeName="GeometricModel2d">
-        <ECCustomAttributes>
-            <ClassHasHandler xmlns="BisCore.01.00"/>
-        </ECCustomAttributes>
-        <BaseClass>GeometricModel</BaseClass>
-        <ECProperty propertyName="GlobalOrigin" displayLabel="Global Origin" typeName="point2d"/>
-    </ECEntityClass>
-    <ECEntityClass typeName="GraphicalModel2d" modifier="Abstract">
-        <BaseClass>GeometricModel2d</BaseClass>
-    </ECEntityClass>
-    <ECEntityClass typeName="SpatialModel" displayLabel="Spatial Model">
-        <ECCustomAttributes>
-            <ClassHasHandler xmlns="BisCore.01.00"/>
-        </ECCustomAttributes>
-        <BaseClass>GeometricModel3d</BaseClass>
-    </ECEntityClass>
-    <ECEntityClass typeName="DrawingModel" displayLabel="Drawing Model">
-        <BaseClass>GraphicalModel2d</BaseClass>
-    </ECEntityClass>
-    <ECEntityClass typeName="SectionDrawingModel" displayLabel="Section Drawing Model">
-        <ECCustomAttributes>
-            <ClassHasHandler xmlns="BisCore.01.00"/>
-        </ECCustomAttributes>
-        <BaseClass>DrawingModel</BaseClass>
-    </ECEntityClass>
-    <ECEntityClass typeName="SheetModel" displayLabel="Sheet Model">
-        <ECCustomAttributes>
-            <ClassHasHandler xmlns="BisCore.01.00"/>
-        </ECCustomAttributes>
-        <BaseClass>GraphicalModel2d</BaseClass>
-        <ECProperty propertyName="SheetSize" displayLabel="Sheet Size" typeName="point2d"/>
-    </ECEntityClass>
-    <ECEntityClass typeName="ComponentModel" displayLabel="Component Model">
-        <ECCustomAttributes>
-            <ClassHasHandler xmlns="BisCore.01.00"/>
-        </ECCustomAttributes>
-        <BaseClass>GeometricModel3d</BaseClass>
-    </ECEntityClass>
-    <ECEntityClass typeName="InformationModel" modifier="Abstract" displayLabel="Information Model">
-        <BaseClass>Model</BaseClass>
-    </ECEntityClass>
-    <ECEntityClass typeName="DefinitionModel" displayLabel="Definition Model">
-        <ECCustomAttributes>
-            <ClassHasHandler xmlns="BisCore.01.00"/>
-        </ECCustomAttributes>
-        <BaseClass>InformationModel</BaseClass>
-    </ECEntityClass>
-    <ECEntityClass typeName="RepositoryModel" modifier="Sealed" displayLabel="Repository Model">
-        <BaseClass>DefinitionModel</BaseClass>
-        <ECCustomAttributes>
-            <ClassHasHandler xmlns="BisCore.01.00"/>
-        </ECCustomAttributes>
-    </ECEntityClass>
-    <ECEntityClass typeName="LinkModel" displayLabel="Link Model">
-        <ECCustomAttributes>
-            <ClassHasHandler xmlns="BisCore.01.00"/>
-        </ECCustomAttributes>
-        <BaseClass>InformationModel</BaseClass>
-    </ECEntityClass>
-    <ECEntityClass typeName="DictionaryModel" modifier="Sealed" displayLabel="Dictionary Model">
-        <ECCustomAttributes>
-            <ClassHasHandler xmlns="BisCore.01.00"/>
-        </ECCustomAttributes>
-        <BaseClass>DefinitionModel</BaseClass>
-    </ECEntityClass>
-    <ECEntityClass typeName="GroupInformationModel" displayLabel="Group Information Model">
-        <ECCustomAttributes>
-            <ClassHasHandler xmlns="BisCore.01.00"/>
-        </ECCustomAttributes>
-        <BaseClass>InformationModel</BaseClass>
-    </ECEntityClass>
-    <ECEntityClass typeName="WebMercatorModel" displayLabel="Web Mercator Model">
-        <ECCustomAttributes>
-            <ClassHasHandler xmlns="BisCore.01.00"/>
-        </ECCustomAttributes>
-        <BaseClass>SpatialModel</BaseClass>
-    </ECEntityClass>
-    <ECEntityClass typeName="StreetMapModel" displayLabel="Street Map Model">
-        <ECCustomAttributes>
-            <ClassHasHandler xmlns="BisCore.01.00"/>
-        </ECCustomAttributes>
-        <BaseClass>WebMercatorModel</BaseClass>
-    </ECEntityClass>
-
-    <ECRelationshipClass typeName="ModelContainsElements" description="Associates elements with a model" strength="embedding">
-        <ECCustomAttributes>
-            <ForeignKeyRelationshipMap xmlns="ECDbMap.02.00">
-                <OnDeleteAction>NoAction</OnDeleteAction>
-            </ForeignKeyRelationshipMap>
-        </ECCustomAttributes>
-        <Source cardinality="(1,1)" roleLabel="is on 1 model" polymorphic="true">
-            <Class class="Model"/>
-        </Source>
-        <Target cardinality="(0,N)" roleLabel="has N elements" polymorphic="true">
-            <Class class="Element" />
-        </Target>
-    </ECRelationshipClass>
-
-    <ECRelationshipClass typeName="ModelModelsElement" strength="embedding" strengthDirection="Backward">
-        <ECCustomAttributes>
-            <ForeignKeyRelationshipMap xmlns="ECDbMap.02.00">
-                <OnDeleteAction>NoAction</OnDeleteAction>
-            </ForeignKeyRelationshipMap>
-        </ECCustomAttributes>
-        <Source cardinality="(0,N)" polymorphic="true">
-            <Class class="Model"/>
-        </Source>
-        <Target cardinality="(0,1)" polymorphic="true">
-            <!-- WIP: cardinality should be (1,1) -->
-            <Class class="Element" />
-        </Target>
-    </ECRelationshipClass>
-
-    <ECEntityClass typeName="Element" modifier="Abstract">
-        <!-- NOTE: Only platform can directly subclass from Element. Everyone else should pick the most appropriate superclass. -->
-        <!-- NOTE: Element subclasses should drop the "Element" suffix from their name once the concept becomes "user facing" -->
-        <ECCustomAttributes>
-            <ClassMap xmlns="ECDbMap.02.00">
-                <MapStrategy>TablePerHierarchy</MapStrategy>
-                <ECInstanceIdColumn>Id</ECInstanceIdColumn>
-                <Indexes>
-                    <DbIndex>
-                        <Name>ix_bis_Element_Code</Name>
-                        <IsUnique>True</IsUnique>
-                        <Properties>
-                            <string>CodeAuthorityId</string>
-                            <string>CodeNamespace</string>
-                            <string>CodeValue</string>
-                        </Properties>
-                    </DbIndex>
-                    <DbIndex>
-                        <Name>ix_bis_Element_Label</Name>
-                        <IsUnique>False</IsUnique>
-                        <Properties>
-                            <string>Label</string>
-                        </Properties>
-                        <Where>IndexedColumnsAreNotNull</Where>
-                    </DbIndex>
-                </Indexes>
-            </ClassMap>
-            <ClassHasCurrentTimeStampProperty xmlns="Bentley_Standard_CustomAttributes.01.12">
-                <PropertyName>LastMod</PropertyName>
-            </ClassHasCurrentTimeStampProperty>
-            <ClassHasHandler xmlns="BisCore.01.00"/>
-        </ECCustomAttributes>
-        <ECNavigationProperty propertyName="CodeAuthorityId" relationshipName="AuthorityIssuesElementCode" direction="Backward">
-            <ECCustomAttributes>
-                <HideProperty xmlns="EditorCustomAttributes.01.03">
-                    <If2D>True</If2D>
-                    <If3D>True</If3D>
-                </HideProperty>
-                <CustomHandledProperty/>
-                <PropertyStatementType>
-                  <StatementTypes>6</StatementTypes>
-                </PropertyStatementType>
-            </ECCustomAttributes>
-        </ECNavigationProperty>
-        <ECProperty propertyName="CodeNamespace" typeName="string">
-            <ECCustomAttributes>
-                <PropertyMap xmlns="ECDbMap.02.00">
-                    <IsNullable>False</IsNullable>
-                    <Collation>NoCase</Collation>
-                    <IsUnique>False</IsUnique>
-                </PropertyMap>
-                <HideProperty xmlns="EditorCustomAttributes.01.03">
-                    <If2D>True</If2D>
-                    <If3D>True</If3D>
-                </HideProperty>
-                <CustomHandledProperty/>
-                <PropertyStatementType>
-                  <StatementTypes>6</StatementTypes>
-                </PropertyStatementType>
-            </ECCustomAttributes>
-        </ECProperty>
-        <ECProperty propertyName="CodeValue" displayLabel="Code" typeName="string">
-            <ECCustomAttributes>
-                <PropertyMap xmlns="ECDbMap.02.00">
-                    <IsNullable>True</IsNullable>
-                    <Collation>NoCase</Collation>
-                    <IsUnique>False</IsUnique>
-                </PropertyMap>
-                <CustomHandledProperty/>
-                <PropertyStatementType>
-                  <StatementTypes>6</StatementTypes>
-                </PropertyStatementType>
-            </ECCustomAttributes>
-        </ECProperty>
-        <ECNavigationProperty propertyName="ModelId" relationshipName="ModelContainsElements" direction="Backward">
-            <ECCustomAttributes>
-                <HideProperty xmlns="EditorCustomAttributes.01.03">
-                    <If2D>True</If2D>
-                    <If3D>True</If3D>
-                </HideProperty>
-                <CustomHandledProperty/>
-                <PropertyStatementType>
-                  <StatementTypes>2</StatementTypes>
-                </PropertyStatementType>
-            </ECCustomAttributes>
-        </ECNavigationProperty>
-        <ECNavigationProperty propertyName="ParentId" relationshipName="ElementOwnsChildElements" direction="Backward">
-            <ECCustomAttributes>
-                <HideProperty xmlns="EditorCustomAttributes.01.03">
-                    <If2D>True</If2D>
-                    <If3D>True</If3D>
-                </HideProperty>
-                <CustomHandledProperty/>
-                <PropertyStatementType>
-                  <StatementTypes>6</StatementTypes>
-                </PropertyStatementType>
-            </ECCustomAttributes>
-        </ECNavigationProperty> 
-        <ECProperty propertyName="Label" typeName="string">
-            <ECCustomAttributes>
-                <PropertyMap xmlns="ECDbMap.02.00">
-                    <IsNullable>True</IsNullable>
-                    <Collation>NoCase</Collation>
-                    <IsUnique>False</IsUnique>
-                </PropertyMap>
-                <CustomHandledProperty/>
-                <PropertyStatementType>
-                  <StatementTypes>6</StatementTypes>
-                </PropertyStatementType>
-            </ECCustomAttributes>
-        </ECProperty>
-        <ECProperty propertyName="UserProperties" typeName="string" extendedTypeName="AdHocJson">
-            <ECCustomAttributes>
-                <CustomHandledProperty/>
-                <PropertyStatementType>
-                  <StatementTypes>0</StatementTypes>
-                </PropertyStatementType>
-            </ECCustomAttributes>
-        </ECProperty>
-        <ECProperty propertyName="LastMod"  displayLabel="Last Modified" typeName="dateTime">
-            <ECCustomAttributes>
-                <DateTimeInfo xmlns="Bentley_Standard_CustomAttributes.01.12">
-                    <DateTimeKind>Utc</DateTimeKind>
-                </DateTimeInfo>
-                <CustomHandledProperty/>
-                <PropertyStatementType>
-                  <StatementTypes>0</StatementTypes>
-                </PropertyStatementType>
-            </ECCustomAttributes>
-        </ECProperty>
-    </ECEntityClass>
-
-    <ECEntityClass typeName="InformationElement" modifier="Abstract">
-        <BaseClass>Element</BaseClass>
-        <ECCustomAttributes>
-            <JoinedTablePerDirectSubclass xmlns="ECDbMap.02.00"/>
-        </ECCustomAttributes>
-    </ECEntityClass>
-
-    <ECEntityClass typeName="InformationCarrierElement" modifier="Abstract">
-        <!-- Proxy for information carriers in the physical world.  For example, printed copies of documents or electronic files -->
-        <BaseClass>Element</BaseClass>
-        <ECCustomAttributes>
-            <JoinedTablePerDirectSubclass xmlns="ECDbMap.02.00"/>
-        </ECCustomAttributes>
-    </ECEntityClass>
-
-    <ECEntityClass typeName="DefinitionElement" modifier="Abstract">
-        <BaseClass>InformationElement</BaseClass>
-        <ECCustomAttributes>
-            <ShareColumns xmlns="ECDbMap.02.00">
-                <SharedColumnCount>16</SharedColumnCount>
-                <ApplyToSubclassesOnly>True</ApplyToSubclassesOnly>
-            </ShareColumns>
-        </ECCustomAttributes>
-    </ECEntityClass>
-
-    <ECEntityClass typeName="Subject" modifier="Sealed">
-        <BaseClass>DefinitionElement</BaseClass>
-        <ECCustomAttributes>
-            <ClassHasHandler xmlns="BisCore.01.00"/>
-        </ECCustomAttributes>
-        <ECProperty propertyName="Descr" displayLabel="Description" typeName="string"/>
-    </ECEntityClass>
-
-    <ECEntityClass typeName="LinkElement" modifier="Abstract">
-        <BaseClass>InformationElement</BaseClass>
-        <ECCustomAttributes>
-            <ShareColumns xmlns="ECDbMap.02.00">
-                <SharedColumnCount>8</SharedColumnCount>
-                <ApplyToSubclassesOnly>True</ApplyToSubclassesOnly>
-            </ShareColumns>
-        </ECCustomAttributes>
-    </ECEntityClass>
-    
-    <ECEntityClass typeName="UrlLink">
-        <ECCustomAttributes>
-            <ClassHasHandler xmlns="BisCore.01.00" />
-            <ClassMap xmlns="ECDbMap.02.00">
-                <Indexes>
-                    <DbIndex>
-                        <Name>ix_bis_UrlLink_Url</Name>
-                        <IsUnique>False</IsUnique>
-                        <Properties>
-                            <string>Url</string>
-                        </Properties>
-                    </DbIndex>
-                </Indexes>
-            </ClassMap>
-        </ECCustomAttributes>
-        <BaseClass>LinkElement</BaseClass>
-        <ECProperty propertyName="Url" displayLabel="URL" typeName="string">
-          <ECCustomAttributes>
-            <CustomHandledProperty/>
-          </ECCustomAttributes>
-        </ECProperty>
-        <ECProperty propertyName="Descr" displayLabel="Description" typeName="string">
-          <ECCustomAttributes>
-            <CustomHandledProperty/>
-          </ECCustomAttributes>
-        </ECProperty>
-    </ECEntityClass>
-
-    <ECEntityClass typeName="EmbeddedFileLink">
-        <ECCustomAttributes>
-            <ClassHasHandler xmlns="BisCore.01.00" />
-            <ClassMap xmlns="ECDbMap.02.00">
-                <Indexes>
-                    <DbIndex>
-                        <Name>ix_bis_EmbeddedFileLink_Name</Name>
-                        <IsUnique>False</IsUnique>
-                        <Properties>
-                            <string>Name</string>
-                        </Properties>
-                    </DbIndex>
-                </Indexes>
-            </ClassMap>
-        </ECCustomAttributes>
-        <BaseClass>LinkElement</BaseClass>
-        <ECProperty propertyName="Name" typeName="string">
-          <ECCustomAttributes>
-            <CustomHandledProperty/>
-          </ECCustomAttributes>
-        </ECProperty>
-        <ECProperty propertyName="Descr" displayLabel="Description" typeName="string">
-          <ECCustomAttributes>
-            <CustomHandledProperty/>
-          </ECCustomAttributes>
-        </ECProperty>
-    </ECEntityClass>
-
-    <ECEntityClass typeName="GroupInformationElement" modifier="Abstract">
-        <BaseClass>InformationElement</BaseClass>
-        <ECCustomAttributes>
-            <ShareColumns xmlns="ECDbMap.02.00">
-                <SharedColumnCount>8</SharedColumnCount>
-                <ApplyToSubclassesOnly>True</ApplyToSubclassesOnly>
-            </ShareColumns>
-        </ECCustomAttributes>
-    </ECEntityClass>
-    <ECEntityClass typeName="GeometricElement" modifier="Abstract">
-        <BaseClass>Element</BaseClass>
-        <ECCustomAttributes>
-            <JoinedTablePerDirectSubclass xmlns="ECDbMap.02.00"/>
-        </ECCustomAttributes>
-    </ECEntityClass>
-    <ECEntityClass typeName="GeometricElement3d" modifier="Abstract">
-        <!-- Base class for elements with 3d geometry -->
-	    <!-- GeometricElement3d elements are not inherently spatially located, but can be spatially located. -->
-        <BaseClass>GeometricElement</BaseClass>
-        <ECCustomAttributes>
-            <ClassHasHandler xmlns="BisCore.01.00"/>
-            <ShareColumns xmlns="ECDbMap.02.00">
-                <SharedColumnCount>16</SharedColumnCount>
-                <ApplyToSubclassesOnly>True</ApplyToSubclassesOnly>
-            </ShareColumns>
-        </ECCustomAttributes>
-        <ECNavigationProperty propertyName="CategoryId" relationshipName="GeometricElement3dIsInCategory" direction="Forward">
-            <ECCustomAttributes>
-                <HideProperty xmlns="EditorCustomAttributes.01.03">
-                    <If2D>True</If2D>
-                    <If3D>True</If3D>
-                </HideProperty>
-                <CustomHandledProperty/>
-            </ECCustomAttributes>
-        </ECNavigationProperty>
-        <ECProperty propertyName="GeometryStream" typeName="binary">
-            <ECCustomAttributes>
-                <HideProperty xmlns="EditorCustomAttributes.01.03">
-                    <If2D>True</If2D>
-                    <If3D>True</If3D>
-                </HideProperty>
-                <CustomHandledProperty/>
-            </ECCustomAttributes>
-        </ECProperty>
-        <ECProperty propertyName="InSpatialIndex" typeName="boolean">
-            <ECCustomAttributes>
-                <HideProperty xmlns="EditorCustomAttributes.01.03">
-                    <If2D>True</If2D>
-                    <If3D>True</If3D>
-                </HideProperty>
-                <CustomHandledProperty/>
-            </ECCustomAttributes>
-        </ECProperty>
-        <ECProperty propertyName="Origin" typeName="point3d">
-            <ECCustomAttributes>
-                <HideProperty xmlns="EditorCustomAttributes.01.03">
-                    <If2D>True</If2D>
-                    <If3D>True</If3D>
-                </HideProperty>
-                <CustomHandledProperty/>
-            </ECCustomAttributes>
-        </ECProperty>
-        <ECProperty propertyName="Yaw" typeName="double">
-            <ECCustomAttributes>
-                <HideProperty xmlns="EditorCustomAttributes.01.03">
-                    <If2D>True</If2D>
-                    <If3D>True</If3D>
-                </HideProperty>
-                <CustomHandledProperty/>
-            </ECCustomAttributes>
-        </ECProperty>
-        <ECProperty propertyName="Pitch" typeName="double">
-            <ECCustomAttributes>
-                <HideProperty xmlns="EditorCustomAttributes.01.03">
-                    <If2D>True</If2D>
-                    <If3D>True</If3D>
-                </HideProperty>
-                <CustomHandledProperty/>
-            </ECCustomAttributes>
-        </ECProperty>
-        <ECProperty propertyName="Roll" typeName="double">
-            <ECCustomAttributes>
-                <HideProperty xmlns="EditorCustomAttributes.01.03">
-                    <If2D>True</If2D>
-                    <If3D>True</If3D>
-                </HideProperty>
-                <CustomHandledProperty/>
-            </ECCustomAttributes>
-        </ECProperty>
-        <ECProperty propertyName="BBoxLow" typeName="point3d">
-            <ECCustomAttributes>
-                <HideProperty xmlns="EditorCustomAttributes.01.03">
-                    <If2D>True</If2D>
-                    <If3D>True</If3D>
-                </HideProperty>
-                <CustomHandledProperty/>
-            </ECCustomAttributes>
-        </ECProperty>
-        <ECProperty propertyName="BBoxHigh" typeName="point3d">
-            <ECCustomAttributes>
-                <HideProperty xmlns="EditorCustomAttributes.01.03">
-                    <If2D>True</If2D>
-                    <If3D>True</If3D>
-                </HideProperty>
-                <CustomHandledProperty/>
-            </ECCustomAttributes>
-        </ECProperty>
-    </ECEntityClass>
-    <ECEntityClass typeName="GraphicalElement3d" modifier="Abstract">
-        <!-- 3D geometric element that is used to convey information within 3D graphical presentations. -->
-        <BaseClass>GeometricElement3d</BaseClass>
-    </ECEntityClass>
-    <ECEntityClass typeName="SpatialElement" modifier="Abstract">
-        <!-- An element that occupies real world space -->
-        <BaseClass>GeometricElement3d</BaseClass>
-    </ECEntityClass>
-    <ECEntityClass typeName="PhysicalElement" modifier="Abstract">
-        <!-- A SpatialElement that has mass and can be "touched" -->
-        <BaseClass>SpatialElement</BaseClass>
-    </ECEntityClass>
-    <ECEntityClass typeName="SpatialLocationElement" modifier="Abstract">
-        <!-- A SpatialElement that identifies a "tracked" real world location but has no mass and cannot be "touched" -->
-        <BaseClass>SpatialElement</BaseClass>
-    </ECEntityClass>
-    <ECEntityClass typeName="VolumeElement">
-        <!-- A SpatialLocationElement that defines a volume -->
-        <ECCustomAttributes>
-            <ClassHasHandler xmlns="BisCore.01.00"/>
-        </ECCustomAttributes>
-        <BaseClass>SpatialLocationElement</BaseClass>
-    </ECEntityClass>
-    <ECEntityClass typeName="GeometricElement2d" modifier="Abstract">
-        <!-- Base class for elements with 2d geometry -->
-        <BaseClass>GeometricElement</BaseClass>
-        <ECCustomAttributes>
-            <ClassHasHandler xmlns="BisCore.01.00"/>
-            <ShareColumns xmlns="ECDbMap.02.00">
-                <SharedColumnCount>8</SharedColumnCount>
-                <ApplyToSubclassesOnly>True</ApplyToSubclassesOnly>
-            </ShareColumns>
-        </ECCustomAttributes>
-        <ECNavigationProperty propertyName="CategoryId" relationshipName="GeometricElement2dIsInCategory" direction="Forward">
-          <ECCustomAttributes>
-            <CustomHandledProperty/>
-          </ECCustomAttributes>
-        </ECNavigationProperty>
-        <ECProperty propertyName="GeometryStream" typeName="binary">
-          <ECCustomAttributes>
-            <CustomHandledProperty/>
-          </ECCustomAttributes>
-        </ECProperty>
-        <ECProperty propertyName="Origin" typeName="point2d">
-          <ECCustomAttributes>
-            <CustomHandledProperty/>
-          </ECCustomAttributes>
-        </ECProperty>
-        <ECProperty propertyName="Rotation" typeName="double">
-          <ECCustomAttributes>
-            <CustomHandledProperty/>
-          </ECCustomAttributes>
-        </ECProperty>
-        <ECProperty propertyName="BBoxLow" typeName="point2d">
-          <ECCustomAttributes>
-            <CustomHandledProperty/>
-          </ECCustomAttributes>
-        </ECProperty>
-        <ECProperty propertyName="BBoxHigh" typeName="point2d">
-          <ECCustomAttributes>
-            <CustomHandledProperty/>
-          </ECCustomAttributes>
-        </ECProperty>
-      </ECEntityClass>
-    <ECEntityClass typeName="GraphicalElement2d" modifier="Abstract">
-        <!-- 2D geometric element that is used to convey information within graphical presentations (like drawings). -->
-        <BaseClass>GeometricElement2d</BaseClass>
-    </ECEntityClass>
-    <ECEntityClass typeName="AnnotationElement2d">
-        <!-- 2D element used to annotate drawings and sheets -->
-        <ECCustomAttributes>
-            <ClassHasHandler xmlns="BisCore.01.00"/>
-        </ECCustomAttributes>
-        <BaseClass>GraphicalElement2d</BaseClass>
-    </ECEntityClass>
-    <ECEntityClass typeName="DrawingGraphic">
-        <!-- 2D element used in drawings -->
-        <ECCustomAttributes>
-            <ClassHasHandler xmlns="BisCore.01.00"/>
-        </ECCustomAttributes>
-        <BaseClass>GraphicalElement2d</BaseClass>
-    </ECEntityClass>
-
-    <!-- Text element data (shared by 2D and 3D) -->
-    <ECEntityClass typeName="TextAnnotationData">
-        <ECCustomAttributes>
-            <ClassHasHandler xmlns="BisCore.01.00"/>
-        </ECCustomAttributes>
-        <BaseClass>ElementUniqueAspect</BaseClass>
-        <ECProperty propertyName="TextAnnotation" typeName="binary"/>
-    </ECEntityClass>
-
-    <!-- 2D text element -->
-    <ECEntityClass typeName="TextAnnotation2d">
-        <ECCustomAttributes>
-            <ClassHasHandler xmlns="BisCore.01.00"/>
-        </ECCustomAttributes>
-        <BaseClass>AnnotationElement2d</BaseClass>
-    </ECEntityClass>
-    <!-- Specialize ElementOwnsUniqueAspect?
-    <ECRelationshipClass typeName="TextAnnotation2dOwnsTextAnnotationData" strength="embedding">
-        <Source cardinality="(1,1)" polymorphic="true">
-            <Class class="TextAnnotation2d"/>
-        </Source>
-        <Target cardinality="(0,1)" polymorphic="true">
-            <Class class="TextAnnotationData"/>
-        </Target>
-    </ECRelationshipClass>
-    -->
-    
-    <!-- 3D text element -->
-    <ECEntityClass typeName="TextAnnotation3d">
-        <ECCustomAttributes>
-            <ClassHasHandler xmlns="BisCore.01.00"/>
-        </ECCustomAttributes>
-        <BaseClass>GraphicalElement3d</BaseClass>
-    </ECEntityClass>
-    <!-- Specialize ElementOwnsUniqueAspect?
-    <ECRelationshipClass typeName="TextAnnotation3dOwnsTextAnnotationData" strength="embedding">
-        <Source cardinality="(1,1)" polymorphic="true">
-            <Class class="TextAnnotation3d"/>
-        </Source>
-        <Target cardinality="(0,1)" polymorphic="true">
-            <Class class="TextAnnotationData"/>
-        </Target>
-    </ECRelationshipClass>
-    -->
-
-    <ECEntityClass typeName="AnnotationTable">
-        <!-- An AnnotationTable is an annotation element that displays a grid containing text and or graphics -->
-        <ECCustomAttributes>
-            <ClassHasHandler xmlns="BisCore.01.00"/>
-        </ECCustomAttributes>
-        <BaseClass>AnnotationElement2d</BaseClass>
-    </ECEntityClass>
-
-    <ECEntityClass typeName="AnnotationTableHeader">
-        <!-- The aspect that holds the header properties for an AnnotationTable -->
-        <BaseClass>ElementUniqueAspect</BaseClass>
-        <ECProperty propertyName="RowCount" typeName="int"/>
-        <ECProperty propertyName="ColumnCount" typeName="int"/>
-        <ECProperty propertyName="TextStyleId" typeName="long"/>
-        <ECProperty propertyName="TitleRowCount" typeName="int"/>
-        <ECProperty propertyName="HeaderRowCount" typeName="int"/>
-        <ECProperty propertyName="FooterRowCount" typeName="int"/>
-        <ECProperty propertyName="HeaderColumnCount" typeName="int"/>
-        <ECProperty propertyName="FooterColumnCount" typeName="int"/>
-        <ECProperty propertyName="BreakType" typeName="int"/>
-        <ECProperty propertyName="BreakPosition" typeName="int"/>
-        <ECProperty propertyName="BreakLength" typeName="double"/>
-        <ECProperty propertyName="BreakGap" typeName="double"/>
-        <ECProperty propertyName="RepeatHeaders" typeName="boolean"/>
-        <ECProperty propertyName="RepeatFooters" typeName="boolean"/>
-        <ECProperty propertyName="DefaultColumnWidth" typeName="double"/>
-        <ECProperty propertyName="DefaultRowHeight" typeName="double"/>
-        <ECProperty propertyName="DefaultMarginTop" typeName="double"/>
-        <ECProperty propertyName="DefaultMarginBottom" typeName="double"/>
-        <ECProperty propertyName="DefaultMarginLeft" typeName="double"/>
-        <ECProperty propertyName="DefaultMarginRight" typeName="double"/>
-        <ECProperty propertyName="DefaultCellAlignment" typeName="int"/>
-        <ECProperty propertyName="DefaultCellOrientation" typeName="int"/>
-        <ECProperty propertyName="FillSymbologyKeyOddRow" typeName="int"/>
-        <ECProperty propertyName="FillSymbologyKeyEvenRow" typeName="int"/>
-        <ECProperty propertyName="TitleRowTextStyle" typeName="long"/>
-        <ECProperty propertyName="HeaderRowTextStyle" typeName="long"/>
-        <ECProperty propertyName="FooterRowTextStyle" typeName="long"/>
-        <ECProperty propertyName="HeaderColumnTextStyle" typeName="long"/>
-        <ECProperty propertyName="FooterColumnTextStyle" typeName="long"/>
-        <ECProperty propertyName="BackupTextHeight" typeName="double"/>
-        <ECProperty propertyName="DataSourceProviderId" typeName="long"/>
-        <ECProperty propertyName="BodyTextHeight" typeName="double"/>
-        <ECProperty propertyName="TitleRowTextHeight" typeName="double"/>
-        <ECProperty propertyName="HeaderRowTextHeight" typeName="double"/>
-        <ECProperty propertyName="FooterRowTextHeight" typeName="double"/>
-        <ECProperty propertyName="HeaderColumnTextHeight" typeName="double"/>
-        <ECProperty propertyName="FooterColumnTextHeight" typeName="double"/>
-        <ECProperty propertyName="TextSymbKey" typeName="int"/>
-    </ECEntityClass>
-    <!-- WIP: Add AnnotationTableOwnsUniqueAspect ECRelationship specialization? -->
-
-    <ECEntityClass typeName="AnnotationTableRow">
-        <!-- The aspect that holds properties of a row of an AnnotationTable -->
-        <BaseClass>ElementMultiAspect</BaseClass>
-        <ECProperty propertyName="RowIndex" typeName="int"/>
-        <ECProperty propertyName="HeightLock" typeName="boolean"/>
-        <ECProperty propertyName="Height" typeName="double"/>
-    </ECEntityClass>
-    <!-- WIP: Add AnnotationTableOwnsMultiAspects ECRelationship specialization? -->
-
-    <ECEntityClass typeName="AnnotationTableColumn">
-        <!-- The aspect that holds properties of a column of an AnnotationTable -->
-        <BaseClass>ElementMultiAspect</BaseClass>
-        <ECProperty propertyName="ColumnIndex" typeName="int"/>
-        <ECProperty propertyName="WidthLock" typeName="boolean"/>
-        <ECProperty propertyName="Width" typeName="double"/>
-    </ECEntityClass>
-    <!-- WIP: Add AnnotationTableOwnsMultiAspects ECRelationship specialization? -->
-
-    <ECStructClass typeName="AnnotationTableCellIndex">
-        <ECProperty propertyName="RowIndex" typeName="int"/>
-        <ECProperty propertyName="ColumnIndex" typeName="int"/>
-    </ECStructClass>
-
-    <ECEntityClass typeName="AnnotationTableCell">
-        <!-- The aspect that holds properties of a cell of an AnnotationTable -->
-        <BaseClass>ElementMultiAspect</BaseClass>
-        <ECStructProperty propertyName="CellIndex" typeName="AnnotationTableCellIndex"/>
-        <ECProperty propertyName="TextBlock" typeName="binary"/>
-        <ECProperty propertyName="FillKey" typeName="int"/>
-        <ECProperty propertyName="Alignment" typeName="int"/>
-        <ECProperty propertyName="Orientation" typeName="int"/>
-        <ECProperty propertyName="MarginTop" typeName="double"/>
-        <ECProperty propertyName="MarginBottom" typeName="double"/>
-        <ECProperty propertyName="MarginLeft" typeName="double"/>
-        <ECProperty propertyName="MarginRight" typeName="double"/>
-    </ECEntityClass>
-    <!-- WIP: Add AnnotationTableOwnsMultiAspects ECRelationship specialization? -->
-
-    <ECEntityClass typeName="AnnotationTableMerge">
-        <!-- The aspect that holds properties describing merging of cells in an AnnotationTable -->
-        <BaseClass>ElementMultiAspect</BaseClass>
-        <ECStructProperty propertyName="RootCell" typeName="AnnotationTableCellIndex"/>
-        <ECProperty propertyName="RowSpan" typeName="int"/>
-        <ECProperty propertyName="ColumnSpan" typeName="int"/>
-    </ECEntityClass>
-    <!-- WIP: Add AnnotationTableOwnsMultiAspects ECRelationship specialization? -->
-
-    <ECEntityClass typeName="AnnotationTableSymbology">
-        <!-- The aspect that holds properties describing symbology in an AnnotationTable -->
-        <BaseClass>ElementMultiAspect</BaseClass>
-        <ECProperty propertyName="SymbologyKey" typeName="int"/>
-        <ECProperty propertyName="Visible" typeName="boolean"/>
-        <ECProperty propertyName="Color" typeName="int"/>
-        <ECProperty propertyName="Weight" typeName="int"/>
-        <ECProperty propertyName="LineStyleId" typeName="long"/>
-        <ECProperty propertyName="LineStyleScale" typeName="double"/>
-        <ECProperty propertyName="FillColor" typeName="int"/>
-    </ECEntityClass>
-    <!-- WIP: Add AnnotationTableOwnsMultiAspects ECRelationship specialization? -->
-
-    <ECEntityClass typeName="AnnotationTableEdgeRun">
-        <!-- The aspect that holds properties describing edges in an AnnotationTable -->
-        <BaseClass>ElementMultiAspect</BaseClass>
-        <ECProperty propertyName="HostType" typeName="int"/>
-        <ECProperty propertyName="Host" typeName="int"/>
-        <ECProperty propertyName="Start" typeName="int"/>
-        <ECProperty propertyName="Span" typeName="int"/>
-        <ECProperty propertyName="SymbologyKey" typeName="int"/>
-    </ECEntityClass>
-    <!-- WIP: Add AnnotationTableOwnsMultiAspects ECRelationship specialization? -->
-
-    <!--
-    <ECEntityClass typeName="DimensionStyle">
-        <ECCustomAttributes>
-            <ClassHasHandler xmlns="BisCore.01.00"/>
-        </ECCustomAttributes>
-        <BaseClass>DefinitionElement</BaseClass>
-        <ECProperty propertyName="TextStyleId" typeName="long">
-          <ECCustomAttributes>
-            <CustomHandledProperty/>
-          </ECCustomAttributes>
-        </ECProperty>
-    </ECEntityClass>
-
-    <ECEntityClass typeName="LinearDimension">
-        <ECCustomAttributes>
-            <ClassHasHandler xmlns="BisCore.01.00"/>
-        </ECCustomAttributes>
-        <ECProperty propertyName="StyleId" typeName="long">
-          <ECCustomAttributes>
-            <CustomHandledProperty/>
-          </ECCustomAttributes>
-        </ECProperty>
-        <ECProperty propertyName="Points" typeName="binary" description="Location of dimension points">
-          <ECCustomAttributes>
-            <CustomHandledProperty/>
-          </ECCustomAttributes>
-        </ECProperty>
-    </ECEntityClass>
-
-    <ECEntityClass typeName="LinearDimension2d">
-        <ECCustomAttributes>
-            <ClassHasHandler xmlns="BisCore.01.00"/>
-        </ECCustomAttributes>
-        <BaseClass>AnnotationElement2d</BaseClass>
-        <BaseClass>LinearDimension</BaseClass>
-    </ECEntityClass>
-
-    <ECEntityClass typeName="LinearDimension3d">
-        <ECCustomAttributes>
-            <ClassHasHandler xmlns="BisCore.01.00"/>
-        </ECCustomAttributes>
-        <BaseClass>GraphicalElement3d</BaseClass>
-        <BaseClass>LinearDimension</BaseClass>
-    </ECEntityClass>
-    -->
-
-    <ECEntityClass typeName="ViewAttachment">
-        <!-- A reference to a ViewDefinition, placed onto a sheet -->
-        <ECCustomAttributes>
-            <ClassHasHandler xmlns="BisCore.01.00"/>
-        </ECCustomAttributes>
-        <BaseClass>GraphicalElement2d</BaseClass>
-        <ECNavigationProperty propertyName="ViewId" relationshipName="ViewIsAttached" direction="Backward">
-          <ECCustomAttributes>
-            <CustomHandledProperty/>
-          </ECCustomAttributes>
-        </ECNavigationProperty>
-        <ECProperty propertyName="Scale" typeName="double">
-            <!-- Should have IsNullable=False but shared table... -->
-          <ECCustomAttributes>
-            <CustomHandledProperty/>
-          </ECCustomAttributes>
-        </ECProperty>
-    </ECEntityClass>
-    <ECRelationshipClass typeName="ViewIsAttached" strength="embedding">
-        <ECCustomAttributes>
-            <ForeignKeyRelationshipMap xmlns="ECDbMap.02.00">
-                <OnDeleteAction>NoAction</OnDeleteAction>
-            </ForeignKeyRelationshipMap>
-        </ECCustomAttributes>
-        <Source cardinality="(1,1)" roleLabel="is referenced by" polymorphic="true">
-            <Class class="ViewDefinition"/>
-        </Source>
-        <Target cardinality="(0,N)" roleLabel="references" polymorphic="true">
-            <Class class="ViewAttachment" />
-        </Target>
-    </ECRelationshipClass>
-
-    <ECRelationshipClass typeName="ElementOwnsChildElements" strength="embedding">
-        <!-- WIP: should be abstract -->
-        <ECCustomAttributes>
-            <ForeignKeyRelationshipMap xmlns="ECDbMap.02.00">
-                <!-- The Element API will handle cascading the delete -->
-                <OnDeleteAction>NoAction</OnDeleteAction>
-            </ForeignKeyRelationshipMap>
-        </ECCustomAttributes>
-        <Source cardinality="(0,1)" polymorphic="true">
-            <Class class="Element"/>
-        </Source>
-        <Target cardinality="(0,N)" polymorphic="true">
-            <Class class="Element"/>
-        </Target>
-    </ECRelationshipClass>
-    <ECRelationshipClass typeName="ElementEncapsulatesElements" strength="embedding">
-        <!-- Relationship that indicates that child elements are "hidden" -->
-        <BaseClass>ElementOwnsChildElements</BaseClass>
-        <Source cardinality="(0,1)" polymorphic="true">
-            <Class class="Element"/>
-        </Source>
-        <Target cardinality="(0,N)" polymorphic="true">
-            <Class class="Element"/>
-        </Target>
-    </ECRelationshipClass>
-    <ECRelationshipClass typeName="PhysicalElementAssemblesPhysicalElements" strength="embedding">
-        <!-- Relationship that indicates a physical assembly of child PhysicalElements -->
-        <BaseClass>ElementOwnsChildElements</BaseClass>
-        <Source cardinality="(0,1)" polymorphic="true">
-            <Class class="PhysicalElement"/>
-        </Source>
-        <Target cardinality="(0,N)" polymorphic="true">
-            <Class class="PhysicalElement"/>
-        </Target>
-    </ECRelationshipClass>
-
-    <ECRelationshipClass typeName="ElementGroupsMembers" strength="referencing">
-        <ECCustomAttributes>
-            <ClassMap xmlns="ECDbMap.02.00">
-                <ECInstanceIdColumn>Id</ECInstanceIdColumn>
-            </ClassMap>
-            <LinkTableRelationshipMap xmlns="ECDbMap.02.00">
-                <SourceECInstanceIdColumn>GroupId</SourceECInstanceIdColumn>
-                <TargetECInstanceIdColumn>MemberId</TargetECInstanceIdColumn>
-            </LinkTableRelationshipMap>
-        </ECCustomAttributes>
-        <Source cardinality="(0,N)" polymorphic="true">
-            <Class class="Element"/>
-        </Source>
-        <Target cardinality="(0,N)" polymorphic="true">
-            <Class class="Element"/>
-        </Target>
-        <ECProperty propertyName="MemberPriority" typeName="int">
-            <!-- Can be used to prioritize or order members within an ElementGroup. Values do not have to be unique within a particular group. -->
-        </ECProperty>
-    </ECRelationshipClass>
-
-    <ECEntityClass typeName="ElementAspect" modifier="Abstract">
-        <!-- An ElementAspect is related to an Element with a relationship of strength="embedding" (ElementAspect is deleted if the Element is deleted) -->
-        <!-- Semantically, an ElementAspect can be considered part of the Element -->
-        <!-- BIS Guideline: Subclass ElementUniqueAspect or ElementMultiAspect rather than subclassing ElementAspect directly. -->
-        <ECCustomAttributes>
-            <ClassHasHandler xmlns="BisCore.01.00"/>
-        </ECCustomAttributes>
-    </ECEntityClass>
-
-    <ECEntityClass typeName="ElementUniqueAspect" modifier="Abstract">
-        <!-- An ElementUniqueAspect is related to an Element with the following constraints: 1) there can only be one instance of a given aspect class associated with a given element, and 2) the instance has the same ID as the element. -->
-        <BaseClass>ElementAspect</BaseClass>
-        <ECCustomAttributes>
-            <ClassMap xmlns="ECDbMap.02.00">
-                <!-- All subclasses of ElementUniqueAspect will share the same table -->
-                <MapStrategy>TablePerHierarchy</MapStrategy>
-            </ClassMap>
-            <ShareColumns xmlns="ECDbMap.02.00">
-                <SharedColumnCount>16</SharedColumnCount>
-                <ApplyToSubclassesOnly>True</ApplyToSubclassesOnly>
-            </ShareColumns>
-        </ECCustomAttributes>
-        <ECNavigationProperty propertyName="ElementId" relationshipName="ElementOwnsUniqueAspect" direction="Backward"/>
-    </ECEntityClass>
-    <ECRelationshipClass typeName="ElementOwnsUniqueAspect" strength="embedding">
-        <Source cardinality="(1,1)" polymorphic="true">
-            <Class class="Element"/>
-        </Source>
-        <Target cardinality="(0,N)" polymorphic="true">
-            <!-- Note: cardinality=(0,N) is correct. While an Element can only have 1 unique apsect per aspect class, it can have N unique aspects total. -->
-            <Class class="ElementUniqueAspect"/>
-        </Target>
-    </ECRelationshipClass>
-
-    <ECEntityClass typeName="ElementMultiAspect" modifier="Abstract">
-        <!-- An ElementMultiAspect is related to an Element with the following constraints: 1) there can be N instances of a given aspect class associated with a given element, and 2) the value of the ElementId foreign key column is the same ID as the element. -->
-        <BaseClass>ElementAspect</BaseClass>
-        <ECCustomAttributes>
-            <ClassMap xmlns="ECDbMap.02.00">
-                <!-- All subclasses of ElementUniqueAspect will share the same table -->
-                <MapStrategy>TablePerHierarchy</MapStrategy>
-            </ClassMap>
-            <ShareColumns xmlns="ECDbMap.02.00">
-                <SharedColumnCount>16</SharedColumnCount>
-                <ApplyToSubclassesOnly>True</ApplyToSubclassesOnly>
-            </ShareColumns>
-        </ECCustomAttributes>
-        <ECNavigationProperty propertyName="ElementId" relationshipName="ElementOwnsMultiAspects" direction="Backward"/>
-    </ECEntityClass>
-    <ECRelationshipClass typeName="ElementOwnsMultiAspects" strength="embedding">
-        <Source cardinality="(1,1)" polymorphic="true">
-            <Class class="Element"/>
-        </Source>
-        <Target cardinality="(0,N)" polymorphic="true">
-            <Class class="ElementMultiAspect"/>
-        </Target>
-    </ECRelationshipClass>
-
-    <ECEntityClass typeName="ElementExternalKey">
-        <!-- The aspect that holds an identifier from an external system -->
-        <BaseClass>ElementMultiAspect</BaseClass>
-        <ECCustomAttributes>
-            <ClassMap xmlns="ECDbMap.02.00">
-                <Indexes>
-                    <DbIndex>
-                        <Name>ix_bis_ElementExternalKey_ElementId_AuthorityId</Name>
-                        <IsUnique>True</IsUnique>
-                        <Properties>
-                            <!-- Only one ExternalKey per Authority per Element -->
-                            <string>ElementId</string>
-                            <string>AuthorityId</string>
-                        </Properties>
-                    </DbIndex>
-                    <DbIndex>
-                        <!-- Index for looking up Element by ExternalKey -->
-                        <!-- IsUnique=False to support ExternalKeys for types (multiple Elements have same ExternalKey) -->
-                        <Name>ix_bis_ElementExternalKey_AuthorityId_ExternalKey</Name>
-                        <IsUnique>False</IsUnique>
-                        <Properties>
-                            <string>AuthorityId</string>
-                            <string>ExternalKey</string>
-                        </Properties>
-                    </DbIndex>
-                </Indexes>
-            </ClassMap>
-        </ECCustomAttributes>
-        <ECProperty propertyName="AuthorityId" typeName="long">
-            <!-- Foreign key relationship to Authority that controls the ExternalKey -->
-            <ECCustomAttributes>
-                <PropertyMap xmlns="ECDbMap.02.00">
-                    <IsNullable>False</IsNullable>
-                </PropertyMap>
-            </ECCustomAttributes>
-        </ECProperty>
-        <ECProperty propertyName="ExternalKey" typeName="string">
-            <ECCustomAttributes>
-                <PropertyMap xmlns="ECDbMap.02.00">
-                    <IsNullable>False</IsNullable>
-                </PropertyMap>
-            </ECCustomAttributes>
-        </ECProperty>
-    </ECEntityClass>
-    <!-- WIP: Specialize ElementOwnsMultiAspects?
-    <ECRelationshipClass typeName="ElementOwnsExternalKey" strength="embedding">
-        <Source cardinality="(1,1)" polymorphic="true">
-            <Class class="Element"/>
-        </Source>
-        <Target cardinality="(0,N)" polymorphic="true">
-            <Class class="ElementExternalKey"/>
-        </Target>
-    </ECRelationshipClass>
-    -->
-
-    <ECRelationshipClass typeName="ElementsReferToElements" strength="referencing" modifier="Abstract">
-        <ECCustomAttributes>
-            <ClassMap xmlns="ECDbMap.01.01">
-                <ECInstanceIdColumn>Id</ECInstanceIdColumn>
-                <MapStrategy>
-                    <Strategy>SharedTable</Strategy>
-                    <Options>SharedColumns</Options>
-                    <MinimumSharedColumnCount>8</MinimumSharedColumnCount>
-                    <AppliesToSubclasses>True</AppliesToSubclasses>
-                </MapStrategy>
-            </ClassMap>
-        </ECCustomAttributes>
-        <Source cardinality="(0,N)" polymorphic="true">
-            <Class class="Element"/>
-        </Source>
-        <Target cardinality="(0,N)" polymorphic="true">
-            <Class class="Element"/>
-        </Target>
-    </ECRelationshipClass>
-
-    <ECRelationshipClass typeName="ElementDrivesElement" strength="referencing">
-        <!-- WIP: Rename to ElementsDriveElements? -->
-        <!-- Relationship that indicates that an Element drives (controls the lifecyle or structure of) a dependent Element -->
-        <ECCustomAttributes>
-            <ClassHasHandler xmlns="BisCore.01.00"/>
-            <ClassMap xmlns="ECDbMap.02.00">
-                <!-- We must insist that all instances of all possible subclasses are stored together in a single table. 
-                     TxnManager knows about this table, and expects to find all instances this kind of relationship there. -->
-<<<<<<< HEAD
-                <MapStrategy>
-                    <Strategy>TablePerHierarchy</Strategy>
-                    <!-- WIP: MinimumSharedColumnCount? -->
-                </MapStrategy>
-=======
-                <MapStrategy>TablePerHierarchy</MapStrategy>
->>>>>>> 3d1cf2e0
-            </ClassMap>
-            <LinkTableRelationshipMap xmlns="ECDbMap.02.00">
-                <AllowDuplicateRelationships>True</AllowDuplicateRelationships>
-            </LinkTableRelationshipMap>
-        </ECCustomAttributes>
-        <Source cardinality="(0,N)" polymorphic="true">
-            <Class class="Element"/>
-        </Source>
-        <Target cardinality="(0,N)" polymorphic="true">
-            <Class class="Element"/>
-        </Target>
-        <ECProperty propertyName="Status" typeName="int" description="Bits that indicate the status of the dependency. Satisfied=0, Failed=1, Deferred=128. Deferred and Failed bits can be OR'd together."/>
-        <ECProperty propertyName="Priority" typeName="int" description="The priority of this dependency, relative to other EntityDrivesEntity instances. Note that EntityHasChildEntities dependencies always take priority over EntityDrivesEntity dependencies."/>
-    </ECRelationshipClass>
-
-    <ECEntityClass typeName="Category">
-        <ECCustomAttributes>
-            <ClassHasHandler xmlns="BisCore.01.00"/>
-        </ECCustomAttributes>
-        <BaseClass>DefinitionElement</BaseClass>
-        <ECProperty propertyName="Descr" DisplayLabel="Description" typeName="string">
-            <ECCustomAttributes>
-                <HideProperty xmlns="EditorCustomAttributes.01.03">
-                    <If2D>True</If2D>
-                    <If3D>True</If3D>
-                </HideProperty>
-                <CustomHandledProperty/>
-            </ECCustomAttributes>
-        </ECProperty>
-        <ECProperty propertyName="Scope" typeName="int">
-            <ECCustomAttributes>
-                <HideProperty xmlns="EditorCustomAttributes.01.03">
-                    <If2D>True</If2D>
-                    <If3D>True</If3D>
-                </HideProperty>
-                <CustomHandledProperty/>
-            </ECCustomAttributes>
-        </ECProperty>
-        <ECProperty propertyName="Rank" typeName="int">
-            <ECCustomAttributes>
-                <HideProperty xmlns="EditorCustomAttributes.01.03">
-                    <If2D>True</If2D>
-                    <If3D>True</If3D>
-                </HideProperty>
-                <CustomHandledProperty/>
-            </ECCustomAttributes>
-        </ECProperty>
-        <ECProperty propertyName="LastMod"  displayLabel="Last Modified" typeName="dateTime">
-            <ECCustomAttributes>
-                <DateTimeInfo xmlns="Bentley_Standard_CustomAttributes.01.12">
-                    <DateTimeKind>Utc</DateTimeKind>
-                </DateTimeInfo>
-                <HideProperty xmlns="EditorCustomAttributes.01.03">
-                    <If2D>True</If2D>
-                    <If3D>True</If3D>
-                </HideProperty>
-                <CustomHandledProperty/>
-                <PropertyStatementType>
-                  <StatementTypes>0</StatementTypes>
-                </PropertyStatementType>
-            </ECCustomAttributes>
-        </ECProperty>
-    </ECEntityClass>
-    <ECEntityClass typeName="SubCategory">
-        <ECCustomAttributes>
-            <ClassHasHandler xmlns="BisCore.01.00"/>
-        </ECCustomAttributes>
-        <BaseClass>DefinitionElement</BaseClass>
-        <ECProperty propertyName="Descr" displayLabel="Description" typeName="string">
-          <ECCustomAttributes>
-            <CustomHandledProperty/>
-          </ECCustomAttributes>
-        </ECProperty>
-        <ECProperty propertyName="Properties" typeName="string">
-          <ECCustomAttributes>
-            <CustomHandledProperty/>
-          </ECCustomAttributes>
-        </ECProperty>
-    </ECEntityClass>
-
-    <ECRelationshipClass typeName="GeometricElement2dIsInCategory" description="Element is in Category" strength="referencing" strengthDirection="Backward">
-        <ECCustomAttributes>
-            <ForeignKeyRelationshipMap xmlns="ECDbMap.02.00">
-                <OnDeleteAction>NoAction</OnDeleteAction>
-            </ForeignKeyRelationshipMap>
-        </ECCustomAttributes>
-        <Source cardinality="(0,N)" roleLabel="is in category" polymorphic="true">
-            <Class class="GeometricElement2d" />
-        </Source>
-        <Target cardinality="(1,1)" roleLabel="contains elements" polymorphic="false">
-            <Class class="Category"/>
-        </Target>
-    </ECRelationshipClass>
-    <ECRelationshipClass typeName="GeometricElement3dIsInCategory" description="Element is in Category" strength="referencing" strengthDirection="Backward">
-        <ECCustomAttributes>
-            <ForeignKeyRelationshipMap xmlns="ECDbMap.02.00">
-                <OnDeleteAction>NoAction</OnDeleteAction>
-            </ForeignKeyRelationshipMap>
-        </ECCustomAttributes>
-        <Source cardinality="(0,N)" roleLabel="is in category" polymorphic="true">
-            <Class class="GeometricElement3d" />
-        </Source>
-        <Target cardinality="(1,1)" roleLabel="contains elements" polymorphic="false">
-            <Class class="Category"/>
-        </Target>
-    </ECRelationshipClass>
-
-    <ECEntityClass typeName="TrueColor">
-        <ECCustomAttributes>
-            <ClassHasHandler xmlns="BisCore.01.00"/>
-        </ECCustomAttributes>
-        <BaseClass>DefinitionElement</BaseClass>
-        <ECProperty propertyName="Data" typeName="int">
-          <ECCustomAttributes>
-            <CustomHandledProperty/>
-            <PropertyStatementType>
-              <StatementTypes>3</StatementTypes>
-            </PropertyStatementType>
-          </ECCustomAttributes>
-        </ECProperty>
-    </ECEntityClass>
-
-    <ECEntityClass typeName="MaterialElement">
-        <ECCustomAttributes>
-            <ClassHasHandler xmlns="BisCore.01.00"/>
-        </ECCustomAttributes>
-        <BaseClass>DefinitionElement</BaseClass>
-        <ECProperty propertyName="Descr" displayLabel="Description" typeName="string">
-          <ECCustomAttributes>
-            <CustomHandledProperty/>
-          </ECCustomAttributes>
-        </ECProperty>
-        <ECProperty propertyName="Data" typeName="string">
-          <ECCustomAttributes>
-            <CustomHandledProperty/>
-          </ECCustomAttributes>
-        </ECProperty>
-    </ECEntityClass>
-
-    <ECEntityClass typeName="AnnotationTextStyle">
-        <ECCustomAttributes>
-            <ClassHasHandler xmlns="BisCore.01.00"/>
-        </ECCustomAttributes>
-        <BaseClass>DefinitionElement</BaseClass>
-        <ECProperty propertyName="Descr" displayLabel="Description" typeName="string" description="Description of the style">
-          <ECCustomAttributes>
-            <CustomHandledProperty/>
-          </ECCustomAttributes>
-        </ECProperty>
-        <ECProperty propertyName="Data" typeName="binary" description="Encoded style properties">
-          <ECCustomAttributes>
-            <CustomHandledProperty/>
-          </ECCustomAttributes>
-        </ECProperty>
-      </ECEntityClass>
-
-    <ECEntityClass typeName="AnnotationFrameStyle">
-        <ECCustomAttributes>
-            <ClassHasHandler xmlns="BisCore.01.00"/>
-        </ECCustomAttributes>
-        <BaseClass>DefinitionElement</BaseClass>
-        <ECProperty propertyName="Descr" displayLabel="Description" typeName="string" description="Description of the style">
-          <ECCustomAttributes>
-            <CustomHandledProperty/>
-          </ECCustomAttributes>
-        </ECProperty>
-        <ECProperty propertyName="Data" typeName="binary" description="Encoded style properties">
-          <ECCustomAttributes>
-            <CustomHandledProperty/>
-          </ECCustomAttributes>
-        </ECProperty>
-      </ECEntityClass>
-
-    <ECEntityClass typeName="AnnotationLeaderStyle">
-        <ECCustomAttributes>
-            <ClassHasHandler xmlns="BisCore.01.00"/>
-        </ECCustomAttributes>
-        <BaseClass>DefinitionElement</BaseClass>
-        <ECProperty propertyName="Descr" displayLabel="Description" typeName="string" description="Description of the style">
-          <ECCustomAttributes>
-            <CustomHandledProperty/>
-          </ECCustomAttributes>
-        </ECProperty>
-        <ECProperty propertyName="Data" typeName="binary" description="Encoded style properties">
-          <ECCustomAttributes>
-            <CustomHandledProperty/>
-          </ECCustomAttributes>
-        </ECProperty>
-      </ECEntityClass>
-
-    <ECEntityClass typeName="TextAnnotationSeed">
-        <ECCustomAttributes>
-            <ClassHasHandler xmlns="BisCore.01.00"/>
-        </ECCustomAttributes>
-        <BaseClass>DefinitionElement</BaseClass>
-        <ECProperty propertyName="Descr" displayLabel="Description" typeName="string" description="Description of the style">
-          <ECCustomAttributes>
-            <CustomHandledProperty/>
-          </ECCustomAttributes>
-        </ECProperty>
-        <ECProperty propertyName="Data" typeName="binary" description="Encoded style properties">
-          <ECCustomAttributes>
-            <CustomHandledProperty/>
-          </ECCustomAttributes>
-        </ECProperty>
-      </ECEntityClass>
-
-    <ECEntityClass typeName="LineStyle">
-        <ECCustomAttributes>
-            <ClassHasHandler xmlns="BisCore.01.00"/>
-        </ECCustomAttributes>
-        <BaseClass>DefinitionElement</BaseClass>
-        <ECProperty propertyName="Descr" displayLabel="Description" typeName="string" description="Description of the style">
-          <ECCustomAttributes>
-            <CustomHandledProperty/>
-          </ECCustomAttributes>
-        </ECProperty>
-        <ECProperty propertyName="Data" typeName="string" description="Encoded style properties">
-          <ECCustomAttributes>
-            <CustomHandledProperty/>
-          </ECCustomAttributes>
-        </ECProperty>
-          </ECEntityClass>
-
-    <ECEntityClass typeName="Texture">
-        <ECCustomAttributes>
-            <ClassHasHandler xmlns="BisCore.01.00"/>
-        </ECCustomAttributes>
-        <BaseClass>DefinitionElement</BaseClass>
-        <ECProperty propertyName="Descr" displayLabel="Description" typeName="string">
-          <ECCustomAttributes>
-            <CustomHandledProperty/>
-          </ECCustomAttributes>
-        </ECProperty>
-        <ECProperty propertyName="Data" typeName="binary" description="Encoded texture data">
-            <ECCustomAttributes>
-                <PropertyMap xmlns="ECDbMap.02.00">
-                    <IsNullable>True</IsNullable><!-- actually False, but shared table... -->
-                </PropertyMap>
-                <CustomHandledProperty/>
-            </ECCustomAttributes>
-        </ECProperty>
-        <ECProperty propertyName="Format" typeName="int" description="Format of the encoded texture data">
-            <ECCustomAttributes>
-                <PropertyMap xmlns="ECDbMap.02.00">
-                    <IsNullable>True</IsNullable><!-- actually False, but shared table... -->
-                </PropertyMap>
-                <CustomHandledProperty/>
-            </ECCustomAttributes>
-        </ECProperty>
-        <ECProperty propertyName="Width" typeName="int" displayLabel="Width">
-            <ECCustomAttributes>
-                <PropertyMap xmlns="ECDbMap.02.00">
-                    <IsNullable>True</IsNullable><!-- actually False, but shared table... -->
-                </PropertyMap>
-                <CustomHandledProperty/>
-            </ECCustomAttributes>
-        </ECProperty>
-        <ECProperty propertyName="Height" typeName="int" displayLabel="Height">
-            <ECCustomAttributes>
-                <PropertyMap xmlns="ECDbMap.02.00">
-                    <IsNullable>True</IsNullable><!-- actually False, but shared table... -->
-                </PropertyMap>
-                <CustomHandledProperty/>
-            </ECCustomAttributes>
-        </ECProperty>
-        <ECProperty propertyName="Flags" typeName="int">
-            <ECCustomAttributes>
-                <PropertyMap xmlns="ECDbMap.02.00">
-                    <IsNullable>True</IsNullable><!-- actually False, but shared table... -->
-                </PropertyMap>
-                <CustomHandledProperty/>
-            </ECCustomAttributes>
-        </ECProperty>
-    </ECEntityClass>
-
-    <ECEntityClass typeName="LightDefinition">
-        <ECCustomAttributes>
-            <ClassHasHandler xmlns="BisCore.01.00"/>
-        </ECCustomAttributes>
-        <BaseClass>DefinitionElement</BaseClass>
-        <ECProperty propertyName="Descr" displayLabel="Description" typeName="string">
-          <ECCustomAttributes>
-            <CustomHandledProperty/>
-          </ECCustomAttributes>
-        </ECProperty>
-        <ECProperty propertyName="Value" typeName="string">
-          <ECCustomAttributes>
-            <CustomHandledProperty/>
-          </ECCustomAttributes>
-        </ECProperty>
-    </ECEntityClass>
-
-    <ECEntityClass typeName="ViewDefinition" modifier="Abstract">
-        <BaseClass>DefinitionElement</BaseClass>
-        <ECProperty propertyName="Descr" displayLabel="Description" typeName="string">
-          <ECCustomAttributes>
-            <CustomHandledProperty/>
-          </ECCustomAttributes>
-        </ECProperty>
-        <ECProperty propertyName="Source" displayLabel="Source" typeName="int">
-          <ECCustomAttributes>
-            <CustomHandledProperty/>
-          </ECCustomAttributes>
-        </ECProperty>
-        <ECNavigationProperty propertyName="BaseModelId" relationshipName="BaseModelForView" direction="Backward">
-          <ECCustomAttributes>
-            <CustomHandledProperty/>
-          </ECCustomAttributes>
-        </ECNavigationProperty>
-    </ECEntityClass>
-    <ECRelationshipClass typeName="BaseModelForView" strength="embedding">
-        <ECCustomAttributes>
-            <ForeignKeyRelationshipMap xmlns="ECDbMap.02.00">
-                <OnDeleteAction>NoAction</OnDeleteAction>
-            </ForeignKeyRelationshipMap>
-        </ECCustomAttributes>
-        <Source cardinality="(1,1)" roleLabel="is base model for view" polymorphic="true">
-            <Class class="Model"/>
-        </Source>
-        <Target cardinality="(0,N)" roleLabel="is used by N views" polymorphic="true">
-            <Class class="ViewDefinition"/>
-        </Target>
-    </ECRelationshipClass>
-
-    <ECEntityClass typeName="ViewDefinition3d" modifier="Abstract">
-        <BaseClass>ViewDefinition</BaseClass>
-    </ECEntityClass>
-    <ECEntityClass typeName="SpatialViewDefinition">
-        <BaseClass>ViewDefinition3d</BaseClass>
-        <ECCustomAttributes>
-            <ClassHasHandler xmlns="BisCore.01.00"/>
-        </ECCustomAttributes>
-    </ECEntityClass>
-    <ECEntityClass typeName="CameraViewDefinition">
-        <BaseClass>SpatialViewDefinition</BaseClass>
-        <ECCustomAttributes>
-            <ClassHasHandler xmlns="BisCore.01.00"/>
-        </ECCustomAttributes>
-    </ECEntityClass>
-    <ECEntityClass typeName="ViewDefinition2d" modifier="Abstract">
-        <BaseClass>ViewDefinition</BaseClass>
-    </ECEntityClass>
-    <ECEntityClass typeName="DrawingViewDefinition">
-        <BaseClass>ViewDefinition2d</BaseClass>
-        <ECCustomAttributes>
-            <ClassHasHandler xmlns="BisCore.01.00"/>
-        </ECCustomAttributes>
-    </ECEntityClass>
-    <ECEntityClass typeName="SheetViewDefinition">
-        <BaseClass>ViewDefinition2d</BaseClass>
-        <ECCustomAttributes>
-            <ClassHasHandler xmlns="BisCore.01.00"/>
-        </ECCustomAttributes>
-    </ECEntityClass>
-  
-    <ECRelationshipClass typeName="ElementsHaveLinks" description="Associates links to an element." strength="referencing">
-        <!-- WIP: Rename to ElementsHaveLinks? -->
-        <BaseClass>ElementsReferToElements</BaseClass>
-        <Source cardinality="(1,N)" polymorphic="true">
-            <!-- WIP: (0,N)? -->
-            <Class class="Element"/>
-        </Source>
-        <Target cardinality="(0,N)" polymorphic="true">
-            <Class class="LinkElement"/>
-        </Target>
-    </ECRelationshipClass>
-
-    <ECEntityClass typeName="RoleElement" modifier="Abstract">
-        <BaseClass>Element</BaseClass>
-        <ECCustomAttributes>
-            <JoinedTablePerDirectSubclass xmlns="ECDbMap.02.00"/>
-        </ECCustomAttributes>
-    </ECEntityClass>
-
-    <ECEntityClass typeName="SpatialIndex">
-        <ECCustomAttributes>
-            <ClassMap xmlns="ECDbMap.02.00">
-                <MapStrategy>ExistingTable</MapStrategy>
-                <TableName>dgn_SpatialIndex</TableName> <!-- Must match DGN_VTABLE_SpatialIndex #define -->
-                <ECInstanceIdColumn>ElementId</ECInstanceIdColumn>
-            </ClassMap>
-        </ECCustomAttributes>
-        <ECProperty propertyName="MinX" typeName="double"/>
-        <ECProperty propertyName="MaxX" typeName="double"/>
-        <ECProperty propertyName="MinY" typeName="double"/>
-        <ECProperty propertyName="MaxY" typeName="double"/>
-        <ECProperty propertyName="MinZ" typeName="double"/>
-        <ECProperty propertyName="MaxZ" typeName="double"/>
-    </ECEntityClass>
-
-    <ECEntityClass typeName="GeometryPart">
-        <BaseClass>DefinitionElement</BaseClass>
-        <ECCustomAttributes>
-            <ClassHasHandler xmlns="BisCore.01.00"/>
-        </ECCustomAttributes>
-        <ECProperty propertyName="GeometryStream" typeName="binary">
-            <ECCustomAttributes>
-                <PropertyMap xmlns="ECDbMap.02.00">
-                    <IsNullable>False</IsNullable>
-                </PropertyMap>
-                <CustomHandledProperty/>
-            </ECCustomAttributes>
-        </ECProperty>
-        <ECProperty propertyName="BBoxLow" typeName="point3d">
-            <ECCustomAttributes>
-                <PropertyMap xmlns="ECDbMap.02.00">
-                    <IsNullable>False</IsNullable>
-                </PropertyMap>
-                <CustomHandledProperty/>
-            </ECCustomAttributes>
-        </ECProperty>
-        <ECProperty propertyName="BBoxHigh" typeName="point3d">
-            <ECCustomAttributes>
-                <PropertyMap xmlns="ECDbMap.02.00">
-                    <IsNullable>False</IsNullable>
-                </PropertyMap>
-                <CustomHandledProperty/>
-            </ECCustomAttributes>
-        </ECProperty>
-    </ECEntityClass>
-    <ECRelationshipClass typeName="ElementsUseGeometryParts" strength="referencing">
-        <BaseClass>ElementsReferToElements</BaseClass>
-        <!-- Used to indicate that an Element uses a GeometryPart.  This is useful for "garbage collecting" or finding Elements that would be affected by a change to a GeometryPart. -->
-        <Source cardinality="(0,N)" polymorphic="true">
-            <Class class="Element"/>
-        </Source>
-        <Target cardinality="(0,N)" polymorphic="false">
-            <Class class="GeometryPart"/>
-        </Target>
-    </ECRelationshipClass>
-    
-    <!-- ////////////////////////////////////////////////////////////////////////////// -->
-    <!-- // Experimental classes -->
-    <!-- ////////////////////////////////////////////////////////////////////////////// -->
-
-    <ECCustomAttributeClass typeName="ComponentSpecification" description="Defines a DgnComponent." displayLabel="Component Specification" appliesTo="Any">
-        <ECProperty propertyName="Category" typeName="string" description="The name of the Category to assign to instances of this component. Must not be null."/>
-        <ECProperty propertyName="CodeAuthority" typeName="string" description="The name of the CodeAuthority to use then assigning Codes to instances of this component. May be null."/>
-        <ECProperty propertyName="ElementGenerator" typeName="string" description="The name of the script to execute in order to create a variation of the component. May be null if the component is based on persistent geometry. In that case, Model must not be null."/>
-        <ECProperty propertyName="Model" typeName="string" description="The name of the model that the component definition uses to hold the persistent geometry and other data such as constraints. May be null for components that generate their geometry from scratch."/>
-        <ECProperty propertyName="Inputs" typeName="string" description="The names of the properties that are the main inputs to the component's element generator script."/>
-        <ECProperty propertyName="ScriptOnlyParameters" typeName="string" description="The definition and default values for all of the ScriptOnlyParameters ad hoc properties that each instance must have."/>
-    </ECCustomAttributeClass>
-
-    <ECCustomAttributeClass typeName="ComponentParameterSpecification" description="Provides information about a property that plays the role of a parameter to a component's solver." displayLabel="Component Parameter Specification" appliesTo="Any">
-        <ECProperty propertyName="VariesPer" typeName="string" description="Indicates if the parameter may be varied for individual instances or if it is fixed for all instances of a particular variation. Possible values: Variation or Instance."/>
-    </ECCustomAttributeClass>
-
-    <ECStructClass typeName="ComponentSpecificationAdhocHolder">
-        <ECCustomAttributes>
-            <AdhocPropertyContainerDefinition xmlns="Bentley_Standard_CustomAttributes.01.10">
-                <NameProperty>Name</NameProperty>
-                <DisplayLabelProperty>Label</DisplayLabelProperty>
-                <ValueProperty>Value</ValueProperty>
-                <TypeProperty>Type</TypeProperty>
-                <UnitProperty>Unit</UnitProperty>
-                <!-- do we need the following properties? -->
-                <ExtendTypeProperty>ExtendType</ExtendTypeProperty>
-                <IsReadOnlyProperty>IsReadOnly</IsReadOnlyProperty>
-            </AdhocPropertyContainerDefinition>
-        </ECCustomAttributes>
-        <ECProperty propertyName="Name" typeName="string" />
-        <ECProperty propertyName="Label" typeName="string" />
-        <ECProperty propertyName="Value" typeName="string" />
-        <ECProperty propertyName="Type" typeName="int" />
-        <ECProperty propertyName="Unit" typeName="string" />
-        <!-- do we need the following properties? -->
-        <ECProperty propertyName="ExtendType" typeName="string" />
-        <ECProperty propertyName="IsReadOnly" typeName="boolean" />
-    </ECStructClass>
-    
-    <!-- Example of how to use ComponentSpecificationAdhocHolder to define an adhoc properties container on a class
-    <ECEntityClass typeName="AcmeDoor" isStruct="False">
-        <ECCustomAttributes>
-            <AdhocPropertySpecification xmlns="Bentley_Standard_CustomAttributes.01.10">
-                <AdhocPropertyContainer>ComponentSpecificationAdhocHolder</AdhocPropertyContainer>
-            </AdhocPropertySpecification>
-        </ECCustomAttributes>
-        <ECArrayProperty propertyName="ScriptOnlyParameters" typeName="ComponentSpecificationAdhocHolder" isStruct="True" />
-        
-    </ECEntityClass>
-    -->
-
-    <!-- ////////////////////////////////////////////////////////////////////////////// -->
-    <!-- // Deprecated classes -->
-    <!-- ////////////////////////////////////////////////////////////////////////////// -->
-
-    <ECRelationshipClass typeName="ModelDrivesModel" strength="referencing">
-        <!-- Deprecated? Replaced by ModelDescribesElement relationship? -->
-        <!-- Relationship that indicates that a Model drives (controls the lifecyle or structure of) a dependent Model -->
-        <ECCustomAttributes>
-            <ClassMap xmlns="ECDbMap.02.00">
-                <MapStrategy>TablePerHierarchy</MapStrategy>
-            </ClassMap>
-            <LinkTableRelationshipMap xmlns="ECDbMap.02.00">
-                <SourceECInstanceIdColumn>RootModelId</SourceECInstanceIdColumn>
-                <TargetECInstanceIdColumn>DependentModelId</TargetECInstanceIdColumn>
-            </LinkTableRelationshipMap>
-        </ECCustomAttributes>
-        <Source cardinality="(0,N)" polymorphic="true">
-            <Class class="Model"/>
-        </Source>
-        <Target cardinality="(0,N)" polymorphic="true">
-            <Class class="Model"/>
-        </Target>
-    </ECRelationshipClass>
-
-</ECSchema>
+<?xml version="1.0" encoding="UTF-8"?>
+<ECSchema schemaName="BisCore" nameSpacePrefix="bis" version="01.00" xmlns="http://www.bentley.com/schemas/Bentley.ECXML.3.0">
+
+    <ECSchemaReference name="Bentley_Standard_CustomAttributes" version="01.12" prefix="bsca"/>
+    <ECSchemaReference name="EditorCustomAttributes" version="01.03" prefix="beca" />
+    <ECSchemaReference name="ECDbMap" version="02.00" prefix="ecdbmap"/>
+
+    <ECCustomAttributes>
+        <RelatedItemsDisplaySpecifications xmlns="Bentley_Standard_CustomAttributes.01.09">
+            <Specifications>
+                <RelatedItemsDisplaySpecification>
+                    <ParentClass>GeometricElement2d</ParentClass>
+                    <RelationshipPath>GeometricElement2dIsInCategory:0:Category</RelationshipPath>
+                </RelatedItemsDisplaySpecification>
+                <RelatedItemsDisplaySpecification>
+                    <ParentClass>GeometricElement3d</ParentClass>
+                    <RelationshipPath>GeometricElement3dIsInCategory:0:Category</RelationshipPath>
+                </RelatedItemsDisplaySpecification>
+                <RelatedItemsDisplaySpecification>
+                    <ParentClass>Element</ParentClass>
+                    <RelationshipPath>ModelContainsElements:1:Model</RelationshipPath>
+                </RelatedItemsDisplaySpecification>
+                <RelatedItemsDisplaySpecification>
+                    <ParentClass>Element</ParentClass>
+                    <RelationshipPath>Generic:ElementOwnsMultiAspect:0:Generic:MultiAspect</RelationshipPath>
+                </RelatedItemsDisplaySpecification>
+                <RelatedItemsDisplaySpecification>
+                    <ParentClass>Element</ParentClass>
+                    <RelationshipPath>ElementsHaveLinks:0:LinkElement</RelationshipPath>
+                    <DerivedClasses>
+                        <string>UrlLink</string>
+                        <string>EmbeddedFileLink</string>
+                    </DerivedClasses>
+                </RelatedItemsDisplaySpecification>
+                <RelatedItemsDisplaySpecification>
+                    <ParentClass>Element</ParentClass>
+                    <RelationshipPath>ElementGroupsMembers:1:Element.ElementsHaveLinks:0:LinkElement</RelationshipPath>
+                    <DerivedClasses>
+                        <string>UrlLink</string>
+                        <string>EmbeddedFileLink</string>
+                    </DerivedClasses>
+                </RelatedItemsDisplaySpecification>
+            </Specifications>
+        </RelatedItemsDisplaySpecifications>
+    </ECCustomAttributes>
+
+    <!-- Applied to an ECClass to indicate that a subclass of DgnDomain::Handler will be supplied for it at run-time.
+         It must be applied to any ECClass if the application/domain registers a Handler for that ECClass.
+         It should not be applied to any other ECClass.
+         It is an error to call RegisterHandler() with a handler for an ECClass which lacks this custom attribute. -->
+    <ECCustomAttributeClass typeName="ClassHasHandler" description="Applied to an ECClass to indicate that a subclass of DgnDomain::Handler will be supplied for it at run-time." appliesTo="Any">
+        <!-- Defines a list of names of actions which are prohibited when the associated handler is not available (e.g., because the DgnDomain is not loaded).
+                Restrictions are inherited from superclasses; a subclass can only be as or more restrictive than its superclass, never less. -->
+        <ECArrayProperty propertyName="Restrictions" typeName="string" description="List of actions which are not permitted when the associated handler is not available" minOccurs="0" maxOccurs="unbounded"/>
+    </ECCustomAttributeClass>
+
+    <!-- Must match the ECSqlClassParams::StatementType enum -->
+    <ECEnumeration typeName="CustomHandledPropertyStatementType" backingTypeName="int" isStrict="true">
+        <ECEnumerator value="0" displayLabel="None"/>
+        <ECEnumerator value="1" displayLabel="Select"/>
+        <ECEnumerator value="2" displayLabel="Insert"/>
+        <ECEnumerator value="3" displayLabel="ReadOnly = Select|Insert"/>
+        <ECEnumerator value="4" displayLabel="Update"/>
+        <ECEnumerator value="6" displayLabel="InsertUpdate = Insert | Update"/>
+        <ECEnumerator value="7" displayLabel="All = Select | Insert | Update"/>
+    </ECEnumeration>
+
+    <ECCustomAttributeClass typeName="CustomHandledProperty" description="Applied to an element's property to indicate that the property's value is handled specially by a C++ class." appliesTo="Any">
+    </ECCustomAttributeClass>
+
+    <ECCustomAttributeClass typeName="PropertyStatementType" description="Applied to an element's property to indicate the kinds of statements in which the property should appear." appliesTo="Any">
+      <!-- The kinds of statements in which the property should appear. -->
+      <ECProperty propertyName="StatementTypes" typeName="CustomHandledPropertyStatementType"/>
+    </ECCustomAttributeClass>
+
+  <!-- ////////////////////////////////////////////////////////////////////////////// -->
+    <!-- // BIS-related core classes -->
+    <!-- ////////////////////////////////////////////////////////////////////////////// -->
+
+    <ECEntityClass typeName="Authority">
+        <!-- Authority for element codes and classifications -->
+        <ECCustomAttributes>
+            <ClassMap xmlns="ECDbMap.02.00">
+                <MapStrategy>TablePerHierarchy</MapStrategy>
+                <ECInstanceIdColumn>Id</ECInstanceIdColumn>
+            </ClassMap>
+            <ClassHasHandler xmlns="BisCore.01.00"/>
+        </ECCustomAttributes>
+        <ECProperty propertyName="Name" typeName="string" description="Name of authority">
+            <ECCustomAttributes>
+                <PropertyMap xmlns="ECDbMap.02.00">
+                    <Collation>NoCase</Collation>
+                    <IsNullable>False</IsNullable>
+                    <IsUnique>True</IsUnique>
+                </PropertyMap>
+            </ECCustomAttributes>
+        </ECProperty>
+        <ECProperty propertyName="Properties" typeName="string" description="Json string containing properties like URI"/>
+    </ECEntityClass>
+    <ECEntityClass typeName="LocalAuthority">
+        <ECCustomAttributes>
+            <ClassHasHandler xmlns="BisCore.01.00"/>
+        </ECCustomAttributes>
+        <BaseClass>Authority</BaseClass>
+    </ECEntityClass>
+    <ECEntityClass typeName="NamespaceAuthority">
+        <ECCustomAttributes>
+            <ClassHasHandler xmlns="BisCore.01.00"/>
+        </ECCustomAttributes>
+        <BaseClass>Authority</BaseClass>
+    </ECEntityClass>
+    <ECEntityClass typeName="MaterialAuthority">
+        <ECCustomAttributes>
+            <ClassHasHandler xmlns="BisCore.01.00"/>
+        </ECCustomAttributes>
+        <BaseClass>Authority</BaseClass>
+    </ECEntityClass>
+    <ECEntityClass typeName="ComponentAuthority">
+        <ECCustomAttributes>
+            <ClassHasHandler xmlns="BisCore.01.00"/>
+        </ECCustomAttributes>
+        <BaseClass>Authority</BaseClass>
+    </ECEntityClass>
+    <ECEntityClass typeName="ModelAuthority">
+        <ECCustomAttributes>
+            <ClassHasHandler xmlns="BisCore.01.00"/>
+        </ECCustomAttributes>
+        <BaseClass>Authority</BaseClass>
+    </ECEntityClass>
+    <ECEntityClass typeName="TrueColorAuthority">
+        <ECCustomAttributes>
+            <ClassHasHandler xmlns="BisCore.01.00"/>
+        </ECCustomAttributes>
+        <BaseClass>Authority</BaseClass>
+    </ECEntityClass>
+    <ECEntityClass typeName="ResourceAuthority">
+        <ECCustomAttributes>
+            <ClassHasHandler xmlns="BisCore.01.00"/>
+        </ECCustomAttributes>
+        <BaseClass>Authority</BaseClass>
+    </ECEntityClass>
+    <ECEntityClass typeName="CategoryAuthority">
+        <ECCustomAttributes>
+            <ClassHasHandler xmlns="BisCore.01.00"/>
+        </ECCustomAttributes>
+        <BaseClass>Authority</BaseClass>
+    </ECEntityClass>
+    <ECEntityClass typeName="GeometryPartAuthority">
+        <ECCustomAttributes>
+            <ClassHasHandler xmlns="BisCore.01.00"/>
+        </ECCustomAttributes>
+        <BaseClass>Authority</BaseClass>
+    </ECEntityClass>
+
+    <ECRelationshipClass typeName="AuthorityIssuesElementCode" description="Element has a code which was issued by the given authority" strength="referencing">
+        <ECCustomAttributes>
+            <ForeignKeyRelationshipMap xmlns="ECDbMap.02.00">
+                <OnDeleteAction>NoAction</OnDeleteAction>
+            </ForeignKeyRelationshipMap>
+        </ECCustomAttributes>
+        <Source cardinality="(1,1)" roleLabel="issues code" polymorphic="true">
+            <Class class="Authority"/>
+        </Source>
+        <Target cardinality="(0,N)" roleLabel="has N codes" polymorphic="true">
+            <Class class="Element"/>
+        </Target>
+    </ECRelationshipClass>
+    <ECRelationshipClass typeName="AuthorityIssuesModelCode" description="Model has a code which was issued by the given authority" strength="referencing">
+        <ECCustomAttributes>
+            <ForeignKeyRelationshipMap xmlns="ECDbMap.02.00">
+                <OnDeleteAction>NoAction</OnDeleteAction>
+            </ForeignKeyRelationshipMap>
+        </ECCustomAttributes>
+        <Source cardinality="(1,1)" roleLabel="issues code" polymorphic="true">
+            <Class class="Authority"/>
+        </Source>
+        <Target cardinality="(0,N)" roleLabel="has N codes" polymorphic="true">
+            <Class class="Model"/>
+        </Target>
+    </ECRelationshipClass>
+
+    <ECEntityClass typeName="Model" modifier="Abstract">
+        <ECCustomAttributes>
+            <ClassHasHandler xmlns="BisCore.01.00">
+                <Restrictions>
+                    <string>Clone</string><!-- It is never permitted to clone a model without its handler -->
+                </Restrictions>
+            </ClassHasHandler>
+            <ClassMap xmlns="ECDbMap.02.00">
+                <ECInstanceIdColumn>Id</ECInstanceIdColumn>
+                <MapStrategy>TablePerHierarchy</MapStrategy>
+                <Indexes>
+                    <DbIndex>
+                        <Name>ix_bis_Model_Code</Name>
+                        <IsUnique>True</IsUnique>
+                        <Properties>
+                            <string>CodeAuthorityId</string>
+                            <string>CodeNamespace</string>
+                            <string>CodeValue</string>
+                        </Properties>
+                    </DbIndex>
+                </Indexes>
+            </ClassMap>
+            <ShareColumns xmlns="ECDbMap.02.00">
+                <SharedColumnCount>8</SharedColumnCount>
+                <ApplyToSubclassesOnly>True</ApplyToSubclassesOnly>
+            </ShareColumns>
+        </ECCustomAttributes>
+        <ECNavigationProperty propertyName="ModeledElementId" relationshipName="ModelModelsElement" direction="Forward"/>
+        <ECNavigationProperty propertyName="CodeAuthorityId" relationshipName="AuthorityIssuesModelCode" direction="Backward">
+            <ECCustomAttributes>
+                <HideProperty xmlns="EditorCustomAttributes.01.03">
+                    <If2D>True</If2D>
+                    <If3D>True</If3D>
+                </HideProperty>
+            </ECCustomAttributes>
+        </ECNavigationProperty>
+        <ECProperty propertyName="CodeNamespace" typeName="string">
+            <ECCustomAttributes>
+                <PropertyMap xmlns="ECDbMap.02.00">
+                    <IsNullable>False</IsNullable>
+                    <Collation>NoCase</Collation>
+                    <IsUnique>False</IsUnique>
+                </PropertyMap>
+                <HideProperty xmlns="EditorCustomAttributes.01.03">
+                    <If2D>True</If2D>
+                    <If3D>True</If3D>
+                </HideProperty>
+            </ECCustomAttributes>
+        </ECProperty>
+        <ECProperty propertyName="CodeValue" displayLabel="Code" typeName="string">
+            <ECCustomAttributes>
+                <PropertyMap xmlns="ECDbMap.02.00">
+                    <IsNullable>True</IsNullable>
+                    <Collation>NoCase</Collation>
+                    <IsUnique>False</IsUnique>
+                </PropertyMap>
+            </ECCustomAttributes>
+        </ECProperty>
+        <ECProperty propertyName="Label" typeName="string">
+            <ECCustomAttributes>
+                <PropertyMap xmlns="ECDbMap.02.00">
+                    <IsNullable>True</IsNullable>
+                    <Collation>NoCase</Collation>
+                    <IsUnique>False</IsUnique>
+                </PropertyMap>
+            </ECCustomAttributes>
+        </ECProperty>
+        <ECProperty propertyName="Properties" typeName="string">
+            <ECCustomAttributes>
+                <HideProperty xmlns="EditorCustomAttributes.01.03">
+                    <If2D>True</If2D>
+                    <If3D>True</If3D>
+                </HideProperty>
+            </ECCustomAttributes>
+        </ECProperty>
+        <ECProperty propertyName="Visibility" typeName="int">
+            <ECCustomAttributes>
+                <HideProperty xmlns="EditorCustomAttributes.01.03">
+                    <If2D>True</If2D>
+                    <If3D>True</If3D>
+                </HideProperty>
+            </ECCustomAttributes>
+        </ECProperty>
+        <ECProperty propertyName="DependencyIndex" typeName="int">
+            <ECCustomAttributes>
+                <HideProperty xmlns="EditorCustomAttributes.01.03">
+                    <If2D>True</If2D>
+                    <If3D>True</If3D>
+                </HideProperty>
+            </ECCustomAttributes>
+        </ECProperty>
+    </ECEntityClass>
+    <ECEntityClass typeName="GeometricModel" modifier="Abstract">
+        <BaseClass>Model</BaseClass>
+    </ECEntityClass>
+    <ECEntityClass typeName="GeometricModel3d" modifier="Abstract">
+        <BaseClass>GeometricModel</BaseClass>
+    </ECEntityClass>
+    <ECEntityClass typeName="GeometricModel2d">
+        <ECCustomAttributes>
+            <ClassHasHandler xmlns="BisCore.01.00"/>
+        </ECCustomAttributes>
+        <BaseClass>GeometricModel</BaseClass>
+        <ECProperty propertyName="GlobalOrigin" displayLabel="Global Origin" typeName="point2d"/>
+    </ECEntityClass>
+    <ECEntityClass typeName="GraphicalModel2d" modifier="Abstract">
+        <BaseClass>GeometricModel2d</BaseClass>
+    </ECEntityClass>
+    <ECEntityClass typeName="SpatialModel" displayLabel="Spatial Model">
+        <ECCustomAttributes>
+            <ClassHasHandler xmlns="BisCore.01.00"/>
+        </ECCustomAttributes>
+        <BaseClass>GeometricModel3d</BaseClass>
+    </ECEntityClass>
+    <ECEntityClass typeName="DrawingModel" displayLabel="Drawing Model">
+        <BaseClass>GraphicalModel2d</BaseClass>
+    </ECEntityClass>
+    <ECEntityClass typeName="SectionDrawingModel" displayLabel="Section Drawing Model">
+        <ECCustomAttributes>
+            <ClassHasHandler xmlns="BisCore.01.00"/>
+        </ECCustomAttributes>
+        <BaseClass>DrawingModel</BaseClass>
+    </ECEntityClass>
+    <ECEntityClass typeName="SheetModel" displayLabel="Sheet Model">
+        <ECCustomAttributes>
+            <ClassHasHandler xmlns="BisCore.01.00"/>
+        </ECCustomAttributes>
+        <BaseClass>GraphicalModel2d</BaseClass>
+        <ECProperty propertyName="SheetSize" displayLabel="Sheet Size" typeName="point2d"/>
+    </ECEntityClass>
+    <ECEntityClass typeName="ComponentModel" displayLabel="Component Model">
+        <ECCustomAttributes>
+            <ClassHasHandler xmlns="BisCore.01.00"/>
+        </ECCustomAttributes>
+        <BaseClass>GeometricModel3d</BaseClass>
+    </ECEntityClass>
+    <ECEntityClass typeName="InformationModel" modifier="Abstract" displayLabel="Information Model">
+        <BaseClass>Model</BaseClass>
+    </ECEntityClass>
+    <ECEntityClass typeName="DefinitionModel" displayLabel="Definition Model">
+        <ECCustomAttributes>
+            <ClassHasHandler xmlns="BisCore.01.00"/>
+        </ECCustomAttributes>
+        <BaseClass>InformationModel</BaseClass>
+    </ECEntityClass>
+    <ECEntityClass typeName="RepositoryModel" modifier="Sealed" displayLabel="Repository Model">
+        <BaseClass>DefinitionModel</BaseClass>
+        <ECCustomAttributes>
+            <ClassHasHandler xmlns="BisCore.01.00"/>
+        </ECCustomAttributes>
+    </ECEntityClass>
+    <ECEntityClass typeName="LinkModel" displayLabel="Link Model">
+        <ECCustomAttributes>
+            <ClassHasHandler xmlns="BisCore.01.00"/>
+        </ECCustomAttributes>
+        <BaseClass>InformationModel</BaseClass>
+    </ECEntityClass>
+    <ECEntityClass typeName="DictionaryModel" modifier="Sealed" displayLabel="Dictionary Model">
+        <ECCustomAttributes>
+            <ClassHasHandler xmlns="BisCore.01.00"/>
+        </ECCustomAttributes>
+        <BaseClass>DefinitionModel</BaseClass>
+    </ECEntityClass>
+    <ECEntityClass typeName="GroupInformationModel" displayLabel="Group Information Model">
+        <ECCustomAttributes>
+            <ClassHasHandler xmlns="BisCore.01.00"/>
+        </ECCustomAttributes>
+        <BaseClass>InformationModel</BaseClass>
+    </ECEntityClass>
+    <ECEntityClass typeName="WebMercatorModel" displayLabel="Web Mercator Model">
+        <ECCustomAttributes>
+            <ClassHasHandler xmlns="BisCore.01.00"/>
+        </ECCustomAttributes>
+        <BaseClass>SpatialModel</BaseClass>
+    </ECEntityClass>
+    <ECEntityClass typeName="StreetMapModel" displayLabel="Street Map Model">
+        <ECCustomAttributes>
+            <ClassHasHandler xmlns="BisCore.01.00"/>
+        </ECCustomAttributes>
+        <BaseClass>WebMercatorModel</BaseClass>
+    </ECEntityClass>
+
+    <ECRelationshipClass typeName="ModelContainsElements" description="Associates elements with a model" strength="embedding">
+        <ECCustomAttributes>
+            <ForeignKeyRelationshipMap xmlns="ECDbMap.02.00">
+                <OnDeleteAction>NoAction</OnDeleteAction>
+            </ForeignKeyRelationshipMap>
+        </ECCustomAttributes>
+        <Source cardinality="(1,1)" roleLabel="is on 1 model" polymorphic="true">
+            <Class class="Model"/>
+        </Source>
+        <Target cardinality="(0,N)" roleLabel="has N elements" polymorphic="true">
+            <Class class="Element" />
+        </Target>
+    </ECRelationshipClass>
+
+    <ECRelationshipClass typeName="ModelModelsElement" strength="embedding" strengthDirection="Backward">
+        <ECCustomAttributes>
+            <ForeignKeyRelationshipMap xmlns="ECDbMap.02.00">
+                <OnDeleteAction>NoAction</OnDeleteAction>
+            </ForeignKeyRelationshipMap>
+        </ECCustomAttributes>
+        <Source cardinality="(0,N)" polymorphic="true">
+            <Class class="Model"/>
+        </Source>
+        <Target cardinality="(0,1)" polymorphic="true">
+            <!-- WIP: cardinality should be (1,1) -->
+            <Class class="Element" />
+        </Target>
+    </ECRelationshipClass>
+
+    <ECEntityClass typeName="Element" modifier="Abstract">
+        <!-- NOTE: Only platform can directly subclass from Element. Everyone else should pick the most appropriate superclass. -->
+        <!-- NOTE: Element subclasses should drop the "Element" suffix from their name once the concept becomes "user facing" -->
+        <ECCustomAttributes>
+            <ClassMap xmlns="ECDbMap.02.00">
+                <MapStrategy>TablePerHierarchy</MapStrategy>
+                <ECInstanceIdColumn>Id</ECInstanceIdColumn>
+                <Indexes>
+                    <DbIndex>
+                        <Name>ix_bis_Element_Code</Name>
+                        <IsUnique>True</IsUnique>
+                        <Properties>
+                            <string>CodeAuthorityId</string>
+                            <string>CodeNamespace</string>
+                            <string>CodeValue</string>
+                        </Properties>
+                    </DbIndex>
+                    <DbIndex>
+                        <Name>ix_bis_Element_Label</Name>
+                        <IsUnique>False</IsUnique>
+                        <Properties>
+                            <string>Label</string>
+                        </Properties>
+                        <Where>IndexedColumnsAreNotNull</Where>
+                    </DbIndex>
+                </Indexes>
+            </ClassMap>
+            <ClassHasCurrentTimeStampProperty xmlns="Bentley_Standard_CustomAttributes.01.12">
+                <PropertyName>LastMod</PropertyName>
+            </ClassHasCurrentTimeStampProperty>
+            <ClassHasHandler xmlns="BisCore.01.00"/>
+        </ECCustomAttributes>
+        <ECNavigationProperty propertyName="CodeAuthorityId" relationshipName="AuthorityIssuesElementCode" direction="Backward">
+            <ECCustomAttributes>
+                <HideProperty xmlns="EditorCustomAttributes.01.03">
+                    <If2D>True</If2D>
+                    <If3D>True</If3D>
+                </HideProperty>
+                <CustomHandledProperty/>
+                <PropertyStatementType>
+                  <StatementTypes>6</StatementTypes>
+                </PropertyStatementType>
+            </ECCustomAttributes>
+        </ECNavigationProperty>
+        <ECProperty propertyName="CodeNamespace" typeName="string">
+            <ECCustomAttributes>
+                <PropertyMap xmlns="ECDbMap.02.00">
+                    <IsNullable>False</IsNullable>
+                    <Collation>NoCase</Collation>
+                    <IsUnique>False</IsUnique>
+                </PropertyMap>
+                <HideProperty xmlns="EditorCustomAttributes.01.03">
+                    <If2D>True</If2D>
+                    <If3D>True</If3D>
+                </HideProperty>
+                <CustomHandledProperty/>
+                <PropertyStatementType>
+                  <StatementTypes>6</StatementTypes>
+                </PropertyStatementType>
+            </ECCustomAttributes>
+        </ECProperty>
+        <ECProperty propertyName="CodeValue" displayLabel="Code" typeName="string">
+            <ECCustomAttributes>
+                <PropertyMap xmlns="ECDbMap.02.00">
+                    <IsNullable>True</IsNullable>
+                    <Collation>NoCase</Collation>
+                    <IsUnique>False</IsUnique>
+                </PropertyMap>
+                <CustomHandledProperty/>
+                <PropertyStatementType>
+                  <StatementTypes>6</StatementTypes>
+                </PropertyStatementType>
+            </ECCustomAttributes>
+        </ECProperty>
+        <ECNavigationProperty propertyName="ModelId" relationshipName="ModelContainsElements" direction="Backward">
+            <ECCustomAttributes>
+                <HideProperty xmlns="EditorCustomAttributes.01.03">
+                    <If2D>True</If2D>
+                    <If3D>True</If3D>
+                </HideProperty>
+                <CustomHandledProperty/>
+                <PropertyStatementType>
+                  <StatementTypes>2</StatementTypes>
+                </PropertyStatementType>
+            </ECCustomAttributes>
+        </ECNavigationProperty>
+        <ECNavigationProperty propertyName="ParentId" relationshipName="ElementOwnsChildElements" direction="Backward">
+            <ECCustomAttributes>
+                <HideProperty xmlns="EditorCustomAttributes.01.03">
+                    <If2D>True</If2D>
+                    <If3D>True</If3D>
+                </HideProperty>
+                <CustomHandledProperty/>
+                <PropertyStatementType>
+                  <StatementTypes>6</StatementTypes>
+                </PropertyStatementType>
+            </ECCustomAttributes>
+        </ECNavigationProperty> 
+        <ECProperty propertyName="Label" typeName="string">
+            <ECCustomAttributes>
+                <PropertyMap xmlns="ECDbMap.02.00">
+                    <IsNullable>True</IsNullable>
+                    <Collation>NoCase</Collation>
+                    <IsUnique>False</IsUnique>
+                </PropertyMap>
+                <CustomHandledProperty/>
+                <PropertyStatementType>
+                  <StatementTypes>6</StatementTypes>
+                </PropertyStatementType>
+            </ECCustomAttributes>
+        </ECProperty>
+        <ECProperty propertyName="UserProperties" typeName="string" extendedTypeName="AdHocJson">
+            <ECCustomAttributes>
+                <CustomHandledProperty/>
+                <PropertyStatementType>
+                  <StatementTypes>0</StatementTypes>
+                </PropertyStatementType>
+            </ECCustomAttributes>
+        </ECProperty>
+        <ECProperty propertyName="LastMod"  displayLabel="Last Modified" typeName="dateTime">
+            <ECCustomAttributes>
+                <DateTimeInfo xmlns="Bentley_Standard_CustomAttributes.01.12">
+                    <DateTimeKind>Utc</DateTimeKind>
+                </DateTimeInfo>
+                <CustomHandledProperty/>
+                <PropertyStatementType>
+                  <StatementTypes>0</StatementTypes>
+                </PropertyStatementType>
+            </ECCustomAttributes>
+        </ECProperty>
+    </ECEntityClass>
+
+    <ECEntityClass typeName="InformationElement" modifier="Abstract">
+        <BaseClass>Element</BaseClass>
+        <ECCustomAttributes>
+            <JoinedTablePerDirectSubclass xmlns="ECDbMap.02.00"/>
+        </ECCustomAttributes>
+    </ECEntityClass>
+
+    <ECEntityClass typeName="InformationCarrierElement" modifier="Abstract">
+        <!-- Proxy for information carriers in the physical world.  For example, printed copies of documents or electronic files -->
+        <BaseClass>Element</BaseClass>
+        <ECCustomAttributes>
+            <JoinedTablePerDirectSubclass xmlns="ECDbMap.02.00"/>
+        </ECCustomAttributes>
+    </ECEntityClass>
+
+    <ECEntityClass typeName="DefinitionElement" modifier="Abstract">
+        <BaseClass>InformationElement</BaseClass>
+        <ECCustomAttributes>
+            <ShareColumns xmlns="ECDbMap.02.00">
+                <SharedColumnCount>16</SharedColumnCount>
+                <ApplyToSubclassesOnly>True</ApplyToSubclassesOnly>
+            </ShareColumns>
+        </ECCustomAttributes>
+    </ECEntityClass>
+
+    <ECEntityClass typeName="Subject" modifier="Sealed">
+        <BaseClass>DefinitionElement</BaseClass>
+        <ECCustomAttributes>
+            <ClassHasHandler xmlns="BisCore.01.00"/>
+        </ECCustomAttributes>
+        <ECProperty propertyName="Descr" displayLabel="Description" typeName="string"/>
+    </ECEntityClass>
+
+    <ECEntityClass typeName="LinkElement" modifier="Abstract">
+        <BaseClass>InformationElement</BaseClass>
+        <ECCustomAttributes>
+            <ShareColumns xmlns="ECDbMap.02.00">
+                <SharedColumnCount>8</SharedColumnCount>
+                <ApplyToSubclassesOnly>True</ApplyToSubclassesOnly>
+            </ShareColumns>
+        </ECCustomAttributes>
+    </ECEntityClass>
+    
+    <ECEntityClass typeName="UrlLink">
+        <ECCustomAttributes>
+            <ClassHasHandler xmlns="BisCore.01.00" />
+            <ClassMap xmlns="ECDbMap.02.00">
+                <Indexes>
+                    <DbIndex>
+                        <Name>ix_bis_UrlLink_Url</Name>
+                        <IsUnique>False</IsUnique>
+                        <Properties>
+                            <string>Url</string>
+                        </Properties>
+                    </DbIndex>
+                </Indexes>
+            </ClassMap>
+        </ECCustomAttributes>
+        <BaseClass>LinkElement</BaseClass>
+        <ECProperty propertyName="Url" displayLabel="URL" typeName="string">
+          <ECCustomAttributes>
+            <CustomHandledProperty/>
+          </ECCustomAttributes>
+        </ECProperty>
+        <ECProperty propertyName="Descr" displayLabel="Description" typeName="string">
+          <ECCustomAttributes>
+            <CustomHandledProperty/>
+          </ECCustomAttributes>
+        </ECProperty>
+    </ECEntityClass>
+
+    <ECEntityClass typeName="EmbeddedFileLink">
+        <ECCustomAttributes>
+            <ClassHasHandler xmlns="BisCore.01.00" />
+            <ClassMap xmlns="ECDbMap.02.00">
+                <Indexes>
+                    <DbIndex>
+                        <Name>ix_bis_EmbeddedFileLink_Name</Name>
+                        <IsUnique>False</IsUnique>
+                        <Properties>
+                            <string>Name</string>
+                        </Properties>
+                    </DbIndex>
+                </Indexes>
+            </ClassMap>
+        </ECCustomAttributes>
+        <BaseClass>LinkElement</BaseClass>
+        <ECProperty propertyName="Name" typeName="string">
+          <ECCustomAttributes>
+            <CustomHandledProperty/>
+          </ECCustomAttributes>
+        </ECProperty>
+        <ECProperty propertyName="Descr" displayLabel="Description" typeName="string">
+          <ECCustomAttributes>
+            <CustomHandledProperty/>
+          </ECCustomAttributes>
+        </ECProperty>
+    </ECEntityClass>
+
+    <ECEntityClass typeName="GroupInformationElement" modifier="Abstract">
+        <BaseClass>InformationElement</BaseClass>
+        <ECCustomAttributes>
+            <ShareColumns xmlns="ECDbMap.02.00">
+                <SharedColumnCount>8</SharedColumnCount>
+                <ApplyToSubclassesOnly>True</ApplyToSubclassesOnly>
+            </ShareColumns>
+        </ECCustomAttributes>
+    </ECEntityClass>
+    <ECEntityClass typeName="GeometricElement" modifier="Abstract">
+        <BaseClass>Element</BaseClass>
+        <ECCustomAttributes>
+            <JoinedTablePerDirectSubclass xmlns="ECDbMap.02.00"/>
+        </ECCustomAttributes>
+    </ECEntityClass>
+    <ECEntityClass typeName="GeometricElement3d" modifier="Abstract">
+        <!-- Base class for elements with 3d geometry -->
+	    <!-- GeometricElement3d elements are not inherently spatially located, but can be spatially located. -->
+        <BaseClass>GeometricElement</BaseClass>
+        <ECCustomAttributes>
+            <ClassHasHandler xmlns="BisCore.01.00"/>
+            <ShareColumns xmlns="ECDbMap.02.00">
+                <SharedColumnCount>16</SharedColumnCount>
+                <ApplyToSubclassesOnly>True</ApplyToSubclassesOnly>
+            </ShareColumns>
+        </ECCustomAttributes>
+        <ECNavigationProperty propertyName="CategoryId" relationshipName="GeometricElement3dIsInCategory" direction="Forward">
+            <ECCustomAttributes>
+                <HideProperty xmlns="EditorCustomAttributes.01.03">
+                    <If2D>True</If2D>
+                    <If3D>True</If3D>
+                </HideProperty>
+                <CustomHandledProperty/>
+            </ECCustomAttributes>
+        </ECNavigationProperty>
+        <ECProperty propertyName="GeometryStream" typeName="binary">
+            <ECCustomAttributes>
+                <HideProperty xmlns="EditorCustomAttributes.01.03">
+                    <If2D>True</If2D>
+                    <If3D>True</If3D>
+                </HideProperty>
+                <CustomHandledProperty/>
+            </ECCustomAttributes>
+        </ECProperty>
+        <ECProperty propertyName="InSpatialIndex" typeName="boolean">
+            <ECCustomAttributes>
+                <HideProperty xmlns="EditorCustomAttributes.01.03">
+                    <If2D>True</If2D>
+                    <If3D>True</If3D>
+                </HideProperty>
+                <CustomHandledProperty/>
+            </ECCustomAttributes>
+        </ECProperty>
+        <ECProperty propertyName="Origin" typeName="point3d">
+            <ECCustomAttributes>
+                <HideProperty xmlns="EditorCustomAttributes.01.03">
+                    <If2D>True</If2D>
+                    <If3D>True</If3D>
+                </HideProperty>
+                <CustomHandledProperty/>
+            </ECCustomAttributes>
+        </ECProperty>
+        <ECProperty propertyName="Yaw" typeName="double">
+            <ECCustomAttributes>
+                <HideProperty xmlns="EditorCustomAttributes.01.03">
+                    <If2D>True</If2D>
+                    <If3D>True</If3D>
+                </HideProperty>
+                <CustomHandledProperty/>
+            </ECCustomAttributes>
+        </ECProperty>
+        <ECProperty propertyName="Pitch" typeName="double">
+            <ECCustomAttributes>
+                <HideProperty xmlns="EditorCustomAttributes.01.03">
+                    <If2D>True</If2D>
+                    <If3D>True</If3D>
+                </HideProperty>
+                <CustomHandledProperty/>
+            </ECCustomAttributes>
+        </ECProperty>
+        <ECProperty propertyName="Roll" typeName="double">
+            <ECCustomAttributes>
+                <HideProperty xmlns="EditorCustomAttributes.01.03">
+                    <If2D>True</If2D>
+                    <If3D>True</If3D>
+                </HideProperty>
+                <CustomHandledProperty/>
+            </ECCustomAttributes>
+        </ECProperty>
+        <ECProperty propertyName="BBoxLow" typeName="point3d">
+            <ECCustomAttributes>
+                <HideProperty xmlns="EditorCustomAttributes.01.03">
+                    <If2D>True</If2D>
+                    <If3D>True</If3D>
+                </HideProperty>
+                <CustomHandledProperty/>
+            </ECCustomAttributes>
+        </ECProperty>
+        <ECProperty propertyName="BBoxHigh" typeName="point3d">
+            <ECCustomAttributes>
+                <HideProperty xmlns="EditorCustomAttributes.01.03">
+                    <If2D>True</If2D>
+                    <If3D>True</If3D>
+                </HideProperty>
+                <CustomHandledProperty/>
+            </ECCustomAttributes>
+        </ECProperty>
+    </ECEntityClass>
+    <ECEntityClass typeName="GraphicalElement3d" modifier="Abstract">
+        <!-- 3D geometric element that is used to convey information within 3D graphical presentations. -->
+        <BaseClass>GeometricElement3d</BaseClass>
+    </ECEntityClass>
+    <ECEntityClass typeName="SpatialElement" modifier="Abstract">
+        <!-- An element that occupies real world space -->
+        <BaseClass>GeometricElement3d</BaseClass>
+    </ECEntityClass>
+    <ECEntityClass typeName="PhysicalElement" modifier="Abstract">
+        <!-- A SpatialElement that has mass and can be "touched" -->
+        <BaseClass>SpatialElement</BaseClass>
+    </ECEntityClass>
+    <ECEntityClass typeName="SpatialLocationElement" modifier="Abstract">
+        <!-- A SpatialElement that identifies a "tracked" real world location but has no mass and cannot be "touched" -->
+        <BaseClass>SpatialElement</BaseClass>
+    </ECEntityClass>
+    <ECEntityClass typeName="VolumeElement">
+        <!-- A SpatialLocationElement that defines a volume -->
+        <ECCustomAttributes>
+            <ClassHasHandler xmlns="BisCore.01.00"/>
+        </ECCustomAttributes>
+        <BaseClass>SpatialLocationElement</BaseClass>
+    </ECEntityClass>
+    <ECEntityClass typeName="GeometricElement2d" modifier="Abstract">
+        <!-- Base class for elements with 2d geometry -->
+        <BaseClass>GeometricElement</BaseClass>
+        <ECCustomAttributes>
+            <ClassHasHandler xmlns="BisCore.01.00"/>
+            <ShareColumns xmlns="ECDbMap.02.00">
+                <SharedColumnCount>8</SharedColumnCount>
+                <ApplyToSubclassesOnly>True</ApplyToSubclassesOnly>
+            </ShareColumns>
+        </ECCustomAttributes>
+        <ECNavigationProperty propertyName="CategoryId" relationshipName="GeometricElement2dIsInCategory" direction="Forward">
+          <ECCustomAttributes>
+            <CustomHandledProperty/>
+          </ECCustomAttributes>
+        </ECNavigationProperty>
+        <ECProperty propertyName="GeometryStream" typeName="binary">
+          <ECCustomAttributes>
+            <CustomHandledProperty/>
+          </ECCustomAttributes>
+        </ECProperty>
+        <ECProperty propertyName="Origin" typeName="point2d">
+          <ECCustomAttributes>
+            <CustomHandledProperty/>
+          </ECCustomAttributes>
+        </ECProperty>
+        <ECProperty propertyName="Rotation" typeName="double">
+          <ECCustomAttributes>
+            <CustomHandledProperty/>
+          </ECCustomAttributes>
+        </ECProperty>
+        <ECProperty propertyName="BBoxLow" typeName="point2d">
+          <ECCustomAttributes>
+            <CustomHandledProperty/>
+          </ECCustomAttributes>
+        </ECProperty>
+        <ECProperty propertyName="BBoxHigh" typeName="point2d">
+          <ECCustomAttributes>
+            <CustomHandledProperty/>
+          </ECCustomAttributes>
+        </ECProperty>
+      </ECEntityClass>
+    <ECEntityClass typeName="GraphicalElement2d" modifier="Abstract">
+        <!-- 2D geometric element that is used to convey information within graphical presentations (like drawings). -->
+        <BaseClass>GeometricElement2d</BaseClass>
+    </ECEntityClass>
+    <ECEntityClass typeName="AnnotationElement2d">
+        <!-- 2D element used to annotate drawings and sheets -->
+        <ECCustomAttributes>
+            <ClassHasHandler xmlns="BisCore.01.00"/>
+        </ECCustomAttributes>
+        <BaseClass>GraphicalElement2d</BaseClass>
+    </ECEntityClass>
+    <ECEntityClass typeName="DrawingGraphic">
+        <!-- 2D element used in drawings -->
+        <ECCustomAttributes>
+            <ClassHasHandler xmlns="BisCore.01.00"/>
+        </ECCustomAttributes>
+        <BaseClass>GraphicalElement2d</BaseClass>
+    </ECEntityClass>
+
+    <!-- Text element data (shared by 2D and 3D) -->
+    <ECEntityClass typeName="TextAnnotationData">
+        <ECCustomAttributes>
+            <ClassHasHandler xmlns="BisCore.01.00"/>
+        </ECCustomAttributes>
+        <BaseClass>ElementUniqueAspect</BaseClass>
+        <ECProperty propertyName="TextAnnotation" typeName="binary"/>
+    </ECEntityClass>
+
+    <!-- 2D text element -->
+    <ECEntityClass typeName="TextAnnotation2d">
+        <ECCustomAttributes>
+            <ClassHasHandler xmlns="BisCore.01.00"/>
+        </ECCustomAttributes>
+        <BaseClass>AnnotationElement2d</BaseClass>
+    </ECEntityClass>
+    <!-- Specialize ElementOwnsUniqueAspect?
+    <ECRelationshipClass typeName="TextAnnotation2dOwnsTextAnnotationData" strength="embedding">
+        <Source cardinality="(1,1)" polymorphic="true">
+            <Class class="TextAnnotation2d"/>
+        </Source>
+        <Target cardinality="(0,1)" polymorphic="true">
+            <Class class="TextAnnotationData"/>
+        </Target>
+    </ECRelationshipClass>
+    -->
+    
+    <!-- 3D text element -->
+    <ECEntityClass typeName="TextAnnotation3d">
+        <ECCustomAttributes>
+            <ClassHasHandler xmlns="BisCore.01.00"/>
+        </ECCustomAttributes>
+        <BaseClass>GraphicalElement3d</BaseClass>
+    </ECEntityClass>
+    <!-- Specialize ElementOwnsUniqueAspect?
+    <ECRelationshipClass typeName="TextAnnotation3dOwnsTextAnnotationData" strength="embedding">
+        <Source cardinality="(1,1)" polymorphic="true">
+            <Class class="TextAnnotation3d"/>
+        </Source>
+        <Target cardinality="(0,1)" polymorphic="true">
+            <Class class="TextAnnotationData"/>
+        </Target>
+    </ECRelationshipClass>
+    -->
+
+    <ECEntityClass typeName="AnnotationTable">
+        <!-- An AnnotationTable is an annotation element that displays a grid containing text and or graphics -->
+        <ECCustomAttributes>
+            <ClassHasHandler xmlns="BisCore.01.00"/>
+        </ECCustomAttributes>
+        <BaseClass>AnnotationElement2d</BaseClass>
+    </ECEntityClass>
+
+    <ECEntityClass typeName="AnnotationTableHeader">
+        <!-- The aspect that holds the header properties for an AnnotationTable -->
+        <BaseClass>ElementUniqueAspect</BaseClass>
+        <ECProperty propertyName="RowCount" typeName="int"/>
+        <ECProperty propertyName="ColumnCount" typeName="int"/>
+        <ECProperty propertyName="TextStyleId" typeName="long"/>
+        <ECProperty propertyName="TitleRowCount" typeName="int"/>
+        <ECProperty propertyName="HeaderRowCount" typeName="int"/>
+        <ECProperty propertyName="FooterRowCount" typeName="int"/>
+        <ECProperty propertyName="HeaderColumnCount" typeName="int"/>
+        <ECProperty propertyName="FooterColumnCount" typeName="int"/>
+        <ECProperty propertyName="BreakType" typeName="int"/>
+        <ECProperty propertyName="BreakPosition" typeName="int"/>
+        <ECProperty propertyName="BreakLength" typeName="double"/>
+        <ECProperty propertyName="BreakGap" typeName="double"/>
+        <ECProperty propertyName="RepeatHeaders" typeName="boolean"/>
+        <ECProperty propertyName="RepeatFooters" typeName="boolean"/>
+        <ECProperty propertyName="DefaultColumnWidth" typeName="double"/>
+        <ECProperty propertyName="DefaultRowHeight" typeName="double"/>
+        <ECProperty propertyName="DefaultMarginTop" typeName="double"/>
+        <ECProperty propertyName="DefaultMarginBottom" typeName="double"/>
+        <ECProperty propertyName="DefaultMarginLeft" typeName="double"/>
+        <ECProperty propertyName="DefaultMarginRight" typeName="double"/>
+        <ECProperty propertyName="DefaultCellAlignment" typeName="int"/>
+        <ECProperty propertyName="DefaultCellOrientation" typeName="int"/>
+        <ECProperty propertyName="FillSymbologyKeyOddRow" typeName="int"/>
+        <ECProperty propertyName="FillSymbologyKeyEvenRow" typeName="int"/>
+        <ECProperty propertyName="TitleRowTextStyle" typeName="long"/>
+        <ECProperty propertyName="HeaderRowTextStyle" typeName="long"/>
+        <ECProperty propertyName="FooterRowTextStyle" typeName="long"/>
+        <ECProperty propertyName="HeaderColumnTextStyle" typeName="long"/>
+        <ECProperty propertyName="FooterColumnTextStyle" typeName="long"/>
+        <ECProperty propertyName="BackupTextHeight" typeName="double"/>
+        <ECProperty propertyName="DataSourceProviderId" typeName="long"/>
+        <ECProperty propertyName="BodyTextHeight" typeName="double"/>
+        <ECProperty propertyName="TitleRowTextHeight" typeName="double"/>
+        <ECProperty propertyName="HeaderRowTextHeight" typeName="double"/>
+        <ECProperty propertyName="FooterRowTextHeight" typeName="double"/>
+        <ECProperty propertyName="HeaderColumnTextHeight" typeName="double"/>
+        <ECProperty propertyName="FooterColumnTextHeight" typeName="double"/>
+        <ECProperty propertyName="TextSymbKey" typeName="int"/>
+    </ECEntityClass>
+    <!-- WIP: Add AnnotationTableOwnsUniqueAspect ECRelationship specialization? -->
+
+    <ECEntityClass typeName="AnnotationTableRow">
+        <!-- The aspect that holds properties of a row of an AnnotationTable -->
+        <BaseClass>ElementMultiAspect</BaseClass>
+        <ECProperty propertyName="RowIndex" typeName="int"/>
+        <ECProperty propertyName="HeightLock" typeName="boolean"/>
+        <ECProperty propertyName="Height" typeName="double"/>
+    </ECEntityClass>
+    <!-- WIP: Add AnnotationTableOwnsMultiAspects ECRelationship specialization? -->
+
+    <ECEntityClass typeName="AnnotationTableColumn">
+        <!-- The aspect that holds properties of a column of an AnnotationTable -->
+        <BaseClass>ElementMultiAspect</BaseClass>
+        <ECProperty propertyName="ColumnIndex" typeName="int"/>
+        <ECProperty propertyName="WidthLock" typeName="boolean"/>
+        <ECProperty propertyName="Width" typeName="double"/>
+    </ECEntityClass>
+    <!-- WIP: Add AnnotationTableOwnsMultiAspects ECRelationship specialization? -->
+
+    <ECStructClass typeName="AnnotationTableCellIndex">
+        <ECProperty propertyName="RowIndex" typeName="int"/>
+        <ECProperty propertyName="ColumnIndex" typeName="int"/>
+    </ECStructClass>
+
+    <ECEntityClass typeName="AnnotationTableCell">
+        <!-- The aspect that holds properties of a cell of an AnnotationTable -->
+        <BaseClass>ElementMultiAspect</BaseClass>
+        <ECStructProperty propertyName="CellIndex" typeName="AnnotationTableCellIndex"/>
+        <ECProperty propertyName="TextBlock" typeName="binary"/>
+        <ECProperty propertyName="FillKey" typeName="int"/>
+        <ECProperty propertyName="Alignment" typeName="int"/>
+        <ECProperty propertyName="Orientation" typeName="int"/>
+        <ECProperty propertyName="MarginTop" typeName="double"/>
+        <ECProperty propertyName="MarginBottom" typeName="double"/>
+        <ECProperty propertyName="MarginLeft" typeName="double"/>
+        <ECProperty propertyName="MarginRight" typeName="double"/>
+    </ECEntityClass>
+    <!-- WIP: Add AnnotationTableOwnsMultiAspects ECRelationship specialization? -->
+
+    <ECEntityClass typeName="AnnotationTableMerge">
+        <!-- The aspect that holds properties describing merging of cells in an AnnotationTable -->
+        <BaseClass>ElementMultiAspect</BaseClass>
+        <ECStructProperty propertyName="RootCell" typeName="AnnotationTableCellIndex"/>
+        <ECProperty propertyName="RowSpan" typeName="int"/>
+        <ECProperty propertyName="ColumnSpan" typeName="int"/>
+    </ECEntityClass>
+    <!-- WIP: Add AnnotationTableOwnsMultiAspects ECRelationship specialization? -->
+
+    <ECEntityClass typeName="AnnotationTableSymbology">
+        <!-- The aspect that holds properties describing symbology in an AnnotationTable -->
+        <BaseClass>ElementMultiAspect</BaseClass>
+        <ECProperty propertyName="SymbologyKey" typeName="int"/>
+        <ECProperty propertyName="Visible" typeName="boolean"/>
+        <ECProperty propertyName="Color" typeName="int"/>
+        <ECProperty propertyName="Weight" typeName="int"/>
+        <ECProperty propertyName="LineStyleId" typeName="long"/>
+        <ECProperty propertyName="LineStyleScale" typeName="double"/>
+        <ECProperty propertyName="FillColor" typeName="int"/>
+    </ECEntityClass>
+    <!-- WIP: Add AnnotationTableOwnsMultiAspects ECRelationship specialization? -->
+
+    <ECEntityClass typeName="AnnotationTableEdgeRun">
+        <!-- The aspect that holds properties describing edges in an AnnotationTable -->
+        <BaseClass>ElementMultiAspect</BaseClass>
+        <ECProperty propertyName="HostType" typeName="int"/>
+        <ECProperty propertyName="Host" typeName="int"/>
+        <ECProperty propertyName="Start" typeName="int"/>
+        <ECProperty propertyName="Span" typeName="int"/>
+        <ECProperty propertyName="SymbologyKey" typeName="int"/>
+    </ECEntityClass>
+    <!-- WIP: Add AnnotationTableOwnsMultiAspects ECRelationship specialization? -->
+
+    <!--
+    <ECEntityClass typeName="DimensionStyle">
+        <ECCustomAttributes>
+            <ClassHasHandler xmlns="BisCore.01.00"/>
+        </ECCustomAttributes>
+        <BaseClass>DefinitionElement</BaseClass>
+        <ECProperty propertyName="TextStyleId" typeName="long">
+          <ECCustomAttributes>
+            <CustomHandledProperty/>
+          </ECCustomAttributes>
+        </ECProperty>
+    </ECEntityClass>
+
+    <ECEntityClass typeName="LinearDimension">
+        <ECCustomAttributes>
+            <ClassHasHandler xmlns="BisCore.01.00"/>
+        </ECCustomAttributes>
+        <ECProperty propertyName="StyleId" typeName="long">
+          <ECCustomAttributes>
+            <CustomHandledProperty/>
+          </ECCustomAttributes>
+        </ECProperty>
+        <ECProperty propertyName="Points" typeName="binary" description="Location of dimension points">
+          <ECCustomAttributes>
+            <CustomHandledProperty/>
+          </ECCustomAttributes>
+        </ECProperty>
+    </ECEntityClass>
+
+    <ECEntityClass typeName="LinearDimension2d">
+        <ECCustomAttributes>
+            <ClassHasHandler xmlns="BisCore.01.00"/>
+        </ECCustomAttributes>
+        <BaseClass>AnnotationElement2d</BaseClass>
+        <BaseClass>LinearDimension</BaseClass>
+    </ECEntityClass>
+
+    <ECEntityClass typeName="LinearDimension3d">
+        <ECCustomAttributes>
+            <ClassHasHandler xmlns="BisCore.01.00"/>
+        </ECCustomAttributes>
+        <BaseClass>GraphicalElement3d</BaseClass>
+        <BaseClass>LinearDimension</BaseClass>
+    </ECEntityClass>
+    -->
+
+    <ECEntityClass typeName="ViewAttachment">
+        <!-- A reference to a ViewDefinition, placed onto a sheet -->
+        <ECCustomAttributes>
+            <ClassHasHandler xmlns="BisCore.01.00"/>
+        </ECCustomAttributes>
+        <BaseClass>GraphicalElement2d</BaseClass>
+        <ECNavigationProperty propertyName="ViewId" relationshipName="ViewIsAttached" direction="Backward">
+          <ECCustomAttributes>
+            <CustomHandledProperty/>
+          </ECCustomAttributes>
+        </ECNavigationProperty>
+        <ECProperty propertyName="Scale" typeName="double">
+            <!-- Should have IsNullable=False but shared table... -->
+          <ECCustomAttributes>
+            <CustomHandledProperty/>
+          </ECCustomAttributes>
+        </ECProperty>
+    </ECEntityClass>
+    <ECRelationshipClass typeName="ViewIsAttached" strength="embedding">
+        <ECCustomAttributes>
+            <ForeignKeyRelationshipMap xmlns="ECDbMap.02.00">
+                <OnDeleteAction>NoAction</OnDeleteAction>
+            </ForeignKeyRelationshipMap>
+        </ECCustomAttributes>
+        <Source cardinality="(1,1)" roleLabel="is referenced by" polymorphic="true">
+            <Class class="ViewDefinition"/>
+        </Source>
+        <Target cardinality="(0,N)" roleLabel="references" polymorphic="true">
+            <Class class="ViewAttachment" />
+        </Target>
+    </ECRelationshipClass>
+
+    <ECRelationshipClass typeName="ElementOwnsChildElements" strength="embedding">
+        <!-- WIP: should be abstract -->
+        <ECCustomAttributes>
+            <ForeignKeyRelationshipMap xmlns="ECDbMap.02.00">
+                <!-- The Element API will handle cascading the delete -->
+                <OnDeleteAction>NoAction</OnDeleteAction>
+            </ForeignKeyRelationshipMap>
+        </ECCustomAttributes>
+        <Source cardinality="(0,1)" polymorphic="true">
+            <Class class="Element"/>
+        </Source>
+        <Target cardinality="(0,N)" polymorphic="true">
+            <Class class="Element"/>
+        </Target>
+    </ECRelationshipClass>
+    <ECRelationshipClass typeName="ElementEncapsulatesElements" strength="embedding">
+        <!-- Relationship that indicates that child elements are "hidden" -->
+        <BaseClass>ElementOwnsChildElements</BaseClass>
+        <Source cardinality="(0,1)" polymorphic="true">
+            <Class class="Element"/>
+        </Source>
+        <Target cardinality="(0,N)" polymorphic="true">
+            <Class class="Element"/>
+        </Target>
+    </ECRelationshipClass>
+    <ECRelationshipClass typeName="PhysicalElementAssemblesPhysicalElements" strength="embedding">
+        <!-- Relationship that indicates a physical assembly of child PhysicalElements -->
+        <BaseClass>ElementOwnsChildElements</BaseClass>
+        <Source cardinality="(0,1)" polymorphic="true">
+            <Class class="PhysicalElement"/>
+        </Source>
+        <Target cardinality="(0,N)" polymorphic="true">
+            <Class class="PhysicalElement"/>
+        </Target>
+    </ECRelationshipClass>
+
+    <ECRelationshipClass typeName="ElementGroupsMembers" strength="referencing">
+        <ECCustomAttributes>
+            <ClassMap xmlns="ECDbMap.02.00">
+                <ECInstanceIdColumn>Id</ECInstanceIdColumn>
+            </ClassMap>
+            <LinkTableRelationshipMap xmlns="ECDbMap.02.00">
+                <SourceECInstanceIdColumn>GroupId</SourceECInstanceIdColumn>
+                <TargetECInstanceIdColumn>MemberId</TargetECInstanceIdColumn>
+            </LinkTableRelationshipMap>
+        </ECCustomAttributes>
+        <Source cardinality="(0,N)" polymorphic="true">
+            <Class class="Element"/>
+        </Source>
+        <Target cardinality="(0,N)" polymorphic="true">
+            <Class class="Element"/>
+        </Target>
+        <ECProperty propertyName="MemberPriority" typeName="int">
+            <!-- Can be used to prioritize or order members within an ElementGroup. Values do not have to be unique within a particular group. -->
+        </ECProperty>
+    </ECRelationshipClass>
+
+    <ECEntityClass typeName="ElementAspect" modifier="Abstract">
+        <!-- An ElementAspect is related to an Element with a relationship of strength="embedding" (ElementAspect is deleted if the Element is deleted) -->
+        <!-- Semantically, an ElementAspect can be considered part of the Element -->
+        <!-- BIS Guideline: Subclass ElementUniqueAspect or ElementMultiAspect rather than subclassing ElementAspect directly. -->
+        <ECCustomAttributes>
+            <ClassHasHandler xmlns="BisCore.01.00"/>
+        </ECCustomAttributes>
+    </ECEntityClass>
+
+    <ECEntityClass typeName="ElementUniqueAspect" modifier="Abstract">
+        <!-- An ElementUniqueAspect is related to an Element with the following constraints: 1) there can only be one instance of a given aspect class associated with a given element, and 2) the instance has the same ID as the element. -->
+        <BaseClass>ElementAspect</BaseClass>
+        <ECCustomAttributes>
+            <ClassMap xmlns="ECDbMap.02.00">
+                <!-- All subclasses of ElementUniqueAspect will share the same table -->
+                <MapStrategy>TablePerHierarchy</MapStrategy>
+            </ClassMap>
+            <ShareColumns xmlns="ECDbMap.02.00">
+                <SharedColumnCount>16</SharedColumnCount>
+                <ApplyToSubclassesOnly>True</ApplyToSubclassesOnly>
+            </ShareColumns>
+        </ECCustomAttributes>
+        <ECNavigationProperty propertyName="ElementId" relationshipName="ElementOwnsUniqueAspect" direction="Backward"/>
+    </ECEntityClass>
+    <ECRelationshipClass typeName="ElementOwnsUniqueAspect" strength="embedding">
+        <Source cardinality="(1,1)" polymorphic="true">
+            <Class class="Element"/>
+        </Source>
+        <Target cardinality="(0,N)" polymorphic="true">
+            <!-- Note: cardinality=(0,N) is correct. While an Element can only have 1 unique apsect per aspect class, it can have N unique aspects total. -->
+            <Class class="ElementUniqueAspect"/>
+        </Target>
+    </ECRelationshipClass>
+
+    <ECEntityClass typeName="ElementMultiAspect" modifier="Abstract">
+        <!-- An ElementMultiAspect is related to an Element with the following constraints: 1) there can be N instances of a given aspect class associated with a given element, and 2) the value of the ElementId foreign key column is the same ID as the element. -->
+        <BaseClass>ElementAspect</BaseClass>
+        <ECCustomAttributes>
+            <ClassMap xmlns="ECDbMap.02.00">
+                <!-- All subclasses of ElementUniqueAspect will share the same table -->
+                <MapStrategy>TablePerHierarchy</MapStrategy>
+            </ClassMap>
+            <ShareColumns xmlns="ECDbMap.02.00">
+                <SharedColumnCount>16</SharedColumnCount>
+                <ApplyToSubclassesOnly>True</ApplyToSubclassesOnly>
+            </ShareColumns>
+        </ECCustomAttributes>
+        <ECNavigationProperty propertyName="ElementId" relationshipName="ElementOwnsMultiAspects" direction="Backward"/>
+    </ECEntityClass>
+    <ECRelationshipClass typeName="ElementOwnsMultiAspects" strength="embedding">
+        <Source cardinality="(1,1)" polymorphic="true">
+            <Class class="Element"/>
+        </Source>
+        <Target cardinality="(0,N)" polymorphic="true">
+            <Class class="ElementMultiAspect"/>
+        </Target>
+    </ECRelationshipClass>
+
+    <ECEntityClass typeName="ElementExternalKey">
+        <!-- The aspect that holds an identifier from an external system -->
+        <BaseClass>ElementMultiAspect</BaseClass>
+        <ECCustomAttributes>
+            <ClassMap xmlns="ECDbMap.02.00">
+                <Indexes>
+                    <DbIndex>
+                        <Name>ix_bis_ElementExternalKey_ElementId_AuthorityId</Name>
+                        <IsUnique>True</IsUnique>
+                        <Properties>
+                            <!-- Only one ExternalKey per Authority per Element -->
+                            <string>ElementId</string>
+                            <string>AuthorityId</string>
+                        </Properties>
+                    </DbIndex>
+                    <DbIndex>
+                        <!-- Index for looking up Element by ExternalKey -->
+                        <!-- IsUnique=False to support ExternalKeys for types (multiple Elements have same ExternalKey) -->
+                        <Name>ix_bis_ElementExternalKey_AuthorityId_ExternalKey</Name>
+                        <IsUnique>False</IsUnique>
+                        <Properties>
+                            <string>AuthorityId</string>
+                            <string>ExternalKey</string>
+                        </Properties>
+                    </DbIndex>
+                </Indexes>
+            </ClassMap>
+        </ECCustomAttributes>
+        <ECProperty propertyName="AuthorityId" typeName="long">
+            <!-- Foreign key relationship to Authority that controls the ExternalKey -->
+            <ECCustomAttributes>
+                <PropertyMap xmlns="ECDbMap.02.00">
+                    <IsNullable>False</IsNullable>
+                </PropertyMap>
+            </ECCustomAttributes>
+        </ECProperty>
+        <ECProperty propertyName="ExternalKey" typeName="string">
+            <ECCustomAttributes>
+                <PropertyMap xmlns="ECDbMap.02.00">
+                    <IsNullable>False</IsNullable>
+                </PropertyMap>
+            </ECCustomAttributes>
+        </ECProperty>
+    </ECEntityClass>
+    <!-- WIP: Specialize ElementOwnsMultiAspects?
+    <ECRelationshipClass typeName="ElementOwnsExternalKey" strength="embedding">
+        <Source cardinality="(1,1)" polymorphic="true">
+            <Class class="Element"/>
+        </Source>
+        <Target cardinality="(0,N)" polymorphic="true">
+            <Class class="ElementExternalKey"/>
+        </Target>
+    </ECRelationshipClass>
+    -->
+
+    <ECRelationshipClass typeName="ElementsReferToElements" strength="referencing" modifier="Abstract">
+        <ECCustomAttributes>
+            <ClassMap xmlns="ECDbMap.01.01">
+                <ECInstanceIdColumn>Id</ECInstanceIdColumn>
+                <MapStrategy>TablePerHierarchy</MapStrategy>
+            </ClassMap>
+            <ShareColumns xmlns="ECDbMap.02.00">
+                <SharedColumnCount>8</SharedColumnCount>
+                <ApplyToSubclassesOnly>True</ApplyToSubclassesOnly>
+            </ShareColumns>
+        </ECCustomAttributes>
+        <Source cardinality="(0,N)" polymorphic="true">
+            <Class class="Element"/>
+        </Source>
+        <Target cardinality="(0,N)" polymorphic="true">
+            <Class class="Element"/>
+        </Target>
+    </ECRelationshipClass>
+
+    <ECRelationshipClass typeName="ElementDrivesElement" strength="referencing">
+        <!-- WIP: Rename to ElementsDriveElements? -->
+        <!-- Relationship that indicates that an Element drives (controls the lifecyle or structure of) a dependent Element -->
+        <ECCustomAttributes>
+            <ClassHasHandler xmlns="BisCore.01.00"/>
+            <ClassMap xmlns="ECDbMap.02.00">
+                <!-- We must insist that all instances of all possible subclasses are stored together in a single table. 
+                     TxnManager knows about this table, and expects to find all instances this kind of relationship there. -->
+                <MapStrategy>TablePerHierarchy</MapStrategy>
+                <!-- WIP: MinimumSharedColumnCount? -->
+            </ClassMap>
+            <ShareColumns xmlns="ECDbMap.02.00">
+                <SharedColumnCount>8</SharedColumnCount>
+                <ApplyToSubclassesOnly>True</ApplyToSubclassesOnly>
+            </ShareColumns>
+            <LinkTableRelationshipMap xmlns="ECDbMap.02.00">
+                <AllowDuplicateRelationships>True</AllowDuplicateRelationships>
+            </LinkTableRelationshipMap>
+        </ECCustomAttributes>
+        <Source cardinality="(0,N)" polymorphic="true">
+            <Class class="Element"/>
+        </Source>
+        <Target cardinality="(0,N)" polymorphic="true">
+            <Class class="Element"/>
+        </Target>
+        <ECProperty propertyName="Status" typeName="int" description="Bits that indicate the status of the dependency. Satisfied=0, Failed=1, Deferred=128. Deferred and Failed bits can be OR'd together."/>
+        <ECProperty propertyName="Priority" typeName="int" description="The priority of this dependency, relative to other EntityDrivesEntity instances. Note that EntityHasChildEntities dependencies always take priority over EntityDrivesEntity dependencies."/>
+    </ECRelationshipClass>
+
+    <ECEntityClass typeName="Category">
+        <ECCustomAttributes>
+            <ClassHasHandler xmlns="BisCore.01.00"/>
+        </ECCustomAttributes>
+        <BaseClass>DefinitionElement</BaseClass>
+        <ECProperty propertyName="Descr" DisplayLabel="Description" typeName="string">
+            <ECCustomAttributes>
+                <HideProperty xmlns="EditorCustomAttributes.01.03">
+                    <If2D>True</If2D>
+                    <If3D>True</If3D>
+                </HideProperty>
+                <CustomHandledProperty/>
+            </ECCustomAttributes>
+        </ECProperty>
+        <ECProperty propertyName="Scope" typeName="int">
+            <ECCustomAttributes>
+                <HideProperty xmlns="EditorCustomAttributes.01.03">
+                    <If2D>True</If2D>
+                    <If3D>True</If3D>
+                </HideProperty>
+                <CustomHandledProperty/>
+            </ECCustomAttributes>
+        </ECProperty>
+        <ECProperty propertyName="Rank" typeName="int">
+            <ECCustomAttributes>
+                <HideProperty xmlns="EditorCustomAttributes.01.03">
+                    <If2D>True</If2D>
+                    <If3D>True</If3D>
+                </HideProperty>
+                <CustomHandledProperty/>
+            </ECCustomAttributes>
+        </ECProperty>
+        <ECProperty propertyName="LastMod"  displayLabel="Last Modified" typeName="dateTime">
+            <ECCustomAttributes>
+                <DateTimeInfo xmlns="Bentley_Standard_CustomAttributes.01.12">
+                    <DateTimeKind>Utc</DateTimeKind>
+                </DateTimeInfo>
+                <HideProperty xmlns="EditorCustomAttributes.01.03">
+                    <If2D>True</If2D>
+                    <If3D>True</If3D>
+                </HideProperty>
+                <CustomHandledProperty/>
+                <PropertyStatementType>
+                  <StatementTypes>0</StatementTypes>
+                </PropertyStatementType>
+            </ECCustomAttributes>
+        </ECProperty>
+    </ECEntityClass>
+    <ECEntityClass typeName="SubCategory">
+        <ECCustomAttributes>
+            <ClassHasHandler xmlns="BisCore.01.00"/>
+        </ECCustomAttributes>
+        <BaseClass>DefinitionElement</BaseClass>
+        <ECProperty propertyName="Descr" displayLabel="Description" typeName="string">
+          <ECCustomAttributes>
+            <CustomHandledProperty/>
+          </ECCustomAttributes>
+        </ECProperty>
+        <ECProperty propertyName="Properties" typeName="string">
+          <ECCustomAttributes>
+            <CustomHandledProperty/>
+          </ECCustomAttributes>
+        </ECProperty>
+    </ECEntityClass>
+
+    <ECRelationshipClass typeName="GeometricElement2dIsInCategory" description="Element is in Category" strength="referencing" strengthDirection="Backward">
+        <ECCustomAttributes>
+            <ForeignKeyRelationshipMap xmlns="ECDbMap.02.00">
+                <OnDeleteAction>NoAction</OnDeleteAction>
+            </ForeignKeyRelationshipMap>
+        </ECCustomAttributes>
+        <Source cardinality="(0,N)" roleLabel="is in category" polymorphic="true">
+            <Class class="GeometricElement2d" />
+        </Source>
+        <Target cardinality="(1,1)" roleLabel="contains elements" polymorphic="false">
+            <Class class="Category"/>
+        </Target>
+    </ECRelationshipClass>
+    <ECRelationshipClass typeName="GeometricElement3dIsInCategory" description="Element is in Category" strength="referencing" strengthDirection="Backward">
+        <ECCustomAttributes>
+            <ForeignKeyRelationshipMap xmlns="ECDbMap.02.00">
+                <OnDeleteAction>NoAction</OnDeleteAction>
+            </ForeignKeyRelationshipMap>
+        </ECCustomAttributes>
+        <Source cardinality="(0,N)" roleLabel="is in category" polymorphic="true">
+            <Class class="GeometricElement3d" />
+        </Source>
+        <Target cardinality="(1,1)" roleLabel="contains elements" polymorphic="false">
+            <Class class="Category"/>
+        </Target>
+    </ECRelationshipClass>
+
+    <ECEntityClass typeName="TrueColor">
+        <ECCustomAttributes>
+            <ClassHasHandler xmlns="BisCore.01.00"/>
+        </ECCustomAttributes>
+        <BaseClass>DefinitionElement</BaseClass>
+        <ECProperty propertyName="Data" typeName="int">
+          <ECCustomAttributes>
+            <CustomHandledProperty/>
+            <PropertyStatementType>
+              <StatementTypes>3</StatementTypes>
+            </PropertyStatementType>
+          </ECCustomAttributes>
+        </ECProperty>
+    </ECEntityClass>
+
+    <ECEntityClass typeName="MaterialElement">
+        <ECCustomAttributes>
+            <ClassHasHandler xmlns="BisCore.01.00"/>
+        </ECCustomAttributes>
+        <BaseClass>DefinitionElement</BaseClass>
+        <ECProperty propertyName="Descr" displayLabel="Description" typeName="string">
+          <ECCustomAttributes>
+            <CustomHandledProperty/>
+          </ECCustomAttributes>
+        </ECProperty>
+        <ECProperty propertyName="Data" typeName="string">
+          <ECCustomAttributes>
+            <CustomHandledProperty/>
+          </ECCustomAttributes>
+        </ECProperty>
+    </ECEntityClass>
+
+    <ECEntityClass typeName="AnnotationTextStyle">
+        <ECCustomAttributes>
+            <ClassHasHandler xmlns="BisCore.01.00"/>
+        </ECCustomAttributes>
+        <BaseClass>DefinitionElement</BaseClass>
+        <ECProperty propertyName="Descr" displayLabel="Description" typeName="string" description="Description of the style">
+          <ECCustomAttributes>
+            <CustomHandledProperty/>
+          </ECCustomAttributes>
+        </ECProperty>
+        <ECProperty propertyName="Data" typeName="binary" description="Encoded style properties">
+          <ECCustomAttributes>
+            <CustomHandledProperty/>
+          </ECCustomAttributes>
+        </ECProperty>
+      </ECEntityClass>
+
+    <ECEntityClass typeName="AnnotationFrameStyle">
+        <ECCustomAttributes>
+            <ClassHasHandler xmlns="BisCore.01.00"/>
+        </ECCustomAttributes>
+        <BaseClass>DefinitionElement</BaseClass>
+        <ECProperty propertyName="Descr" displayLabel="Description" typeName="string" description="Description of the style">
+          <ECCustomAttributes>
+            <CustomHandledProperty/>
+          </ECCustomAttributes>
+        </ECProperty>
+        <ECProperty propertyName="Data" typeName="binary" description="Encoded style properties">
+          <ECCustomAttributes>
+            <CustomHandledProperty/>
+          </ECCustomAttributes>
+        </ECProperty>
+      </ECEntityClass>
+
+    <ECEntityClass typeName="AnnotationLeaderStyle">
+        <ECCustomAttributes>
+            <ClassHasHandler xmlns="BisCore.01.00"/>
+        </ECCustomAttributes>
+        <BaseClass>DefinitionElement</BaseClass>
+        <ECProperty propertyName="Descr" displayLabel="Description" typeName="string" description="Description of the style">
+          <ECCustomAttributes>
+            <CustomHandledProperty/>
+          </ECCustomAttributes>
+        </ECProperty>
+        <ECProperty propertyName="Data" typeName="binary" description="Encoded style properties">
+          <ECCustomAttributes>
+            <CustomHandledProperty/>
+          </ECCustomAttributes>
+        </ECProperty>
+      </ECEntityClass>
+
+    <ECEntityClass typeName="TextAnnotationSeed">
+        <ECCustomAttributes>
+            <ClassHasHandler xmlns="BisCore.01.00"/>
+        </ECCustomAttributes>
+        <BaseClass>DefinitionElement</BaseClass>
+        <ECProperty propertyName="Descr" displayLabel="Description" typeName="string" description="Description of the style">
+          <ECCustomAttributes>
+            <CustomHandledProperty/>
+          </ECCustomAttributes>
+        </ECProperty>
+        <ECProperty propertyName="Data" typeName="binary" description="Encoded style properties">
+          <ECCustomAttributes>
+            <CustomHandledProperty/>
+          </ECCustomAttributes>
+        </ECProperty>
+      </ECEntityClass>
+
+    <ECEntityClass typeName="LineStyle">
+        <ECCustomAttributes>
+            <ClassHasHandler xmlns="BisCore.01.00"/>
+        </ECCustomAttributes>
+        <BaseClass>DefinitionElement</BaseClass>
+        <ECProperty propertyName="Descr" displayLabel="Description" typeName="string" description="Description of the style">
+          <ECCustomAttributes>
+            <CustomHandledProperty/>
+          </ECCustomAttributes>
+        </ECProperty>
+        <ECProperty propertyName="Data" typeName="string" description="Encoded style properties">
+          <ECCustomAttributes>
+            <CustomHandledProperty/>
+          </ECCustomAttributes>
+        </ECProperty>
+          </ECEntityClass>
+
+    <ECEntityClass typeName="Texture">
+        <ECCustomAttributes>
+            <ClassHasHandler xmlns="BisCore.01.00"/>
+        </ECCustomAttributes>
+        <BaseClass>DefinitionElement</BaseClass>
+        <ECProperty propertyName="Descr" displayLabel="Description" typeName="string">
+          <ECCustomAttributes>
+            <CustomHandledProperty/>
+          </ECCustomAttributes>
+        </ECProperty>
+        <ECProperty propertyName="Data" typeName="binary" description="Encoded texture data">
+            <ECCustomAttributes>
+                <PropertyMap xmlns="ECDbMap.02.00">
+                    <IsNullable>True</IsNullable><!-- actually False, but shared table... -->
+                </PropertyMap>
+                <CustomHandledProperty/>
+            </ECCustomAttributes>
+        </ECProperty>
+        <ECProperty propertyName="Format" typeName="int" description="Format of the encoded texture data">
+            <ECCustomAttributes>
+                <PropertyMap xmlns="ECDbMap.02.00">
+                    <IsNullable>True</IsNullable><!-- actually False, but shared table... -->
+                </PropertyMap>
+                <CustomHandledProperty/>
+            </ECCustomAttributes>
+        </ECProperty>
+        <ECProperty propertyName="Width" typeName="int" displayLabel="Width">
+            <ECCustomAttributes>
+                <PropertyMap xmlns="ECDbMap.02.00">
+                    <IsNullable>True</IsNullable><!-- actually False, but shared table... -->
+                </PropertyMap>
+                <CustomHandledProperty/>
+            </ECCustomAttributes>
+        </ECProperty>
+        <ECProperty propertyName="Height" typeName="int" displayLabel="Height">
+            <ECCustomAttributes>
+                <PropertyMap xmlns="ECDbMap.02.00">
+                    <IsNullable>True</IsNullable><!-- actually False, but shared table... -->
+                </PropertyMap>
+                <CustomHandledProperty/>
+            </ECCustomAttributes>
+        </ECProperty>
+        <ECProperty propertyName="Flags" typeName="int">
+            <ECCustomAttributes>
+                <PropertyMap xmlns="ECDbMap.02.00">
+                    <IsNullable>True</IsNullable><!-- actually False, but shared table... -->
+                </PropertyMap>
+                <CustomHandledProperty/>
+            </ECCustomAttributes>
+        </ECProperty>
+    </ECEntityClass>
+
+    <ECEntityClass typeName="LightDefinition">
+        <ECCustomAttributes>
+            <ClassHasHandler xmlns="BisCore.01.00"/>
+        </ECCustomAttributes>
+        <BaseClass>DefinitionElement</BaseClass>
+        <ECProperty propertyName="Descr" displayLabel="Description" typeName="string">
+          <ECCustomAttributes>
+            <CustomHandledProperty/>
+          </ECCustomAttributes>
+        </ECProperty>
+        <ECProperty propertyName="Value" typeName="string">
+          <ECCustomAttributes>
+            <CustomHandledProperty/>
+          </ECCustomAttributes>
+        </ECProperty>
+    </ECEntityClass>
+
+    <ECEntityClass typeName="ViewDefinition" modifier="Abstract">
+        <BaseClass>DefinitionElement</BaseClass>
+        <ECProperty propertyName="Descr" displayLabel="Description" typeName="string">
+          <ECCustomAttributes>
+            <CustomHandledProperty/>
+          </ECCustomAttributes>
+        </ECProperty>
+        <ECProperty propertyName="Source" displayLabel="Source" typeName="int">
+          <ECCustomAttributes>
+            <CustomHandledProperty/>
+          </ECCustomAttributes>
+        </ECProperty>
+        <ECNavigationProperty propertyName="BaseModelId" relationshipName="BaseModelForView" direction="Backward">
+          <ECCustomAttributes>
+            <CustomHandledProperty/>
+          </ECCustomAttributes>
+        </ECNavigationProperty>
+    </ECEntityClass>
+    <ECRelationshipClass typeName="BaseModelForView" strength="embedding">
+        <ECCustomAttributes>
+            <ForeignKeyRelationshipMap xmlns="ECDbMap.02.00">
+                <OnDeleteAction>NoAction</OnDeleteAction>
+            </ForeignKeyRelationshipMap>
+        </ECCustomAttributes>
+        <Source cardinality="(1,1)" roleLabel="is base model for view" polymorphic="true">
+            <Class class="Model"/>
+        </Source>
+        <Target cardinality="(0,N)" roleLabel="is used by N views" polymorphic="true">
+            <Class class="ViewDefinition"/>
+        </Target>
+    </ECRelationshipClass>
+
+    <ECEntityClass typeName="ViewDefinition3d" modifier="Abstract">
+        <BaseClass>ViewDefinition</BaseClass>
+    </ECEntityClass>
+    <ECEntityClass typeName="SpatialViewDefinition">
+        <BaseClass>ViewDefinition3d</BaseClass>
+        <ECCustomAttributes>
+            <ClassHasHandler xmlns="BisCore.01.00"/>
+        </ECCustomAttributes>
+    </ECEntityClass>
+    <ECEntityClass typeName="CameraViewDefinition">
+        <BaseClass>SpatialViewDefinition</BaseClass>
+        <ECCustomAttributes>
+            <ClassHasHandler xmlns="BisCore.01.00"/>
+        </ECCustomAttributes>
+    </ECEntityClass>
+    <ECEntityClass typeName="ViewDefinition2d" modifier="Abstract">
+        <BaseClass>ViewDefinition</BaseClass>
+    </ECEntityClass>
+    <ECEntityClass typeName="DrawingViewDefinition">
+        <BaseClass>ViewDefinition2d</BaseClass>
+        <ECCustomAttributes>
+            <ClassHasHandler xmlns="BisCore.01.00"/>
+        </ECCustomAttributes>
+    </ECEntityClass>
+    <ECEntityClass typeName="SheetViewDefinition">
+        <BaseClass>ViewDefinition2d</BaseClass>
+        <ECCustomAttributes>
+            <ClassHasHandler xmlns="BisCore.01.00"/>
+        </ECCustomAttributes>
+    </ECEntityClass>
+  
+    <ECRelationshipClass typeName="ElementsHaveLinks" description="Associates links to an element." strength="referencing">
+        <!-- WIP: Rename to ElementsHaveLinks? -->
+        <BaseClass>ElementsReferToElements</BaseClass>
+        <Source cardinality="(1,N)" polymorphic="true">
+            <!-- WIP: (0,N)? -->
+            <Class class="Element"/>
+        </Source>
+        <Target cardinality="(0,N)" polymorphic="true">
+            <Class class="LinkElement"/>
+        </Target>
+    </ECRelationshipClass>
+
+    <ECEntityClass typeName="RoleElement" modifier="Abstract">
+        <BaseClass>Element</BaseClass>
+        <ECCustomAttributes>
+            <JoinedTablePerDirectSubclass xmlns="ECDbMap.02.00"/>
+        </ECCustomAttributes>
+    </ECEntityClass>
+
+    <ECEntityClass typeName="SpatialIndex">
+        <ECCustomAttributes>
+            <ClassMap xmlns="ECDbMap.02.00">
+                <MapStrategy>ExistingTable</MapStrategy>
+                <TableName>dgn_SpatialIndex</TableName> <!-- Must match DGN_VTABLE_SpatialIndex #define -->
+                <ECInstanceIdColumn>ElementId</ECInstanceIdColumn>
+            </ClassMap>
+        </ECCustomAttributes>
+        <ECProperty propertyName="MinX" typeName="double"/>
+        <ECProperty propertyName="MaxX" typeName="double"/>
+        <ECProperty propertyName="MinY" typeName="double"/>
+        <ECProperty propertyName="MaxY" typeName="double"/>
+        <ECProperty propertyName="MinZ" typeName="double"/>
+        <ECProperty propertyName="MaxZ" typeName="double"/>
+    </ECEntityClass>
+
+    <ECEntityClass typeName="GeometryPart">
+        <BaseClass>DefinitionElement</BaseClass>
+        <ECCustomAttributes>
+            <ClassHasHandler xmlns="BisCore.01.00"/>
+        </ECCustomAttributes>
+        <ECProperty propertyName="GeometryStream" typeName="binary">
+            <ECCustomAttributes>
+                <PropertyMap xmlns="ECDbMap.02.00">
+                    <IsNullable>False</IsNullable>
+                </PropertyMap>
+                <CustomHandledProperty/>
+            </ECCustomAttributes>
+        </ECProperty>
+        <ECProperty propertyName="BBoxLow" typeName="point3d">
+            <ECCustomAttributes>
+                <PropertyMap xmlns="ECDbMap.02.00">
+                    <IsNullable>False</IsNullable>
+                </PropertyMap>
+                <CustomHandledProperty/>
+            </ECCustomAttributes>
+        </ECProperty>
+        <ECProperty propertyName="BBoxHigh" typeName="point3d">
+            <ECCustomAttributes>
+                <PropertyMap xmlns="ECDbMap.02.00">
+                    <IsNullable>False</IsNullable>
+                </PropertyMap>
+                <CustomHandledProperty/>
+            </ECCustomAttributes>
+        </ECProperty>
+    </ECEntityClass>
+    <ECRelationshipClass typeName="ElementsUseGeometryParts" strength="referencing">
+        <BaseClass>ElementsReferToElements</BaseClass>
+        <!-- Used to indicate that an Element uses a GeometryPart.  This is useful for "garbage collecting" or finding Elements that would be affected by a change to a GeometryPart. -->
+        <Source cardinality="(0,N)" polymorphic="true">
+            <Class class="Element"/>
+        </Source>
+        <Target cardinality="(0,N)" polymorphic="false">
+            <Class class="GeometryPart"/>
+        </Target>
+    </ECRelationshipClass>
+    
+    <!-- ////////////////////////////////////////////////////////////////////////////// -->
+    <!-- // Experimental classes -->
+    <!-- ////////////////////////////////////////////////////////////////////////////// -->
+
+    <ECCustomAttributeClass typeName="ComponentSpecification" description="Defines a DgnComponent." displayLabel="Component Specification" appliesTo="Any">
+        <ECProperty propertyName="Category" typeName="string" description="The name of the Category to assign to instances of this component. Must not be null."/>
+        <ECProperty propertyName="CodeAuthority" typeName="string" description="The name of the CodeAuthority to use then assigning Codes to instances of this component. May be null."/>
+        <ECProperty propertyName="ElementGenerator" typeName="string" description="The name of the script to execute in order to create a variation of the component. May be null if the component is based on persistent geometry. In that case, Model must not be null."/>
+        <ECProperty propertyName="Model" typeName="string" description="The name of the model that the component definition uses to hold the persistent geometry and other data such as constraints. May be null for components that generate their geometry from scratch."/>
+        <ECProperty propertyName="Inputs" typeName="string" description="The names of the properties that are the main inputs to the component's element generator script."/>
+        <ECProperty propertyName="ScriptOnlyParameters" typeName="string" description="The definition and default values for all of the ScriptOnlyParameters ad hoc properties that each instance must have."/>
+    </ECCustomAttributeClass>
+
+    <ECCustomAttributeClass typeName="ComponentParameterSpecification" description="Provides information about a property that plays the role of a parameter to a component's solver." displayLabel="Component Parameter Specification" appliesTo="Any">
+        <ECProperty propertyName="VariesPer" typeName="string" description="Indicates if the parameter may be varied for individual instances or if it is fixed for all instances of a particular variation. Possible values: Variation or Instance."/>
+    </ECCustomAttributeClass>
+
+    <ECStructClass typeName="ComponentSpecificationAdhocHolder">
+        <ECCustomAttributes>
+            <AdhocPropertyContainerDefinition xmlns="Bentley_Standard_CustomAttributes.01.10">
+                <NameProperty>Name</NameProperty>
+                <DisplayLabelProperty>Label</DisplayLabelProperty>
+                <ValueProperty>Value</ValueProperty>
+                <TypeProperty>Type</TypeProperty>
+                <UnitProperty>Unit</UnitProperty>
+                <!-- do we need the following properties? -->
+                <ExtendTypeProperty>ExtendType</ExtendTypeProperty>
+                <IsReadOnlyProperty>IsReadOnly</IsReadOnlyProperty>
+            </AdhocPropertyContainerDefinition>
+        </ECCustomAttributes>
+        <ECProperty propertyName="Name" typeName="string" />
+        <ECProperty propertyName="Label" typeName="string" />
+        <ECProperty propertyName="Value" typeName="string" />
+        <ECProperty propertyName="Type" typeName="int" />
+        <ECProperty propertyName="Unit" typeName="string" />
+        <!-- do we need the following properties? -->
+        <ECProperty propertyName="ExtendType" typeName="string" />
+        <ECProperty propertyName="IsReadOnly" typeName="boolean" />
+    </ECStructClass>
+    
+    <!-- Example of how to use ComponentSpecificationAdhocHolder to define an adhoc properties container on a class
+    <ECEntityClass typeName="AcmeDoor" isStruct="False">
+        <ECCustomAttributes>
+            <AdhocPropertySpecification xmlns="Bentley_Standard_CustomAttributes.01.10">
+                <AdhocPropertyContainer>ComponentSpecificationAdhocHolder</AdhocPropertyContainer>
+            </AdhocPropertySpecification>
+        </ECCustomAttributes>
+        <ECArrayProperty propertyName="ScriptOnlyParameters" typeName="ComponentSpecificationAdhocHolder" isStruct="True" />
+        
+    </ECEntityClass>
+    -->
+
+    <!-- ////////////////////////////////////////////////////////////////////////////// -->
+    <!-- // Deprecated classes -->
+    <!-- ////////////////////////////////////////////////////////////////////////////// -->
+
+    <ECRelationshipClass typeName="ModelDrivesModel" strength="referencing">
+        <!-- Deprecated? Replaced by ModelDescribesElement relationship? -->
+        <!-- Relationship that indicates that a Model drives (controls the lifecyle or structure of) a dependent Model -->
+        <ECCustomAttributes>
+            <ClassMap xmlns="ECDbMap.02.00">
+                <MapStrategy>TablePerHierarchy</MapStrategy>
+            </ClassMap>
+            <LinkTableRelationshipMap xmlns="ECDbMap.02.00">
+                <SourceECInstanceIdColumn>RootModelId</SourceECInstanceIdColumn>
+                <TargetECInstanceIdColumn>DependentModelId</TargetECInstanceIdColumn>
+            </LinkTableRelationshipMap>
+        </ECCustomAttributes>
+        <Source cardinality="(0,N)" polymorphic="true">
+            <Class class="Model"/>
+        </Source>
+        <Target cardinality="(0,N)" polymorphic="true">
+            <Class class="Model"/>
+        </Target>
+    </ECRelationshipClass>
+
+</ECSchema>