--- conflicted
+++ resolved
@@ -1,2079 +1,2047 @@
-<?xml version="1.0" encoding="UTF-8"?>
-<ECSchema schemaName="BisCore" alias="bis" version="01.00" xmlns="http://www.bentley.com/schemas/Bentley.ECXML.3.1">
-
-    <ECSchemaReference name="CoreCustomAttributes" version="01.00" alias="CoreCA"/>
-    <ECSchemaReference name="Bentley_Standard_CustomAttributes" version="01.12" alias="bsca"/>
-    <ECSchemaReference name="EditorCustomAttributes" version="01.03" alias="beca" />
-    <ECSchemaReference name="ECDbMap" version="02.00" alias="ecdbmap"/>
-
-    <ECCustomAttributes>
-        <RelatedItemsDisplaySpecifications xmlns="Bentley_Standard_CustomAttributes.01.09">
-            <Specifications>
-                <RelatedItemsDisplaySpecification>
-                    <ParentClass>GeometricElement2d</ParentClass>
-                    <RelationshipPath>GeometricElement2dIsInCategory:0:Category</RelationshipPath>
-                </RelatedItemsDisplaySpecification>
-                <RelatedItemsDisplaySpecification>
-                    <ParentClass>GeometricElement3d</ParentClass>
-                    <RelationshipPath>GeometricElement3dIsInCategory:0:Category</RelationshipPath>
-                </RelatedItemsDisplaySpecification>
-                <RelatedItemsDisplaySpecification>
-                    <ParentClass>Element</ParentClass>
-                    <RelationshipPath>ModelContainsElements:1:Model</RelationshipPath>
-                </RelatedItemsDisplaySpecification>
-                <RelatedItemsDisplaySpecification>
-                    <ParentClass>Element</ParentClass>
-                    <RelationshipPath>ElementOwnsMultiAspects:0:ElementMultiAspect</RelationshipPath>
-                </RelatedItemsDisplaySpecification>
-                <RelatedItemsDisplaySpecification>
-                    <ParentClass>Element</ParentClass>
-                    <RelationshipPath>ElementHasLinks:0:LinkElement</RelationshipPath>
-                    <DerivedClasses>
-                        <string>UrlLink</string>
-                        <string>EmbeddedFileLink</string>
-                    </DerivedClasses>
-                </RelatedItemsDisplaySpecification>
-                <RelatedItemsDisplaySpecification>
-                    <ParentClass>Element</ParentClass>
-                    <RelationshipPath>ElementGroupsMembers:1:Element.ElementHasLinks:0:LinkElement</RelationshipPath>
-                    <DerivedClasses>
-                        <string>UrlLink</string>
-                        <string>EmbeddedFileLink</string>
-                    </DerivedClasses>
-                </RelatedItemsDisplaySpecification>
-            </Specifications>
-        </RelatedItemsDisplaySpecifications>
-    </ECCustomAttributes>
-
-    <!-- Applied to an ECClass to indicate that a subclass of DgnDomain::Handler will be supplied for it at run-time.
-         It must be applied to any ECClass if the application/domain registers a Handler for that ECClass.
-         It should not be applied to any other ECClass.
-         It is an error to call RegisterHandler() with a handler for an ECClass which lacks this custom attribute. -->
-    <ECCustomAttributeClass typeName="ClassHasHandler" description="Applied to an ECClass to indicate that a subclass of DgnDomain::Handler will be supplied for it at run-time." appliesTo="Any">
-        <!-- Defines a list of names of actions which are prohibited when the associated handler is not available (e.g., because the DgnDomain is not loaded).
-                Restrictions are inherited from superclasses; a subclass can only be as or more restrictive than its superclass, never less. -->
-        <ECArrayProperty propertyName="Restrictions" typeName="string" description="List of actions which are not permitted when the associated handler is not available" minOccurs="0" maxOccurs="unbounded"/>
-    </ECCustomAttributeClass>
-
-    <!-- Restrictions that may be applied to a CustomHandledProperty. Must match the ECSqlClassParams::StatementType enum -->
-    <ECEnumeration typeName="CustomHandledPropertyStatementType" backingTypeName="int" isStrict="true">
-        <ECEnumerator value="0" displayLabel="None"/>
-        <ECEnumerator value="1" displayLabel="Select"/>
-        <ECEnumerator value="2" displayLabel="Insert"/>
-        <ECEnumerator value="3" displayLabel="ReadOnly = Select|Insert"/>
-        <ECEnumerator value="4" displayLabel="Update"/>
-        <ECEnumerator value="6" displayLabel="InsertUpdate = Insert | Update"/>
-        <ECEnumerator value="7" displayLabel="All = Select | Insert | Update"/>
-    </ECEnumeration>
-
-    <ECCustomAttributeClass typeName="CustomHandledProperty" description="Applied to an element's property to indicate that the property's value is handled specially by a C++ class." appliesTo="AnyProperty">
-      <ECProperty propertyName="StatementTypes" typeName="CustomHandledPropertyStatementType"/>
-    </ECCustomAttributeClass>
-
-    <!-- Restrictions that may be applied to an AutoHandledProperty. Must match the ECSqlClassParams::StatementType enum -->
-    <ECEnumeration typeName="AutoHandledPropertyStatementType" backingTypeName="int" isStrict="true">
-        <ECEnumerator value="3" displayLabel="ReadOnly = Select|Insert"/>
-        <ECEnumerator value="7" displayLabel="All = Select | Insert | Update"/>
-    </ECEnumeration>
-
-    <ECCustomAttributeClass typeName="AutoHandledProperty" description="Applied to an element's property to indicate that select, update, and insert of the property's value are handled automatically by the platform." appliesTo="AnyProperty">
-        <ECProperty propertyName="StatementTypes" typeName="AutoHandledPropertyStatementType"/>
-    </ECCustomAttributeClass>
-
-    <!-- ////////////////////////////////////////////////////////////////////////////// -->
-    <!-- // BIS-related core classes -->
-    <!-- ////////////////////////////////////////////////////////////////////////////// -->
-
-    <ECEntityClass typeName="Authority">
-        <!-- Authority for element codes and classifications -->
-        <ECCustomAttributes>
-            <ClassMap xmlns="ECDbMap.02.00">
-                <MapStrategy>TablePerHierarchy</MapStrategy>
-                <ECInstanceIdColumn>Id</ECInstanceIdColumn>
-            </ClassMap>
-            <ClassHasHandler xmlns="BisCore.01.00"/>
-        </ECCustomAttributes>
-        <ECProperty propertyName="Name" typeName="string" description="Name of authority">
-            <ECCustomAttributes>
-                <PropertyMap xmlns="ECDbMap.02.00">
-                    <Collation>NoCase</Collation>
-                    <IsNullable>False</IsNullable>
-                    <IsUnique>True</IsUnique>
-                </PropertyMap>
-            </ECCustomAttributes>
-        </ECProperty>
-        <ECProperty propertyName="Properties" typeName="string" description="Json string containing properties like URI"/>
-    </ECEntityClass>
-    <ECEntityClass typeName="NullAuthority" modifier="Sealed">
-        <!-- Authority that issues null codes -->
-        <ECCustomAttributes>
-            <ClassHasHandler xmlns="BisCore.01.00"/>
-        </ECCustomAttributes>
-        <BaseClass>Authority</BaseClass>
-    </ECEntityClass>
-    <ECEntityClass typeName="DatabaseScopeAuthority" modifier="Sealed">
-        <!-- Authority for elements that must have unique name+namespace combinations within the scope of the database -->
-        <ECCustomAttributes>
-            <ClassHasHandler xmlns="BisCore.01.00"/>
-        </ECCustomAttributes>
-        <BaseClass>Authority</BaseClass>
-    </ECEntityClass>
-    <ECEntityClass typeName="ModelScopeAuthority" modifier="Sealed">
-        <!-- Authority for elements that must have unique names within the scope of a model -->
-        <ECCustomAttributes>
-            <ClassHasHandler xmlns="BisCore.01.00"/>
-        </ECCustomAttributes>
-        <BaseClass>Authority</BaseClass>
-    </ECEntityClass>
-    <ECEntityClass typeName="ElementScopeAuthority" modifier="Sealed">
-        <!-- Authority for elements that must have unique names within the scope of a "parent" element -->
-        <ECCustomAttributes>
-            <ClassHasHandler xmlns="BisCore.01.00"/>
-        </ECCustomAttributes>
-        <BaseClass>Authority</BaseClass>
-    </ECEntityClass>
-
-<<<<<<< HEAD
-    <ECRelationshipClass typeName="AuthorityIssuesElementCode" description="Element has a code which was issued by the given authority" strength="referencing" modifier="Sealed">
-=======
-    <ECRelationshipClass typeName="AuthorityIssuesElementCode" description="Element has a code which was issued by the given authority" strength="referencing" modifier="None">
->>>>>>> ad4fe5ec
-        <ECCustomAttributes>
-            <ForeignKeyConstraint xmlns="ECDbMap.02.00">
-                <OnDeleteAction>NoAction</OnDeleteAction>
-            </ForeignKeyConstraint>
-        </ECCustomAttributes>
-        <Source multiplicity="(1..1)" roleLabel="Authority issues codes for elements" polymorphic="true">
-            <Class class="Authority"/>
-        </Source>
-        <Target multiplicity="(0..*)" roleLabel="Element code is issued by Authority" polymorphic="true">
-            <Class class="Element"/>
-        </Target>
-    </ECRelationshipClass>
-
-    <ECEntityClass typeName="Model" modifier="Abstract">
-        <ECCustomAttributes>
-            <ClassHasHandler xmlns="BisCore.01.00">
-                <Restrictions>
-                    <string>Clone</string><!-- It is never permitted to clone a model without its handler -->
-                </Restrictions>
-            </ClassHasHandler>
-            <ClassMap xmlns="ECDbMap.02.00">
-                <ECInstanceIdColumn>Id</ECInstanceIdColumn>
-                <MapStrategy>TablePerHierarchy</MapStrategy>
-            </ClassMap>
-            <ShareColumns xmlns="ECDbMap.02.00">
-                <SharedColumnCount>8</SharedColumnCount>
-                <ApplyToSubclassesOnly>True</ApplyToSubclassesOnly>
-            </ShareColumns>
-        </ECCustomAttributes>
-        <ECNavigationProperty propertyName="ModeledElement" relationshipName="ModelModelsElement" direction="Forward">
-        </ECNavigationProperty>
-        <ECProperty propertyName="Properties" typeName="string">
-            <ECCustomAttributes>
-                <HideProperty xmlns="EditorCustomAttributes.01.03"/>
-            </ECCustomAttributes>
-        </ECProperty>
-        <ECProperty propertyName="Visibility" typeName="int">
-            <ECCustomAttributes>
-                <HideProperty xmlns="EditorCustomAttributes.01.03"/>
-            </ECCustomAttributes>
-        </ECProperty>
-        <ECProperty propertyName="IsTemplate" typeName="boolean">
-        </ECProperty>
-    </ECEntityClass>
-    <ECEntityClass typeName="GeometricModel" modifier="Abstract">
-        <BaseClass>Model</BaseClass>
-    </ECEntityClass>
-    <ECEntityClass typeName="GeometricModel3d" modifier="Abstract">
-        <BaseClass>GeometricModel</BaseClass>
-    </ECEntityClass>
-    <ECEntityClass typeName="GeometricModel2d" modifier="Abstract">
-        <BaseClass>GeometricModel</BaseClass>
-        <ECProperty propertyName="GlobalOrigin" displayLabel="Global Origin" typeName="point2d"/>
-    </ECEntityClass>
-    <ECEntityClass typeName="GraphicalModel2d" modifier="Abstract">
-        <BaseClass>GeometricModel2d</BaseClass>
-    </ECEntityClass>
-    <ECEntityClass typeName="SpatialModel" displayLabel="Spatial Model" modifier="Abstract">
-        <BaseClass>GeometricModel3d</BaseClass>
-        <ECCustomAttributes>
-            <ClassHasHandler xmlns="BisCore.01.00"/>
-        </ECCustomAttributes>
-    </ECEntityClass>
-    <ECEntityClass typeName="PhysicalModel" displayLabel="Physical Model">
-        <BaseClass>SpatialModel</BaseClass>
-        <ECCustomAttributes>
-            <ClassHasHandler xmlns="BisCore.01.00"/>
-        </ECCustomAttributes>
-    </ECEntityClass>
-    <ECEntityClass typeName="SpatialLocationModel" displayLabel="Spatial Location Model">
-        <BaseClass>SpatialModel</BaseClass>
-        <ECCustomAttributes>
-            <ClassHasHandler xmlns="BisCore.01.00"/>
-        </ECCustomAttributes>
-    </ECEntityClass>
-    <ECEntityClass typeName="DrawingModel" displayLabel="Drawing Model">
-        <BaseClass>GraphicalModel2d</BaseClass>
-        <ECCustomAttributes>
-            <ClassHasHandler xmlns="BisCore.01.00"/>
-        </ECCustomAttributes>
-    </ECEntityClass>
-    <ECEntityClass typeName="SectionDrawingModel" displayLabel="Section Drawing Model">
-        <BaseClass>DrawingModel</BaseClass>
-        <ECCustomAttributes>
-            <ClassHasHandler xmlns="BisCore.01.00"/>
-        </ECCustomAttributes>
-    </ECEntityClass>
-    <ECEntityClass typeName="SheetModel" displayLabel="Sheet Model">
-        <BaseClass>GraphicalModel2d</BaseClass>
-        <ECCustomAttributes>
-            <ClassHasHandler xmlns="BisCore.01.00"/>
-        </ECCustomAttributes>
-    </ECEntityClass>
-    <ECEntityClass typeName="RoleModel" displayLabel="Role Model">
-        <BaseClass>Model</BaseClass>
-        <ECCustomAttributes>
-            <ClassHasHandler xmlns="BisCore.01.00"/>
-        </ECCustomAttributes>
-    </ECEntityClass>
-    <ECEntityClass typeName="InformationModel" displayLabel="Information Model" modifier="Abstract">
-        <BaseClass>Model</BaseClass>
-        <ECCustomAttributes>
-            <ClassHasHandler xmlns="BisCore.01.00"/>
-        </ECCustomAttributes>
-    </ECEntityClass>
-    <ECEntityClass typeName="GroupInformationModel" displayLabel="Group Information Model" modifier="Abstract">
-        <BaseClass>InformationModel</BaseClass>
-        <ECCustomAttributes>
-            <ClassHasHandler xmlns="BisCore.01.00"/>
-        </ECCustomAttributes>
-    </ECEntityClass>
-    <ECEntityClass typeName="DefinitionModel" displayLabel="Definition Model">
-        <BaseClass>InformationModel</BaseClass>
-        <ECCustomAttributes>
-            <ClassHasHandler xmlns="BisCore.01.00"/>
-        </ECCustomAttributes>
-    </ECEntityClass>
-    <ECEntityClass typeName="RepositoryModel" displayLabel="Repository Model" modifier="Sealed">
-        <BaseClass>DefinitionModel</BaseClass>
-        <ECCustomAttributes>
-            <ClassHasHandler xmlns="BisCore.01.00"/>
-        </ECCustomAttributes>
-    </ECEntityClass>
-    <ECEntityClass typeName="DocumentListModel" displayLabel="Document List">
-        <BaseClass>InformationModel</BaseClass>
-        <ECCustomAttributes>
-            <ClassHasHandler xmlns="BisCore.01.00"/>
-        </ECCustomAttributes>
-    </ECEntityClass>
-    <ECEntityClass typeName="LinkModel" displayLabel="Link Model">
-        <BaseClass>InformationModel</BaseClass>
-        <ECCustomAttributes>
-            <ClassHasHandler xmlns="BisCore.01.00"/>
-        </ECCustomAttributes>
-    </ECEntityClass>
-    <ECEntityClass typeName="DictionaryModel" displayLabel="Dictionary Model" modifier="Sealed">
-        <BaseClass>DefinitionModel</BaseClass>
-        <ECCustomAttributes>
-            <ClassHasHandler xmlns="BisCore.01.00"/>
-        </ECCustomAttributes>
-    </ECEntityClass>
-    <ECEntityClass typeName="SessionModel" displayLabel="Session Model" modifier="Sealed">
-        <BaseClass>DefinitionModel</BaseClass>
-        <ECCustomAttributes>
-            <ClassHasHandler xmlns="BisCore.01.00"/>
-        </ECCustomAttributes>
-    </ECEntityClass>
-    <ECEntityClass typeName="WebMercatorModel" displayLabel="Web Mercator Model">
-        <BaseClass>SpatialModel</BaseClass>
-        <ECCustomAttributes>
-            <ClassHasHandler xmlns="BisCore.01.00"/>
-        </ECCustomAttributes>
-    </ECEntityClass>
-    <ECEntityClass typeName="StreetMapModel" displayLabel="Street Map Model">
-        <BaseClass>WebMercatorModel</BaseClass>
-        <ECCustomAttributes>
-            <ClassHasHandler xmlns="BisCore.01.00"/>
-        </ECCustomAttributes>
-    </ECEntityClass>
-
-<<<<<<< HEAD
-    <ECRelationshipClass typeName="ModelContainsElements" description="Associates elements with a model" strength="embedding" modifier="Sealed">
-=======
-    <ECRelationshipClass typeName="ModelContainsElements" description="Associates elements with a model" strength="embedding" modifier="None">
->>>>>>> ad4fe5ec
-        <ECCustomAttributes>
-            <ForeignKeyConstraint xmlns="ECDbMap.02.00">
-                <OnDeleteAction>NoAction</OnDeleteAction>
-            </ForeignKeyConstraint>
-        </ECCustomAttributes>
-        <Source multiplicity="(1..1)" roleLabel="Model contains elements" polymorphic="true">
-            <Class class="Model"/>
-        </Source>
-        <Target multiplicity="(0..*)" roleLabel="Element is contained by Model" polymorphic="true">
-            <Class class="Element" />
-        </Target>
-    </ECRelationshipClass>
-
-    <ECEntityClass typeName="IModellableElement" modifier="Abstract">
-        <!-- Interface implemented by Elements that can be modeled (by a "sub" Model) -->
-        <!-- Mutually exclusive with IParentElement -->
-        <!-- WIP: Need to mark interface as only valid for Elements -->
-    </ECEntityClass>
-    <ECRelationshipClass typeName="ModelModelsElement" strength="embedding" strengthDirection="Backward" modifier="None">
-        <ECCustomAttributes>
-            <ForeignKeyConstraint xmlns="ECDbMap.02.00">
-                <OnDeleteAction>NoAction</OnDeleteAction>
-            </ForeignKeyConstraint>
-        </ECCustomAttributes>
-        <Source multiplicity="(0..1)" roleLabel="Model models Element" polymorphic="true">
-            <Class class="Model"/>
-        </Source>
-        <Target multiplicity="(0..1)" roleLabel="Element is modeled by Model" polymorphic="true">
-            <Class class="Element" />
-        </Target>
-    </ECRelationshipClass>
-    <ECRelationshipClass typeName="PhysicalModelBreaksDownPhysicalElement" strength="embedding" strengthDirection="Backward" modifier="None">
-        <BaseClass>ModelModelsElement</BaseClass>
-        <Source multiplicity="(0..1)" roleLabel="PhysicalModel breaks down PhysicalElement" polymorphic="true">
-            <Class class="PhysicalModel"/>
-        </Source>
-        <Target multiplicity="(0..1)" roleLabel="PhysicalElement is broken down by PhysicalModel" polymorphic="true">
-            <Class class="PhysicalElement" />
-        </Target>
-    </ECRelationshipClass>
-    <ECRelationshipClass typeName="DrawingModelBreaksDownDrawing" strength="embedding" strengthDirection="Backward" modifier="None">
-        <BaseClass>ModelModelsElement</BaseClass>
-        <Source multiplicity="(0..1)" roleLabel="DrawingModel breaks down Drawing" polymorphic="true">
-            <Class class="DrawingModel"/>
-        </Source>
-        <Target multiplicity="(1..1)" roleLabel="Drawing is broken down by DrawingModel" polymorphic="true">
-            <Class class="Drawing" />
-        </Target>
-    </ECRelationshipClass>
-    <ECRelationshipClass typeName="SheetModelBreaksDownSheet" strength="embedding" strengthDirection="Backward" modifier="None">
-        <BaseClass>ModelModelsElement</BaseClass>
-        <Source multiplicity="(0..1)" roleLabel="SheetModel breaks down Sheet" polymorphic="true">
-            <Class class="SheetModel"/>
-        </Source>
-        <Target multiplicity="(1..1)" roleLabel="Sheet is broken down by SheetModel" polymorphic="true">
-            <Class class="Sheet" />
-        </Target>
-    </ECRelationshipClass>
-
-    <ECEntityClass typeName="Element" modifier="Abstract">
-        <!-- NOTE: Only platform can directly subclass from Element. Everyone else should pick the most appropriate superclass. -->
-        <!-- NOTE: Element subclasses should drop the "Element" suffix from their name once the concept becomes "user facing" -->
-        <ECCustomAttributes>
-            <ClassMap xmlns="ECDbMap.02.00">
-                <MapStrategy>TablePerHierarchy</MapStrategy>
-                <ECInstanceIdColumn>Id</ECInstanceIdColumn>
-            </ClassMap>
-            <DbIndexList xmlns="ECDbMap.02.00">
-                <Indexes>
-                    <DbIndex>
-                        <Name>ix_bis_Element_FederationGuid</Name>
-                        <IsUnique>True</IsUnique>
-                        <Properties>
-                            <string>FederationGuid</string>
-                        </Properties>
-                        <Where>IndexedColumnsAreNotNull</Where>
-                    </DbIndex>
-                    <DbIndex>
-                        <Name>ix_bis_Element_Code</Name>
-                        <IsUnique>True</IsUnique>
-                        <Properties>
-                            <string>CodeAuthority.Id</string>
-                            <string>CodeNamespace</string>
-                            <string>CodeValue</string>
-                        </Properties>
-                    </DbIndex>
-                    <DbIndex>
-                        <Name>ix_bis_Element_UserLabel</Name>
-                        <IsUnique>False</IsUnique>
-                        <Properties>
-                            <string>UserLabel</string>
-                        </Properties>
-                        <Where>IndexedColumnsAreNotNull</Where>
-                    </DbIndex>
-                </Indexes>
-            </DbIndexList>
-            <ClassHasCurrentTimeStampProperty xmlns="CoreCustomAttributes.01.00">
-                <PropertyName>LastMod</PropertyName>
-            </ClassHasCurrentTimeStampProperty>
-            <ClassHasHandler xmlns="BisCore.01.00"/>
-        </ECCustomAttributes>
-        <ECProperty propertyName="FederationGuid" typeName="binary">
-            <ECCustomAttributes>
-                <PropertyMap xmlns="ECDbMap.02.00">
-                    <IsNullable>True</IsNullable>
-                    <IsUnique>True</IsUnique>
-                </PropertyMap>
-                <CustomHandledProperty>
-                    <StatementTypes>6</StatementTypes>
-                </CustomHandledProperty>
-                <HideProperty xmlns="EditorCustomAttributes.01.03" />
-            </ECCustomAttributes>
-        </ECProperty>
-        <ECNavigationProperty propertyName="CodeAuthority" relationshipName="AuthorityIssuesElementCode" direction="Backward">
-            <ECCustomAttributes>
-                <HideProperty xmlns="EditorCustomAttributes.01.03"/>
-                <CustomHandledProperty>
-                    <StatementTypes>6</StatementTypes>
-                </CustomHandledProperty>
-            </ECCustomAttributes>
-        </ECNavigationProperty>
-        <ECProperty propertyName="CodeNamespace" typeName="string">
-            <ECCustomAttributes>
-                <PropertyMap xmlns="ECDbMap.02.00">
-                    <IsNullable>False</IsNullable>
-                    <Collation>NoCase</Collation>
-                    <IsUnique>False</IsUnique>
-                </PropertyMap>
-                <HideProperty xmlns="EditorCustomAttributes.01.03"/>
-                <CustomHandledProperty>
-                    <StatementTypes>6</StatementTypes>
-                </CustomHandledProperty>
-            </ECCustomAttributes>
-        </ECProperty>
-        <ECProperty propertyName="CodeValue" displayLabel="Code" typeName="string">
-            <ECCustomAttributes>
-                <PropertyMap xmlns="ECDbMap.02.00">
-                    <IsNullable>True</IsNullable>
-                    <Collation>NoCase</Collation>
-                    <IsUnique>False</IsUnique>
-                </PropertyMap>
-                <CustomHandledProperty>
-                    <StatementTypes>6</StatementTypes>
-                </CustomHandledProperty>
-            </ECCustomAttributes>
-        </ECProperty>
-        <ECNavigationProperty propertyName="Model" relationshipName="ModelContainsElements" direction="Backward">
-            <ECCustomAttributes>
-                <HideProperty xmlns="EditorCustomAttributes.01.03"/>
-                <CustomHandledProperty>
-                    <StatementTypes>2</StatementTypes>
-                </CustomHandledProperty>
-            </ECCustomAttributes>
-        </ECNavigationProperty>
-        <ECNavigationProperty propertyName="Parent" relationshipName="ElementOwnsChildElements" direction="Backward">
-            <ECCustomAttributes>
-                <HideProperty xmlns="EditorCustomAttributes.01.03"/>
-                <CustomHandledProperty>
-                    <StatementTypes>6</StatementTypes>
-                </CustomHandledProperty>
-            </ECCustomAttributes>
-        </ECNavigationProperty> 
-        <ECProperty propertyName="UserLabel" typeName="string">
-            <!-- The "name" given by the User vs. the official "name" which is the CodeValue -->
-            <ECCustomAttributes>
-                <PropertyMap xmlns="ECDbMap.02.00">
-                    <IsNullable>True</IsNullable>
-                    <Collation>NoCase</Collation>
-                    <IsUnique>False</IsUnique>
-                </PropertyMap>
-                <CustomHandledProperty>
-                    <StatementTypes>6</StatementTypes>
-                </CustomHandledProperty>
-            </ECCustomAttributes>
-        </ECProperty>
-        <ECProperty propertyName="UserProperties" typeName="string" extendedTypeName="AdHocJson">
-            <ECCustomAttributes>
-                <CustomHandledProperty>
-                    <StatementTypes>0</StatementTypes>
-                </CustomHandledProperty>
-            </ECCustomAttributes>
-        </ECProperty>
-        <ECProperty propertyName="LastMod"  displayLabel="Last Modified" typeName="dateTime">
-            <ECCustomAttributes>
-                <DateTimeInfo xmlns="CoreCustomAttributes.01.00">
-                    <DateTimeKind>Utc</DateTimeKind>
-                </DateTimeInfo>
-                <CustomHandledProperty>
-                    <StatementTypes>0</StatementTypes>
-                </CustomHandledProperty>
-            </ECCustomAttributes>
-        </ECProperty>
-    </ECEntityClass>
-
-    <ECEntityClass typeName="InformationContentElement" modifier="Abstract">
-        <BaseClass>Element</BaseClass>
-        <ECCustomAttributes>
-            <ClassHasHandler xmlns="BisCore.01.00"/>
-            <JoinedTablePerDirectSubclass xmlns="ECDbMap.02.00"/>
-        </ECCustomAttributes>
-    </ECEntityClass>
-
-    <ECEntityClass typeName="DefinitionElement" modifier="Abstract">
-        <BaseClass>InformationContentElement</BaseClass>
-        <ECCustomAttributes>
-            <ClassHasHandler xmlns="BisCore.01.00"/>
-            <ShareColumns xmlns="ECDbMap.02.00">
-                <SharedColumnCount>16</SharedColumnCount>
-                <ApplyToSubclassesOnly>True</ApplyToSubclassesOnly>
-            </ShareColumns>
-        </ECCustomAttributes>
-    </ECEntityClass>
-
-    <ECEntityClass typeName="PhysicalTemplate" modifier="Abstract">
-        <BaseClass>DefinitionElement</BaseClass>
-        <BaseClass>IModellableElement</BaseClass>
-        <ECCustomAttributes>
-            <ClassHasHandler xmlns="BisCore.01.00"/>
-        </ECCustomAttributes>
-    </ECEntityClass>
-
-    <ECEntityClass typeName="PhysicalType" modifier="Abstract">
-        <BaseClass>DefinitionElement</BaseClass>
-        <ECCustomAttributes>
-            <ClassHasHandler xmlns="BisCore.01.00"/>
-        </ECCustomAttributes>
-    </ECEntityClass>
-    <ECRelationshipClass typeName="PhysicalElementIsOfType" strength="referencing" modifier="None">
-        <Source multiplicity="(0..*)" roleLabel="PhysicalElement is of PhysicalType" polymorphic="true">
-            <Class class="PhysicalElement" />
-        </Source>
-        <Target multiplicity="(0..1)" roleLabel="PhysicalType defines PhysicalElements" polymorphic="true">
-            <Class class="PhysicalType"/>
-        </Target>
-    </ECRelationshipClass>
-
-    <ECEntityClass typeName="GraphicalType2d" modifier="Abstract">
-        <BaseClass>DefinitionElement</BaseClass>
-        <ECCustomAttributes>
-            <ClassHasHandler xmlns="BisCore.01.00"/>
-        </ECCustomAttributes>
-    </ECEntityClass>
-    <ECRelationshipClass typeName="GraphicalElement2dIsOfType" strength="referencing" modifier="None">
-        <Source multiplicity="(0..*)" roleLabel="GraphicalElement2d is of GraphicalType2d" polymorphic="true">
-            <Class class="GraphicalElement2d" />
-        </Source>
-        <Target multiplicity="(0..1)" roleLabel="GraphicalType2d defines GraphicalElement2ds" polymorphic="true">
-            <Class class="GraphicalType2d"/>
-        </Target>
-    </ECRelationshipClass>
-
-    <ECEntityClass typeName="InformationPartitionElement" modifier="Abstract">
-        <BaseClass>InformationContentElement</BaseClass>
-        <BaseClass>IModellableElement</BaseClass>
-        <ECCustomAttributes>
-            <ClassHasHandler xmlns="BisCore.01.00"/>
-            <ShareColumns xmlns="ECDbMap.02.00">
-                <SharedColumnCount>8</SharedColumnCount>
-                <ApplyToSubclassesOnly>True</ApplyToSubclassesOnly>
-            </ShareColumns>
-        </ECCustomAttributes>
-        <ECProperty propertyName="Descr" displayLabel="Description" typeName="string"/>
-    </ECEntityClass>
-    <ECEntityClass typeName="DefinitionPartition" modifier="Sealed">
-        <BaseClass>InformationPartitionElement</BaseClass>
-        <ECCustomAttributes>
-            <ClassHasHandler xmlns="BisCore.01.00" />
-        </ECCustomAttributes>
-    </ECEntityClass>
-    <ECEntityClass typeName="DocumentPartition" modifier="Sealed">
-        <BaseClass>InformationPartitionElement</BaseClass>
-        <ECCustomAttributes>
-            <ClassHasHandler xmlns="BisCore.01.00" />
-        </ECCustomAttributes>
-    </ECEntityClass>
-    <ECEntityClass typeName="GroupInformationPartition" modifier="Sealed">
-        <BaseClass>InformationPartitionElement</BaseClass>
-        <ECCustomAttributes>
-            <ClassHasHandler xmlns="BisCore.01.00" />
-        </ECCustomAttributes>
-    </ECEntityClass>
-    <ECEntityClass typeName="LinkPartition" modifier="Sealed">
-        <BaseClass>InformationPartitionElement</BaseClass>
-        <ECCustomAttributes>
-            <ClassHasHandler xmlns="BisCore.01.00" />
-        </ECCustomAttributes>
-    </ECEntityClass>
-    <ECEntityClass typeName="PhysicalPartition" modifier="Sealed">
-        <BaseClass>InformationPartitionElement</BaseClass>
-        <ECCustomAttributes>
-            <ClassHasHandler xmlns="BisCore.01.00" />
-        </ECCustomAttributes>
-    </ECEntityClass>
-    <ECEntityClass typeName="SpatialLocationPartition" modifier="Sealed">
-        <BaseClass>InformationPartitionElement</BaseClass>
-        <ECCustomAttributes>
-            <ClassHasHandler xmlns="BisCore.01.00" />
-        </ECCustomAttributes>
-    </ECEntityClass>
-
-    <ECEntityClass typeName="InformationReferenceElement" modifier="Abstract">
-        <BaseClass>InformationContentElement</BaseClass>
-        <ECCustomAttributes>
-            <ClassHasHandler xmlns="BisCore.01.00"/>
-            <ShareColumns xmlns="ECDbMap.02.00">
-                <SharedColumnCount>16</SharedColumnCount>
-                <ApplyToSubclassesOnly>True</ApplyToSubclassesOnly>
-            </ShareColumns>
-        </ECCustomAttributes>
-    </ECEntityClass>
-    <ECEntityClass typeName="GroupInformationElement" modifier="Abstract">
-        <BaseClass>InformationReferenceElement</BaseClass>
-        <ECCustomAttributes>
-            <ClassHasHandler xmlns="BisCore.01.00"/>
-        </ECCustomAttributes>
-    </ECEntityClass>
-
-    <ECEntityClass typeName="Subject" modifier="Sealed">
-        <BaseClass>InformationReferenceElement</BaseClass>
-        <ECCustomAttributes>
-            <ClassHasHandler xmlns="BisCore.01.00"/>
-        </ECCustomAttributes>
-        <ECProperty propertyName="Descr" displayLabel="Description" typeName="string"/>
-    </ECEntityClass>
-
-    <ECEntityClass typeName="LinkElement" modifier="Abstract">
-        <BaseClass>InformationReferenceElement</BaseClass>
-    </ECEntityClass>
-    
-    <ECEntityClass typeName="UrlLink">
-        <ECCustomAttributes>
-            <ClassHasHandler xmlns="BisCore.01.00" />
-            <DbIndexList xmlns="ECDbMap.02.00">
-                <Indexes>
-                    <DbIndex>
-                        <Name>ix_bis_UrlLink_Url</Name>
-                        <IsUnique>False</IsUnique>
-                        <Properties>
-                            <string>Url</string>
-                        </Properties>
-                    </DbIndex>
-                </Indexes>
-            </DbIndexList>
-        </ECCustomAttributes>
-        <BaseClass>LinkElement</BaseClass>
-        <ECProperty propertyName="Url" displayLabel="URL" typeName="string">
-            <ECCustomAttributes>
-                <CustomHandledProperty/>
-            </ECCustomAttributes>
-        </ECProperty>
-        <ECProperty propertyName="Descr" displayLabel="Description" typeName="string">
-            <ECCustomAttributes>
-                <CustomHandledProperty/>
-            </ECCustomAttributes>
-        </ECProperty>
-    </ECEntityClass>
-
-    <ECEntityClass typeName="RepositoryLink" modifier="Sealed">
-        <BaseClass>UrlLink</BaseClass>
-        <BaseClass>IModellableElement</BaseClass>
-        <ECCustomAttributes>
-            <ClassHasHandler xmlns="BisCore.01.00"/>
-        </ECCustomAttributes>
-        <ECProperty propertyName="RepositoryGuid" typeName="binary">
-            <ECCustomAttributes>
-                <CustomHandledProperty/>
-                <HideProperty xmlns="EditorCustomAttributes.01.03" />
-            </ECCustomAttributes>
-        </ECProperty>
-    </ECEntityClass>
-
-    <ECEntityClass typeName="EmbeddedFileLink">
-        <ECCustomAttributes>
-            <ClassHasHandler xmlns="BisCore.01.00" />
-            <DbIndexList xmlns="ECDbMap.02.00">
-                <Indexes>
-                    <DbIndex>
-                        <Name>ix_bis_EmbeddedFileLink_Name</Name>
-                        <IsUnique>False</IsUnique>
-                        <Properties>
-                            <string>Name</string>
-                        </Properties>
-                    </DbIndex>
-                </Indexes>
-            </DbIndexList>
-        </ECCustomAttributes>
-        <BaseClass>LinkElement</BaseClass>
-        <ECProperty propertyName="Name" typeName="string">
-            <ECCustomAttributes>
-                <CustomHandledProperty/>
-            </ECCustomAttributes>
-        </ECProperty>
-        <ECProperty propertyName="Descr" displayLabel="Description" typeName="string">
-            <ECCustomAttributes>
-                <CustomHandledProperty/>
-            </ECCustomAttributes>
-        </ECProperty>
-    </ECEntityClass>
-
-    <ECEntityClass typeName="Document" modifier="Abstract">
-        <BaseClass>InformationContentElement</BaseClass>
-        <ECCustomAttributes>
-            <ClassHasHandler xmlns="BisCore.01.00"/>
-            <ShareColumns xmlns="ECDbMap.02.00">
-                <SharedColumnCount>16</SharedColumnCount>
-                <ApplyToSubclassesOnly>True</ApplyToSubclassesOnly>
-            </ShareColumns>
-        </ECCustomAttributes>
-    </ECEntityClass>
-
-    <ECEntityClass typeName="Drawing">
-        <BaseClass>Document</BaseClass>
-        <BaseClass>IModellableElement</BaseClass>
-        <ECCustomAttributes>
-            <ClassHasHandler xmlns="BisCore.01.00"/>
-        </ECCustomAttributes>
-    </ECEntityClass>
-
-    <ECEntityClass typeName="SectionDrawing">
-        <BaseClass>Drawing</BaseClass>
-        <ECCustomAttributes>
-            <ClassHasHandler xmlns="BisCore.01.00"/>
-        </ECCustomAttributes>
-    </ECEntityClass>
-
-    <ECEntityClass typeName="SheetBorderTemplate">
-        <BaseClass>Document</BaseClass>
-        <ECCustomAttributes>
-            <ClassHasHandler xmlns="BisCore.01.00"/>
-        </ECCustomAttributes>
-        <ECProperty propertyName="Height" typeName="double"/>
-        <ECProperty propertyName="Width" typeName="double"/>
-    </ECEntityClass>
-
-    <ECEntityClass typeName="SheetBorder">
-        <BaseClass>DrawingGraphic</BaseClass>
-        <ECCustomAttributes>
-            <ClassHasHandler xmlns="BisCore.01.00"/>
-        </ECCustomAttributes>
-        <!-- Template is required -->
-        <!-- Should have IsNullable=False ...? -->
-        <ECNavigationProperty propertyName="BorderTemplate" relationshipName="SheetBorderHasSheetBorderTemplate" direction="Forward" />
-    </ECEntityClass>
-
-    <ECEntityClass typeName="SheetTemplate">
-        <BaseClass>Document</BaseClass>
-        <ECCustomAttributes>
-            <ClassHasHandler xmlns="BisCore.01.00"/>
-        </ECCustomAttributes>
-        <!-- Height and Width will be locked to the border, if there is one -->
-        <ECProperty propertyName="Height" typeName="double"/>
-        <ECProperty propertyName="Width" typeName="double"/>
-        <!-- Border is optional -->
-        <ECNavigationProperty propertyName="Border" relationshipName="SheetTemplateHasSheetBorder" direction="Forward" />
-    </ECEntityClass>
-
-    <ECEntityClass typeName="Sheet">
-        <BaseClass>Document</BaseClass>
-        <BaseClass>IModellableElement</BaseClass>
-        <ECCustomAttributes>
-            <ClassHasHandler xmlns="BisCore.01.00"/>
-        </ECCustomAttributes>
-        <ECProperty propertyName="Scale" typeName="double"/>
-        <!-- Height and Width will be locked to the template, if there is one -->
-        <ECProperty propertyName="Height" typeName="double"/>
-        <ECProperty propertyName="Width" typeName="double"/>
-        <!-- Template is optional -->
-        <ECNavigationProperty propertyName="SheetTemplate" relationshipName="SheetHasSheetTemplate" direction="Forward" />
-    </ECEntityClass>
-
-<<<<<<< HEAD
-    <ECRelationshipClass typeName="SheetHasSheetTemplate" strength="referencing" modifier="Sealed">
-=======
-    <ECRelationshipClass typeName="SheetHasSheetTemplate" strength="referencing" modifier="None">
->>>>>>> ad4fe5ec
-        <Source multiplicity="(0..*)" roleLabel="Sheet has SheetTemplate" polymorphic="true">
-            <Class class="Sheet" />
-        </Source>
-        <Target multiplicity="(0..1)" roleLabel="SheetTemplate defines Sheets" polymorphic="true">
-            <Class class="SheetTemplate"/>
-        </Target>
-    </ECRelationshipClass>
-
-<<<<<<< HEAD
-    <ECRelationshipClass typeName="SheetTemplateHasSheetBorder" strength="referencing" modifier="Sealed">
-=======
-    <ECRelationshipClass typeName="SheetTemplateHasSheetBorder" strength="referencing" modifier="None">
->>>>>>> ad4fe5ec
-        <Source multiplicity="(0..*)" roleLabel="SheetTemplate refers to SheetBorder" polymorphic="true">
-            <Class class="SheetTemplate" />
-        </Source>
-        <Target multiplicity="(0..1)" roleLabel="SheetBorder is referenced by SheetTemplates" polymorphic="true">
-            <Class class="SheetBorder"/>
-        </Target>
-    </ECRelationshipClass>
-
-<<<<<<< HEAD
-    <ECRelationshipClass typeName="SheetBorderHasSheetBorderTemplate" strength="referencing" modifier="Sealed">
-=======
-    <ECRelationshipClass typeName="SheetBorderHasSheetBorderTemplate" strength="referencing" modifier="None">
->>>>>>> ad4fe5ec
-        <Source multiplicity="(0..*)" roleLabel="SheetBorder has SheetBorderTemplate" polymorphic="true">
-            <Class class="SheetBorder" />
-        </Source>
-        <Target multiplicity="(0..1)" roleLabel="SheetBorderTemplate defines SheetBorders" polymorphic="true">
-            <Class class="SheetBorderTemplate"/>
-        </Target>
-    </ECRelationshipClass>
-
-    <ECEntityClass typeName="InformationCarrierElement" modifier="Abstract">
-        <!-- Proxy for information carriers in the physical world.  For example, printed copies of documents or electronic files -->
-        <BaseClass>Element</BaseClass>
-        <ECCustomAttributes>
-            <ClassHasHandler xmlns="BisCore.01.00"/>
-            <JoinedTablePerDirectSubclass xmlns="ECDbMap.02.00"/>
-        </ECCustomAttributes>
-    </ECEntityClass>
-
-    <ECEntityClass typeName="DocumentCarrier" modifier="Abstract">
-        <BaseClass>InformationCarrierElement</BaseClass>
-        <ECCustomAttributes>
-            <ShareColumns xmlns="ECDbMap.02.00">
-                <SharedColumnCount>16</SharedColumnCount>
-                <ApplyToSubclassesOnly>True</ApplyToSubclassesOnly>
-            </ShareColumns>
-        </ECCustomAttributes>
-    </ECEntityClass>
-
-    <ECEntityClass typeName="GeometricElement" modifier="Abstract">
-        <BaseClass>Element</BaseClass>
-        <ECCustomAttributes>
-            <JoinedTablePerDirectSubclass xmlns="ECDbMap.02.00"/>
-        </ECCustomAttributes>
-    </ECEntityClass>
-    <ECEntityClass typeName="GeometricElement3d" modifier="Abstract">
-        <!-- Base class for elements with 3d geometry -->
-        <!-- GeometricElement3d elements are not inherently spatially located, but can be spatially located. -->
-        <BaseClass>GeometricElement</BaseClass>
-        <ECCustomAttributes>
-            <ClassHasHandler xmlns="BisCore.01.00"/>
-            <ShareColumns xmlns="ECDbMap.02.00">
-                <SharedColumnCount>16</SharedColumnCount>
-                <ApplyToSubclassesOnly>True</ApplyToSubclassesOnly>
-            </ShareColumns>
-        </ECCustomAttributes>
-        <ECNavigationProperty propertyName="Category" relationshipName="GeometricElement3dIsInCategory" direction="Forward">
-            <ECCustomAttributes>
-                <HideProperty xmlns="EditorCustomAttributes.01.03"/>
-                <CustomHandledProperty/>
-            </ECCustomAttributes>
-        </ECNavigationProperty>
-        <ECProperty propertyName="GeometryStream" typeName="binary">
-            <ECCustomAttributes>
-                <HideProperty xmlns="EditorCustomAttributes.01.03" />
-                <CustomHandledProperty/>
-            </ECCustomAttributes>
-        </ECProperty>
-        <ECProperty propertyName="InSpatialIndex" typeName="boolean">
-            <ECCustomAttributes>
-                <HideProperty xmlns="EditorCustomAttributes.01.03"/>
-                <CustomHandledProperty/>
-            </ECCustomAttributes>
-        </ECProperty>
-        <ECProperty propertyName="Origin" typeName="point3d">
-            <ECCustomAttributes>
-                <HideProperty xmlns="EditorCustomAttributes.01.03"/>
-                <CustomHandledProperty/>
-            </ECCustomAttributes>
-        </ECProperty>
-        <ECProperty propertyName="Yaw" typeName="double">
-            <ECCustomAttributes>
-                <HideProperty xmlns="EditorCustomAttributes.01.03"/>
-                <CustomHandledProperty/>
-            </ECCustomAttributes>
-        </ECProperty>
-        <ECProperty propertyName="Pitch" typeName="double">
-            <ECCustomAttributes>
-                <HideProperty xmlns="EditorCustomAttributes.01.03"/>
-                <CustomHandledProperty/>
-            </ECCustomAttributes>
-        </ECProperty>
-        <ECProperty propertyName="Roll" typeName="double">
-            <ECCustomAttributes>
-                <HideProperty xmlns="EditorCustomAttributes.01.03"/>
-                <CustomHandledProperty/>
-            </ECCustomAttributes>
-        </ECProperty>
-        <ECProperty propertyName="BBoxLow" typeName="point3d">
-            <ECCustomAttributes>
-                <HideProperty xmlns="EditorCustomAttributes.01.03"/>
-                <CustomHandledProperty/>
-            </ECCustomAttributes>
-        </ECProperty>
-        <ECProperty propertyName="BBoxHigh" typeName="point3d">
-            <ECCustomAttributes>
-                <HideProperty xmlns="EditorCustomAttributes.01.03"/>
-                <CustomHandledProperty/>
-            </ECCustomAttributes>
-        </ECProperty>
-    </ECEntityClass>
-    <ECEntityClass typeName="GraphicalElement3d" modifier="Abstract">
-        <!-- 3D geometric element that is used to convey information within 3D graphical presentations. -->
-        <BaseClass>GeometricElement3d</BaseClass>
-    </ECEntityClass>
-    <ECEntityClass typeName="SpatialElement" modifier="Abstract">
-        <!-- An element that occupies real world space -->
-        <BaseClass>GeometricElement3d</BaseClass>
-    </ECEntityClass>
-    <ECEntityClass typeName="PhysicalElement" modifier="Abstract">
-        <!-- A SpatialElement that has mass and can be "touched" -->
-        <BaseClass>SpatialElement</BaseClass>
-        <ECCustomAttributes>
-            <ClassHasHandler xmlns="BisCore.01.00"/>
-        </ECCustomAttributes>
-        <ECNavigationProperty propertyName="PhysicalType" relationshipName="PhysicalElementIsOfType" direction="Forward">
-        </ECNavigationProperty>
-    </ECEntityClass>
-    <ECEntityClass typeName="SpatialLocationElement" modifier="Abstract">
-        <!-- A SpatialElement that identifies a "tracked" real world location but has no mass and cannot be "touched" -->
-        <BaseClass>SpatialElement</BaseClass>
-        <ECCustomAttributes>
-            <ClassHasHandler xmlns="BisCore.01.00"/>
-        </ECCustomAttributes>
-    </ECEntityClass>
-    <ECEntityClass typeName="VolumeElement">
-        <!-- A SpatialLocationElement that defines a volume -->
-        <ECCustomAttributes>
-            <ClassHasHandler xmlns="BisCore.01.00"/>
-        </ECCustomAttributes>
-        <BaseClass>SpatialLocationElement</BaseClass>
-    </ECEntityClass>
-    <ECEntityClass typeName="GeometricElement2d" modifier="Abstract">
-        <!-- Base class for elements with 2d geometry -->
-        <BaseClass>GeometricElement</BaseClass>
-        <ECCustomAttributes>
-            <ClassHasHandler xmlns="BisCore.01.00"/>
-            <ShareColumns xmlns="ECDbMap.02.00">
-                <SharedColumnCount>8</SharedColumnCount>
-                <ApplyToSubclassesOnly>True</ApplyToSubclassesOnly>
-            </ShareColumns>
-        </ECCustomAttributes>
-        <ECNavigationProperty propertyName="Category" relationshipName="GeometricElement2dIsInCategory" direction="Forward">
-            <ECCustomAttributes>
-                <CustomHandledProperty/>
-            </ECCustomAttributes>
-        </ECNavigationProperty>
-        <ECProperty propertyName="GeometryStream" typeName="binary">
-            <ECCustomAttributes>
-                <CustomHandledProperty/>
-                <HideProperty xmlns="EditorCustomAttributes.01.03" />
-            </ECCustomAttributes>
-        </ECProperty>
-        <ECProperty propertyName="Origin" typeName="point2d">
-            <ECCustomAttributes>
-                <CustomHandledProperty/>
-            </ECCustomAttributes>
-        </ECProperty>
-        <ECProperty propertyName="Rotation" typeName="double">
-            <ECCustomAttributes>
-                <CustomHandledProperty/>
-            </ECCustomAttributes>
-        </ECProperty>
-        <ECProperty propertyName="BBoxLow" typeName="point2d">
-            <ECCustomAttributes>
-                <CustomHandledProperty/>
-            </ECCustomAttributes>
-        </ECProperty>
-        <ECProperty propertyName="BBoxHigh" typeName="point2d">
-            <ECCustomAttributes>
-                <CustomHandledProperty/>
-            </ECCustomAttributes>
-        </ECProperty>
-    </ECEntityClass>
-    <ECEntityClass typeName="GraphicalElement2d" modifier="Abstract">
-        <!-- 2D geometric element that is used to convey information within graphical presentations (like drawings). -->
-        <BaseClass>GeometricElement2d</BaseClass>
-        <ECNavigationProperty propertyName="GraphicalType" relationshipName="GraphicalElement2dIsOfType" direction="Forward">
-        </ECNavigationProperty>
-    </ECEntityClass>
-    <ECEntityClass typeName="AnnotationElement2d">
-        <!-- 2D element used to annotate drawings and sheets -->
-        <ECCustomAttributes>
-            <ClassHasHandler xmlns="BisCore.01.00"/>
-        </ECCustomAttributes>
-        <BaseClass>GraphicalElement2d</BaseClass>
-    </ECEntityClass>
-    <ECEntityClass typeName="DrawingGraphic">
-        <!-- 2D element used in drawings -->
-        <ECCustomAttributes>
-            <ClassHasHandler xmlns="BisCore.01.00"/>
-        </ECCustomAttributes>
-        <BaseClass>GraphicalElement2d</BaseClass>
-    </ECEntityClass>
-
-    <!-- Text element data (shared by 2D and 3D) -->
-    <ECEntityClass typeName="TextAnnotationData">
-        <ECCustomAttributes>
-            <ClassHasHandler xmlns="BisCore.01.00"/>
-        </ECCustomAttributes>
-        <BaseClass>ElementUniqueAspect</BaseClass>
-        <ECProperty propertyName="TextAnnotation" typeName="binary">
-            <ECCustomAttributes>
-                <HideProperty xmlns="EditorCustomAttributes.01.03" />
-            </ECCustomAttributes>
-        </ECProperty>
-    </ECEntityClass>
-
-    <!-- 2D text element -->
-    <ECEntityClass typeName="TextAnnotation2d">
-        <ECCustomAttributes>
-            <ClassHasHandler xmlns="BisCore.01.00"/>
-        </ECCustomAttributes>
-        <BaseClass>AnnotationElement2d</BaseClass>
-    </ECEntityClass>
-    <ECRelationshipClass typeName="TextAnnotation2dOwnsTextAnnotationData" strength="embedding" modifier="None">
-        <BaseClass>ElementOwnsUniqueAspect</BaseClass>
-        <Source multiplicity="(1..1)" polymorphic="true">
-            <Class class="TextAnnotation2d"/>
-        </Source>
-        <Target multiplicity="(0..1)" polymorphic="false">
-            <Class class="TextAnnotationData"/>
-        </Target>
-    </ECRelationshipClass>
-    
-    <!-- 3D text element -->
-    <ECEntityClass typeName="TextAnnotation3d">
-        <ECCustomAttributes>
-            <ClassHasHandler xmlns="BisCore.01.00"/>
-        </ECCustomAttributes>
-        <BaseClass>GraphicalElement3d</BaseClass>
-    </ECEntityClass>
-    <ECRelationshipClass typeName="TextAnnotation3dOwnsTextAnnotationData" strength="embedding" modifier="None">
-        <BaseClass>ElementOwnsUniqueAspect</BaseClass>
-        <Source multiplicity="(1..1)" polymorphic="true">
-            <Class class="TextAnnotation3d"/>
-        </Source>
-        <Target multiplicity="(0..1)" polymorphic="false">
-            <Class class="TextAnnotationData"/>
-        </Target>
-    </ECRelationshipClass>
-
-    <ECEntityClass typeName="AnnotationTable">
-        <!-- An AnnotationTable is an annotation element that displays a grid containing text and or graphics -->
-        <ECCustomAttributes>
-            <ClassHasHandler xmlns="BisCore.01.00"/>
-        </ECCustomAttributes>
-        <BaseClass>AnnotationElement2d</BaseClass>
-    </ECEntityClass>
-
-    <ECEntityClass typeName="AnnotationTableHeader">
-        <!-- The aspect that holds the header properties for an AnnotationTable -->
-        <BaseClass>ElementUniqueAspect</BaseClass>
-        <ECProperty propertyName="RowCount" typeName="int"/>
-        <ECProperty propertyName="ColumnCount" typeName="int"/>
-        <ECProperty propertyName="TextStyleId" typeName="long"/>
-        <ECProperty propertyName="TitleRowCount" typeName="int"/>
-        <ECProperty propertyName="HeaderRowCount" typeName="int"/>
-        <ECProperty propertyName="FooterRowCount" typeName="int"/>
-        <ECProperty propertyName="HeaderColumnCount" typeName="int"/>
-        <ECProperty propertyName="FooterColumnCount" typeName="int"/>
-        <ECProperty propertyName="BreakType" typeName="int"/>
-        <ECProperty propertyName="BreakPosition" typeName="int"/>
-        <ECProperty propertyName="BreakLength" typeName="double"/>
-        <ECProperty propertyName="BreakGap" typeName="double"/>
-        <ECProperty propertyName="RepeatHeaders" typeName="boolean"/>
-        <ECProperty propertyName="RepeatFooters" typeName="boolean"/>
-        <ECProperty propertyName="DefaultColumnWidth" typeName="double"/>
-        <ECProperty propertyName="DefaultRowHeight" typeName="double"/>
-        <ECProperty propertyName="DefaultMarginTop" typeName="double"/>
-        <ECProperty propertyName="DefaultMarginBottom" typeName="double"/>
-        <ECProperty propertyName="DefaultMarginLeft" typeName="double"/>
-        <ECProperty propertyName="DefaultMarginRight" typeName="double"/>
-        <ECProperty propertyName="DefaultCellAlignment" typeName="int"/>
-        <ECProperty propertyName="DefaultCellOrientation" typeName="int"/>
-        <ECProperty propertyName="FillSymbologyKeyOddRow" typeName="int"/>
-        <ECProperty propertyName="FillSymbologyKeyEvenRow" typeName="int"/>
-        <ECProperty propertyName="TitleRowTextStyle" typeName="long"/>
-        <ECProperty propertyName="HeaderRowTextStyle" typeName="long"/>
-        <ECProperty propertyName="FooterRowTextStyle" typeName="long"/>
-        <ECProperty propertyName="HeaderColumnTextStyle" typeName="long"/>
-        <ECProperty propertyName="FooterColumnTextStyle" typeName="long"/>
-        <ECProperty propertyName="BackupTextHeight" typeName="double"/>
-        <ECProperty propertyName="DataSourceProviderId" typeName="long"/>
-        <ECProperty propertyName="BodyTextHeight" typeName="double"/>
-        <ECProperty propertyName="TitleRowTextHeight" typeName="double"/>
-        <ECProperty propertyName="HeaderRowTextHeight" typeName="double"/>
-        <ECProperty propertyName="FooterRowTextHeight" typeName="double"/>
-        <ECProperty propertyName="HeaderColumnTextHeight" typeName="double"/>
-        <ECProperty propertyName="FooterColumnTextHeight" typeName="double"/>
-        <ECProperty propertyName="TextSymbKey" typeName="int"/>
-    </ECEntityClass>
-    <ECRelationshipClass typeName="AnnotationTableOwnsHeader" strength="embedding" modifier="None">
-        <BaseClass>ElementOwnsUniqueAspect</BaseClass>
-        <Source multiplicity="(1..1)" polymorphic="false">
-            <Class class="AnnotationTable"/>
-        </Source>
-        <Target multiplicity="(0..1)" polymorphic="false">
-            <Class class="AnnotationTableHeader"/>
-        </Target>
-    </ECRelationshipClass>
-
-    <ECEntityClass typeName="AnnotationTableRow">
-        <!-- The aspect that holds properties of a row of an AnnotationTable -->
-        <BaseClass>ElementMultiAspect</BaseClass>
-        <ECProperty propertyName="RowIndex" typeName="int"/>
-        <ECProperty propertyName="HeightLock" typeName="boolean"/>
-        <ECProperty propertyName="Height" typeName="double"/>
-    </ECEntityClass>
-    <ECRelationshipClass typeName="AnnotationTableOwnsRows" strength="embedding" modifier="None">
-        <BaseClass>ElementOwnsMultiAspects</BaseClass>
-        <Source multiplicity="(1..1)" polymorphic="false">
-            <Class class="AnnotationTable"/>
-        </Source>
-        <Target multiplicity="(0..*)" polymorphic="false">
-            <Class class="AnnotationTableRow"/>
-        </Target>
-    </ECRelationshipClass>
-
-    <ECEntityClass typeName="AnnotationTableColumn">
-        <!-- The aspect that holds properties of a column of an AnnotationTable -->
-        <BaseClass>ElementMultiAspect</BaseClass>
-        <ECProperty propertyName="ColumnIndex" typeName="int"/>
-        <ECProperty propertyName="WidthLock" typeName="boolean"/>
-        <ECProperty propertyName="Width" typeName="double"/>
-    </ECEntityClass>
-    <ECRelationshipClass typeName="AnnotationTableOwnsColumns" strength="embedding" modifier="None">
-        <BaseClass>ElementOwnsMultiAspects</BaseClass>
-        <Source multiplicity="(1..1)" polymorphic="false">
-            <Class class="AnnotationTable"/>
-        </Source>
-        <Target multiplicity="(0..*)" polymorphic="false">
-            <Class class="AnnotationTableColumn"/>
-        </Target>
-    </ECRelationshipClass>
-
-    <ECStructClass typeName="AnnotationTableCellIndex">
-        <ECProperty propertyName="RowIndex" typeName="int"/>
-        <ECProperty propertyName="ColumnIndex" typeName="int"/>
-    </ECStructClass>
-
-    <ECEntityClass typeName="AnnotationTableCell">
-        <!-- The aspect that holds properties of a cell of an AnnotationTable -->
-        <BaseClass>ElementMultiAspect</BaseClass>
-        <ECStructProperty propertyName="CellIndex" typeName="AnnotationTableCellIndex"/>
-        <ECProperty propertyName="TextBlock" typeName="binary">
-            <ECCustomAttributes>
-                <HideProperty xmlns="EditorCustomAttributes.01.03" />
-            </ECCustomAttributes>
-        </ECProperty>
-        <ECProperty propertyName="FillKey" typeName="int"/>
-        <ECProperty propertyName="Alignment" typeName="int"/>
-        <ECProperty propertyName="Orientation" typeName="int"/>
-        <ECProperty propertyName="MarginTop" typeName="double"/>
-        <ECProperty propertyName="MarginBottom" typeName="double"/>
-        <ECProperty propertyName="MarginLeft" typeName="double"/>
-        <ECProperty propertyName="MarginRight" typeName="double"/>
-    </ECEntityClass>
-    <ECRelationshipClass typeName="AnnotationTableOwnsCells" strength="embedding" modifier="None">
-        <BaseClass>ElementOwnsMultiAspects</BaseClass>
-        <Source multiplicity="(1..1)" polymorphic="false">
-            <Class class="AnnotationTable"/>
-        </Source>
-        <Target multiplicity="(0..*)" polymorphic="false">
-            <Class class="AnnotationTableCell"/>
-        </Target>
-    </ECRelationshipClass>
-
-    <ECEntityClass typeName="AnnotationTableMerge">
-        <!-- The aspect that holds properties describing merging of cells in an AnnotationTable -->
-        <BaseClass>ElementMultiAspect</BaseClass>
-        <ECStructProperty propertyName="RootCell" typeName="AnnotationTableCellIndex"/>
-        <ECProperty propertyName="RowSpan" typeName="int"/>
-        <ECProperty propertyName="ColumnSpan" typeName="int"/>
-    </ECEntityClass>
-
-    <ECRelationshipClass typeName="AnnotationTableOwnsMerges" strength="embedding" modifier="None">
-        <BaseClass>ElementOwnsMultiAspects</BaseClass>
-        <Source multiplicity="(1..1)" polymorphic="false">
-            <Class class="AnnotationTable"/>
-        </Source>
-        <Target multiplicity="(0..*)" polymorphic="false">
-            <Class class="AnnotationTableMerge"/>
-        </Target>
-    </ECRelationshipClass>
-
-    <ECEntityClass typeName="AnnotationTableSymbology">
-        <!-- The aspect that holds properties describing symbology in an AnnotationTable -->
-        <BaseClass>ElementMultiAspect</BaseClass>
-        <ECProperty propertyName="SymbologyKey" typeName="int"/>
-        <ECProperty propertyName="Visible" typeName="boolean"/>
-        <ECProperty propertyName="Color" typeName="int"/>
-        <ECProperty propertyName="Weight" typeName="int"/>
-        <ECProperty propertyName="LineStyleId" typeName="long"/>
-        <ECProperty propertyName="LineStyleScale" typeName="double"/>
-        <ECProperty propertyName="FillColor" typeName="int"/>
-    </ECEntityClass>
-    <ECRelationshipClass typeName="AnnotationTableOwnsSymbologies" strength="embedding" modifier="None">
-        <BaseClass>ElementOwnsMultiAspects</BaseClass>
-        <Source multiplicity="(1..1)" polymorphic="false">
-            <Class class="AnnotationTable"/>
-        </Source>
-        <Target multiplicity="(0..*)" polymorphic="false">
-            <Class class="AnnotationTableSymbology"/>
-        </Target>
-    </ECRelationshipClass>
-
-    <ECEntityClass typeName="AnnotationTableEdgeRun">
-        <!-- The aspect that holds properties describing edges in an AnnotationTable -->
-        <BaseClass>ElementMultiAspect</BaseClass>
-        <ECProperty propertyName="HostType" typeName="int"/>
-        <ECProperty propertyName="Host" typeName="int"/>
-        <ECProperty propertyName="Start" typeName="int"/>
-        <ECProperty propertyName="Span" typeName="int"/>
-        <ECProperty propertyName="SymbologyKey" typeName="int"/>
-    </ECEntityClass>
-    <ECRelationshipClass typeName="AnnotationTableOwnsEdgeRuns" strength="embedding" modifier="None">
-        <BaseClass>ElementOwnsMultiAspects</BaseClass>
-        <Source multiplicity="(1..1)" polymorphic="false">
-            <Class class="AnnotationTable"/>
-        </Source>
-        <Target multiplicity="(0..*)" polymorphic="false">
-            <Class class="AnnotationTableEdgeRun"/>
-        </Target>
-    </ECRelationshipClass>
-
-    <!--
-    <ECEntityClass typeName="DimensionStyle">
-        <ECCustomAttributes>
-            <ClassHasHandler xmlns="BisCore.01.00"/>
-        </ECCustomAttributes>
-        <BaseClass>DefinitionElement</BaseClass>
-        <ECProperty propertyName="TextStyleId" typeName="long">
-          <ECCustomAttributes>
-            <CustomHandledProperty/>
-          </ECCustomAttributes>
-        </ECProperty>
-    </ECEntityClass>
-
-    <ECEntityClass typeName="LinearDimension">
-        <ECCustomAttributes>
-            <ClassHasHandler xmlns="BisCore.01.00"/>
-        </ECCustomAttributes>
-        <ECProperty propertyName="StyleId" typeName="long">
-          <ECCustomAttributes>
-            <CustomHandledProperty/>
-          </ECCustomAttributes>
-        </ECProperty>
-        <ECProperty propertyName="Points" typeName="binary" description="Location of dimension points">
-          <ECCustomAttributes>
-            <CustomHandledProperty/>
-          </ECCustomAttributes>
-        </ECProperty>
-    </ECEntityClass>
-
-    <ECEntityClass typeName="LinearDimension2d">
-        <ECCustomAttributes>
-            <ClassHasHandler xmlns="BisCore.01.00"/>
-        </ECCustomAttributes>
-        <BaseClass>AnnotationElement2d</BaseClass>
-        <BaseClass>LinearDimension</BaseClass>
-    </ECEntityClass>
-
-    <ECEntityClass typeName="LinearDimension3d">
-        <ECCustomAttributes>
-            <ClassHasHandler xmlns="BisCore.01.00"/>
-        </ECCustomAttributes>
-        <BaseClass>GraphicalElement3d</BaseClass>
-        <BaseClass>LinearDimension</BaseClass>
-    </ECEntityClass>
-    -->
-
-    <ECEntityClass typeName="Session" modifier="Sealed">
-        <BaseClass>DefinitionElement</BaseClass>
-        <ECCustomAttributes>
-            <ClassHasHandler xmlns="BisCore.01.00"/>
-        </ECCustomAttributes>
-        <ECProperty propertyName="Variables" typeName="string" />
-    </ECEntityClass>
-
-    <ECEntityClass typeName="ViewAttachment">
-        <ECCustomAttributes>
-            <ClassHasHandler xmlns="BisCore.01.00"/>
-        </ECCustomAttributes>
-        <BaseClass>GraphicalElement2d</BaseClass>
-        <ECNavigationProperty propertyName="View" relationshipName="ViewIsAttached" direction="Backward" description="The view that is to be attached" />
-        <ECProperty propertyName="Details" typeName="string" />
-        <ECProperty propertyName="DisplayPriority" typeName="int" />
-        <ECProperty propertyName="Scale" typeName="double" />
-    </ECEntityClass>
-
-<<<<<<< HEAD
-    <ECRelationshipClass typeName="ViewIsAttached" strength="embedding" modifier="Sealed">
-=======
-    <ECRelationshipClass typeName="ViewIsAttached" strength="embedding" modifier="None">
->>>>>>> ad4fe5ec
-        <ECCustomAttributes>
-            <ForeignKeyConstraint xmlns="ECDbMap.02.00">
-                <OnDeleteAction>NoAction</OnDeleteAction>
-            </ForeignKeyConstraint>
-        </ECCustomAttributes>
-        <Source multiplicity="(1..1)" roleLabel="ViewDefinition owns ViewAttachment" polymorphic="true">
-            <Class class="ViewDefinition"/>
-        </Source>
-        <Target multiplicity="(0..*)" roleLabel="ViewAttachment is owned by ViewDefinition" polymorphic="true">
-            <Class class="ViewAttachment" />
-        </Target>
-    </ECRelationshipClass>
-
-    <ECEntityClass typeName="IParentElement" modifier="Abstract">
-        <!-- Interface implemented by Elements that can composite/own child elements -->
-        <!-- Mutually exclusive with IModellableElement -->
-        <!-- WIP: Need to mark interface as only valid for Elements -->
-    </ECEntityClass>
-    <ECRelationshipClass typeName="ElementOwnsChildElements" strength="embedding" modifier="None">
-        <!-- WIP: Should be abstract? -->
-        <!-- WIP: Rename to ElementCompositesElements? -->
-        <ECCustomAttributes>
-            <ForeignKeyConstraint xmlns="ECDbMap.02.00">
-                <!-- The Element API will handle cascading the delete -->
-                <OnDeleteAction>NoAction</OnDeleteAction>
-            </ForeignKeyConstraint>
-        </ECCustomAttributes>
-        <Source multiplicity="(0..1)" roleLabel="Element owns child Elements" polymorphic="true">
-            <Class class="Element"/>
-        </Source>
-        <Target multiplicity="(0..*)" roleLabel="Element is owned by parent Element" polymorphic="true">
-            <Class class="Element"/>
-        </Target>
-    </ECRelationshipClass>
-    <ECRelationshipClass typeName="ElementEncapsulatesElements" strength="embedding" modifier="None">
-        <!-- Relationship that indicates that child elements are "hidden" -->
-        <BaseClass>ElementOwnsChildElements</BaseClass>
-        <Source multiplicity="(0..1)" polymorphic="true">
-            <Class class="Element"/>
-        </Source>
-        <Target multiplicity="(0..*)" polymorphic="true">
-            <Class class="Element"/>
-        </Target>
-    </ECRelationshipClass>
-    <ECRelationshipClass typeName="PhysicalElementAssemblesElements" strength="embedding" modifier="None">
-        <!-- Relationship that indicates a physical assembly of child PhysicalElements -->
-        <BaseClass>ElementOwnsChildElements</BaseClass>
-        <Source multiplicity="(0..1)" polymorphic="true">
-            <Class class="PhysicalElement"/>
-        </Source>
-        <Target multiplicity="(0..*)" polymorphic="true">
-            <Class class="PhysicalElement"/>
-        </Target>
-    </ECRelationshipClass>
-
-    <ECRelationshipClass typeName="ElementGroupsMembers" strength="referencing" modifier="None">
-        <ECCustomAttributes>
-            <ClassMap xmlns="ECDbMap.02.00">
-                <ECInstanceIdColumn>Id</ECInstanceIdColumn>
-            </ClassMap>
-            <LinkTableRelationshipMap xmlns="ECDbMap.02.00">
-                <SourceECInstanceIdColumn>GroupId</SourceECInstanceIdColumn>
-                <TargetECInstanceIdColumn>MemberId</TargetECInstanceIdColumn>
-            </LinkTableRelationshipMap>
-        </ECCustomAttributes>
-        <Source multiplicity="(0..*)" roleLabel="Element groups member Elements" polymorphic="true">
-            <Class class="Element"/>
-        </Source>
-        <Target multiplicity="(0..*)" roleLabel="Element is grouped by Elements" polymorphic="true">
-            <Class class="Element"/>
-        </Target>
-        <ECProperty propertyName="MemberPriority" typeName="int">
-            <!-- Can be used to prioritize or order members within an ElementGroup. Values do not have to be unique within a particular group. -->
-        </ECProperty>
-    </ECRelationshipClass>
-
-    <ECEntityClass typeName="ElementAspect" modifier="Abstract">
-        <!-- An ElementAspect is related to an Element with a relationship of strength="embedding" (ElementAspect is deleted if the Element is deleted) -->
-        <!-- Semantically, an ElementAspect can be considered part of the Element -->
-        <!-- BIS Guideline: Subclass ElementUniqueAspect or ElementMultiAspect rather than subclassing ElementAspect directly. -->
-        <ECCustomAttributes>
-            <ClassHasHandler xmlns="BisCore.01.00"/>
-        </ECCustomAttributes>
-    </ECEntityClass>
-
-    <ECEntityClass typeName="ElementUniqueAspect" modifier="Abstract">
-        <!-- An ElementUniqueAspect is related to an Element with the following constraints: 1) there can only be one instance of a given aspect class associated with a given element, and 2) the instance has the same ID as the element. -->
-        <BaseClass>ElementAspect</BaseClass>
-        <ECCustomAttributes>
-            <ClassMap xmlns="ECDbMap.02.00">
-                <!-- All subclasses of ElementUniqueAspect will share the same table -->
-                <MapStrategy>TablePerHierarchy</MapStrategy>
-            </ClassMap>
-            <ShareColumns xmlns="ECDbMap.02.00">
-                <SharedColumnCount>16</SharedColumnCount>
-                <ApplyToSubclassesOnly>True</ApplyToSubclassesOnly>
-            </ShareColumns>
-        </ECCustomAttributes>
-        <ECNavigationProperty propertyName="Element" relationshipName="ElementOwnsUniqueAspect" direction="Backward">
-            <ECCustomAttributes>
-                <HideProperty xmlns="EditorCustomAttributes.01.03" />
-            </ECCustomAttributes>
-        </ECNavigationProperty>
-    </ECEntityClass>
-    <ECRelationshipClass typeName="ElementOwnsUniqueAspect" strength="embedding" modifier="None">
-        <Source multiplicity="(1..1)" roleLabel="Element owns ElementUniqueAspect" polymorphic="true">
-            <Class class="Element"/>
-        </Source>
-        <Target multiplicity="(0..*)" roleLabel="ElementUniqueAspect is owned by Element" polymorphic="true">
-            <!-- Note: multiplicity=(0..*) is correct. While an Element can only have 1 unique apsect per aspect class, it can have N unique aspects total. -->
-            <Class class="ElementUniqueAspect"/>
-        </Target>
-    </ECRelationshipClass>
-
-    <ECEntityClass typeName="ElementMultiAspect" modifier="Abstract">
-        <!-- An ElementMultiAspect is related to an Element with the following constraints: 1) there can be N instances of a given aspect class associated with a given element, and 2) the value of the ElementId foreign key column is the same ID as the element. -->
-        <BaseClass>ElementAspect</BaseClass>
-        <ECCustomAttributes>
-            <ClassMap xmlns="ECDbMap.02.00">
-                <!-- All subclasses of ElementUniqueAspect will share the same table -->
-                <MapStrategy>TablePerHierarchy</MapStrategy>
-            </ClassMap>
-            <ShareColumns xmlns="ECDbMap.02.00">
-                <SharedColumnCount>16</SharedColumnCount>
-                <ApplyToSubclassesOnly>True</ApplyToSubclassesOnly>
-            </ShareColumns>
-        </ECCustomAttributes>
-        <ECNavigationProperty propertyName="Element" relationshipName="ElementOwnsMultiAspects" direction="Backward">
-            <ECCustomAttributes>
-                <HideProperty xmlns="EditorCustomAttributes.01.03" />
-            </ECCustomAttributes>
-        </ECNavigationProperty>
-    </ECEntityClass>
-    <ECRelationshipClass typeName="ElementOwnsMultiAspects" strength="embedding" modifier="None">
-        <Source multiplicity="(1..1)" roleLabel="Element owns ElementMultiAspects" polymorphic="true">
-            <Class class="Element"/>
-        </Source>
-        <Target multiplicity="(0..*)" roleLabel="ElementMultiAspect is owned by Element" polymorphic="true">
-            <Class class="ElementMultiAspect"/>
-        </Target>
-    </ECRelationshipClass>
-
-    <ECEntityClass typeName="ElementExternalKey">
-        <!-- The aspect that holds an identifier from an external system -->
-        <BaseClass>ElementMultiAspect</BaseClass>
-        <ECCustomAttributes>
-            <DbIndexList xmlns="ECDbMap.02.00">
-                <Indexes>
-                    <DbIndex>
-                        <Name>ix_bis_ElementExternalKey_ElementId_AuthorityId</Name>
-                        <IsUnique>True</IsUnique>
-                        <Properties>
-                            <!-- Only one ExternalKey per Authority per Element -->
-                            <string>Element.Id</string>
-                            <string>AuthorityId</string>
-                        </Properties>
-                    </DbIndex>
-                    <DbIndex>
-                        <!-- Index for looking up Element by ExternalKey -->
-                        <!-- IsUnique=False to support ExternalKeys for types (multiple Elements have same ExternalKey) -->
-                        <Name>ix_bis_ElementExternalKey_AuthorityId_ExternalKey</Name>
-                        <IsUnique>False</IsUnique>
-                        <Properties>
-                            <string>AuthorityId</string>
-                            <string>ExternalKey</string>
-                        </Properties>
-                    </DbIndex>
-                </Indexes>
-            </DbIndexList>
-        </ECCustomAttributes>
-        <ECProperty propertyName="AuthorityId" typeName="long">
-            <!-- WIP: Foreign key relationship to Authority that controls the ExternalKey -->
-            <!-- IsNullable = False -->
-        </ECProperty>
-        <ECProperty propertyName="ExternalKey" typeName="string">
-            <!-- IsNullable = False -->
-        </ECProperty>
-    </ECEntityClass>
-    <ECRelationshipClass typeName="ElementOwnsExternalKeys" strength="embedding" modifier="None">
-        <BaseClass>ElementOwnsMultiAspects</BaseClass>
-        <Source multiplicity="(1..1)" polymorphic="true">
-            <Class class="Element"/>
-        </Source>
-        <Target multiplicity="(0..*)" polymorphic="true">
-            <Class class="ElementExternalKey"/>
-        </Target>
-    </ECRelationshipClass>
-
-    <ECRelationshipClass typeName="ElementRefersToElements" strength="referencing" modifier="Abstract">
-        <ECCustomAttributes>
-            <ClassMap xmlns="ECDbMap.02.00">
-                <ECInstanceIdColumn>Id</ECInstanceIdColumn>
-                <MapStrategy>TablePerHierarchy</MapStrategy>
-            </ClassMap>
-            <ShareColumns xmlns="ECDbMap.02.00">
-                <SharedColumnCount>8</SharedColumnCount>
-                <ApplyToSubclassesOnly>True</ApplyToSubclassesOnly>
-            </ShareColumns>
-        </ECCustomAttributes>
-        <Source multiplicity="(0..*)" roleLabel="Element refers to Elements" polymorphic="true">
-            <Class class="Element"/>
-        </Source>
-        <Target multiplicity="(0..*)" roleLabel="Element is referenced by Elements" polymorphic="true">
-            <Class class="Element"/>
-        </Target>
-    </ECRelationshipClass>
-
-    <ECRelationshipClass typeName="ElementDrivesElement" strength="referencing" modifier="None">
-        <!-- WIP: Rename to ElementDriveElements? -->
-        <!-- Relationship that indicates that an Element drives (controls the lifecyle or structure of) a dependent Element -->
-        <ECCustomAttributes>
-            <ClassHasHandler xmlns="BisCore.01.00"/>
-            <ClassMap xmlns="ECDbMap.02.00">
-                <!-- We must insist that all instances of all possible subclasses are stored together in a single table. 
-                     TxnManager knows about this table, and expects to find all instances this kind of relationship there. -->
-                <MapStrategy>TablePerHierarchy</MapStrategy>
-                <!-- WIP: MinimumSharedColumnCount? -->
-            </ClassMap>
-            <ShareColumns xmlns="ECDbMap.02.00">
-                <SharedColumnCount>8</SharedColumnCount>
-                <ApplyToSubclassesOnly>True</ApplyToSubclassesOnly>
-            </ShareColumns>
-            <LinkTableRelationshipMap xmlns="ECDbMap.02.00">
-                <AllowDuplicateRelationships>True</AllowDuplicateRelationships>
-            </LinkTableRelationshipMap>
-        </ECCustomAttributes>
-        <Source multiplicity="(0..*)" roleLabel="Element drives Elements" polymorphic="true">
-            <Class class="Element"/>
-        </Source>
-        <Target multiplicity="(0..*)" roleLabel="Element is driven by Elements" polymorphic="true">
-            <Class class="Element"/>
-        </Target>
-        <ECProperty propertyName="Status" typeName="int" description="Bits that indicate the status of the dependency. Satisfied=0, Failed=1, Deferred=128. Deferred and Failed bits can be OR'd together."/>
-        <ECProperty propertyName="Priority" typeName="int" description="The priority of this dependency, relative to other EntityDrivesEntity instances. Note that EntityHasChildEntities dependencies always take priority over EntityDrivesEntity dependencies."/>
-    </ECRelationshipClass>
-
-    <ECEntityClass typeName="Category" modifier="Abstract">
-        <ECCustomAttributes>
-            <ClassHasHandler xmlns="BisCore.01.00"/>
-        </ECCustomAttributes>
-        <BaseClass>DefinitionElement</BaseClass>
-        <ECProperty propertyName="Descr" DisplayLabel="Description" typeName="string">
-            <ECCustomAttributes>
-                <HideProperty xmlns="EditorCustomAttributes.01.03"/>
-                <CustomHandledProperty/>
-            </ECCustomAttributes>
-        </ECProperty>
-        <ECProperty propertyName="Rank" typeName="int">
-            <ECCustomAttributes>
-                <HideProperty xmlns="EditorCustomAttributes.01.03"/>
-                <CustomHandledProperty/>
-            </ECCustomAttributes>
-        </ECProperty>
-    </ECEntityClass>
-    <ECEntityClass typeName="DrawingCategory" modifier="Sealed">
-        <!-- Category that only applies to drawing elements (2d) -->
-        <ECCustomAttributes>
-            <ClassHasHandler xmlns="BisCore.01.00"/>
-        </ECCustomAttributes>
-        <BaseClass>Category</BaseClass>
-    </ECEntityClass>
-    <ECEntityClass typeName="SpatialCategory" modifier="Sealed">
-        <!-- Category that only applies to SpatialElements (3d) -->
-        <ECCustomAttributes>
-            <ClassHasHandler xmlns="BisCore.01.00"/>
-        </ECCustomAttributes>
-        <BaseClass>Category</BaseClass>
-    </ECEntityClass>
-    <ECEntityClass typeName="SubCategory" modifier="Sealed">
-        <ECCustomAttributes>
-            <ClassHasHandler xmlns="BisCore.01.00"/>
-        </ECCustomAttributes>
-        <BaseClass>DefinitionElement</BaseClass>
-        <ECProperty propertyName="Descr" displayLabel="Description" typeName="string">
-            <ECCustomAttributes>
-                <CustomHandledProperty/>
-            </ECCustomAttributes>
-        </ECProperty>
-        <ECProperty propertyName="Properties" typeName="string">
-            <ECCustomAttributes>
-                <CustomHandledProperty/>
-            </ECCustomAttributes>
-        </ECProperty>
-    </ECEntityClass>
-
-<<<<<<< HEAD
-    <ECRelationshipClass typeName="GeometricElement2dIsInCategory" description="Element is in Category" strength="referencing" strengthDirection="Backward" modifier="Sealed">
-=======
-    <ECRelationshipClass typeName="GeometricElement2dIsInCategory" description="Element is in Category" strength="referencing" strengthDirection="Backward" modifier="None">
->>>>>>> ad4fe5ec
-        <ECCustomAttributes>
-            <ForeignKeyConstraint xmlns="ECDbMap.02.00">
-                <OnDeleteAction>NoAction</OnDeleteAction>
-            </ForeignKeyConstraint>
-        </ECCustomAttributes>
-        <Source multiplicity="(0..*)" roleLabel="GeometricElement2d is in DrawingCategory" polymorphic="true">
-            <Class class="GeometricElement2d" />
-        </Source>
-        <Target multiplicity="(1..1)" roleLabel="DrawingCategory categorizes 2D geometric elements" polymorphic="false">
-            <Class class="DrawingCategory"/>
-        </Target>
-    </ECRelationshipClass>
-<<<<<<< HEAD
-    <ECRelationshipClass typeName="GeometricElement3dIsInCategory" description="Element is in Category" strength="referencing" strengthDirection="Backward" modifier="Sealed">
-=======
-    <ECRelationshipClass typeName="GeometricElement3dIsInCategory" description="Element is in Category" strength="referencing" strengthDirection="Backward" modifier="None">
->>>>>>> ad4fe5ec
-        <ECCustomAttributes>
-            <ForeignKeyConstraint xmlns="ECDbMap.02.00">
-                <OnDeleteAction>NoAction</OnDeleteAction>
-            </ForeignKeyConstraint>
-        </ECCustomAttributes>
-        <Source multiplicity="(0..*)" roleLabel="GeometricElement3d is in SpatialCategory" polymorphic="true">
-            <Class class="GeometricElement3d" />
-        </Source>
-        <Target multiplicity="(1..1)" roleLabel="SpatialCategory categorizes 3D geometric elements" polymorphic="false">
-            <Class class="SpatialCategory"/>
-        </Target>
-    </ECRelationshipClass>
-
-    <ECEntityClass typeName="TrueColor">
-        <ECCustomAttributes>
-            <ClassHasHandler xmlns="BisCore.01.00"/>
-        </ECCustomAttributes>
-        <BaseClass>DefinitionElement</BaseClass>
-        <ECProperty propertyName="Data" typeName="int">
-          <ECCustomAttributes>
-              <CustomHandledProperty>
-                  <StatementTypes>3</StatementTypes>
-              </CustomHandledProperty>
-          </ECCustomAttributes>
-        </ECProperty>
-    </ECEntityClass>
-
-    <ECEntityClass typeName="MaterialElement">
-        <ECCustomAttributes>
-            <ClassHasHandler xmlns="BisCore.01.00"/>
-        </ECCustomAttributes>
-        <BaseClass>DefinitionElement</BaseClass>
-        <ECProperty propertyName="Descr" displayLabel="Description" typeName="string">
-            <ECCustomAttributes>
-                <CustomHandledProperty/>
-            </ECCustomAttributes>
-        </ECProperty>
-        <ECProperty propertyName="Data" typeName="string">
-            <ECCustomAttributes>
-                <CustomHandledProperty/>
-            </ECCustomAttributes>
-        </ECProperty>
-    </ECEntityClass>
-
-    <ECEntityClass typeName="AnnotationTextStyle">
-        <ECCustomAttributes>
-            <ClassHasHandler xmlns="BisCore.01.00"/>
-        </ECCustomAttributes>
-        <BaseClass>DefinitionElement</BaseClass>
-        <ECProperty propertyName="Descr" displayLabel="Description" typeName="string" description="Description of the style">
-            <ECCustomAttributes>
-                <CustomHandledProperty/>
-            </ECCustomAttributes>
-        </ECProperty>
-        <ECProperty propertyName="Data" typeName="binary" description="Encoded style properties">
-            <ECCustomAttributes>
-                <CustomHandledProperty/>
-                <HideProperty xmlns="EditorCustomAttributes.01.03" />
-            </ECCustomAttributes>
-        </ECProperty>
-    </ECEntityClass>
-
-    <ECEntityClass typeName="AnnotationFrameStyle">
-        <ECCustomAttributes>
-            <ClassHasHandler xmlns="BisCore.01.00"/>
-        </ECCustomAttributes>
-        <BaseClass>DefinitionElement</BaseClass>
-        <ECProperty propertyName="Descr" displayLabel="Description" typeName="string" description="Description of the style">
-            <ECCustomAttributes>
-                <CustomHandledProperty/>
-            </ECCustomAttributes>
-        </ECProperty>
-        <ECProperty propertyName="Data" typeName="binary" description="Encoded style properties">
-            <ECCustomAttributes>
-                <CustomHandledProperty/>
-                <HideProperty xmlns="EditorCustomAttributes.01.03" />
-            </ECCustomAttributes>
-        </ECProperty>
-    </ECEntityClass>
-
-    <ECEntityClass typeName="AnnotationLeaderStyle">
-        <ECCustomAttributes>
-            <ClassHasHandler xmlns="BisCore.01.00"/>
-        </ECCustomAttributes>
-        <BaseClass>DefinitionElement</BaseClass>
-        <ECProperty propertyName="Descr" displayLabel="Description" typeName="string" description="Description of the style">
-            <ECCustomAttributes>
-                <CustomHandledProperty/>
-            </ECCustomAttributes>
-        </ECProperty>
-        <ECProperty propertyName="Data" typeName="binary" description="Encoded style properties">
-            <ECCustomAttributes>
-                <CustomHandledProperty/>
-                <HideProperty xmlns="EditorCustomAttributes.01.03" />
-            </ECCustomAttributes>
-        </ECProperty>
-    </ECEntityClass>
-
-    <ECEntityClass typeName="TextAnnotationSeed">
-        <ECCustomAttributes>
-            <ClassHasHandler xmlns="BisCore.01.00"/>
-        </ECCustomAttributes>
-        <BaseClass>DefinitionElement</BaseClass>
-        <ECProperty propertyName="Descr" displayLabel="Description" typeName="string" description="Description of the style">
-            <ECCustomAttributes>
-                <CustomHandledProperty/>
-            </ECCustomAttributes>
-        </ECProperty>
-        <ECProperty propertyName="Data" typeName="binary" description="Encoded style properties">
-            <ECCustomAttributes>
-                <CustomHandledProperty/>
-                <HideProperty xmlns="EditorCustomAttributes.01.03" />
-            </ECCustomAttributes>
-        </ECProperty>
-    </ECEntityClass>
-
-    <ECEntityClass typeName="LineStyle">
-        <ECCustomAttributes>
-            <ClassHasHandler xmlns="BisCore.01.00"/>
-        </ECCustomAttributes>
-        <BaseClass>DefinitionElement</BaseClass>
-        <ECProperty propertyName="Descr" displayLabel="Description" typeName="string" description="Description of the style" />
-        <ECProperty propertyName="Data" typeName="string" description="Encoded style properties" />
-    </ECEntityClass>
-
-    <ECEntityClass typeName="Texture">
-        <ECCustomAttributes>
-            <ClassHasHandler xmlns="BisCore.01.00"/>
-        </ECCustomAttributes>
-        <BaseClass>DefinitionElement</BaseClass>
-        <ECProperty propertyName="Descr" displayLabel="Description" typeName="string">
-            <ECCustomAttributes>
-                <CustomHandledProperty/>
-            </ECCustomAttributes>
-        </ECProperty>
-        <ECProperty propertyName="Data" typeName="binary" description="Encoded texture data">
-            <ECCustomAttributes>
-                <PropertyMap xmlns="ECDbMap.02.00">
-                    <IsNullable>True</IsNullable><!-- actually False, but shared table... -->
-                </PropertyMap>
-                <CustomHandledProperty/>
-                <HideProperty xmlns="EditorCustomAttributes.01.03" />
-            </ECCustomAttributes>
-        </ECProperty>
-        <ECProperty propertyName="Format" typeName="int" description="Format of the encoded texture data">
-            <ECCustomAttributes>
-                <PropertyMap xmlns="ECDbMap.02.00">
-                    <IsNullable>True</IsNullable><!-- actually False, but shared table... -->
-                </PropertyMap>
-                <CustomHandledProperty/>
-            </ECCustomAttributes>
-        </ECProperty>
-        <ECProperty propertyName="Width" typeName="int" displayLabel="Width">
-            <ECCustomAttributes>
-                <PropertyMap xmlns="ECDbMap.02.00">
-                    <IsNullable>True</IsNullable><!-- actually False, but shared table... -->
-                </PropertyMap>
-                <CustomHandledProperty/>
-            </ECCustomAttributes>
-        </ECProperty>
-        <ECProperty propertyName="Height" typeName="int" displayLabel="Height">
-            <ECCustomAttributes>
-                <PropertyMap xmlns="ECDbMap.02.00">
-                    <IsNullable>True</IsNullable><!-- actually False, but shared table... -->
-                </PropertyMap>
-                <CustomHandledProperty/>
-            </ECCustomAttributes>
-        </ECProperty>
-        <ECProperty propertyName="Flags" typeName="int">
-            <ECCustomAttributes>
-                <PropertyMap xmlns="ECDbMap.02.00">
-                    <IsNullable>True</IsNullable><!-- actually False, but shared table... -->
-                </PropertyMap>
-                <CustomHandledProperty/>
-            </ECCustomAttributes>
-        </ECProperty>
-    </ECEntityClass>
-
-    <ECEntityClass typeName="LightDefinition">
-        <ECCustomAttributes>
-            <ClassHasHandler xmlns="BisCore.01.00"/>
-        </ECCustomAttributes>
-        <BaseClass>DefinitionElement</BaseClass>
-        <ECProperty propertyName="Descr" displayLabel="Description" typeName="string">
-            <ECCustomAttributes>
-                <CustomHandledProperty/>
-            </ECCustomAttributes>
-        </ECProperty>
-        <ECProperty propertyName="Value" typeName="string">
-            <ECCustomAttributes>
-                <CustomHandledProperty/>
-            </ECCustomAttributes>
-        </ECProperty>
-    </ECEntityClass>
-
-    <ECRelationshipClass typeName="BaseModelForView2d" strength="embedding" modifier="None">
-        <ECCustomAttributes>
-            <ForeignKeyConstraint xmlns="ECDbMap.02.00">
-                <OnDeleteAction>NoAction</OnDeleteAction>
-            </ForeignKeyConstraint>
-        </ECCustomAttributes>
-        <Source multiplicity="(1..1)" roleLabel="GeometricModel2d is base model for 2D views" polymorphic="true">
-            <Class class="GeometricModel2d"/>
-        </Source>
-        <Target multiplicity="(0..*)" roleLabel="ViewDefinition2d has base GeometricModel2d" polymorphic="true">
-            <Class class="ViewDefinition2d"/>
-        </Target>
-    </ECRelationshipClass>
-    <ECRelationshipClass typeName="ViewDefinition3dUsesModelSelector" strength="referencing" modifier="None">
-        <Source multiplicity="(0..*)" roleLabel="ViewDefinition3d uses ModelSelector" polymorphic="true">
-            <Class class="ViewDefinition3d"/>
-        </Source>
-        <Target multiplicity="(1..1)" roleLabel="ModelSelector is used by 3D views" polymorphic="true">
-            <Class class="ModelSelector"/>
-        </Target>
-    </ECRelationshipClass>
-
-    <ECRelationshipClass typeName="ViewDefinition3dUsesClipVolume" strength="referencing" modifier="None">
-        <Source multiplicity="(0..*)" roleLabel="ViewDefinition3d uses ClipVolumeDefinition" polymorphic="true">
-            <Class class="ViewDefinition3d"/>
-        </Source>
-        <Target multiplicity="(0..1)" roleLabel="ClipVolumeDefinition is used by 3D views" polymorphic="true">
-            <Class class="ClipVolumeDefinition"/>
-        </Target>
-    </ECRelationshipClass>
-
-    <ECRelationshipClass typeName="ViewDefinitionUsesCategorySelector" strength="referencing" modifier="None">
-        <Source multiplicity="(0..*)" roleLabel="ViewDefinition uses CategorySelector" polymorphic="true">
-            <Class class="ViewDefinition"/>
-        </Source>
-        <Target multiplicity="(1..1)" roleLabel="CategorySelector is used by views" polymorphic="true">
-            <Class class="CategorySelector"/>
-        </Target>
-    </ECRelationshipClass>
-
-    <ECRelationshipClass typeName="ViewDefinitionUsesDisplayStyle" strength="referencing" modifier="None">
-        <Source multiplicity="(0..*)" roleLabel="ViewDefinition uses DisplayStyle" polymorphic="true">
-            <Class class="ViewDefinition"/>
-        </Source>
-        <Target multiplicity="(1..1)" roleLabel="DisplayStyle is used by views" polymorphic="true">
-            <Class class="DisplayStyle"/>
-        </Target>
-    </ECRelationshipClass>
-
-    <ECRelationshipClass typeName="CategorySelectorRefersToCategories" strength="referencing" modifier="None">
-        <BaseClass>ElementRefersToElements</BaseClass>
-        <Source multiplicity="(0..*)" roleLabel="CategorySelector refers to categories" polymorphic="true">
-            <Class class="CategorySelector"/>
-        </Source>
-        <Target multiplicity="(0..*)" roleLabel="Category is referred to by CategorySelector" polymorphic="true">
-            <Class class="Category"/>
-        </Target>
-    </ECRelationshipClass>
-
-    <ECRelationshipClass typeName="ModelSelectorRefersToModels" strength="referencing" modifier="None">
-        <Source multiplicity="(0..*)" roleLabel="ModelSelector refers to models" polymorphic="true">
-            <Class class="ModelSelector"/>
-        </Source>
-        <Target multiplicity="(0..*)" roleLabel="Model is referenced by ModelSelectors" polymorphic="true">
-            <Class class="Model"/>
-        </Target>
-    </ECRelationshipClass>
-
-    <ECEntityClass typeName="ModelSelector">
-        <BaseClass>DefinitionElement</BaseClass>
-        <ECCustomAttributes><ClassHasHandler xmlns="BisCore.01.00"/></ECCustomAttributes>
-        <!-- Note: The Models in the selector are actually captured by the 1:N ModelSelectorRefersToModels ECRelationship -->
-    </ECEntityClass>
-
-    <ECEntityClass typeName="CategorySelector">
-        <BaseClass>DefinitionElement</BaseClass>
-        <ECCustomAttributes><ClassHasHandler xmlns="BisCore.01.00"/></ECCustomAttributes>
-        <!-- Note: The Categories in the selector are actually captured by the 1:N ECRelationship CategorySelectorRefersToCategories -->
-    </ECEntityClass>
-
-    <ECEntityClass typeName="DisplayStyle">
-        <BaseClass>DefinitionElement</BaseClass>
-        <ECCustomAttributes><ClassHasHandler xmlns="BisCore.01.00"/></ECCustomAttributes>
-        <ECProperty propertyName="Styles" typeName="string" >
-            <ECCustomAttributes><CustomHandledProperty/></ECCustomAttributes>
-        </ECProperty>
-    </ECEntityClass>
-
-    <ECEntityClass typeName="DisplayStyle3d">
-        <BaseClass>DisplayStyle</BaseClass>
-        <ECCustomAttributes><ClassHasHandler xmlns="BisCore.01.00"/></ECCustomAttributes>
-    </ECEntityClass>
-
-    <ECEntityClass typeName="ClipVolumeDefinition">
-        <BaseClass>DefinitionElement</BaseClass>
-        <ECCustomAttributes>
-            <ClassHasHandler xmlns="BisCore.01.00"/>
-        </ECCustomAttributes>
-        <ECProperty propertyName="ClipPlaneSet" typeName="string"/>
-    </ECEntityClass>
-  
-    <ECEntityClass typeName="ViewDefinition" modifier="Abstract">
-        <BaseClass>DefinitionElement</BaseClass>
-        <ECCustomAttributes><ClassHasHandler xmlns="BisCore.01.00"/></ECCustomAttributes>
-        <ECProperty propertyName="Descr" displayLabel="Description" typeName="string"/>
-        <ECProperty propertyName="Source" displayLabel="Source" typeName="int"/>
-        <ECProperty propertyName="Details" typeName="string">
-            <ECCustomAttributes><CustomHandledProperty/></ECCustomAttributes>
-        </ECProperty>
-        <ECNavigationProperty propertyName="CategorySelector" relationshipName="ViewDefinitionUsesCategorySelector" direction="Forward">
-            <ECCustomAttributes><CustomHandledProperty/></ECCustomAttributes>
-        </ECNavigationProperty>
-        <ECNavigationProperty propertyName="DisplayStyle" relationshipName="ViewDefinitionUsesDisplayStyle" direction="Forward">
-            <ECCustomAttributes><CustomHandledProperty/></ECCustomAttributes>
-        </ECNavigationProperty>
-    </ECEntityClass>
-
-    <ECEntityClass typeName="ViewDefinition3d" modifier="Abstract">
-        <BaseClass>ViewDefinition</BaseClass>
-        <ECCustomAttributes><ClassHasHandler xmlns="BisCore.01.00"/></ECCustomAttributes>
-        <ECNavigationProperty propertyName="ClipVolume" relationshipName="ViewDefinition3dUsesClipVolume" direction="Forward"/>
-        <ECProperty propertyName="Origin" typeName="Point3d" displayLabel="Origin of the viewed volume on the lower, back, rear">
-            <ECCustomAttributes><CustomHandledProperty/></ECCustomAttributes>
-        </ECProperty>
-        <ECProperty propertyName="Extents" typeName="Point3d" displayLabel="Size of the view diagonal">
-            <ECCustomAttributes><CustomHandledProperty/></ECCustomAttributes>
-        </ECProperty>
-        <ECProperty propertyName="Yaw" typeName="double" displayLabel="Yaw component of the view direction in degrees">
-            <ECCustomAttributes><CustomHandledProperty/></ECCustomAttributes>
-        </ECProperty>
-        <ECProperty propertyName="Pitch" typeName="double" displayLabel="Pitch component of the view direction in degrees">
-            <ECCustomAttributes><CustomHandledProperty/></ECCustomAttributes>
-        </ECProperty>
-        <ECProperty propertyName="Roll" typeName="double" displayLabel="Roll component of the view direction in degrees">
-            <ECCustomAttributes><CustomHandledProperty/></ECCustomAttributes>
-        </ECProperty>
-    </ECEntityClass>
-
-    <!-- A view of an area defined in the bim's coordinate system. -->
-    <ECEntityClass typeName="SpatialViewDefinition" modifier="Abstract">
-        <ECCustomAttributes><ClassHasHandler xmlns="BisCore.01.00"/></ECCustomAttributes>
-        <ECNavigationProperty propertyName="ModelSelector" relationshipName="ViewDefinition3dUsesModelSelector" direction="Forward">
-            <ECCustomAttributes><CustomHandledProperty/></ECCustomAttributes>
-        </ECNavigationProperty>
-        <BaseClass>ViewDefinition3d</BaseClass>
-    </ECEntityClass>
-
-    <!-- A spatial view that shows a perspective projection -->
-    <ECEntityClass typeName="CameraViewDefinition">
-        <BaseClass>SpatialViewDefinition</BaseClass>
-        <ECCustomAttributes><ClassHasHandler xmlns="BisCore.01.00"/></ECCustomAttributes>
-        <ECProperty propertyName="EyePoint" typeName="Point3d" displayLabel="Camera eye point">
-            <ECCustomAttributes><CustomHandledProperty/></ECCustomAttributes>
-        </ECProperty>
-        <ECProperty propertyName="LensAngle" typeName="double" displayLabel="Camera lens angle in degrees">
-            <ECCustomAttributes><CustomHandledProperty/></ECCustomAttributes>
-        </ECProperty>
-        <ECProperty propertyName="FocusDistance" typeName="double" displayLabel="Camera focus distance">
-            <ECCustomAttributes><CustomHandledProperty/></ECCustomAttributes>
-        </ECProperty>
-    </ECEntityClass>
-
-    <!-- A spatial view that shows an orthographic parallel projection -->
-    <ECEntityClass typeName="OrthographicViewDefinition">
-        <BaseClass>SpatialViewDefinition</BaseClass>
-        <ECCustomAttributes><ClassHasHandler xmlns="BisCore.01.00"/></ECCustomAttributes>
-    </ECEntityClass>
-
-    <!-- A view of a 2D model that has its own local coordinate system. -->
-    <ECEntityClass typeName="ViewDefinition2d" modifier="Abstract">
-        <BaseClass>ViewDefinition</BaseClass>
-        <ECCustomAttributes><ClassHasHandler xmlns="BisCore.01.00"/></ECCustomAttributes>
-        <ECNavigationProperty propertyName="BaseModel" relationshipName="BaseModelForView2d" direction="Backward">
-            <ECCustomAttributes><CustomHandledProperty/></ECCustomAttributes>
-        </ECNavigationProperty>
-        <ECProperty propertyName="Origin" typeName="Point2d" displayLabel="Lower left corner of the viewed area.">
-            <ECCustomAttributes><CustomHandledProperty/></ECCustomAttributes>
-        </ECProperty>
-        <ECProperty propertyName="Extents" typeName="Point2d" displayLabel="Size of the view diagonal">
-            <ECCustomAttributes><CustomHandledProperty/></ECCustomAttributes>
-        </ECProperty>
-        <ECProperty propertyName="RotationAngle" typeName="double" displayLabel="Rotation angle in degrees of the viewed area.">
-            <ECCustomAttributes><CustomHandledProperty/></ECCustomAttributes>
-        </ECProperty>
-    </ECEntityClass>
-
-    <ECEntityClass typeName="DrawingViewDefinition">
-        <BaseClass>ViewDefinition2d</BaseClass>
-        <ECCustomAttributes><ClassHasHandler xmlns="BisCore.01.00"/></ECCustomAttributes>
-    </ECEntityClass>
-
-    <ECEntityClass typeName="SheetViewDefinition">
-        <BaseClass>ViewDefinition2d</BaseClass>
-        <ECCustomAttributes><ClassHasHandler xmlns="BisCore.01.00"/></ECCustomAttributes>
-    </ECEntityClass>
-  
-    <ECRelationshipClass typeName="ElementHasLinks" description="Associates links to an element." strength="referencing" modifier="None">
-        <BaseClass>ElementRefersToElements</BaseClass>
-        <Source multiplicity="(1..*)" roleLabel="Element refers to LinkElements" polymorphic="true">
-            <!-- WIP: (0..*)? -->
-            <Class class="Element"/>
-        </Source>
-        <Target multiplicity="(0..*)" roleLabel="LinkElement is referenced by Elements" polymorphic="true">
-            <Class class="LinkElement"/>
-        </Target>
-    </ECRelationshipClass>
-
-    <ECEntityClass typeName="RoleElement" modifier="Abstract">
-        <BaseClass>Element</BaseClass>
-        <ECCustomAttributes>
-            <ClassHasHandler xmlns="BisCore.01.00"/>
-            <JoinedTablePerDirectSubclass xmlns="ECDbMap.02.00"/>
-        </ECCustomAttributes>
-    </ECEntityClass>
-
-    <ECEntityClass typeName="SpatialIndex">
-        <ECCustomAttributes>
-            <ClassMap xmlns="ECDbMap.02.00">
-                <MapStrategy>ExistingTable</MapStrategy>
-                <TableName>dgn_SpatialIndex</TableName> <!-- Must match DGN_VTABLE_SpatialIndex #define -->
-                <ECInstanceIdColumn>ElementId</ECInstanceIdColumn>
-            </ClassMap>
-        </ECCustomAttributes>
-        <ECProperty propertyName="MinX" typeName="double"/>
-        <ECProperty propertyName="MaxX" typeName="double"/>
-        <ECProperty propertyName="MinY" typeName="double"/>
-        <ECProperty propertyName="MaxY" typeName="double"/>
-        <ECProperty propertyName="MinZ" typeName="double"/>
-        <ECProperty propertyName="MaxZ" typeName="double"/>
-    </ECEntityClass>
-
-    <ECEntityClass typeName="GeometryPart">
-        <BaseClass>DefinitionElement</BaseClass>
-        <ECCustomAttributes><ClassHasHandler xmlns="BisCore.01.00"/></ECCustomAttributes>
-        <ECProperty propertyName="GeometryStream" typeName="binary">
-            <!-- IsNullable = False -->
-            <ECCustomAttributes>
-                <CustomHandledProperty/>
-                <HideProperty xmlns="EditorCustomAttributes.01.03" />
-            </ECCustomAttributes>
-        </ECProperty>
-        <ECProperty propertyName="BBoxLow" typeName="point3d">
-            <!-- IsNullable = False -->
-            <ECCustomAttributes>
-                <CustomHandledProperty/>
-            </ECCustomAttributes>
-        </ECProperty>
-        <ECProperty propertyName="BBoxHigh" typeName="point3d">
-            <!-- IsNullable = False -->
-            <ECCustomAttributes>
-                <CustomHandledProperty/>
-            </ECCustomAttributes>
-        </ECProperty>
-    </ECEntityClass>
-    <ECRelationshipClass typeName="ElementUsesGeometryParts" strength="referencing" modifier="None">
-        <BaseClass>ElementRefersToElements</BaseClass>
-        <!-- WIP: Remove? -->
-        <!-- Used to indicate that an Element uses a GeometryPart.  This is useful for "garbage collecting" or finding Elements that would be affected by a change to a GeometryPart. -->
-        <Source multiplicity="(0..*)" polymorphic="true">
-            <Class class="Element"/>
-        </Source>
-        <Target multiplicity="(0..*)" polymorphic="false">
-            <Class class="GeometryPart"/>
-        </Target>
-    </ECRelationshipClass>
-
-    <ECRelationshipClass typeName="GraphicDerivedFromElement" strength="referencing" modifier="None">
-        <BaseClass>ElementRefersToElements</BaseClass>
-        <Source multiplicity="(0..*)" polymorphic="true">
-            <Class class="DrawingGraphic"/>
-        </Source>
-        <Target multiplicity="(0..*)" polymorphic="true">
-            <Class class="GeometricElement"/>
-        </Target>
-    </ECRelationshipClass>
-
-</ECSchema>
+<?xml version="1.0" encoding="UTF-8"?>
+<ECSchema schemaName="BisCore" alias="bis" version="01.00" xmlns="http://www.bentley.com/schemas/Bentley.ECXML.3.1">
+
+    <ECSchemaReference name="CoreCustomAttributes" version="01.00" alias="CoreCA"/>
+    <ECSchemaReference name="Bentley_Standard_CustomAttributes" version="01.12" alias="bsca"/>
+    <ECSchemaReference name="EditorCustomAttributes" version="01.03" alias="beca" />
+    <ECSchemaReference name="ECDbMap" version="02.00" alias="ecdbmap"/>
+
+    <ECCustomAttributes>
+        <RelatedItemsDisplaySpecifications xmlns="Bentley_Standard_CustomAttributes.01.09">
+            <Specifications>
+                <RelatedItemsDisplaySpecification>
+                    <ParentClass>GeometricElement2d</ParentClass>
+                    <RelationshipPath>GeometricElement2dIsInCategory:0:Category</RelationshipPath>
+                </RelatedItemsDisplaySpecification>
+                <RelatedItemsDisplaySpecification>
+                    <ParentClass>GeometricElement3d</ParentClass>
+                    <RelationshipPath>GeometricElement3dIsInCategory:0:Category</RelationshipPath>
+                </RelatedItemsDisplaySpecification>
+                <RelatedItemsDisplaySpecification>
+                    <ParentClass>Element</ParentClass>
+                    <RelationshipPath>ModelContainsElements:1:Model</RelationshipPath>
+                </RelatedItemsDisplaySpecification>
+                <RelatedItemsDisplaySpecification>
+                    <ParentClass>Element</ParentClass>
+                    <RelationshipPath>ElementOwnsMultiAspects:0:ElementMultiAspect</RelationshipPath>
+                </RelatedItemsDisplaySpecification>
+                <RelatedItemsDisplaySpecification>
+                    <ParentClass>Element</ParentClass>
+                    <RelationshipPath>ElementHasLinks:0:LinkElement</RelationshipPath>
+                    <DerivedClasses>
+                        <string>UrlLink</string>
+                        <string>EmbeddedFileLink</string>
+                    </DerivedClasses>
+                </RelatedItemsDisplaySpecification>
+                <RelatedItemsDisplaySpecification>
+                    <ParentClass>Element</ParentClass>
+                    <RelationshipPath>ElementGroupsMembers:1:Element.ElementHasLinks:0:LinkElement</RelationshipPath>
+                    <DerivedClasses>
+                        <string>UrlLink</string>
+                        <string>EmbeddedFileLink</string>
+                    </DerivedClasses>
+                </RelatedItemsDisplaySpecification>
+            </Specifications>
+        </RelatedItemsDisplaySpecifications>
+    </ECCustomAttributes>
+
+    <!-- Applied to an ECClass to indicate that a subclass of DgnDomain::Handler will be supplied for it at run-time.
+         It must be applied to any ECClass if the application/domain registers a Handler for that ECClass.
+         It should not be applied to any other ECClass.
+         It is an error to call RegisterHandler() with a handler for an ECClass which lacks this custom attribute. -->
+    <ECCustomAttributeClass typeName="ClassHasHandler" description="Applied to an ECClass to indicate that a subclass of DgnDomain::Handler will be supplied for it at run-time." appliesTo="Any">
+        <!-- Defines a list of names of actions which are prohibited when the associated handler is not available (e.g., because the DgnDomain is not loaded).
+                Restrictions are inherited from superclasses; a subclass can only be as or more restrictive than its superclass, never less. -->
+        <ECArrayProperty propertyName="Restrictions" typeName="string" description="List of actions which are not permitted when the associated handler is not available" minOccurs="0" maxOccurs="unbounded"/>
+    </ECCustomAttributeClass>
+
+    <!-- Restrictions that may be applied to a CustomHandledProperty. Must match the ECSqlClassParams::StatementType enum -->
+    <ECEnumeration typeName="CustomHandledPropertyStatementType" backingTypeName="int" isStrict="true">
+        <ECEnumerator value="0" displayLabel="None"/>
+        <ECEnumerator value="1" displayLabel="Select"/>
+        <ECEnumerator value="2" displayLabel="Insert"/>
+        <ECEnumerator value="3" displayLabel="ReadOnly = Select|Insert"/>
+        <ECEnumerator value="4" displayLabel="Update"/>
+        <ECEnumerator value="6" displayLabel="InsertUpdate = Insert | Update"/>
+        <ECEnumerator value="7" displayLabel="All = Select | Insert | Update"/>
+    </ECEnumeration>
+
+    <ECCustomAttributeClass typeName="CustomHandledProperty" description="Applied to an element's property to indicate that the property's value is handled specially by a C++ class." appliesTo="AnyProperty">
+      <ECProperty propertyName="StatementTypes" typeName="CustomHandledPropertyStatementType"/>
+    </ECCustomAttributeClass>
+
+    <!-- Restrictions that may be applied to an AutoHandledProperty. Must match the ECSqlClassParams::StatementType enum -->
+    <ECEnumeration typeName="AutoHandledPropertyStatementType" backingTypeName="int" isStrict="true">
+        <ECEnumerator value="3" displayLabel="ReadOnly = Select|Insert"/>
+        <ECEnumerator value="7" displayLabel="All = Select | Insert | Update"/>
+    </ECEnumeration>
+
+    <ECCustomAttributeClass typeName="AutoHandledProperty" description="Applied to an element's property to indicate that select, update, and insert of the property's value are handled automatically by the platform." appliesTo="AnyProperty">
+        <ECProperty propertyName="StatementTypes" typeName="AutoHandledPropertyStatementType"/>
+    </ECCustomAttributeClass>
+
+    <!-- ////////////////////////////////////////////////////////////////////////////// -->
+    <!-- // BIS-related core classes -->
+    <!-- ////////////////////////////////////////////////////////////////////////////// -->
+
+    <ECEntityClass typeName="Authority">
+        <!-- Authority for element codes and classifications -->
+        <ECCustomAttributes>
+            <ClassMap xmlns="ECDbMap.02.00">
+                <MapStrategy>TablePerHierarchy</MapStrategy>
+                <ECInstanceIdColumn>Id</ECInstanceIdColumn>
+            </ClassMap>
+            <ClassHasHandler xmlns="BisCore.01.00"/>
+        </ECCustomAttributes>
+        <ECProperty propertyName="Name" typeName="string" description="Name of authority">
+            <ECCustomAttributes>
+                <PropertyMap xmlns="ECDbMap.02.00">
+                    <Collation>NoCase</Collation>
+                    <IsNullable>False</IsNullable>
+                    <IsUnique>True</IsUnique>
+                </PropertyMap>
+            </ECCustomAttributes>
+        </ECProperty>
+        <ECProperty propertyName="Properties" typeName="string" description="Json string containing properties like URI"/>
+    </ECEntityClass>
+    <ECEntityClass typeName="NullAuthority" modifier="Sealed">
+        <!-- Authority that issues null codes -->
+        <ECCustomAttributes>
+            <ClassHasHandler xmlns="BisCore.01.00"/>
+        </ECCustomAttributes>
+        <BaseClass>Authority</BaseClass>
+    </ECEntityClass>
+    <ECEntityClass typeName="DatabaseScopeAuthority" modifier="Sealed">
+        <!-- Authority for elements that must have unique name+namespace combinations within the scope of the database -->
+        <ECCustomAttributes>
+            <ClassHasHandler xmlns="BisCore.01.00"/>
+        </ECCustomAttributes>
+        <BaseClass>Authority</BaseClass>
+    </ECEntityClass>
+    <ECEntityClass typeName="ModelScopeAuthority" modifier="Sealed">
+        <!-- Authority for elements that must have unique names within the scope of a model -->
+        <ECCustomAttributes>
+            <ClassHasHandler xmlns="BisCore.01.00"/>
+        </ECCustomAttributes>
+        <BaseClass>Authority</BaseClass>
+    </ECEntityClass>
+    <ECEntityClass typeName="ElementScopeAuthority" modifier="Sealed">
+        <!-- Authority for elements that must have unique names within the scope of a "parent" element -->
+        <ECCustomAttributes>
+            <ClassHasHandler xmlns="BisCore.01.00"/>
+        </ECCustomAttributes>
+        <BaseClass>Authority</BaseClass>
+    </ECEntityClass>
+
+    <ECRelationshipClass typeName="AuthorityIssuesElementCode" description="Element has a code which was issued by the given authority" strength="referencing" modifier="Sealed">
+        <ECCustomAttributes>
+            <ForeignKeyConstraint xmlns="ECDbMap.02.00">
+                <OnDeleteAction>NoAction</OnDeleteAction>
+            </ForeignKeyConstraint>
+        </ECCustomAttributes>
+        <Source multiplicity="(1..1)" roleLabel="Authority issues codes for elements" polymorphic="true">
+            <Class class="Authority"/>
+        </Source>
+        <Target multiplicity="(0..*)" roleLabel="Element code is issued by Authority" polymorphic="true">
+            <Class class="Element"/>
+        </Target>
+    </ECRelationshipClass>
+
+    <ECEntityClass typeName="Model" modifier="Abstract">
+        <ECCustomAttributes>
+            <ClassHasHandler xmlns="BisCore.01.00">
+                <Restrictions>
+                    <string>Clone</string><!-- It is never permitted to clone a model without its handler -->
+                </Restrictions>
+            </ClassHasHandler>
+            <ClassMap xmlns="ECDbMap.02.00">
+                <ECInstanceIdColumn>Id</ECInstanceIdColumn>
+                <MapStrategy>TablePerHierarchy</MapStrategy>
+            </ClassMap>
+            <ShareColumns xmlns="ECDbMap.02.00">
+                <SharedColumnCount>8</SharedColumnCount>
+                <ApplyToSubclassesOnly>True</ApplyToSubclassesOnly>
+            </ShareColumns>
+        </ECCustomAttributes>
+        <ECNavigationProperty propertyName="ModeledElement" relationshipName="ModelModelsElement" direction="Forward">
+        </ECNavigationProperty>
+        <ECProperty propertyName="Properties" typeName="string">
+            <ECCustomAttributes>
+                <HideProperty xmlns="EditorCustomAttributes.01.03"/>
+            </ECCustomAttributes>
+        </ECProperty>
+        <ECProperty propertyName="Visibility" typeName="int">
+            <ECCustomAttributes>
+                <HideProperty xmlns="EditorCustomAttributes.01.03"/>
+            </ECCustomAttributes>
+        </ECProperty>
+        <ECProperty propertyName="IsTemplate" typeName="boolean">
+        </ECProperty>
+    </ECEntityClass>
+    <ECEntityClass typeName="GeometricModel" modifier="Abstract">
+        <BaseClass>Model</BaseClass>
+    </ECEntityClass>
+    <ECEntityClass typeName="GeometricModel3d" modifier="Abstract">
+        <BaseClass>GeometricModel</BaseClass>
+    </ECEntityClass>
+    <ECEntityClass typeName="GeometricModel2d" modifier="Abstract">
+        <BaseClass>GeometricModel</BaseClass>
+        <ECProperty propertyName="GlobalOrigin" displayLabel="Global Origin" typeName="point2d"/>
+    </ECEntityClass>
+    <ECEntityClass typeName="GraphicalModel2d" modifier="Abstract">
+        <BaseClass>GeometricModel2d</BaseClass>
+    </ECEntityClass>
+    <ECEntityClass typeName="SpatialModel" displayLabel="Spatial Model" modifier="Abstract">
+        <BaseClass>GeometricModel3d</BaseClass>
+        <ECCustomAttributes>
+            <ClassHasHandler xmlns="BisCore.01.00"/>
+        </ECCustomAttributes>
+    </ECEntityClass>
+    <ECEntityClass typeName="PhysicalModel" displayLabel="Physical Model">
+        <BaseClass>SpatialModel</BaseClass>
+        <ECCustomAttributes>
+            <ClassHasHandler xmlns="BisCore.01.00"/>
+        </ECCustomAttributes>
+    </ECEntityClass>
+    <ECEntityClass typeName="SpatialLocationModel" displayLabel="Spatial Location Model">
+        <BaseClass>SpatialModel</BaseClass>
+        <ECCustomAttributes>
+            <ClassHasHandler xmlns="BisCore.01.00"/>
+        </ECCustomAttributes>
+    </ECEntityClass>
+    <ECEntityClass typeName="DrawingModel" displayLabel="Drawing Model">
+        <BaseClass>GraphicalModel2d</BaseClass>
+        <ECCustomAttributes>
+            <ClassHasHandler xmlns="BisCore.01.00"/>
+        </ECCustomAttributes>
+    </ECEntityClass>
+    <ECEntityClass typeName="SectionDrawingModel" displayLabel="Section Drawing Model">
+        <BaseClass>DrawingModel</BaseClass>
+        <ECCustomAttributes>
+            <ClassHasHandler xmlns="BisCore.01.00"/>
+        </ECCustomAttributes>
+    </ECEntityClass>
+    <ECEntityClass typeName="SheetModel" displayLabel="Sheet Model">
+        <BaseClass>GraphicalModel2d</BaseClass>
+        <ECCustomAttributes>
+            <ClassHasHandler xmlns="BisCore.01.00"/>
+        </ECCustomAttributes>
+    </ECEntityClass>
+    <ECEntityClass typeName="RoleModel" displayLabel="Role Model">
+        <BaseClass>Model</BaseClass>
+        <ECCustomAttributes>
+            <ClassHasHandler xmlns="BisCore.01.00"/>
+        </ECCustomAttributes>
+    </ECEntityClass>
+    <ECEntityClass typeName="InformationModel" displayLabel="Information Model" modifier="Abstract">
+        <BaseClass>Model</BaseClass>
+        <ECCustomAttributes>
+            <ClassHasHandler xmlns="BisCore.01.00"/>
+        </ECCustomAttributes>
+    </ECEntityClass>
+    <ECEntityClass typeName="GroupInformationModel" displayLabel="Group Information Model" modifier="Abstract">
+        <BaseClass>InformationModel</BaseClass>
+        <ECCustomAttributes>
+            <ClassHasHandler xmlns="BisCore.01.00"/>
+        </ECCustomAttributes>
+    </ECEntityClass>
+    <ECEntityClass typeName="DefinitionModel" displayLabel="Definition Model">
+        <BaseClass>InformationModel</BaseClass>
+        <ECCustomAttributes>
+            <ClassHasHandler xmlns="BisCore.01.00"/>
+        </ECCustomAttributes>
+    </ECEntityClass>
+    <ECEntityClass typeName="RepositoryModel" displayLabel="Repository Model" modifier="Sealed">
+        <BaseClass>DefinitionModel</BaseClass>
+        <ECCustomAttributes>
+            <ClassHasHandler xmlns="BisCore.01.00"/>
+        </ECCustomAttributes>
+    </ECEntityClass>
+    <ECEntityClass typeName="DocumentListModel" displayLabel="Document List">
+        <BaseClass>InformationModel</BaseClass>
+        <ECCustomAttributes>
+            <ClassHasHandler xmlns="BisCore.01.00"/>
+        </ECCustomAttributes>
+    </ECEntityClass>
+    <ECEntityClass typeName="LinkModel" displayLabel="Link Model">
+        <BaseClass>InformationModel</BaseClass>
+        <ECCustomAttributes>
+            <ClassHasHandler xmlns="BisCore.01.00"/>
+        </ECCustomAttributes>
+    </ECEntityClass>
+    <ECEntityClass typeName="DictionaryModel" displayLabel="Dictionary Model" modifier="Sealed">
+        <BaseClass>DefinitionModel</BaseClass>
+        <ECCustomAttributes>
+            <ClassHasHandler xmlns="BisCore.01.00"/>
+        </ECCustomAttributes>
+    </ECEntityClass>
+    <ECEntityClass typeName="SessionModel" displayLabel="Session Model" modifier="Sealed">
+        <BaseClass>DefinitionModel</BaseClass>
+        <ECCustomAttributes>
+            <ClassHasHandler xmlns="BisCore.01.00"/>
+        </ECCustomAttributes>
+    </ECEntityClass>
+    <ECEntityClass typeName="WebMercatorModel" displayLabel="Web Mercator Model">
+        <BaseClass>SpatialModel</BaseClass>
+        <ECCustomAttributes>
+            <ClassHasHandler xmlns="BisCore.01.00"/>
+        </ECCustomAttributes>
+    </ECEntityClass>
+    <ECEntityClass typeName="StreetMapModel" displayLabel="Street Map Model">
+        <BaseClass>WebMercatorModel</BaseClass>
+        <ECCustomAttributes>
+            <ClassHasHandler xmlns="BisCore.01.00"/>
+        </ECCustomAttributes>
+    </ECEntityClass>
+
+    <ECRelationshipClass typeName="ModelContainsElements" description="Associates elements with a model" strength="embedding" modifier="Sealed">
+        <ECCustomAttributes>
+            <ForeignKeyConstraint xmlns="ECDbMap.02.00">
+                <OnDeleteAction>NoAction</OnDeleteAction>
+            </ForeignKeyConstraint>
+        </ECCustomAttributes>
+        <Source multiplicity="(1..1)" roleLabel="Model contains elements" polymorphic="true">
+            <Class class="Model"/>
+        </Source>
+        <Target multiplicity="(0..*)" roleLabel="Element is contained by Model" polymorphic="true">
+            <Class class="Element" />
+        </Target>
+    </ECRelationshipClass>
+
+    <ECEntityClass typeName="IModellableElement" modifier="Abstract">
+        <!-- Interface implemented by Elements that can be modeled (by a "sub" Model) -->
+        <!-- Mutually exclusive with IParentElement -->
+        <!-- WIP: Need to mark interface as only valid for Elements -->
+    </ECEntityClass>
+    <ECRelationshipClass typeName="ModelModelsElement" strength="embedding" strengthDirection="Backward" modifier="None">
+        <ECCustomAttributes>
+            <ForeignKeyConstraint xmlns="ECDbMap.02.00">
+                <OnDeleteAction>NoAction</OnDeleteAction>
+            </ForeignKeyConstraint>
+        </ECCustomAttributes>
+        <Source multiplicity="(0..1)" roleLabel="Model models Element" polymorphic="true">
+            <Class class="Model"/>
+        </Source>
+        <Target multiplicity="(0..1)" roleLabel="Element is modeled by Model" polymorphic="true">
+            <Class class="Element" />
+        </Target>
+    </ECRelationshipClass>
+    <ECRelationshipClass typeName="PhysicalModelBreaksDownPhysicalElement" strength="embedding" strengthDirection="Backward" modifier="None">
+        <BaseClass>ModelModelsElement</BaseClass>
+        <Source multiplicity="(0..1)" roleLabel="PhysicalModel breaks down PhysicalElement" polymorphic="true">
+            <Class class="PhysicalModel"/>
+        </Source>
+        <Target multiplicity="(0..1)" roleLabel="PhysicalElement is broken down by PhysicalModel" polymorphic="true">
+            <Class class="PhysicalElement" />
+        </Target>
+    </ECRelationshipClass>
+    <ECRelationshipClass typeName="DrawingModelBreaksDownDrawing" strength="embedding" strengthDirection="Backward" modifier="None">
+        <BaseClass>ModelModelsElement</BaseClass>
+        <Source multiplicity="(0..1)" roleLabel="DrawingModel breaks down Drawing" polymorphic="true">
+            <Class class="DrawingModel"/>
+        </Source>
+        <Target multiplicity="(1..1)" roleLabel="Drawing is broken down by DrawingModel" polymorphic="true">
+            <Class class="Drawing" />
+        </Target>
+    </ECRelationshipClass>
+    <ECRelationshipClass typeName="SheetModelBreaksDownSheet" strength="embedding" strengthDirection="Backward" modifier="None">
+        <BaseClass>ModelModelsElement</BaseClass>
+        <Source multiplicity="(0..1)" roleLabel="SheetModel breaks down Sheet" polymorphic="true">
+            <Class class="SheetModel"/>
+        </Source>
+        <Target multiplicity="(1..1)" roleLabel="Sheet is broken down by SheetModel" polymorphic="true">
+            <Class class="Sheet" />
+        </Target>
+    </ECRelationshipClass>
+
+    <ECEntityClass typeName="Element" modifier="Abstract">
+        <!-- NOTE: Only platform can directly subclass from Element. Everyone else should pick the most appropriate superclass. -->
+        <!-- NOTE: Element subclasses should drop the "Element" suffix from their name once the concept becomes "user facing" -->
+        <ECCustomAttributes>
+            <ClassMap xmlns="ECDbMap.02.00">
+                <MapStrategy>TablePerHierarchy</MapStrategy>
+                <ECInstanceIdColumn>Id</ECInstanceIdColumn>
+            </ClassMap>
+            <DbIndexList xmlns="ECDbMap.02.00">
+                <Indexes>
+                    <DbIndex>
+                        <Name>ix_bis_Element_FederationGuid</Name>
+                        <IsUnique>True</IsUnique>
+                        <Properties>
+                            <string>FederationGuid</string>
+                        </Properties>
+                        <Where>IndexedColumnsAreNotNull</Where>
+                    </DbIndex>
+                    <DbIndex>
+                        <Name>ix_bis_Element_Code</Name>
+                        <IsUnique>True</IsUnique>
+                        <Properties>
+                            <string>CodeAuthority.Id</string>
+                            <string>CodeNamespace</string>
+                            <string>CodeValue</string>
+                        </Properties>
+                    </DbIndex>
+                    <DbIndex>
+                        <Name>ix_bis_Element_UserLabel</Name>
+                        <IsUnique>False</IsUnique>
+                        <Properties>
+                            <string>UserLabel</string>
+                        </Properties>
+                        <Where>IndexedColumnsAreNotNull</Where>
+                    </DbIndex>
+                </Indexes>
+            </DbIndexList>
+            <ClassHasCurrentTimeStampProperty xmlns="CoreCustomAttributes.01.00">
+                <PropertyName>LastMod</PropertyName>
+            </ClassHasCurrentTimeStampProperty>
+            <ClassHasHandler xmlns="BisCore.01.00"/>
+        </ECCustomAttributes>
+        <ECProperty propertyName="FederationGuid" typeName="binary">
+            <ECCustomAttributes>
+                <PropertyMap xmlns="ECDbMap.02.00">
+                    <IsNullable>True</IsNullable>
+                    <IsUnique>True</IsUnique>
+                </PropertyMap>
+                <CustomHandledProperty>
+                    <StatementTypes>6</StatementTypes>
+                </CustomHandledProperty>
+                <HideProperty xmlns="EditorCustomAttributes.01.03" />
+            </ECCustomAttributes>
+        </ECProperty>
+        <ECNavigationProperty propertyName="CodeAuthority" relationshipName="AuthorityIssuesElementCode" direction="Backward">
+            <ECCustomAttributes>
+                <HideProperty xmlns="EditorCustomAttributes.01.03"/>
+                <CustomHandledProperty>
+                    <StatementTypes>6</StatementTypes>
+                </CustomHandledProperty>
+            </ECCustomAttributes>
+        </ECNavigationProperty>
+        <ECProperty propertyName="CodeNamespace" typeName="string">
+            <ECCustomAttributes>
+                <PropertyMap xmlns="ECDbMap.02.00">
+                    <IsNullable>False</IsNullable>
+                    <Collation>NoCase</Collation>
+                    <IsUnique>False</IsUnique>
+                </PropertyMap>
+                <HideProperty xmlns="EditorCustomAttributes.01.03"/>
+                <CustomHandledProperty>
+                    <StatementTypes>6</StatementTypes>
+                </CustomHandledProperty>
+            </ECCustomAttributes>
+        </ECProperty>
+        <ECProperty propertyName="CodeValue" displayLabel="Code" typeName="string">
+            <ECCustomAttributes>
+                <PropertyMap xmlns="ECDbMap.02.00">
+                    <IsNullable>True</IsNullable>
+                    <Collation>NoCase</Collation>
+                    <IsUnique>False</IsUnique>
+                </PropertyMap>
+                <CustomHandledProperty>
+                    <StatementTypes>6</StatementTypes>
+                </CustomHandledProperty>
+            </ECCustomAttributes>
+        </ECProperty>
+        <ECNavigationProperty propertyName="Model" relationshipName="ModelContainsElements" direction="Backward">
+            <ECCustomAttributes>
+                <HideProperty xmlns="EditorCustomAttributes.01.03"/>
+                <CustomHandledProperty>
+                    <StatementTypes>2</StatementTypes>
+                </CustomHandledProperty>
+            </ECCustomAttributes>
+        </ECNavigationProperty>
+        <ECNavigationProperty propertyName="Parent" relationshipName="ElementOwnsChildElements" direction="Backward">
+            <ECCustomAttributes>
+                <HideProperty xmlns="EditorCustomAttributes.01.03"/>
+                <CustomHandledProperty>
+                    <StatementTypes>6</StatementTypes>
+                </CustomHandledProperty>
+            </ECCustomAttributes>
+        </ECNavigationProperty> 
+        <ECProperty propertyName="UserLabel" typeName="string">
+            <!-- The "name" given by the User vs. the official "name" which is the CodeValue -->
+            <ECCustomAttributes>
+                <PropertyMap xmlns="ECDbMap.02.00">
+                    <IsNullable>True</IsNullable>
+                    <Collation>NoCase</Collation>
+                    <IsUnique>False</IsUnique>
+                </PropertyMap>
+                <CustomHandledProperty>
+                    <StatementTypes>6</StatementTypes>
+                </CustomHandledProperty>
+            </ECCustomAttributes>
+        </ECProperty>
+        <ECProperty propertyName="UserProperties" typeName="string" extendedTypeName="AdHocJson">
+            <ECCustomAttributes>
+                <CustomHandledProperty>
+                    <StatementTypes>0</StatementTypes>
+                </CustomHandledProperty>
+            </ECCustomAttributes>
+        </ECProperty>
+        <ECProperty propertyName="LastMod"  displayLabel="Last Modified" typeName="dateTime">
+            <ECCustomAttributes>
+                <DateTimeInfo xmlns="CoreCustomAttributes.01.00">
+                    <DateTimeKind>Utc</DateTimeKind>
+                </DateTimeInfo>
+                <CustomHandledProperty>
+                    <StatementTypes>0</StatementTypes>
+                </CustomHandledProperty>
+            </ECCustomAttributes>
+        </ECProperty>
+    </ECEntityClass>
+
+    <ECEntityClass typeName="InformationContentElement" modifier="Abstract">
+        <BaseClass>Element</BaseClass>
+        <ECCustomAttributes>
+            <ClassHasHandler xmlns="BisCore.01.00"/>
+            <JoinedTablePerDirectSubclass xmlns="ECDbMap.02.00"/>
+        </ECCustomAttributes>
+    </ECEntityClass>
+
+    <ECEntityClass typeName="DefinitionElement" modifier="Abstract">
+        <BaseClass>InformationContentElement</BaseClass>
+        <ECCustomAttributes>
+            <ClassHasHandler xmlns="BisCore.01.00"/>
+            <ShareColumns xmlns="ECDbMap.02.00">
+                <SharedColumnCount>16</SharedColumnCount>
+                <ApplyToSubclassesOnly>True</ApplyToSubclassesOnly>
+            </ShareColumns>
+        </ECCustomAttributes>
+    </ECEntityClass>
+
+    <ECEntityClass typeName="PhysicalTemplate" modifier="Abstract">
+        <BaseClass>DefinitionElement</BaseClass>
+        <BaseClass>IModellableElement</BaseClass>
+        <ECCustomAttributes>
+            <ClassHasHandler xmlns="BisCore.01.00"/>
+        </ECCustomAttributes>
+    </ECEntityClass>
+
+    <ECEntityClass typeName="PhysicalType" modifier="Abstract">
+        <BaseClass>DefinitionElement</BaseClass>
+        <ECCustomAttributes>
+            <ClassHasHandler xmlns="BisCore.01.00"/>
+        </ECCustomAttributes>
+    </ECEntityClass>
+    <ECRelationshipClass typeName="PhysicalElementIsOfType" strength="referencing" modifier="None">
+        <Source multiplicity="(0..*)" roleLabel="PhysicalElement is of PhysicalType" polymorphic="true">
+            <Class class="PhysicalElement" />
+        </Source>
+        <Target multiplicity="(0..1)" roleLabel="PhysicalType defines PhysicalElements" polymorphic="true">
+            <Class class="PhysicalType"/>
+        </Target>
+    </ECRelationshipClass>
+
+    <ECEntityClass typeName="GraphicalType2d" modifier="Abstract">
+        <BaseClass>DefinitionElement</BaseClass>
+        <ECCustomAttributes>
+            <ClassHasHandler xmlns="BisCore.01.00"/>
+        </ECCustomAttributes>
+    </ECEntityClass>
+    <ECRelationshipClass typeName="GraphicalElement2dIsOfType" strength="referencing" modifier="None">
+        <Source multiplicity="(0..*)" roleLabel="GraphicalElement2d is of GraphicalType2d" polymorphic="true">
+            <Class class="GraphicalElement2d" />
+        </Source>
+        <Target multiplicity="(0..1)" roleLabel="GraphicalType2d defines GraphicalElement2ds" polymorphic="true">
+            <Class class="GraphicalType2d"/>
+        </Target>
+    </ECRelationshipClass>
+
+    <ECEntityClass typeName="InformationPartitionElement" modifier="Abstract">
+        <BaseClass>InformationContentElement</BaseClass>
+        <BaseClass>IModellableElement</BaseClass>
+        <ECCustomAttributes>
+            <ClassHasHandler xmlns="BisCore.01.00"/>
+            <ShareColumns xmlns="ECDbMap.02.00">
+                <SharedColumnCount>8</SharedColumnCount>
+                <ApplyToSubclassesOnly>True</ApplyToSubclassesOnly>
+            </ShareColumns>
+        </ECCustomAttributes>
+        <ECProperty propertyName="Descr" displayLabel="Description" typeName="string"/>
+    </ECEntityClass>
+    <ECEntityClass typeName="DefinitionPartition" modifier="Sealed">
+        <BaseClass>InformationPartitionElement</BaseClass>
+        <ECCustomAttributes>
+            <ClassHasHandler xmlns="BisCore.01.00" />
+        </ECCustomAttributes>
+    </ECEntityClass>
+    <ECEntityClass typeName="DocumentPartition" modifier="Sealed">
+        <BaseClass>InformationPartitionElement</BaseClass>
+        <ECCustomAttributes>
+            <ClassHasHandler xmlns="BisCore.01.00" />
+        </ECCustomAttributes>
+    </ECEntityClass>
+    <ECEntityClass typeName="GroupInformationPartition" modifier="Sealed">
+        <BaseClass>InformationPartitionElement</BaseClass>
+        <ECCustomAttributes>
+            <ClassHasHandler xmlns="BisCore.01.00" />
+        </ECCustomAttributes>
+    </ECEntityClass>
+    <ECEntityClass typeName="LinkPartition" modifier="Sealed">
+        <BaseClass>InformationPartitionElement</BaseClass>
+        <ECCustomAttributes>
+            <ClassHasHandler xmlns="BisCore.01.00" />
+        </ECCustomAttributes>
+    </ECEntityClass>
+    <ECEntityClass typeName="PhysicalPartition" modifier="Sealed">
+        <BaseClass>InformationPartitionElement</BaseClass>
+        <ECCustomAttributes>
+            <ClassHasHandler xmlns="BisCore.01.00" />
+        </ECCustomAttributes>
+    </ECEntityClass>
+    <ECEntityClass typeName="SpatialLocationPartition" modifier="Sealed">
+        <BaseClass>InformationPartitionElement</BaseClass>
+        <ECCustomAttributes>
+            <ClassHasHandler xmlns="BisCore.01.00" />
+        </ECCustomAttributes>
+    </ECEntityClass>
+
+    <ECEntityClass typeName="InformationReferenceElement" modifier="Abstract">
+        <BaseClass>InformationContentElement</BaseClass>
+        <ECCustomAttributes>
+            <ClassHasHandler xmlns="BisCore.01.00"/>
+            <ShareColumns xmlns="ECDbMap.02.00">
+                <SharedColumnCount>16</SharedColumnCount>
+                <ApplyToSubclassesOnly>True</ApplyToSubclassesOnly>
+            </ShareColumns>
+        </ECCustomAttributes>
+    </ECEntityClass>
+    <ECEntityClass typeName="GroupInformationElement" modifier="Abstract">
+        <BaseClass>InformationReferenceElement</BaseClass>
+        <ECCustomAttributes>
+            <ClassHasHandler xmlns="BisCore.01.00"/>
+        </ECCustomAttributes>
+    </ECEntityClass>
+
+    <ECEntityClass typeName="Subject" modifier="Sealed">
+        <BaseClass>InformationReferenceElement</BaseClass>
+        <ECCustomAttributes>
+            <ClassHasHandler xmlns="BisCore.01.00"/>
+        </ECCustomAttributes>
+        <ECProperty propertyName="Descr" displayLabel="Description" typeName="string"/>
+    </ECEntityClass>
+
+    <ECEntityClass typeName="LinkElement" modifier="Abstract">
+        <BaseClass>InformationReferenceElement</BaseClass>
+    </ECEntityClass>
+    
+    <ECEntityClass typeName="UrlLink">
+        <ECCustomAttributes>
+            <ClassHasHandler xmlns="BisCore.01.00" />
+            <DbIndexList xmlns="ECDbMap.02.00">
+                <Indexes>
+                    <DbIndex>
+                        <Name>ix_bis_UrlLink_Url</Name>
+                        <IsUnique>False</IsUnique>
+                        <Properties>
+                            <string>Url</string>
+                        </Properties>
+                    </DbIndex>
+                </Indexes>
+            </DbIndexList>
+        </ECCustomAttributes>
+        <BaseClass>LinkElement</BaseClass>
+        <ECProperty propertyName="Url" displayLabel="URL" typeName="string">
+            <ECCustomAttributes>
+                <CustomHandledProperty/>
+            </ECCustomAttributes>
+        </ECProperty>
+        <ECProperty propertyName="Descr" displayLabel="Description" typeName="string">
+            <ECCustomAttributes>
+                <CustomHandledProperty/>
+            </ECCustomAttributes>
+        </ECProperty>
+    </ECEntityClass>
+
+    <ECEntityClass typeName="RepositoryLink" modifier="Sealed">
+        <BaseClass>UrlLink</BaseClass>
+        <BaseClass>IModellableElement</BaseClass>
+        <ECCustomAttributes>
+            <ClassHasHandler xmlns="BisCore.01.00"/>
+        </ECCustomAttributes>
+        <ECProperty propertyName="RepositoryGuid" typeName="binary">
+            <ECCustomAttributes>
+                <CustomHandledProperty/>
+                <HideProperty xmlns="EditorCustomAttributes.01.03" />
+            </ECCustomAttributes>
+        </ECProperty>
+    </ECEntityClass>
+
+    <ECEntityClass typeName="EmbeddedFileLink">
+        <ECCustomAttributes>
+            <ClassHasHandler xmlns="BisCore.01.00" />
+            <DbIndexList xmlns="ECDbMap.02.00">
+                <Indexes>
+                    <DbIndex>
+                        <Name>ix_bis_EmbeddedFileLink_Name</Name>
+                        <IsUnique>False</IsUnique>
+                        <Properties>
+                            <string>Name</string>
+                        </Properties>
+                    </DbIndex>
+                </Indexes>
+            </DbIndexList>
+        </ECCustomAttributes>
+        <BaseClass>LinkElement</BaseClass>
+        <ECProperty propertyName="Name" typeName="string">
+            <ECCustomAttributes>
+                <CustomHandledProperty/>
+            </ECCustomAttributes>
+        </ECProperty>
+        <ECProperty propertyName="Descr" displayLabel="Description" typeName="string">
+            <ECCustomAttributes>
+                <CustomHandledProperty/>
+            </ECCustomAttributes>
+        </ECProperty>
+    </ECEntityClass>
+
+    <ECEntityClass typeName="Document" modifier="Abstract">
+        <BaseClass>InformationContentElement</BaseClass>
+        <ECCustomAttributes>
+            <ClassHasHandler xmlns="BisCore.01.00"/>
+            <ShareColumns xmlns="ECDbMap.02.00">
+                <SharedColumnCount>16</SharedColumnCount>
+                <ApplyToSubclassesOnly>True</ApplyToSubclassesOnly>
+            </ShareColumns>
+        </ECCustomAttributes>
+    </ECEntityClass>
+
+    <ECEntityClass typeName="Drawing">
+        <BaseClass>Document</BaseClass>
+        <BaseClass>IModellableElement</BaseClass>
+        <ECCustomAttributes>
+            <ClassHasHandler xmlns="BisCore.01.00"/>
+        </ECCustomAttributes>
+    </ECEntityClass>
+
+    <ECEntityClass typeName="SectionDrawing">
+        <BaseClass>Drawing</BaseClass>
+        <ECCustomAttributes>
+            <ClassHasHandler xmlns="BisCore.01.00"/>
+        </ECCustomAttributes>
+    </ECEntityClass>
+
+    <ECEntityClass typeName="SheetBorderTemplate">
+        <BaseClass>Document</BaseClass>
+        <ECCustomAttributes>
+            <ClassHasHandler xmlns="BisCore.01.00"/>
+        </ECCustomAttributes>
+        <ECProperty propertyName="Height" typeName="double"/>
+        <ECProperty propertyName="Width" typeName="double"/>
+    </ECEntityClass>
+
+    <ECEntityClass typeName="SheetBorder">
+        <BaseClass>DrawingGraphic</BaseClass>
+        <ECCustomAttributes>
+            <ClassHasHandler xmlns="BisCore.01.00"/>
+        </ECCustomAttributes>
+        <!-- Template is required -->
+        <!-- Should have IsNullable=False ...? -->
+        <ECNavigationProperty propertyName="BorderTemplate" relationshipName="SheetBorderHasSheetBorderTemplate" direction="Forward" />
+    </ECEntityClass>
+
+    <ECEntityClass typeName="SheetTemplate">
+        <BaseClass>Document</BaseClass>
+        <ECCustomAttributes>
+            <ClassHasHandler xmlns="BisCore.01.00"/>
+        </ECCustomAttributes>
+        <!-- Height and Width will be locked to the border, if there is one -->
+        <ECProperty propertyName="Height" typeName="double"/>
+        <ECProperty propertyName="Width" typeName="double"/>
+        <!-- Border is optional -->
+        <ECNavigationProperty propertyName="Border" relationshipName="SheetTemplateHasSheetBorder" direction="Forward" />
+    </ECEntityClass>
+
+    <ECEntityClass typeName="Sheet">
+        <BaseClass>Document</BaseClass>
+        <BaseClass>IModellableElement</BaseClass>
+        <ECCustomAttributes>
+            <ClassHasHandler xmlns="BisCore.01.00"/>
+        </ECCustomAttributes>
+        <ECProperty propertyName="Scale" typeName="double"/>
+        <!-- Height and Width will be locked to the template, if there is one -->
+        <ECProperty propertyName="Height" typeName="double"/>
+        <ECProperty propertyName="Width" typeName="double"/>
+        <!-- Template is optional -->
+        <ECNavigationProperty propertyName="SheetTemplate" relationshipName="SheetHasSheetTemplate" direction="Forward" />
+    </ECEntityClass>
+
+    <ECRelationshipClass typeName="SheetHasSheetTemplate" strength="referencing" modifier="Sealed">
+        <Source multiplicity="(0..*)" roleLabel="Sheet has SheetTemplate" polymorphic="true">
+            <Class class="Sheet" />
+        </Source>
+        <Target multiplicity="(0..1)" roleLabel="SheetTemplate defines Sheets" polymorphic="true">
+            <Class class="SheetTemplate"/>
+        </Target>
+    </ECRelationshipClass>
+
+    <ECRelationshipClass typeName="SheetTemplateHasSheetBorder" strength="referencing" modifier="Sealed">
+        <Source multiplicity="(0..*)" roleLabel="SheetTemplate refers to SheetBorder" polymorphic="true">
+            <Class class="SheetTemplate" />
+        </Source>
+        <Target multiplicity="(0..1)" roleLabel="SheetBorder is referenced by SheetTemplates" polymorphic="true">
+            <Class class="SheetBorder"/>
+        </Target>
+    </ECRelationshipClass>
+
+    <ECRelationshipClass typeName="SheetBorderHasSheetBorderTemplate" strength="referencing" modifier="Sealed">
+        <Source multiplicity="(0..*)" roleLabel="SheetBorder has SheetBorderTemplate" polymorphic="true">
+            <Class class="SheetBorder" />
+        </Source>
+        <Target multiplicity="(0..1)" roleLabel="SheetBorderTemplate defines SheetBorders" polymorphic="true">
+            <Class class="SheetBorderTemplate"/>
+        </Target>
+    </ECRelationshipClass>
+
+    <ECEntityClass typeName="InformationCarrierElement" modifier="Abstract">
+        <!-- Proxy for information carriers in the physical world.  For example, printed copies of documents or electronic files -->
+        <BaseClass>Element</BaseClass>
+        <ECCustomAttributes>
+            <ClassHasHandler xmlns="BisCore.01.00"/>
+            <JoinedTablePerDirectSubclass xmlns="ECDbMap.02.00"/>
+        </ECCustomAttributes>
+    </ECEntityClass>
+
+    <ECEntityClass typeName="DocumentCarrier" modifier="Abstract">
+        <BaseClass>InformationCarrierElement</BaseClass>
+        <ECCustomAttributes>
+            <ShareColumns xmlns="ECDbMap.02.00">
+                <SharedColumnCount>16</SharedColumnCount>
+                <ApplyToSubclassesOnly>True</ApplyToSubclassesOnly>
+            </ShareColumns>
+        </ECCustomAttributes>
+    </ECEntityClass>
+
+    <ECEntityClass typeName="GeometricElement" modifier="Abstract">
+        <BaseClass>Element</BaseClass>
+        <ECCustomAttributes>
+            <JoinedTablePerDirectSubclass xmlns="ECDbMap.02.00"/>
+        </ECCustomAttributes>
+    </ECEntityClass>
+    <ECEntityClass typeName="GeometricElement3d" modifier="Abstract">
+        <!-- Base class for elements with 3d geometry -->
+        <!-- GeometricElement3d elements are not inherently spatially located, but can be spatially located. -->
+        <BaseClass>GeometricElement</BaseClass>
+        <ECCustomAttributes>
+            <ClassHasHandler xmlns="BisCore.01.00"/>
+            <ShareColumns xmlns="ECDbMap.02.00">
+                <SharedColumnCount>16</SharedColumnCount>
+                <ApplyToSubclassesOnly>True</ApplyToSubclassesOnly>
+            </ShareColumns>
+        </ECCustomAttributes>
+        <ECNavigationProperty propertyName="Category" relationshipName="GeometricElement3dIsInCategory" direction="Forward">
+            <ECCustomAttributes>
+                <HideProperty xmlns="EditorCustomAttributes.01.03"/>
+                <CustomHandledProperty/>
+            </ECCustomAttributes>
+        </ECNavigationProperty>
+        <ECProperty propertyName="GeometryStream" typeName="binary">
+            <ECCustomAttributes>
+                <HideProperty xmlns="EditorCustomAttributes.01.03" />
+                <CustomHandledProperty/>
+            </ECCustomAttributes>
+        </ECProperty>
+        <ECProperty propertyName="InSpatialIndex" typeName="boolean">
+            <ECCustomAttributes>
+                <HideProperty xmlns="EditorCustomAttributes.01.03"/>
+                <CustomHandledProperty/>
+            </ECCustomAttributes>
+        </ECProperty>
+        <ECProperty propertyName="Origin" typeName="point3d">
+            <ECCustomAttributes>
+                <HideProperty xmlns="EditorCustomAttributes.01.03"/>
+                <CustomHandledProperty/>
+            </ECCustomAttributes>
+        </ECProperty>
+        <ECProperty propertyName="Yaw" typeName="double">
+            <ECCustomAttributes>
+                <HideProperty xmlns="EditorCustomAttributes.01.03"/>
+                <CustomHandledProperty/>
+            </ECCustomAttributes>
+        </ECProperty>
+        <ECProperty propertyName="Pitch" typeName="double">
+            <ECCustomAttributes>
+                <HideProperty xmlns="EditorCustomAttributes.01.03"/>
+                <CustomHandledProperty/>
+            </ECCustomAttributes>
+        </ECProperty>
+        <ECProperty propertyName="Roll" typeName="double">
+            <ECCustomAttributes>
+                <HideProperty xmlns="EditorCustomAttributes.01.03"/>
+                <CustomHandledProperty/>
+            </ECCustomAttributes>
+        </ECProperty>
+        <ECProperty propertyName="BBoxLow" typeName="point3d">
+            <ECCustomAttributes>
+                <HideProperty xmlns="EditorCustomAttributes.01.03"/>
+                <CustomHandledProperty/>
+            </ECCustomAttributes>
+        </ECProperty>
+        <ECProperty propertyName="BBoxHigh" typeName="point3d">
+            <ECCustomAttributes>
+                <HideProperty xmlns="EditorCustomAttributes.01.03"/>
+                <CustomHandledProperty/>
+            </ECCustomAttributes>
+        </ECProperty>
+    </ECEntityClass>
+    <ECEntityClass typeName="GraphicalElement3d" modifier="Abstract">
+        <!-- 3D geometric element that is used to convey information within 3D graphical presentations. -->
+        <BaseClass>GeometricElement3d</BaseClass>
+    </ECEntityClass>
+    <ECEntityClass typeName="SpatialElement" modifier="Abstract">
+        <!-- An element that occupies real world space -->
+        <BaseClass>GeometricElement3d</BaseClass>
+    </ECEntityClass>
+    <ECEntityClass typeName="PhysicalElement" modifier="Abstract">
+        <!-- A SpatialElement that has mass and can be "touched" -->
+        <BaseClass>SpatialElement</BaseClass>
+        <ECCustomAttributes>
+            <ClassHasHandler xmlns="BisCore.01.00"/>
+        </ECCustomAttributes>
+        <ECNavigationProperty propertyName="PhysicalType" relationshipName="PhysicalElementIsOfType" direction="Forward">
+        </ECNavigationProperty>
+    </ECEntityClass>
+    <ECEntityClass typeName="SpatialLocationElement" modifier="Abstract">
+        <!-- A SpatialElement that identifies a "tracked" real world location but has no mass and cannot be "touched" -->
+        <BaseClass>SpatialElement</BaseClass>
+        <ECCustomAttributes>
+            <ClassHasHandler xmlns="BisCore.01.00"/>
+        </ECCustomAttributes>
+    </ECEntityClass>
+    <ECEntityClass typeName="VolumeElement">
+        <!-- A SpatialLocationElement that defines a volume -->
+        <ECCustomAttributes>
+            <ClassHasHandler xmlns="BisCore.01.00"/>
+        </ECCustomAttributes>
+        <BaseClass>SpatialLocationElement</BaseClass>
+    </ECEntityClass>
+    <ECEntityClass typeName="GeometricElement2d" modifier="Abstract">
+        <!-- Base class for elements with 2d geometry -->
+        <BaseClass>GeometricElement</BaseClass>
+        <ECCustomAttributes>
+            <ClassHasHandler xmlns="BisCore.01.00"/>
+            <ShareColumns xmlns="ECDbMap.02.00">
+                <SharedColumnCount>8</SharedColumnCount>
+                <ApplyToSubclassesOnly>True</ApplyToSubclassesOnly>
+            </ShareColumns>
+        </ECCustomAttributes>
+        <ECNavigationProperty propertyName="Category" relationshipName="GeometricElement2dIsInCategory" direction="Forward">
+            <ECCustomAttributes>
+                <CustomHandledProperty/>
+            </ECCustomAttributes>
+        </ECNavigationProperty>
+        <ECProperty propertyName="GeometryStream" typeName="binary">
+            <ECCustomAttributes>
+                <CustomHandledProperty/>
+                <HideProperty xmlns="EditorCustomAttributes.01.03" />
+            </ECCustomAttributes>
+        </ECProperty>
+        <ECProperty propertyName="Origin" typeName="point2d">
+            <ECCustomAttributes>
+                <CustomHandledProperty/>
+            </ECCustomAttributes>
+        </ECProperty>
+        <ECProperty propertyName="Rotation" typeName="double">
+            <ECCustomAttributes>
+                <CustomHandledProperty/>
+            </ECCustomAttributes>
+        </ECProperty>
+        <ECProperty propertyName="BBoxLow" typeName="point2d">
+            <ECCustomAttributes>
+                <CustomHandledProperty/>
+            </ECCustomAttributes>
+        </ECProperty>
+        <ECProperty propertyName="BBoxHigh" typeName="point2d">
+            <ECCustomAttributes>
+                <CustomHandledProperty/>
+            </ECCustomAttributes>
+        </ECProperty>
+    </ECEntityClass>
+    <ECEntityClass typeName="GraphicalElement2d" modifier="Abstract">
+        <!-- 2D geometric element that is used to convey information within graphical presentations (like drawings). -->
+        <BaseClass>GeometricElement2d</BaseClass>
+        <ECNavigationProperty propertyName="GraphicalType" relationshipName="GraphicalElement2dIsOfType" direction="Forward">
+        </ECNavigationProperty>
+    </ECEntityClass>
+    <ECEntityClass typeName="AnnotationElement2d">
+        <!-- 2D element used to annotate drawings and sheets -->
+        <ECCustomAttributes>
+            <ClassHasHandler xmlns="BisCore.01.00"/>
+        </ECCustomAttributes>
+        <BaseClass>GraphicalElement2d</BaseClass>
+    </ECEntityClass>
+    <ECEntityClass typeName="DrawingGraphic">
+        <!-- 2D element used in drawings -->
+        <ECCustomAttributes>
+            <ClassHasHandler xmlns="BisCore.01.00"/>
+        </ECCustomAttributes>
+        <BaseClass>GraphicalElement2d</BaseClass>
+    </ECEntityClass>
+
+    <!-- Text element data (shared by 2D and 3D) -->
+    <ECEntityClass typeName="TextAnnotationData">
+        <ECCustomAttributes>
+            <ClassHasHandler xmlns="BisCore.01.00"/>
+        </ECCustomAttributes>
+        <BaseClass>ElementUniqueAspect</BaseClass>
+        <ECProperty propertyName="TextAnnotation" typeName="binary">
+            <ECCustomAttributes>
+                <HideProperty xmlns="EditorCustomAttributes.01.03" />
+            </ECCustomAttributes>
+        </ECProperty>
+    </ECEntityClass>
+
+    <!-- 2D text element -->
+    <ECEntityClass typeName="TextAnnotation2d">
+        <ECCustomAttributes>
+            <ClassHasHandler xmlns="BisCore.01.00"/>
+        </ECCustomAttributes>
+        <BaseClass>AnnotationElement2d</BaseClass>
+    </ECEntityClass>
+    <ECRelationshipClass typeName="TextAnnotation2dOwnsTextAnnotationData" strength="embedding" modifier="None">
+        <BaseClass>ElementOwnsUniqueAspect</BaseClass>
+        <Source multiplicity="(1..1)" polymorphic="true">
+            <Class class="TextAnnotation2d"/>
+        </Source>
+        <Target multiplicity="(0..1)" polymorphic="false">
+            <Class class="TextAnnotationData"/>
+        </Target>
+    </ECRelationshipClass>
+    
+    <!-- 3D text element -->
+    <ECEntityClass typeName="TextAnnotation3d">
+        <ECCustomAttributes>
+            <ClassHasHandler xmlns="BisCore.01.00"/>
+        </ECCustomAttributes>
+        <BaseClass>GraphicalElement3d</BaseClass>
+    </ECEntityClass>
+    <ECRelationshipClass typeName="TextAnnotation3dOwnsTextAnnotationData" strength="embedding" modifier="None">
+        <BaseClass>ElementOwnsUniqueAspect</BaseClass>
+        <Source multiplicity="(1..1)" polymorphic="true">
+            <Class class="TextAnnotation3d"/>
+        </Source>
+        <Target multiplicity="(0..1)" polymorphic="false">
+            <Class class="TextAnnotationData"/>
+        </Target>
+    </ECRelationshipClass>
+
+    <ECEntityClass typeName="AnnotationTable">
+        <!-- An AnnotationTable is an annotation element that displays a grid containing text and or graphics -->
+        <ECCustomAttributes>
+            <ClassHasHandler xmlns="BisCore.01.00"/>
+        </ECCustomAttributes>
+        <BaseClass>AnnotationElement2d</BaseClass>
+    </ECEntityClass>
+
+    <ECEntityClass typeName="AnnotationTableHeader">
+        <!-- The aspect that holds the header properties for an AnnotationTable -->
+        <BaseClass>ElementUniqueAspect</BaseClass>
+        <ECProperty propertyName="RowCount" typeName="int"/>
+        <ECProperty propertyName="ColumnCount" typeName="int"/>
+        <ECProperty propertyName="TextStyleId" typeName="long"/>
+        <ECProperty propertyName="TitleRowCount" typeName="int"/>
+        <ECProperty propertyName="HeaderRowCount" typeName="int"/>
+        <ECProperty propertyName="FooterRowCount" typeName="int"/>
+        <ECProperty propertyName="HeaderColumnCount" typeName="int"/>
+        <ECProperty propertyName="FooterColumnCount" typeName="int"/>
+        <ECProperty propertyName="BreakType" typeName="int"/>
+        <ECProperty propertyName="BreakPosition" typeName="int"/>
+        <ECProperty propertyName="BreakLength" typeName="double"/>
+        <ECProperty propertyName="BreakGap" typeName="double"/>
+        <ECProperty propertyName="RepeatHeaders" typeName="boolean"/>
+        <ECProperty propertyName="RepeatFooters" typeName="boolean"/>
+        <ECProperty propertyName="DefaultColumnWidth" typeName="double"/>
+        <ECProperty propertyName="DefaultRowHeight" typeName="double"/>
+        <ECProperty propertyName="DefaultMarginTop" typeName="double"/>
+        <ECProperty propertyName="DefaultMarginBottom" typeName="double"/>
+        <ECProperty propertyName="DefaultMarginLeft" typeName="double"/>
+        <ECProperty propertyName="DefaultMarginRight" typeName="double"/>
+        <ECProperty propertyName="DefaultCellAlignment" typeName="int"/>
+        <ECProperty propertyName="DefaultCellOrientation" typeName="int"/>
+        <ECProperty propertyName="FillSymbologyKeyOddRow" typeName="int"/>
+        <ECProperty propertyName="FillSymbologyKeyEvenRow" typeName="int"/>
+        <ECProperty propertyName="TitleRowTextStyle" typeName="long"/>
+        <ECProperty propertyName="HeaderRowTextStyle" typeName="long"/>
+        <ECProperty propertyName="FooterRowTextStyle" typeName="long"/>
+        <ECProperty propertyName="HeaderColumnTextStyle" typeName="long"/>
+        <ECProperty propertyName="FooterColumnTextStyle" typeName="long"/>
+        <ECProperty propertyName="BackupTextHeight" typeName="double"/>
+        <ECProperty propertyName="DataSourceProviderId" typeName="long"/>
+        <ECProperty propertyName="BodyTextHeight" typeName="double"/>
+        <ECProperty propertyName="TitleRowTextHeight" typeName="double"/>
+        <ECProperty propertyName="HeaderRowTextHeight" typeName="double"/>
+        <ECProperty propertyName="FooterRowTextHeight" typeName="double"/>
+        <ECProperty propertyName="HeaderColumnTextHeight" typeName="double"/>
+        <ECProperty propertyName="FooterColumnTextHeight" typeName="double"/>
+        <ECProperty propertyName="TextSymbKey" typeName="int"/>
+    </ECEntityClass>
+    <ECRelationshipClass typeName="AnnotationTableOwnsHeader" strength="embedding" modifier="None">
+        <BaseClass>ElementOwnsUniqueAspect</BaseClass>
+        <Source multiplicity="(1..1)" polymorphic="false">
+            <Class class="AnnotationTable"/>
+        </Source>
+        <Target multiplicity="(0..1)" polymorphic="false">
+            <Class class="AnnotationTableHeader"/>
+        </Target>
+    </ECRelationshipClass>
+
+    <ECEntityClass typeName="AnnotationTableRow">
+        <!-- The aspect that holds properties of a row of an AnnotationTable -->
+        <BaseClass>ElementMultiAspect</BaseClass>
+        <ECProperty propertyName="RowIndex" typeName="int"/>
+        <ECProperty propertyName="HeightLock" typeName="boolean"/>
+        <ECProperty propertyName="Height" typeName="double"/>
+    </ECEntityClass>
+    <ECRelationshipClass typeName="AnnotationTableOwnsRows" strength="embedding" modifier="None">
+        <BaseClass>ElementOwnsMultiAspects</BaseClass>
+        <Source multiplicity="(1..1)" polymorphic="false">
+            <Class class="AnnotationTable"/>
+        </Source>
+        <Target multiplicity="(0..*)" polymorphic="false">
+            <Class class="AnnotationTableRow"/>
+        </Target>
+    </ECRelationshipClass>
+
+    <ECEntityClass typeName="AnnotationTableColumn">
+        <!-- The aspect that holds properties of a column of an AnnotationTable -->
+        <BaseClass>ElementMultiAspect</BaseClass>
+        <ECProperty propertyName="ColumnIndex" typeName="int"/>
+        <ECProperty propertyName="WidthLock" typeName="boolean"/>
+        <ECProperty propertyName="Width" typeName="double"/>
+    </ECEntityClass>
+    <ECRelationshipClass typeName="AnnotationTableOwnsColumns" strength="embedding" modifier="None">
+        <BaseClass>ElementOwnsMultiAspects</BaseClass>
+        <Source multiplicity="(1..1)" polymorphic="false">
+            <Class class="AnnotationTable"/>
+        </Source>
+        <Target multiplicity="(0..*)" polymorphic="false">
+            <Class class="AnnotationTableColumn"/>
+        </Target>
+    </ECRelationshipClass>
+
+    <ECStructClass typeName="AnnotationTableCellIndex">
+        <ECProperty propertyName="RowIndex" typeName="int"/>
+        <ECProperty propertyName="ColumnIndex" typeName="int"/>
+    </ECStructClass>
+
+    <ECEntityClass typeName="AnnotationTableCell">
+        <!-- The aspect that holds properties of a cell of an AnnotationTable -->
+        <BaseClass>ElementMultiAspect</BaseClass>
+        <ECStructProperty propertyName="CellIndex" typeName="AnnotationTableCellIndex"/>
+        <ECProperty propertyName="TextBlock" typeName="binary">
+            <ECCustomAttributes>
+                <HideProperty xmlns="EditorCustomAttributes.01.03" />
+            </ECCustomAttributes>
+        </ECProperty>
+        <ECProperty propertyName="FillKey" typeName="int"/>
+        <ECProperty propertyName="Alignment" typeName="int"/>
+        <ECProperty propertyName="Orientation" typeName="int"/>
+        <ECProperty propertyName="MarginTop" typeName="double"/>
+        <ECProperty propertyName="MarginBottom" typeName="double"/>
+        <ECProperty propertyName="MarginLeft" typeName="double"/>
+        <ECProperty propertyName="MarginRight" typeName="double"/>
+    </ECEntityClass>
+    <ECRelationshipClass typeName="AnnotationTableOwnsCells" strength="embedding" modifier="None">
+        <BaseClass>ElementOwnsMultiAspects</BaseClass>
+        <Source multiplicity="(1..1)" polymorphic="false">
+            <Class class="AnnotationTable"/>
+        </Source>
+        <Target multiplicity="(0..*)" polymorphic="false">
+            <Class class="AnnotationTableCell"/>
+        </Target>
+    </ECRelationshipClass>
+
+    <ECEntityClass typeName="AnnotationTableMerge">
+        <!-- The aspect that holds properties describing merging of cells in an AnnotationTable -->
+        <BaseClass>ElementMultiAspect</BaseClass>
+        <ECStructProperty propertyName="RootCell" typeName="AnnotationTableCellIndex"/>
+        <ECProperty propertyName="RowSpan" typeName="int"/>
+        <ECProperty propertyName="ColumnSpan" typeName="int"/>
+    </ECEntityClass>
+
+    <ECRelationshipClass typeName="AnnotationTableOwnsMerges" strength="embedding" modifier="None">
+        <BaseClass>ElementOwnsMultiAspects</BaseClass>
+        <Source multiplicity="(1..1)" polymorphic="false">
+            <Class class="AnnotationTable"/>
+        </Source>
+        <Target multiplicity="(0..*)" polymorphic="false">
+            <Class class="AnnotationTableMerge"/>
+        </Target>
+    </ECRelationshipClass>
+
+    <ECEntityClass typeName="AnnotationTableSymbology">
+        <!-- The aspect that holds properties describing symbology in an AnnotationTable -->
+        <BaseClass>ElementMultiAspect</BaseClass>
+        <ECProperty propertyName="SymbologyKey" typeName="int"/>
+        <ECProperty propertyName="Visible" typeName="boolean"/>
+        <ECProperty propertyName="Color" typeName="int"/>
+        <ECProperty propertyName="Weight" typeName="int"/>
+        <ECProperty propertyName="LineStyleId" typeName="long"/>
+        <ECProperty propertyName="LineStyleScale" typeName="double"/>
+        <ECProperty propertyName="FillColor" typeName="int"/>
+    </ECEntityClass>
+    <ECRelationshipClass typeName="AnnotationTableOwnsSymbologies" strength="embedding" modifier="None">
+        <BaseClass>ElementOwnsMultiAspects</BaseClass>
+        <Source multiplicity="(1..1)" polymorphic="false">
+            <Class class="AnnotationTable"/>
+        </Source>
+        <Target multiplicity="(0..*)" polymorphic="false">
+            <Class class="AnnotationTableSymbology"/>
+        </Target>
+    </ECRelationshipClass>
+
+    <ECEntityClass typeName="AnnotationTableEdgeRun">
+        <!-- The aspect that holds properties describing edges in an AnnotationTable -->
+        <BaseClass>ElementMultiAspect</BaseClass>
+        <ECProperty propertyName="HostType" typeName="int"/>
+        <ECProperty propertyName="Host" typeName="int"/>
+        <ECProperty propertyName="Start" typeName="int"/>
+        <ECProperty propertyName="Span" typeName="int"/>
+        <ECProperty propertyName="SymbologyKey" typeName="int"/>
+    </ECEntityClass>
+    <ECRelationshipClass typeName="AnnotationTableOwnsEdgeRuns" strength="embedding" modifier="None">
+        <BaseClass>ElementOwnsMultiAspects</BaseClass>
+        <Source multiplicity="(1..1)" polymorphic="false">
+            <Class class="AnnotationTable"/>
+        </Source>
+        <Target multiplicity="(0..*)" polymorphic="false">
+            <Class class="AnnotationTableEdgeRun"/>
+        </Target>
+    </ECRelationshipClass>
+
+    <!--
+    <ECEntityClass typeName="DimensionStyle">
+        <ECCustomAttributes>
+            <ClassHasHandler xmlns="BisCore.01.00"/>
+        </ECCustomAttributes>
+        <BaseClass>DefinitionElement</BaseClass>
+        <ECProperty propertyName="TextStyleId" typeName="long">
+          <ECCustomAttributes>
+            <CustomHandledProperty/>
+          </ECCustomAttributes>
+        </ECProperty>
+    </ECEntityClass>
+
+    <ECEntityClass typeName="LinearDimension">
+        <ECCustomAttributes>
+            <ClassHasHandler xmlns="BisCore.01.00"/>
+        </ECCustomAttributes>
+        <ECProperty propertyName="StyleId" typeName="long">
+          <ECCustomAttributes>
+            <CustomHandledProperty/>
+          </ECCustomAttributes>
+        </ECProperty>
+        <ECProperty propertyName="Points" typeName="binary" description="Location of dimension points">
+          <ECCustomAttributes>
+            <CustomHandledProperty/>
+          </ECCustomAttributes>
+        </ECProperty>
+    </ECEntityClass>
+
+    <ECEntityClass typeName="LinearDimension2d">
+        <ECCustomAttributes>
+            <ClassHasHandler xmlns="BisCore.01.00"/>
+        </ECCustomAttributes>
+        <BaseClass>AnnotationElement2d</BaseClass>
+        <BaseClass>LinearDimension</BaseClass>
+    </ECEntityClass>
+
+    <ECEntityClass typeName="LinearDimension3d">
+        <ECCustomAttributes>
+            <ClassHasHandler xmlns="BisCore.01.00"/>
+        </ECCustomAttributes>
+        <BaseClass>GraphicalElement3d</BaseClass>
+        <BaseClass>LinearDimension</BaseClass>
+    </ECEntityClass>
+    -->
+
+    <ECEntityClass typeName="Session" modifier="Sealed">
+        <BaseClass>DefinitionElement</BaseClass>
+        <ECCustomAttributes>
+            <ClassHasHandler xmlns="BisCore.01.00"/>
+        </ECCustomAttributes>
+        <ECProperty propertyName="Variables" typeName="string" />
+    </ECEntityClass>
+
+    <ECEntityClass typeName="ViewAttachment">
+        <ECCustomAttributes>
+            <ClassHasHandler xmlns="BisCore.01.00"/>
+        </ECCustomAttributes>
+        <BaseClass>GraphicalElement2d</BaseClass>
+        <ECNavigationProperty propertyName="View" relationshipName="ViewIsAttached" direction="Backward" description="The view that is to be attached" />
+        <ECProperty propertyName="Details" typeName="string" />
+        <ECProperty propertyName="DisplayPriority" typeName="int" />
+        <ECProperty propertyName="Scale" typeName="double" />
+    </ECEntityClass>
+
+    <ECRelationshipClass typeName="ViewIsAttached" strength="embedding" modifier="Sealed">
+        <ECCustomAttributes>
+            <ForeignKeyConstraint xmlns="ECDbMap.02.00">
+                <OnDeleteAction>NoAction</OnDeleteAction>
+            </ForeignKeyConstraint>
+        </ECCustomAttributes>
+        <Source multiplicity="(1..1)" roleLabel="ViewDefinition owns ViewAttachment" polymorphic="true">
+            <Class class="ViewDefinition"/>
+        </Source>
+        <Target multiplicity="(0..*)" roleLabel="ViewAttachment is owned by ViewDefinition" polymorphic="true">
+            <Class class="ViewAttachment" />
+        </Target>
+    </ECRelationshipClass>
+
+    <ECEntityClass typeName="IParentElement" modifier="Abstract">
+        <!-- Interface implemented by Elements that can composite/own child elements -->
+        <!-- Mutually exclusive with IModellableElement -->
+        <!-- WIP: Need to mark interface as only valid for Elements -->
+    </ECEntityClass>
+    <ECRelationshipClass typeName="ElementOwnsChildElements" strength="embedding" modifier="None">
+        <!-- WIP: Should be abstract? -->
+        <!-- WIP: Rename to ElementCompositesElements? -->
+        <ECCustomAttributes>
+            <ForeignKeyConstraint xmlns="ECDbMap.02.00">
+                <!-- The Element API will handle cascading the delete -->
+                <OnDeleteAction>NoAction</OnDeleteAction>
+            </ForeignKeyConstraint>
+        </ECCustomAttributes>
+        <Source multiplicity="(0..1)" roleLabel="Element owns child Elements" polymorphic="true">
+            <Class class="Element"/>
+        </Source>
+        <Target multiplicity="(0..*)" roleLabel="Element is owned by parent Element" polymorphic="true">
+            <Class class="Element"/>
+        </Target>
+    </ECRelationshipClass>
+    <ECRelationshipClass typeName="ElementEncapsulatesElements" strength="embedding" modifier="None">
+        <!-- Relationship that indicates that child elements are "hidden" -->
+        <BaseClass>ElementOwnsChildElements</BaseClass>
+        <Source multiplicity="(0..1)" polymorphic="true">
+            <Class class="Element"/>
+        </Source>
+        <Target multiplicity="(0..*)" polymorphic="true">
+            <Class class="Element"/>
+        </Target>
+    </ECRelationshipClass>
+    <ECRelationshipClass typeName="PhysicalElementAssemblesElements" strength="embedding" modifier="None">
+        <!-- Relationship that indicates a physical assembly of child PhysicalElements -->
+        <BaseClass>ElementOwnsChildElements</BaseClass>
+        <Source multiplicity="(0..1)" polymorphic="true">
+            <Class class="PhysicalElement"/>
+        </Source>
+        <Target multiplicity="(0..*)" polymorphic="true">
+            <Class class="PhysicalElement"/>
+        </Target>
+    </ECRelationshipClass>
+
+    <ECRelationshipClass typeName="ElementGroupsMembers" strength="referencing" modifier="None">
+        <ECCustomAttributes>
+            <ClassMap xmlns="ECDbMap.02.00">
+                <ECInstanceIdColumn>Id</ECInstanceIdColumn>
+            </ClassMap>
+            <LinkTableRelationshipMap xmlns="ECDbMap.02.00">
+                <SourceECInstanceIdColumn>GroupId</SourceECInstanceIdColumn>
+                <TargetECInstanceIdColumn>MemberId</TargetECInstanceIdColumn>
+            </LinkTableRelationshipMap>
+        </ECCustomAttributes>
+        <Source multiplicity="(0..*)" roleLabel="Element groups member Elements" polymorphic="true">
+            <Class class="Element"/>
+        </Source>
+        <Target multiplicity="(0..*)" roleLabel="Element is grouped by Elements" polymorphic="true">
+            <Class class="Element"/>
+        </Target>
+        <ECProperty propertyName="MemberPriority" typeName="int">
+            <!-- Can be used to prioritize or order members within an ElementGroup. Values do not have to be unique within a particular group. -->
+        </ECProperty>
+    </ECRelationshipClass>
+
+    <ECEntityClass typeName="ElementAspect" modifier="Abstract">
+        <!-- An ElementAspect is related to an Element with a relationship of strength="embedding" (ElementAspect is deleted if the Element is deleted) -->
+        <!-- Semantically, an ElementAspect can be considered part of the Element -->
+        <!-- BIS Guideline: Subclass ElementUniqueAspect or ElementMultiAspect rather than subclassing ElementAspect directly. -->
+        <ECCustomAttributes>
+            <ClassHasHandler xmlns="BisCore.01.00"/>
+        </ECCustomAttributes>
+    </ECEntityClass>
+
+    <ECEntityClass typeName="ElementUniqueAspect" modifier="Abstract">
+        <!-- An ElementUniqueAspect is related to an Element with the following constraints: 1) there can only be one instance of a given aspect class associated with a given element, and 2) the instance has the same ID as the element. -->
+        <BaseClass>ElementAspect</BaseClass>
+        <ECCustomAttributes>
+            <ClassMap xmlns="ECDbMap.02.00">
+                <!-- All subclasses of ElementUniqueAspect will share the same table -->
+                <MapStrategy>TablePerHierarchy</MapStrategy>
+            </ClassMap>
+            <ShareColumns xmlns="ECDbMap.02.00">
+                <SharedColumnCount>16</SharedColumnCount>
+                <ApplyToSubclassesOnly>True</ApplyToSubclassesOnly>
+            </ShareColumns>
+        </ECCustomAttributes>
+        <ECNavigationProperty propertyName="Element" relationshipName="ElementOwnsUniqueAspect" direction="Backward">
+            <ECCustomAttributes>
+                <HideProperty xmlns="EditorCustomAttributes.01.03" />
+            </ECCustomAttributes>
+        </ECNavigationProperty>
+    </ECEntityClass>
+    <ECRelationshipClass typeName="ElementOwnsUniqueAspect" strength="embedding" modifier="None">
+        <Source multiplicity="(1..1)" roleLabel="Element owns ElementUniqueAspect" polymorphic="true">
+            <Class class="Element"/>
+        </Source>
+        <Target multiplicity="(0..*)" roleLabel="ElementUniqueAspect is owned by Element" polymorphic="true">
+            <!-- Note: multiplicity=(0..*) is correct. While an Element can only have 1 unique apsect per aspect class, it can have N unique aspects total. -->
+            <Class class="ElementUniqueAspect"/>
+        </Target>
+    </ECRelationshipClass>
+
+    <ECEntityClass typeName="ElementMultiAspect" modifier="Abstract">
+        <!-- An ElementMultiAspect is related to an Element with the following constraints: 1) there can be N instances of a given aspect class associated with a given element, and 2) the value of the ElementId foreign key column is the same ID as the element. -->
+        <BaseClass>ElementAspect</BaseClass>
+        <ECCustomAttributes>
+            <ClassMap xmlns="ECDbMap.02.00">
+                <!-- All subclasses of ElementUniqueAspect will share the same table -->
+                <MapStrategy>TablePerHierarchy</MapStrategy>
+            </ClassMap>
+            <ShareColumns xmlns="ECDbMap.02.00">
+                <SharedColumnCount>16</SharedColumnCount>
+                <ApplyToSubclassesOnly>True</ApplyToSubclassesOnly>
+            </ShareColumns>
+        </ECCustomAttributes>
+        <ECNavigationProperty propertyName="Element" relationshipName="ElementOwnsMultiAspects" direction="Backward">
+            <ECCustomAttributes>
+                <HideProperty xmlns="EditorCustomAttributes.01.03" />
+            </ECCustomAttributes>
+        </ECNavigationProperty>
+    </ECEntityClass>
+    <ECRelationshipClass typeName="ElementOwnsMultiAspects" strength="embedding" modifier="None">
+        <Source multiplicity="(1..1)" roleLabel="Element owns ElementMultiAspects" polymorphic="true">
+            <Class class="Element"/>
+        </Source>
+        <Target multiplicity="(0..*)" roleLabel="ElementMultiAspect is owned by Element" polymorphic="true">
+            <Class class="ElementMultiAspect"/>
+        </Target>
+    </ECRelationshipClass>
+
+    <ECEntityClass typeName="ElementExternalKey">
+        <!-- The aspect that holds an identifier from an external system -->
+        <BaseClass>ElementMultiAspect</BaseClass>
+        <ECCustomAttributes>
+            <DbIndexList xmlns="ECDbMap.02.00">
+                <Indexes>
+                    <DbIndex>
+                        <Name>ix_bis_ElementExternalKey_ElementId_AuthorityId</Name>
+                        <IsUnique>True</IsUnique>
+                        <Properties>
+                            <!-- Only one ExternalKey per Authority per Element -->
+                            <string>Element.Id</string>
+                            <string>AuthorityId</string>
+                        </Properties>
+                    </DbIndex>
+                    <DbIndex>
+                        <!-- Index for looking up Element by ExternalKey -->
+                        <!-- IsUnique=False to support ExternalKeys for types (multiple Elements have same ExternalKey) -->
+                        <Name>ix_bis_ElementExternalKey_AuthorityId_ExternalKey</Name>
+                        <IsUnique>False</IsUnique>
+                        <Properties>
+                            <string>AuthorityId</string>
+                            <string>ExternalKey</string>
+                        </Properties>
+                    </DbIndex>
+                </Indexes>
+            </DbIndexList>
+        </ECCustomAttributes>
+        <ECProperty propertyName="AuthorityId" typeName="long">
+            <!-- WIP: Foreign key relationship to Authority that controls the ExternalKey -->
+            <!-- IsNullable = False -->
+        </ECProperty>
+        <ECProperty propertyName="ExternalKey" typeName="string">
+            <!-- IsNullable = False -->
+        </ECProperty>
+    </ECEntityClass>
+    <ECRelationshipClass typeName="ElementOwnsExternalKeys" strength="embedding" modifier="None">
+        <BaseClass>ElementOwnsMultiAspects</BaseClass>
+        <Source multiplicity="(1..1)" polymorphic="true">
+            <Class class="Element"/>
+        </Source>
+        <Target multiplicity="(0..*)" polymorphic="true">
+            <Class class="ElementExternalKey"/>
+        </Target>
+    </ECRelationshipClass>
+
+    <ECRelationshipClass typeName="ElementRefersToElements" strength="referencing" modifier="Abstract">
+        <ECCustomAttributes>
+            <ClassMap xmlns="ECDbMap.02.00">
+                <ECInstanceIdColumn>Id</ECInstanceIdColumn>
+                <MapStrategy>TablePerHierarchy</MapStrategy>
+            </ClassMap>
+            <ShareColumns xmlns="ECDbMap.02.00">
+                <SharedColumnCount>8</SharedColumnCount>
+                <ApplyToSubclassesOnly>True</ApplyToSubclassesOnly>
+            </ShareColumns>
+        </ECCustomAttributes>
+        <Source multiplicity="(0..*)" roleLabel="Element refers to Elements" polymorphic="true">
+            <Class class="Element"/>
+        </Source>
+        <Target multiplicity="(0..*)" roleLabel="Element is referenced by Elements" polymorphic="true">
+            <Class class="Element"/>
+        </Target>
+    </ECRelationshipClass>
+
+    <ECRelationshipClass typeName="ElementDrivesElement" strength="referencing" modifier="None">
+        <!-- WIP: Rename to ElementDriveElements? -->
+        <!-- Relationship that indicates that an Element drives (controls the lifecyle or structure of) a dependent Element -->
+        <ECCustomAttributes>
+            <ClassHasHandler xmlns="BisCore.01.00"/>
+            <ClassMap xmlns="ECDbMap.02.00">
+                <!-- We must insist that all instances of all possible subclasses are stored together in a single table. 
+                     TxnManager knows about this table, and expects to find all instances this kind of relationship there. -->
+                <MapStrategy>TablePerHierarchy</MapStrategy>
+                <!-- WIP: MinimumSharedColumnCount? -->
+            </ClassMap>
+            <ShareColumns xmlns="ECDbMap.02.00">
+                <SharedColumnCount>8</SharedColumnCount>
+                <ApplyToSubclassesOnly>True</ApplyToSubclassesOnly>
+            </ShareColumns>
+            <LinkTableRelationshipMap xmlns="ECDbMap.02.00">
+                <AllowDuplicateRelationships>True</AllowDuplicateRelationships>
+            </LinkTableRelationshipMap>
+        </ECCustomAttributes>
+        <Source multiplicity="(0..*)" roleLabel="Element drives Elements" polymorphic="true">
+            <Class class="Element"/>
+        </Source>
+        <Target multiplicity="(0..*)" roleLabel="Element is driven by Elements" polymorphic="true">
+            <Class class="Element"/>
+        </Target>
+        <ECProperty propertyName="Status" typeName="int" description="Bits that indicate the status of the dependency. Satisfied=0, Failed=1, Deferred=128. Deferred and Failed bits can be OR'd together."/>
+        <ECProperty propertyName="Priority" typeName="int" description="The priority of this dependency, relative to other EntityDrivesEntity instances. Note that EntityHasChildEntities dependencies always take priority over EntityDrivesEntity dependencies."/>
+    </ECRelationshipClass>
+
+    <ECEntityClass typeName="Category" modifier="Abstract">
+        <ECCustomAttributes>
+            <ClassHasHandler xmlns="BisCore.01.00"/>
+        </ECCustomAttributes>
+        <BaseClass>DefinitionElement</BaseClass>
+        <ECProperty propertyName="Descr" DisplayLabel="Description" typeName="string">
+            <ECCustomAttributes>
+                <HideProperty xmlns="EditorCustomAttributes.01.03"/>
+                <CustomHandledProperty/>
+            </ECCustomAttributes>
+        </ECProperty>
+        <ECProperty propertyName="Rank" typeName="int">
+            <ECCustomAttributes>
+                <HideProperty xmlns="EditorCustomAttributes.01.03"/>
+                <CustomHandledProperty/>
+            </ECCustomAttributes>
+        </ECProperty>
+    </ECEntityClass>
+    <ECEntityClass typeName="DrawingCategory" modifier="Sealed">
+        <!-- Category that only applies to drawing elements (2d) -->
+        <ECCustomAttributes>
+            <ClassHasHandler xmlns="BisCore.01.00"/>
+        </ECCustomAttributes>
+        <BaseClass>Category</BaseClass>
+    </ECEntityClass>
+    <ECEntityClass typeName="SpatialCategory" modifier="Sealed">
+        <!-- Category that only applies to SpatialElements (3d) -->
+        <ECCustomAttributes>
+            <ClassHasHandler xmlns="BisCore.01.00"/>
+        </ECCustomAttributes>
+        <BaseClass>Category</BaseClass>
+    </ECEntityClass>
+    <ECEntityClass typeName="SubCategory" modifier="Sealed">
+        <ECCustomAttributes>
+            <ClassHasHandler xmlns="BisCore.01.00"/>
+        </ECCustomAttributes>
+        <BaseClass>DefinitionElement</BaseClass>
+        <ECProperty propertyName="Descr" displayLabel="Description" typeName="string">
+            <ECCustomAttributes>
+                <CustomHandledProperty/>
+            </ECCustomAttributes>
+        </ECProperty>
+        <ECProperty propertyName="Properties" typeName="string">
+            <ECCustomAttributes>
+                <CustomHandledProperty/>
+            </ECCustomAttributes>
+        </ECProperty>
+    </ECEntityClass>
+
+    <ECRelationshipClass typeName="GeometricElement2dIsInCategory" description="Element is in Category" strength="referencing" strengthDirection="Backward" modifier="Sealed">
+        <ECCustomAttributes>
+            <ForeignKeyConstraint xmlns="ECDbMap.02.00">
+                <OnDeleteAction>NoAction</OnDeleteAction>
+            </ForeignKeyConstraint>
+        </ECCustomAttributes>
+        <Source multiplicity="(0..*)" roleLabel="GeometricElement2d is in DrawingCategory" polymorphic="true">
+            <Class class="GeometricElement2d" />
+        </Source>
+        <Target multiplicity="(1..1)" roleLabel="DrawingCategory categorizes 2D geometric elements" polymorphic="false">
+            <Class class="DrawingCategory"/>
+        </Target>
+    </ECRelationshipClass>
+    <ECRelationshipClass typeName="GeometricElement3dIsInCategory" description="Element is in Category" strength="referencing" strengthDirection="Backward" modifier="Sealed">
+        <ECCustomAttributes>
+            <ForeignKeyConstraint xmlns="ECDbMap.02.00">
+                <OnDeleteAction>NoAction</OnDeleteAction>
+            </ForeignKeyConstraint>
+        </ECCustomAttributes>
+        <Source multiplicity="(0..*)" roleLabel="GeometricElement3d is in SpatialCategory" polymorphic="true">
+            <Class class="GeometricElement3d" />
+        </Source>
+        <Target multiplicity="(1..1)" roleLabel="SpatialCategory categorizes 3D geometric elements" polymorphic="false">
+            <Class class="SpatialCategory"/>
+        </Target>
+    </ECRelationshipClass>
+
+    <ECEntityClass typeName="TrueColor">
+        <ECCustomAttributes>
+            <ClassHasHandler xmlns="BisCore.01.00"/>
+        </ECCustomAttributes>
+        <BaseClass>DefinitionElement</BaseClass>
+        <ECProperty propertyName="Data" typeName="int">
+          <ECCustomAttributes>
+              <CustomHandledProperty>
+                  <StatementTypes>3</StatementTypes>
+              </CustomHandledProperty>
+          </ECCustomAttributes>
+        </ECProperty>
+    </ECEntityClass>
+
+    <ECEntityClass typeName="MaterialElement">
+        <ECCustomAttributes>
+            <ClassHasHandler xmlns="BisCore.01.00"/>
+        </ECCustomAttributes>
+        <BaseClass>DefinitionElement</BaseClass>
+        <ECProperty propertyName="Descr" displayLabel="Description" typeName="string">
+            <ECCustomAttributes>
+                <CustomHandledProperty/>
+            </ECCustomAttributes>
+        </ECProperty>
+        <ECProperty propertyName="Data" typeName="string">
+            <ECCustomAttributes>
+                <CustomHandledProperty/>
+            </ECCustomAttributes>
+        </ECProperty>
+    </ECEntityClass>
+
+    <ECEntityClass typeName="AnnotationTextStyle">
+        <ECCustomAttributes>
+            <ClassHasHandler xmlns="BisCore.01.00"/>
+        </ECCustomAttributes>
+        <BaseClass>DefinitionElement</BaseClass>
+        <ECProperty propertyName="Descr" displayLabel="Description" typeName="string" description="Description of the style">
+            <ECCustomAttributes>
+                <CustomHandledProperty/>
+            </ECCustomAttributes>
+        </ECProperty>
+        <ECProperty propertyName="Data" typeName="binary" description="Encoded style properties">
+            <ECCustomAttributes>
+                <CustomHandledProperty/>
+                <HideProperty xmlns="EditorCustomAttributes.01.03" />
+            </ECCustomAttributes>
+        </ECProperty>
+    </ECEntityClass>
+
+    <ECEntityClass typeName="AnnotationFrameStyle">
+        <ECCustomAttributes>
+            <ClassHasHandler xmlns="BisCore.01.00"/>
+        </ECCustomAttributes>
+        <BaseClass>DefinitionElement</BaseClass>
+        <ECProperty propertyName="Descr" displayLabel="Description" typeName="string" description="Description of the style">
+            <ECCustomAttributes>
+                <CustomHandledProperty/>
+            </ECCustomAttributes>
+        </ECProperty>
+        <ECProperty propertyName="Data" typeName="binary" description="Encoded style properties">
+            <ECCustomAttributes>
+                <CustomHandledProperty/>
+                <HideProperty xmlns="EditorCustomAttributes.01.03" />
+            </ECCustomAttributes>
+        </ECProperty>
+    </ECEntityClass>
+
+    <ECEntityClass typeName="AnnotationLeaderStyle">
+        <ECCustomAttributes>
+            <ClassHasHandler xmlns="BisCore.01.00"/>
+        </ECCustomAttributes>
+        <BaseClass>DefinitionElement</BaseClass>
+        <ECProperty propertyName="Descr" displayLabel="Description" typeName="string" description="Description of the style">
+            <ECCustomAttributes>
+                <CustomHandledProperty/>
+            </ECCustomAttributes>
+        </ECProperty>
+        <ECProperty propertyName="Data" typeName="binary" description="Encoded style properties">
+            <ECCustomAttributes>
+                <CustomHandledProperty/>
+                <HideProperty xmlns="EditorCustomAttributes.01.03" />
+            </ECCustomAttributes>
+        </ECProperty>
+    </ECEntityClass>
+
+    <ECEntityClass typeName="TextAnnotationSeed">
+        <ECCustomAttributes>
+            <ClassHasHandler xmlns="BisCore.01.00"/>
+        </ECCustomAttributes>
+        <BaseClass>DefinitionElement</BaseClass>
+        <ECProperty propertyName="Descr" displayLabel="Description" typeName="string" description="Description of the style">
+            <ECCustomAttributes>
+                <CustomHandledProperty/>
+            </ECCustomAttributes>
+        </ECProperty>
+        <ECProperty propertyName="Data" typeName="binary" description="Encoded style properties">
+            <ECCustomAttributes>
+                <CustomHandledProperty/>
+                <HideProperty xmlns="EditorCustomAttributes.01.03" />
+            </ECCustomAttributes>
+        </ECProperty>
+    </ECEntityClass>
+
+    <ECEntityClass typeName="LineStyle">
+        <ECCustomAttributes>
+            <ClassHasHandler xmlns="BisCore.01.00"/>
+        </ECCustomAttributes>
+        <BaseClass>DefinitionElement</BaseClass>
+        <ECProperty propertyName="Descr" displayLabel="Description" typeName="string" description="Description of the style" />
+        <ECProperty propertyName="Data" typeName="string" description="Encoded style properties" />
+    </ECEntityClass>
+
+    <ECEntityClass typeName="Texture">
+        <ECCustomAttributes>
+            <ClassHasHandler xmlns="BisCore.01.00"/>
+        </ECCustomAttributes>
+        <BaseClass>DefinitionElement</BaseClass>
+        <ECProperty propertyName="Descr" displayLabel="Description" typeName="string">
+            <ECCustomAttributes>
+                <CustomHandledProperty/>
+            </ECCustomAttributes>
+        </ECProperty>
+        <ECProperty propertyName="Data" typeName="binary" description="Encoded texture data">
+            <ECCustomAttributes>
+                <PropertyMap xmlns="ECDbMap.02.00">
+                    <IsNullable>True</IsNullable><!-- actually False, but shared table... -->
+                </PropertyMap>
+                <CustomHandledProperty/>
+                <HideProperty xmlns="EditorCustomAttributes.01.03" />
+            </ECCustomAttributes>
+        </ECProperty>
+        <ECProperty propertyName="Format" typeName="int" description="Format of the encoded texture data">
+            <ECCustomAttributes>
+                <PropertyMap xmlns="ECDbMap.02.00">
+                    <IsNullable>True</IsNullable><!-- actually False, but shared table... -->
+                </PropertyMap>
+                <CustomHandledProperty/>
+            </ECCustomAttributes>
+        </ECProperty>
+        <ECProperty propertyName="Width" typeName="int" displayLabel="Width">
+            <ECCustomAttributes>
+                <PropertyMap xmlns="ECDbMap.02.00">
+                    <IsNullable>True</IsNullable><!-- actually False, but shared table... -->
+                </PropertyMap>
+                <CustomHandledProperty/>
+            </ECCustomAttributes>
+        </ECProperty>
+        <ECProperty propertyName="Height" typeName="int" displayLabel="Height">
+            <ECCustomAttributes>
+                <PropertyMap xmlns="ECDbMap.02.00">
+                    <IsNullable>True</IsNullable><!-- actually False, but shared table... -->
+                </PropertyMap>
+                <CustomHandledProperty/>
+            </ECCustomAttributes>
+        </ECProperty>
+        <ECProperty propertyName="Flags" typeName="int">
+            <ECCustomAttributes>
+                <PropertyMap xmlns="ECDbMap.02.00">
+                    <IsNullable>True</IsNullable><!-- actually False, but shared table... -->
+                </PropertyMap>
+                <CustomHandledProperty/>
+            </ECCustomAttributes>
+        </ECProperty>
+    </ECEntityClass>
+
+    <ECEntityClass typeName="LightDefinition">
+        <ECCustomAttributes>
+            <ClassHasHandler xmlns="BisCore.01.00"/>
+        </ECCustomAttributes>
+        <BaseClass>DefinitionElement</BaseClass>
+        <ECProperty propertyName="Descr" displayLabel="Description" typeName="string">
+            <ECCustomAttributes>
+                <CustomHandledProperty/>
+            </ECCustomAttributes>
+        </ECProperty>
+        <ECProperty propertyName="Value" typeName="string">
+            <ECCustomAttributes>
+                <CustomHandledProperty/>
+            </ECCustomAttributes>
+        </ECProperty>
+    </ECEntityClass>
+
+    <ECRelationshipClass typeName="BaseModelForView2d" strength="embedding" modifier="None">
+        <ECCustomAttributes>
+            <ForeignKeyConstraint xmlns="ECDbMap.02.00">
+                <OnDeleteAction>NoAction</OnDeleteAction>
+            </ForeignKeyConstraint>
+        </ECCustomAttributes>
+        <Source multiplicity="(1..1)" roleLabel="GeometricModel2d is base model for 2D views" polymorphic="true">
+            <Class class="GeometricModel2d"/>
+        </Source>
+        <Target multiplicity="(0..*)" roleLabel="ViewDefinition2d has base GeometricModel2d" polymorphic="true">
+            <Class class="ViewDefinition2d"/>
+        </Target>
+    </ECRelationshipClass>
+    <ECRelationshipClass typeName="ViewDefinition3dUsesModelSelector" strength="referencing" modifier="None">
+        <Source multiplicity="(0..*)" roleLabel="ViewDefinition3d uses ModelSelector" polymorphic="true">
+            <Class class="ViewDefinition3d"/>
+        </Source>
+        <Target multiplicity="(1..1)" roleLabel="ModelSelector is used by 3D views" polymorphic="true">
+            <Class class="ModelSelector"/>
+        </Target>
+    </ECRelationshipClass>
+
+    <ECRelationshipClass typeName="ViewDefinition3dUsesClipVolume" strength="referencing" modifier="None">
+        <Source multiplicity="(0..*)" roleLabel="ViewDefinition3d uses ClipVolumeDefinition" polymorphic="true">
+            <Class class="ViewDefinition3d"/>
+        </Source>
+        <Target multiplicity="(0..1)" roleLabel="ClipVolumeDefinition is used by 3D views" polymorphic="true">
+            <Class class="ClipVolumeDefinition"/>
+        </Target>
+    </ECRelationshipClass>
+
+    <ECRelationshipClass typeName="ViewDefinitionUsesCategorySelector" strength="referencing" modifier="None">
+        <Source multiplicity="(0..*)" roleLabel="ViewDefinition uses CategorySelector" polymorphic="true">
+            <Class class="ViewDefinition"/>
+        </Source>
+        <Target multiplicity="(1..1)" roleLabel="CategorySelector is used by views" polymorphic="true">
+            <Class class="CategorySelector"/>
+        </Target>
+    </ECRelationshipClass>
+
+    <ECRelationshipClass typeName="ViewDefinitionUsesDisplayStyle" strength="referencing" modifier="None">
+        <Source multiplicity="(0..*)" roleLabel="ViewDefinition uses DisplayStyle" polymorphic="true">
+            <Class class="ViewDefinition"/>
+        </Source>
+        <Target multiplicity="(1..1)" roleLabel="DisplayStyle is used by views" polymorphic="true">
+            <Class class="DisplayStyle"/>
+        </Target>
+    </ECRelationshipClass>
+
+    <ECRelationshipClass typeName="CategorySelectorRefersToCategories" strength="referencing" modifier="None">
+        <BaseClass>ElementRefersToElements</BaseClass>
+        <Source multiplicity="(0..*)" roleLabel="CategorySelector refers to categories" polymorphic="true">
+            <Class class="CategorySelector"/>
+        </Source>
+        <Target multiplicity="(0..*)" roleLabel="Category is referred to by CategorySelector" polymorphic="true">
+            <Class class="Category"/>
+        </Target>
+    </ECRelationshipClass>
+
+    <ECRelationshipClass typeName="ModelSelectorRefersToModels" strength="referencing" modifier="None">
+        <Source multiplicity="(0..*)" roleLabel="ModelSelector refers to models" polymorphic="true">
+            <Class class="ModelSelector"/>
+        </Source>
+        <Target multiplicity="(0..*)" roleLabel="Model is referenced by ModelSelectors" polymorphic="true">
+            <Class class="Model"/>
+        </Target>
+    </ECRelationshipClass>
+
+    <ECEntityClass typeName="ModelSelector">
+        <BaseClass>DefinitionElement</BaseClass>
+        <ECCustomAttributes><ClassHasHandler xmlns="BisCore.01.00"/></ECCustomAttributes>
+        <!-- Note: The Models in the selector are actually captured by the 1:N ModelSelectorRefersToModels ECRelationship -->
+    </ECEntityClass>
+
+    <ECEntityClass typeName="CategorySelector">
+        <BaseClass>DefinitionElement</BaseClass>
+        <ECCustomAttributes><ClassHasHandler xmlns="BisCore.01.00"/></ECCustomAttributes>
+        <!-- Note: The Categories in the selector are actually captured by the 1:N ECRelationship CategorySelectorRefersToCategories -->
+    </ECEntityClass>
+
+    <ECEntityClass typeName="DisplayStyle">
+        <BaseClass>DefinitionElement</BaseClass>
+        <ECCustomAttributes><ClassHasHandler xmlns="BisCore.01.00"/></ECCustomAttributes>
+        <ECProperty propertyName="Styles" typeName="string" >
+            <ECCustomAttributes><CustomHandledProperty/></ECCustomAttributes>
+        </ECProperty>
+    </ECEntityClass>
+
+    <ECEntityClass typeName="DisplayStyle3d">
+        <BaseClass>DisplayStyle</BaseClass>
+        <ECCustomAttributes><ClassHasHandler xmlns="BisCore.01.00"/></ECCustomAttributes>
+    </ECEntityClass>
+
+    <ECEntityClass typeName="ClipVolumeDefinition">
+        <BaseClass>DefinitionElement</BaseClass>
+        <ECCustomAttributes>
+            <ClassHasHandler xmlns="BisCore.01.00"/>
+        </ECCustomAttributes>
+        <ECProperty propertyName="ClipPlaneSet" typeName="string"/>
+    </ECEntityClass>
+  
+    <ECEntityClass typeName="ViewDefinition" modifier="Abstract">
+        <BaseClass>DefinitionElement</BaseClass>
+        <ECCustomAttributes><ClassHasHandler xmlns="BisCore.01.00"/></ECCustomAttributes>
+        <ECProperty propertyName="Descr" displayLabel="Description" typeName="string"/>
+        <ECProperty propertyName="Source" displayLabel="Source" typeName="int"/>
+        <ECProperty propertyName="Details" typeName="string">
+            <ECCustomAttributes><CustomHandledProperty/></ECCustomAttributes>
+        </ECProperty>
+        <ECNavigationProperty propertyName="CategorySelector" relationshipName="ViewDefinitionUsesCategorySelector" direction="Forward">
+            <ECCustomAttributes><CustomHandledProperty/></ECCustomAttributes>
+        </ECNavigationProperty>
+        <ECNavigationProperty propertyName="DisplayStyle" relationshipName="ViewDefinitionUsesDisplayStyle" direction="Forward">
+            <ECCustomAttributes><CustomHandledProperty/></ECCustomAttributes>
+        </ECNavigationProperty>
+    </ECEntityClass>
+
+    <ECEntityClass typeName="ViewDefinition3d" modifier="Abstract">
+        <BaseClass>ViewDefinition</BaseClass>
+        <ECCustomAttributes><ClassHasHandler xmlns="BisCore.01.00"/></ECCustomAttributes>
+        <ECNavigationProperty propertyName="ClipVolume" relationshipName="ViewDefinition3dUsesClipVolume" direction="Forward"/>
+        <ECProperty propertyName="Origin" typeName="Point3d" displayLabel="Origin of the viewed volume on the lower, back, rear">
+            <ECCustomAttributes><CustomHandledProperty/></ECCustomAttributes>
+        </ECProperty>
+        <ECProperty propertyName="Extents" typeName="Point3d" displayLabel="Size of the view diagonal">
+            <ECCustomAttributes><CustomHandledProperty/></ECCustomAttributes>
+        </ECProperty>
+        <ECProperty propertyName="Yaw" typeName="double" displayLabel="Yaw component of the view direction in degrees">
+            <ECCustomAttributes><CustomHandledProperty/></ECCustomAttributes>
+        </ECProperty>
+        <ECProperty propertyName="Pitch" typeName="double" displayLabel="Pitch component of the view direction in degrees">
+            <ECCustomAttributes><CustomHandledProperty/></ECCustomAttributes>
+        </ECProperty>
+        <ECProperty propertyName="Roll" typeName="double" displayLabel="Roll component of the view direction in degrees">
+            <ECCustomAttributes><CustomHandledProperty/></ECCustomAttributes>
+        </ECProperty>
+    </ECEntityClass>
+
+    <!-- A view of an area defined in the bim's coordinate system. -->
+    <ECEntityClass typeName="SpatialViewDefinition" modifier="Abstract">
+        <ECCustomAttributes><ClassHasHandler xmlns="BisCore.01.00"/></ECCustomAttributes>
+        <ECNavigationProperty propertyName="ModelSelector" relationshipName="ViewDefinition3dUsesModelSelector" direction="Forward">
+            <ECCustomAttributes><CustomHandledProperty/></ECCustomAttributes>
+        </ECNavigationProperty>
+        <BaseClass>ViewDefinition3d</BaseClass>
+    </ECEntityClass>
+
+    <!-- A spatial view that shows a perspective projection -->
+    <ECEntityClass typeName="CameraViewDefinition">
+        <BaseClass>SpatialViewDefinition</BaseClass>
+        <ECCustomAttributes><ClassHasHandler xmlns="BisCore.01.00"/></ECCustomAttributes>
+        <ECProperty propertyName="EyePoint" typeName="Point3d" displayLabel="Camera eye point">
+            <ECCustomAttributes><CustomHandledProperty/></ECCustomAttributes>
+        </ECProperty>
+        <ECProperty propertyName="LensAngle" typeName="double" displayLabel="Camera lens angle in degrees">
+            <ECCustomAttributes><CustomHandledProperty/></ECCustomAttributes>
+        </ECProperty>
+        <ECProperty propertyName="FocusDistance" typeName="double" displayLabel="Camera focus distance">
+            <ECCustomAttributes><CustomHandledProperty/></ECCustomAttributes>
+        </ECProperty>
+    </ECEntityClass>
+
+    <!-- A spatial view that shows an orthographic parallel projection -->
+    <ECEntityClass typeName="OrthographicViewDefinition">
+        <BaseClass>SpatialViewDefinition</BaseClass>
+        <ECCustomAttributes><ClassHasHandler xmlns="BisCore.01.00"/></ECCustomAttributes>
+    </ECEntityClass>
+
+    <!-- A view of a 2D model that has its own local coordinate system. -->
+    <ECEntityClass typeName="ViewDefinition2d" modifier="Abstract">
+        <BaseClass>ViewDefinition</BaseClass>
+        <ECCustomAttributes><ClassHasHandler xmlns="BisCore.01.00"/></ECCustomAttributes>
+        <ECNavigationProperty propertyName="BaseModel" relationshipName="BaseModelForView2d" direction="Backward">
+            <ECCustomAttributes><CustomHandledProperty/></ECCustomAttributes>
+        </ECNavigationProperty>
+        <ECProperty propertyName="Origin" typeName="Point2d" displayLabel="Lower left corner of the viewed area.">
+            <ECCustomAttributes><CustomHandledProperty/></ECCustomAttributes>
+        </ECProperty>
+        <ECProperty propertyName="Extents" typeName="Point2d" displayLabel="Size of the view diagonal">
+            <ECCustomAttributes><CustomHandledProperty/></ECCustomAttributes>
+        </ECProperty>
+        <ECProperty propertyName="RotationAngle" typeName="double" displayLabel="Rotation angle in degrees of the viewed area.">
+            <ECCustomAttributes><CustomHandledProperty/></ECCustomAttributes>
+        </ECProperty>
+    </ECEntityClass>
+
+    <ECEntityClass typeName="DrawingViewDefinition">
+        <BaseClass>ViewDefinition2d</BaseClass>
+        <ECCustomAttributes><ClassHasHandler xmlns="BisCore.01.00"/></ECCustomAttributes>
+    </ECEntityClass>
+
+    <ECEntityClass typeName="SheetViewDefinition">
+        <BaseClass>ViewDefinition2d</BaseClass>
+        <ECCustomAttributes><ClassHasHandler xmlns="BisCore.01.00"/></ECCustomAttributes>
+    </ECEntityClass>
+  
+    <ECRelationshipClass typeName="ElementHasLinks" description="Associates links to an element." strength="referencing" modifier="None">
+        <BaseClass>ElementRefersToElements</BaseClass>
+        <Source multiplicity="(1..*)" roleLabel="Element refers to LinkElements" polymorphic="true">
+            <!-- WIP: (0..*)? -->
+            <Class class="Element"/>
+        </Source>
+        <Target multiplicity="(0..*)" roleLabel="LinkElement is referenced by Elements" polymorphic="true">
+            <Class class="LinkElement"/>
+        </Target>
+    </ECRelationshipClass>
+
+    <ECEntityClass typeName="RoleElement" modifier="Abstract">
+        <BaseClass>Element</BaseClass>
+        <ECCustomAttributes>
+            <ClassHasHandler xmlns="BisCore.01.00"/>
+            <JoinedTablePerDirectSubclass xmlns="ECDbMap.02.00"/>
+        </ECCustomAttributes>
+    </ECEntityClass>
+
+    <ECEntityClass typeName="SpatialIndex">
+        <ECCustomAttributes>
+            <ClassMap xmlns="ECDbMap.02.00">
+                <MapStrategy>ExistingTable</MapStrategy>
+                <TableName>dgn_SpatialIndex</TableName> <!-- Must match DGN_VTABLE_SpatialIndex #define -->
+                <ECInstanceIdColumn>ElementId</ECInstanceIdColumn>
+            </ClassMap>
+        </ECCustomAttributes>
+        <ECProperty propertyName="MinX" typeName="double"/>
+        <ECProperty propertyName="MaxX" typeName="double"/>
+        <ECProperty propertyName="MinY" typeName="double"/>
+        <ECProperty propertyName="MaxY" typeName="double"/>
+        <ECProperty propertyName="MinZ" typeName="double"/>
+        <ECProperty propertyName="MaxZ" typeName="double"/>
+    </ECEntityClass>
+
+    <ECEntityClass typeName="GeometryPart">
+        <BaseClass>DefinitionElement</BaseClass>
+        <ECCustomAttributes><ClassHasHandler xmlns="BisCore.01.00"/></ECCustomAttributes>
+        <ECProperty propertyName="GeometryStream" typeName="binary">
+            <!-- IsNullable = False -->
+            <ECCustomAttributes>
+                <CustomHandledProperty/>
+                <HideProperty xmlns="EditorCustomAttributes.01.03" />
+            </ECCustomAttributes>
+        </ECProperty>
+        <ECProperty propertyName="BBoxLow" typeName="point3d">
+            <!-- IsNullable = False -->
+            <ECCustomAttributes>
+                <CustomHandledProperty/>
+            </ECCustomAttributes>
+        </ECProperty>
+        <ECProperty propertyName="BBoxHigh" typeName="point3d">
+            <!-- IsNullable = False -->
+            <ECCustomAttributes>
+                <CustomHandledProperty/>
+            </ECCustomAttributes>
+        </ECProperty>
+    </ECEntityClass>
+    <ECRelationshipClass typeName="ElementUsesGeometryParts" strength="referencing" modifier="None">
+        <BaseClass>ElementRefersToElements</BaseClass>
+        <!-- WIP: Remove? -->
+        <!-- Used to indicate that an Element uses a GeometryPart.  This is useful for "garbage collecting" or finding Elements that would be affected by a change to a GeometryPart. -->
+        <Source multiplicity="(0..*)" polymorphic="true">
+            <Class class="Element"/>
+        </Source>
+        <Target multiplicity="(0..*)" polymorphic="false">
+            <Class class="GeometryPart"/>
+        </Target>
+    </ECRelationshipClass>
+
+    <ECRelationshipClass typeName="GraphicDerivedFromElement" strength="referencing" modifier="None">
+        <BaseClass>ElementRefersToElements</BaseClass>
+        <Source multiplicity="(0..*)" polymorphic="true">
+            <Class class="DrawingGraphic"/>
+        </Source>
+        <Target multiplicity="(0..*)" polymorphic="true">
+            <Class class="GeometricElement"/>
+        </Target>
+    </ECRelationshipClass>
+
+</ECSchema>