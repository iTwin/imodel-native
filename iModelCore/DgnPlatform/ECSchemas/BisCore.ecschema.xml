<?xml version="1.0" encoding="UTF-8"?>
<ECSchema schemaName="BisCore" alias="bis" version="01.00.00" xmlns="http://www.bentley.com/schemas/Bentley.ECXML.3.1" displayLabel="BIS Core" description="The BIS core classes that all other domain schemas extend.">

    <ECSchemaReference name="CoreCustomAttributes" version="01.00" alias="CoreCA"/>
    <ECSchemaReference name="Bentley_Standard_CustomAttributes" version="01.12" alias="bsca"/>
    <ECSchemaReference name="EditorCustomAttributes" version="01.03" alias="beca" />
    <ECSchemaReference name="ECDbMap" version="02.00" alias="ecdbmap"/>

    <ECCustomAttributes>
        <RelatedItemsDisplaySpecifications xmlns="Bentley_Standard_CustomAttributes.01.09">
            <Specifications>
                <RelatedItemsDisplaySpecification>
                    <ParentClass>GeometricElement2d</ParentClass>
                    <RelationshipPath>GeometricElement2dIsInCategory:0:Category</RelationshipPath>
                </RelatedItemsDisplaySpecification>
                <RelatedItemsDisplaySpecification>
                    <ParentClass>GeometricElement3d</ParentClass>
                    <RelationshipPath>GeometricElement3dIsInCategory:0:Category</RelationshipPath>
                </RelatedItemsDisplaySpecification>
                <RelatedItemsDisplaySpecification>
                    <ParentClass>Element</ParentClass>
                    <RelationshipPath>ModelContainsElements:1:Model</RelationshipPath>
                </RelatedItemsDisplaySpecification>
                <RelatedItemsDisplaySpecification>
                    <ParentClass>Element</ParentClass>
                    <RelationshipPath>ElementOwnsMultiAspects:0:ElementMultiAspect</RelationshipPath>
                </RelatedItemsDisplaySpecification>
                <RelatedItemsDisplaySpecification>
                    <ParentClass>Element</ParentClass>
                    <RelationshipPath>ElementHasLinks:0:LinkElement</RelationshipPath>
                    <DerivedClasses>
                        <string>UrlLink</string>
                        <string>EmbeddedFileLink</string>
                    </DerivedClasses>
                </RelatedItemsDisplaySpecification>
                <RelatedItemsDisplaySpecification>
                    <ParentClass>Element</ParentClass>
                    <RelationshipPath>ElementGroupsMembers:1:Element.ElementHasLinks:0:LinkElement</RelationshipPath>
                    <DerivedClasses>
                        <string>UrlLink</string>
                        <string>EmbeddedFileLink</string>
                    </DerivedClasses>
                </RelatedItemsDisplaySpecification>
            </Specifications>
        </RelatedItemsDisplaySpecifications>
    </ECCustomAttributes>

    <!-- Applied to an ECClass to indicate that a subclass of DgnDomain::Handler will be supplied for it at run-time.
         It must be applied to any ECClass if the application/domain registers a Handler for that ECClass.
         It should not be applied to any other ECClass.
         It is an error to call RegisterHandler() with a handler for an ECClass which lacks this custom attribute. -->
    <ECCustomAttributeClass typeName="ClassHasHandler" description="Applied to an ECClass to indicate that a subclass of DgnDomain::Handler will be supplied for it at run-time." appliesTo="Any">
        <!-- Defines a list of names of actions which are prohibited when the associated handler is not available (e.g., because the DgnDomain is not loaded).
                Restrictions are inherited from superclasses; a subclass can only be as or more restrictive than its superclass, never less. -->
        <ECArrayProperty propertyName="Restrictions" typeName="string" description="List of actions which are not permitted when the associated handler is not available" minOccurs="0" maxOccurs="unbounded"/>
    </ECCustomAttributeClass>

    <!-- Restrictions that may be applied to a CustomHandledProperty. Must match the ECSqlClassParams::StatementType enum -->
    <ECEnumeration typeName="CustomHandledPropertyStatementType" backingTypeName="int" isStrict="true">
        <ECEnumerator value="0" displayLabel="None"/>
        <ECEnumerator value="1" displayLabel="Select"/>
        <ECEnumerator value="2" displayLabel="Insert"/>
        <ECEnumerator value="3" displayLabel="ReadOnly = Select|Insert"/>
        <ECEnumerator value="4" displayLabel="Update"/>
        <ECEnumerator value="6" displayLabel="InsertUpdate = Insert | Update"/>
        <ECEnumerator value="7" displayLabel="All = Select | Insert | Update"/>
    </ECEnumeration>

    <ECCustomAttributeClass typeName="CustomHandledProperty" description="Applied to an element's property to indicate that the property's value is handled specially by a C++ class." appliesTo="AnyProperty">
      <ECProperty propertyName="StatementTypes" typeName="CustomHandledPropertyStatementType"/>
    </ECCustomAttributeClass>

    <!-- Restrictions that may be applied to an AutoHandledProperty. Must match the ECSqlClassParams::StatementType enum -->
    <ECEnumeration typeName="AutoHandledPropertyStatementType" backingTypeName="int" isStrict="true">
        <ECEnumerator value="3" displayLabel="ReadOnly = Select|Insert"/>
        <ECEnumerator value="7" displayLabel="All = Select | Insert | Update"/>
    </ECEnumeration>

    <ECCustomAttributeClass typeName="AutoHandledProperty" description="Applied to an element's property to indicate that select, update, and insert of the property's value are handled automatically by the platform." appliesTo="AnyProperty">
        <ECProperty propertyName="StatementTypes" typeName="AutoHandledPropertyStatementType"/>
    </ECCustomAttributeClass>

    <!-- ////////////////////////////////////////////////////////////////////////////// -->
    <!-- // BIS-related core classes -->
    <!-- ////////////////////////////////////////////////////////////////////////////// -->
    <ECEntityClass typeName="CodeSpec" modifier="Sealed" displayLabel="Code Specification" description="A Code Specification captures the rules for encoding and decoding significant business information into and from a Code (string). This specification is used to generate and validate Codes.">
        <ECCustomAttributes>
            <ClassHasHandler xmlns="BisCore.01.00"/>
        </ECCustomAttributes>
        <ECProperty propertyName="Name" typeName="string" description="The unique name of Code Specification. A best practice is to incorporate the domain name into the Code Specification name to ensure uniqueness.">
            <ECCustomAttributes>
                <PropertyMap xmlns="ECDbMap.02.00">
                    <Collation>NoCase</Collation>
                    <IsNullable>False</IsNullable>
                    <IsUnique>True</IsUnique>
                </PropertyMap>
            </ECCustomAttributes>
        </ECProperty>
        <ECProperty propertyName="Properties" typeName="string" extendedTypeName="Json" description="JSON string containing scope and fragment specifications to generate and validate code values"/>
    </ECEntityClass>

    <ECRelationshipClass typeName="CodeSpecDeterminesElementCode" strength="referencing" modifier="Sealed">
        <!-- @see Element.CodeSpec ECNavigationProperty -->
        <ECCustomAttributes>
            <ForeignKeyConstraint xmlns="ECDbMap.02.00">
                <!-- Creates the CodeSpecId foreign key column in the bis_Element table -->
                <OnDeleteAction>NoAction</OnDeleteAction>
            </ForeignKeyConstraint>
        </ECCustomAttributes>
        <Source multiplicity="(1..1)" roleLabel="determines codes for" polymorphic="true">
            <Class class="CodeSpec"/>
        </Source>
        <Target multiplicity="(0..*)" roleLabel="code is determined by" polymorphic="true">
            <Class class="Element"/>
        </Target>
    </ECRelationshipClass>

    <ECEntityClass typeName="Model" modifier="Abstract" description="A Model is a container for persisting a collection of related elements.">
        <ECCustomAttributes>
            <ClassHasHandler xmlns="BisCore.01.00">
                <Restrictions>
                    <string>Clone</string><!-- It is never permitted to clone a model without its handler -->
                </Restrictions>
            </ClassHasHandler>
            <ClassMap xmlns="ECDbMap.02.00">
                <MapStrategy>TablePerHierarchy</MapStrategy>
            </ClassMap>
            <ShareColumns xmlns="ECDbMap.02.00">
<<<<<<< HEAD
                <SharedColumnCount>32</SharedColumnCount>
=======
                <MaxSharedColumnsBeforeOverflow>8</MaxSharedColumnsBeforeOverflow>
>>>>>>> 5879e8a7
                <ApplyToSubclassesOnly>True</ApplyToSubclassesOnly>
            </ShareColumns>
        </ECCustomAttributes>
        <ECNavigationProperty propertyName="ParentModel" relationshipName="ModelOwnsSubModel" direction="Backward" readOnly="True" displayLabel="Parent Model" description="The Parent Model (which contains the Modeled Element) is above this model in the information hierarchy.">
            <ECCustomAttributes>
                <HideProperty xmlns="EditorCustomAttributes.01.03"/>
            </ECCustomAttributes>
        </ECNavigationProperty>
        <ECNavigationProperty propertyName="ModeledElement" relationshipName="ModelModelsElement" direction="Forward" readOnly="True" displayLabel="Modeled Element" description="This Model is modeling (describing or breaking down) this element which is at a higher level of the information hierarchy.">
        </ECNavigationProperty>
        <ECProperty propertyName="IsPrivate" typeName="boolean" displayLabel="Is Private" description="If IsPrivate is true then this model should not appear in lists shown to the user.">
            <ECCustomAttributes>
                <HideProperty xmlns="EditorCustomAttributes.01.03"/>
            </ECCustomAttributes>
        </ECProperty>
        <ECProperty propertyName="IsTemplate" typeName="boolean" displayLabel="Is Template" description="IsTemplate will be true if this Model is used as a template for creating new instances.">
            <ECCustomAttributes>
                <HideProperty xmlns="EditorCustomAttributes.01.03"/>
            </ECCustomAttributes>
        </ECProperty>
        <ECProperty propertyName="JsonProperties" typeName="string" extendedTypeName="Json" displayLabel="JSON Properties" description="A string property that users and/or applications can use to persist JSON values.">
            <ECCustomAttributes>
                <HideProperty xmlns="EditorCustomAttributes.01.03" />
            </ECCustomAttributes>
        </ECProperty>
    </ECEntityClass>
    <ECEntityClass typeName="GeometricModel" modifier="Abstract" displayLabel="Geometric Model" description="A container for persisting geometric elements.">
        <BaseClass>Model</BaseClass>
    </ECEntityClass>
    <ECEntityClass typeName="GeometricModel3d" modifier="Abstract" displayLabel="3D Geometric Model" description="A container for persisting 3D geometric elements.">
        <BaseClass>GeometricModel</BaseClass>
    </ECEntityClass>
    <ECEntityClass typeName="GeometricModel2d" modifier="Abstract" displayLabel="2D Geometric Model" description="A container for persisting 2D geometric elements.">
        <BaseClass>GeometricModel</BaseClass>
        <ECCustomAttributes>
            <ClassHasHandler xmlns="BisCore.01.00"/>
        </ECCustomAttributes>
        <ECProperty propertyName="GlobalOrigin" typeName="point2d" displayLabel="Global Origin" description="The actual coordinates of (0,0) in Model coordinates. An offest applied to all Model coordinates."/>
    </ECEntityClass>
    <ECEntityClass typeName="GraphicalModel2d" modifier="Abstract" displayLabel="2D Graphical Model" description="A container for persisting 2D graphical elements.">
        <BaseClass>GeometricModel2d</BaseClass>
    </ECEntityClass>
    <ECEntityClass typeName="SpatialModel" modifier="Abstract" displayLabel="Spatial Model" description="A container for persisting 3D geometric elements that are spatially located.">
        <BaseClass>GeometricModel3d</BaseClass>
        <ECCustomAttributes>
            <ClassHasHandler xmlns="BisCore.01.00"/>
        </ECCustomAttributes>
    </ECEntityClass>
    <ECEntityClass typeName="PhysicalModel" displayLabel="Physical Model" description="A container for persisting physical elements that model physical space.">
        <BaseClass>SpatialModel</BaseClass>
        <ECCustomAttributes>
            <ClassHasHandler xmlns="BisCore.01.00"/>
        </ECCustomAttributes>
    </ECEntityClass>
    <ECEntityClass typeName="SpatialLocationModel" displayLabel="Spatial Location Model" description="A container for persisting spatial location elements.">
        <BaseClass>SpatialModel</BaseClass>
        <ECCustomAttributes>
            <ClassHasHandler xmlns="BisCore.01.00"/>
        </ECCustomAttributes>
    </ECEntityClass>
    <ECEntityClass typeName="DrawingModel" displayLabel="Drawing Model" description="A container for persisting drawing grahics.">
        <BaseClass>GraphicalModel2d</BaseClass>
        <ECCustomAttributes>
            <ClassHasHandler xmlns="BisCore.01.00"/>
        </ECCustomAttributes>
    </ECEntityClass>
    <ECEntityClass typeName="SectionDrawingModel" displayLabel="Section Drawing Model" description="A container for persisting section drawing graphics.">
        <BaseClass>DrawingModel</BaseClass>
        <ECCustomAttributes>
            <ClassHasHandler xmlns="BisCore.01.00"/>
        </ECCustomAttributes>
    </ECEntityClass>
    <ECEntityClass typeName="SheetModel" displayLabel="Sheet Model" description="A container for persisting sheet views and graphics.">
        <BaseClass>GraphicalModel2d</BaseClass>
        <ECCustomAttributes>
            <ClassHasHandler xmlns="BisCore.01.00"/>
        </ECCustomAttributes>
    </ECEntityClass>
    <ECEntityClass typeName="RoleModel" displayLabel="Role Model" description="A container for persisting role elements.">
        <BaseClass>Model</BaseClass>
        <ECCustomAttributes>
            <ClassHasHandler xmlns="BisCore.01.00"/>
        </ECCustomAttributes>
    </ECEntityClass>
    <ECEntityClass typeName="InformationModel" modifier="Abstract" displayLabel="Information Model" description="A container for persisting information elements.">
        <BaseClass>Model</BaseClass>
        <ECCustomAttributes>
            <ClassHasHandler xmlns="BisCore.01.00"/>
        </ECCustomAttributes>
    </ECEntityClass>
    <ECEntityClass typeName="GroupInformationModel" modifier="Abstract" displayLabel="Group Information Model" description="A container for persisting group information elements.">
        <BaseClass>InformationModel</BaseClass>
        <ECCustomAttributes>
            <ClassHasHandler xmlns="BisCore.01.00"/>
        </ECCustomAttributes>
    </ECEntityClass>
    <ECEntityClass typeName="InformationRecordModel" displayLabel="Information Record Model" description="A container for persisting Information Record Elements">
        <BaseClass>InformationModel</BaseClass>
        <ECCustomAttributes>
            <ClassHasHandler xmlns="BisCore.01.00"/>
        </ECCustomAttributes>
    </ECEntityClass>
    <ECEntityClass typeName="DefinitionModel" displayLabel="Definition Model" description="A container for persisting definition elements.">
        <BaseClass>InformationModel</BaseClass>
        <ECCustomAttributes>
            <ClassHasHandler xmlns="BisCore.01.00"/>
        </ECCustomAttributes>
    </ECEntityClass>
    <ECEntityClass typeName="RepositoryModel" modifier="Sealed" displayLabel="Repository Model" description="The singleton container of repository-related information elements.">
        <BaseClass>DefinitionModel</BaseClass>
        <ECCustomAttributes>
            <ClassHasHandler xmlns="BisCore.01.00"/>
        </ECCustomAttributes>
    </ECEntityClass>
    <ECEntityClass typeName="DocumentListModel" displayLabel="Document List" description="Contains a list of document elements.">
        <BaseClass>InformationModel</BaseClass>
        <ECCustomAttributes>
            <ClassHasHandler xmlns="BisCore.01.00"/>
        </ECCustomAttributes>
    </ECEntityClass>
    <ECEntityClass typeName="LinkModel" displayLabel="Link Model" description="A container for persisting link elements.">
        <BaseClass>InformationModel</BaseClass>
        <ECCustomAttributes>
            <ClassHasHandler xmlns="BisCore.01.00"/>
        </ECCustomAttributes>
    </ECEntityClass>
    <ECEntityClass typeName="DictionaryModel" modifier="Sealed" displayLabel="Dictionary Model" description="The singleton container for repository-specific definition elements.">
        <BaseClass>DefinitionModel</BaseClass>
        <ECCustomAttributes>
            <ClassHasHandler xmlns="BisCore.01.00"/>
        </ECCustomAttributes>
    </ECEntityClass>
    <ECEntityClass typeName="WebMercatorModel" displayLabel="Web Mercator Model">
        <BaseClass>SpatialModel</BaseClass>
        <ECCustomAttributes>
            <ClassHasHandler xmlns="BisCore.01.00"/>
        </ECCustomAttributes>
    </ECEntityClass>

    <ECRelationshipClass typeName="ModelOwnsSubModel" strength="embedding" modifier="Sealed">
        <!-- @see Model.ParentModel ECNavigationProperty -->
        <ECCustomAttributes>
            <ForeignKeyConstraint xmlns="ECDbMap.02.00">
                <!-- Creates the ParentModelId foreign key column in the bis_Model table -->
                <OnDeleteAction>NoAction</OnDeleteAction>
            </ForeignKeyConstraint>
        </ECCustomAttributes>
        <Source multiplicity="(0..1)" roleLabel="owns sub" polymorphic="true">
            <Class class="Model"/>
        </Source>
        <Target multiplicity="(0..*)" roleLabel="is owned by parent" polymorphic="true">
            <Class class="Model"/>
        </Target>
    </ECRelationshipClass>

    <ECRelationshipClass typeName="ModelContainsElements" strength="embedding" modifier="Sealed" description="Associates Elements with a Model">
        <!-- @see Element.Model ECNavigationProperty -->
        <ECCustomAttributes>
            <ForeignKeyConstraint xmlns="ECDbMap.02.00">
                <!-- Creates the ModelId foreign key column in the bis_Element table -->
                <OnDeleteAction>NoAction</OnDeleteAction>
            </ForeignKeyConstraint>
        </ECCustomAttributes>
        <Source multiplicity="(1..1)" roleLabel="contains" polymorphic="true">
            <Class class="Model"/>
        </Source>
        <Target multiplicity="(0..*)" roleLabel="is contained by" polymorphic="true">
            <Class class="Element" />
        </Target>
    </ECRelationshipClass>

    <ECEntityClass typeName="ISubModeledElement" modifier="Abstract" displayLabel="Modellable Element" description="An interface which indicates that an Element can be broken down or described by a (sub) Model.  This interface is mutually exclusive with IParentElement.">
        <ECCustomAttributes>
            <IsMixin xmlns="CoreCustomAttributes.01.00">
                <!-- Only subclasses of bis:Element can implement the ISubModeledElement interface -->
                <AppliesToEntityClass>Element</AppliesToEntityClass>
            </IsMixin>
        </ECCustomAttributes>
    </ECEntityClass>
    <ECRelationshipClass typeName="ModelModelsElement" strength="embedding" strengthDirection="Backward" modifier="None">
        <!-- @see Model.ModeledElement ECNavigationProperty -->
        <ECCustomAttributes>
            <ForeignKeyConstraint xmlns="ECDbMap.02.00">
                <!-- Creates the ModeledElementId foreign key column in the bis_Model table -->
                <OnDeleteAction>NoAction</OnDeleteAction>
            </ForeignKeyConstraint>
        </ECCustomAttributes>
        <Source multiplicity="(0..1)" roleLabel="models" polymorphic="true">
            <Class class="Model"/>
        </Source>
        <Target multiplicity="(0..1)" roleLabel="is modeled by" polymorphic="true">
            <Class class="Element" />
        </Target>
    </ECRelationshipClass>
    <ECRelationshipClass typeName="PhysicalModelBreaksDownPhysicalElement" strength="embedding" strengthDirection="Backward" modifier="None">
        <BaseClass>ModelModelsElement</BaseClass>
        <Source multiplicity="(0..1)" roleLabel="breaks down" polymorphic="true">
            <Class class="PhysicalModel"/>
        </Source>
        <Target multiplicity="(0..1)" roleLabel="is broken down by" polymorphic="true">
            <Class class="PhysicalElement" />
        </Target>
    </ECRelationshipClass>
    <ECRelationshipClass typeName="DrawingModelBreaksDownDrawing" strength="embedding" strengthDirection="Backward" modifier="None">
        <BaseClass>ModelModelsElement</BaseClass>
        <Source multiplicity="(0..1)" roleLabel="breaks down" polymorphic="true">
            <Class class="DrawingModel"/>
        </Source>
        <Target multiplicity="(1..1)" roleLabel="is broken down by" polymorphic="true">
            <Class class="Drawing" />
        </Target>
    </ECRelationshipClass>
    <ECRelationshipClass typeName="SheetModelBreaksDownSheet" strength="embedding" strengthDirection="Backward" modifier="None">
        <BaseClass>ModelModelsElement</BaseClass>
        <Source multiplicity="(0..1)" roleLabel="breaks down" polymorphic="true">
            <Class class="SheetModel"/>
        </Source>
        <Target multiplicity="(1..1)" roleLabel="is broken down by" polymorphic="true">
            <Class class="Sheet" />
        </Target>
    </ECRelationshipClass>

    <ECEntityClass typeName="Element" modifier="Abstract" description="Elements are the smallest individually identifiable building blocks for modeling the real world. Each element represents an entity in the real world. Sets of Elements (contained in Models) are used to model other Elements that represent larger scale real world entities. Using this recursive modeling strategy, Elements can represent entities at any scale. Elements can represent physical things or abstract concepts or simply be information records.">
        <!-- NOTE: Only platform can directly subclass from Element. Everyone else should pick the most appropriate superclass. -->
        <!-- NOTE: Element subclasses should drop the "Element" suffix from their name once the concept becomes "user facing" -->
        <ECCustomAttributes>
            <ClassMap xmlns="ECDbMap.02.00">
                <MapStrategy>TablePerHierarchy</MapStrategy>
            </ClassMap>
            <DbIndexList xmlns="ECDbMap.02.00">
                <Indexes>
                    <DbIndex>
                        <Name>ix_bis_Element_FederationGuid</Name>
                        <IsUnique>True</IsUnique>
                        <Properties>
                            <string>FederationGuid</string>
                        </Properties>
                        <Where>IndexedColumnsAreNotNull</Where>
                    </DbIndex>
                    <DbIndex>
                        <Name>ix_bis_Element_Code</Name>
                        <IsUnique>True</IsUnique>
                        <Properties>
                            <string>CodeSpec.Id</string>
                            <string>CodeScope</string>
                            <string>CodeValue</string>
                        </Properties>
                    </DbIndex>
                    <DbIndex>
                        <Name>ix_bis_Element_UserLabel</Name>
                        <IsUnique>False</IsUnique>
                        <Properties>
                            <string>UserLabel</string>
                        </Properties>
                        <Where>IndexedColumnsAreNotNull</Where>
                    </DbIndex>
                </Indexes>
            </DbIndexList>
            <ClassHasCurrentTimeStampProperty xmlns="CoreCustomAttributes.01.00">
                <PropertyName>LastMod</PropertyName>
            </ClassHasCurrentTimeStampProperty>
            <ClassHasHandler xmlns="BisCore.01.00"/>
        </ECCustomAttributes>
        <ECNavigationProperty propertyName="Model" relationshipName="ModelContainsElements" direction="Backward" readOnly="True" description="The Model that contains this element.">
            <ECCustomAttributes>
                <HideProperty xmlns="EditorCustomAttributes.01.03"/>
                <CustomHandledProperty>
                    <StatementTypes>2</StatementTypes>
                </CustomHandledProperty>
            </ECCustomAttributes>
        </ECNavigationProperty>
        <ECProperty propertyName="LastMod" typeName="dateTime" readOnly="True" displayLabel="Last Modified" description="The last modified time of the element. This is maintained by the core framework and should not be set directly by applications.">
            <ECCustomAttributes>
                <DateTimeInfo xmlns="CoreCustomAttributes.01.00">
                    <DateTimeKind>Utc</DateTimeKind>
                </DateTimeInfo>
                <CustomHandledProperty>
                    <StatementTypes>0</StatementTypes>
                </CustomHandledProperty>
                <HideProperty xmlns="EditorCustomAttributes.01.03" />
            </ECCustomAttributes>
        </ECProperty>
        <ECNavigationProperty propertyName="CodeSpec" displayLabel="Code Specification" relationshipName="CodeSpecDeterminesElementCode" direction="Backward" description="The Code Specification used to generate and validate the code for the element. The combination of Code Specification, Code Scope, and the Code value must be unique.">
            <ECCustomAttributes>
                <HideProperty xmlns="EditorCustomAttributes.01.03"/>
                <CustomHandledProperty>
                    <StatementTypes>6</StatementTypes>
                </CustomHandledProperty>
            </ECCustomAttributes>
        </ECNavigationProperty>
        <ECProperty propertyName="CodeScope" typeName="string" displayLabel="Code Scope" description="Code Scope identifies the element/name that provides the uniqueness scope for the code value. The combination of Code Specification, Code Scope, and the Code value must be unique.">
            <ECCustomAttributes>
                <PropertyMap xmlns="ECDbMap.02.00">
                    <IsNullable>False</IsNullable>
                    <Collation>NoCase</Collation>
                </PropertyMap>
                <HideProperty xmlns="EditorCustomAttributes.01.03"/>
                <CustomHandledProperty>
                    <StatementTypes>6</StatementTypes>
                </CustomHandledProperty>
            </ECCustomAttributes>
        </ECProperty>
        <ECProperty propertyName="CodeValue" typeName="string" displayLabel="Code" description="Code is the formal name (business key) for an element. The combination of Code Specification, Code Scope, and the Code value must be unique.">
            <ECCustomAttributes>
                <PropertyMap xmlns="ECDbMap.02.00">
                    <IsNullable>True</IsNullable>
                    <Collation>NoCase</Collation>
                </PropertyMap>
                <CustomHandledProperty>
                    <StatementTypes>6</StatementTypes>
                </CustomHandledProperty>
            </ECCustomAttributes>
        </ECProperty>
        <ECProperty propertyName="UserLabel" typeName="string" displayLabel="User Label" description="An optional name given by the user (as opposed to the formal name stored in the Code value).">
            <ECCustomAttributes>
                <PropertyMap xmlns="ECDbMap.02.00">
                    <IsNullable>True</IsNullable>
                    <Collation>NoCase</Collation>
                    <IsUnique>False</IsUnique>
                </PropertyMap>
                <CustomHandledProperty>
                    <StatementTypes>6</StatementTypes>
                </CustomHandledProperty>
            </ECCustomAttributes>
        </ECProperty>
        <ECNavigationProperty propertyName="Parent" relationshipName="ElementOwnsChildElements" direction="Backward" description="The parent element that owns this element.">
            <ECCustomAttributes>
                <HideProperty xmlns="EditorCustomAttributes.01.03"/>
                <CustomHandledProperty>
                    <StatementTypes>6</StatementTypes>
                </CustomHandledProperty>
            </ECCustomAttributes>
        </ECNavigationProperty>
        <ECProperty propertyName="FederationGuid" typeName="binary" extendedTypeName="BeGuid" displayLabel="Federation GUID" description="The GUID used to federate this element across repositories.">
            <ECCustomAttributes>
                <PropertyMap xmlns="ECDbMap.02.00">
                    <IsNullable>True</IsNullable>
                    <IsUnique>True</IsUnique>
                </PropertyMap>
                <CustomHandledProperty>
                    <StatementTypes>6</StatementTypes>
                </CustomHandledProperty>
                <HideProperty xmlns="EditorCustomAttributes.01.03" />
            </ECCustomAttributes>
        </ECProperty>
        <ECProperty propertyName="JsonProperties" typeName="string" extendedTypeName="Json" displayLabel="JSON Properties" description="A string property that users and/or applications can use to persist JSON values.">
            <ECCustomAttributes>
                <HideProperty xmlns="EditorCustomAttributes.01.03" />
                <CustomHandledProperty>
                    <StatementTypes>6</StatementTypes>
                </CustomHandledProperty>
            </ECCustomAttributes>
        </ECProperty>
    </ECEntityClass>

    <ECEntityClass typeName="InformationContentElement" modifier="Abstract" displayLabel="Information Content Element" description="Information Content Element is an abstract base class for modeling pure information entities. Only the core framework should directly subclass from Information Content Element. Domain and application developers should start with the most appropriate subclass of Information Content Element.">
        <BaseClass>Element</BaseClass>
        <ECCustomAttributes>
            <ClassHasHandler xmlns="BisCore.01.00"/>
            <JoinedTablePerDirectSubclass xmlns="ECDbMap.02.00"/>
        </ECCustomAttributes>
    </ECEntityClass>

    <ECEntityClass typeName="InformationRecordElement" modifier="Abstract" displayLabel="Information Record Element" description="Information Record Element is an abstract base class for modeling information records. Information Record Element is the default choice if no other subclass of Information Content Element makes sense.">
        <BaseClass>InformationContentElement</BaseClass>
        <ECCustomAttributes>
            <ClassHasHandler xmlns="BisCore.01.00"/>
            <ShareColumns xmlns="ECDbMap.02.00">
                <MaxSharedColumnsBeforeOverflow>32</MaxSharedColumnsBeforeOverflow>
                <ApplyToSubclassesOnly>True</ApplyToSubclassesOnly>
            </ShareColumns>
        </ECCustomAttributes>
    </ECEntityClass>

    <ECEntityClass typeName="DefinitionElement" modifier="Abstract" displayLabel="Definition Element" description="A Definition Element holds configuration-related information that is meant to be referenced/shared.">
        <BaseClass>InformationContentElement</BaseClass>
        <ECCustomAttributes>
            <ClassHasHandler xmlns="BisCore.01.00"/>
            <ShareColumns xmlns="ECDbMap.02.00">
                <MaxSharedColumnsBeforeOverflow>32</MaxSharedColumnsBeforeOverflow>
                <ApplyToSubclassesOnly>True</ApplyToSubclassesOnly>
            </ShareColumns>
        </ECCustomAttributes>
        <ECProperty propertyName="IsPrivate" typeName="boolean" displayLabel="Is Private" description="If true, this definition should not be displayed in the GUI.">
            <ECCustomAttributes>
                <CustomHandledProperty/>
            </ECCustomAttributes>
        </ECProperty>
    </ECEntityClass>

    <ECEntityClass typeName="TypeDefinitionElement" modifier="Abstract" displayLabel="Type Definition" description="Defines a set of properties (the 'type') that can be associated with an element.">
        <BaseClass>DefinitionElement</BaseClass>
        <ECNavigationProperty propertyName="Recipe" relationshipName="TypeDefinitionHasRecipe" direction="Forward">
        </ECNavigationProperty>
    </ECEntityClass>
    <ECEntityClass typeName="GraphicalType2d" modifier="Abstract" displayLabel="2D Graphical Type" description="Defines a set of properties (the 'type') that can be associated with a 2D Graphical Element.">
        <BaseClass>TypeDefinitionElement</BaseClass>
        <ECCustomAttributes>
            <ClassHasHandler xmlns="BisCore.01.00"/>
        </ECCustomAttributes>
    </ECEntityClass>
    <ECEntityClass typeName="PhysicalType" modifier="Abstract" displayLabel="Physical Type" description="Defines a set of properties (the 'type') that can be associated with a Physical Element. A Physical Type has a strong correlation with something that can be ordered from a catalog since all instances share a common set of properties.">
        <BaseClass>TypeDefinitionElement</BaseClass>
        <ECCustomAttributes>
            <ClassHasHandler xmlns="BisCore.01.00"/>
        </ECCustomAttributes>
    </ECEntityClass>
    <ECEntityClass typeName="SpatialLocationType" modifier="Abstract" displayLabel="Spatial Location Type" description="Defines a set of properties (the 'type') that can be associated with a Spatial Location.">
        <BaseClass>TypeDefinitionElement</BaseClass>
        <ECCustomAttributes>
            <ClassHasHandler xmlns="BisCore.01.00"/>
        </ECCustomAttributes>
    </ECEntityClass>

    <ECRelationshipClass typeName="TypeDefinitionHasRecipe" strength="referencing" modifier="Abstract">
        <!-- @see TypeDefinitionElement.Recipe ECNavigationProperty -->
        <!-- Note: not configured as a foreign key because the RecipeDefinitionElement may be excluded in a filtered briefcase -->
        <Source multiplicity="(0..*)" roleLabel="has" polymorphic="true">
            <Class class="TypeDefinitionElement" />
        </Source>
        <Target multiplicity="(0..1)" roleLabel="is referenced by" polymorphic="true">
            <Class class="RecipeDefinitionElement"/>
        </Target>
    </ECRelationshipClass>
    <ECRelationshipClass typeName="PhysicalTypeHasTemplateRecipe" strength="referencing" modifier="None">
        <BaseClass>TypeDefinitionHasRecipe</BaseClass>
        <Source multiplicity="(0..*)" roleLabel="has" polymorphic="true">
            <Class class="PhysicalType" />
        </Source>
        <Target multiplicity="(0..1)" roleLabel="is referenced by" polymorphic="true">
            <Class class="TemplateRecipe3d"/>
        </Target>
    </ECRelationshipClass>
    <ECRelationshipClass typeName="GraphicalType2dHasTemplateRecipe" strength="referencing" modifier="None">
        <BaseClass>TypeDefinitionHasRecipe</BaseClass>
        <Source multiplicity="(0..*)" roleLabel="has" polymorphic="true">
            <Class class="GraphicalType2d" />
        </Source>
        <Target multiplicity="(0..1)" roleLabel="is referenced by" polymorphic="true">
            <Class class="TemplateRecipe2d"/>
        </Target>
    </ECRelationshipClass>

    <ECRelationshipClass typeName="GeometricElement2dHasTypeDefinition" strength="referencing" modifier="Abstract">
        <!-- @see GeometricElement2d.TypeDefinition ECNavigationProperty -->
        <ECCustomAttributes>
            <!-- Creates the TypeDefinitionId foreign key column in the bis_GeometricElement2d table -->
            <ForeignKeyConstraint xmlns="ECDbMap.02.00"/>
        </ECCustomAttributes>
        <Source multiplicity="(0..*)" roleLabel="has" polymorphic="true">
            <Class class="GeometricElement2d" />
        </Source>
        <Target multiplicity="(0..1)" roleLabel="classifies" polymorphic="true">
            <Class class="TypeDefinitionElement"/>
        </Target>
    </ECRelationshipClass>
    <ECRelationshipClass typeName="GraphicalElement2dIsOfType" strength="referencing" modifier="None">
        <BaseClass>GeometricElement2dHasTypeDefinition</BaseClass>
        <Source multiplicity="(0..*)" roleLabel="is of" polymorphic="true">
            <Class class="GraphicalElement2d" />
        </Source>
        <Target multiplicity="(0..1)" roleLabel="defines" polymorphic="true">
            <Class class="GraphicalType2d"/>
        </Target>
    </ECRelationshipClass>
    
    <ECRelationshipClass typeName="GeometricElement3dHasTypeDefinition" strength="referencing" modifier="Abstract">
        <!-- @see GeometricElement3d.TypeDefinition ECNavigationProperty -->
        <ECCustomAttributes>
            <!-- Creates the TypeDefinitionId foreign key column in the bis_GeometricElement3d table -->
            <ForeignKeyConstraint xmlns="ECDbMap.02.00"/>
        </ECCustomAttributes>
        <Source multiplicity="(0..*)" roleLabel="has" polymorphic="true">
            <Class class="GeometricElement3d" />
        </Source>
        <Target multiplicity="(0..1)" roleLabel="classifies" polymorphic="true">
            <Class class="TypeDefinitionElement"/>
        </Target>
    </ECRelationshipClass>
    <ECRelationshipClass typeName="PhysicalElementIsOfType" strength="referencing" modifier="None">
        <BaseClass>GeometricElement3dHasTypeDefinition</BaseClass>
        <Source multiplicity="(0..*)" roleLabel="is of" polymorphic="true">
            <Class class="PhysicalElement" />
        </Source>
        <Target multiplicity="(0..1)" roleLabel="classifies" polymorphic="true">
            <Class class="PhysicalType"/>
        </Target>
    </ECRelationshipClass>
    <ECRelationshipClass typeName="SpatialLocationIsOfType" strength="referencing" modifier="None">
        <BaseClass>GeometricElement3dHasTypeDefinition</BaseClass>
        <Source multiplicity="(0..*)" roleLabel="is of" polymorphic="true">
            <Class class="SpatialLocationElement" />
        </Source>
        <Target multiplicity="(0..1)" roleLabel="classifies" polymorphic="true">
            <Class class="SpatialLocationType"/>
        </Target>
    </ECRelationshipClass>

    <ECEntityClass typeName="RecipeDefinitionElement" modifier="Abstract" displayLabel="Recipe Definition" description="Defines a recipe for generating a type.">
        <BaseClass>DefinitionElement</BaseClass>
    </ECEntityClass>
    <ECEntityClass typeName="TemplateRecipe2d" displayLabel="2D Template Recipe" description="A recipe that uses a 2D template for creating new instances.">
        <BaseClass>RecipeDefinitionElement</BaseClass>
        <BaseClass>ISubModeledElement</BaseClass>
        <ECCustomAttributes>
            <ClassHasHandler xmlns="BisCore.01.00"/>
        </ECCustomAttributes>
    </ECEntityClass>
    <ECEntityClass typeName="TemplateRecipe3d" displayLabel="3D Template Recipe" description="A recipe that uses a 3D template for creating new instances.">
        <BaseClass>RecipeDefinitionElement</BaseClass>
        <BaseClass>ISubModeledElement</BaseClass>
        <ECCustomAttributes>
            <ClassHasHandler xmlns="BisCore.01.00"/>
        </ECCustomAttributes>
    </ECEntityClass>

    <ECEntityClass typeName="Subject" modifier="Sealed" description="A Subject is an information element that describes what this repository (or part thereof) is about.">
        <BaseClass>InformationReferenceElement</BaseClass>
        <BaseClass>IParentElement</BaseClass>
        <ECCustomAttributes>
            <ClassHasHandler xmlns="BisCore.01.00"/>
        </ECCustomAttributes>
        <ECProperty propertyName="Description" typeName="string"/>
    </ECEntityClass>
    <ECRelationshipClass typeName="SubjectOwnsPartitionElements" strength="embedding" modifier="None">
        <BaseClass>ElementOwnsChildElements</BaseClass>
        <Source multiplicity="(0..1)" roleLabel="owns" polymorphic="false">
            <Class class="Subject"/>
        </Source>
        <Target multiplicity="(0..*)" roleLabel="is owned by" polymorphic="true">
            <Class class="InformationPartitionElement"/>
        </Target>
    </ECRelationshipClass>
    <ECRelationshipClass typeName="SubjectOwnsChildSubjects" strength="embedding" modifier="None">
        <BaseClass>ElementOwnsChildElements</BaseClass>
        <Source multiplicity="(0..1)" roleLabel="owns child" polymorphic="false">
            <Class class="Subject"/>
        </Source>
        <Target multiplicity="(0..*)" roleLabel="is owned by parent" polymorphic="false">
            <Class class="Subject"/>
        </Target>
    </ECRelationshipClass>
    <ECEntityClass typeName="InformationPartitionElement" modifier="Abstract" displayLabel="Information Partition" description="Information Partition is an abstract base class for elements that indicate that there is a new modeling perspective within the overall DgnDb information hierarchy. An Information Partition is always parented to a Subject and broken down by a Model.">
        <BaseClass>InformationContentElement</BaseClass>
        <BaseClass>ISubModeledElement</BaseClass>
        <ECCustomAttributes>
            <ClassHasHandler xmlns="BisCore.01.00"/>
            <ShareColumns xmlns="ECDbMap.02.00">
<<<<<<< HEAD
                <SharedColumnCount>32</SharedColumnCount>
=======
                <MaxSharedColumnsBeforeOverflow>8</MaxSharedColumnsBeforeOverflow>
>>>>>>> 5879e8a7
                <ApplyToSubclassesOnly>True</ApplyToSubclassesOnly>
            </ShareColumns>
        </ECCustomAttributes>
        <ECProperty propertyName="Description" typeName="string"/>
    </ECEntityClass>
    <ECEntityClass typeName="DefinitionPartition" modifier="Sealed" displayLabel="Definition Partition" description="A Definition Partition element indicates that there is a definition-related modeling perspective within the overall DgnDb information hierarchy. A Definition Partition is always parented to a Subject and broken down by a Definition Model.">
        <BaseClass>InformationPartitionElement</BaseClass>
        <ECCustomAttributes>
            <ClassHasHandler xmlns="BisCore.01.00" />
        </ECCustomAttributes>
    </ECEntityClass>
    <ECEntityClass typeName="DocumentPartition" modifier="Sealed" displayLabel="Document Partition" description="A Document Partition element indicates that there is a document-related modeling perspective within the overall DgnDb information hierarchy. A Document Partition is always parented to a Subject and broken down by a Document List Model.">
        <BaseClass>InformationPartitionElement</BaseClass>
        <ECCustomAttributes>
            <ClassHasHandler xmlns="BisCore.01.00" />
        </ECCustomAttributes>
    </ECEntityClass>
    <ECEntityClass typeName="GroupInformationPartition" modifier="Sealed" displayLabel="Group Information Partition" description="A Group Information Partition element indicates that there is a group-information-related modeling perspective within the overall DgnDb information hierarchy. A Group Information Partition is always parented to a Subject and broken down by a Group Information Model.">
        <BaseClass>InformationPartitionElement</BaseClass>
        <ECCustomAttributes>
            <ClassHasHandler xmlns="BisCore.01.00" />
        </ECCustomAttributes>
    </ECEntityClass>
    <ECEntityClass typeName="InformationRecordPartition" modifier="Sealed" displayLabel="Information Record Partition" description="A Information Record Partition element indicates that there is an information-record-related modeling perspective within the overall DgnDb information hierarchy. An Information Record Partition is always parented to a Subject and broken down by an Information Record Model.">
        <BaseClass>InformationPartitionElement</BaseClass>
        <ECCustomAttributes>
            <ClassHasHandler xmlns="BisCore.01.00" />
        </ECCustomAttributes>
    </ECEntityClass>
    <ECEntityClass typeName="LinkPartition" modifier="Sealed" displayLabel="Link Partition" description="A Link Partition element indicates that there is a link-related modeling perspective within the overall DgnDb information hierarchy. A Link Partition is always parented to a Subject and broken down by a Link Model.">
        <BaseClass>InformationPartitionElement</BaseClass>
        <ECCustomAttributes>
            <ClassHasHandler xmlns="BisCore.01.00" />
        </ECCustomAttributes>
    </ECEntityClass>
    <ECEntityClass typeName="PhysicalPartition" modifier="Sealed" displayLabel="Physical Partition" description="A Physical Partition element indicates that there is a physical modeling perspective within the overall DgnDb information hierarchy. A Physical Partition is always parented to a Subject and broken down by a Physical Model.">
        <BaseClass>InformationPartitionElement</BaseClass>
        <ECCustomAttributes>
            <ClassHasHandler xmlns="BisCore.01.00" />
        </ECCustomAttributes>
    </ECEntityClass>
    <ECEntityClass typeName="SpatialLocationPartition" modifier="Sealed" displayLabel="Spatial Location Partition" description="A Spatial Location Partition element indicates that there is a spatial-location-related modeling perspective within the overall DgnDb information hierarchy. A Spatial Location Partition is always parented to a Subject and broken down by a Spatial Location Model.">
        <BaseClass>InformationPartitionElement</BaseClass>
        <ECCustomAttributes>
            <ClassHasHandler xmlns="BisCore.01.00" />
        </ECCustomAttributes>
    </ECEntityClass>

    <ECEntityClass typeName="InformationReferenceElement" modifier="Abstract" displayLabel="Information Reference" description="Information Reference is an abstract base class for modeling entities whose main purpose is to reference something else.">
        <BaseClass>InformationContentElement</BaseClass>
        <ECCustomAttributes>
            <ShareColumns xmlns="ECDbMap.02.00">
<<<<<<< HEAD
                <SharedColumnCount>32</SharedColumnCount>
=======
                <MaxSharedColumnsBeforeOverflow>16</MaxSharedColumnsBeforeOverflow>
>>>>>>> 5879e8a7
                <ApplyToSubclassesOnly>True</ApplyToSubclassesOnly>
            </ShareColumns>
        </ECCustomAttributes>
    </ECEntityClass>
    <ECEntityClass typeName="GroupInformationElement" modifier="Abstract" displayLabel="Group Information" description="Group Information is an abstract base class for modeling entities whose main purpose is to reference a group of related elements.">
        <BaseClass>InformationReferenceElement</BaseClass>
        <ECCustomAttributes>
            <ClassHasHandler xmlns="BisCore.01.00"/>
        </ECCustomAttributes>
    </ECEntityClass>

    <ECEntityClass typeName="LinkElement" modifier="Abstract" displayLabel="Link" description="An information element that specifies a link.">
        <BaseClass>InformationReferenceElement</BaseClass>
    </ECEntityClass>
    
    <ECEntityClass typeName="UrlLink" displayLabel="URL Link" description="An information element that specifies a URL link.">
        <ECCustomAttributes>
            <ClassHasHandler xmlns="BisCore.01.00" />
            <DbIndexList xmlns="ECDbMap.02.00">
                <Indexes>
                    <DbIndex>
                        <Name>ix_bis_UrlLink_Url</Name>
                        <IsUnique>False</IsUnique>
                        <Properties>
                            <string>Url</string>
                        </Properties>
                    </DbIndex>
                </Indexes>
            </DbIndexList>
        </ECCustomAttributes>
        <BaseClass>LinkElement</BaseClass>
        <ECProperty propertyName="Url" displayLabel="URL" typeName="string">
            <ECCustomAttributes>
                <CustomHandledProperty/>
            </ECCustomAttributes>
        </ECProperty>
        <ECProperty propertyName="Description" typeName="string">
            <ECCustomAttributes>
                <CustomHandledProperty/>
            </ECCustomAttributes>
        </ECProperty>
    </ECEntityClass>

    <ECEntityClass typeName="RepositoryLink" modifier="Sealed" displayLabel="Repository Link" description="An information element that links to a repository.">
        <BaseClass>UrlLink</BaseClass>
        <BaseClass>ISubModeledElement</BaseClass>
        <ECCustomAttributes>
            <ClassHasHandler xmlns="BisCore.01.00"/>
        </ECCustomAttributes>
        <ECProperty propertyName="RepositoryGuid" typeName="binary" extendedTypeName="BeGuid" displayLabel="Repository GUID">
            <ECCustomAttributes>
                <CustomHandledProperty/>
                <HideProperty xmlns="EditorCustomAttributes.01.03" />
            </ECCustomAttributes>
        </ECProperty>
    </ECEntityClass>

    <ECEntityClass typeName="EmbeddedFileLink" displayLabel="Embedded File Link" description="An information element that links to an embedded file.">
        <ECCustomAttributes>
            <ClassHasHandler xmlns="BisCore.01.00" />
            <DbIndexList xmlns="ECDbMap.02.00">
                <Indexes>
                    <DbIndex>
                        <Name>ix_bis_EmbeddedFileLink_Name</Name>
                        <IsUnique>False</IsUnique>
                        <Properties>
                            <string>Name</string>
                        </Properties>
                    </DbIndex>
                </Indexes>
            </DbIndexList>
        </ECCustomAttributes>
        <BaseClass>LinkElement</BaseClass>
        <ECProperty propertyName="Name" typeName="string">
            <ECCustomAttributes>
                <CustomHandledProperty/>
            </ECCustomAttributes>
        </ECProperty>
        <ECProperty propertyName="Description" typeName="string">
            <ECCustomAttributes>
                <CustomHandledProperty/>
            </ECCustomAttributes>
        </ECProperty>
    </ECEntityClass>

    <ECEntityClass typeName="Document" modifier="Abstract">
        <BaseClass>InformationContentElement</BaseClass>
        <ECCustomAttributes>
            <ClassHasHandler xmlns="BisCore.01.00"/>
            <ShareColumns xmlns="ECDbMap.02.00">
<<<<<<< HEAD
                <SharedColumnCount>32</SharedColumnCount>
=======
                <MaxSharedColumnsBeforeOverflow>16</MaxSharedColumnsBeforeOverflow>
>>>>>>> 5879e8a7
                <ApplyToSubclassesOnly>True</ApplyToSubclassesOnly>
            </ShareColumns>
        </ECCustomAttributes>
    </ECEntityClass>

    <ECEntityClass typeName="Drawing">
        <BaseClass>Document</BaseClass>
        <BaseClass>ISubModeledElement</BaseClass>
        <ECCustomAttributes>
            <ClassHasHandler xmlns="BisCore.01.00"/>
        </ECCustomAttributes>
    </ECEntityClass>

    <ECEntityClass typeName="SectionDrawing" displayLabel="Section Drawing">
        <BaseClass>Drawing</BaseClass>
        <ECCustomAttributes>
            <ClassHasHandler xmlns="BisCore.01.00"/>
        </ECCustomAttributes>
    </ECEntityClass>

    <ECEntityClass typeName="SheetBorderTemplate" displayLabel="Sheet Border Template">
        <BaseClass>Document</BaseClass>
        <ECCustomAttributes>
            <ClassHasHandler xmlns="BisCore.01.00"/>
        </ECCustomAttributes>
        <ECProperty propertyName="Height" typeName="double"/>
        <ECProperty propertyName="Width" typeName="double"/>
    </ECEntityClass>

    <ECEntityClass typeName="SheetBorder" displayLabel="Sheet Border">
        <BaseClass>DrawingGraphic</BaseClass>
        <ECCustomAttributes>
            <ClassHasHandler xmlns="BisCore.01.00"/>
        </ECCustomAttributes>
        <!-- Template is required -->
        <!-- Should have IsNullable=False ...? -->
        <ECNavigationProperty propertyName="BorderTemplate" relationshipName="SheetBorderHasSheetBorderTemplate" direction="Forward" displayLabel="Border Template"/>
    </ECEntityClass>

    <ECEntityClass typeName="SheetTemplate" displayLabel="Sheet Template">
        <BaseClass>Document</BaseClass>
        <ECCustomAttributes>
            <ClassHasHandler xmlns="BisCore.01.00"/>
        </ECCustomAttributes>
        <!-- Height and Width will be locked to the border, if there is one -->
        <ECProperty propertyName="Height" typeName="double"/>
        <ECProperty propertyName="Width" typeName="double"/>
        <!-- Border is optional -->
        <ECNavigationProperty propertyName="Border" relationshipName="SheetTemplateHasSheetBorder" direction="Forward" />
    </ECEntityClass>

    <ECEntityClass typeName="Sheet">
        <BaseClass>Document</BaseClass>
        <BaseClass>ISubModeledElement</BaseClass>
        <ECCustomAttributes>
            <ClassHasHandler xmlns="BisCore.01.00"/>
        </ECCustomAttributes>
        <ECProperty propertyName="Scale" typeName="double"/>
        <!-- Height and Width will be locked to the template, if there is one -->
        <ECProperty propertyName="Height" typeName="double"/>
        <ECProperty propertyName="Width" typeName="double"/>
        <!-- Template is optional -->
        <ECNavigationProperty propertyName="SheetTemplate" relationshipName="SheetHasSheetTemplate" direction="Forward" displayLabel="Sheet Template" />
    </ECEntityClass>

    <ECRelationshipClass typeName="SheetHasSheetTemplate" strength="referencing" modifier="Sealed">
        <!-- @see Sheet.SheetTemplate ECNavigationProperty -->
        <Source multiplicity="(0..*)" roleLabel="has" polymorphic="true">
            <Class class="Sheet" />
        </Source>
        <Target multiplicity="(0..1)" roleLabel="defines" polymorphic="true">
            <Class class="SheetTemplate"/>
        </Target>
    </ECRelationshipClass>

    <ECRelationshipClass typeName="SheetTemplateHasSheetBorder" strength="referencing" modifier="Sealed">
        <!-- @see SheetTemplate.Border ECNavigationProperty -->
        <Source multiplicity="(0..*)" roleLabel="has" polymorphic="true">
            <Class class="SheetTemplate" />
        </Source>
        <Target multiplicity="(0..1)" roleLabel="is referenced by" polymorphic="true">
            <Class class="SheetBorder"/>
        </Target>
    </ECRelationshipClass>

    <ECRelationshipClass typeName="SheetBorderHasSheetBorderTemplate" strength="referencing" modifier="Sealed">
        <!-- @see SheetBorder.BorderTemplate ECNavigationProperty -->
        <Source multiplicity="(0..*)" roleLabel="has" polymorphic="true">
            <Class class="SheetBorder" />
        </Source>
        <Target multiplicity="(0..1)" roleLabel="defines" polymorphic="true">
            <Class class="SheetBorderTemplate"/>
        </Target>
    </ECRelationshipClass>

    <ECEntityClass typeName="InformationCarrierElement" modifier="Abstract" displayLabel="Information Carrier" description="An Information Carrier carries information, but is not the information itself. For example, the arrangement of ink on paper or the sequence of electronic bits are information carriers.">
        <BaseClass>Element</BaseClass>
        <ECCustomAttributes>
            <ClassHasHandler xmlns="BisCore.01.00"/>
            <JoinedTablePerDirectSubclass xmlns="ECDbMap.02.00"/>
        </ECCustomAttributes>
    </ECEntityClass>

    <ECEntityClass typeName="DocumentCarrier" modifier="Abstract" displayLabel="Document Carrier" description="A Document Carrier is an Information Carrier that carries a Document. An electronic file is a good example.">
        <BaseClass>InformationCarrierElement</BaseClass>
        <ECCustomAttributes>
            <ShareColumns xmlns="ECDbMap.02.00">
<<<<<<< HEAD
                <SharedColumnCount>32</SharedColumnCount>
=======
                <MaxSharedColumnsBeforeOverflow>16</MaxSharedColumnsBeforeOverflow>
>>>>>>> 5879e8a7
                <ApplyToSubclassesOnly>True</ApplyToSubclassesOnly>
            </ShareColumns>
        </ECCustomAttributes>
    </ECEntityClass>

    <ECEntityClass typeName="GeometricElement" modifier="Abstract" displayLabel="Geometric Element" description="Geometric Element is an abstract base class used to model real world entities that intrinsicly have geometry.">
        <BaseClass>Element</BaseClass>
        <ECCustomAttributes>
            <JoinedTablePerDirectSubclass xmlns="ECDbMap.02.00"/>
        </ECCustomAttributes>
    </ECEntityClass>
    <ECEntityClass typeName="GeometricElement3d" modifier="Abstract" displayLabel="3D Geometric Element" description="3D Geometric Element is an abstract base class used to model real world entities that intrinsicly have 3D geometry.">
        <!-- Base class for elements with 3d geometry -->
        <!-- GeometricElement3d elements are not inherently spatially located, but can be spatially located. -->
        <BaseClass>GeometricElement</BaseClass>
        <ECCustomAttributes>
            <ClassHasHandler xmlns="BisCore.01.00"/>
            <ShareColumns xmlns="ECDbMap.02.00">
                <MaxSharedColumnsBeforeOverflow>32</MaxSharedColumnsBeforeOverflow>
                <ApplyToSubclassesOnly>True</ApplyToSubclassesOnly>
            </ShareColumns>
        </ECCustomAttributes>
        <ECNavigationProperty propertyName="Category" relationshipName="GeometricElement3dIsInCategory" direction="Forward" description="The Spatial Category used to categorize the 3D Geometric Element">
            <ECCustomAttributes>
                <HideProperty xmlns="EditorCustomAttributes.01.03"/>
                <CustomHandledProperty/>
            </ECCustomAttributes>
        </ECNavigationProperty>
        <ECProperty propertyName="InSpatialIndex" typeName="boolean" displayLabel="In Spatial Index" description="If true, this element will have an entry in the Spatial Index.">
            <ECCustomAttributes>
                <HideProperty xmlns="EditorCustomAttributes.01.03"/>
                <CustomHandledProperty/>
            </ECCustomAttributes>
        </ECProperty>
        <ECProperty propertyName="Origin" typeName="point3d" description="The placement origin of the Element.">
            <ECCustomAttributes>
                <HideProperty xmlns="EditorCustomAttributes.01.03"/>
                <CustomHandledProperty/>
            </ECCustomAttributes>
        </ECProperty>
        <ECProperty propertyName="Yaw" typeName="double" description="The Yaw angle (in degrees) of the orientation of the Element.">
            <ECCustomAttributes>
                <HideProperty xmlns="EditorCustomAttributes.01.03"/>
                <CustomHandledProperty/>
            </ECCustomAttributes>
        </ECProperty>
        <ECProperty propertyName="Pitch" typeName="double" description="The Pitch angle (in degrees) of the orientation of the Element.">
            <ECCustomAttributes>
                <HideProperty xmlns="EditorCustomAttributes.01.03"/>
                <CustomHandledProperty/>
            </ECCustomAttributes>
        </ECProperty>
        <ECProperty propertyName="Roll" typeName="double" description="The Roll angle (in degrees) of the orientation of the Element.">
            <ECCustomAttributes>
                <HideProperty xmlns="EditorCustomAttributes.01.03"/>
                <CustomHandledProperty/>
            </ECCustomAttributes>
        </ECProperty>
        <ECProperty propertyName="BBoxLow" typeName="point3d" displayLabel="Bounding Box Low" description="The 'low' point of the element-aligned bounding box of the Element.">
            <ECCustomAttributes>
                <HideProperty xmlns="EditorCustomAttributes.01.03"/>
                <CustomHandledProperty/>
            </ECCustomAttributes>
        </ECProperty>
        <ECProperty propertyName="BBoxHigh" typeName="point3d" displayLabel="Bounding Box High" description="The 'high' point of the element-aligned bounding box of the Element.">
            <ECCustomAttributes>
                <HideProperty xmlns="EditorCustomAttributes.01.03"/>
                <CustomHandledProperty/>
            </ECCustomAttributes>
        </ECProperty>
        <ECProperty propertyName="GeometryStream" typeName="binary" extendedTypeName="GeometryStream" displayLabel="Geometry Stream" description="Binary stream used to persist the geometry of this Element.">
            <ECCustomAttributes>
                <HideProperty xmlns="EditorCustomAttributes.01.03" />
                <CustomHandledProperty/>
            </ECCustomAttributes>
        </ECProperty>
        <ECNavigationProperty propertyName="TypeDefinition" relationshipName="GeometricElement3dHasTypeDefinition" direction="Forward" displayLabel="Type Definition">
            <!-- NOTE: Has same propertyName as other element subclasses in case the concept of "TypeDefinition" needs to move down to bis:Element. -->
            <ECCustomAttributes>
                <HideProperty xmlns="EditorCustomAttributes.01.03"/>
                <CustomHandledProperty/>
            </ECCustomAttributes>
        </ECNavigationProperty>
    </ECEntityClass>
    <ECEntityClass typeName="GraphicalElement3d" modifier="Abstract" displayLabel="3D Graphical Element">
        <!-- 3D geometric element that is used to convey information within 3D graphical presentations. -->
        <BaseClass>GeometricElement3d</BaseClass>
        <ECCustomAttributes>
            <ClassHasHandler xmlns="BisCore.01.00"/>
        </ECCustomAttributes>
    </ECEntityClass>
    <ECEntityClass typeName="SpatialElement" modifier="Abstract" displayLabel="Spatial Element" description="A Spatial Element occupies real world space.">
        <BaseClass>GeometricElement3d</BaseClass>
    </ECEntityClass>
    <ECEntityClass typeName="PhysicalElement" modifier="Abstract" displayLabel="Physical Element" description="A Physical Element is spatially located, has mass, and can be 'touched'.">
        <BaseClass>SpatialElement</BaseClass>
        <ECCustomAttributes>
            <ClassHasHandler xmlns="BisCore.01.00"/>
        </ECCustomAttributes>
    </ECEntityClass>
    <ECEntityClass typeName="PhysicalPortion" modifier="Abstract" displayLabel="Physical Portion" description="A Physical Portion represents an arbitrary portion of a larger Physical Element that will be broken down in more detail in a separate (sub) Physical Model.">
        <BaseClass>PhysicalElement</BaseClass>
        <BaseClass>ISubModeledElement</BaseClass>
    </ECEntityClass>
    <ECEntityClass typeName="SpatialLocationElement" modifier="Abstract" displayLabel="Spatial Location Element" description="A Spatial Location Element identifies a 'tracked' real world location but has no mass and cannot be 'touched'.">
        <BaseClass>SpatialElement</BaseClass>
        <ECCustomAttributes>
            <ClassHasHandler xmlns="BisCore.01.00"/>
        </ECCustomAttributes>
    </ECEntityClass>
    <ECEntityClass typeName="SpatialLocationPortion" modifier="Abstract" displayLabel="Spatial Location Portion" description="A Spatial Location Portion represents an arbitrary portion of a larger Spatial Location Element that will be broken down in more detail in a separate (sub) Spatial Location Model.">
        <BaseClass>SpatialLocationElement</BaseClass>
        <BaseClass>ISubModeledElement</BaseClass>
    </ECEntityClass>
    <ECEntityClass typeName="VolumeElement" displayLabel="Volume Element" description="A Volume Element is a Spatial Location Element that is restricted to defining a volume.">
        <BaseClass>SpatialLocationElement</BaseClass>
        <ECCustomAttributes>
            <ClassHasHandler xmlns="BisCore.01.00"/>
        </ECCustomAttributes>
    </ECEntityClass>
    <ECEntityClass typeName="GeometricElement2d" modifier="Abstract" displayLabel="2D Geometric Element" description="2D Geometric Element is an abstract base class used to model information entities that intrinsicly have 2D geometry.">
        <!-- NOTE: only platform should directly subclass GeometricElement2d -->
        <BaseClass>GeometricElement</BaseClass>
        <ECCustomAttributes>
            <ClassHasHandler xmlns="BisCore.01.00"/>
            <ShareColumns xmlns="ECDbMap.02.00">
<<<<<<< HEAD
                <SharedColumnCount>32</SharedColumnCount>
=======
                <MaxSharedColumnsBeforeOverflow>16</MaxSharedColumnsBeforeOverflow>
>>>>>>> 5879e8a7
                <ApplyToSubclassesOnly>True</ApplyToSubclassesOnly>
            </ShareColumns>
        </ECCustomAttributes>
        <ECNavigationProperty propertyName="Category" relationshipName="GeometricElement2dIsInCategory" direction="Forward" description="The Drawing Category used to categorize the 2D Geometric Element">
            <ECCustomAttributes>
                <CustomHandledProperty/>
            </ECCustomAttributes>
        </ECNavigationProperty>
        <ECProperty propertyName="Origin" typeName="point2d" description="The placement origin of the Element.">
            <ECCustomAttributes>
                <CustomHandledProperty/>
            </ECCustomAttributes>
        </ECProperty>
        <ECProperty propertyName="Rotation" typeName="double" description="The placement rotation (in degrees) of the Element.">
            <ECCustomAttributes>
                <CustomHandledProperty/>
            </ECCustomAttributes>
        </ECProperty>
        <ECProperty propertyName="BBoxLow" typeName="point2d" displayLabel="Bounding Box Low" description="The 'low' point of the element-aligned bounding box of the Element.">
            <ECCustomAttributes>
                <CustomHandledProperty/>
            </ECCustomAttributes>
        </ECProperty>
        <ECProperty propertyName="BBoxHigh" typeName="point2d" displayLabel="Bounding Box High" description="The 'high' point of the element-aligned bounding box of the Element.">
            <ECCustomAttributes>
                <CustomHandledProperty/>
            </ECCustomAttributes>
        </ECProperty>
        <ECProperty propertyName="GeometryStream" typeName="binary" extendedTypeName="GeometryStream" displayLabel="Geometry Stream" description="Binary stream used to persist the geometry of this Element.">
            <ECCustomAttributes>
                <CustomHandledProperty/>
                <HideProperty xmlns="EditorCustomAttributes.01.03" />
            </ECCustomAttributes>
        </ECProperty>
        <ECNavigationProperty propertyName="TypeDefinition" relationshipName="GeometricElement2dHasTypeDefinition" direction="Forward" displayLabel="Type Definition">
            <!-- NOTE: Has same propertyName as other element subclasses in case the concept of "TypeDefinition" needs to move down to bis:Element. -->
            <ECCustomAttributes>
                <HideProperty xmlns="EditorCustomAttributes.01.03"/>
                <CustomHandledProperty/>
            </ECCustomAttributes>
        </ECNavigationProperty>
    </ECEntityClass>
    <ECEntityClass typeName="GraphicalElement2d" modifier="Abstract" displayLabel="2D Graphical Element" description="Abstract base class for 2D Geometric Elements that are used to convey information within graphical presentations (like drawings).">
        <BaseClass>GeometricElement2d</BaseClass>
    </ECEntityClass>
    <ECEntityClass typeName="AnnotationElement2d" displayLabel="2D Annotation Element" description="2D element used to annotate drawings and sheets.">
        <BaseClass>GraphicalElement2d</BaseClass>
        <ECCustomAttributes>
            <ClassHasHandler xmlns="BisCore.01.00"/>
        </ECCustomAttributes>
    </ECEntityClass>
    <ECEntityClass typeName="DrawingGraphic" displayLabel="Drawing Graphic" description="2D element used to persist graphics for use in drawings.">
        <BaseClass>GraphicalElement2d</BaseClass>
        <ECCustomAttributes>
            <ClassHasHandler xmlns="BisCore.01.00"/>
        </ECCustomAttributes>
    </ECEntityClass>

    <ECEntityClass typeName="TextAnnotationData" displayLabel="Text Annotation Data" description="The aspect used to store text annotation data for 2D and 3D text annotation elements.">
        <ECCustomAttributes>
            <ClassHasHandler xmlns="BisCore.01.00"/>
        </ECCustomAttributes>
        <BaseClass>ElementUniqueAspect</BaseClass>
        <ECProperty propertyName="TextAnnotation" typeName="binary" displayLabel="Text Annotation">
            <ECCustomAttributes>
                <HideProperty xmlns="EditorCustomAttributes.01.03" />
            </ECCustomAttributes>
        </ECProperty>
    </ECEntityClass>

    <ECEntityClass typeName="TextAnnotation2d" displayLabel="2D Text Annotation">
        <BaseClass>AnnotationElement2d</BaseClass>
        <ECCustomAttributes>
            <ClassHasHandler xmlns="BisCore.01.00"/>
        </ECCustomAttributes>
    </ECEntityClass>
    <ECRelationshipClass typeName="TextAnnotation2dOwnsTextAnnotationData" strength="embedding" modifier="None">
        <BaseClass>ElementOwnsUniqueAspect</BaseClass>
        <Source multiplicity="(1..1)" roleLabel="owns" polymorphic="true">
            <Class class="TextAnnotation2d"/>
        </Source>
        <Target multiplicity="(0..1)" roleLabel="is owned by" polymorphic="false">
            <Class class="TextAnnotationData"/>
        </Target>
    </ECRelationshipClass>
    
    <ECEntityClass typeName="TextAnnotation3d" displayLabel="3D Text Annotation">
        <BaseClass>GraphicalElement3d</BaseClass>
        <ECCustomAttributes>
            <ClassHasHandler xmlns="BisCore.01.00"/>
        </ECCustomAttributes>
    </ECEntityClass>
    <ECRelationshipClass typeName="TextAnnotation3dOwnsTextAnnotationData" strength="embedding" modifier="None">
        <BaseClass>ElementOwnsUniqueAspect</BaseClass>
        <Source multiplicity="(1..1)" roleLabel="owns" polymorphic="true">
            <Class class="TextAnnotation3d"/>
        </Source>
        <Target multiplicity="(0..1)" roleLabel="is owned by" polymorphic="false">
            <Class class="TextAnnotationData"/>
        </Target>
    </ECRelationshipClass>

    <ECEntityClass typeName="AnnotationTable" displayLabel="Annotation Table" description="An Annotation Table is a 2D annotation element that displays a grid containing text and/or graphics.">
        <BaseClass>AnnotationElement2d</BaseClass>
        <ECCustomAttributes>
            <ClassHasHandler xmlns="BisCore.01.00"/>
        </ECCustomAttributes>
    </ECEntityClass>

    <ECEntityClass typeName="AnnotationTableHeader" displayLabel="Annotation Table Header">
        <!-- The aspect that holds the header properties for an AnnotationTable -->
        <BaseClass>ElementUniqueAspect</BaseClass>
        <ECProperty propertyName="RowCount" typeName="int"/>
        <ECProperty propertyName="ColumnCount" typeName="int"/>
        <ECProperty propertyName="TextStyleId" typeName="long"/>
        <ECProperty propertyName="TitleRowCount" typeName="int"/>
        <ECProperty propertyName="HeaderRowCount" typeName="int"/>
        <ECProperty propertyName="FooterRowCount" typeName="int"/>
        <ECProperty propertyName="HeaderColumnCount" typeName="int"/>
        <ECProperty propertyName="FooterColumnCount" typeName="int"/>
        <ECProperty propertyName="BreakType" typeName="int"/>
        <ECProperty propertyName="BreakPosition" typeName="int"/>
        <ECProperty propertyName="BreakLength" typeName="double"/>
        <ECProperty propertyName="BreakGap" typeName="double"/>
        <ECProperty propertyName="RepeatHeaders" typeName="boolean"/>
        <ECProperty propertyName="RepeatFooters" typeName="boolean"/>
        <ECProperty propertyName="DefaultColumnWidth" typeName="double"/>
        <ECProperty propertyName="DefaultRowHeight" typeName="double"/>
        <ECProperty propertyName="DefaultMarginTop" typeName="double"/>
        <ECProperty propertyName="DefaultMarginBottom" typeName="double"/>
        <ECProperty propertyName="DefaultMarginLeft" typeName="double"/>
        <ECProperty propertyName="DefaultMarginRight" typeName="double"/>
        <ECProperty propertyName="DefaultCellAlignment" typeName="int"/>
        <ECProperty propertyName="DefaultCellOrientation" typeName="int"/>
        <ECProperty propertyName="FillSymbologyKeyOddRow" typeName="int"/>
        <ECProperty propertyName="FillSymbologyKeyEvenRow" typeName="int"/>
        <ECProperty propertyName="TitleRowTextStyle" typeName="long"/>
        <ECProperty propertyName="HeaderRowTextStyle" typeName="long"/>
        <ECProperty propertyName="FooterRowTextStyle" typeName="long"/>
        <ECProperty propertyName="HeaderColumnTextStyle" typeName="long"/>
        <ECProperty propertyName="FooterColumnTextStyle" typeName="long"/>
        <ECProperty propertyName="BackupTextHeight" typeName="double"/>
        <ECProperty propertyName="DataSourceProviderId" typeName="long"/>
        <ECProperty propertyName="BodyTextHeight" typeName="double"/>
        <ECProperty propertyName="TitleRowTextHeight" typeName="double"/>
        <ECProperty propertyName="HeaderRowTextHeight" typeName="double"/>
        <ECProperty propertyName="FooterRowTextHeight" typeName="double"/>
        <ECProperty propertyName="HeaderColumnTextHeight" typeName="double"/>
        <ECProperty propertyName="FooterColumnTextHeight" typeName="double"/>
        <ECProperty propertyName="TextSymbKey" typeName="int"/>
    </ECEntityClass>
    <ECRelationshipClass typeName="AnnotationTableOwnsHeader" strength="embedding" modifier="None">
        <BaseClass>ElementOwnsUniqueAspect</BaseClass>
        <Source multiplicity="(1..1)" roleLabel="owns" polymorphic="false">
            <Class class="AnnotationTable"/>
        </Source>
        <Target multiplicity="(0..1)" roleLabel="is owned by" polymorphic="false">
            <Class class="AnnotationTableHeader"/>
        </Target>
    </ECRelationshipClass>

    <ECEntityClass typeName="AnnotationTableRow" displayLabel="Annotation Table Row">
        <!-- The aspect that holds properties of a row of an AnnotationTable -->
        <BaseClass>ElementMultiAspect</BaseClass>
        <ECProperty propertyName="RowIndex" typeName="int"/>
        <ECProperty propertyName="HeightLock" typeName="boolean"/>
        <ECProperty propertyName="Height" typeName="double"/>
    </ECEntityClass>
    <ECRelationshipClass typeName="AnnotationTableOwnsRows" strength="embedding" modifier="None">
        <BaseClass>ElementOwnsMultiAspects</BaseClass>
        <Source multiplicity="(1..1)" roleLabel="owns" polymorphic="false">
            <Class class="AnnotationTable"/>
        </Source>
        <Target multiplicity="(0..*)" roleLabel="is owned by" polymorphic="false">
            <Class class="AnnotationTableRow"/>
        </Target>
    </ECRelationshipClass>

    <ECEntityClass typeName="AnnotationTableColumn" displayLabel="Annotation Table Column">
        <!-- The aspect that holds properties of a column of an AnnotationTable -->
        <BaseClass>ElementMultiAspect</BaseClass>
        <ECProperty propertyName="ColumnIndex" typeName="int"/>
        <ECProperty propertyName="WidthLock" typeName="boolean"/>
        <ECProperty propertyName="Width" typeName="double"/>
    </ECEntityClass>
    <ECRelationshipClass typeName="AnnotationTableOwnsColumns" strength="embedding" modifier="None">
        <BaseClass>ElementOwnsMultiAspects</BaseClass>
        <Source multiplicity="(1..1)" roleLabel="owns" polymorphic="false">
            <Class class="AnnotationTable"/>
        </Source>
        <Target multiplicity="(0..*)" roleLabel="is owned by" polymorphic="false">
            <Class class="AnnotationTableColumn"/>
        </Target>
    </ECRelationshipClass>

    <ECStructClass typeName="AnnotationTableCellIndex" displayLabel="Annotation Table Cell Index">
        <ECProperty propertyName="RowIndex" typeName="int"/>
        <ECProperty propertyName="ColumnIndex" typeName="int"/>
    </ECStructClass>

    <ECEntityClass typeName="AnnotationTableCell" displayLabel="Annotation Table Cell">
        <!-- The aspect that holds properties of a cell of an AnnotationTable -->
        <BaseClass>ElementMultiAspect</BaseClass>
        <ECStructProperty propertyName="CellIndex" typeName="AnnotationTableCellIndex"/>
        <ECProperty propertyName="TextBlock" typeName="binary">
            <ECCustomAttributes>
                <HideProperty xmlns="EditorCustomAttributes.01.03" />
            </ECCustomAttributes>
        </ECProperty>
        <ECProperty propertyName="FillKey" typeName="int"/>
        <ECProperty propertyName="Alignment" typeName="int"/>
        <ECProperty propertyName="Orientation" typeName="int"/>
        <ECProperty propertyName="MarginTop" typeName="double"/>
        <ECProperty propertyName="MarginBottom" typeName="double"/>
        <ECProperty propertyName="MarginLeft" typeName="double"/>
        <ECProperty propertyName="MarginRight" typeName="double"/>
    </ECEntityClass>
    <ECRelationshipClass typeName="AnnotationTableOwnsCells" strength="embedding" modifier="None">
        <BaseClass>ElementOwnsMultiAspects</BaseClass>
        <Source multiplicity="(1..1)" roleLabel="owns" polymorphic="false">
            <Class class="AnnotationTable"/>
        </Source>
        <Target multiplicity="(0..*)" roleLabel="is owned by" polymorphic="false">
            <Class class="AnnotationTableCell"/>
        </Target>
    </ECRelationshipClass>

    <ECEntityClass typeName="AnnotationTableMerge" displayLabel="Annotation Table Merge">
        <!-- The aspect that holds properties describing merging of cells in an AnnotationTable -->
        <BaseClass>ElementMultiAspect</BaseClass>
        <ECStructProperty propertyName="RootCell" typeName="AnnotationTableCellIndex"/>
        <ECProperty propertyName="RowSpan" typeName="int"/>
        <ECProperty propertyName="ColumnSpan" typeName="int"/>
    </ECEntityClass>
    <ECRelationshipClass typeName="AnnotationTableOwnsMerges" strength="embedding" modifier="None">
        <BaseClass>ElementOwnsMultiAspects</BaseClass>
        <Source multiplicity="(1..1)" roleLabel="owns" polymorphic="false">
            <Class class="AnnotationTable"/>
        </Source>
        <Target multiplicity="(0..*)" roleLabel="is owned by" polymorphic="false">
            <Class class="AnnotationTableMerge"/>
        </Target>
    </ECRelationshipClass>

    <ECEntityClass typeName="AnnotationTableSymbology" displayLabel="Annotation Table Symbology">
        <!-- The aspect that holds properties describing symbology in an AnnotationTable -->
        <BaseClass>ElementMultiAspect</BaseClass>
        <ECProperty propertyName="SymbologyKey" typeName="int"/>
        <ECProperty propertyName="Visible" typeName="boolean"/>
        <ECProperty propertyName="Color" typeName="int"/>
        <ECProperty propertyName="Weight" typeName="int"/>
        <ECProperty propertyName="LineStyleId" typeName="long"/>
        <ECProperty propertyName="LineStyleScale" typeName="double"/>
        <ECProperty propertyName="FillColor" typeName="int"/>
    </ECEntityClass>
    <ECRelationshipClass typeName="AnnotationTableOwnsSymbologies" strength="embedding" modifier="None">
        <BaseClass>ElementOwnsMultiAspects</BaseClass>
        <Source multiplicity="(1..1)" roleLabel="owns" polymorphic="false">
            <Class class="AnnotationTable"/>
        </Source>
        <Target multiplicity="(0..*)" roleLabel="is owned by" polymorphic="false">
            <Class class="AnnotationTableSymbology"/>
        </Target>
    </ECRelationshipClass>

    <ECEntityClass typeName="AnnotationTableEdgeRun" displayLabel="Annotation Table Edge Run">
        <!-- The aspect that holds properties describing edges in an AnnotationTable -->
        <BaseClass>ElementMultiAspect</BaseClass>
        <ECProperty propertyName="HostType" typeName="int"/>
        <ECProperty propertyName="Host" typeName="int"/>
        <ECProperty propertyName="Start" typeName="int"/>
        <ECProperty propertyName="Span" typeName="int"/>
        <ECProperty propertyName="SymbologyKey" typeName="int"/>
    </ECEntityClass>
    <ECRelationshipClass typeName="AnnotationTableOwnsEdgeRuns" strength="embedding" modifier="None">
        <BaseClass>ElementOwnsMultiAspects</BaseClass>
        <Source multiplicity="(1..1)" roleLabel="owns" polymorphic="false">
            <Class class="AnnotationTable"/>
        </Source>
        <Target multiplicity="(0..*)" roleLabel="is owned by" polymorphic="false">
            <Class class="AnnotationTableEdgeRun"/>
        </Target>
    </ECRelationshipClass>

    <!--
    <ECEntityClass typeName="DimensionStyle" displayLabel="Dimension Style">
        <ECCustomAttributes>
            <ClassHasHandler xmlns="BisCore.01.00"/>
        </ECCustomAttributes>
        <BaseClass>DefinitionElement</BaseClass>
        <ECProperty propertyName="TextStyleId" typeName="long">
          <ECCustomAttributes>
            <CustomHandledProperty/>
          </ECCustomAttributes>
        </ECProperty>
    </ECEntityClass>

    <ECEntityClass typeName="LinearDimension" displayLabel="Linear Dimension">
        <ECCustomAttributes>
            <ClassHasHandler xmlns="BisCore.01.00"/>
        </ECCustomAttributes>
        <ECProperty propertyName="StyleId" typeName="long">
          <ECCustomAttributes>
            <CustomHandledProperty/>
          </ECCustomAttributes>
        </ECProperty>
        <ECProperty propertyName="Points" typeName="binary" description="Location of dimension points">
          <ECCustomAttributes>
            <CustomHandledProperty/>
          </ECCustomAttributes>
        </ECProperty>
    </ECEntityClass>

    <ECEntityClass typeName="LinearDimension2d" displayLabel="2D Linear Dimension">
        <ECCustomAttributes>
            <ClassHasHandler xmlns="BisCore.01.00"/>
        </ECCustomAttributes>
        <BaseClass>AnnotationElement2d</BaseClass>
        <BaseClass>LinearDimension</BaseClass>
    </ECEntityClass>

    <ECEntityClass typeName="LinearDimension3d" displayLabel="3D Linear Dimension">
        <ECCustomAttributes>
            <ClassHasHandler xmlns="BisCore.01.00"/>
        </ECCustomAttributes>
        <BaseClass>GraphicalElement3d</BaseClass>
        <BaseClass>LinearDimension</BaseClass>
    </ECEntityClass>
    -->

    <ECEntityClass typeName="ViewAttachment" displayLabel="View Attachment">
        <ECCustomAttributes>
            <ClassHasHandler xmlns="BisCore.01.00"/>
        </ECCustomAttributes>
        <BaseClass>GraphicalElement2d</BaseClass>
        <ECNavigationProperty propertyName="View" relationshipName="ViewIsAttached" direction="Backward" description="The view that is to be attached" />
        <ECProperty propertyName="Details" typeName="string" />
        <ECProperty propertyName="DisplayPriority" typeName="int" displayLabel="Display Priority"/>
        <ECProperty propertyName="Scale" typeName="double" />
        <ECProperty propertyName="Clip" typeName="string" />
    </ECEntityClass>
    <ECRelationshipClass typeName="ViewIsAttached" strength="referencing" modifier="Sealed">
        <!-- @see ViewAttachment.View ECNavigationProperty -->
        <Source multiplicity="(1..1)" roleLabel="owns" polymorphic="true">
            <Class class="ViewDefinition"/>
        </Source>
        <Target multiplicity="(0..*)" roleLabel="is owned by" polymorphic="true">
            <Class class="ViewAttachment" />
        </Target>
    </ECRelationshipClass>

    <ECEntityClass typeName="IParentElement" modifier="Abstract" displayLabel="Parent Element" description="An interface that indicates that this Element is capable of being a parent (owning child Elements). This interface is mutually exclusive with ISubModeledElement.">
        <ECCustomAttributes>
            <IsMixin xmlns="CoreCustomAttributes.01.00">
                <!-- Only subclasses of bis:Element can implement the IParentElement interface -->
                <AppliesToEntityClass>Element</AppliesToEntityClass>
            </IsMixin>
        </ECCustomAttributes>
    </ECEntityClass>
    <ECRelationshipClass typeName="ElementOwnsChildElements" strength="embedding" modifier="None">
        <!-- @see Element.Parent ECNavigationProperty -->
        <!-- WIP: Should be abstract? -->
        <ECCustomAttributes>
            <ForeignKeyConstraint xmlns="ECDbMap.02.00">
                <!-- Creates the ParentId foreign key column in the bis_Element table -->
                <!-- The Element API will handle cascading the delete -->
                <OnDeleteAction>NoAction</OnDeleteAction>
            </ForeignKeyConstraint>
        </ECCustomAttributes>
        <Source multiplicity="(0..1)" roleLabel="owns child" polymorphic="true">
            <Class class="Element"/>
        </Source>
        <Target multiplicity="(0..*)" roleLabel="is owned by parent" polymorphic="true">
            <Class class="Element"/>
        </Target>
    </ECRelationshipClass>
    <ECRelationshipClass typeName="ElementEncapsulatesElements" strength="embedding" modifier="None">
        <!-- Relationship that indicates that child elements are "hidden" -->
        <BaseClass>ElementOwnsChildElements</BaseClass>
        <Source multiplicity="(0..1)" roleLabel="encapsulates" polymorphic="true">
            <Class class="Element"/>
        </Source>
        <Target multiplicity="(0..*)" roleLabel="is encapsulated by" polymorphic="true">
            <Class class="Element"/>
        </Target>
    </ECRelationshipClass>
    <ECRelationshipClass typeName="PhysicalElementAssemblesElements" strength="embedding" modifier="None">
        <!-- Relationship that indicates a physical assembly of child PhysicalElements -->
        <BaseClass>ElementOwnsChildElements</BaseClass>
        <Source multiplicity="(0..1)" roleLabel="assembles" polymorphic="true">
            <Class class="PhysicalElement"/>
        </Source>
        <Target multiplicity="(0..*)" roleLabel="is assembled by" polymorphic="true">
            <Class class="PhysicalElement"/>
        </Target>
    </ECRelationshipClass>

    <ECRelationshipClass typeName="ElementGroupsMembers" strength="referencing" modifier="None">
        <ECCustomAttributes>
            <LinkTableRelationshipMap xmlns="ECDbMap.02.00">
                <SourceECInstanceIdColumn>GroupId</SourceECInstanceIdColumn>
                <TargetECInstanceIdColumn>MemberId</TargetECInstanceIdColumn>
            </LinkTableRelationshipMap>
        </ECCustomAttributes>
        <Source multiplicity="(0..*)" roleLabel="groups" polymorphic="true">
            <Class class="Element"/>
        </Source>
        <Target multiplicity="(0..*)" roleLabel="is grouped by" polymorphic="true">
            <Class class="Element"/>
        </Target>
        <ECProperty propertyName="MemberPriority" typeName="int" displayLabel="Member Priority">
            <!-- Can be used to prioritize or order members within an ElementGroup. Values do not have to be unique within a particular group. -->
        </ECProperty>
    </ECRelationshipClass>

    <ECEntityClass typeName="ElementAspect" modifier="Abstract" displayLabel="Element Aspect" description="An Element Aspect is a class that defines a set of properties that are related to (and owned by) a single element. Semantically, an Element Aspect can be considered part of the Element. Thus, an Element Aspect is deleted if its owning Element is deleted.">
        <!-- BIS Guideline: Subclass ElementUniqueAspect or ElementMultiAspect rather than subclassing ElementAspect directly. -->
        <ECCustomAttributes>
            <ClassHasHandler xmlns="BisCore.01.00"/>
        </ECCustomAttributes>
    </ECEntityClass>

    <ECEntityClass typeName="ElementUniqueAspect" modifier="Abstract" displayLabel="Element Unique Aspect" description="An Element Unique Aspect is an Element Aspect where there can be only zero or one instance of the Element Aspect class per Element.">
        <BaseClass>ElementAspect</BaseClass>
        <ECCustomAttributes>
            <ClassMap xmlns="ECDbMap.02.00">
                <!-- All subclasses of ElementUniqueAspect will share the same table -->
                <MapStrategy>TablePerHierarchy</MapStrategy>
            </ClassMap>
            <ShareColumns xmlns="ECDbMap.02.00">
<<<<<<< HEAD
                <SharedColumnCount>32</SharedColumnCount>
=======
                <MaxSharedColumnsBeforeOverflow>16</MaxSharedColumnsBeforeOverflow>
>>>>>>> 5879e8a7
                <ApplyToSubclassesOnly>True</ApplyToSubclassesOnly>
            </ShareColumns>
        </ECCustomAttributes>
        <ECNavigationProperty propertyName="Element" relationshipName="ElementOwnsUniqueAspect" direction="Backward" description="The owning Element">
            <ECCustomAttributes>
                <HideProperty xmlns="EditorCustomAttributes.01.03" />
            </ECCustomAttributes>
        </ECNavigationProperty>
    </ECEntityClass>
    <ECRelationshipClass typeName="ElementOwnsUniqueAspect" strength="embedding" modifier="None">
        <!-- @see ElementUniqueAspect.Element ECNavigationProperty -->
        <ECCustomAttributes>
            <!-- Creates the ElementId foreign key column in the bis_ElementUniqueAspect table -->
            <ForeignKeyConstraint xmlns="ECDbMap.02.00"/>
        </ECCustomAttributes>
        <Source multiplicity="(1..1)" roleLabel="owns" polymorphic="true">
            <Class class="Element"/>
        </Source>
        <Target multiplicity="(0..*)" roleLabel="is owned by" polymorphic="true">
            <!-- Note: multiplicity=(0..*) is correct. While an Element can only have 1 unique apsect per aspect class, it can have N unique aspects total. -->
            <Class class="ElementUniqueAspect"/>
        </Target>
    </ECRelationshipClass>

    <ECEntityClass typeName="ElementMultiAspect" modifier="Abstract" displayLabel="Element Multi-Aspect" description="An Element Multi-Aspect is an Element Aspect where there can be N instances of the Element Aspect class per Element.">
        <BaseClass>ElementAspect</BaseClass>
        <ECCustomAttributes>
            <ClassMap xmlns="ECDbMap.02.00">
                <!-- All subclasses of ElementUniqueAspect will share the same table -->
                <MapStrategy>TablePerHierarchy</MapStrategy>
            </ClassMap>
            <ShareColumns xmlns="ECDbMap.02.00">
<<<<<<< HEAD
                <SharedColumnCount>32</SharedColumnCount>
=======
                <MaxSharedColumnsBeforeOverflow>16</MaxSharedColumnsBeforeOverflow>
>>>>>>> 5879e8a7
                <ApplyToSubclassesOnly>True</ApplyToSubclassesOnly>
            </ShareColumns>
        </ECCustomAttributes>
        <ECNavigationProperty propertyName="Element" relationshipName="ElementOwnsMultiAspects" direction="Backward" description="The owning Element">
            <ECCustomAttributes>
                <HideProperty xmlns="EditorCustomAttributes.01.03" />
            </ECCustomAttributes>
        </ECNavigationProperty>
    </ECEntityClass>
    <ECRelationshipClass typeName="ElementOwnsMultiAspects" strength="embedding" modifier="None">
        <!-- @see ElementMultiAspect.Element ECNavigationProperty -->
        <ECCustomAttributes>
            <!-- Creates the ElementId foreign key column in the bis_ElementMultiAspect table -->
            <ForeignKeyConstraint xmlns="ECDbMap.02.00"/>
        </ECCustomAttributes>
        <Source multiplicity="(1..1)" roleLabel="owns" polymorphic="true">
            <Class class="Element"/>
        </Source>
        <Target multiplicity="(0..*)" roleLabel="is owned by" polymorphic="true">
            <Class class="ElementMultiAspect"/>
        </Target>
    </ECRelationshipClass>

    <ECEntityClass typeName="ElementExternalKey" displayLabel="Element External Key">
        <!-- The aspect that holds an identifier from an external system -->
        <BaseClass>ElementMultiAspect</BaseClass>
        <ECCustomAttributes>
            <DbIndexList xmlns="ECDbMap.02.00">
                <Indexes>
                    <DbIndex>
                        <Name>ix_bis_ElementExternalKey_ElementId_CodeSpecId</Name>
                        <IsUnique>True</IsUnique>
                        <Properties>
                            <!-- Only one ExternalKey per CodeSpec per Element -->
                            <string>Element.Id</string>
                            <string>CodeSpecId</string>
                        </Properties>
                    </DbIndex>
                    <DbIndex>
                        <!-- Index for looking up Element by ExternalKey -->
                        <!-- IsUnique=False to support ExternalKeys for types (multiple Elements have same ExternalKey) -->
                        <Name>ix_bis_ElementExternalKey_CodeSpecId_ExternalKey</Name>
                        <IsUnique>False</IsUnique>
                        <Properties>
                            <string>CodeSpecId</string>
                            <string>ExternalKey</string>
                        </Properties>
                    </DbIndex>
                </Indexes>
            </DbIndexList>
        </ECCustomAttributes>
        <ECProperty propertyName="CodeSpecId" typeName="long">
            <!-- WIP: Foreign key relationship to CodeSpec that controls the ExternalKey -->
            <!-- IsNullable = False -->
        </ECProperty>
        <ECProperty propertyName="ExternalKey" typeName="string">
            <!-- IsNullable = False -->
        </ECProperty>
    </ECEntityClass>
    <ECRelationshipClass typeName="ElementOwnsExternalKeys" strength="embedding" modifier="None">
        <BaseClass>ElementOwnsMultiAspects</BaseClass>
        <Source multiplicity="(1..1)" roleLabel="owns" polymorphic="true">
            <Class class="Element"/>
        </Source>
        <Target multiplicity="(0..*)" roleLabel="is owned by" polymorphic="true">
            <Class class="ElementExternalKey"/>
        </Target>
    </ECRelationshipClass>

    <ECRelationshipClass typeName="ElementRefersToElements" strength="referencing" modifier="Abstract">
        <!-- Creates bis_ElementRefersToElements link table -->
        <ECCustomAttributes>
            <ClassMap xmlns="ECDbMap.02.00">
                <MapStrategy>TablePerHierarchy</MapStrategy>
            </ClassMap>
            <ShareColumns xmlns="ECDbMap.02.00">
<<<<<<< HEAD
                <SharedColumnCount>32</SharedColumnCount>
=======
                <MaxSharedColumnsBeforeOverflow>8</MaxSharedColumnsBeforeOverflow>
>>>>>>> 5879e8a7
                <ApplyToSubclassesOnly>True</ApplyToSubclassesOnly>
            </ShareColumns>
        </ECCustomAttributes>
        <Source multiplicity="(0..*)" roleLabel="refers to" polymorphic="true">
            <Class class="Element"/>
        </Source>
        <Target multiplicity="(0..*)" roleLabel="is referenced by" polymorphic="true">
            <Class class="Element"/>
        </Target>
    </ECRelationshipClass>

    <ECRelationshipClass typeName="ElementDrivesElement" strength="referencing" modifier="None">
        <!-- WIP: Rename to ElementDriveElements? -->
        <!-- Creates bis_ElementDrivesElement link table -->
        <!-- Relationship that indicates that an Element drives (controls the lifecyle or structure of) a dependent Element -->
        <ECCustomAttributes>
            <ClassHasHandler xmlns="BisCore.01.00"/>
            <ClassMap xmlns="ECDbMap.02.00">
                <!-- We must insist that all instances of all possible subclasses are stored together in a single table. 
                     TxnManager knows about this table, and expects to find all instances this kind of relationship there. -->
                <MapStrategy>TablePerHierarchy</MapStrategy>
            </ClassMap>
            <ShareColumns xmlns="ECDbMap.02.00">
<<<<<<< HEAD
                <SharedColumnCount>32</SharedColumnCount>
=======
                <MaxSharedColumnsBeforeOverflow>8</MaxSharedColumnsBeforeOverflow>
>>>>>>> 5879e8a7
                <ApplyToSubclassesOnly>True</ApplyToSubclassesOnly>
            </ShareColumns>
            <LinkTableRelationshipMap xmlns="ECDbMap.02.00">
                <AllowDuplicateRelationships>True</AllowDuplicateRelationships>
            </LinkTableRelationshipMap>
        </ECCustomAttributes>
        <Source multiplicity="(0..*)" roleLabel="drives" polymorphic="true">
            <Class class="Element"/>
        </Source>
        <Target multiplicity="(0..*)" roleLabel="is driven by" polymorphic="true">
            <Class class="Element"/>
        </Target>
        <ECProperty propertyName="Status" typeName="int" description="Bits that indicate the status of the dependency. Satisfied=0, Failed=1, Deferred=128. Deferred and Failed bits can be OR'd together."/>
        <ECProperty propertyName="Priority" typeName="int" description="The priority of this dependency, relative to other EntityDrivesEntity instances. Note that EntityHasChildEntities dependencies always take priority over EntityDrivesEntity dependencies."/>
    </ECRelationshipClass>

    <ECEntityClass typeName="Category" modifier="Abstract">
        <BaseClass>DefinitionElement</BaseClass>
        <BaseClass>IParentElement</BaseClass>
        <ECCustomAttributes>
            <ClassHasHandler xmlns="BisCore.01.00"/>
        </ECCustomAttributes>
        <ECProperty propertyName="Description" typeName="string" DisplayLabel="Description">
            <ECCustomAttributes>
                <HideProperty xmlns="EditorCustomAttributes.01.03"/>
                <CustomHandledProperty/>
            </ECCustomAttributes>
        </ECProperty>
        <ECProperty propertyName="Rank" typeName="int">
            <ECCustomAttributes>
                <HideProperty xmlns="EditorCustomAttributes.01.03"/>
                <CustomHandledProperty/>
            </ECCustomAttributes>
        </ECProperty>
    </ECEntityClass>
    <ECEntityClass typeName="DrawingCategory" modifier="Sealed" displayLabel="Drawing Category">
        <!-- Category that only applies to drawing elements (2d) -->
        <BaseClass>Category</BaseClass>
        <ECCustomAttributes>
            <ClassHasHandler xmlns="BisCore.01.00"/>
        </ECCustomAttributes>
    </ECEntityClass>
    <ECEntityClass typeName="SpatialCategory" modifier="Sealed" displayLabel="Spatial Category">
        <!-- Category that only applies to SpatialElements (3d) -->
        <BaseClass>Category</BaseClass>
        <ECCustomAttributes>
            <ClassHasHandler xmlns="BisCore.01.00"/>
        </ECCustomAttributes>
    </ECEntityClass>
    <ECRelationshipClass typeName="CategoryOwnsSubCategories" strength="embedding" modifier="None">
        <BaseClass>ElementOwnsChildElements</BaseClass>
        <Source multiplicity="(0..1)" roleLabel="owns" polymorphic="true">
            <Class class="Category"/>
        </Source>
        <Target multiplicity="(0..*)" roleLabel="is owned by" polymorphic="false">
            <Class class="SubCategory"/>
        </Target>
    </ECRelationshipClass>
    <ECEntityClass typeName="SubCategory" modifier="Sealed" displayLabel="Sub-Category">
        <BaseClass>DefinitionElement</BaseClass>
        <ECCustomAttributes>
            <ClassHasHandler xmlns="BisCore.01.00"/>
        </ECCustomAttributes>
        <ECProperty propertyName="Description" typeName="string">
            <ECCustomAttributes>
                <CustomHandledProperty/>
            </ECCustomAttributes>
        </ECProperty>
        <ECProperty propertyName="Properties" typeName="string" extendedTypeName="Json">
            <ECCustomAttributes>
                <CustomHandledProperty/>
            </ECCustomAttributes>
        </ECProperty>
    </ECEntityClass>

    <ECRelationshipClass typeName="GeometricElement2dIsInCategory" strength="referencing" strengthDirection="Backward" modifier="Sealed" description="Element is in Category">
        <!-- @see GeometricElement2d.Category ECNavigationProperty -->
        <ECCustomAttributes>
            <ForeignKeyConstraint xmlns="ECDbMap.02.00">
                <!-- Creates the CategoryId foreign key column in the bis_GeometricElement2d table -->
                <OnDeleteAction>NoAction</OnDeleteAction>
            </ForeignKeyConstraint>
        </ECCustomAttributes>
        <Source multiplicity="(0..*)" roleLabel="is in" polymorphic="true">
            <Class class="GeometricElement2d" />
        </Source>
        <Target multiplicity="(1..1)" roleLabel="categorizes" polymorphic="false">
            <Class class="DrawingCategory"/>
        </Target>
    </ECRelationshipClass>
    <ECRelationshipClass typeName="GeometricElement3dIsInCategory" strength="referencing" strengthDirection="Backward" modifier="Sealed" description="Element is in Category">
        <!-- @see GeometricElement3d.Category ECNavigationProperty -->
        <ECCustomAttributes>
            <ForeignKeyConstraint xmlns="ECDbMap.02.00">
                <!-- Creates the CategoryId foreign key column in the bis_GeometricElement3d table -->
                <OnDeleteAction>NoAction</OnDeleteAction>
            </ForeignKeyConstraint>
        </ECCustomAttributes>
        <Source multiplicity="(0..*)" roleLabel="is in" polymorphic="true">
            <Class class="GeometricElement3d" />
        </Source>
        <Target multiplicity="(1..1)" roleLabel="categorizes" polymorphic="false">
            <Class class="SpatialCategory"/>
        </Target>
    </ECRelationshipClass>

    <ECEntityClass typeName="ColorBook" modifier="Sealed" displayLabel="Color Book">
        <!-- Individual colors stored in JsonProperties -->
        <BaseClass>DefinitionElement</BaseClass>
        <ECCustomAttributes>
            <ClassHasHandler xmlns="BisCore.01.00"/>
        </ECCustomAttributes>
        <ECProperty propertyName="Description" typeName="string"/>
    </ECEntityClass>
    
    <ECEntityClass typeName="MaterialElement" modifier="Sealed" displayLabel="Material">
        <BaseClass>DefinitionElement</BaseClass>
        <BaseClass>IParentElement</BaseClass>
        <ECCustomAttributes>
            <ClassHasHandler xmlns="BisCore.01.00"/>
        </ECCustomAttributes>
        <ECProperty propertyName="PaletteName" typeName="string"/>
        <ECProperty propertyName="Description" typeName="string"/>
    </ECEntityClass>
    <ECRelationshipClass typeName="MaterialOwnsChildMaterials" strength="embedding" modifier="None">
        <BaseClass>ElementOwnsChildElements</BaseClass>
        <Source multiplicity="(0..1)" roleLabel="owns child" polymorphic="false">
            <Class class="MaterialElement"/>
        </Source>
        <Target multiplicity="(0..*)" roleLabel="is owned by parent" polymorphic="false">
            <Class class="MaterialElement"/>
        </Target>
    </ECRelationshipClass>

    <ECEntityClass typeName="AnnotationTextStyle" modifier="Sealed" displayLabel="Annotation Text Style">
        <ECCustomAttributes>
            <ClassHasHandler xmlns="BisCore.01.00"/>
        </ECCustomAttributes>
        <BaseClass>DefinitionElement</BaseClass>
        <ECProperty propertyName="Description" typeName="string" description="Description of the style">
            <ECCustomAttributes>
                <CustomHandledProperty/>
            </ECCustomAttributes>
        </ECProperty>
        <ECProperty propertyName="Data" typeName="binary" description="Encoded style properties">
            <ECCustomAttributes>
                <CustomHandledProperty/>
                <HideProperty xmlns="EditorCustomAttributes.01.03" />
            </ECCustomAttributes>
        </ECProperty>
    </ECEntityClass>

    <ECEntityClass typeName="AnnotationFrameStyle" modifier="Sealed" displayLabel="Annotation Frame Style">
        <ECCustomAttributes>
            <ClassHasHandler xmlns="BisCore.01.00"/>
        </ECCustomAttributes>
        <BaseClass>DefinitionElement</BaseClass>
        <ECProperty propertyName="Description" typeName="string" description="Description of the style">
            <ECCustomAttributes>
                <CustomHandledProperty/>
            </ECCustomAttributes>
        </ECProperty>
        <ECProperty propertyName="Data" typeName="binary" description="Encoded style properties">
            <ECCustomAttributes>
                <CustomHandledProperty/>
                <HideProperty xmlns="EditorCustomAttributes.01.03" />
            </ECCustomAttributes>
        </ECProperty>
    </ECEntityClass>

    <ECEntityClass typeName="AnnotationLeaderStyle" modifier="Sealed" displayLabel="Annotation Leader Style">
        <ECCustomAttributes>
            <ClassHasHandler xmlns="BisCore.01.00"/>
        </ECCustomAttributes>
        <BaseClass>DefinitionElement</BaseClass>
        <ECProperty propertyName="Description" typeName="string" description="Description of the style">
            <ECCustomAttributes>
                <CustomHandledProperty/>
            </ECCustomAttributes>
        </ECProperty>
        <ECProperty propertyName="Data" typeName="binary" description="Encoded style properties">
            <ECCustomAttributes>
                <CustomHandledProperty/>
                <HideProperty xmlns="EditorCustomAttributes.01.03" />
            </ECCustomAttributes>
        </ECProperty>
    </ECEntityClass>

    <ECEntityClass typeName="TextAnnotationSeed" modifier="Sealed" displayLabel="Text Annotation Seed">
        <BaseClass>DefinitionElement</BaseClass>
        <ECCustomAttributes>
            <ClassHasHandler xmlns="BisCore.01.00"/>
        </ECCustomAttributes>
        <ECProperty propertyName="Description" typeName="string" description="Description of the style">
            <ECCustomAttributes>
                <CustomHandledProperty/>
            </ECCustomAttributes>
        </ECProperty>
        <ECProperty propertyName="Data" typeName="binary" description="Encoded style properties">
            <ECCustomAttributes>
                <CustomHandledProperty/>
                <HideProperty xmlns="EditorCustomAttributes.01.03" />
            </ECCustomAttributes>
        </ECProperty>
    </ECEntityClass>

    <ECEntityClass typeName="LineStyle" modifier="Sealed" displayLabel="Line Style">
        <BaseClass>DefinitionElement</BaseClass>
        <ECCustomAttributes>
            <ClassHasHandler xmlns="BisCore.01.00"/>
        </ECCustomAttributes>
        <ECProperty propertyName="Description" typeName="string" description="Description of the style" />
        <ECProperty propertyName="Data" typeName="string" extendedTypeName="Json" description="Encoded style properties" />
    </ECEntityClass>

    <ECEntityClass typeName="Texture" modifier="Sealed">
        <BaseClass>DefinitionElement</BaseClass>
        <ECCustomAttributes>
            <ClassHasHandler xmlns="BisCore.01.00"/>
        </ECCustomAttributes>
        <ECProperty propertyName="Description" typeName="string">
            <ECCustomAttributes>
                <CustomHandledProperty/>
            </ECCustomAttributes>
        </ECProperty>
        <ECProperty propertyName="Data" typeName="binary" description="Encoded texture data">
            <ECCustomAttributes>
                <!-- IsNullable=False -->
                <CustomHandledProperty/>
                <HideProperty xmlns="EditorCustomAttributes.01.03" />
            </ECCustomAttributes>
        </ECProperty>
        <ECProperty propertyName="Format" typeName="int" description="Format of the encoded texture data">
            <ECCustomAttributes>
                <!-- IsNullable=False -->
                <CustomHandledProperty/>
            </ECCustomAttributes>
        </ECProperty>
        <ECProperty propertyName="Width" typeName="int" displayLabel="Width">
            <ECCustomAttributes>
                <!-- IsNullable=False -->
                <CustomHandledProperty/>
            </ECCustomAttributes>
        </ECProperty>
        <ECProperty propertyName="Height" typeName="int" displayLabel="Height">
            <ECCustomAttributes>
                <!-- IsNullable=False -->
                <CustomHandledProperty/>
            </ECCustomAttributes>
        </ECProperty>
        <ECProperty propertyName="Flags" typeName="int">
            <ECCustomAttributes>
                <!-- IsNullable=False -->
                <CustomHandledProperty/>
            </ECCustomAttributes>
        </ECProperty>
    </ECEntityClass>

    <ECEntityClass typeName="LightLocation" modifier="Sealed" displayLabel="Light Location" description="The spatial location of a light source">
        <ECCustomAttributes>
            <ClassHasHandler xmlns="BisCore.01.00"/>
        </ECCustomAttributes>
        <BaseClass>SpatialLocationElement</BaseClass>
        <ECProperty propertyName="Enabled" typeName="boolean" displayLabel="Is light turned on" />
    </ECEntityClass>

    <ECRelationshipClass typeName="BaseModelForView2d" strength="referencing" modifier="Sealed">
        <!-- @see ViewDefinition2d.BaseModel ECNavigationProperty -->
        <Source multiplicity="(1..1)" roleLabel="is base model for" polymorphic="true">
            <Class class="GeometricModel2d"/>
        </Source>
        <Target multiplicity="(0..*)" roleLabel="has base" polymorphic="true">
            <Class class="ViewDefinition2d"/>
        </Target>
    </ECRelationshipClass>

    <ECRelationshipClass typeName="ViewDefinition3dUsesModelSelector" strength="referencing" modifier="Sealed">
        <!-- @see ViewDefinition3d.ModelSelector ECNavigationProperty -->
        <Source multiplicity="(0..*)" roleLabel="uses" polymorphic="true">
            <Class class="ViewDefinition3d"/>
        </Source>
        <Target multiplicity="(1..1)" roleLabel="is used by" polymorphic="true">
            <Class class="ModelSelector"/>
        </Target>
    </ECRelationshipClass>

    <ECRelationshipClass typeName="ViewDefinitionUsesCategorySelector" strength="referencing" modifier="Sealed">
        <!-- @see ViewDefinition.CategorySelector ECNavigationProperty -->
        <Source multiplicity="(0..*)" roleLabel="uses" polymorphic="true">
            <Class class="ViewDefinition"/>
        </Source>
        <Target multiplicity="(1..1)" roleLabel="is used by" polymorphic="false">
            <Class class="CategorySelector"/>
        </Target>
    </ECRelationshipClass>

    <ECRelationshipClass typeName="ViewDefinitionUsesDisplayStyle" strength="referencing" modifier="Sealed">
        <!-- @see ViewDefinition.DisplayStyle ECNavigationProperty -->
        <Source multiplicity="(0..*)" roleLabel="uses" polymorphic="true">
            <Class class="ViewDefinition"/>
        </Source>
        <Target multiplicity="(1..1)" roleLabel="is used by" polymorphic="true">
            <Class class="DisplayStyle"/>
        </Target>
    </ECRelationshipClass>

    <ECRelationshipClass typeName="CategorySelectorRefersToCategories" strength="referencing" modifier="Sealed">
        <BaseClass>ElementRefersToElements</BaseClass>
        <Source multiplicity="(0..*)" roleLabel="refers to" polymorphic="true">
            <Class class="CategorySelector"/>
        </Source>
        <Target multiplicity="(0..*)" roleLabel="is referenced by" polymorphic="true">
            <Class class="Category"/>
        </Target>
    </ECRelationshipClass>

    <ECRelationshipClass typeName="PartitionOriginatesFromRepository" strength="referencing" modifier="Sealed">
        <BaseClass>ElementRefersToElements</BaseClass>
        <Source multiplicity="(0..*)" roleLabel="originates from" polymorphic="true">
            <Class class="InformationPartitionElement"/>
        </Source>
        <Target multiplicity="(0..*)" roleLabel="is origin of" polymorphic="true">
            <Class class="RepositoryLink"/>
        </Target>
    </ECRelationshipClass>

    <ECRelationshipClass typeName="ModelSelectorRefersToModels" strength="referencing" modifier="Sealed">
        <!-- Creates the bis_ModelSelectorRefersToModels link table -->
        <Source multiplicity="(0..*)" roleLabel="refers to" polymorphic="true">
            <Class class="ModelSelector"/>
        </Source>
        <Target multiplicity="(0..*)" roleLabel="is referenced by" polymorphic="true">
            <Class class="Model"/>
        </Target>
    </ECRelationshipClass>

    <ECEntityClass typeName="ModelSelector" displayLabel="Model Selector">
        <BaseClass>DefinitionElement</BaseClass>
        <ECCustomAttributes><ClassHasHandler xmlns="BisCore.01.00"/></ECCustomAttributes>
        <!-- Note: The Models in the selector are actually captured by the 1:N ModelSelectorRefersToModels ECRelationship -->
    </ECEntityClass>

    <ECEntityClass typeName="CategorySelector" displayLabel="Category Selector">
        <BaseClass>DefinitionElement</BaseClass>
        <ECCustomAttributes><ClassHasHandler xmlns="BisCore.01.00"/></ECCustomAttributes>
        <!-- Note: The Categories in the selector are actually captured by the 1:N ECRelationship CategorySelectorRefersToCategories -->
    </ECEntityClass>

    <ECEntityClass typeName="DisplayStyle" modifier="Abstract" displayLabel="Display Style">
        <BaseClass>DefinitionElement</BaseClass>
        <ECCustomAttributes><ClassHasHandler xmlns="BisCore.01.00"/></ECCustomAttributes>
    </ECEntityClass>

    <ECEntityClass typeName="DisplayStyle2d" displayLabel="2D Display Style">
        <BaseClass>DisplayStyle</BaseClass>
        <ECCustomAttributes><ClassHasHandler xmlns="BisCore.01.00"/></ECCustomAttributes>
    </ECEntityClass>

    <ECEntityClass typeName="DisplayStyle3d" displayLabel="3D Display Style">
        <BaseClass>DisplayStyle</BaseClass>
        <ECCustomAttributes><ClassHasHandler xmlns="BisCore.01.00"/></ECCustomAttributes>
    </ECEntityClass>

    <ECEntityClass typeName="ViewDefinition" modifier="Abstract" displayLabel="View Definition">
        <BaseClass>DefinitionElement</BaseClass>
        <ECCustomAttributes><ClassHasHandler xmlns="BisCore.01.00"/></ECCustomAttributes>
        <ECProperty propertyName="Description" typeName="string"/>
        <ECNavigationProperty propertyName="CategorySelector" relationshipName="ViewDefinitionUsesCategorySelector" direction="Forward" displayLabel="Category Selector">
            <ECCustomAttributes><CustomHandledProperty/></ECCustomAttributes>
        </ECNavigationProperty>
        <ECNavigationProperty propertyName="DisplayStyle" relationshipName="ViewDefinitionUsesDisplayStyle" direction="Forward" displayLabel="Display Style">
            <ECCustomAttributes><CustomHandledProperty/></ECCustomAttributes>
        </ECNavigationProperty>
    </ECEntityClass>

    <ECEntityClass typeName="ViewDefinition3d" modifier="Abstract" displayLabel="3D View Definition">
        <BaseClass>ViewDefinition</BaseClass>
        <ECCustomAttributes><ClassHasHandler xmlns="BisCore.01.00"/></ECCustomAttributes>
        <ECProperty propertyName="Origin" typeName="Point3d" description="Origin of the viewed volume on the lower, back, rear">
            <ECCustomAttributes><CustomHandledProperty/></ECCustomAttributes>
        </ECProperty>
        <ECProperty propertyName="Extents" typeName="Point3d" description="Size of the view diagonal">
            <ECCustomAttributes><CustomHandledProperty/></ECCustomAttributes>
        </ECProperty>
        <ECProperty propertyName="Yaw" typeName="double" description="Yaw component of the view direction in degrees">
            <ECCustomAttributes><CustomHandledProperty/></ECCustomAttributes>
        </ECProperty>
        <ECProperty propertyName="Pitch" typeName="double" description="Pitch component of the view direction in degrees">
            <ECCustomAttributes><CustomHandledProperty/></ECCustomAttributes>
        </ECProperty>
        <ECProperty propertyName="Roll" typeName="double" description="Roll component of the view direction in degrees">
            <ECCustomAttributes><CustomHandledProperty/></ECCustomAttributes>
        </ECProperty>
        <ECProperty propertyName="IsCameraOn" typeName="boolean" displayLabel="Is Camera On" description="Is the camera actually turned on?">
            <ECCustomAttributes><CustomHandledProperty/></ECCustomAttributes>
        </ECProperty>
        <ECProperty propertyName="EyePoint" typeName="Point3d" displayLabel="Eye Point" description="Camera eye point">
            <ECCustomAttributes><CustomHandledProperty/></ECCustomAttributes>
        </ECProperty>
        <ECProperty propertyName="LensAngle" typeName="double" displayLabel="Lens Angle" description="Camera lens angle in degrees">
            <ECCustomAttributes><CustomHandledProperty/></ECCustomAttributes>
        </ECProperty>
        <ECProperty propertyName="FocusDistance" typeName="double" displayLabel="Focus Distance" description="Camera focus distance">
            <ECCustomAttributes><CustomHandledProperty/></ECCustomAttributes>
        </ECProperty>
    </ECEntityClass>

    <ECEntityClass typeName="SpatialViewDefinition" displayLabel="Spatial View Definition" description="A view of a spatially located volume.">
        <BaseClass>ViewDefinition3d</BaseClass>
        <ECCustomAttributes><ClassHasHandler xmlns="BisCore.01.00"/></ECCustomAttributes>
        <ECNavigationProperty propertyName="ModelSelector" relationshipName="ViewDefinition3dUsesModelSelector" direction="Forward" displayLabel="Model Selector">
            <ECCustomAttributes><CustomHandledProperty/></ECCustomAttributes>
        </ECNavigationProperty>
    </ECEntityClass>

    <ECEntityClass typeName="OrthographicViewDefinition" displayLabel="Orthographic Spatial View" description="A spatial view that always show an parallel projection.">
        <BaseClass>SpatialViewDefinition</BaseClass>
        <ECCustomAttributes><ClassHasHandler xmlns="BisCore.01.00"/></ECCustomAttributes>
    </ECEntityClass>

    <ECEntityClass typeName="ViewDefinition2d" modifier="Abstract" displayLabel="2D View Definition" description="A view of a 2D model that has its own local coordinate system.">
        <BaseClass>ViewDefinition</BaseClass>
        <ECCustomAttributes><ClassHasHandler xmlns="BisCore.01.00"/></ECCustomAttributes>
        <ECNavigationProperty propertyName="BaseModel" relationshipName="BaseModelForView2d" direction="Backward" displayLabel="Base Model">
            <ECCustomAttributes><CustomHandledProperty/></ECCustomAttributes>
        </ECNavigationProperty>
        <ECProperty propertyName="Origin" typeName="Point2d" description="Lower left corner of the viewed area.">
            <ECCustomAttributes><CustomHandledProperty/></ECCustomAttributes>
        </ECProperty>
        <ECProperty propertyName="Extents" typeName="Point2d" description="Size of the view diagonal">
            <ECCustomAttributes><CustomHandledProperty/></ECCustomAttributes>
        </ECProperty>
        <ECProperty propertyName="RotationAngle" typeName="double" displayLabel="Rotation Angle" description="Rotation angle in degrees of the viewed area.">
            <ECCustomAttributes><CustomHandledProperty/></ECCustomAttributes>
        </ECProperty>
    </ECEntityClass>

    <ECEntityClass typeName="DrawingViewDefinition" displayLabel="Drawing View Definition">
        <BaseClass>ViewDefinition2d</BaseClass>
        <ECCustomAttributes><ClassHasHandler xmlns="BisCore.01.00"/></ECCustomAttributes>
    </ECEntityClass>

    <ECEntityClass typeName="SheetViewDefinition" displayLabel="Sheet View Definition">
        <BaseClass>ViewDefinition2d</BaseClass>
        <ECCustomAttributes><ClassHasHandler xmlns="BisCore.01.00"/></ECCustomAttributes>
    </ECEntityClass>

    <ECEntityClass typeName="TemplateViewDefinition2d" displayLabel="2D Template View Definition" description="A View Definition used to display a 2D template model.">
        <!-- Note: TemplateViewController2d determines which model to view (the model to view is not persisted in this view definition) -->
        <BaseClass>ViewDefinition2d</BaseClass>
        <ECCustomAttributes>
            <ClassHasHandler xmlns="BisCore.01.00"/>
        </ECCustomAttributes>
    </ECEntityClass>
    <ECEntityClass typeName="TemplateViewDefinition3d" displayLabel="3D Template View Definition" description="A View Definition used to display a 3D template model.">
        <!-- Note: TemplateViewController3d determines which model to view (the model to view is not persisted in this view definition) -->
        <BaseClass>ViewDefinition3d</BaseClass>
        <ECCustomAttributes>
            <ClassHasHandler xmlns="BisCore.01.00"/>
        </ECCustomAttributes>
    </ECEntityClass>

    <ECRelationshipClass typeName="ElementHasLinks" strength="referencing" modifier="None" description="Associates links to an element.">
        <BaseClass>ElementRefersToElements</BaseClass>
        <Source multiplicity="(1..*)" roleLabel="has" polymorphic="true">
            <!-- WIP: (0..*)? -->
            <Class class="Element"/>
        </Source>
        <Target multiplicity="(0..*)" roleLabel="is referenced by" polymorphic="true">
            <Class class="LinkElement"/>
        </Target>
    </ECRelationshipClass>
    
    <ECEntityClass typeName="RoleElement" modifier="Abstract" displayLabel="Role Element" description="A real world entity is modeled as a Role Element when a set of external circumstances define an important role (one that is worth tracking) that is not intrinsic to the entity playing the role. For example, a person can play the role of a teacher or a rock can play the role of a boundary marker.">
        <BaseClass>Element</BaseClass>
        <ECCustomAttributes>
            <ClassHasHandler xmlns="BisCore.01.00"/>
            <JoinedTablePerDirectSubclass xmlns="ECDbMap.02.00"/>
        </ECCustomAttributes>
    </ECEntityClass>

    <ECEntityClass typeName="SpatialIndex" modifier="Sealed" displayLabel="Spatial Index" description="The Spatial Index contains information used to optimize spatial queries. Like other database indices, it is automatically maintained by the system.">
        <ECCustomAttributes>
            <ClassMap xmlns="ECDbMap.02.00">
                <MapStrategy>ExistingTable</MapStrategy>
                <TableName>dgn_SpatialIndex</TableName> <!-- Must match DGN_VTABLE_SpatialIndex #define -->
                <ECInstanceIdColumn>ElementId</ECInstanceIdColumn>
            </ClassMap>
        </ECCustomAttributes>
        <ECProperty propertyName="MinX" typeName="double" readOnly="True" displayLabel="Min X" description="Minimum X value of the axis-aligned range box that encloses the spatial element"/>
        <ECProperty propertyName="MaxX" typeName="double" readOnly="True" displayLabel="Max X" description="Maximum X value of the axis-aligned range box that encloses the spatial element"/>
        <ECProperty propertyName="MinY" typeName="double" readOnly="True" displayLabel="Min Y" description="Minimum Y value of the axis-aligned range box that encloses the spatial element"/>
        <ECProperty propertyName="MaxY" typeName="double" readOnly="True" displayLabel="Max Y" description="Maximum Y value of the axis-aligned range box that encloses the spatial element"/>
        <ECProperty propertyName="MinZ" typeName="double" readOnly="True" displayLabel="Min Z" description="Minimum Z value of the axis-aligned range box that encloses the spatial element"/>
        <ECProperty propertyName="MaxZ" typeName="double" readOnly="True" displayLabel="Max Z" description="Maximum Z value of the axis-aligned range box that encloses the spatial element"/>
    </ECEntityClass>

    <ECEntityClass typeName="GeometryPart" displayLabel="Geometry Part" description="A Definition Element that specifies a collection of geometry that is meant to be reused across Geometric Element instances. Leveraging Geometry Parts can help reduce file size and improve display performance.">
        <BaseClass>DefinitionElement</BaseClass>
        <ECCustomAttributes><ClassHasHandler xmlns="BisCore.01.00"/></ECCustomAttributes>
        <ECProperty propertyName="GeometryStream" typeName="binary" extendedTypeName="GeometryStream" displayLabel="Geometry Stream">
            <!-- IsNullable = False -->
            <ECCustomAttributes>
                <CustomHandledProperty/>
                <HideProperty xmlns="EditorCustomAttributes.01.03" />
            </ECCustomAttributes>
        </ECProperty>
        <ECProperty propertyName="BBoxLow" typeName="point3d" displayLabel="Bounding Box Low">
            <!-- IsNullable = False -->
            <ECCustomAttributes>
                <CustomHandledProperty/>
            </ECCustomAttributes>
        </ECProperty>
        <ECProperty propertyName="BBoxHigh" typeName="point3d" displayLabel="Bounding Box High">
            <!-- IsNullable = False -->
            <ECCustomAttributes>
                <CustomHandledProperty/>
            </ECCustomAttributes>
        </ECProperty>
    </ECEntityClass>

    <ECRelationshipClass typeName="GraphicDerivedFromElement" strength="referencing" modifier="None">
        <BaseClass>ElementRefersToElements</BaseClass>
        <Source multiplicity="(0..*)" roleLabel="represents" polymorphic="true">
            <Class class="DrawingGraphic"/>
        </Source>
        <Target multiplicity="(0..*)" roleLabel="is represented by" polymorphic="true">
            <Class class="GeometricElement"/>
        </Target>
    </ECRelationshipClass>

    <ECEntityClass typeName="AuxCoordSystem" modifier="Abstract" displayLabel="Auxiliary Coordinate System">
        <BaseClass>DefinitionElement</BaseClass>
        <ECProperty propertyName="Type" typeName="int"></ECProperty>
        <ECProperty propertyName="Description" typeName="string"></ECProperty>
    </ECEntityClass>
    <ECEntityClass typeName="AuxCoordSystem2d" displayLabel="2D Auxiliary Coordinate System" description="A 2D coordinate system.">
        <BaseClass>AuxCoordSystem</BaseClass>
        <ECCustomAttributes><ClassHasHandler xmlns="BisCore.01.00"/></ECCustomAttributes>
        <ECProperty propertyName="Origin" typeName="Point2d"></ECProperty>
        <ECProperty propertyName="Angle" typeName="double"></ECProperty>
    </ECEntityClass>
    <ECEntityClass typeName="AuxCoordSystem3d" displayLabel="3D Auxiliary Coordinate System" description="A 3D coordinate system.">
        <BaseClass>AuxCoordSystem</BaseClass>
        <ECCustomAttributes><ClassHasHandler xmlns="BisCore.01.00"/></ECCustomAttributes>
        <ECProperty propertyName="Origin" typeName="Point3d"></ECProperty>
        <ECProperty propertyName="Yaw" typeName="double"></ECProperty>
        <ECProperty propertyName="Pitch" typeName="double"></ECProperty>
        <ECProperty propertyName="Roll" typeName="double"></ECProperty>
    </ECEntityClass>
    <ECEntityClass typeName="AuxCoordSystemSpatial" displayLabel="Spatial Auxiliary Coordinate System" description="A spatial coordinate system.">
        <BaseClass>AuxCoordSystem3d</BaseClass>
        <ECCustomAttributes><ClassHasHandler xmlns="BisCore.01.00"/></ECCustomAttributes>
    </ECEntityClass>

</ECSchema>
<|MERGE_RESOLUTION|>--- conflicted
+++ resolved
@@ -1,2218 +1,2178 @@
-<?xml version="1.0" encoding="UTF-8"?>
-<ECSchema schemaName="BisCore" alias="bis" version="01.00.00" xmlns="http://www.bentley.com/schemas/Bentley.ECXML.3.1" displayLabel="BIS Core" description="The BIS core classes that all other domain schemas extend.">
-
-    <ECSchemaReference name="CoreCustomAttributes" version="01.00" alias="CoreCA"/>
-    <ECSchemaReference name="Bentley_Standard_CustomAttributes" version="01.12" alias="bsca"/>
-    <ECSchemaReference name="EditorCustomAttributes" version="01.03" alias="beca" />
-    <ECSchemaReference name="ECDbMap" version="02.00" alias="ecdbmap"/>
-
-    <ECCustomAttributes>
-        <RelatedItemsDisplaySpecifications xmlns="Bentley_Standard_CustomAttributes.01.09">
-            <Specifications>
-                <RelatedItemsDisplaySpecification>
-                    <ParentClass>GeometricElement2d</ParentClass>
-                    <RelationshipPath>GeometricElement2dIsInCategory:0:Category</RelationshipPath>
-                </RelatedItemsDisplaySpecification>
-                <RelatedItemsDisplaySpecification>
-                    <ParentClass>GeometricElement3d</ParentClass>
-                    <RelationshipPath>GeometricElement3dIsInCategory:0:Category</RelationshipPath>
-                </RelatedItemsDisplaySpecification>
-                <RelatedItemsDisplaySpecification>
-                    <ParentClass>Element</ParentClass>
-                    <RelationshipPath>ModelContainsElements:1:Model</RelationshipPath>
-                </RelatedItemsDisplaySpecification>
-                <RelatedItemsDisplaySpecification>
-                    <ParentClass>Element</ParentClass>
-                    <RelationshipPath>ElementOwnsMultiAspects:0:ElementMultiAspect</RelationshipPath>
-                </RelatedItemsDisplaySpecification>
-                <RelatedItemsDisplaySpecification>
-                    <ParentClass>Element</ParentClass>
-                    <RelationshipPath>ElementHasLinks:0:LinkElement</RelationshipPath>
-                    <DerivedClasses>
-                        <string>UrlLink</string>
-                        <string>EmbeddedFileLink</string>
-                    </DerivedClasses>
-                </RelatedItemsDisplaySpecification>
-                <RelatedItemsDisplaySpecification>
-                    <ParentClass>Element</ParentClass>
-                    <RelationshipPath>ElementGroupsMembers:1:Element.ElementHasLinks:0:LinkElement</RelationshipPath>
-                    <DerivedClasses>
-                        <string>UrlLink</string>
-                        <string>EmbeddedFileLink</string>
-                    </DerivedClasses>
-                </RelatedItemsDisplaySpecification>
-            </Specifications>
-        </RelatedItemsDisplaySpecifications>
-    </ECCustomAttributes>
-
-    <!-- Applied to an ECClass to indicate that a subclass of DgnDomain::Handler will be supplied for it at run-time.
-         It must be applied to any ECClass if the application/domain registers a Handler for that ECClass.
-         It should not be applied to any other ECClass.
-         It is an error to call RegisterHandler() with a handler for an ECClass which lacks this custom attribute. -->
-    <ECCustomAttributeClass typeName="ClassHasHandler" description="Applied to an ECClass to indicate that a subclass of DgnDomain::Handler will be supplied for it at run-time." appliesTo="Any">
-        <!-- Defines a list of names of actions which are prohibited when the associated handler is not available (e.g., because the DgnDomain is not loaded).
-                Restrictions are inherited from superclasses; a subclass can only be as or more restrictive than its superclass, never less. -->
-        <ECArrayProperty propertyName="Restrictions" typeName="string" description="List of actions which are not permitted when the associated handler is not available" minOccurs="0" maxOccurs="unbounded"/>
-    </ECCustomAttributeClass>
-
-    <!-- Restrictions that may be applied to a CustomHandledProperty. Must match the ECSqlClassParams::StatementType enum -->
-    <ECEnumeration typeName="CustomHandledPropertyStatementType" backingTypeName="int" isStrict="true">
-        <ECEnumerator value="0" displayLabel="None"/>
-        <ECEnumerator value="1" displayLabel="Select"/>
-        <ECEnumerator value="2" displayLabel="Insert"/>
-        <ECEnumerator value="3" displayLabel="ReadOnly = Select|Insert"/>
-        <ECEnumerator value="4" displayLabel="Update"/>
-        <ECEnumerator value="6" displayLabel="InsertUpdate = Insert | Update"/>
-        <ECEnumerator value="7" displayLabel="All = Select | Insert | Update"/>
-    </ECEnumeration>
-
-    <ECCustomAttributeClass typeName="CustomHandledProperty" description="Applied to an element's property to indicate that the property's value is handled specially by a C++ class." appliesTo="AnyProperty">
-      <ECProperty propertyName="StatementTypes" typeName="CustomHandledPropertyStatementType"/>
-    </ECCustomAttributeClass>
-
-    <!-- Restrictions that may be applied to an AutoHandledProperty. Must match the ECSqlClassParams::StatementType enum -->
-    <ECEnumeration typeName="AutoHandledPropertyStatementType" backingTypeName="int" isStrict="true">
-        <ECEnumerator value="3" displayLabel="ReadOnly = Select|Insert"/>
-        <ECEnumerator value="7" displayLabel="All = Select | Insert | Update"/>
-    </ECEnumeration>
-
-    <ECCustomAttributeClass typeName="AutoHandledProperty" description="Applied to an element's property to indicate that select, update, and insert of the property's value are handled automatically by the platform." appliesTo="AnyProperty">
-        <ECProperty propertyName="StatementTypes" typeName="AutoHandledPropertyStatementType"/>
-    </ECCustomAttributeClass>
-
-    <!-- ////////////////////////////////////////////////////////////////////////////// -->
-    <!-- // BIS-related core classes -->
-    <!-- ////////////////////////////////////////////////////////////////////////////// -->
-    <ECEntityClass typeName="CodeSpec" modifier="Sealed" displayLabel="Code Specification" description="A Code Specification captures the rules for encoding and decoding significant business information into and from a Code (string). This specification is used to generate and validate Codes.">
-        <ECCustomAttributes>
-            <ClassHasHandler xmlns="BisCore.01.00"/>
-        </ECCustomAttributes>
-        <ECProperty propertyName="Name" typeName="string" description="The unique name of Code Specification. A best practice is to incorporate the domain name into the Code Specification name to ensure uniqueness.">
-            <ECCustomAttributes>
-                <PropertyMap xmlns="ECDbMap.02.00">
-                    <Collation>NoCase</Collation>
-                    <IsNullable>False</IsNullable>
-                    <IsUnique>True</IsUnique>
-                </PropertyMap>
-            </ECCustomAttributes>
-        </ECProperty>
-        <ECProperty propertyName="Properties" typeName="string" extendedTypeName="Json" description="JSON string containing scope and fragment specifications to generate and validate code values"/>
-    </ECEntityClass>
-
-    <ECRelationshipClass typeName="CodeSpecDeterminesElementCode" strength="referencing" modifier="Sealed">
-        <!-- @see Element.CodeSpec ECNavigationProperty -->
-        <ECCustomAttributes>
-            <ForeignKeyConstraint xmlns="ECDbMap.02.00">
-                <!-- Creates the CodeSpecId foreign key column in the bis_Element table -->
-                <OnDeleteAction>NoAction</OnDeleteAction>
-            </ForeignKeyConstraint>
-        </ECCustomAttributes>
-        <Source multiplicity="(1..1)" roleLabel="determines codes for" polymorphic="true">
-            <Class class="CodeSpec"/>
-        </Source>
-        <Target multiplicity="(0..*)" roleLabel="code is determined by" polymorphic="true">
-            <Class class="Element"/>
-        </Target>
-    </ECRelationshipClass>
-
-    <ECEntityClass typeName="Model" modifier="Abstract" description="A Model is a container for persisting a collection of related elements.">
-        <ECCustomAttributes>
-            <ClassHasHandler xmlns="BisCore.01.00">
-                <Restrictions>
-                    <string>Clone</string><!-- It is never permitted to clone a model without its handler -->
-                </Restrictions>
-            </ClassHasHandler>
-            <ClassMap xmlns="ECDbMap.02.00">
-                <MapStrategy>TablePerHierarchy</MapStrategy>
-            </ClassMap>
-            <ShareColumns xmlns="ECDbMap.02.00">
-<<<<<<< HEAD
-                <SharedColumnCount>32</SharedColumnCount>
-=======
-                <MaxSharedColumnsBeforeOverflow>8</MaxSharedColumnsBeforeOverflow>
->>>>>>> 5879e8a7
-                <ApplyToSubclassesOnly>True</ApplyToSubclassesOnly>
-            </ShareColumns>
-        </ECCustomAttributes>
-        <ECNavigationProperty propertyName="ParentModel" relationshipName="ModelOwnsSubModel" direction="Backward" readOnly="True" displayLabel="Parent Model" description="The Parent Model (which contains the Modeled Element) is above this model in the information hierarchy.">
-            <ECCustomAttributes>
-                <HideProperty xmlns="EditorCustomAttributes.01.03"/>
-            </ECCustomAttributes>
-        </ECNavigationProperty>
-        <ECNavigationProperty propertyName="ModeledElement" relationshipName="ModelModelsElement" direction="Forward" readOnly="True" displayLabel="Modeled Element" description="This Model is modeling (describing or breaking down) this element which is at a higher level of the information hierarchy.">
-        </ECNavigationProperty>
-        <ECProperty propertyName="IsPrivate" typeName="boolean" displayLabel="Is Private" description="If IsPrivate is true then this model should not appear in lists shown to the user.">
-            <ECCustomAttributes>
-                <HideProperty xmlns="EditorCustomAttributes.01.03"/>
-            </ECCustomAttributes>
-        </ECProperty>
-        <ECProperty propertyName="IsTemplate" typeName="boolean" displayLabel="Is Template" description="IsTemplate will be true if this Model is used as a template for creating new instances.">
-            <ECCustomAttributes>
-                <HideProperty xmlns="EditorCustomAttributes.01.03"/>
-            </ECCustomAttributes>
-        </ECProperty>
-        <ECProperty propertyName="JsonProperties" typeName="string" extendedTypeName="Json" displayLabel="JSON Properties" description="A string property that users and/or applications can use to persist JSON values.">
-            <ECCustomAttributes>
-                <HideProperty xmlns="EditorCustomAttributes.01.03" />
-            </ECCustomAttributes>
-        </ECProperty>
-    </ECEntityClass>
-    <ECEntityClass typeName="GeometricModel" modifier="Abstract" displayLabel="Geometric Model" description="A container for persisting geometric elements.">
-        <BaseClass>Model</BaseClass>
-    </ECEntityClass>
-    <ECEntityClass typeName="GeometricModel3d" modifier="Abstract" displayLabel="3D Geometric Model" description="A container for persisting 3D geometric elements.">
-        <BaseClass>GeometricModel</BaseClass>
-    </ECEntityClass>
-    <ECEntityClass typeName="GeometricModel2d" modifier="Abstract" displayLabel="2D Geometric Model" description="A container for persisting 2D geometric elements.">
-        <BaseClass>GeometricModel</BaseClass>
-        <ECCustomAttributes>
-            <ClassHasHandler xmlns="BisCore.01.00"/>
-        </ECCustomAttributes>
-        <ECProperty propertyName="GlobalOrigin" typeName="point2d" displayLabel="Global Origin" description="The actual coordinates of (0,0) in Model coordinates. An offest applied to all Model coordinates."/>
-    </ECEntityClass>
-    <ECEntityClass typeName="GraphicalModel2d" modifier="Abstract" displayLabel="2D Graphical Model" description="A container for persisting 2D graphical elements.">
-        <BaseClass>GeometricModel2d</BaseClass>
-    </ECEntityClass>
-    <ECEntityClass typeName="SpatialModel" modifier="Abstract" displayLabel="Spatial Model" description="A container for persisting 3D geometric elements that are spatially located.">
-        <BaseClass>GeometricModel3d</BaseClass>
-        <ECCustomAttributes>
-            <ClassHasHandler xmlns="BisCore.01.00"/>
-        </ECCustomAttributes>
-    </ECEntityClass>
-    <ECEntityClass typeName="PhysicalModel" displayLabel="Physical Model" description="A container for persisting physical elements that model physical space.">
-        <BaseClass>SpatialModel</BaseClass>
-        <ECCustomAttributes>
-            <ClassHasHandler xmlns="BisCore.01.00"/>
-        </ECCustomAttributes>
-    </ECEntityClass>
-    <ECEntityClass typeName="SpatialLocationModel" displayLabel="Spatial Location Model" description="A container for persisting spatial location elements.">
-        <BaseClass>SpatialModel</BaseClass>
-        <ECCustomAttributes>
-            <ClassHasHandler xmlns="BisCore.01.00"/>
-        </ECCustomAttributes>
-    </ECEntityClass>
-    <ECEntityClass typeName="DrawingModel" displayLabel="Drawing Model" description="A container for persisting drawing grahics.">
-        <BaseClass>GraphicalModel2d</BaseClass>
-        <ECCustomAttributes>
-            <ClassHasHandler xmlns="BisCore.01.00"/>
-        </ECCustomAttributes>
-    </ECEntityClass>
-    <ECEntityClass typeName="SectionDrawingModel" displayLabel="Section Drawing Model" description="A container for persisting section drawing graphics.">
-        <BaseClass>DrawingModel</BaseClass>
-        <ECCustomAttributes>
-            <ClassHasHandler xmlns="BisCore.01.00"/>
-        </ECCustomAttributes>
-    </ECEntityClass>
-    <ECEntityClass typeName="SheetModel" displayLabel="Sheet Model" description="A container for persisting sheet views and graphics.">
-        <BaseClass>GraphicalModel2d</BaseClass>
-        <ECCustomAttributes>
-            <ClassHasHandler xmlns="BisCore.01.00"/>
-        </ECCustomAttributes>
-    </ECEntityClass>
-    <ECEntityClass typeName="RoleModel" displayLabel="Role Model" description="A container for persisting role elements.">
-        <BaseClass>Model</BaseClass>
-        <ECCustomAttributes>
-            <ClassHasHandler xmlns="BisCore.01.00"/>
-        </ECCustomAttributes>
-    </ECEntityClass>
-    <ECEntityClass typeName="InformationModel" modifier="Abstract" displayLabel="Information Model" description="A container for persisting information elements.">
-        <BaseClass>Model</BaseClass>
-        <ECCustomAttributes>
-            <ClassHasHandler xmlns="BisCore.01.00"/>
-        </ECCustomAttributes>
-    </ECEntityClass>
-    <ECEntityClass typeName="GroupInformationModel" modifier="Abstract" displayLabel="Group Information Model" description="A container for persisting group information elements.">
-        <BaseClass>InformationModel</BaseClass>
-        <ECCustomAttributes>
-            <ClassHasHandler xmlns="BisCore.01.00"/>
-        </ECCustomAttributes>
-    </ECEntityClass>
-    <ECEntityClass typeName="InformationRecordModel" displayLabel="Information Record Model" description="A container for persisting Information Record Elements">
-        <BaseClass>InformationModel</BaseClass>
-        <ECCustomAttributes>
-            <ClassHasHandler xmlns="BisCore.01.00"/>
-        </ECCustomAttributes>
-    </ECEntityClass>
-    <ECEntityClass typeName="DefinitionModel" displayLabel="Definition Model" description="A container for persisting definition elements.">
-        <BaseClass>InformationModel</BaseClass>
-        <ECCustomAttributes>
-            <ClassHasHandler xmlns="BisCore.01.00"/>
-        </ECCustomAttributes>
-    </ECEntityClass>
-    <ECEntityClass typeName="RepositoryModel" modifier="Sealed" displayLabel="Repository Model" description="The singleton container of repository-related information elements.">
-        <BaseClass>DefinitionModel</BaseClass>
-        <ECCustomAttributes>
-            <ClassHasHandler xmlns="BisCore.01.00"/>
-        </ECCustomAttributes>
-    </ECEntityClass>
-    <ECEntityClass typeName="DocumentListModel" displayLabel="Document List" description="Contains a list of document elements.">
-        <BaseClass>InformationModel</BaseClass>
-        <ECCustomAttributes>
-            <ClassHasHandler xmlns="BisCore.01.00"/>
-        </ECCustomAttributes>
-    </ECEntityClass>
-    <ECEntityClass typeName="LinkModel" displayLabel="Link Model" description="A container for persisting link elements.">
-        <BaseClass>InformationModel</BaseClass>
-        <ECCustomAttributes>
-            <ClassHasHandler xmlns="BisCore.01.00"/>
-        </ECCustomAttributes>
-    </ECEntityClass>
-    <ECEntityClass typeName="DictionaryModel" modifier="Sealed" displayLabel="Dictionary Model" description="The singleton container for repository-specific definition elements.">
-        <BaseClass>DefinitionModel</BaseClass>
-        <ECCustomAttributes>
-            <ClassHasHandler xmlns="BisCore.01.00"/>
-        </ECCustomAttributes>
-    </ECEntityClass>
-    <ECEntityClass typeName="WebMercatorModel" displayLabel="Web Mercator Model">
-        <BaseClass>SpatialModel</BaseClass>
-        <ECCustomAttributes>
-            <ClassHasHandler xmlns="BisCore.01.00"/>
-        </ECCustomAttributes>
-    </ECEntityClass>
-
-    <ECRelationshipClass typeName="ModelOwnsSubModel" strength="embedding" modifier="Sealed">
-        <!-- @see Model.ParentModel ECNavigationProperty -->
-        <ECCustomAttributes>
-            <ForeignKeyConstraint xmlns="ECDbMap.02.00">
-                <!-- Creates the ParentModelId foreign key column in the bis_Model table -->
-                <OnDeleteAction>NoAction</OnDeleteAction>
-            </ForeignKeyConstraint>
-        </ECCustomAttributes>
-        <Source multiplicity="(0..1)" roleLabel="owns sub" polymorphic="true">
-            <Class class="Model"/>
-        </Source>
-        <Target multiplicity="(0..*)" roleLabel="is owned by parent" polymorphic="true">
-            <Class class="Model"/>
-        </Target>
-    </ECRelationshipClass>
-
-    <ECRelationshipClass typeName="ModelContainsElements" strength="embedding" modifier="Sealed" description="Associates Elements with a Model">
-        <!-- @see Element.Model ECNavigationProperty -->
-        <ECCustomAttributes>
-            <ForeignKeyConstraint xmlns="ECDbMap.02.00">
-                <!-- Creates the ModelId foreign key column in the bis_Element table -->
-                <OnDeleteAction>NoAction</OnDeleteAction>
-            </ForeignKeyConstraint>
-        </ECCustomAttributes>
-        <Source multiplicity="(1..1)" roleLabel="contains" polymorphic="true">
-            <Class class="Model"/>
-        </Source>
-        <Target multiplicity="(0..*)" roleLabel="is contained by" polymorphic="true">
-            <Class class="Element" />
-        </Target>
-    </ECRelationshipClass>
-
-    <ECEntityClass typeName="ISubModeledElement" modifier="Abstract" displayLabel="Modellable Element" description="An interface which indicates that an Element can be broken down or described by a (sub) Model.  This interface is mutually exclusive with IParentElement.">
-        <ECCustomAttributes>
-            <IsMixin xmlns="CoreCustomAttributes.01.00">
-                <!-- Only subclasses of bis:Element can implement the ISubModeledElement interface -->
-                <AppliesToEntityClass>Element</AppliesToEntityClass>
-            </IsMixin>
-        </ECCustomAttributes>
-    </ECEntityClass>
-    <ECRelationshipClass typeName="ModelModelsElement" strength="embedding" strengthDirection="Backward" modifier="None">
-        <!-- @see Model.ModeledElement ECNavigationProperty -->
-        <ECCustomAttributes>
-            <ForeignKeyConstraint xmlns="ECDbMap.02.00">
-                <!-- Creates the ModeledElementId foreign key column in the bis_Model table -->
-                <OnDeleteAction>NoAction</OnDeleteAction>
-            </ForeignKeyConstraint>
-        </ECCustomAttributes>
-        <Source multiplicity="(0..1)" roleLabel="models" polymorphic="true">
-            <Class class="Model"/>
-        </Source>
-        <Target multiplicity="(0..1)" roleLabel="is modeled by" polymorphic="true">
-            <Class class="Element" />
-        </Target>
-    </ECRelationshipClass>
-    <ECRelationshipClass typeName="PhysicalModelBreaksDownPhysicalElement" strength="embedding" strengthDirection="Backward" modifier="None">
-        <BaseClass>ModelModelsElement</BaseClass>
-        <Source multiplicity="(0..1)" roleLabel="breaks down" polymorphic="true">
-            <Class class="PhysicalModel"/>
-        </Source>
-        <Target multiplicity="(0..1)" roleLabel="is broken down by" polymorphic="true">
-            <Class class="PhysicalElement" />
-        </Target>
-    </ECRelationshipClass>
-    <ECRelationshipClass typeName="DrawingModelBreaksDownDrawing" strength="embedding" strengthDirection="Backward" modifier="None">
-        <BaseClass>ModelModelsElement</BaseClass>
-        <Source multiplicity="(0..1)" roleLabel="breaks down" polymorphic="true">
-            <Class class="DrawingModel"/>
-        </Source>
-        <Target multiplicity="(1..1)" roleLabel="is broken down by" polymorphic="true">
-            <Class class="Drawing" />
-        </Target>
-    </ECRelationshipClass>
-    <ECRelationshipClass typeName="SheetModelBreaksDownSheet" strength="embedding" strengthDirection="Backward" modifier="None">
-        <BaseClass>ModelModelsElement</BaseClass>
-        <Source multiplicity="(0..1)" roleLabel="breaks down" polymorphic="true">
-            <Class class="SheetModel"/>
-        </Source>
-        <Target multiplicity="(1..1)" roleLabel="is broken down by" polymorphic="true">
-            <Class class="Sheet" />
-        </Target>
-    </ECRelationshipClass>
-
-    <ECEntityClass typeName="Element" modifier="Abstract" description="Elements are the smallest individually identifiable building blocks for modeling the real world. Each element represents an entity in the real world. Sets of Elements (contained in Models) are used to model other Elements that represent larger scale real world entities. Using this recursive modeling strategy, Elements can represent entities at any scale. Elements can represent physical things or abstract concepts or simply be information records.">
-        <!-- NOTE: Only platform can directly subclass from Element. Everyone else should pick the most appropriate superclass. -->
-        <!-- NOTE: Element subclasses should drop the "Element" suffix from their name once the concept becomes "user facing" -->
-        <ECCustomAttributes>
-            <ClassMap xmlns="ECDbMap.02.00">
-                <MapStrategy>TablePerHierarchy</MapStrategy>
-            </ClassMap>
-            <DbIndexList xmlns="ECDbMap.02.00">
-                <Indexes>
-                    <DbIndex>
-                        <Name>ix_bis_Element_FederationGuid</Name>
-                        <IsUnique>True</IsUnique>
-                        <Properties>
-                            <string>FederationGuid</string>
-                        </Properties>
-                        <Where>IndexedColumnsAreNotNull</Where>
-                    </DbIndex>
-                    <DbIndex>
-                        <Name>ix_bis_Element_Code</Name>
-                        <IsUnique>True</IsUnique>
-                        <Properties>
-                            <string>CodeSpec.Id</string>
-                            <string>CodeScope</string>
-                            <string>CodeValue</string>
-                        </Properties>
-                    </DbIndex>
-                    <DbIndex>
-                        <Name>ix_bis_Element_UserLabel</Name>
-                        <IsUnique>False</IsUnique>
-                        <Properties>
-                            <string>UserLabel</string>
-                        </Properties>
-                        <Where>IndexedColumnsAreNotNull</Where>
-                    </DbIndex>
-                </Indexes>
-            </DbIndexList>
-            <ClassHasCurrentTimeStampProperty xmlns="CoreCustomAttributes.01.00">
-                <PropertyName>LastMod</PropertyName>
-            </ClassHasCurrentTimeStampProperty>
-            <ClassHasHandler xmlns="BisCore.01.00"/>
-        </ECCustomAttributes>
-        <ECNavigationProperty propertyName="Model" relationshipName="ModelContainsElements" direction="Backward" readOnly="True" description="The Model that contains this element.">
-            <ECCustomAttributes>
-                <HideProperty xmlns="EditorCustomAttributes.01.03"/>
-                <CustomHandledProperty>
-                    <StatementTypes>2</StatementTypes>
-                </CustomHandledProperty>
-            </ECCustomAttributes>
-        </ECNavigationProperty>
-        <ECProperty propertyName="LastMod" typeName="dateTime" readOnly="True" displayLabel="Last Modified" description="The last modified time of the element. This is maintained by the core framework and should not be set directly by applications.">
-            <ECCustomAttributes>
-                <DateTimeInfo xmlns="CoreCustomAttributes.01.00">
-                    <DateTimeKind>Utc</DateTimeKind>
-                </DateTimeInfo>
-                <CustomHandledProperty>
-                    <StatementTypes>0</StatementTypes>
-                </CustomHandledProperty>
-                <HideProperty xmlns="EditorCustomAttributes.01.03" />
-            </ECCustomAttributes>
-        </ECProperty>
-        <ECNavigationProperty propertyName="CodeSpec" displayLabel="Code Specification" relationshipName="CodeSpecDeterminesElementCode" direction="Backward" description="The Code Specification used to generate and validate the code for the element. The combination of Code Specification, Code Scope, and the Code value must be unique.">
-            <ECCustomAttributes>
-                <HideProperty xmlns="EditorCustomAttributes.01.03"/>
-                <CustomHandledProperty>
-                    <StatementTypes>6</StatementTypes>
-                </CustomHandledProperty>
-            </ECCustomAttributes>
-        </ECNavigationProperty>
-        <ECProperty propertyName="CodeScope" typeName="string" displayLabel="Code Scope" description="Code Scope identifies the element/name that provides the uniqueness scope for the code value. The combination of Code Specification, Code Scope, and the Code value must be unique.">
-            <ECCustomAttributes>
-                <PropertyMap xmlns="ECDbMap.02.00">
-                    <IsNullable>False</IsNullable>
-                    <Collation>NoCase</Collation>
-                </PropertyMap>
-                <HideProperty xmlns="EditorCustomAttributes.01.03"/>
-                <CustomHandledProperty>
-                    <StatementTypes>6</StatementTypes>
-                </CustomHandledProperty>
-            </ECCustomAttributes>
-        </ECProperty>
-        <ECProperty propertyName="CodeValue" typeName="string" displayLabel="Code" description="Code is the formal name (business key) for an element. The combination of Code Specification, Code Scope, and the Code value must be unique.">
-            <ECCustomAttributes>
-                <PropertyMap xmlns="ECDbMap.02.00">
-                    <IsNullable>True</IsNullable>
-                    <Collation>NoCase</Collation>
-                </PropertyMap>
-                <CustomHandledProperty>
-                    <StatementTypes>6</StatementTypes>
-                </CustomHandledProperty>
-            </ECCustomAttributes>
-        </ECProperty>
-        <ECProperty propertyName="UserLabel" typeName="string" displayLabel="User Label" description="An optional name given by the user (as opposed to the formal name stored in the Code value).">
-            <ECCustomAttributes>
-                <PropertyMap xmlns="ECDbMap.02.00">
-                    <IsNullable>True</IsNullable>
-                    <Collation>NoCase</Collation>
-                    <IsUnique>False</IsUnique>
-                </PropertyMap>
-                <CustomHandledProperty>
-                    <StatementTypes>6</StatementTypes>
-                </CustomHandledProperty>
-            </ECCustomAttributes>
-        </ECProperty>
-        <ECNavigationProperty propertyName="Parent" relationshipName="ElementOwnsChildElements" direction="Backward" description="The parent element that owns this element.">
-            <ECCustomAttributes>
-                <HideProperty xmlns="EditorCustomAttributes.01.03"/>
-                <CustomHandledProperty>
-                    <StatementTypes>6</StatementTypes>
-                </CustomHandledProperty>
-            </ECCustomAttributes>
-        </ECNavigationProperty>
-        <ECProperty propertyName="FederationGuid" typeName="binary" extendedTypeName="BeGuid" displayLabel="Federation GUID" description="The GUID used to federate this element across repositories.">
-            <ECCustomAttributes>
-                <PropertyMap xmlns="ECDbMap.02.00">
-                    <IsNullable>True</IsNullable>
-                    <IsUnique>True</IsUnique>
-                </PropertyMap>
-                <CustomHandledProperty>
-                    <StatementTypes>6</StatementTypes>
-                </CustomHandledProperty>
-                <HideProperty xmlns="EditorCustomAttributes.01.03" />
-            </ECCustomAttributes>
-        </ECProperty>
-        <ECProperty propertyName="JsonProperties" typeName="string" extendedTypeName="Json" displayLabel="JSON Properties" description="A string property that users and/or applications can use to persist JSON values.">
-            <ECCustomAttributes>
-                <HideProperty xmlns="EditorCustomAttributes.01.03" />
-                <CustomHandledProperty>
-                    <StatementTypes>6</StatementTypes>
-                </CustomHandledProperty>
-            </ECCustomAttributes>
-        </ECProperty>
-    </ECEntityClass>
-
-    <ECEntityClass typeName="InformationContentElement" modifier="Abstract" displayLabel="Information Content Element" description="Information Content Element is an abstract base class for modeling pure information entities. Only the core framework should directly subclass from Information Content Element. Domain and application developers should start with the most appropriate subclass of Information Content Element.">
-        <BaseClass>Element</BaseClass>
-        <ECCustomAttributes>
-            <ClassHasHandler xmlns="BisCore.01.00"/>
-            <JoinedTablePerDirectSubclass xmlns="ECDbMap.02.00"/>
-        </ECCustomAttributes>
-    </ECEntityClass>
-
-    <ECEntityClass typeName="InformationRecordElement" modifier="Abstract" displayLabel="Information Record Element" description="Information Record Element is an abstract base class for modeling information records. Information Record Element is the default choice if no other subclass of Information Content Element makes sense.">
-        <BaseClass>InformationContentElement</BaseClass>
-        <ECCustomAttributes>
-            <ClassHasHandler xmlns="BisCore.01.00"/>
-            <ShareColumns xmlns="ECDbMap.02.00">
-                <MaxSharedColumnsBeforeOverflow>32</MaxSharedColumnsBeforeOverflow>
-                <ApplyToSubclassesOnly>True</ApplyToSubclassesOnly>
-            </ShareColumns>
-        </ECCustomAttributes>
-    </ECEntityClass>
-
-    <ECEntityClass typeName="DefinitionElement" modifier="Abstract" displayLabel="Definition Element" description="A Definition Element holds configuration-related information that is meant to be referenced/shared.">
-        <BaseClass>InformationContentElement</BaseClass>
-        <ECCustomAttributes>
-            <ClassHasHandler xmlns="BisCore.01.00"/>
-            <ShareColumns xmlns="ECDbMap.02.00">
-                <MaxSharedColumnsBeforeOverflow>32</MaxSharedColumnsBeforeOverflow>
-                <ApplyToSubclassesOnly>True</ApplyToSubclassesOnly>
-            </ShareColumns>
-        </ECCustomAttributes>
-        <ECProperty propertyName="IsPrivate" typeName="boolean" displayLabel="Is Private" description="If true, this definition should not be displayed in the GUI.">
-            <ECCustomAttributes>
-                <CustomHandledProperty/>
-            </ECCustomAttributes>
-        </ECProperty>
-    </ECEntityClass>
-
-    <ECEntityClass typeName="TypeDefinitionElement" modifier="Abstract" displayLabel="Type Definition" description="Defines a set of properties (the 'type') that can be associated with an element.">
-        <BaseClass>DefinitionElement</BaseClass>
-        <ECNavigationProperty propertyName="Recipe" relationshipName="TypeDefinitionHasRecipe" direction="Forward">
-        </ECNavigationProperty>
-    </ECEntityClass>
-    <ECEntityClass typeName="GraphicalType2d" modifier="Abstract" displayLabel="2D Graphical Type" description="Defines a set of properties (the 'type') that can be associated with a 2D Graphical Element.">
-        <BaseClass>TypeDefinitionElement</BaseClass>
-        <ECCustomAttributes>
-            <ClassHasHandler xmlns="BisCore.01.00"/>
-        </ECCustomAttributes>
-    </ECEntityClass>
-    <ECEntityClass typeName="PhysicalType" modifier="Abstract" displayLabel="Physical Type" description="Defines a set of properties (the 'type') that can be associated with a Physical Element. A Physical Type has a strong correlation with something that can be ordered from a catalog since all instances share a common set of properties.">
-        <BaseClass>TypeDefinitionElement</BaseClass>
-        <ECCustomAttributes>
-            <ClassHasHandler xmlns="BisCore.01.00"/>
-        </ECCustomAttributes>
-    </ECEntityClass>
-    <ECEntityClass typeName="SpatialLocationType" modifier="Abstract" displayLabel="Spatial Location Type" description="Defines a set of properties (the 'type') that can be associated with a Spatial Location.">
-        <BaseClass>TypeDefinitionElement</BaseClass>
-        <ECCustomAttributes>
-            <ClassHasHandler xmlns="BisCore.01.00"/>
-        </ECCustomAttributes>
-    </ECEntityClass>
-
-    <ECRelationshipClass typeName="TypeDefinitionHasRecipe" strength="referencing" modifier="Abstract">
-        <!-- @see TypeDefinitionElement.Recipe ECNavigationProperty -->
-        <!-- Note: not configured as a foreign key because the RecipeDefinitionElement may be excluded in a filtered briefcase -->
-        <Source multiplicity="(0..*)" roleLabel="has" polymorphic="true">
-            <Class class="TypeDefinitionElement" />
-        </Source>
-        <Target multiplicity="(0..1)" roleLabel="is referenced by" polymorphic="true">
-            <Class class="RecipeDefinitionElement"/>
-        </Target>
-    </ECRelationshipClass>
-    <ECRelationshipClass typeName="PhysicalTypeHasTemplateRecipe" strength="referencing" modifier="None">
-        <BaseClass>TypeDefinitionHasRecipe</BaseClass>
-        <Source multiplicity="(0..*)" roleLabel="has" polymorphic="true">
-            <Class class="PhysicalType" />
-        </Source>
-        <Target multiplicity="(0..1)" roleLabel="is referenced by" polymorphic="true">
-            <Class class="TemplateRecipe3d"/>
-        </Target>
-    </ECRelationshipClass>
-    <ECRelationshipClass typeName="GraphicalType2dHasTemplateRecipe" strength="referencing" modifier="None">
-        <BaseClass>TypeDefinitionHasRecipe</BaseClass>
-        <Source multiplicity="(0..*)" roleLabel="has" polymorphic="true">
-            <Class class="GraphicalType2d" />
-        </Source>
-        <Target multiplicity="(0..1)" roleLabel="is referenced by" polymorphic="true">
-            <Class class="TemplateRecipe2d"/>
-        </Target>
-    </ECRelationshipClass>
-
-    <ECRelationshipClass typeName="GeometricElement2dHasTypeDefinition" strength="referencing" modifier="Abstract">
-        <!-- @see GeometricElement2d.TypeDefinition ECNavigationProperty -->
-        <ECCustomAttributes>
-            <!-- Creates the TypeDefinitionId foreign key column in the bis_GeometricElement2d table -->
-            <ForeignKeyConstraint xmlns="ECDbMap.02.00"/>
-        </ECCustomAttributes>
-        <Source multiplicity="(0..*)" roleLabel="has" polymorphic="true">
-            <Class class="GeometricElement2d" />
-        </Source>
-        <Target multiplicity="(0..1)" roleLabel="classifies" polymorphic="true">
-            <Class class="TypeDefinitionElement"/>
-        </Target>
-    </ECRelationshipClass>
-    <ECRelationshipClass typeName="GraphicalElement2dIsOfType" strength="referencing" modifier="None">
-        <BaseClass>GeometricElement2dHasTypeDefinition</BaseClass>
-        <Source multiplicity="(0..*)" roleLabel="is of" polymorphic="true">
-            <Class class="GraphicalElement2d" />
-        </Source>
-        <Target multiplicity="(0..1)" roleLabel="defines" polymorphic="true">
-            <Class class="GraphicalType2d"/>
-        </Target>
-    </ECRelationshipClass>
-    
-    <ECRelationshipClass typeName="GeometricElement3dHasTypeDefinition" strength="referencing" modifier="Abstract">
-        <!-- @see GeometricElement3d.TypeDefinition ECNavigationProperty -->
-        <ECCustomAttributes>
-            <!-- Creates the TypeDefinitionId foreign key column in the bis_GeometricElement3d table -->
-            <ForeignKeyConstraint xmlns="ECDbMap.02.00"/>
-        </ECCustomAttributes>
-        <Source multiplicity="(0..*)" roleLabel="has" polymorphic="true">
-            <Class class="GeometricElement3d" />
-        </Source>
-        <Target multiplicity="(0..1)" roleLabel="classifies" polymorphic="true">
-            <Class class="TypeDefinitionElement"/>
-        </Target>
-    </ECRelationshipClass>
-    <ECRelationshipClass typeName="PhysicalElementIsOfType" strength="referencing" modifier="None">
-        <BaseClass>GeometricElement3dHasTypeDefinition</BaseClass>
-        <Source multiplicity="(0..*)" roleLabel="is of" polymorphic="true">
-            <Class class="PhysicalElement" />
-        </Source>
-        <Target multiplicity="(0..1)" roleLabel="classifies" polymorphic="true">
-            <Class class="PhysicalType"/>
-        </Target>
-    </ECRelationshipClass>
-    <ECRelationshipClass typeName="SpatialLocationIsOfType" strength="referencing" modifier="None">
-        <BaseClass>GeometricElement3dHasTypeDefinition</BaseClass>
-        <Source multiplicity="(0..*)" roleLabel="is of" polymorphic="true">
-            <Class class="SpatialLocationElement" />
-        </Source>
-        <Target multiplicity="(0..1)" roleLabel="classifies" polymorphic="true">
-            <Class class="SpatialLocationType"/>
-        </Target>
-    </ECRelationshipClass>
-
-    <ECEntityClass typeName="RecipeDefinitionElement" modifier="Abstract" displayLabel="Recipe Definition" description="Defines a recipe for generating a type.">
-        <BaseClass>DefinitionElement</BaseClass>
-    </ECEntityClass>
-    <ECEntityClass typeName="TemplateRecipe2d" displayLabel="2D Template Recipe" description="A recipe that uses a 2D template for creating new instances.">
-        <BaseClass>RecipeDefinitionElement</BaseClass>
-        <BaseClass>ISubModeledElement</BaseClass>
-        <ECCustomAttributes>
-            <ClassHasHandler xmlns="BisCore.01.00"/>
-        </ECCustomAttributes>
-    </ECEntityClass>
-    <ECEntityClass typeName="TemplateRecipe3d" displayLabel="3D Template Recipe" description="A recipe that uses a 3D template for creating new instances.">
-        <BaseClass>RecipeDefinitionElement</BaseClass>
-        <BaseClass>ISubModeledElement</BaseClass>
-        <ECCustomAttributes>
-            <ClassHasHandler xmlns="BisCore.01.00"/>
-        </ECCustomAttributes>
-    </ECEntityClass>
-
-    <ECEntityClass typeName="Subject" modifier="Sealed" description="A Subject is an information element that describes what this repository (or part thereof) is about.">
-        <BaseClass>InformationReferenceElement</BaseClass>
-        <BaseClass>IParentElement</BaseClass>
-        <ECCustomAttributes>
-            <ClassHasHandler xmlns="BisCore.01.00"/>
-        </ECCustomAttributes>
-        <ECProperty propertyName="Description" typeName="string"/>
-    </ECEntityClass>
-    <ECRelationshipClass typeName="SubjectOwnsPartitionElements" strength="embedding" modifier="None">
-        <BaseClass>ElementOwnsChildElements</BaseClass>
-        <Source multiplicity="(0..1)" roleLabel="owns" polymorphic="false">
-            <Class class="Subject"/>
-        </Source>
-        <Target multiplicity="(0..*)" roleLabel="is owned by" polymorphic="true">
-            <Class class="InformationPartitionElement"/>
-        </Target>
-    </ECRelationshipClass>
-    <ECRelationshipClass typeName="SubjectOwnsChildSubjects" strength="embedding" modifier="None">
-        <BaseClass>ElementOwnsChildElements</BaseClass>
-        <Source multiplicity="(0..1)" roleLabel="owns child" polymorphic="false">
-            <Class class="Subject"/>
-        </Source>
-        <Target multiplicity="(0..*)" roleLabel="is owned by parent" polymorphic="false">
-            <Class class="Subject"/>
-        </Target>
-    </ECRelationshipClass>
-    <ECEntityClass typeName="InformationPartitionElement" modifier="Abstract" displayLabel="Information Partition" description="Information Partition is an abstract base class for elements that indicate that there is a new modeling perspective within the overall DgnDb information hierarchy. An Information Partition is always parented to a Subject and broken down by a Model.">
-        <BaseClass>InformationContentElement</BaseClass>
-        <BaseClass>ISubModeledElement</BaseClass>
-        <ECCustomAttributes>
-            <ClassHasHandler xmlns="BisCore.01.00"/>
-            <ShareColumns xmlns="ECDbMap.02.00">
-<<<<<<< HEAD
-                <SharedColumnCount>32</SharedColumnCount>
-=======
-                <MaxSharedColumnsBeforeOverflow>8</MaxSharedColumnsBeforeOverflow>
->>>>>>> 5879e8a7
-                <ApplyToSubclassesOnly>True</ApplyToSubclassesOnly>
-            </ShareColumns>
-        </ECCustomAttributes>
-        <ECProperty propertyName="Description" typeName="string"/>
-    </ECEntityClass>
-    <ECEntityClass typeName="DefinitionPartition" modifier="Sealed" displayLabel="Definition Partition" description="A Definition Partition element indicates that there is a definition-related modeling perspective within the overall DgnDb information hierarchy. A Definition Partition is always parented to a Subject and broken down by a Definition Model.">
-        <BaseClass>InformationPartitionElement</BaseClass>
-        <ECCustomAttributes>
-            <ClassHasHandler xmlns="BisCore.01.00" />
-        </ECCustomAttributes>
-    </ECEntityClass>
-    <ECEntityClass typeName="DocumentPartition" modifier="Sealed" displayLabel="Document Partition" description="A Document Partition element indicates that there is a document-related modeling perspective within the overall DgnDb information hierarchy. A Document Partition is always parented to a Subject and broken down by a Document List Model.">
-        <BaseClass>InformationPartitionElement</BaseClass>
-        <ECCustomAttributes>
-            <ClassHasHandler xmlns="BisCore.01.00" />
-        </ECCustomAttributes>
-    </ECEntityClass>
-    <ECEntityClass typeName="GroupInformationPartition" modifier="Sealed" displayLabel="Group Information Partition" description="A Group Information Partition element indicates that there is a group-information-related modeling perspective within the overall DgnDb information hierarchy. A Group Information Partition is always parented to a Subject and broken down by a Group Information Model.">
-        <BaseClass>InformationPartitionElement</BaseClass>
-        <ECCustomAttributes>
-            <ClassHasHandler xmlns="BisCore.01.00" />
-        </ECCustomAttributes>
-    </ECEntityClass>
-    <ECEntityClass typeName="InformationRecordPartition" modifier="Sealed" displayLabel="Information Record Partition" description="A Information Record Partition element indicates that there is an information-record-related modeling perspective within the overall DgnDb information hierarchy. An Information Record Partition is always parented to a Subject and broken down by an Information Record Model.">
-        <BaseClass>InformationPartitionElement</BaseClass>
-        <ECCustomAttributes>
-            <ClassHasHandler xmlns="BisCore.01.00" />
-        </ECCustomAttributes>
-    </ECEntityClass>
-    <ECEntityClass typeName="LinkPartition" modifier="Sealed" displayLabel="Link Partition" description="A Link Partition element indicates that there is a link-related modeling perspective within the overall DgnDb information hierarchy. A Link Partition is always parented to a Subject and broken down by a Link Model.">
-        <BaseClass>InformationPartitionElement</BaseClass>
-        <ECCustomAttributes>
-            <ClassHasHandler xmlns="BisCore.01.00" />
-        </ECCustomAttributes>
-    </ECEntityClass>
-    <ECEntityClass typeName="PhysicalPartition" modifier="Sealed" displayLabel="Physical Partition" description="A Physical Partition element indicates that there is a physical modeling perspective within the overall DgnDb information hierarchy. A Physical Partition is always parented to a Subject and broken down by a Physical Model.">
-        <BaseClass>InformationPartitionElement</BaseClass>
-        <ECCustomAttributes>
-            <ClassHasHandler xmlns="BisCore.01.00" />
-        </ECCustomAttributes>
-    </ECEntityClass>
-    <ECEntityClass typeName="SpatialLocationPartition" modifier="Sealed" displayLabel="Spatial Location Partition" description="A Spatial Location Partition element indicates that there is a spatial-location-related modeling perspective within the overall DgnDb information hierarchy. A Spatial Location Partition is always parented to a Subject and broken down by a Spatial Location Model.">
-        <BaseClass>InformationPartitionElement</BaseClass>
-        <ECCustomAttributes>
-            <ClassHasHandler xmlns="BisCore.01.00" />
-        </ECCustomAttributes>
-    </ECEntityClass>
-
-    <ECEntityClass typeName="InformationReferenceElement" modifier="Abstract" displayLabel="Information Reference" description="Information Reference is an abstract base class for modeling entities whose main purpose is to reference something else.">
-        <BaseClass>InformationContentElement</BaseClass>
-        <ECCustomAttributes>
-            <ShareColumns xmlns="ECDbMap.02.00">
-<<<<<<< HEAD
-                <SharedColumnCount>32</SharedColumnCount>
-=======
-                <MaxSharedColumnsBeforeOverflow>16</MaxSharedColumnsBeforeOverflow>
->>>>>>> 5879e8a7
-                <ApplyToSubclassesOnly>True</ApplyToSubclassesOnly>
-            </ShareColumns>
-        </ECCustomAttributes>
-    </ECEntityClass>
-    <ECEntityClass typeName="GroupInformationElement" modifier="Abstract" displayLabel="Group Information" description="Group Information is an abstract base class for modeling entities whose main purpose is to reference a group of related elements.">
-        <BaseClass>InformationReferenceElement</BaseClass>
-        <ECCustomAttributes>
-            <ClassHasHandler xmlns="BisCore.01.00"/>
-        </ECCustomAttributes>
-    </ECEntityClass>
-
-    <ECEntityClass typeName="LinkElement" modifier="Abstract" displayLabel="Link" description="An information element that specifies a link.">
-        <BaseClass>InformationReferenceElement</BaseClass>
-    </ECEntityClass>
-    
-    <ECEntityClass typeName="UrlLink" displayLabel="URL Link" description="An information element that specifies a URL link.">
-        <ECCustomAttributes>
-            <ClassHasHandler xmlns="BisCore.01.00" />
-            <DbIndexList xmlns="ECDbMap.02.00">
-                <Indexes>
-                    <DbIndex>
-                        <Name>ix_bis_UrlLink_Url</Name>
-                        <IsUnique>False</IsUnique>
-                        <Properties>
-                            <string>Url</string>
-                        </Properties>
-                    </DbIndex>
-                </Indexes>
-            </DbIndexList>
-        </ECCustomAttributes>
-        <BaseClass>LinkElement</BaseClass>
-        <ECProperty propertyName="Url" displayLabel="URL" typeName="string">
-            <ECCustomAttributes>
-                <CustomHandledProperty/>
-            </ECCustomAttributes>
-        </ECProperty>
-        <ECProperty propertyName="Description" typeName="string">
-            <ECCustomAttributes>
-                <CustomHandledProperty/>
-            </ECCustomAttributes>
-        </ECProperty>
-    </ECEntityClass>
-
-    <ECEntityClass typeName="RepositoryLink" modifier="Sealed" displayLabel="Repository Link" description="An information element that links to a repository.">
-        <BaseClass>UrlLink</BaseClass>
-        <BaseClass>ISubModeledElement</BaseClass>
-        <ECCustomAttributes>
-            <ClassHasHandler xmlns="BisCore.01.00"/>
-        </ECCustomAttributes>
-        <ECProperty propertyName="RepositoryGuid" typeName="binary" extendedTypeName="BeGuid" displayLabel="Repository GUID">
-            <ECCustomAttributes>
-                <CustomHandledProperty/>
-                <HideProperty xmlns="EditorCustomAttributes.01.03" />
-            </ECCustomAttributes>
-        </ECProperty>
-    </ECEntityClass>
-
-    <ECEntityClass typeName="EmbeddedFileLink" displayLabel="Embedded File Link" description="An information element that links to an embedded file.">
-        <ECCustomAttributes>
-            <ClassHasHandler xmlns="BisCore.01.00" />
-            <DbIndexList xmlns="ECDbMap.02.00">
-                <Indexes>
-                    <DbIndex>
-                        <Name>ix_bis_EmbeddedFileLink_Name</Name>
-                        <IsUnique>False</IsUnique>
-                        <Properties>
-                            <string>Name</string>
-                        </Properties>
-                    </DbIndex>
-                </Indexes>
-            </DbIndexList>
-        </ECCustomAttributes>
-        <BaseClass>LinkElement</BaseClass>
-        <ECProperty propertyName="Name" typeName="string">
-            <ECCustomAttributes>
-                <CustomHandledProperty/>
-            </ECCustomAttributes>
-        </ECProperty>
-        <ECProperty propertyName="Description" typeName="string">
-            <ECCustomAttributes>
-                <CustomHandledProperty/>
-            </ECCustomAttributes>
-        </ECProperty>
-    </ECEntityClass>
-
-    <ECEntityClass typeName="Document" modifier="Abstract">
-        <BaseClass>InformationContentElement</BaseClass>
-        <ECCustomAttributes>
-            <ClassHasHandler xmlns="BisCore.01.00"/>
-            <ShareColumns xmlns="ECDbMap.02.00">
-<<<<<<< HEAD
-                <SharedColumnCount>32</SharedColumnCount>
-=======
-                <MaxSharedColumnsBeforeOverflow>16</MaxSharedColumnsBeforeOverflow>
->>>>>>> 5879e8a7
-                <ApplyToSubclassesOnly>True</ApplyToSubclassesOnly>
-            </ShareColumns>
-        </ECCustomAttributes>
-    </ECEntityClass>
-
-    <ECEntityClass typeName="Drawing">
-        <BaseClass>Document</BaseClass>
-        <BaseClass>ISubModeledElement</BaseClass>
-        <ECCustomAttributes>
-            <ClassHasHandler xmlns="BisCore.01.00"/>
-        </ECCustomAttributes>
-    </ECEntityClass>
-
-    <ECEntityClass typeName="SectionDrawing" displayLabel="Section Drawing">
-        <BaseClass>Drawing</BaseClass>
-        <ECCustomAttributes>
-            <ClassHasHandler xmlns="BisCore.01.00"/>
-        </ECCustomAttributes>
-    </ECEntityClass>
-
-    <ECEntityClass typeName="SheetBorderTemplate" displayLabel="Sheet Border Template">
-        <BaseClass>Document</BaseClass>
-        <ECCustomAttributes>
-            <ClassHasHandler xmlns="BisCore.01.00"/>
-        </ECCustomAttributes>
-        <ECProperty propertyName="Height" typeName="double"/>
-        <ECProperty propertyName="Width" typeName="double"/>
-    </ECEntityClass>
-
-    <ECEntityClass typeName="SheetBorder" displayLabel="Sheet Border">
-        <BaseClass>DrawingGraphic</BaseClass>
-        <ECCustomAttributes>
-            <ClassHasHandler xmlns="BisCore.01.00"/>
-        </ECCustomAttributes>
-        <!-- Template is required -->
-        <!-- Should have IsNullable=False ...? -->
-        <ECNavigationProperty propertyName="BorderTemplate" relationshipName="SheetBorderHasSheetBorderTemplate" direction="Forward" displayLabel="Border Template"/>
-    </ECEntityClass>
-
-    <ECEntityClass typeName="SheetTemplate" displayLabel="Sheet Template">
-        <BaseClass>Document</BaseClass>
-        <ECCustomAttributes>
-            <ClassHasHandler xmlns="BisCore.01.00"/>
-        </ECCustomAttributes>
-        <!-- Height and Width will be locked to the border, if there is one -->
-        <ECProperty propertyName="Height" typeName="double"/>
-        <ECProperty propertyName="Width" typeName="double"/>
-        <!-- Border is optional -->
-        <ECNavigationProperty propertyName="Border" relationshipName="SheetTemplateHasSheetBorder" direction="Forward" />
-    </ECEntityClass>
-
-    <ECEntityClass typeName="Sheet">
-        <BaseClass>Document</BaseClass>
-        <BaseClass>ISubModeledElement</BaseClass>
-        <ECCustomAttributes>
-            <ClassHasHandler xmlns="BisCore.01.00"/>
-        </ECCustomAttributes>
-        <ECProperty propertyName="Scale" typeName="double"/>
-        <!-- Height and Width will be locked to the template, if there is one -->
-        <ECProperty propertyName="Height" typeName="double"/>
-        <ECProperty propertyName="Width" typeName="double"/>
-        <!-- Template is optional -->
-        <ECNavigationProperty propertyName="SheetTemplate" relationshipName="SheetHasSheetTemplate" direction="Forward" displayLabel="Sheet Template" />
-    </ECEntityClass>
-
-    <ECRelationshipClass typeName="SheetHasSheetTemplate" strength="referencing" modifier="Sealed">
-        <!-- @see Sheet.SheetTemplate ECNavigationProperty -->
-        <Source multiplicity="(0..*)" roleLabel="has" polymorphic="true">
-            <Class class="Sheet" />
-        </Source>
-        <Target multiplicity="(0..1)" roleLabel="defines" polymorphic="true">
-            <Class class="SheetTemplate"/>
-        </Target>
-    </ECRelationshipClass>
-
-    <ECRelationshipClass typeName="SheetTemplateHasSheetBorder" strength="referencing" modifier="Sealed">
-        <!-- @see SheetTemplate.Border ECNavigationProperty -->
-        <Source multiplicity="(0..*)" roleLabel="has" polymorphic="true">
-            <Class class="SheetTemplate" />
-        </Source>
-        <Target multiplicity="(0..1)" roleLabel="is referenced by" polymorphic="true">
-            <Class class="SheetBorder"/>
-        </Target>
-    </ECRelationshipClass>
-
-    <ECRelationshipClass typeName="SheetBorderHasSheetBorderTemplate" strength="referencing" modifier="Sealed">
-        <!-- @see SheetBorder.BorderTemplate ECNavigationProperty -->
-        <Source multiplicity="(0..*)" roleLabel="has" polymorphic="true">
-            <Class class="SheetBorder" />
-        </Source>
-        <Target multiplicity="(0..1)" roleLabel="defines" polymorphic="true">
-            <Class class="SheetBorderTemplate"/>
-        </Target>
-    </ECRelationshipClass>
-
-    <ECEntityClass typeName="InformationCarrierElement" modifier="Abstract" displayLabel="Information Carrier" description="An Information Carrier carries information, but is not the information itself. For example, the arrangement of ink on paper or the sequence of electronic bits are information carriers.">
-        <BaseClass>Element</BaseClass>
-        <ECCustomAttributes>
-            <ClassHasHandler xmlns="BisCore.01.00"/>
-            <JoinedTablePerDirectSubclass xmlns="ECDbMap.02.00"/>
-        </ECCustomAttributes>
-    </ECEntityClass>
-
-    <ECEntityClass typeName="DocumentCarrier" modifier="Abstract" displayLabel="Document Carrier" description="A Document Carrier is an Information Carrier that carries a Document. An electronic file is a good example.">
-        <BaseClass>InformationCarrierElement</BaseClass>
-        <ECCustomAttributes>
-            <ShareColumns xmlns="ECDbMap.02.00">
-<<<<<<< HEAD
-                <SharedColumnCount>32</SharedColumnCount>
-=======
-                <MaxSharedColumnsBeforeOverflow>16</MaxSharedColumnsBeforeOverflow>
->>>>>>> 5879e8a7
-                <ApplyToSubclassesOnly>True</ApplyToSubclassesOnly>
-            </ShareColumns>
-        </ECCustomAttributes>
-    </ECEntityClass>
-
-    <ECEntityClass typeName="GeometricElement" modifier="Abstract" displayLabel="Geometric Element" description="Geometric Element is an abstract base class used to model real world entities that intrinsicly have geometry.">
-        <BaseClass>Element</BaseClass>
-        <ECCustomAttributes>
-            <JoinedTablePerDirectSubclass xmlns="ECDbMap.02.00"/>
-        </ECCustomAttributes>
-    </ECEntityClass>
-    <ECEntityClass typeName="GeometricElement3d" modifier="Abstract" displayLabel="3D Geometric Element" description="3D Geometric Element is an abstract base class used to model real world entities that intrinsicly have 3D geometry.">
-        <!-- Base class for elements with 3d geometry -->
-        <!-- GeometricElement3d elements are not inherently spatially located, but can be spatially located. -->
-        <BaseClass>GeometricElement</BaseClass>
-        <ECCustomAttributes>
-            <ClassHasHandler xmlns="BisCore.01.00"/>
-            <ShareColumns xmlns="ECDbMap.02.00">
-                <MaxSharedColumnsBeforeOverflow>32</MaxSharedColumnsBeforeOverflow>
-                <ApplyToSubclassesOnly>True</ApplyToSubclassesOnly>
-            </ShareColumns>
-        </ECCustomAttributes>
-        <ECNavigationProperty propertyName="Category" relationshipName="GeometricElement3dIsInCategory" direction="Forward" description="The Spatial Category used to categorize the 3D Geometric Element">
-            <ECCustomAttributes>
-                <HideProperty xmlns="EditorCustomAttributes.01.03"/>
-                <CustomHandledProperty/>
-            </ECCustomAttributes>
-        </ECNavigationProperty>
-        <ECProperty propertyName="InSpatialIndex" typeName="boolean" displayLabel="In Spatial Index" description="If true, this element will have an entry in the Spatial Index.">
-            <ECCustomAttributes>
-                <HideProperty xmlns="EditorCustomAttributes.01.03"/>
-                <CustomHandledProperty/>
-            </ECCustomAttributes>
-        </ECProperty>
-        <ECProperty propertyName="Origin" typeName="point3d" description="The placement origin of the Element.">
-            <ECCustomAttributes>
-                <HideProperty xmlns="EditorCustomAttributes.01.03"/>
-                <CustomHandledProperty/>
-            </ECCustomAttributes>
-        </ECProperty>
-        <ECProperty propertyName="Yaw" typeName="double" description="The Yaw angle (in degrees) of the orientation of the Element.">
-            <ECCustomAttributes>
-                <HideProperty xmlns="EditorCustomAttributes.01.03"/>
-                <CustomHandledProperty/>
-            </ECCustomAttributes>
-        </ECProperty>
-        <ECProperty propertyName="Pitch" typeName="double" description="The Pitch angle (in degrees) of the orientation of the Element.">
-            <ECCustomAttributes>
-                <HideProperty xmlns="EditorCustomAttributes.01.03"/>
-                <CustomHandledProperty/>
-            </ECCustomAttributes>
-        </ECProperty>
-        <ECProperty propertyName="Roll" typeName="double" description="The Roll angle (in degrees) of the orientation of the Element.">
-            <ECCustomAttributes>
-                <HideProperty xmlns="EditorCustomAttributes.01.03"/>
-                <CustomHandledProperty/>
-            </ECCustomAttributes>
-        </ECProperty>
-        <ECProperty propertyName="BBoxLow" typeName="point3d" displayLabel="Bounding Box Low" description="The 'low' point of the element-aligned bounding box of the Element.">
-            <ECCustomAttributes>
-                <HideProperty xmlns="EditorCustomAttributes.01.03"/>
-                <CustomHandledProperty/>
-            </ECCustomAttributes>
-        </ECProperty>
-        <ECProperty propertyName="BBoxHigh" typeName="point3d" displayLabel="Bounding Box High" description="The 'high' point of the element-aligned bounding box of the Element.">
-            <ECCustomAttributes>
-                <HideProperty xmlns="EditorCustomAttributes.01.03"/>
-                <CustomHandledProperty/>
-            </ECCustomAttributes>
-        </ECProperty>
-        <ECProperty propertyName="GeometryStream" typeName="binary" extendedTypeName="GeometryStream" displayLabel="Geometry Stream" description="Binary stream used to persist the geometry of this Element.">
-            <ECCustomAttributes>
-                <HideProperty xmlns="EditorCustomAttributes.01.03" />
-                <CustomHandledProperty/>
-            </ECCustomAttributes>
-        </ECProperty>
-        <ECNavigationProperty propertyName="TypeDefinition" relationshipName="GeometricElement3dHasTypeDefinition" direction="Forward" displayLabel="Type Definition">
-            <!-- NOTE: Has same propertyName as other element subclasses in case the concept of "TypeDefinition" needs to move down to bis:Element. -->
-            <ECCustomAttributes>
-                <HideProperty xmlns="EditorCustomAttributes.01.03"/>
-                <CustomHandledProperty/>
-            </ECCustomAttributes>
-        </ECNavigationProperty>
-    </ECEntityClass>
-    <ECEntityClass typeName="GraphicalElement3d" modifier="Abstract" displayLabel="3D Graphical Element">
-        <!-- 3D geometric element that is used to convey information within 3D graphical presentations. -->
-        <BaseClass>GeometricElement3d</BaseClass>
-        <ECCustomAttributes>
-            <ClassHasHandler xmlns="BisCore.01.00"/>
-        </ECCustomAttributes>
-    </ECEntityClass>
-    <ECEntityClass typeName="SpatialElement" modifier="Abstract" displayLabel="Spatial Element" description="A Spatial Element occupies real world space.">
-        <BaseClass>GeometricElement3d</BaseClass>
-    </ECEntityClass>
-    <ECEntityClass typeName="PhysicalElement" modifier="Abstract" displayLabel="Physical Element" description="A Physical Element is spatially located, has mass, and can be 'touched'.">
-        <BaseClass>SpatialElement</BaseClass>
-        <ECCustomAttributes>
-            <ClassHasHandler xmlns="BisCore.01.00"/>
-        </ECCustomAttributes>
-    </ECEntityClass>
-    <ECEntityClass typeName="PhysicalPortion" modifier="Abstract" displayLabel="Physical Portion" description="A Physical Portion represents an arbitrary portion of a larger Physical Element that will be broken down in more detail in a separate (sub) Physical Model.">
-        <BaseClass>PhysicalElement</BaseClass>
-        <BaseClass>ISubModeledElement</BaseClass>
-    </ECEntityClass>
-    <ECEntityClass typeName="SpatialLocationElement" modifier="Abstract" displayLabel="Spatial Location Element" description="A Spatial Location Element identifies a 'tracked' real world location but has no mass and cannot be 'touched'.">
-        <BaseClass>SpatialElement</BaseClass>
-        <ECCustomAttributes>
-            <ClassHasHandler xmlns="BisCore.01.00"/>
-        </ECCustomAttributes>
-    </ECEntityClass>
-    <ECEntityClass typeName="SpatialLocationPortion" modifier="Abstract" displayLabel="Spatial Location Portion" description="A Spatial Location Portion represents an arbitrary portion of a larger Spatial Location Element that will be broken down in more detail in a separate (sub) Spatial Location Model.">
-        <BaseClass>SpatialLocationElement</BaseClass>
-        <BaseClass>ISubModeledElement</BaseClass>
-    </ECEntityClass>
-    <ECEntityClass typeName="VolumeElement" displayLabel="Volume Element" description="A Volume Element is a Spatial Location Element that is restricted to defining a volume.">
-        <BaseClass>SpatialLocationElement</BaseClass>
-        <ECCustomAttributes>
-            <ClassHasHandler xmlns="BisCore.01.00"/>
-        </ECCustomAttributes>
-    </ECEntityClass>
-    <ECEntityClass typeName="GeometricElement2d" modifier="Abstract" displayLabel="2D Geometric Element" description="2D Geometric Element is an abstract base class used to model information entities that intrinsicly have 2D geometry.">
-        <!-- NOTE: only platform should directly subclass GeometricElement2d -->
-        <BaseClass>GeometricElement</BaseClass>
-        <ECCustomAttributes>
-            <ClassHasHandler xmlns="BisCore.01.00"/>
-            <ShareColumns xmlns="ECDbMap.02.00">
-<<<<<<< HEAD
-                <SharedColumnCount>32</SharedColumnCount>
-=======
-                <MaxSharedColumnsBeforeOverflow>16</MaxSharedColumnsBeforeOverflow>
->>>>>>> 5879e8a7
-                <ApplyToSubclassesOnly>True</ApplyToSubclassesOnly>
-            </ShareColumns>
-        </ECCustomAttributes>
-        <ECNavigationProperty propertyName="Category" relationshipName="GeometricElement2dIsInCategory" direction="Forward" description="The Drawing Category used to categorize the 2D Geometric Element">
-            <ECCustomAttributes>
-                <CustomHandledProperty/>
-            </ECCustomAttributes>
-        </ECNavigationProperty>
-        <ECProperty propertyName="Origin" typeName="point2d" description="The placement origin of the Element.">
-            <ECCustomAttributes>
-                <CustomHandledProperty/>
-            </ECCustomAttributes>
-        </ECProperty>
-        <ECProperty propertyName="Rotation" typeName="double" description="The placement rotation (in degrees) of the Element.">
-            <ECCustomAttributes>
-                <CustomHandledProperty/>
-            </ECCustomAttributes>
-        </ECProperty>
-        <ECProperty propertyName="BBoxLow" typeName="point2d" displayLabel="Bounding Box Low" description="The 'low' point of the element-aligned bounding box of the Element.">
-            <ECCustomAttributes>
-                <CustomHandledProperty/>
-            </ECCustomAttributes>
-        </ECProperty>
-        <ECProperty propertyName="BBoxHigh" typeName="point2d" displayLabel="Bounding Box High" description="The 'high' point of the element-aligned bounding box of the Element.">
-            <ECCustomAttributes>
-                <CustomHandledProperty/>
-            </ECCustomAttributes>
-        </ECProperty>
-        <ECProperty propertyName="GeometryStream" typeName="binary" extendedTypeName="GeometryStream" displayLabel="Geometry Stream" description="Binary stream used to persist the geometry of this Element.">
-            <ECCustomAttributes>
-                <CustomHandledProperty/>
-                <HideProperty xmlns="EditorCustomAttributes.01.03" />
-            </ECCustomAttributes>
-        </ECProperty>
-        <ECNavigationProperty propertyName="TypeDefinition" relationshipName="GeometricElement2dHasTypeDefinition" direction="Forward" displayLabel="Type Definition">
-            <!-- NOTE: Has same propertyName as other element subclasses in case the concept of "TypeDefinition" needs to move down to bis:Element. -->
-            <ECCustomAttributes>
-                <HideProperty xmlns="EditorCustomAttributes.01.03"/>
-                <CustomHandledProperty/>
-            </ECCustomAttributes>
-        </ECNavigationProperty>
-    </ECEntityClass>
-    <ECEntityClass typeName="GraphicalElement2d" modifier="Abstract" displayLabel="2D Graphical Element" description="Abstract base class for 2D Geometric Elements that are used to convey information within graphical presentations (like drawings).">
-        <BaseClass>GeometricElement2d</BaseClass>
-    </ECEntityClass>
-    <ECEntityClass typeName="AnnotationElement2d" displayLabel="2D Annotation Element" description="2D element used to annotate drawings and sheets.">
-        <BaseClass>GraphicalElement2d</BaseClass>
-        <ECCustomAttributes>
-            <ClassHasHandler xmlns="BisCore.01.00"/>
-        </ECCustomAttributes>
-    </ECEntityClass>
-    <ECEntityClass typeName="DrawingGraphic" displayLabel="Drawing Graphic" description="2D element used to persist graphics for use in drawings.">
-        <BaseClass>GraphicalElement2d</BaseClass>
-        <ECCustomAttributes>
-            <ClassHasHandler xmlns="BisCore.01.00"/>
-        </ECCustomAttributes>
-    </ECEntityClass>
-
-    <ECEntityClass typeName="TextAnnotationData" displayLabel="Text Annotation Data" description="The aspect used to store text annotation data for 2D and 3D text annotation elements.">
-        <ECCustomAttributes>
-            <ClassHasHandler xmlns="BisCore.01.00"/>
-        </ECCustomAttributes>
-        <BaseClass>ElementUniqueAspect</BaseClass>
-        <ECProperty propertyName="TextAnnotation" typeName="binary" displayLabel="Text Annotation">
-            <ECCustomAttributes>
-                <HideProperty xmlns="EditorCustomAttributes.01.03" />
-            </ECCustomAttributes>
-        </ECProperty>
-    </ECEntityClass>
-
-    <ECEntityClass typeName="TextAnnotation2d" displayLabel="2D Text Annotation">
-        <BaseClass>AnnotationElement2d</BaseClass>
-        <ECCustomAttributes>
-            <ClassHasHandler xmlns="BisCore.01.00"/>
-        </ECCustomAttributes>
-    </ECEntityClass>
-    <ECRelationshipClass typeName="TextAnnotation2dOwnsTextAnnotationData" strength="embedding" modifier="None">
-        <BaseClass>ElementOwnsUniqueAspect</BaseClass>
-        <Source multiplicity="(1..1)" roleLabel="owns" polymorphic="true">
-            <Class class="TextAnnotation2d"/>
-        </Source>
-        <Target multiplicity="(0..1)" roleLabel="is owned by" polymorphic="false">
-            <Class class="TextAnnotationData"/>
-        </Target>
-    </ECRelationshipClass>
-    
-    <ECEntityClass typeName="TextAnnotation3d" displayLabel="3D Text Annotation">
-        <BaseClass>GraphicalElement3d</BaseClass>
-        <ECCustomAttributes>
-            <ClassHasHandler xmlns="BisCore.01.00"/>
-        </ECCustomAttributes>
-    </ECEntityClass>
-    <ECRelationshipClass typeName="TextAnnotation3dOwnsTextAnnotationData" strength="embedding" modifier="None">
-        <BaseClass>ElementOwnsUniqueAspect</BaseClass>
-        <Source multiplicity="(1..1)" roleLabel="owns" polymorphic="true">
-            <Class class="TextAnnotation3d"/>
-        </Source>
-        <Target multiplicity="(0..1)" roleLabel="is owned by" polymorphic="false">
-            <Class class="TextAnnotationData"/>
-        </Target>
-    </ECRelationshipClass>
-
-    <ECEntityClass typeName="AnnotationTable" displayLabel="Annotation Table" description="An Annotation Table is a 2D annotation element that displays a grid containing text and/or graphics.">
-        <BaseClass>AnnotationElement2d</BaseClass>
-        <ECCustomAttributes>
-            <ClassHasHandler xmlns="BisCore.01.00"/>
-        </ECCustomAttributes>
-    </ECEntityClass>
-
-    <ECEntityClass typeName="AnnotationTableHeader" displayLabel="Annotation Table Header">
-        <!-- The aspect that holds the header properties for an AnnotationTable -->
-        <BaseClass>ElementUniqueAspect</BaseClass>
-        <ECProperty propertyName="RowCount" typeName="int"/>
-        <ECProperty propertyName="ColumnCount" typeName="int"/>
-        <ECProperty propertyName="TextStyleId" typeName="long"/>
-        <ECProperty propertyName="TitleRowCount" typeName="int"/>
-        <ECProperty propertyName="HeaderRowCount" typeName="int"/>
-        <ECProperty propertyName="FooterRowCount" typeName="int"/>
-        <ECProperty propertyName="HeaderColumnCount" typeName="int"/>
-        <ECProperty propertyName="FooterColumnCount" typeName="int"/>
-        <ECProperty propertyName="BreakType" typeName="int"/>
-        <ECProperty propertyName="BreakPosition" typeName="int"/>
-        <ECProperty propertyName="BreakLength" typeName="double"/>
-        <ECProperty propertyName="BreakGap" typeName="double"/>
-        <ECProperty propertyName="RepeatHeaders" typeName="boolean"/>
-        <ECProperty propertyName="RepeatFooters" typeName="boolean"/>
-        <ECProperty propertyName="DefaultColumnWidth" typeName="double"/>
-        <ECProperty propertyName="DefaultRowHeight" typeName="double"/>
-        <ECProperty propertyName="DefaultMarginTop" typeName="double"/>
-        <ECProperty propertyName="DefaultMarginBottom" typeName="double"/>
-        <ECProperty propertyName="DefaultMarginLeft" typeName="double"/>
-        <ECProperty propertyName="DefaultMarginRight" typeName="double"/>
-        <ECProperty propertyName="DefaultCellAlignment" typeName="int"/>
-        <ECProperty propertyName="DefaultCellOrientation" typeName="int"/>
-        <ECProperty propertyName="FillSymbologyKeyOddRow" typeName="int"/>
-        <ECProperty propertyName="FillSymbologyKeyEvenRow" typeName="int"/>
-        <ECProperty propertyName="TitleRowTextStyle" typeName="long"/>
-        <ECProperty propertyName="HeaderRowTextStyle" typeName="long"/>
-        <ECProperty propertyName="FooterRowTextStyle" typeName="long"/>
-        <ECProperty propertyName="HeaderColumnTextStyle" typeName="long"/>
-        <ECProperty propertyName="FooterColumnTextStyle" typeName="long"/>
-        <ECProperty propertyName="BackupTextHeight" typeName="double"/>
-        <ECProperty propertyName="DataSourceProviderId" typeName="long"/>
-        <ECProperty propertyName="BodyTextHeight" typeName="double"/>
-        <ECProperty propertyName="TitleRowTextHeight" typeName="double"/>
-        <ECProperty propertyName="HeaderRowTextHeight" typeName="double"/>
-        <ECProperty propertyName="FooterRowTextHeight" typeName="double"/>
-        <ECProperty propertyName="HeaderColumnTextHeight" typeName="double"/>
-        <ECProperty propertyName="FooterColumnTextHeight" typeName="double"/>
-        <ECProperty propertyName="TextSymbKey" typeName="int"/>
-    </ECEntityClass>
-    <ECRelationshipClass typeName="AnnotationTableOwnsHeader" strength="embedding" modifier="None">
-        <BaseClass>ElementOwnsUniqueAspect</BaseClass>
-        <Source multiplicity="(1..1)" roleLabel="owns" polymorphic="false">
-            <Class class="AnnotationTable"/>
-        </Source>
-        <Target multiplicity="(0..1)" roleLabel="is owned by" polymorphic="false">
-            <Class class="AnnotationTableHeader"/>
-        </Target>
-    </ECRelationshipClass>
-
-    <ECEntityClass typeName="AnnotationTableRow" displayLabel="Annotation Table Row">
-        <!-- The aspect that holds properties of a row of an AnnotationTable -->
-        <BaseClass>ElementMultiAspect</BaseClass>
-        <ECProperty propertyName="RowIndex" typeName="int"/>
-        <ECProperty propertyName="HeightLock" typeName="boolean"/>
-        <ECProperty propertyName="Height" typeName="double"/>
-    </ECEntityClass>
-    <ECRelationshipClass typeName="AnnotationTableOwnsRows" strength="embedding" modifier="None">
-        <BaseClass>ElementOwnsMultiAspects</BaseClass>
-        <Source multiplicity="(1..1)" roleLabel="owns" polymorphic="false">
-            <Class class="AnnotationTable"/>
-        </Source>
-        <Target multiplicity="(0..*)" roleLabel="is owned by" polymorphic="false">
-            <Class class="AnnotationTableRow"/>
-        </Target>
-    </ECRelationshipClass>
-
-    <ECEntityClass typeName="AnnotationTableColumn" displayLabel="Annotation Table Column">
-        <!-- The aspect that holds properties of a column of an AnnotationTable -->
-        <BaseClass>ElementMultiAspect</BaseClass>
-        <ECProperty propertyName="ColumnIndex" typeName="int"/>
-        <ECProperty propertyName="WidthLock" typeName="boolean"/>
-        <ECProperty propertyName="Width" typeName="double"/>
-    </ECEntityClass>
-    <ECRelationshipClass typeName="AnnotationTableOwnsColumns" strength="embedding" modifier="None">
-        <BaseClass>ElementOwnsMultiAspects</BaseClass>
-        <Source multiplicity="(1..1)" roleLabel="owns" polymorphic="false">
-            <Class class="AnnotationTable"/>
-        </Source>
-        <Target multiplicity="(0..*)" roleLabel="is owned by" polymorphic="false">
-            <Class class="AnnotationTableColumn"/>
-        </Target>
-    </ECRelationshipClass>
-
-    <ECStructClass typeName="AnnotationTableCellIndex" displayLabel="Annotation Table Cell Index">
-        <ECProperty propertyName="RowIndex" typeName="int"/>
-        <ECProperty propertyName="ColumnIndex" typeName="int"/>
-    </ECStructClass>
-
-    <ECEntityClass typeName="AnnotationTableCell" displayLabel="Annotation Table Cell">
-        <!-- The aspect that holds properties of a cell of an AnnotationTable -->
-        <BaseClass>ElementMultiAspect</BaseClass>
-        <ECStructProperty propertyName="CellIndex" typeName="AnnotationTableCellIndex"/>
-        <ECProperty propertyName="TextBlock" typeName="binary">
-            <ECCustomAttributes>
-                <HideProperty xmlns="EditorCustomAttributes.01.03" />
-            </ECCustomAttributes>
-        </ECProperty>
-        <ECProperty propertyName="FillKey" typeName="int"/>
-        <ECProperty propertyName="Alignment" typeName="int"/>
-        <ECProperty propertyName="Orientation" typeName="int"/>
-        <ECProperty propertyName="MarginTop" typeName="double"/>
-        <ECProperty propertyName="MarginBottom" typeName="double"/>
-        <ECProperty propertyName="MarginLeft" typeName="double"/>
-        <ECProperty propertyName="MarginRight" typeName="double"/>
-    </ECEntityClass>
-    <ECRelationshipClass typeName="AnnotationTableOwnsCells" strength="embedding" modifier="None">
-        <BaseClass>ElementOwnsMultiAspects</BaseClass>
-        <Source multiplicity="(1..1)" roleLabel="owns" polymorphic="false">
-            <Class class="AnnotationTable"/>
-        </Source>
-        <Target multiplicity="(0..*)" roleLabel="is owned by" polymorphic="false">
-            <Class class="AnnotationTableCell"/>
-        </Target>
-    </ECRelationshipClass>
-
-    <ECEntityClass typeName="AnnotationTableMerge" displayLabel="Annotation Table Merge">
-        <!-- The aspect that holds properties describing merging of cells in an AnnotationTable -->
-        <BaseClass>ElementMultiAspect</BaseClass>
-        <ECStructProperty propertyName="RootCell" typeName="AnnotationTableCellIndex"/>
-        <ECProperty propertyName="RowSpan" typeName="int"/>
-        <ECProperty propertyName="ColumnSpan" typeName="int"/>
-    </ECEntityClass>
-    <ECRelationshipClass typeName="AnnotationTableOwnsMerges" strength="embedding" modifier="None">
-        <BaseClass>ElementOwnsMultiAspects</BaseClass>
-        <Source multiplicity="(1..1)" roleLabel="owns" polymorphic="false">
-            <Class class="AnnotationTable"/>
-        </Source>
-        <Target multiplicity="(0..*)" roleLabel="is owned by" polymorphic="false">
-            <Class class="AnnotationTableMerge"/>
-        </Target>
-    </ECRelationshipClass>
-
-    <ECEntityClass typeName="AnnotationTableSymbology" displayLabel="Annotation Table Symbology">
-        <!-- The aspect that holds properties describing symbology in an AnnotationTable -->
-        <BaseClass>ElementMultiAspect</BaseClass>
-        <ECProperty propertyName="SymbologyKey" typeName="int"/>
-        <ECProperty propertyName="Visible" typeName="boolean"/>
-        <ECProperty propertyName="Color" typeName="int"/>
-        <ECProperty propertyName="Weight" typeName="int"/>
-        <ECProperty propertyName="LineStyleId" typeName="long"/>
-        <ECProperty propertyName="LineStyleScale" typeName="double"/>
-        <ECProperty propertyName="FillColor" typeName="int"/>
-    </ECEntityClass>
-    <ECRelationshipClass typeName="AnnotationTableOwnsSymbologies" strength="embedding" modifier="None">
-        <BaseClass>ElementOwnsMultiAspects</BaseClass>
-        <Source multiplicity="(1..1)" roleLabel="owns" polymorphic="false">
-            <Class class="AnnotationTable"/>
-        </Source>
-        <Target multiplicity="(0..*)" roleLabel="is owned by" polymorphic="false">
-            <Class class="AnnotationTableSymbology"/>
-        </Target>
-    </ECRelationshipClass>
-
-    <ECEntityClass typeName="AnnotationTableEdgeRun" displayLabel="Annotation Table Edge Run">
-        <!-- The aspect that holds properties describing edges in an AnnotationTable -->
-        <BaseClass>ElementMultiAspect</BaseClass>
-        <ECProperty propertyName="HostType" typeName="int"/>
-        <ECProperty propertyName="Host" typeName="int"/>
-        <ECProperty propertyName="Start" typeName="int"/>
-        <ECProperty propertyName="Span" typeName="int"/>
-        <ECProperty propertyName="SymbologyKey" typeName="int"/>
-    </ECEntityClass>
-    <ECRelationshipClass typeName="AnnotationTableOwnsEdgeRuns" strength="embedding" modifier="None">
-        <BaseClass>ElementOwnsMultiAspects</BaseClass>
-        <Source multiplicity="(1..1)" roleLabel="owns" polymorphic="false">
-            <Class class="AnnotationTable"/>
-        </Source>
-        <Target multiplicity="(0..*)" roleLabel="is owned by" polymorphic="false">
-            <Class class="AnnotationTableEdgeRun"/>
-        </Target>
-    </ECRelationshipClass>
-
-    <!--
-    <ECEntityClass typeName="DimensionStyle" displayLabel="Dimension Style">
-        <ECCustomAttributes>
-            <ClassHasHandler xmlns="BisCore.01.00"/>
-        </ECCustomAttributes>
-        <BaseClass>DefinitionElement</BaseClass>
-        <ECProperty propertyName="TextStyleId" typeName="long">
-          <ECCustomAttributes>
-            <CustomHandledProperty/>
-          </ECCustomAttributes>
-        </ECProperty>
-    </ECEntityClass>
-
-    <ECEntityClass typeName="LinearDimension" displayLabel="Linear Dimension">
-        <ECCustomAttributes>
-            <ClassHasHandler xmlns="BisCore.01.00"/>
-        </ECCustomAttributes>
-        <ECProperty propertyName="StyleId" typeName="long">
-          <ECCustomAttributes>
-            <CustomHandledProperty/>
-          </ECCustomAttributes>
-        </ECProperty>
-        <ECProperty propertyName="Points" typeName="binary" description="Location of dimension points">
-          <ECCustomAttributes>
-            <CustomHandledProperty/>
-          </ECCustomAttributes>
-        </ECProperty>
-    </ECEntityClass>
-
-    <ECEntityClass typeName="LinearDimension2d" displayLabel="2D Linear Dimension">
-        <ECCustomAttributes>
-            <ClassHasHandler xmlns="BisCore.01.00"/>
-        </ECCustomAttributes>
-        <BaseClass>AnnotationElement2d</BaseClass>
-        <BaseClass>LinearDimension</BaseClass>
-    </ECEntityClass>
-
-    <ECEntityClass typeName="LinearDimension3d" displayLabel="3D Linear Dimension">
-        <ECCustomAttributes>
-            <ClassHasHandler xmlns="BisCore.01.00"/>
-        </ECCustomAttributes>
-        <BaseClass>GraphicalElement3d</BaseClass>
-        <BaseClass>LinearDimension</BaseClass>
-    </ECEntityClass>
-    -->
-
-    <ECEntityClass typeName="ViewAttachment" displayLabel="View Attachment">
-        <ECCustomAttributes>
-            <ClassHasHandler xmlns="BisCore.01.00"/>
-        </ECCustomAttributes>
-        <BaseClass>GraphicalElement2d</BaseClass>
-        <ECNavigationProperty propertyName="View" relationshipName="ViewIsAttached" direction="Backward" description="The view that is to be attached" />
-        <ECProperty propertyName="Details" typeName="string" />
-        <ECProperty propertyName="DisplayPriority" typeName="int" displayLabel="Display Priority"/>
-        <ECProperty propertyName="Scale" typeName="double" />
-        <ECProperty propertyName="Clip" typeName="string" />
-    </ECEntityClass>
-    <ECRelationshipClass typeName="ViewIsAttached" strength="referencing" modifier="Sealed">
-        <!-- @see ViewAttachment.View ECNavigationProperty -->
-        <Source multiplicity="(1..1)" roleLabel="owns" polymorphic="true">
-            <Class class="ViewDefinition"/>
-        </Source>
-        <Target multiplicity="(0..*)" roleLabel="is owned by" polymorphic="true">
-            <Class class="ViewAttachment" />
-        </Target>
-    </ECRelationshipClass>
-
-    <ECEntityClass typeName="IParentElement" modifier="Abstract" displayLabel="Parent Element" description="An interface that indicates that this Element is capable of being a parent (owning child Elements). This interface is mutually exclusive with ISubModeledElement.">
-        <ECCustomAttributes>
-            <IsMixin xmlns="CoreCustomAttributes.01.00">
-                <!-- Only subclasses of bis:Element can implement the IParentElement interface -->
-                <AppliesToEntityClass>Element</AppliesToEntityClass>
-            </IsMixin>
-        </ECCustomAttributes>
-    </ECEntityClass>
-    <ECRelationshipClass typeName="ElementOwnsChildElements" strength="embedding" modifier="None">
-        <!-- @see Element.Parent ECNavigationProperty -->
-        <!-- WIP: Should be abstract? -->
-        <ECCustomAttributes>
-            <ForeignKeyConstraint xmlns="ECDbMap.02.00">
-                <!-- Creates the ParentId foreign key column in the bis_Element table -->
-                <!-- The Element API will handle cascading the delete -->
-                <OnDeleteAction>NoAction</OnDeleteAction>
-            </ForeignKeyConstraint>
-        </ECCustomAttributes>
-        <Source multiplicity="(0..1)" roleLabel="owns child" polymorphic="true">
-            <Class class="Element"/>
-        </Source>
-        <Target multiplicity="(0..*)" roleLabel="is owned by parent" polymorphic="true">
-            <Class class="Element"/>
-        </Target>
-    </ECRelationshipClass>
-    <ECRelationshipClass typeName="ElementEncapsulatesElements" strength="embedding" modifier="None">
-        <!-- Relationship that indicates that child elements are "hidden" -->
-        <BaseClass>ElementOwnsChildElements</BaseClass>
-        <Source multiplicity="(0..1)" roleLabel="encapsulates" polymorphic="true">
-            <Class class="Element"/>
-        </Source>
-        <Target multiplicity="(0..*)" roleLabel="is encapsulated by" polymorphic="true">
-            <Class class="Element"/>
-        </Target>
-    </ECRelationshipClass>
-    <ECRelationshipClass typeName="PhysicalElementAssemblesElements" strength="embedding" modifier="None">
-        <!-- Relationship that indicates a physical assembly of child PhysicalElements -->
-        <BaseClass>ElementOwnsChildElements</BaseClass>
-        <Source multiplicity="(0..1)" roleLabel="assembles" polymorphic="true">
-            <Class class="PhysicalElement"/>
-        </Source>
-        <Target multiplicity="(0..*)" roleLabel="is assembled by" polymorphic="true">
-            <Class class="PhysicalElement"/>
-        </Target>
-    </ECRelationshipClass>
-
-    <ECRelationshipClass typeName="ElementGroupsMembers" strength="referencing" modifier="None">
-        <ECCustomAttributes>
-            <LinkTableRelationshipMap xmlns="ECDbMap.02.00">
-                <SourceECInstanceIdColumn>GroupId</SourceECInstanceIdColumn>
-                <TargetECInstanceIdColumn>MemberId</TargetECInstanceIdColumn>
-            </LinkTableRelationshipMap>
-        </ECCustomAttributes>
-        <Source multiplicity="(0..*)" roleLabel="groups" polymorphic="true">
-            <Class class="Element"/>
-        </Source>
-        <Target multiplicity="(0..*)" roleLabel="is grouped by" polymorphic="true">
-            <Class class="Element"/>
-        </Target>
-        <ECProperty propertyName="MemberPriority" typeName="int" displayLabel="Member Priority">
-            <!-- Can be used to prioritize or order members within an ElementGroup. Values do not have to be unique within a particular group. -->
-        </ECProperty>
-    </ECRelationshipClass>
-
-    <ECEntityClass typeName="ElementAspect" modifier="Abstract" displayLabel="Element Aspect" description="An Element Aspect is a class that defines a set of properties that are related to (and owned by) a single element. Semantically, an Element Aspect can be considered part of the Element. Thus, an Element Aspect is deleted if its owning Element is deleted.">
-        <!-- BIS Guideline: Subclass ElementUniqueAspect or ElementMultiAspect rather than subclassing ElementAspect directly. -->
-        <ECCustomAttributes>
-            <ClassHasHandler xmlns="BisCore.01.00"/>
-        </ECCustomAttributes>
-    </ECEntityClass>
-
-    <ECEntityClass typeName="ElementUniqueAspect" modifier="Abstract" displayLabel="Element Unique Aspect" description="An Element Unique Aspect is an Element Aspect where there can be only zero or one instance of the Element Aspect class per Element.">
-        <BaseClass>ElementAspect</BaseClass>
-        <ECCustomAttributes>
-            <ClassMap xmlns="ECDbMap.02.00">
-                <!-- All subclasses of ElementUniqueAspect will share the same table -->
-                <MapStrategy>TablePerHierarchy</MapStrategy>
-            </ClassMap>
-            <ShareColumns xmlns="ECDbMap.02.00">
-<<<<<<< HEAD
-                <SharedColumnCount>32</SharedColumnCount>
-=======
-                <MaxSharedColumnsBeforeOverflow>16</MaxSharedColumnsBeforeOverflow>
->>>>>>> 5879e8a7
-                <ApplyToSubclassesOnly>True</ApplyToSubclassesOnly>
-            </ShareColumns>
-        </ECCustomAttributes>
-        <ECNavigationProperty propertyName="Element" relationshipName="ElementOwnsUniqueAspect" direction="Backward" description="The owning Element">
-            <ECCustomAttributes>
-                <HideProperty xmlns="EditorCustomAttributes.01.03" />
-            </ECCustomAttributes>
-        </ECNavigationProperty>
-    </ECEntityClass>
-    <ECRelationshipClass typeName="ElementOwnsUniqueAspect" strength="embedding" modifier="None">
-        <!-- @see ElementUniqueAspect.Element ECNavigationProperty -->
-        <ECCustomAttributes>
-            <!-- Creates the ElementId foreign key column in the bis_ElementUniqueAspect table -->
-            <ForeignKeyConstraint xmlns="ECDbMap.02.00"/>
-        </ECCustomAttributes>
-        <Source multiplicity="(1..1)" roleLabel="owns" polymorphic="true">
-            <Class class="Element"/>
-        </Source>
-        <Target multiplicity="(0..*)" roleLabel="is owned by" polymorphic="true">
-            <!-- Note: multiplicity=(0..*) is correct. While an Element can only have 1 unique apsect per aspect class, it can have N unique aspects total. -->
-            <Class class="ElementUniqueAspect"/>
-        </Target>
-    </ECRelationshipClass>
-
-    <ECEntityClass typeName="ElementMultiAspect" modifier="Abstract" displayLabel="Element Multi-Aspect" description="An Element Multi-Aspect is an Element Aspect where there can be N instances of the Element Aspect class per Element.">
-        <BaseClass>ElementAspect</BaseClass>
-        <ECCustomAttributes>
-            <ClassMap xmlns="ECDbMap.02.00">
-                <!-- All subclasses of ElementUniqueAspect will share the same table -->
-                <MapStrategy>TablePerHierarchy</MapStrategy>
-            </ClassMap>
-            <ShareColumns xmlns="ECDbMap.02.00">
-<<<<<<< HEAD
-                <SharedColumnCount>32</SharedColumnCount>
-=======
-                <MaxSharedColumnsBeforeOverflow>16</MaxSharedColumnsBeforeOverflow>
->>>>>>> 5879e8a7
-                <ApplyToSubclassesOnly>True</ApplyToSubclassesOnly>
-            </ShareColumns>
-        </ECCustomAttributes>
-        <ECNavigationProperty propertyName="Element" relationshipName="ElementOwnsMultiAspects" direction="Backward" description="The owning Element">
-            <ECCustomAttributes>
-                <HideProperty xmlns="EditorCustomAttributes.01.03" />
-            </ECCustomAttributes>
-        </ECNavigationProperty>
-    </ECEntityClass>
-    <ECRelationshipClass typeName="ElementOwnsMultiAspects" strength="embedding" modifier="None">
-        <!-- @see ElementMultiAspect.Element ECNavigationProperty -->
-        <ECCustomAttributes>
-            <!-- Creates the ElementId foreign key column in the bis_ElementMultiAspect table -->
-            <ForeignKeyConstraint xmlns="ECDbMap.02.00"/>
-        </ECCustomAttributes>
-        <Source multiplicity="(1..1)" roleLabel="owns" polymorphic="true">
-            <Class class="Element"/>
-        </Source>
-        <Target multiplicity="(0..*)" roleLabel="is owned by" polymorphic="true">
-            <Class class="ElementMultiAspect"/>
-        </Target>
-    </ECRelationshipClass>
-
-    <ECEntityClass typeName="ElementExternalKey" displayLabel="Element External Key">
-        <!-- The aspect that holds an identifier from an external system -->
-        <BaseClass>ElementMultiAspect</BaseClass>
-        <ECCustomAttributes>
-            <DbIndexList xmlns="ECDbMap.02.00">
-                <Indexes>
-                    <DbIndex>
-                        <Name>ix_bis_ElementExternalKey_ElementId_CodeSpecId</Name>
-                        <IsUnique>True</IsUnique>
-                        <Properties>
-                            <!-- Only one ExternalKey per CodeSpec per Element -->
-                            <string>Element.Id</string>
-                            <string>CodeSpecId</string>
-                        </Properties>
-                    </DbIndex>
-                    <DbIndex>
-                        <!-- Index for looking up Element by ExternalKey -->
-                        <!-- IsUnique=False to support ExternalKeys for types (multiple Elements have same ExternalKey) -->
-                        <Name>ix_bis_ElementExternalKey_CodeSpecId_ExternalKey</Name>
-                        <IsUnique>False</IsUnique>
-                        <Properties>
-                            <string>CodeSpecId</string>
-                            <string>ExternalKey</string>
-                        </Properties>
-                    </DbIndex>
-                </Indexes>
-            </DbIndexList>
-        </ECCustomAttributes>
-        <ECProperty propertyName="CodeSpecId" typeName="long">
-            <!-- WIP: Foreign key relationship to CodeSpec that controls the ExternalKey -->
-            <!-- IsNullable = False -->
-        </ECProperty>
-        <ECProperty propertyName="ExternalKey" typeName="string">
-            <!-- IsNullable = False -->
-        </ECProperty>
-    </ECEntityClass>
-    <ECRelationshipClass typeName="ElementOwnsExternalKeys" strength="embedding" modifier="None">
-        <BaseClass>ElementOwnsMultiAspects</BaseClass>
-        <Source multiplicity="(1..1)" roleLabel="owns" polymorphic="true">
-            <Class class="Element"/>
-        </Source>
-        <Target multiplicity="(0..*)" roleLabel="is owned by" polymorphic="true">
-            <Class class="ElementExternalKey"/>
-        </Target>
-    </ECRelationshipClass>
-
-    <ECRelationshipClass typeName="ElementRefersToElements" strength="referencing" modifier="Abstract">
-        <!-- Creates bis_ElementRefersToElements link table -->
-        <ECCustomAttributes>
-            <ClassMap xmlns="ECDbMap.02.00">
-                <MapStrategy>TablePerHierarchy</MapStrategy>
-            </ClassMap>
-            <ShareColumns xmlns="ECDbMap.02.00">
-<<<<<<< HEAD
-                <SharedColumnCount>32</SharedColumnCount>
-=======
-                <MaxSharedColumnsBeforeOverflow>8</MaxSharedColumnsBeforeOverflow>
->>>>>>> 5879e8a7
-                <ApplyToSubclassesOnly>True</ApplyToSubclassesOnly>
-            </ShareColumns>
-        </ECCustomAttributes>
-        <Source multiplicity="(0..*)" roleLabel="refers to" polymorphic="true">
-            <Class class="Element"/>
-        </Source>
-        <Target multiplicity="(0..*)" roleLabel="is referenced by" polymorphic="true">
-            <Class class="Element"/>
-        </Target>
-    </ECRelationshipClass>
-
-    <ECRelationshipClass typeName="ElementDrivesElement" strength="referencing" modifier="None">
-        <!-- WIP: Rename to ElementDriveElements? -->
-        <!-- Creates bis_ElementDrivesElement link table -->
-        <!-- Relationship that indicates that an Element drives (controls the lifecyle or structure of) a dependent Element -->
-        <ECCustomAttributes>
-            <ClassHasHandler xmlns="BisCore.01.00"/>
-            <ClassMap xmlns="ECDbMap.02.00">
-                <!-- We must insist that all instances of all possible subclasses are stored together in a single table. 
-                     TxnManager knows about this table, and expects to find all instances this kind of relationship there. -->
-                <MapStrategy>TablePerHierarchy</MapStrategy>
-            </ClassMap>
-            <ShareColumns xmlns="ECDbMap.02.00">
-<<<<<<< HEAD
-                <SharedColumnCount>32</SharedColumnCount>
-=======
-                <MaxSharedColumnsBeforeOverflow>8</MaxSharedColumnsBeforeOverflow>
->>>>>>> 5879e8a7
-                <ApplyToSubclassesOnly>True</ApplyToSubclassesOnly>
-            </ShareColumns>
-            <LinkTableRelationshipMap xmlns="ECDbMap.02.00">
-                <AllowDuplicateRelationships>True</AllowDuplicateRelationships>
-            </LinkTableRelationshipMap>
-        </ECCustomAttributes>
-        <Source multiplicity="(0..*)" roleLabel="drives" polymorphic="true">
-            <Class class="Element"/>
-        </Source>
-        <Target multiplicity="(0..*)" roleLabel="is driven by" polymorphic="true">
-            <Class class="Element"/>
-        </Target>
-        <ECProperty propertyName="Status" typeName="int" description="Bits that indicate the status of the dependency. Satisfied=0, Failed=1, Deferred=128. Deferred and Failed bits can be OR'd together."/>
-        <ECProperty propertyName="Priority" typeName="int" description="The priority of this dependency, relative to other EntityDrivesEntity instances. Note that EntityHasChildEntities dependencies always take priority over EntityDrivesEntity dependencies."/>
-    </ECRelationshipClass>
-
-    <ECEntityClass typeName="Category" modifier="Abstract">
-        <BaseClass>DefinitionElement</BaseClass>
-        <BaseClass>IParentElement</BaseClass>
-        <ECCustomAttributes>
-            <ClassHasHandler xmlns="BisCore.01.00"/>
-        </ECCustomAttributes>
-        <ECProperty propertyName="Description" typeName="string" DisplayLabel="Description">
-            <ECCustomAttributes>
-                <HideProperty xmlns="EditorCustomAttributes.01.03"/>
-                <CustomHandledProperty/>
-            </ECCustomAttributes>
-        </ECProperty>
-        <ECProperty propertyName="Rank" typeName="int">
-            <ECCustomAttributes>
-                <HideProperty xmlns="EditorCustomAttributes.01.03"/>
-                <CustomHandledProperty/>
-            </ECCustomAttributes>
-        </ECProperty>
-    </ECEntityClass>
-    <ECEntityClass typeName="DrawingCategory" modifier="Sealed" displayLabel="Drawing Category">
-        <!-- Category that only applies to drawing elements (2d) -->
-        <BaseClass>Category</BaseClass>
-        <ECCustomAttributes>
-            <ClassHasHandler xmlns="BisCore.01.00"/>
-        </ECCustomAttributes>
-    </ECEntityClass>
-    <ECEntityClass typeName="SpatialCategory" modifier="Sealed" displayLabel="Spatial Category">
-        <!-- Category that only applies to SpatialElements (3d) -->
-        <BaseClass>Category</BaseClass>
-        <ECCustomAttributes>
-            <ClassHasHandler xmlns="BisCore.01.00"/>
-        </ECCustomAttributes>
-    </ECEntityClass>
-    <ECRelationshipClass typeName="CategoryOwnsSubCategories" strength="embedding" modifier="None">
-        <BaseClass>ElementOwnsChildElements</BaseClass>
-        <Source multiplicity="(0..1)" roleLabel="owns" polymorphic="true">
-            <Class class="Category"/>
-        </Source>
-        <Target multiplicity="(0..*)" roleLabel="is owned by" polymorphic="false">
-            <Class class="SubCategory"/>
-        </Target>
-    </ECRelationshipClass>
-    <ECEntityClass typeName="SubCategory" modifier="Sealed" displayLabel="Sub-Category">
-        <BaseClass>DefinitionElement</BaseClass>
-        <ECCustomAttributes>
-            <ClassHasHandler xmlns="BisCore.01.00"/>
-        </ECCustomAttributes>
-        <ECProperty propertyName="Description" typeName="string">
-            <ECCustomAttributes>
-                <CustomHandledProperty/>
-            </ECCustomAttributes>
-        </ECProperty>
-        <ECProperty propertyName="Properties" typeName="string" extendedTypeName="Json">
-            <ECCustomAttributes>
-                <CustomHandledProperty/>
-            </ECCustomAttributes>
-        </ECProperty>
-    </ECEntityClass>
-
-    <ECRelationshipClass typeName="GeometricElement2dIsInCategory" strength="referencing" strengthDirection="Backward" modifier="Sealed" description="Element is in Category">
-        <!-- @see GeometricElement2d.Category ECNavigationProperty -->
-        <ECCustomAttributes>
-            <ForeignKeyConstraint xmlns="ECDbMap.02.00">
-                <!-- Creates the CategoryId foreign key column in the bis_GeometricElement2d table -->
-                <OnDeleteAction>NoAction</OnDeleteAction>
-            </ForeignKeyConstraint>
-        </ECCustomAttributes>
-        <Source multiplicity="(0..*)" roleLabel="is in" polymorphic="true">
-            <Class class="GeometricElement2d" />
-        </Source>
-        <Target multiplicity="(1..1)" roleLabel="categorizes" polymorphic="false">
-            <Class class="DrawingCategory"/>
-        </Target>
-    </ECRelationshipClass>
-    <ECRelationshipClass typeName="GeometricElement3dIsInCategory" strength="referencing" strengthDirection="Backward" modifier="Sealed" description="Element is in Category">
-        <!-- @see GeometricElement3d.Category ECNavigationProperty -->
-        <ECCustomAttributes>
-            <ForeignKeyConstraint xmlns="ECDbMap.02.00">
-                <!-- Creates the CategoryId foreign key column in the bis_GeometricElement3d table -->
-                <OnDeleteAction>NoAction</OnDeleteAction>
-            </ForeignKeyConstraint>
-        </ECCustomAttributes>
-        <Source multiplicity="(0..*)" roleLabel="is in" polymorphic="true">
-            <Class class="GeometricElement3d" />
-        </Source>
-        <Target multiplicity="(1..1)" roleLabel="categorizes" polymorphic="false">
-            <Class class="SpatialCategory"/>
-        </Target>
-    </ECRelationshipClass>
-
-    <ECEntityClass typeName="ColorBook" modifier="Sealed" displayLabel="Color Book">
-        <!-- Individual colors stored in JsonProperties -->
-        <BaseClass>DefinitionElement</BaseClass>
-        <ECCustomAttributes>
-            <ClassHasHandler xmlns="BisCore.01.00"/>
-        </ECCustomAttributes>
-        <ECProperty propertyName="Description" typeName="string"/>
-    </ECEntityClass>
-    
-    <ECEntityClass typeName="MaterialElement" modifier="Sealed" displayLabel="Material">
-        <BaseClass>DefinitionElement</BaseClass>
-        <BaseClass>IParentElement</BaseClass>
-        <ECCustomAttributes>
-            <ClassHasHandler xmlns="BisCore.01.00"/>
-        </ECCustomAttributes>
-        <ECProperty propertyName="PaletteName" typeName="string"/>
-        <ECProperty propertyName="Description" typeName="string"/>
-    </ECEntityClass>
-    <ECRelationshipClass typeName="MaterialOwnsChildMaterials" strength="embedding" modifier="None">
-        <BaseClass>ElementOwnsChildElements</BaseClass>
-        <Source multiplicity="(0..1)" roleLabel="owns child" polymorphic="false">
-            <Class class="MaterialElement"/>
-        </Source>
-        <Target multiplicity="(0..*)" roleLabel="is owned by parent" polymorphic="false">
-            <Class class="MaterialElement"/>
-        </Target>
-    </ECRelationshipClass>
-
-    <ECEntityClass typeName="AnnotationTextStyle" modifier="Sealed" displayLabel="Annotation Text Style">
-        <ECCustomAttributes>
-            <ClassHasHandler xmlns="BisCore.01.00"/>
-        </ECCustomAttributes>
-        <BaseClass>DefinitionElement</BaseClass>
-        <ECProperty propertyName="Description" typeName="string" description="Description of the style">
-            <ECCustomAttributes>
-                <CustomHandledProperty/>
-            </ECCustomAttributes>
-        </ECProperty>
-        <ECProperty propertyName="Data" typeName="binary" description="Encoded style properties">
-            <ECCustomAttributes>
-                <CustomHandledProperty/>
-                <HideProperty xmlns="EditorCustomAttributes.01.03" />
-            </ECCustomAttributes>
-        </ECProperty>
-    </ECEntityClass>
-
-    <ECEntityClass typeName="AnnotationFrameStyle" modifier="Sealed" displayLabel="Annotation Frame Style">
-        <ECCustomAttributes>
-            <ClassHasHandler xmlns="BisCore.01.00"/>
-        </ECCustomAttributes>
-        <BaseClass>DefinitionElement</BaseClass>
-        <ECProperty propertyName="Description" typeName="string" description="Description of the style">
-            <ECCustomAttributes>
-                <CustomHandledProperty/>
-            </ECCustomAttributes>
-        </ECProperty>
-        <ECProperty propertyName="Data" typeName="binary" description="Encoded style properties">
-            <ECCustomAttributes>
-                <CustomHandledProperty/>
-                <HideProperty xmlns="EditorCustomAttributes.01.03" />
-            </ECCustomAttributes>
-        </ECProperty>
-    </ECEntityClass>
-
-    <ECEntityClass typeName="AnnotationLeaderStyle" modifier="Sealed" displayLabel="Annotation Leader Style">
-        <ECCustomAttributes>
-            <ClassHasHandler xmlns="BisCore.01.00"/>
-        </ECCustomAttributes>
-        <BaseClass>DefinitionElement</BaseClass>
-        <ECProperty propertyName="Description" typeName="string" description="Description of the style">
-            <ECCustomAttributes>
-                <CustomHandledProperty/>
-            </ECCustomAttributes>
-        </ECProperty>
-        <ECProperty propertyName="Data" typeName="binary" description="Encoded style properties">
-            <ECCustomAttributes>
-                <CustomHandledProperty/>
-                <HideProperty xmlns="EditorCustomAttributes.01.03" />
-            </ECCustomAttributes>
-        </ECProperty>
-    </ECEntityClass>
-
-    <ECEntityClass typeName="TextAnnotationSeed" modifier="Sealed" displayLabel="Text Annotation Seed">
-        <BaseClass>DefinitionElement</BaseClass>
-        <ECCustomAttributes>
-            <ClassHasHandler xmlns="BisCore.01.00"/>
-        </ECCustomAttributes>
-        <ECProperty propertyName="Description" typeName="string" description="Description of the style">
-            <ECCustomAttributes>
-                <CustomHandledProperty/>
-            </ECCustomAttributes>
-        </ECProperty>
-        <ECProperty propertyName="Data" typeName="binary" description="Encoded style properties">
-            <ECCustomAttributes>
-                <CustomHandledProperty/>
-                <HideProperty xmlns="EditorCustomAttributes.01.03" />
-            </ECCustomAttributes>
-        </ECProperty>
-    </ECEntityClass>
-
-    <ECEntityClass typeName="LineStyle" modifier="Sealed" displayLabel="Line Style">
-        <BaseClass>DefinitionElement</BaseClass>
-        <ECCustomAttributes>
-            <ClassHasHandler xmlns="BisCore.01.00"/>
-        </ECCustomAttributes>
-        <ECProperty propertyName="Description" typeName="string" description="Description of the style" />
-        <ECProperty propertyName="Data" typeName="string" extendedTypeName="Json" description="Encoded style properties" />
-    </ECEntityClass>
-
-    <ECEntityClass typeName="Texture" modifier="Sealed">
-        <BaseClass>DefinitionElement</BaseClass>
-        <ECCustomAttributes>
-            <ClassHasHandler xmlns="BisCore.01.00"/>
-        </ECCustomAttributes>
-        <ECProperty propertyName="Description" typeName="string">
-            <ECCustomAttributes>
-                <CustomHandledProperty/>
-            </ECCustomAttributes>
-        </ECProperty>
-        <ECProperty propertyName="Data" typeName="binary" description="Encoded texture data">
-            <ECCustomAttributes>
-                <!-- IsNullable=False -->
-                <CustomHandledProperty/>
-                <HideProperty xmlns="EditorCustomAttributes.01.03" />
-            </ECCustomAttributes>
-        </ECProperty>
-        <ECProperty propertyName="Format" typeName="int" description="Format of the encoded texture data">
-            <ECCustomAttributes>
-                <!-- IsNullable=False -->
-                <CustomHandledProperty/>
-            </ECCustomAttributes>
-        </ECProperty>
-        <ECProperty propertyName="Width" typeName="int" displayLabel="Width">
-            <ECCustomAttributes>
-                <!-- IsNullable=False -->
-                <CustomHandledProperty/>
-            </ECCustomAttributes>
-        </ECProperty>
-        <ECProperty propertyName="Height" typeName="int" displayLabel="Height">
-            <ECCustomAttributes>
-                <!-- IsNullable=False -->
-                <CustomHandledProperty/>
-            </ECCustomAttributes>
-        </ECProperty>
-        <ECProperty propertyName="Flags" typeName="int">
-            <ECCustomAttributes>
-                <!-- IsNullable=False -->
-                <CustomHandledProperty/>
-            </ECCustomAttributes>
-        </ECProperty>
-    </ECEntityClass>
-
-    <ECEntityClass typeName="LightLocation" modifier="Sealed" displayLabel="Light Location" description="The spatial location of a light source">
-        <ECCustomAttributes>
-            <ClassHasHandler xmlns="BisCore.01.00"/>
-        </ECCustomAttributes>
-        <BaseClass>SpatialLocationElement</BaseClass>
-        <ECProperty propertyName="Enabled" typeName="boolean" displayLabel="Is light turned on" />
-    </ECEntityClass>
-
-    <ECRelationshipClass typeName="BaseModelForView2d" strength="referencing" modifier="Sealed">
-        <!-- @see ViewDefinition2d.BaseModel ECNavigationProperty -->
-        <Source multiplicity="(1..1)" roleLabel="is base model for" polymorphic="true">
-            <Class class="GeometricModel2d"/>
-        </Source>
-        <Target multiplicity="(0..*)" roleLabel="has base" polymorphic="true">
-            <Class class="ViewDefinition2d"/>
-        </Target>
-    </ECRelationshipClass>
-
-    <ECRelationshipClass typeName="ViewDefinition3dUsesModelSelector" strength="referencing" modifier="Sealed">
-        <!-- @see ViewDefinition3d.ModelSelector ECNavigationProperty -->
-        <Source multiplicity="(0..*)" roleLabel="uses" polymorphic="true">
-            <Class class="ViewDefinition3d"/>
-        </Source>
-        <Target multiplicity="(1..1)" roleLabel="is used by" polymorphic="true">
-            <Class class="ModelSelector"/>
-        </Target>
-    </ECRelationshipClass>
-
-    <ECRelationshipClass typeName="ViewDefinitionUsesCategorySelector" strength="referencing" modifier="Sealed">
-        <!-- @see ViewDefinition.CategorySelector ECNavigationProperty -->
-        <Source multiplicity="(0..*)" roleLabel="uses" polymorphic="true">
-            <Class class="ViewDefinition"/>
-        </Source>
-        <Target multiplicity="(1..1)" roleLabel="is used by" polymorphic="false">
-            <Class class="CategorySelector"/>
-        </Target>
-    </ECRelationshipClass>
-
-    <ECRelationshipClass typeName="ViewDefinitionUsesDisplayStyle" strength="referencing" modifier="Sealed">
-        <!-- @see ViewDefinition.DisplayStyle ECNavigationProperty -->
-        <Source multiplicity="(0..*)" roleLabel="uses" polymorphic="true">
-            <Class class="ViewDefinition"/>
-        </Source>
-        <Target multiplicity="(1..1)" roleLabel="is used by" polymorphic="true">
-            <Class class="DisplayStyle"/>
-        </Target>
-    </ECRelationshipClass>
-
-    <ECRelationshipClass typeName="CategorySelectorRefersToCategories" strength="referencing" modifier="Sealed">
-        <BaseClass>ElementRefersToElements</BaseClass>
-        <Source multiplicity="(0..*)" roleLabel="refers to" polymorphic="true">
-            <Class class="CategorySelector"/>
-        </Source>
-        <Target multiplicity="(0..*)" roleLabel="is referenced by" polymorphic="true">
-            <Class class="Category"/>
-        </Target>
-    </ECRelationshipClass>
-
-    <ECRelationshipClass typeName="PartitionOriginatesFromRepository" strength="referencing" modifier="Sealed">
-        <BaseClass>ElementRefersToElements</BaseClass>
-        <Source multiplicity="(0..*)" roleLabel="originates from" polymorphic="true">
-            <Class class="InformationPartitionElement"/>
-        </Source>
-        <Target multiplicity="(0..*)" roleLabel="is origin of" polymorphic="true">
-            <Class class="RepositoryLink"/>
-        </Target>
-    </ECRelationshipClass>
-
-    <ECRelationshipClass typeName="ModelSelectorRefersToModels" strength="referencing" modifier="Sealed">
-        <!-- Creates the bis_ModelSelectorRefersToModels link table -->
-        <Source multiplicity="(0..*)" roleLabel="refers to" polymorphic="true">
-            <Class class="ModelSelector"/>
-        </Source>
-        <Target multiplicity="(0..*)" roleLabel="is referenced by" polymorphic="true">
-            <Class class="Model"/>
-        </Target>
-    </ECRelationshipClass>
-
-    <ECEntityClass typeName="ModelSelector" displayLabel="Model Selector">
-        <BaseClass>DefinitionElement</BaseClass>
-        <ECCustomAttributes><ClassHasHandler xmlns="BisCore.01.00"/></ECCustomAttributes>
-        <!-- Note: The Models in the selector are actually captured by the 1:N ModelSelectorRefersToModels ECRelationship -->
-    </ECEntityClass>
-
-    <ECEntityClass typeName="CategorySelector" displayLabel="Category Selector">
-        <BaseClass>DefinitionElement</BaseClass>
-        <ECCustomAttributes><ClassHasHandler xmlns="BisCore.01.00"/></ECCustomAttributes>
-        <!-- Note: The Categories in the selector are actually captured by the 1:N ECRelationship CategorySelectorRefersToCategories -->
-    </ECEntityClass>
-
-    <ECEntityClass typeName="DisplayStyle" modifier="Abstract" displayLabel="Display Style">
-        <BaseClass>DefinitionElement</BaseClass>
-        <ECCustomAttributes><ClassHasHandler xmlns="BisCore.01.00"/></ECCustomAttributes>
-    </ECEntityClass>
-
-    <ECEntityClass typeName="DisplayStyle2d" displayLabel="2D Display Style">
-        <BaseClass>DisplayStyle</BaseClass>
-        <ECCustomAttributes><ClassHasHandler xmlns="BisCore.01.00"/></ECCustomAttributes>
-    </ECEntityClass>
-
-    <ECEntityClass typeName="DisplayStyle3d" displayLabel="3D Display Style">
-        <BaseClass>DisplayStyle</BaseClass>
-        <ECCustomAttributes><ClassHasHandler xmlns="BisCore.01.00"/></ECCustomAttributes>
-    </ECEntityClass>
-
-    <ECEntityClass typeName="ViewDefinition" modifier="Abstract" displayLabel="View Definition">
-        <BaseClass>DefinitionElement</BaseClass>
-        <ECCustomAttributes><ClassHasHandler xmlns="BisCore.01.00"/></ECCustomAttributes>
-        <ECProperty propertyName="Description" typeName="string"/>
-        <ECNavigationProperty propertyName="CategorySelector" relationshipName="ViewDefinitionUsesCategorySelector" direction="Forward" displayLabel="Category Selector">
-            <ECCustomAttributes><CustomHandledProperty/></ECCustomAttributes>
-        </ECNavigationProperty>
-        <ECNavigationProperty propertyName="DisplayStyle" relationshipName="ViewDefinitionUsesDisplayStyle" direction="Forward" displayLabel="Display Style">
-            <ECCustomAttributes><CustomHandledProperty/></ECCustomAttributes>
-        </ECNavigationProperty>
-    </ECEntityClass>
-
-    <ECEntityClass typeName="ViewDefinition3d" modifier="Abstract" displayLabel="3D View Definition">
-        <BaseClass>ViewDefinition</BaseClass>
-        <ECCustomAttributes><ClassHasHandler xmlns="BisCore.01.00"/></ECCustomAttributes>
-        <ECProperty propertyName="Origin" typeName="Point3d" description="Origin of the viewed volume on the lower, back, rear">
-            <ECCustomAttributes><CustomHandledProperty/></ECCustomAttributes>
-        </ECProperty>
-        <ECProperty propertyName="Extents" typeName="Point3d" description="Size of the view diagonal">
-            <ECCustomAttributes><CustomHandledProperty/></ECCustomAttributes>
-        </ECProperty>
-        <ECProperty propertyName="Yaw" typeName="double" description="Yaw component of the view direction in degrees">
-            <ECCustomAttributes><CustomHandledProperty/></ECCustomAttributes>
-        </ECProperty>
-        <ECProperty propertyName="Pitch" typeName="double" description="Pitch component of the view direction in degrees">
-            <ECCustomAttributes><CustomHandledProperty/></ECCustomAttributes>
-        </ECProperty>
-        <ECProperty propertyName="Roll" typeName="double" description="Roll component of the view direction in degrees">
-            <ECCustomAttributes><CustomHandledProperty/></ECCustomAttributes>
-        </ECProperty>
-        <ECProperty propertyName="IsCameraOn" typeName="boolean" displayLabel="Is Camera On" description="Is the camera actually turned on?">
-            <ECCustomAttributes><CustomHandledProperty/></ECCustomAttributes>
-        </ECProperty>
-        <ECProperty propertyName="EyePoint" typeName="Point3d" displayLabel="Eye Point" description="Camera eye point">
-            <ECCustomAttributes><CustomHandledProperty/></ECCustomAttributes>
-        </ECProperty>
-        <ECProperty propertyName="LensAngle" typeName="double" displayLabel="Lens Angle" description="Camera lens angle in degrees">
-            <ECCustomAttributes><CustomHandledProperty/></ECCustomAttributes>
-        </ECProperty>
-        <ECProperty propertyName="FocusDistance" typeName="double" displayLabel="Focus Distance" description="Camera focus distance">
-            <ECCustomAttributes><CustomHandledProperty/></ECCustomAttributes>
-        </ECProperty>
-    </ECEntityClass>
-
-    <ECEntityClass typeName="SpatialViewDefinition" displayLabel="Spatial View Definition" description="A view of a spatially located volume.">
-        <BaseClass>ViewDefinition3d</BaseClass>
-        <ECCustomAttributes><ClassHasHandler xmlns="BisCore.01.00"/></ECCustomAttributes>
-        <ECNavigationProperty propertyName="ModelSelector" relationshipName="ViewDefinition3dUsesModelSelector" direction="Forward" displayLabel="Model Selector">
-            <ECCustomAttributes><CustomHandledProperty/></ECCustomAttributes>
-        </ECNavigationProperty>
-    </ECEntityClass>
-
-    <ECEntityClass typeName="OrthographicViewDefinition" displayLabel="Orthographic Spatial View" description="A spatial view that always show an parallel projection.">
-        <BaseClass>SpatialViewDefinition</BaseClass>
-        <ECCustomAttributes><ClassHasHandler xmlns="BisCore.01.00"/></ECCustomAttributes>
-    </ECEntityClass>
-
-    <ECEntityClass typeName="ViewDefinition2d" modifier="Abstract" displayLabel="2D View Definition" description="A view of a 2D model that has its own local coordinate system.">
-        <BaseClass>ViewDefinition</BaseClass>
-        <ECCustomAttributes><ClassHasHandler xmlns="BisCore.01.00"/></ECCustomAttributes>
-        <ECNavigationProperty propertyName="BaseModel" relationshipName="BaseModelForView2d" direction="Backward" displayLabel="Base Model">
-            <ECCustomAttributes><CustomHandledProperty/></ECCustomAttributes>
-        </ECNavigationProperty>
-        <ECProperty propertyName="Origin" typeName="Point2d" description="Lower left corner of the viewed area.">
-            <ECCustomAttributes><CustomHandledProperty/></ECCustomAttributes>
-        </ECProperty>
-        <ECProperty propertyName="Extents" typeName="Point2d" description="Size of the view diagonal">
-            <ECCustomAttributes><CustomHandledProperty/></ECCustomAttributes>
-        </ECProperty>
-        <ECProperty propertyName="RotationAngle" typeName="double" displayLabel="Rotation Angle" description="Rotation angle in degrees of the viewed area.">
-            <ECCustomAttributes><CustomHandledProperty/></ECCustomAttributes>
-        </ECProperty>
-    </ECEntityClass>
-
-    <ECEntityClass typeName="DrawingViewDefinition" displayLabel="Drawing View Definition">
-        <BaseClass>ViewDefinition2d</BaseClass>
-        <ECCustomAttributes><ClassHasHandler xmlns="BisCore.01.00"/></ECCustomAttributes>
-    </ECEntityClass>
-
-    <ECEntityClass typeName="SheetViewDefinition" displayLabel="Sheet View Definition">
-        <BaseClass>ViewDefinition2d</BaseClass>
-        <ECCustomAttributes><ClassHasHandler xmlns="BisCore.01.00"/></ECCustomAttributes>
-    </ECEntityClass>
-
-    <ECEntityClass typeName="TemplateViewDefinition2d" displayLabel="2D Template View Definition" description="A View Definition used to display a 2D template model.">
-        <!-- Note: TemplateViewController2d determines which model to view (the model to view is not persisted in this view definition) -->
-        <BaseClass>ViewDefinition2d</BaseClass>
-        <ECCustomAttributes>
-            <ClassHasHandler xmlns="BisCore.01.00"/>
-        </ECCustomAttributes>
-    </ECEntityClass>
-    <ECEntityClass typeName="TemplateViewDefinition3d" displayLabel="3D Template View Definition" description="A View Definition used to display a 3D template model.">
-        <!-- Note: TemplateViewController3d determines which model to view (the model to view is not persisted in this view definition) -->
-        <BaseClass>ViewDefinition3d</BaseClass>
-        <ECCustomAttributes>
-            <ClassHasHandler xmlns="BisCore.01.00"/>
-        </ECCustomAttributes>
-    </ECEntityClass>
-
-    <ECRelationshipClass typeName="ElementHasLinks" strength="referencing" modifier="None" description="Associates links to an element.">
-        <BaseClass>ElementRefersToElements</BaseClass>
-        <Source multiplicity="(1..*)" roleLabel="has" polymorphic="true">
-            <!-- WIP: (0..*)? -->
-            <Class class="Element"/>
-        </Source>
-        <Target multiplicity="(0..*)" roleLabel="is referenced by" polymorphic="true">
-            <Class class="LinkElement"/>
-        </Target>
-    </ECRelationshipClass>
-    
-    <ECEntityClass typeName="RoleElement" modifier="Abstract" displayLabel="Role Element" description="A real world entity is modeled as a Role Element when a set of external circumstances define an important role (one that is worth tracking) that is not intrinsic to the entity playing the role. For example, a person can play the role of a teacher or a rock can play the role of a boundary marker.">
-        <BaseClass>Element</BaseClass>
-        <ECCustomAttributes>
-            <ClassHasHandler xmlns="BisCore.01.00"/>
-            <JoinedTablePerDirectSubclass xmlns="ECDbMap.02.00"/>
-        </ECCustomAttributes>
-    </ECEntityClass>
-
-    <ECEntityClass typeName="SpatialIndex" modifier="Sealed" displayLabel="Spatial Index" description="The Spatial Index contains information used to optimize spatial queries. Like other database indices, it is automatically maintained by the system.">
-        <ECCustomAttributes>
-            <ClassMap xmlns="ECDbMap.02.00">
-                <MapStrategy>ExistingTable</MapStrategy>
-                <TableName>dgn_SpatialIndex</TableName> <!-- Must match DGN_VTABLE_SpatialIndex #define -->
-                <ECInstanceIdColumn>ElementId</ECInstanceIdColumn>
-            </ClassMap>
-        </ECCustomAttributes>
-        <ECProperty propertyName="MinX" typeName="double" readOnly="True" displayLabel="Min X" description="Minimum X value of the axis-aligned range box that encloses the spatial element"/>
-        <ECProperty propertyName="MaxX" typeName="double" readOnly="True" displayLabel="Max X" description="Maximum X value of the axis-aligned range box that encloses the spatial element"/>
-        <ECProperty propertyName="MinY" typeName="double" readOnly="True" displayLabel="Min Y" description="Minimum Y value of the axis-aligned range box that encloses the spatial element"/>
-        <ECProperty propertyName="MaxY" typeName="double" readOnly="True" displayLabel="Max Y" description="Maximum Y value of the axis-aligned range box that encloses the spatial element"/>
-        <ECProperty propertyName="MinZ" typeName="double" readOnly="True" displayLabel="Min Z" description="Minimum Z value of the axis-aligned range box that encloses the spatial element"/>
-        <ECProperty propertyName="MaxZ" typeName="double" readOnly="True" displayLabel="Max Z" description="Maximum Z value of the axis-aligned range box that encloses the spatial element"/>
-    </ECEntityClass>
-
-    <ECEntityClass typeName="GeometryPart" displayLabel="Geometry Part" description="A Definition Element that specifies a collection of geometry that is meant to be reused across Geometric Element instances. Leveraging Geometry Parts can help reduce file size and improve display performance.">
-        <BaseClass>DefinitionElement</BaseClass>
-        <ECCustomAttributes><ClassHasHandler xmlns="BisCore.01.00"/></ECCustomAttributes>
-        <ECProperty propertyName="GeometryStream" typeName="binary" extendedTypeName="GeometryStream" displayLabel="Geometry Stream">
-            <!-- IsNullable = False -->
-            <ECCustomAttributes>
-                <CustomHandledProperty/>
-                <HideProperty xmlns="EditorCustomAttributes.01.03" />
-            </ECCustomAttributes>
-        </ECProperty>
-        <ECProperty propertyName="BBoxLow" typeName="point3d" displayLabel="Bounding Box Low">
-            <!-- IsNullable = False -->
-            <ECCustomAttributes>
-                <CustomHandledProperty/>
-            </ECCustomAttributes>
-        </ECProperty>
-        <ECProperty propertyName="BBoxHigh" typeName="point3d" displayLabel="Bounding Box High">
-            <!-- IsNullable = False -->
-            <ECCustomAttributes>
-                <CustomHandledProperty/>
-            </ECCustomAttributes>
-        </ECProperty>
-    </ECEntityClass>
-
-    <ECRelationshipClass typeName="GraphicDerivedFromElement" strength="referencing" modifier="None">
-        <BaseClass>ElementRefersToElements</BaseClass>
-        <Source multiplicity="(0..*)" roleLabel="represents" polymorphic="true">
-            <Class class="DrawingGraphic"/>
-        </Source>
-        <Target multiplicity="(0..*)" roleLabel="is represented by" polymorphic="true">
-            <Class class="GeometricElement"/>
-        </Target>
-    </ECRelationshipClass>
-
-    <ECEntityClass typeName="AuxCoordSystem" modifier="Abstract" displayLabel="Auxiliary Coordinate System">
-        <BaseClass>DefinitionElement</BaseClass>
-        <ECProperty propertyName="Type" typeName="int"></ECProperty>
-        <ECProperty propertyName="Description" typeName="string"></ECProperty>
-    </ECEntityClass>
-    <ECEntityClass typeName="AuxCoordSystem2d" displayLabel="2D Auxiliary Coordinate System" description="A 2D coordinate system.">
-        <BaseClass>AuxCoordSystem</BaseClass>
-        <ECCustomAttributes><ClassHasHandler xmlns="BisCore.01.00"/></ECCustomAttributes>
-        <ECProperty propertyName="Origin" typeName="Point2d"></ECProperty>
-        <ECProperty propertyName="Angle" typeName="double"></ECProperty>
-    </ECEntityClass>
-    <ECEntityClass typeName="AuxCoordSystem3d" displayLabel="3D Auxiliary Coordinate System" description="A 3D coordinate system.">
-        <BaseClass>AuxCoordSystem</BaseClass>
-        <ECCustomAttributes><ClassHasHandler xmlns="BisCore.01.00"/></ECCustomAttributes>
-        <ECProperty propertyName="Origin" typeName="Point3d"></ECProperty>
-        <ECProperty propertyName="Yaw" typeName="double"></ECProperty>
-        <ECProperty propertyName="Pitch" typeName="double"></ECProperty>
-        <ECProperty propertyName="Roll" typeName="double"></ECProperty>
-    </ECEntityClass>
-    <ECEntityClass typeName="AuxCoordSystemSpatial" displayLabel="Spatial Auxiliary Coordinate System" description="A spatial coordinate system.">
-        <BaseClass>AuxCoordSystem3d</BaseClass>
-        <ECCustomAttributes><ClassHasHandler xmlns="BisCore.01.00"/></ECCustomAttributes>
-    </ECEntityClass>
-
-</ECSchema>
+<?xml version="1.0" encoding="UTF-8"?>
+<ECSchema schemaName="BisCore" alias="bis" version="01.00.00" xmlns="http://www.bentley.com/schemas/Bentley.ECXML.3.1" displayLabel="BIS Core" description="The BIS core classes that all other domain schemas extend.">
+
+    <ECSchemaReference name="CoreCustomAttributes" version="01.00" alias="CoreCA"/>
+    <ECSchemaReference name="Bentley_Standard_CustomAttributes" version="01.12" alias="bsca"/>
+    <ECSchemaReference name="EditorCustomAttributes" version="01.03" alias="beca" />
+    <ECSchemaReference name="ECDbMap" version="02.00" alias="ecdbmap"/>
+
+    <ECCustomAttributes>
+        <RelatedItemsDisplaySpecifications xmlns="Bentley_Standard_CustomAttributes.01.09">
+            <Specifications>
+                <RelatedItemsDisplaySpecification>
+                    <ParentClass>GeometricElement2d</ParentClass>
+                    <RelationshipPath>GeometricElement2dIsInCategory:0:Category</RelationshipPath>
+                </RelatedItemsDisplaySpecification>
+                <RelatedItemsDisplaySpecification>
+                    <ParentClass>GeometricElement3d</ParentClass>
+                    <RelationshipPath>GeometricElement3dIsInCategory:0:Category</RelationshipPath>
+                </RelatedItemsDisplaySpecification>
+                <RelatedItemsDisplaySpecification>
+                    <ParentClass>Element</ParentClass>
+                    <RelationshipPath>ModelContainsElements:1:Model</RelationshipPath>
+                </RelatedItemsDisplaySpecification>
+                <RelatedItemsDisplaySpecification>
+                    <ParentClass>Element</ParentClass>
+                    <RelationshipPath>ElementOwnsMultiAspects:0:ElementMultiAspect</RelationshipPath>
+                </RelatedItemsDisplaySpecification>
+                <RelatedItemsDisplaySpecification>
+                    <ParentClass>Element</ParentClass>
+                    <RelationshipPath>ElementHasLinks:0:LinkElement</RelationshipPath>
+                    <DerivedClasses>
+                        <string>UrlLink</string>
+                        <string>EmbeddedFileLink</string>
+                    </DerivedClasses>
+                </RelatedItemsDisplaySpecification>
+                <RelatedItemsDisplaySpecification>
+                    <ParentClass>Element</ParentClass>
+                    <RelationshipPath>ElementGroupsMembers:1:Element.ElementHasLinks:0:LinkElement</RelationshipPath>
+                    <DerivedClasses>
+                        <string>UrlLink</string>
+                        <string>EmbeddedFileLink</string>
+                    </DerivedClasses>
+                </RelatedItemsDisplaySpecification>
+            </Specifications>
+        </RelatedItemsDisplaySpecifications>
+    </ECCustomAttributes>
+
+    <!-- Applied to an ECClass to indicate that a subclass of DgnDomain::Handler will be supplied for it at run-time.
+         It must be applied to any ECClass if the application/domain registers a Handler for that ECClass.
+         It should not be applied to any other ECClass.
+         It is an error to call RegisterHandler() with a handler for an ECClass which lacks this custom attribute. -->
+    <ECCustomAttributeClass typeName="ClassHasHandler" description="Applied to an ECClass to indicate that a subclass of DgnDomain::Handler will be supplied for it at run-time." appliesTo="Any">
+        <!-- Defines a list of names of actions which are prohibited when the associated handler is not available (e.g., because the DgnDomain is not loaded).
+                Restrictions are inherited from superclasses; a subclass can only be as or more restrictive than its superclass, never less. -->
+        <ECArrayProperty propertyName="Restrictions" typeName="string" description="List of actions which are not permitted when the associated handler is not available" minOccurs="0" maxOccurs="unbounded"/>
+    </ECCustomAttributeClass>
+
+    <!-- Restrictions that may be applied to a CustomHandledProperty. Must match the ECSqlClassParams::StatementType enum -->
+    <ECEnumeration typeName="CustomHandledPropertyStatementType" backingTypeName="int" isStrict="true">
+        <ECEnumerator value="0" displayLabel="None"/>
+        <ECEnumerator value="1" displayLabel="Select"/>
+        <ECEnumerator value="2" displayLabel="Insert"/>
+        <ECEnumerator value="3" displayLabel="ReadOnly = Select|Insert"/>
+        <ECEnumerator value="4" displayLabel="Update"/>
+        <ECEnumerator value="6" displayLabel="InsertUpdate = Insert | Update"/>
+        <ECEnumerator value="7" displayLabel="All = Select | Insert | Update"/>
+    </ECEnumeration>
+
+    <ECCustomAttributeClass typeName="CustomHandledProperty" description="Applied to an element's property to indicate that the property's value is handled specially by a C++ class." appliesTo="AnyProperty">
+      <ECProperty propertyName="StatementTypes" typeName="CustomHandledPropertyStatementType"/>
+    </ECCustomAttributeClass>
+
+    <!-- Restrictions that may be applied to an AutoHandledProperty. Must match the ECSqlClassParams::StatementType enum -->
+    <ECEnumeration typeName="AutoHandledPropertyStatementType" backingTypeName="int" isStrict="true">
+        <ECEnumerator value="3" displayLabel="ReadOnly = Select|Insert"/>
+        <ECEnumerator value="7" displayLabel="All = Select | Insert | Update"/>
+    </ECEnumeration>
+
+    <ECCustomAttributeClass typeName="AutoHandledProperty" description="Applied to an element's property to indicate that select, update, and insert of the property's value are handled automatically by the platform." appliesTo="AnyProperty">
+        <ECProperty propertyName="StatementTypes" typeName="AutoHandledPropertyStatementType"/>
+    </ECCustomAttributeClass>
+
+    <!-- ////////////////////////////////////////////////////////////////////////////// -->
+    <!-- // BIS-related core classes -->
+    <!-- ////////////////////////////////////////////////////////////////////////////// -->
+    <ECEntityClass typeName="CodeSpec" modifier="Sealed" displayLabel="Code Specification" description="A Code Specification captures the rules for encoding and decoding significant business information into and from a Code (string). This specification is used to generate and validate Codes.">
+        <ECCustomAttributes>
+            <ClassHasHandler xmlns="BisCore.01.00"/>
+        </ECCustomAttributes>
+        <ECProperty propertyName="Name" typeName="string" description="The unique name of Code Specification. A best practice is to incorporate the domain name into the Code Specification name to ensure uniqueness.">
+            <ECCustomAttributes>
+                <PropertyMap xmlns="ECDbMap.02.00">
+                    <Collation>NoCase</Collation>
+                    <IsNullable>False</IsNullable>
+                    <IsUnique>True</IsUnique>
+                </PropertyMap>
+            </ECCustomAttributes>
+        </ECProperty>
+        <ECProperty propertyName="Properties" typeName="string" extendedTypeName="Json" description="JSON string containing scope and fragment specifications to generate and validate code values"/>
+    </ECEntityClass>
+
+    <ECRelationshipClass typeName="CodeSpecDeterminesElementCode" strength="referencing" modifier="Sealed">
+        <!-- @see Element.CodeSpec ECNavigationProperty -->
+        <ECCustomAttributes>
+            <ForeignKeyConstraint xmlns="ECDbMap.02.00">
+                <!-- Creates the CodeSpecId foreign key column in the bis_Element table -->
+                <OnDeleteAction>NoAction</OnDeleteAction>
+            </ForeignKeyConstraint>
+        </ECCustomAttributes>
+        <Source multiplicity="(1..1)" roleLabel="determines codes for" polymorphic="true">
+            <Class class="CodeSpec"/>
+        </Source>
+        <Target multiplicity="(0..*)" roleLabel="code is determined by" polymorphic="true">
+            <Class class="Element"/>
+        </Target>
+    </ECRelationshipClass>
+
+    <ECEntityClass typeName="Model" modifier="Abstract" description="A Model is a container for persisting a collection of related elements.">
+        <ECCustomAttributes>
+            <ClassHasHandler xmlns="BisCore.01.00">
+                <Restrictions>
+                    <string>Clone</string><!-- It is never permitted to clone a model without its handler -->
+                </Restrictions>
+            </ClassHasHandler>
+            <ClassMap xmlns="ECDbMap.02.00">
+                <MapStrategy>TablePerHierarchy</MapStrategy>
+            </ClassMap>
+            <ShareColumns xmlns="ECDbMap.02.00">
+                <MaxSharedColumnsBeforeOverflow>32</MaxSharedColumnsBeforeOverflow>
+                <ApplyToSubclassesOnly>True</ApplyToSubclassesOnly>
+            </ShareColumns>
+        </ECCustomAttributes>
+        <ECNavigationProperty propertyName="ParentModel" relationshipName="ModelOwnsSubModel" direction="Backward" readOnly="True" displayLabel="Parent Model" description="The Parent Model (which contains the Modeled Element) is above this model in the information hierarchy.">
+            <ECCustomAttributes>
+                <HideProperty xmlns="EditorCustomAttributes.01.03"/>
+            </ECCustomAttributes>
+        </ECNavigationProperty>
+        <ECNavigationProperty propertyName="ModeledElement" relationshipName="ModelModelsElement" direction="Forward" readOnly="True" displayLabel="Modeled Element" description="This Model is modeling (describing or breaking down) this element which is at a higher level of the information hierarchy.">
+        </ECNavigationProperty>
+        <ECProperty propertyName="IsPrivate" typeName="boolean" displayLabel="Is Private" description="If IsPrivate is true then this model should not appear in lists shown to the user.">
+            <ECCustomAttributes>
+                <HideProperty xmlns="EditorCustomAttributes.01.03"/>
+            </ECCustomAttributes>
+        </ECProperty>
+        <ECProperty propertyName="IsTemplate" typeName="boolean" displayLabel="Is Template" description="IsTemplate will be true if this Model is used as a template for creating new instances.">
+            <ECCustomAttributes>
+                <HideProperty xmlns="EditorCustomAttributes.01.03"/>
+            </ECCustomAttributes>
+        </ECProperty>
+        <ECProperty propertyName="JsonProperties" typeName="string" extendedTypeName="Json" displayLabel="JSON Properties" description="A string property that users and/or applications can use to persist JSON values.">
+            <ECCustomAttributes>
+                <HideProperty xmlns="EditorCustomAttributes.01.03" />
+            </ECCustomAttributes>
+        </ECProperty>
+    </ECEntityClass>
+    <ECEntityClass typeName="GeometricModel" modifier="Abstract" displayLabel="Geometric Model" description="A container for persisting geometric elements.">
+        <BaseClass>Model</BaseClass>
+    </ECEntityClass>
+    <ECEntityClass typeName="GeometricModel3d" modifier="Abstract" displayLabel="3D Geometric Model" description="A container for persisting 3D geometric elements.">
+        <BaseClass>GeometricModel</BaseClass>
+    </ECEntityClass>
+    <ECEntityClass typeName="GeometricModel2d" modifier="Abstract" displayLabel="2D Geometric Model" description="A container for persisting 2D geometric elements.">
+        <BaseClass>GeometricModel</BaseClass>
+        <ECCustomAttributes>
+            <ClassHasHandler xmlns="BisCore.01.00"/>
+        </ECCustomAttributes>
+        <ECProperty propertyName="GlobalOrigin" typeName="point2d" displayLabel="Global Origin" description="The actual coordinates of (0,0) in Model coordinates. An offest applied to all Model coordinates."/>
+    </ECEntityClass>
+    <ECEntityClass typeName="GraphicalModel2d" modifier="Abstract" displayLabel="2D Graphical Model" description="A container for persisting 2D graphical elements.">
+        <BaseClass>GeometricModel2d</BaseClass>
+    </ECEntityClass>
+    <ECEntityClass typeName="SpatialModel" modifier="Abstract" displayLabel="Spatial Model" description="A container for persisting 3D geometric elements that are spatially located.">
+        <BaseClass>GeometricModel3d</BaseClass>
+        <ECCustomAttributes>
+            <ClassHasHandler xmlns="BisCore.01.00"/>
+        </ECCustomAttributes>
+    </ECEntityClass>
+    <ECEntityClass typeName="PhysicalModel" displayLabel="Physical Model" description="A container for persisting physical elements that model physical space.">
+        <BaseClass>SpatialModel</BaseClass>
+        <ECCustomAttributes>
+            <ClassHasHandler xmlns="BisCore.01.00"/>
+        </ECCustomAttributes>
+    </ECEntityClass>
+    <ECEntityClass typeName="SpatialLocationModel" displayLabel="Spatial Location Model" description="A container for persisting spatial location elements.">
+        <BaseClass>SpatialModel</BaseClass>
+        <ECCustomAttributes>
+            <ClassHasHandler xmlns="BisCore.01.00"/>
+        </ECCustomAttributes>
+    </ECEntityClass>
+    <ECEntityClass typeName="DrawingModel" displayLabel="Drawing Model" description="A container for persisting drawing grahics.">
+        <BaseClass>GraphicalModel2d</BaseClass>
+        <ECCustomAttributes>
+            <ClassHasHandler xmlns="BisCore.01.00"/>
+        </ECCustomAttributes>
+    </ECEntityClass>
+    <ECEntityClass typeName="SectionDrawingModel" displayLabel="Section Drawing Model" description="A container for persisting section drawing graphics.">
+        <BaseClass>DrawingModel</BaseClass>
+        <ECCustomAttributes>
+            <ClassHasHandler xmlns="BisCore.01.00"/>
+        </ECCustomAttributes>
+    </ECEntityClass>
+    <ECEntityClass typeName="SheetModel" displayLabel="Sheet Model" description="A container for persisting sheet views and graphics.">
+        <BaseClass>GraphicalModel2d</BaseClass>
+        <ECCustomAttributes>
+            <ClassHasHandler xmlns="BisCore.01.00"/>
+        </ECCustomAttributes>
+    </ECEntityClass>
+    <ECEntityClass typeName="RoleModel" displayLabel="Role Model" description="A container for persisting role elements.">
+        <BaseClass>Model</BaseClass>
+        <ECCustomAttributes>
+            <ClassHasHandler xmlns="BisCore.01.00"/>
+        </ECCustomAttributes>
+    </ECEntityClass>
+    <ECEntityClass typeName="InformationModel" modifier="Abstract" displayLabel="Information Model" description="A container for persisting information elements.">
+        <BaseClass>Model</BaseClass>
+        <ECCustomAttributes>
+            <ClassHasHandler xmlns="BisCore.01.00"/>
+        </ECCustomAttributes>
+    </ECEntityClass>
+    <ECEntityClass typeName="GroupInformationModel" modifier="Abstract" displayLabel="Group Information Model" description="A container for persisting group information elements.">
+        <BaseClass>InformationModel</BaseClass>
+        <ECCustomAttributes>
+            <ClassHasHandler xmlns="BisCore.01.00"/>
+        </ECCustomAttributes>
+    </ECEntityClass>
+    <ECEntityClass typeName="InformationRecordModel" displayLabel="Information Record Model" description="A container for persisting Information Record Elements">
+        <BaseClass>InformationModel</BaseClass>
+        <ECCustomAttributes>
+            <ClassHasHandler xmlns="BisCore.01.00"/>
+        </ECCustomAttributes>
+    </ECEntityClass>
+    <ECEntityClass typeName="DefinitionModel" displayLabel="Definition Model" description="A container for persisting definition elements.">
+        <BaseClass>InformationModel</BaseClass>
+        <ECCustomAttributes>
+            <ClassHasHandler xmlns="BisCore.01.00"/>
+        </ECCustomAttributes>
+    </ECEntityClass>
+    <ECEntityClass typeName="RepositoryModel" modifier="Sealed" displayLabel="Repository Model" description="The singleton container of repository-related information elements.">
+        <BaseClass>DefinitionModel</BaseClass>
+        <ECCustomAttributes>
+            <ClassHasHandler xmlns="BisCore.01.00"/>
+        </ECCustomAttributes>
+    </ECEntityClass>
+    <ECEntityClass typeName="DocumentListModel" displayLabel="Document List" description="Contains a list of document elements.">
+        <BaseClass>InformationModel</BaseClass>
+        <ECCustomAttributes>
+            <ClassHasHandler xmlns="BisCore.01.00"/>
+        </ECCustomAttributes>
+    </ECEntityClass>
+    <ECEntityClass typeName="LinkModel" displayLabel="Link Model" description="A container for persisting link elements.">
+        <BaseClass>InformationModel</BaseClass>
+        <ECCustomAttributes>
+            <ClassHasHandler xmlns="BisCore.01.00"/>
+        </ECCustomAttributes>
+    </ECEntityClass>
+    <ECEntityClass typeName="DictionaryModel" modifier="Sealed" displayLabel="Dictionary Model" description="The singleton container for repository-specific definition elements.">
+        <BaseClass>DefinitionModel</BaseClass>
+        <ECCustomAttributes>
+            <ClassHasHandler xmlns="BisCore.01.00"/>
+        </ECCustomAttributes>
+    </ECEntityClass>
+    <ECEntityClass typeName="WebMercatorModel" displayLabel="Web Mercator Model">
+        <BaseClass>SpatialModel</BaseClass>
+        <ECCustomAttributes>
+            <ClassHasHandler xmlns="BisCore.01.00"/>
+        </ECCustomAttributes>
+    </ECEntityClass>
+
+    <ECRelationshipClass typeName="ModelOwnsSubModel" strength="embedding" modifier="Sealed">
+        <!-- @see Model.ParentModel ECNavigationProperty -->
+        <ECCustomAttributes>
+            <ForeignKeyConstraint xmlns="ECDbMap.02.00">
+                <!-- Creates the ParentModelId foreign key column in the bis_Model table -->
+                <OnDeleteAction>NoAction</OnDeleteAction>
+            </ForeignKeyConstraint>
+        </ECCustomAttributes>
+        <Source multiplicity="(0..1)" roleLabel="owns sub" polymorphic="true">
+            <Class class="Model"/>
+        </Source>
+        <Target multiplicity="(0..*)" roleLabel="is owned by parent" polymorphic="true">
+            <Class class="Model"/>
+        </Target>
+    </ECRelationshipClass>
+
+    <ECRelationshipClass typeName="ModelContainsElements" strength="embedding" modifier="Sealed" description="Associates Elements with a Model">
+        <!-- @see Element.Model ECNavigationProperty -->
+        <ECCustomAttributes>
+            <ForeignKeyConstraint xmlns="ECDbMap.02.00">
+                <!-- Creates the ModelId foreign key column in the bis_Element table -->
+                <OnDeleteAction>NoAction</OnDeleteAction>
+            </ForeignKeyConstraint>
+        </ECCustomAttributes>
+        <Source multiplicity="(1..1)" roleLabel="contains" polymorphic="true">
+            <Class class="Model"/>
+        </Source>
+        <Target multiplicity="(0..*)" roleLabel="is contained by" polymorphic="true">
+            <Class class="Element" />
+        </Target>
+    </ECRelationshipClass>
+
+    <ECEntityClass typeName="ISubModeledElement" modifier="Abstract" displayLabel="Modellable Element" description="An interface which indicates that an Element can be broken down or described by a (sub) Model.  This interface is mutually exclusive with IParentElement.">
+        <ECCustomAttributes>
+            <IsMixin xmlns="CoreCustomAttributes.01.00">
+                <!-- Only subclasses of bis:Element can implement the ISubModeledElement interface -->
+                <AppliesToEntityClass>Element</AppliesToEntityClass>
+            </IsMixin>
+        </ECCustomAttributes>
+    </ECEntityClass>
+    <ECRelationshipClass typeName="ModelModelsElement" strength="embedding" strengthDirection="Backward" modifier="None">
+        <!-- @see Model.ModeledElement ECNavigationProperty -->
+        <ECCustomAttributes>
+            <ForeignKeyConstraint xmlns="ECDbMap.02.00">
+                <!-- Creates the ModeledElementId foreign key column in the bis_Model table -->
+                <OnDeleteAction>NoAction</OnDeleteAction>
+            </ForeignKeyConstraint>
+        </ECCustomAttributes>
+        <Source multiplicity="(0..1)" roleLabel="models" polymorphic="true">
+            <Class class="Model"/>
+        </Source>
+        <Target multiplicity="(0..1)" roleLabel="is modeled by" polymorphic="true">
+            <Class class="Element" />
+        </Target>
+    </ECRelationshipClass>
+    <ECRelationshipClass typeName="PhysicalModelBreaksDownPhysicalElement" strength="embedding" strengthDirection="Backward" modifier="None">
+        <BaseClass>ModelModelsElement</BaseClass>
+        <Source multiplicity="(0..1)" roleLabel="breaks down" polymorphic="true">
+            <Class class="PhysicalModel"/>
+        </Source>
+        <Target multiplicity="(0..1)" roleLabel="is broken down by" polymorphic="true">
+            <Class class="PhysicalElement" />
+        </Target>
+    </ECRelationshipClass>
+    <ECRelationshipClass typeName="DrawingModelBreaksDownDrawing" strength="embedding" strengthDirection="Backward" modifier="None">
+        <BaseClass>ModelModelsElement</BaseClass>
+        <Source multiplicity="(0..1)" roleLabel="breaks down" polymorphic="true">
+            <Class class="DrawingModel"/>
+        </Source>
+        <Target multiplicity="(1..1)" roleLabel="is broken down by" polymorphic="true">
+            <Class class="Drawing" />
+        </Target>
+    </ECRelationshipClass>
+    <ECRelationshipClass typeName="SheetModelBreaksDownSheet" strength="embedding" strengthDirection="Backward" modifier="None">
+        <BaseClass>ModelModelsElement</BaseClass>
+        <Source multiplicity="(0..1)" roleLabel="breaks down" polymorphic="true">
+            <Class class="SheetModel"/>
+        </Source>
+        <Target multiplicity="(1..1)" roleLabel="is broken down by" polymorphic="true">
+            <Class class="Sheet" />
+        </Target>
+    </ECRelationshipClass>
+
+    <ECEntityClass typeName="Element" modifier="Abstract" description="Elements are the smallest individually identifiable building blocks for modeling the real world. Each element represents an entity in the real world. Sets of Elements (contained in Models) are used to model other Elements that represent larger scale real world entities. Using this recursive modeling strategy, Elements can represent entities at any scale. Elements can represent physical things or abstract concepts or simply be information records.">
+        <!-- NOTE: Only platform can directly subclass from Element. Everyone else should pick the most appropriate superclass. -->
+        <!-- NOTE: Element subclasses should drop the "Element" suffix from their name once the concept becomes "user facing" -->
+        <ECCustomAttributes>
+            <ClassMap xmlns="ECDbMap.02.00">
+                <MapStrategy>TablePerHierarchy</MapStrategy>
+            </ClassMap>
+            <DbIndexList xmlns="ECDbMap.02.00">
+                <Indexes>
+                    <DbIndex>
+                        <Name>ix_bis_Element_FederationGuid</Name>
+                        <IsUnique>True</IsUnique>
+                        <Properties>
+                            <string>FederationGuid</string>
+                        </Properties>
+                        <Where>IndexedColumnsAreNotNull</Where>
+                    </DbIndex>
+                    <DbIndex>
+                        <Name>ix_bis_Element_Code</Name>
+                        <IsUnique>True</IsUnique>
+                        <Properties>
+                            <string>CodeSpec.Id</string>
+                            <string>CodeScope</string>
+                            <string>CodeValue</string>
+                        </Properties>
+                    </DbIndex>
+                    <DbIndex>
+                        <Name>ix_bis_Element_UserLabel</Name>
+                        <IsUnique>False</IsUnique>
+                        <Properties>
+                            <string>UserLabel</string>
+                        </Properties>
+                        <Where>IndexedColumnsAreNotNull</Where>
+                    </DbIndex>
+                </Indexes>
+            </DbIndexList>
+            <ClassHasCurrentTimeStampProperty xmlns="CoreCustomAttributes.01.00">
+                <PropertyName>LastMod</PropertyName>
+            </ClassHasCurrentTimeStampProperty>
+            <ClassHasHandler xmlns="BisCore.01.00"/>
+        </ECCustomAttributes>
+        <ECNavigationProperty propertyName="Model" relationshipName="ModelContainsElements" direction="Backward" readOnly="True" description="The Model that contains this element.">
+            <ECCustomAttributes>
+                <HideProperty xmlns="EditorCustomAttributes.01.03"/>
+                <CustomHandledProperty>
+                    <StatementTypes>2</StatementTypes>
+                </CustomHandledProperty>
+            </ECCustomAttributes>
+        </ECNavigationProperty>
+        <ECProperty propertyName="LastMod" typeName="dateTime" readOnly="True" displayLabel="Last Modified" description="The last modified time of the element. This is maintained by the core framework and should not be set directly by applications.">
+            <ECCustomAttributes>
+                <DateTimeInfo xmlns="CoreCustomAttributes.01.00">
+                    <DateTimeKind>Utc</DateTimeKind>
+                </DateTimeInfo>
+                <CustomHandledProperty>
+                    <StatementTypes>0</StatementTypes>
+                </CustomHandledProperty>
+                <HideProperty xmlns="EditorCustomAttributes.01.03" />
+            </ECCustomAttributes>
+        </ECProperty>
+        <ECNavigationProperty propertyName="CodeSpec" displayLabel="Code Specification" relationshipName="CodeSpecDeterminesElementCode" direction="Backward" description="The Code Specification used to generate and validate the code for the element. The combination of Code Specification, Code Scope, and the Code value must be unique.">
+            <ECCustomAttributes>
+                <HideProperty xmlns="EditorCustomAttributes.01.03"/>
+                <CustomHandledProperty>
+                    <StatementTypes>6</StatementTypes>
+                </CustomHandledProperty>
+            </ECCustomAttributes>
+        </ECNavigationProperty>
+        <ECProperty propertyName="CodeScope" typeName="string" displayLabel="Code Scope" description="Code Scope identifies the element/name that provides the uniqueness scope for the code value. The combination of Code Specification, Code Scope, and the Code value must be unique.">
+            <ECCustomAttributes>
+                <PropertyMap xmlns="ECDbMap.02.00">
+                    <IsNullable>False</IsNullable>
+                    <Collation>NoCase</Collation>
+                </PropertyMap>
+                <HideProperty xmlns="EditorCustomAttributes.01.03"/>
+                <CustomHandledProperty>
+                    <StatementTypes>6</StatementTypes>
+                </CustomHandledProperty>
+            </ECCustomAttributes>
+        </ECProperty>
+        <ECProperty propertyName="CodeValue" typeName="string" displayLabel="Code" description="Code is the formal name (business key) for an element. The combination of Code Specification, Code Scope, and the Code value must be unique.">
+            <ECCustomAttributes>
+                <PropertyMap xmlns="ECDbMap.02.00">
+                    <IsNullable>True</IsNullable>
+                    <Collation>NoCase</Collation>
+                </PropertyMap>
+                <CustomHandledProperty>
+                    <StatementTypes>6</StatementTypes>
+                </CustomHandledProperty>
+            </ECCustomAttributes>
+        </ECProperty>
+        <ECProperty propertyName="UserLabel" typeName="string" displayLabel="User Label" description="An optional name given by the user (as opposed to the formal name stored in the Code value).">
+            <ECCustomAttributes>
+                <PropertyMap xmlns="ECDbMap.02.00">
+                    <IsNullable>True</IsNullable>
+                    <Collation>NoCase</Collation>
+                    <IsUnique>False</IsUnique>
+                </PropertyMap>
+                <CustomHandledProperty>
+                    <StatementTypes>6</StatementTypes>
+                </CustomHandledProperty>
+            </ECCustomAttributes>
+        </ECProperty>
+        <ECNavigationProperty propertyName="Parent" relationshipName="ElementOwnsChildElements" direction="Backward" description="The parent element that owns this element.">
+            <ECCustomAttributes>
+                <HideProperty xmlns="EditorCustomAttributes.01.03"/>
+                <CustomHandledProperty>
+                    <StatementTypes>6</StatementTypes>
+                </CustomHandledProperty>
+            </ECCustomAttributes>
+        </ECNavigationProperty>
+        <ECProperty propertyName="FederationGuid" typeName="binary" extendedTypeName="BeGuid" displayLabel="Federation GUID" description="The GUID used to federate this element across repositories.">
+            <ECCustomAttributes>
+                <PropertyMap xmlns="ECDbMap.02.00">
+                    <IsNullable>True</IsNullable>
+                    <IsUnique>True</IsUnique>
+                </PropertyMap>
+                <CustomHandledProperty>
+                    <StatementTypes>6</StatementTypes>
+                </CustomHandledProperty>
+                <HideProperty xmlns="EditorCustomAttributes.01.03" />
+            </ECCustomAttributes>
+        </ECProperty>
+        <ECProperty propertyName="JsonProperties" typeName="string" extendedTypeName="Json" displayLabel="JSON Properties" description="A string property that users and/or applications can use to persist JSON values.">
+            <ECCustomAttributes>
+                <HideProperty xmlns="EditorCustomAttributes.01.03" />
+                <CustomHandledProperty>
+                    <StatementTypes>6</StatementTypes>
+                </CustomHandledProperty>
+            </ECCustomAttributes>
+        </ECProperty>
+    </ECEntityClass>
+
+    <ECEntityClass typeName="InformationContentElement" modifier="Abstract" displayLabel="Information Content Element" description="Information Content Element is an abstract base class for modeling pure information entities. Only the core framework should directly subclass from Information Content Element. Domain and application developers should start with the most appropriate subclass of Information Content Element.">
+        <BaseClass>Element</BaseClass>
+        <ECCustomAttributes>
+            <ClassHasHandler xmlns="BisCore.01.00"/>
+            <JoinedTablePerDirectSubclass xmlns="ECDbMap.02.00"/>
+        </ECCustomAttributes>
+    </ECEntityClass>
+
+    <ECEntityClass typeName="InformationRecordElement" modifier="Abstract" displayLabel="Information Record Element" description="Information Record Element is an abstract base class for modeling information records. Information Record Element is the default choice if no other subclass of Information Content Element makes sense.">
+        <BaseClass>InformationContentElement</BaseClass>
+        <ECCustomAttributes>
+            <ClassHasHandler xmlns="BisCore.01.00"/>
+            <ShareColumns xmlns="ECDbMap.02.00">
+                <MaxSharedColumnsBeforeOverflow>32</MaxSharedColumnsBeforeOverflow>
+                <ApplyToSubclassesOnly>True</ApplyToSubclassesOnly>
+            </ShareColumns>
+        </ECCustomAttributes>
+    </ECEntityClass>
+
+    <ECEntityClass typeName="DefinitionElement" modifier="Abstract" displayLabel="Definition Element" description="A Definition Element holds configuration-related information that is meant to be referenced/shared.">
+        <BaseClass>InformationContentElement</BaseClass>
+        <ECCustomAttributes>
+            <ClassHasHandler xmlns="BisCore.01.00"/>
+            <ShareColumns xmlns="ECDbMap.02.00">
+                <MaxSharedColumnsBeforeOverflow>32</MaxSharedColumnsBeforeOverflow>
+                <ApplyToSubclassesOnly>True</ApplyToSubclassesOnly>
+            </ShareColumns>
+        </ECCustomAttributes>
+        <ECProperty propertyName="IsPrivate" typeName="boolean" displayLabel="Is Private" description="If true, this definition should not be displayed in the GUI.">
+            <ECCustomAttributes>
+                <CustomHandledProperty/>
+            </ECCustomAttributes>
+        </ECProperty>
+    </ECEntityClass>
+
+    <ECEntityClass typeName="TypeDefinitionElement" modifier="Abstract" displayLabel="Type Definition" description="Defines a set of properties (the 'type') that can be associated with an element.">
+        <BaseClass>DefinitionElement</BaseClass>
+        <ECNavigationProperty propertyName="Recipe" relationshipName="TypeDefinitionHasRecipe" direction="Forward">
+        </ECNavigationProperty>
+    </ECEntityClass>
+    <ECEntityClass typeName="GraphicalType2d" modifier="Abstract" displayLabel="2D Graphical Type" description="Defines a set of properties (the 'type') that can be associated with a 2D Graphical Element.">
+        <BaseClass>TypeDefinitionElement</BaseClass>
+        <ECCustomAttributes>
+            <ClassHasHandler xmlns="BisCore.01.00"/>
+        </ECCustomAttributes>
+    </ECEntityClass>
+    <ECEntityClass typeName="PhysicalType" modifier="Abstract" displayLabel="Physical Type" description="Defines a set of properties (the 'type') that can be associated with a Physical Element. A Physical Type has a strong correlation with something that can be ordered from a catalog since all instances share a common set of properties.">
+        <BaseClass>TypeDefinitionElement</BaseClass>
+        <ECCustomAttributes>
+            <ClassHasHandler xmlns="BisCore.01.00"/>
+        </ECCustomAttributes>
+    </ECEntityClass>
+    <ECEntityClass typeName="SpatialLocationType" modifier="Abstract" displayLabel="Spatial Location Type" description="Defines a set of properties (the 'type') that can be associated with a Spatial Location.">
+        <BaseClass>TypeDefinitionElement</BaseClass>
+        <ECCustomAttributes>
+            <ClassHasHandler xmlns="BisCore.01.00"/>
+        </ECCustomAttributes>
+    </ECEntityClass>
+
+    <ECRelationshipClass typeName="TypeDefinitionHasRecipe" strength="referencing" modifier="Abstract">
+        <!-- @see TypeDefinitionElement.Recipe ECNavigationProperty -->
+        <!-- Note: not configured as a foreign key because the RecipeDefinitionElement may be excluded in a filtered briefcase -->
+        <Source multiplicity="(0..*)" roleLabel="has" polymorphic="true">
+            <Class class="TypeDefinitionElement" />
+        </Source>
+        <Target multiplicity="(0..1)" roleLabel="is referenced by" polymorphic="true">
+            <Class class="RecipeDefinitionElement"/>
+        </Target>
+    </ECRelationshipClass>
+    <ECRelationshipClass typeName="PhysicalTypeHasTemplateRecipe" strength="referencing" modifier="None">
+        <BaseClass>TypeDefinitionHasRecipe</BaseClass>
+        <Source multiplicity="(0..*)" roleLabel="has" polymorphic="true">
+            <Class class="PhysicalType" />
+        </Source>
+        <Target multiplicity="(0..1)" roleLabel="is referenced by" polymorphic="true">
+            <Class class="TemplateRecipe3d"/>
+        </Target>
+    </ECRelationshipClass>
+    <ECRelationshipClass typeName="GraphicalType2dHasTemplateRecipe" strength="referencing" modifier="None">
+        <BaseClass>TypeDefinitionHasRecipe</BaseClass>
+        <Source multiplicity="(0..*)" roleLabel="has" polymorphic="true">
+            <Class class="GraphicalType2d" />
+        </Source>
+        <Target multiplicity="(0..1)" roleLabel="is referenced by" polymorphic="true">
+            <Class class="TemplateRecipe2d"/>
+        </Target>
+    </ECRelationshipClass>
+
+    <ECRelationshipClass typeName="GeometricElement2dHasTypeDefinition" strength="referencing" modifier="Abstract">
+        <!-- @see GeometricElement2d.TypeDefinition ECNavigationProperty -->
+        <ECCustomAttributes>
+            <!-- Creates the TypeDefinitionId foreign key column in the bis_GeometricElement2d table -->
+            <ForeignKeyConstraint xmlns="ECDbMap.02.00"/>
+        </ECCustomAttributes>
+        <Source multiplicity="(0..*)" roleLabel="has" polymorphic="true">
+            <Class class="GeometricElement2d" />
+        </Source>
+        <Target multiplicity="(0..1)" roleLabel="classifies" polymorphic="true">
+            <Class class="TypeDefinitionElement"/>
+        </Target>
+    </ECRelationshipClass>
+    <ECRelationshipClass typeName="GraphicalElement2dIsOfType" strength="referencing" modifier="None">
+        <BaseClass>GeometricElement2dHasTypeDefinition</BaseClass>
+        <Source multiplicity="(0..*)" roleLabel="is of" polymorphic="true">
+            <Class class="GraphicalElement2d" />
+        </Source>
+        <Target multiplicity="(0..1)" roleLabel="defines" polymorphic="true">
+            <Class class="GraphicalType2d"/>
+        </Target>
+    </ECRelationshipClass>
+    
+    <ECRelationshipClass typeName="GeometricElement3dHasTypeDefinition" strength="referencing" modifier="Abstract">
+        <!-- @see GeometricElement3d.TypeDefinition ECNavigationProperty -->
+        <ECCustomAttributes>
+            <!-- Creates the TypeDefinitionId foreign key column in the bis_GeometricElement3d table -->
+            <ForeignKeyConstraint xmlns="ECDbMap.02.00"/>
+        </ECCustomAttributes>
+        <Source multiplicity="(0..*)" roleLabel="has" polymorphic="true">
+            <Class class="GeometricElement3d" />
+        </Source>
+        <Target multiplicity="(0..1)" roleLabel="classifies" polymorphic="true">
+            <Class class="TypeDefinitionElement"/>
+        </Target>
+    </ECRelationshipClass>
+    <ECRelationshipClass typeName="PhysicalElementIsOfType" strength="referencing" modifier="None">
+        <BaseClass>GeometricElement3dHasTypeDefinition</BaseClass>
+        <Source multiplicity="(0..*)" roleLabel="is of" polymorphic="true">
+            <Class class="PhysicalElement" />
+        </Source>
+        <Target multiplicity="(0..1)" roleLabel="classifies" polymorphic="true">
+            <Class class="PhysicalType"/>
+        </Target>
+    </ECRelationshipClass>
+    <ECRelationshipClass typeName="SpatialLocationIsOfType" strength="referencing" modifier="None">
+        <BaseClass>GeometricElement3dHasTypeDefinition</BaseClass>
+        <Source multiplicity="(0..*)" roleLabel="is of" polymorphic="true">
+            <Class class="SpatialLocationElement" />
+        </Source>
+        <Target multiplicity="(0..1)" roleLabel="classifies" polymorphic="true">
+            <Class class="SpatialLocationType"/>
+        </Target>
+    </ECRelationshipClass>
+
+    <ECEntityClass typeName="RecipeDefinitionElement" modifier="Abstract" displayLabel="Recipe Definition" description="Defines a recipe for generating a type.">
+        <BaseClass>DefinitionElement</BaseClass>
+    </ECEntityClass>
+    <ECEntityClass typeName="TemplateRecipe2d" displayLabel="2D Template Recipe" description="A recipe that uses a 2D template for creating new instances.">
+        <BaseClass>RecipeDefinitionElement</BaseClass>
+        <BaseClass>ISubModeledElement</BaseClass>
+        <ECCustomAttributes>
+            <ClassHasHandler xmlns="BisCore.01.00"/>
+        </ECCustomAttributes>
+    </ECEntityClass>
+    <ECEntityClass typeName="TemplateRecipe3d" displayLabel="3D Template Recipe" description="A recipe that uses a 3D template for creating new instances.">
+        <BaseClass>RecipeDefinitionElement</BaseClass>
+        <BaseClass>ISubModeledElement</BaseClass>
+        <ECCustomAttributes>
+            <ClassHasHandler xmlns="BisCore.01.00"/>
+        </ECCustomAttributes>
+    </ECEntityClass>
+
+    <ECEntityClass typeName="Subject" modifier="Sealed" description="A Subject is an information element that describes what this repository (or part thereof) is about.">
+        <BaseClass>InformationReferenceElement</BaseClass>
+        <BaseClass>IParentElement</BaseClass>
+        <ECCustomAttributes>
+            <ClassHasHandler xmlns="BisCore.01.00"/>
+        </ECCustomAttributes>
+        <ECProperty propertyName="Description" typeName="string"/>
+    </ECEntityClass>
+    <ECRelationshipClass typeName="SubjectOwnsPartitionElements" strength="embedding" modifier="None">
+        <BaseClass>ElementOwnsChildElements</BaseClass>
+        <Source multiplicity="(0..1)" roleLabel="owns" polymorphic="false">
+            <Class class="Subject"/>
+        </Source>
+        <Target multiplicity="(0..*)" roleLabel="is owned by" polymorphic="true">
+            <Class class="InformationPartitionElement"/>
+        </Target>
+    </ECRelationshipClass>
+    <ECRelationshipClass typeName="SubjectOwnsChildSubjects" strength="embedding" modifier="None">
+        <BaseClass>ElementOwnsChildElements</BaseClass>
+        <Source multiplicity="(0..1)" roleLabel="owns child" polymorphic="false">
+            <Class class="Subject"/>
+        </Source>
+        <Target multiplicity="(0..*)" roleLabel="is owned by parent" polymorphic="false">
+            <Class class="Subject"/>
+        </Target>
+    </ECRelationshipClass>
+    <ECEntityClass typeName="InformationPartitionElement" modifier="Abstract" displayLabel="Information Partition" description="Information Partition is an abstract base class for elements that indicate that there is a new modeling perspective within the overall DgnDb information hierarchy. An Information Partition is always parented to a Subject and broken down by a Model.">
+        <BaseClass>InformationContentElement</BaseClass>
+        <BaseClass>ISubModeledElement</BaseClass>
+        <ECCustomAttributes>
+            <ClassHasHandler xmlns="BisCore.01.00"/>
+            <ShareColumns xmlns="ECDbMap.02.00">
+                <MaxSharedColumnsBeforeOverflow>32</MaxSharedColumnsBeforeOverflow>
+                <ApplyToSubclassesOnly>True</ApplyToSubclassesOnly>
+            </ShareColumns>
+        </ECCustomAttributes>
+        <ECProperty propertyName="Description" typeName="string"/>
+    </ECEntityClass>
+    <ECEntityClass typeName="DefinitionPartition" modifier="Sealed" displayLabel="Definition Partition" description="A Definition Partition element indicates that there is a definition-related modeling perspective within the overall DgnDb information hierarchy. A Definition Partition is always parented to a Subject and broken down by a Definition Model.">
+        <BaseClass>InformationPartitionElement</BaseClass>
+        <ECCustomAttributes>
+            <ClassHasHandler xmlns="BisCore.01.00" />
+        </ECCustomAttributes>
+    </ECEntityClass>
+    <ECEntityClass typeName="DocumentPartition" modifier="Sealed" displayLabel="Document Partition" description="A Document Partition element indicates that there is a document-related modeling perspective within the overall DgnDb information hierarchy. A Document Partition is always parented to a Subject and broken down by a Document List Model.">
+        <BaseClass>InformationPartitionElement</BaseClass>
+        <ECCustomAttributes>
+            <ClassHasHandler xmlns="BisCore.01.00" />
+        </ECCustomAttributes>
+    </ECEntityClass>
+    <ECEntityClass typeName="GroupInformationPartition" modifier="Sealed" displayLabel="Group Information Partition" description="A Group Information Partition element indicates that there is a group-information-related modeling perspective within the overall DgnDb information hierarchy. A Group Information Partition is always parented to a Subject and broken down by a Group Information Model.">
+        <BaseClass>InformationPartitionElement</BaseClass>
+        <ECCustomAttributes>
+            <ClassHasHandler xmlns="BisCore.01.00" />
+        </ECCustomAttributes>
+    </ECEntityClass>
+    <ECEntityClass typeName="InformationRecordPartition" modifier="Sealed" displayLabel="Information Record Partition" description="A Information Record Partition element indicates that there is an information-record-related modeling perspective within the overall DgnDb information hierarchy. An Information Record Partition is always parented to a Subject and broken down by an Information Record Model.">
+        <BaseClass>InformationPartitionElement</BaseClass>
+        <ECCustomAttributes>
+            <ClassHasHandler xmlns="BisCore.01.00" />
+        </ECCustomAttributes>
+    </ECEntityClass>
+    <ECEntityClass typeName="LinkPartition" modifier="Sealed" displayLabel="Link Partition" description="A Link Partition element indicates that there is a link-related modeling perspective within the overall DgnDb information hierarchy. A Link Partition is always parented to a Subject and broken down by a Link Model.">
+        <BaseClass>InformationPartitionElement</BaseClass>
+        <ECCustomAttributes>
+            <ClassHasHandler xmlns="BisCore.01.00" />
+        </ECCustomAttributes>
+    </ECEntityClass>
+    <ECEntityClass typeName="PhysicalPartition" modifier="Sealed" displayLabel="Physical Partition" description="A Physical Partition element indicates that there is a physical modeling perspective within the overall DgnDb information hierarchy. A Physical Partition is always parented to a Subject and broken down by a Physical Model.">
+        <BaseClass>InformationPartitionElement</BaseClass>
+        <ECCustomAttributes>
+            <ClassHasHandler xmlns="BisCore.01.00" />
+        </ECCustomAttributes>
+    </ECEntityClass>
+    <ECEntityClass typeName="SpatialLocationPartition" modifier="Sealed" displayLabel="Spatial Location Partition" description="A Spatial Location Partition element indicates that there is a spatial-location-related modeling perspective within the overall DgnDb information hierarchy. A Spatial Location Partition is always parented to a Subject and broken down by a Spatial Location Model.">
+        <BaseClass>InformationPartitionElement</BaseClass>
+        <ECCustomAttributes>
+            <ClassHasHandler xmlns="BisCore.01.00" />
+        </ECCustomAttributes>
+    </ECEntityClass>
+
+    <ECEntityClass typeName="InformationReferenceElement" modifier="Abstract" displayLabel="Information Reference" description="Information Reference is an abstract base class for modeling entities whose main purpose is to reference something else.">
+        <BaseClass>InformationContentElement</BaseClass>
+        <ECCustomAttributes>
+            <ShareColumns xmlns="ECDbMap.02.00">
+                <MaxSharedColumnsBeforeOverflow>32</MaxSharedColumnsBeforeOverflow>
+                <ApplyToSubclassesOnly>True</ApplyToSubclassesOnly>
+            </ShareColumns>
+        </ECCustomAttributes>
+    </ECEntityClass>
+    <ECEntityClass typeName="GroupInformationElement" modifier="Abstract" displayLabel="Group Information" description="Group Information is an abstract base class for modeling entities whose main purpose is to reference a group of related elements.">
+        <BaseClass>InformationReferenceElement</BaseClass>
+        <ECCustomAttributes>
+            <ClassHasHandler xmlns="BisCore.01.00"/>
+        </ECCustomAttributes>
+    </ECEntityClass>
+
+    <ECEntityClass typeName="LinkElement" modifier="Abstract" displayLabel="Link" description="An information element that specifies a link.">
+        <BaseClass>InformationReferenceElement</BaseClass>
+    </ECEntityClass>
+    
+    <ECEntityClass typeName="UrlLink" displayLabel="URL Link" description="An information element that specifies a URL link.">
+        <ECCustomAttributes>
+            <ClassHasHandler xmlns="BisCore.01.00" />
+            <DbIndexList xmlns="ECDbMap.02.00">
+                <Indexes>
+                    <DbIndex>
+                        <Name>ix_bis_UrlLink_Url</Name>
+                        <IsUnique>False</IsUnique>
+                        <Properties>
+                            <string>Url</string>
+                        </Properties>
+                    </DbIndex>
+                </Indexes>
+            </DbIndexList>
+        </ECCustomAttributes>
+        <BaseClass>LinkElement</BaseClass>
+        <ECProperty propertyName="Url" displayLabel="URL" typeName="string">
+            <ECCustomAttributes>
+                <CustomHandledProperty/>
+            </ECCustomAttributes>
+        </ECProperty>
+        <ECProperty propertyName="Description" typeName="string">
+            <ECCustomAttributes>
+                <CustomHandledProperty/>
+            </ECCustomAttributes>
+        </ECProperty>
+    </ECEntityClass>
+
+    <ECEntityClass typeName="RepositoryLink" modifier="Sealed" displayLabel="Repository Link" description="An information element that links to a repository.">
+        <BaseClass>UrlLink</BaseClass>
+        <BaseClass>ISubModeledElement</BaseClass>
+        <ECCustomAttributes>
+            <ClassHasHandler xmlns="BisCore.01.00"/>
+        </ECCustomAttributes>
+        <ECProperty propertyName="RepositoryGuid" typeName="binary" extendedTypeName="BeGuid" displayLabel="Repository GUID">
+            <ECCustomAttributes>
+                <CustomHandledProperty/>
+                <HideProperty xmlns="EditorCustomAttributes.01.03" />
+            </ECCustomAttributes>
+        </ECProperty>
+    </ECEntityClass>
+
+    <ECEntityClass typeName="EmbeddedFileLink" displayLabel="Embedded File Link" description="An information element that links to an embedded file.">
+        <ECCustomAttributes>
+            <ClassHasHandler xmlns="BisCore.01.00" />
+            <DbIndexList xmlns="ECDbMap.02.00">
+                <Indexes>
+                    <DbIndex>
+                        <Name>ix_bis_EmbeddedFileLink_Name</Name>
+                        <IsUnique>False</IsUnique>
+                        <Properties>
+                            <string>Name</string>
+                        </Properties>
+                    </DbIndex>
+                </Indexes>
+            </DbIndexList>
+        </ECCustomAttributes>
+        <BaseClass>LinkElement</BaseClass>
+        <ECProperty propertyName="Name" typeName="string">
+            <ECCustomAttributes>
+                <CustomHandledProperty/>
+            </ECCustomAttributes>
+        </ECProperty>
+        <ECProperty propertyName="Description" typeName="string">
+            <ECCustomAttributes>
+                <CustomHandledProperty/>
+            </ECCustomAttributes>
+        </ECProperty>
+    </ECEntityClass>
+
+    <ECEntityClass typeName="Document" modifier="Abstract">
+        <BaseClass>InformationContentElement</BaseClass>
+        <ECCustomAttributes>
+            <ClassHasHandler xmlns="BisCore.01.00"/>
+            <ShareColumns xmlns="ECDbMap.02.00">
+                <MaxSharedColumnsBeforeOverflow>32</MaxSharedColumnsBeforeOverflow>
+                <ApplyToSubclassesOnly>True</ApplyToSubclassesOnly>
+            </ShareColumns>
+        </ECCustomAttributes>
+    </ECEntityClass>
+
+    <ECEntityClass typeName="Drawing">
+        <BaseClass>Document</BaseClass>
+        <BaseClass>ISubModeledElement</BaseClass>
+        <ECCustomAttributes>
+            <ClassHasHandler xmlns="BisCore.01.00"/>
+        </ECCustomAttributes>
+    </ECEntityClass>
+
+    <ECEntityClass typeName="SectionDrawing" displayLabel="Section Drawing">
+        <BaseClass>Drawing</BaseClass>
+        <ECCustomAttributes>
+            <ClassHasHandler xmlns="BisCore.01.00"/>
+        </ECCustomAttributes>
+    </ECEntityClass>
+
+    <ECEntityClass typeName="SheetBorderTemplate" displayLabel="Sheet Border Template">
+        <BaseClass>Document</BaseClass>
+        <ECCustomAttributes>
+            <ClassHasHandler xmlns="BisCore.01.00"/>
+        </ECCustomAttributes>
+        <ECProperty propertyName="Height" typeName="double"/>
+        <ECProperty propertyName="Width" typeName="double"/>
+    </ECEntityClass>
+
+    <ECEntityClass typeName="SheetBorder" displayLabel="Sheet Border">
+        <BaseClass>DrawingGraphic</BaseClass>
+        <ECCustomAttributes>
+            <ClassHasHandler xmlns="BisCore.01.00"/>
+        </ECCustomAttributes>
+        <!-- Template is required -->
+        <!-- Should have IsNullable=False ...? -->
+        <ECNavigationProperty propertyName="BorderTemplate" relationshipName="SheetBorderHasSheetBorderTemplate" direction="Forward" displayLabel="Border Template"/>
+    </ECEntityClass>
+
+    <ECEntityClass typeName="SheetTemplate" displayLabel="Sheet Template">
+        <BaseClass>Document</BaseClass>
+        <ECCustomAttributes>
+            <ClassHasHandler xmlns="BisCore.01.00"/>
+        </ECCustomAttributes>
+        <!-- Height and Width will be locked to the border, if there is one -->
+        <ECProperty propertyName="Height" typeName="double"/>
+        <ECProperty propertyName="Width" typeName="double"/>
+        <!-- Border is optional -->
+        <ECNavigationProperty propertyName="Border" relationshipName="SheetTemplateHasSheetBorder" direction="Forward" />
+    </ECEntityClass>
+
+    <ECEntityClass typeName="Sheet">
+        <BaseClass>Document</BaseClass>
+        <BaseClass>ISubModeledElement</BaseClass>
+        <ECCustomAttributes>
+            <ClassHasHandler xmlns="BisCore.01.00"/>
+        </ECCustomAttributes>
+        <ECProperty propertyName="Scale" typeName="double"/>
+        <!-- Height and Width will be locked to the template, if there is one -->
+        <ECProperty propertyName="Height" typeName="double"/>
+        <ECProperty propertyName="Width" typeName="double"/>
+        <!-- Template is optional -->
+        <ECNavigationProperty propertyName="SheetTemplate" relationshipName="SheetHasSheetTemplate" direction="Forward" displayLabel="Sheet Template" />
+    </ECEntityClass>
+
+    <ECRelationshipClass typeName="SheetHasSheetTemplate" strength="referencing" modifier="Sealed">
+        <!-- @see Sheet.SheetTemplate ECNavigationProperty -->
+        <Source multiplicity="(0..*)" roleLabel="has" polymorphic="true">
+            <Class class="Sheet" />
+        </Source>
+        <Target multiplicity="(0..1)" roleLabel="defines" polymorphic="true">
+            <Class class="SheetTemplate"/>
+        </Target>
+    </ECRelationshipClass>
+
+    <ECRelationshipClass typeName="SheetTemplateHasSheetBorder" strength="referencing" modifier="Sealed">
+        <!-- @see SheetTemplate.Border ECNavigationProperty -->
+        <Source multiplicity="(0..*)" roleLabel="has" polymorphic="true">
+            <Class class="SheetTemplate" />
+        </Source>
+        <Target multiplicity="(0..1)" roleLabel="is referenced by" polymorphic="true">
+            <Class class="SheetBorder"/>
+        </Target>
+    </ECRelationshipClass>
+
+    <ECRelationshipClass typeName="SheetBorderHasSheetBorderTemplate" strength="referencing" modifier="Sealed">
+        <!-- @see SheetBorder.BorderTemplate ECNavigationProperty -->
+        <Source multiplicity="(0..*)" roleLabel="has" polymorphic="true">
+            <Class class="SheetBorder" />
+        </Source>
+        <Target multiplicity="(0..1)" roleLabel="defines" polymorphic="true">
+            <Class class="SheetBorderTemplate"/>
+        </Target>
+    </ECRelationshipClass>
+
+    <ECEntityClass typeName="InformationCarrierElement" modifier="Abstract" displayLabel="Information Carrier" description="An Information Carrier carries information, but is not the information itself. For example, the arrangement of ink on paper or the sequence of electronic bits are information carriers.">
+        <BaseClass>Element</BaseClass>
+        <ECCustomAttributes>
+            <ClassHasHandler xmlns="BisCore.01.00"/>
+            <JoinedTablePerDirectSubclass xmlns="ECDbMap.02.00"/>
+        </ECCustomAttributes>
+    </ECEntityClass>
+
+    <ECEntityClass typeName="DocumentCarrier" modifier="Abstract" displayLabel="Document Carrier" description="A Document Carrier is an Information Carrier that carries a Document. An electronic file is a good example.">
+        <BaseClass>InformationCarrierElement</BaseClass>
+        <ECCustomAttributes>
+            <ShareColumns xmlns="ECDbMap.02.00">
+                <MaxSharedColumnsBeforeOverflow>32</MaxSharedColumnsBeforeOverflow>
+                <ApplyToSubclassesOnly>True</ApplyToSubclassesOnly>
+            </ShareColumns>
+        </ECCustomAttributes>
+    </ECEntityClass>
+
+    <ECEntityClass typeName="GeometricElement" modifier="Abstract" displayLabel="Geometric Element" description="Geometric Element is an abstract base class used to model real world entities that intrinsicly have geometry.">
+        <BaseClass>Element</BaseClass>
+        <ECCustomAttributes>
+            <JoinedTablePerDirectSubclass xmlns="ECDbMap.02.00"/>
+        </ECCustomAttributes>
+    </ECEntityClass>
+    <ECEntityClass typeName="GeometricElement3d" modifier="Abstract" displayLabel="3D Geometric Element" description="3D Geometric Element is an abstract base class used to model real world entities that intrinsicly have 3D geometry.">
+        <!-- Base class for elements with 3d geometry -->
+        <!-- GeometricElement3d elements are not inherently spatially located, but can be spatially located. -->
+        <BaseClass>GeometricElement</BaseClass>
+        <ECCustomAttributes>
+            <ClassHasHandler xmlns="BisCore.01.00"/>
+            <ShareColumns xmlns="ECDbMap.02.00">
+                <MaxSharedColumnsBeforeOverflow>32</MaxSharedColumnsBeforeOverflow>
+                <ApplyToSubclassesOnly>True</ApplyToSubclassesOnly>
+            </ShareColumns>
+        </ECCustomAttributes>
+        <ECNavigationProperty propertyName="Category" relationshipName="GeometricElement3dIsInCategory" direction="Forward" description="The Spatial Category used to categorize the 3D Geometric Element">
+            <ECCustomAttributes>
+                <HideProperty xmlns="EditorCustomAttributes.01.03"/>
+                <CustomHandledProperty/>
+            </ECCustomAttributes>
+        </ECNavigationProperty>
+        <ECProperty propertyName="InSpatialIndex" typeName="boolean" displayLabel="In Spatial Index" description="If true, this element will have an entry in the Spatial Index.">
+            <ECCustomAttributes>
+                <HideProperty xmlns="EditorCustomAttributes.01.03"/>
+                <CustomHandledProperty/>
+            </ECCustomAttributes>
+        </ECProperty>
+        <ECProperty propertyName="Origin" typeName="point3d" description="The placement origin of the Element.">
+            <ECCustomAttributes>
+                <HideProperty xmlns="EditorCustomAttributes.01.03"/>
+                <CustomHandledProperty/>
+            </ECCustomAttributes>
+        </ECProperty>
+        <ECProperty propertyName="Yaw" typeName="double" description="The Yaw angle (in degrees) of the orientation of the Element.">
+            <ECCustomAttributes>
+                <HideProperty xmlns="EditorCustomAttributes.01.03"/>
+                <CustomHandledProperty/>
+            </ECCustomAttributes>
+        </ECProperty>
+        <ECProperty propertyName="Pitch" typeName="double" description="The Pitch angle (in degrees) of the orientation of the Element.">
+            <ECCustomAttributes>
+                <HideProperty xmlns="EditorCustomAttributes.01.03"/>
+                <CustomHandledProperty/>
+            </ECCustomAttributes>
+        </ECProperty>
+        <ECProperty propertyName="Roll" typeName="double" description="The Roll angle (in degrees) of the orientation of the Element.">
+            <ECCustomAttributes>
+                <HideProperty xmlns="EditorCustomAttributes.01.03"/>
+                <CustomHandledProperty/>
+            </ECCustomAttributes>
+        </ECProperty>
+        <ECProperty propertyName="BBoxLow" typeName="point3d" displayLabel="Bounding Box Low" description="The 'low' point of the element-aligned bounding box of the Element.">
+            <ECCustomAttributes>
+                <HideProperty xmlns="EditorCustomAttributes.01.03"/>
+                <CustomHandledProperty/>
+            </ECCustomAttributes>
+        </ECProperty>
+        <ECProperty propertyName="BBoxHigh" typeName="point3d" displayLabel="Bounding Box High" description="The 'high' point of the element-aligned bounding box of the Element.">
+            <ECCustomAttributes>
+                <HideProperty xmlns="EditorCustomAttributes.01.03"/>
+                <CustomHandledProperty/>
+            </ECCustomAttributes>
+        </ECProperty>
+        <ECProperty propertyName="GeometryStream" typeName="binary" extendedTypeName="GeometryStream" displayLabel="Geometry Stream" description="Binary stream used to persist the geometry of this Element.">
+            <ECCustomAttributes>
+                <HideProperty xmlns="EditorCustomAttributes.01.03" />
+                <CustomHandledProperty/>
+            </ECCustomAttributes>
+        </ECProperty>
+        <ECNavigationProperty propertyName="TypeDefinition" relationshipName="GeometricElement3dHasTypeDefinition" direction="Forward" displayLabel="Type Definition">
+            <!-- NOTE: Has same propertyName as other element subclasses in case the concept of "TypeDefinition" needs to move down to bis:Element. -->
+            <ECCustomAttributes>
+                <HideProperty xmlns="EditorCustomAttributes.01.03"/>
+                <CustomHandledProperty/>
+            </ECCustomAttributes>
+        </ECNavigationProperty>
+    </ECEntityClass>
+    <ECEntityClass typeName="GraphicalElement3d" modifier="Abstract" displayLabel="3D Graphical Element">
+        <!-- 3D geometric element that is used to convey information within 3D graphical presentations. -->
+        <BaseClass>GeometricElement3d</BaseClass>
+        <ECCustomAttributes>
+            <ClassHasHandler xmlns="BisCore.01.00"/>
+        </ECCustomAttributes>
+    </ECEntityClass>
+    <ECEntityClass typeName="SpatialElement" modifier="Abstract" displayLabel="Spatial Element" description="A Spatial Element occupies real world space.">
+        <BaseClass>GeometricElement3d</BaseClass>
+    </ECEntityClass>
+    <ECEntityClass typeName="PhysicalElement" modifier="Abstract" displayLabel="Physical Element" description="A Physical Element is spatially located, has mass, and can be 'touched'.">
+        <BaseClass>SpatialElement</BaseClass>
+        <ECCustomAttributes>
+            <ClassHasHandler xmlns="BisCore.01.00"/>
+        </ECCustomAttributes>
+    </ECEntityClass>
+    <ECEntityClass typeName="PhysicalPortion" modifier="Abstract" displayLabel="Physical Portion" description="A Physical Portion represents an arbitrary portion of a larger Physical Element that will be broken down in more detail in a separate (sub) Physical Model.">
+        <BaseClass>PhysicalElement</BaseClass>
+        <BaseClass>ISubModeledElement</BaseClass>
+    </ECEntityClass>
+    <ECEntityClass typeName="SpatialLocationElement" modifier="Abstract" displayLabel="Spatial Location Element" description="A Spatial Location Element identifies a 'tracked' real world location but has no mass and cannot be 'touched'.">
+        <BaseClass>SpatialElement</BaseClass>
+        <ECCustomAttributes>
+            <ClassHasHandler xmlns="BisCore.01.00"/>
+        </ECCustomAttributes>
+    </ECEntityClass>
+    <ECEntityClass typeName="SpatialLocationPortion" modifier="Abstract" displayLabel="Spatial Location Portion" description="A Spatial Location Portion represents an arbitrary portion of a larger Spatial Location Element that will be broken down in more detail in a separate (sub) Spatial Location Model.">
+        <BaseClass>SpatialLocationElement</BaseClass>
+        <BaseClass>ISubModeledElement</BaseClass>
+    </ECEntityClass>
+    <ECEntityClass typeName="VolumeElement" displayLabel="Volume Element" description="A Volume Element is a Spatial Location Element that is restricted to defining a volume.">
+        <BaseClass>SpatialLocationElement</BaseClass>
+        <ECCustomAttributes>
+            <ClassHasHandler xmlns="BisCore.01.00"/>
+        </ECCustomAttributes>
+    </ECEntityClass>
+    <ECEntityClass typeName="GeometricElement2d" modifier="Abstract" displayLabel="2D Geometric Element" description="2D Geometric Element is an abstract base class used to model information entities that intrinsicly have 2D geometry.">
+        <!-- NOTE: only platform should directly subclass GeometricElement2d -->
+        <BaseClass>GeometricElement</BaseClass>
+        <ECCustomAttributes>
+            <ClassHasHandler xmlns="BisCore.01.00"/>
+            <ShareColumns xmlns="ECDbMap.02.00">
+                <MaxSharedColumnsBeforeOverflow>32</MaxSharedColumnsBeforeOverflow>
+                <ApplyToSubclassesOnly>True</ApplyToSubclassesOnly>
+            </ShareColumns>
+        </ECCustomAttributes>
+        <ECNavigationProperty propertyName="Category" relationshipName="GeometricElement2dIsInCategory" direction="Forward" description="The Drawing Category used to categorize the 2D Geometric Element">
+            <ECCustomAttributes>
+                <CustomHandledProperty/>
+            </ECCustomAttributes>
+        </ECNavigationProperty>
+        <ECProperty propertyName="Origin" typeName="point2d" description="The placement origin of the Element.">
+            <ECCustomAttributes>
+                <CustomHandledProperty/>
+            </ECCustomAttributes>
+        </ECProperty>
+        <ECProperty propertyName="Rotation" typeName="double" description="The placement rotation (in degrees) of the Element.">
+            <ECCustomAttributes>
+                <CustomHandledProperty/>
+            </ECCustomAttributes>
+        </ECProperty>
+        <ECProperty propertyName="BBoxLow" typeName="point2d" displayLabel="Bounding Box Low" description="The 'low' point of the element-aligned bounding box of the Element.">
+            <ECCustomAttributes>
+                <CustomHandledProperty/>
+            </ECCustomAttributes>
+        </ECProperty>
+        <ECProperty propertyName="BBoxHigh" typeName="point2d" displayLabel="Bounding Box High" description="The 'high' point of the element-aligned bounding box of the Element.">
+            <ECCustomAttributes>
+                <CustomHandledProperty/>
+            </ECCustomAttributes>
+        </ECProperty>
+        <ECProperty propertyName="GeometryStream" typeName="binary" extendedTypeName="GeometryStream" displayLabel="Geometry Stream" description="Binary stream used to persist the geometry of this Element.">
+            <ECCustomAttributes>
+                <CustomHandledProperty/>
+                <HideProperty xmlns="EditorCustomAttributes.01.03" />
+            </ECCustomAttributes>
+        </ECProperty>
+        <ECNavigationProperty propertyName="TypeDefinition" relationshipName="GeometricElement2dHasTypeDefinition" direction="Forward" displayLabel="Type Definition">
+            <!-- NOTE: Has same propertyName as other element subclasses in case the concept of "TypeDefinition" needs to move down to bis:Element. -->
+            <ECCustomAttributes>
+                <HideProperty xmlns="EditorCustomAttributes.01.03"/>
+                <CustomHandledProperty/>
+            </ECCustomAttributes>
+        </ECNavigationProperty>
+    </ECEntityClass>
+    <ECEntityClass typeName="GraphicalElement2d" modifier="Abstract" displayLabel="2D Graphical Element" description="Abstract base class for 2D Geometric Elements that are used to convey information within graphical presentations (like drawings).">
+        <BaseClass>GeometricElement2d</BaseClass>
+    </ECEntityClass>
+    <ECEntityClass typeName="AnnotationElement2d" displayLabel="2D Annotation Element" description="2D element used to annotate drawings and sheets.">
+        <BaseClass>GraphicalElement2d</BaseClass>
+        <ECCustomAttributes>
+            <ClassHasHandler xmlns="BisCore.01.00"/>
+        </ECCustomAttributes>
+    </ECEntityClass>
+    <ECEntityClass typeName="DrawingGraphic" displayLabel="Drawing Graphic" description="2D element used to persist graphics for use in drawings.">
+        <BaseClass>GraphicalElement2d</BaseClass>
+        <ECCustomAttributes>
+            <ClassHasHandler xmlns="BisCore.01.00"/>
+        </ECCustomAttributes>
+    </ECEntityClass>
+
+    <ECEntityClass typeName="TextAnnotationData" displayLabel="Text Annotation Data" description="The aspect used to store text annotation data for 2D and 3D text annotation elements.">
+        <ECCustomAttributes>
+            <ClassHasHandler xmlns="BisCore.01.00"/>
+        </ECCustomAttributes>
+        <BaseClass>ElementUniqueAspect</BaseClass>
+        <ECProperty propertyName="TextAnnotation" typeName="binary" displayLabel="Text Annotation">
+            <ECCustomAttributes>
+                <HideProperty xmlns="EditorCustomAttributes.01.03" />
+            </ECCustomAttributes>
+        </ECProperty>
+    </ECEntityClass>
+
+    <ECEntityClass typeName="TextAnnotation2d" displayLabel="2D Text Annotation">
+        <BaseClass>AnnotationElement2d</BaseClass>
+        <ECCustomAttributes>
+            <ClassHasHandler xmlns="BisCore.01.00"/>
+        </ECCustomAttributes>
+    </ECEntityClass>
+    <ECRelationshipClass typeName="TextAnnotation2dOwnsTextAnnotationData" strength="embedding" modifier="None">
+        <BaseClass>ElementOwnsUniqueAspect</BaseClass>
+        <Source multiplicity="(1..1)" roleLabel="owns" polymorphic="true">
+            <Class class="TextAnnotation2d"/>
+        </Source>
+        <Target multiplicity="(0..1)" roleLabel="is owned by" polymorphic="false">
+            <Class class="TextAnnotationData"/>
+        </Target>
+    </ECRelationshipClass>
+    
+    <ECEntityClass typeName="TextAnnotation3d" displayLabel="3D Text Annotation">
+        <BaseClass>GraphicalElement3d</BaseClass>
+        <ECCustomAttributes>
+            <ClassHasHandler xmlns="BisCore.01.00"/>
+        </ECCustomAttributes>
+    </ECEntityClass>
+    <ECRelationshipClass typeName="TextAnnotation3dOwnsTextAnnotationData" strength="embedding" modifier="None">
+        <BaseClass>ElementOwnsUniqueAspect</BaseClass>
+        <Source multiplicity="(1..1)" roleLabel="owns" polymorphic="true">
+            <Class class="TextAnnotation3d"/>
+        </Source>
+        <Target multiplicity="(0..1)" roleLabel="is owned by" polymorphic="false">
+            <Class class="TextAnnotationData"/>
+        </Target>
+    </ECRelationshipClass>
+
+    <ECEntityClass typeName="AnnotationTable" displayLabel="Annotation Table" description="An Annotation Table is a 2D annotation element that displays a grid containing text and/or graphics.">
+        <BaseClass>AnnotationElement2d</BaseClass>
+        <ECCustomAttributes>
+            <ClassHasHandler xmlns="BisCore.01.00"/>
+        </ECCustomAttributes>
+    </ECEntityClass>
+
+    <ECEntityClass typeName="AnnotationTableHeader" displayLabel="Annotation Table Header">
+        <!-- The aspect that holds the header properties for an AnnotationTable -->
+        <BaseClass>ElementUniqueAspect</BaseClass>
+        <ECProperty propertyName="RowCount" typeName="int"/>
+        <ECProperty propertyName="ColumnCount" typeName="int"/>
+        <ECProperty propertyName="TextStyleId" typeName="long"/>
+        <ECProperty propertyName="TitleRowCount" typeName="int"/>
+        <ECProperty propertyName="HeaderRowCount" typeName="int"/>
+        <ECProperty propertyName="FooterRowCount" typeName="int"/>
+        <ECProperty propertyName="HeaderColumnCount" typeName="int"/>
+        <ECProperty propertyName="FooterColumnCount" typeName="int"/>
+        <ECProperty propertyName="BreakType" typeName="int"/>
+        <ECProperty propertyName="BreakPosition" typeName="int"/>
+        <ECProperty propertyName="BreakLength" typeName="double"/>
+        <ECProperty propertyName="BreakGap" typeName="double"/>
+        <ECProperty propertyName="RepeatHeaders" typeName="boolean"/>
+        <ECProperty propertyName="RepeatFooters" typeName="boolean"/>
+        <ECProperty propertyName="DefaultColumnWidth" typeName="double"/>
+        <ECProperty propertyName="DefaultRowHeight" typeName="double"/>
+        <ECProperty propertyName="DefaultMarginTop" typeName="double"/>
+        <ECProperty propertyName="DefaultMarginBottom" typeName="double"/>
+        <ECProperty propertyName="DefaultMarginLeft" typeName="double"/>
+        <ECProperty propertyName="DefaultMarginRight" typeName="double"/>
+        <ECProperty propertyName="DefaultCellAlignment" typeName="int"/>
+        <ECProperty propertyName="DefaultCellOrientation" typeName="int"/>
+        <ECProperty propertyName="FillSymbologyKeyOddRow" typeName="int"/>
+        <ECProperty propertyName="FillSymbologyKeyEvenRow" typeName="int"/>
+        <ECProperty propertyName="TitleRowTextStyle" typeName="long"/>
+        <ECProperty propertyName="HeaderRowTextStyle" typeName="long"/>
+        <ECProperty propertyName="FooterRowTextStyle" typeName="long"/>
+        <ECProperty propertyName="HeaderColumnTextStyle" typeName="long"/>
+        <ECProperty propertyName="FooterColumnTextStyle" typeName="long"/>
+        <ECProperty propertyName="BackupTextHeight" typeName="double"/>
+        <ECProperty propertyName="DataSourceProviderId" typeName="long"/>
+        <ECProperty propertyName="BodyTextHeight" typeName="double"/>
+        <ECProperty propertyName="TitleRowTextHeight" typeName="double"/>
+        <ECProperty propertyName="HeaderRowTextHeight" typeName="double"/>
+        <ECProperty propertyName="FooterRowTextHeight" typeName="double"/>
+        <ECProperty propertyName="HeaderColumnTextHeight" typeName="double"/>
+        <ECProperty propertyName="FooterColumnTextHeight" typeName="double"/>
+        <ECProperty propertyName="TextSymbKey" typeName="int"/>
+    </ECEntityClass>
+    <ECRelationshipClass typeName="AnnotationTableOwnsHeader" strength="embedding" modifier="None">
+        <BaseClass>ElementOwnsUniqueAspect</BaseClass>
+        <Source multiplicity="(1..1)" roleLabel="owns" polymorphic="false">
+            <Class class="AnnotationTable"/>
+        </Source>
+        <Target multiplicity="(0..1)" roleLabel="is owned by" polymorphic="false">
+            <Class class="AnnotationTableHeader"/>
+        </Target>
+    </ECRelationshipClass>
+
+    <ECEntityClass typeName="AnnotationTableRow" displayLabel="Annotation Table Row">
+        <!-- The aspect that holds properties of a row of an AnnotationTable -->
+        <BaseClass>ElementMultiAspect</BaseClass>
+        <ECProperty propertyName="RowIndex" typeName="int"/>
+        <ECProperty propertyName="HeightLock" typeName="boolean"/>
+        <ECProperty propertyName="Height" typeName="double"/>
+    </ECEntityClass>
+    <ECRelationshipClass typeName="AnnotationTableOwnsRows" strength="embedding" modifier="None">
+        <BaseClass>ElementOwnsMultiAspects</BaseClass>
+        <Source multiplicity="(1..1)" roleLabel="owns" polymorphic="false">
+            <Class class="AnnotationTable"/>
+        </Source>
+        <Target multiplicity="(0..*)" roleLabel="is owned by" polymorphic="false">
+            <Class class="AnnotationTableRow"/>
+        </Target>
+    </ECRelationshipClass>
+
+    <ECEntityClass typeName="AnnotationTableColumn" displayLabel="Annotation Table Column">
+        <!-- The aspect that holds properties of a column of an AnnotationTable -->
+        <BaseClass>ElementMultiAspect</BaseClass>
+        <ECProperty propertyName="ColumnIndex" typeName="int"/>
+        <ECProperty propertyName="WidthLock" typeName="boolean"/>
+        <ECProperty propertyName="Width" typeName="double"/>
+    </ECEntityClass>
+    <ECRelationshipClass typeName="AnnotationTableOwnsColumns" strength="embedding" modifier="None">
+        <BaseClass>ElementOwnsMultiAspects</BaseClass>
+        <Source multiplicity="(1..1)" roleLabel="owns" polymorphic="false">
+            <Class class="AnnotationTable"/>
+        </Source>
+        <Target multiplicity="(0..*)" roleLabel="is owned by" polymorphic="false">
+            <Class class="AnnotationTableColumn"/>
+        </Target>
+    </ECRelationshipClass>
+
+    <ECStructClass typeName="AnnotationTableCellIndex" displayLabel="Annotation Table Cell Index">
+        <ECProperty propertyName="RowIndex" typeName="int"/>
+        <ECProperty propertyName="ColumnIndex" typeName="int"/>
+    </ECStructClass>
+
+    <ECEntityClass typeName="AnnotationTableCell" displayLabel="Annotation Table Cell">
+        <!-- The aspect that holds properties of a cell of an AnnotationTable -->
+        <BaseClass>ElementMultiAspect</BaseClass>
+        <ECStructProperty propertyName="CellIndex" typeName="AnnotationTableCellIndex"/>
+        <ECProperty propertyName="TextBlock" typeName="binary">
+            <ECCustomAttributes>
+                <HideProperty xmlns="EditorCustomAttributes.01.03" />
+            </ECCustomAttributes>
+        </ECProperty>
+        <ECProperty propertyName="FillKey" typeName="int"/>
+        <ECProperty propertyName="Alignment" typeName="int"/>
+        <ECProperty propertyName="Orientation" typeName="int"/>
+        <ECProperty propertyName="MarginTop" typeName="double"/>
+        <ECProperty propertyName="MarginBottom" typeName="double"/>
+        <ECProperty propertyName="MarginLeft" typeName="double"/>
+        <ECProperty propertyName="MarginRight" typeName="double"/>
+    </ECEntityClass>
+    <ECRelationshipClass typeName="AnnotationTableOwnsCells" strength="embedding" modifier="None">
+        <BaseClass>ElementOwnsMultiAspects</BaseClass>
+        <Source multiplicity="(1..1)" roleLabel="owns" polymorphic="false">
+            <Class class="AnnotationTable"/>
+        </Source>
+        <Target multiplicity="(0..*)" roleLabel="is owned by" polymorphic="false">
+            <Class class="AnnotationTableCell"/>
+        </Target>
+    </ECRelationshipClass>
+
+    <ECEntityClass typeName="AnnotationTableMerge" displayLabel="Annotation Table Merge">
+        <!-- The aspect that holds properties describing merging of cells in an AnnotationTable -->
+        <BaseClass>ElementMultiAspect</BaseClass>
+        <ECStructProperty propertyName="RootCell" typeName="AnnotationTableCellIndex"/>
+        <ECProperty propertyName="RowSpan" typeName="int"/>
+        <ECProperty propertyName="ColumnSpan" typeName="int"/>
+    </ECEntityClass>
+    <ECRelationshipClass typeName="AnnotationTableOwnsMerges" strength="embedding" modifier="None">
+        <BaseClass>ElementOwnsMultiAspects</BaseClass>
+        <Source multiplicity="(1..1)" roleLabel="owns" polymorphic="false">
+            <Class class="AnnotationTable"/>
+        </Source>
+        <Target multiplicity="(0..*)" roleLabel="is owned by" polymorphic="false">
+            <Class class="AnnotationTableMerge"/>
+        </Target>
+    </ECRelationshipClass>
+
+    <ECEntityClass typeName="AnnotationTableSymbology" displayLabel="Annotation Table Symbology">
+        <!-- The aspect that holds properties describing symbology in an AnnotationTable -->
+        <BaseClass>ElementMultiAspect</BaseClass>
+        <ECProperty propertyName="SymbologyKey" typeName="int"/>
+        <ECProperty propertyName="Visible" typeName="boolean"/>
+        <ECProperty propertyName="Color" typeName="int"/>
+        <ECProperty propertyName="Weight" typeName="int"/>
+        <ECProperty propertyName="LineStyleId" typeName="long"/>
+        <ECProperty propertyName="LineStyleScale" typeName="double"/>
+        <ECProperty propertyName="FillColor" typeName="int"/>
+    </ECEntityClass>
+    <ECRelationshipClass typeName="AnnotationTableOwnsSymbologies" strength="embedding" modifier="None">
+        <BaseClass>ElementOwnsMultiAspects</BaseClass>
+        <Source multiplicity="(1..1)" roleLabel="owns" polymorphic="false">
+            <Class class="AnnotationTable"/>
+        </Source>
+        <Target multiplicity="(0..*)" roleLabel="is owned by" polymorphic="false">
+            <Class class="AnnotationTableSymbology"/>
+        </Target>
+    </ECRelationshipClass>
+
+    <ECEntityClass typeName="AnnotationTableEdgeRun" displayLabel="Annotation Table Edge Run">
+        <!-- The aspect that holds properties describing edges in an AnnotationTable -->
+        <BaseClass>ElementMultiAspect</BaseClass>
+        <ECProperty propertyName="HostType" typeName="int"/>
+        <ECProperty propertyName="Host" typeName="int"/>
+        <ECProperty propertyName="Start" typeName="int"/>
+        <ECProperty propertyName="Span" typeName="int"/>
+        <ECProperty propertyName="SymbologyKey" typeName="int"/>
+    </ECEntityClass>
+    <ECRelationshipClass typeName="AnnotationTableOwnsEdgeRuns" strength="embedding" modifier="None">
+        <BaseClass>ElementOwnsMultiAspects</BaseClass>
+        <Source multiplicity="(1..1)" roleLabel="owns" polymorphic="false">
+            <Class class="AnnotationTable"/>
+        </Source>
+        <Target multiplicity="(0..*)" roleLabel="is owned by" polymorphic="false">
+            <Class class="AnnotationTableEdgeRun"/>
+        </Target>
+    </ECRelationshipClass>
+
+    <!--
+    <ECEntityClass typeName="DimensionStyle" displayLabel="Dimension Style">
+        <ECCustomAttributes>
+            <ClassHasHandler xmlns="BisCore.01.00"/>
+        </ECCustomAttributes>
+        <BaseClass>DefinitionElement</BaseClass>
+        <ECProperty propertyName="TextStyleId" typeName="long">
+          <ECCustomAttributes>
+            <CustomHandledProperty/>
+          </ECCustomAttributes>
+        </ECProperty>
+    </ECEntityClass>
+
+    <ECEntityClass typeName="LinearDimension" displayLabel="Linear Dimension">
+        <ECCustomAttributes>
+            <ClassHasHandler xmlns="BisCore.01.00"/>
+        </ECCustomAttributes>
+        <ECProperty propertyName="StyleId" typeName="long">
+          <ECCustomAttributes>
+            <CustomHandledProperty/>
+          </ECCustomAttributes>
+        </ECProperty>
+        <ECProperty propertyName="Points" typeName="binary" description="Location of dimension points">
+          <ECCustomAttributes>
+            <CustomHandledProperty/>
+          </ECCustomAttributes>
+        </ECProperty>
+    </ECEntityClass>
+
+    <ECEntityClass typeName="LinearDimension2d" displayLabel="2D Linear Dimension">
+        <ECCustomAttributes>
+            <ClassHasHandler xmlns="BisCore.01.00"/>
+        </ECCustomAttributes>
+        <BaseClass>AnnotationElement2d</BaseClass>
+        <BaseClass>LinearDimension</BaseClass>
+    </ECEntityClass>
+
+    <ECEntityClass typeName="LinearDimension3d" displayLabel="3D Linear Dimension">
+        <ECCustomAttributes>
+            <ClassHasHandler xmlns="BisCore.01.00"/>
+        </ECCustomAttributes>
+        <BaseClass>GraphicalElement3d</BaseClass>
+        <BaseClass>LinearDimension</BaseClass>
+    </ECEntityClass>
+    -->
+
+    <ECEntityClass typeName="ViewAttachment" displayLabel="View Attachment">
+        <ECCustomAttributes>
+            <ClassHasHandler xmlns="BisCore.01.00"/>
+        </ECCustomAttributes>
+        <BaseClass>GraphicalElement2d</BaseClass>
+        <ECNavigationProperty propertyName="View" relationshipName="ViewIsAttached" direction="Backward" description="The view that is to be attached" />
+        <ECProperty propertyName="Details" typeName="string" />
+        <ECProperty propertyName="DisplayPriority" typeName="int" displayLabel="Display Priority"/>
+        <ECProperty propertyName="Scale" typeName="double" />
+        <ECProperty propertyName="Clip" typeName="string" />
+    </ECEntityClass>
+    <ECRelationshipClass typeName="ViewIsAttached" strength="referencing" modifier="Sealed">
+        <!-- @see ViewAttachment.View ECNavigationProperty -->
+        <Source multiplicity="(1..1)" roleLabel="owns" polymorphic="true">
+            <Class class="ViewDefinition"/>
+        </Source>
+        <Target multiplicity="(0..*)" roleLabel="is owned by" polymorphic="true">
+            <Class class="ViewAttachment" />
+        </Target>
+    </ECRelationshipClass>
+
+    <ECEntityClass typeName="IParentElement" modifier="Abstract" displayLabel="Parent Element" description="An interface that indicates that this Element is capable of being a parent (owning child Elements). This interface is mutually exclusive with ISubModeledElement.">
+        <ECCustomAttributes>
+            <IsMixin xmlns="CoreCustomAttributes.01.00">
+                <!-- Only subclasses of bis:Element can implement the IParentElement interface -->
+                <AppliesToEntityClass>Element</AppliesToEntityClass>
+            </IsMixin>
+        </ECCustomAttributes>
+    </ECEntityClass>
+    <ECRelationshipClass typeName="ElementOwnsChildElements" strength="embedding" modifier="None">
+        <!-- @see Element.Parent ECNavigationProperty -->
+        <!-- WIP: Should be abstract? -->
+        <ECCustomAttributes>
+            <ForeignKeyConstraint xmlns="ECDbMap.02.00">
+                <!-- Creates the ParentId foreign key column in the bis_Element table -->
+                <!-- The Element API will handle cascading the delete -->
+                <OnDeleteAction>NoAction</OnDeleteAction>
+            </ForeignKeyConstraint>
+        </ECCustomAttributes>
+        <Source multiplicity="(0..1)" roleLabel="owns child" polymorphic="true">
+            <Class class="Element"/>
+        </Source>
+        <Target multiplicity="(0..*)" roleLabel="is owned by parent" polymorphic="true">
+            <Class class="Element"/>
+        </Target>
+    </ECRelationshipClass>
+    <ECRelationshipClass typeName="ElementEncapsulatesElements" strength="embedding" modifier="None">
+        <!-- Relationship that indicates that child elements are "hidden" -->
+        <BaseClass>ElementOwnsChildElements</BaseClass>
+        <Source multiplicity="(0..1)" roleLabel="encapsulates" polymorphic="true">
+            <Class class="Element"/>
+        </Source>
+        <Target multiplicity="(0..*)" roleLabel="is encapsulated by" polymorphic="true">
+            <Class class="Element"/>
+        </Target>
+    </ECRelationshipClass>
+    <ECRelationshipClass typeName="PhysicalElementAssemblesElements" strength="embedding" modifier="None">
+        <!-- Relationship that indicates a physical assembly of child PhysicalElements -->
+        <BaseClass>ElementOwnsChildElements</BaseClass>
+        <Source multiplicity="(0..1)" roleLabel="assembles" polymorphic="true">
+            <Class class="PhysicalElement"/>
+        </Source>
+        <Target multiplicity="(0..*)" roleLabel="is assembled by" polymorphic="true">
+            <Class class="PhysicalElement"/>
+        </Target>
+    </ECRelationshipClass>
+
+    <ECRelationshipClass typeName="ElementGroupsMembers" strength="referencing" modifier="None">
+        <ECCustomAttributes>
+            <LinkTableRelationshipMap xmlns="ECDbMap.02.00">
+                <SourceECInstanceIdColumn>GroupId</SourceECInstanceIdColumn>
+                <TargetECInstanceIdColumn>MemberId</TargetECInstanceIdColumn>
+            </LinkTableRelationshipMap>
+        </ECCustomAttributes>
+        <Source multiplicity="(0..*)" roleLabel="groups" polymorphic="true">
+            <Class class="Element"/>
+        </Source>
+        <Target multiplicity="(0..*)" roleLabel="is grouped by" polymorphic="true">
+            <Class class="Element"/>
+        </Target>
+        <ECProperty propertyName="MemberPriority" typeName="int" displayLabel="Member Priority">
+            <!-- Can be used to prioritize or order members within an ElementGroup. Values do not have to be unique within a particular group. -->
+        </ECProperty>
+    </ECRelationshipClass>
+
+    <ECEntityClass typeName="ElementAspect" modifier="Abstract" displayLabel="Element Aspect" description="An Element Aspect is a class that defines a set of properties that are related to (and owned by) a single element. Semantically, an Element Aspect can be considered part of the Element. Thus, an Element Aspect is deleted if its owning Element is deleted.">
+        <!-- BIS Guideline: Subclass ElementUniqueAspect or ElementMultiAspect rather than subclassing ElementAspect directly. -->
+        <ECCustomAttributes>
+            <ClassHasHandler xmlns="BisCore.01.00"/>
+        </ECCustomAttributes>
+    </ECEntityClass>
+
+    <ECEntityClass typeName="ElementUniqueAspect" modifier="Abstract" displayLabel="Element Unique Aspect" description="An Element Unique Aspect is an Element Aspect where there can be only zero or one instance of the Element Aspect class per Element.">
+        <BaseClass>ElementAspect</BaseClass>
+        <ECCustomAttributes>
+            <ClassMap xmlns="ECDbMap.02.00">
+                <!-- All subclasses of ElementUniqueAspect will share the same table -->
+                <MapStrategy>TablePerHierarchy</MapStrategy>
+            </ClassMap>
+            <ShareColumns xmlns="ECDbMap.02.00">
+                <MaxSharedColumnsBeforeOverflow>32</MaxSharedColumnsBeforeOverflow>
+                <ApplyToSubclassesOnly>True</ApplyToSubclassesOnly>
+            </ShareColumns>
+        </ECCustomAttributes>
+        <ECNavigationProperty propertyName="Element" relationshipName="ElementOwnsUniqueAspect" direction="Backward" description="The owning Element">
+            <ECCustomAttributes>
+                <HideProperty xmlns="EditorCustomAttributes.01.03" />
+            </ECCustomAttributes>
+        </ECNavigationProperty>
+    </ECEntityClass>
+    <ECRelationshipClass typeName="ElementOwnsUniqueAspect" strength="embedding" modifier="None">
+        <!-- @see ElementUniqueAspect.Element ECNavigationProperty -->
+        <ECCustomAttributes>
+            <!-- Creates the ElementId foreign key column in the bis_ElementUniqueAspect table -->
+            <ForeignKeyConstraint xmlns="ECDbMap.02.00"/>
+        </ECCustomAttributes>
+        <Source multiplicity="(1..1)" roleLabel="owns" polymorphic="true">
+            <Class class="Element"/>
+        </Source>
+        <Target multiplicity="(0..*)" roleLabel="is owned by" polymorphic="true">
+            <!-- Note: multiplicity=(0..*) is correct. While an Element can only have 1 unique apsect per aspect class, it can have N unique aspects total. -->
+            <Class class="ElementUniqueAspect"/>
+        </Target>
+    </ECRelationshipClass>
+
+    <ECEntityClass typeName="ElementMultiAspect" modifier="Abstract" displayLabel="Element Multi-Aspect" description="An Element Multi-Aspect is an Element Aspect where there can be N instances of the Element Aspect class per Element.">
+        <BaseClass>ElementAspect</BaseClass>
+        <ECCustomAttributes>
+            <ClassMap xmlns="ECDbMap.02.00">
+                <!-- All subclasses of ElementUniqueAspect will share the same table -->
+                <MapStrategy>TablePerHierarchy</MapStrategy>
+            </ClassMap>
+            <ShareColumns xmlns="ECDbMap.02.00">
+                <MaxSharedColumnsBeforeOverflow>32</MaxSharedColumnsBeforeOverflow>
+                <ApplyToSubclassesOnly>True</ApplyToSubclassesOnly>
+            </ShareColumns>
+        </ECCustomAttributes>
+        <ECNavigationProperty propertyName="Element" relationshipName="ElementOwnsMultiAspects" direction="Backward" description="The owning Element">
+            <ECCustomAttributes>
+                <HideProperty xmlns="EditorCustomAttributes.01.03" />
+            </ECCustomAttributes>
+        </ECNavigationProperty>
+    </ECEntityClass>
+    <ECRelationshipClass typeName="ElementOwnsMultiAspects" strength="embedding" modifier="None">
+        <!-- @see ElementMultiAspect.Element ECNavigationProperty -->
+        <ECCustomAttributes>
+            <!-- Creates the ElementId foreign key column in the bis_ElementMultiAspect table -->
+            <ForeignKeyConstraint xmlns="ECDbMap.02.00"/>
+        </ECCustomAttributes>
+        <Source multiplicity="(1..1)" roleLabel="owns" polymorphic="true">
+            <Class class="Element"/>
+        </Source>
+        <Target multiplicity="(0..*)" roleLabel="is owned by" polymorphic="true">
+            <Class class="ElementMultiAspect"/>
+        </Target>
+    </ECRelationshipClass>
+
+    <ECEntityClass typeName="ElementExternalKey" displayLabel="Element External Key">
+        <!-- The aspect that holds an identifier from an external system -->
+        <BaseClass>ElementMultiAspect</BaseClass>
+        <ECCustomAttributes>
+            <DbIndexList xmlns="ECDbMap.02.00">
+                <Indexes>
+                    <DbIndex>
+                        <Name>ix_bis_ElementExternalKey_ElementId_CodeSpecId</Name>
+                        <IsUnique>True</IsUnique>
+                        <Properties>
+                            <!-- Only one ExternalKey per CodeSpec per Element -->
+                            <string>Element.Id</string>
+                            <string>CodeSpecId</string>
+                        </Properties>
+                    </DbIndex>
+                    <DbIndex>
+                        <!-- Index for looking up Element by ExternalKey -->
+                        <!-- IsUnique=False to support ExternalKeys for types (multiple Elements have same ExternalKey) -->
+                        <Name>ix_bis_ElementExternalKey_CodeSpecId_ExternalKey</Name>
+                        <IsUnique>False</IsUnique>
+                        <Properties>
+                            <string>CodeSpecId</string>
+                            <string>ExternalKey</string>
+                        </Properties>
+                    </DbIndex>
+                </Indexes>
+            </DbIndexList>
+        </ECCustomAttributes>
+        <ECProperty propertyName="CodeSpecId" typeName="long">
+            <!-- WIP: Foreign key relationship to CodeSpec that controls the ExternalKey -->
+            <!-- IsNullable = False -->
+        </ECProperty>
+        <ECProperty propertyName="ExternalKey" typeName="string">
+            <!-- IsNullable = False -->
+        </ECProperty>
+    </ECEntityClass>
+    <ECRelationshipClass typeName="ElementOwnsExternalKeys" strength="embedding" modifier="None">
+        <BaseClass>ElementOwnsMultiAspects</BaseClass>
+        <Source multiplicity="(1..1)" roleLabel="owns" polymorphic="true">
+            <Class class="Element"/>
+        </Source>
+        <Target multiplicity="(0..*)" roleLabel="is owned by" polymorphic="true">
+            <Class class="ElementExternalKey"/>
+        </Target>
+    </ECRelationshipClass>
+
+    <ECRelationshipClass typeName="ElementRefersToElements" strength="referencing" modifier="Abstract">
+        <!-- Creates bis_ElementRefersToElements link table -->
+        <ECCustomAttributes>
+            <ClassMap xmlns="ECDbMap.02.00">
+                <MapStrategy>TablePerHierarchy</MapStrategy>
+            </ClassMap>
+            <ShareColumns xmlns="ECDbMap.02.00">
+                <MaxSharedColumnsBeforeOverflow>32</MaxSharedColumnsBeforeOverflow>
+                <ApplyToSubclassesOnly>True</ApplyToSubclassesOnly>
+            </ShareColumns>
+        </ECCustomAttributes>
+        <Source multiplicity="(0..*)" roleLabel="refers to" polymorphic="true">
+            <Class class="Element"/>
+        </Source>
+        <Target multiplicity="(0..*)" roleLabel="is referenced by" polymorphic="true">
+            <Class class="Element"/>
+        </Target>
+    </ECRelationshipClass>
+
+    <ECRelationshipClass typeName="ElementDrivesElement" strength="referencing" modifier="None">
+        <!-- WIP: Rename to ElementDriveElements? -->
+        <!-- Creates bis_ElementDrivesElement link table -->
+        <!-- Relationship that indicates that an Element drives (controls the lifecyle or structure of) a dependent Element -->
+        <ECCustomAttributes>
+            <ClassHasHandler xmlns="BisCore.01.00"/>
+            <ClassMap xmlns="ECDbMap.02.00">
+                <!-- We must insist that all instances of all possible subclasses are stored together in a single table. 
+                     TxnManager knows about this table, and expects to find all instances this kind of relationship there. -->
+                <MapStrategy>TablePerHierarchy</MapStrategy>
+            </ClassMap>
+            <ShareColumns xmlns="ECDbMap.02.00">
+                <MaxSharedColumnsBeforeOverflow>32</MaxSharedColumnsBeforeOverflow>
+                <ApplyToSubclassesOnly>True</ApplyToSubclassesOnly>
+            </ShareColumns>
+            <LinkTableRelationshipMap xmlns="ECDbMap.02.00">
+                <AllowDuplicateRelationships>True</AllowDuplicateRelationships>
+            </LinkTableRelationshipMap>
+        </ECCustomAttributes>
+        <Source multiplicity="(0..*)" roleLabel="drives" polymorphic="true">
+            <Class class="Element"/>
+        </Source>
+        <Target multiplicity="(0..*)" roleLabel="is driven by" polymorphic="true">
+            <Class class="Element"/>
+        </Target>
+        <ECProperty propertyName="Status" typeName="int" description="Bits that indicate the status of the dependency. Satisfied=0, Failed=1, Deferred=128. Deferred and Failed bits can be OR'd together."/>
+        <ECProperty propertyName="Priority" typeName="int" description="The priority of this dependency, relative to other EntityDrivesEntity instances. Note that EntityHasChildEntities dependencies always take priority over EntityDrivesEntity dependencies."/>
+    </ECRelationshipClass>
+
+    <ECEntityClass typeName="Category" modifier="Abstract">
+        <BaseClass>DefinitionElement</BaseClass>
+        <BaseClass>IParentElement</BaseClass>
+        <ECCustomAttributes>
+            <ClassHasHandler xmlns="BisCore.01.00"/>
+        </ECCustomAttributes>
+        <ECProperty propertyName="Description" typeName="string" DisplayLabel="Description">
+            <ECCustomAttributes>
+                <HideProperty xmlns="EditorCustomAttributes.01.03"/>
+                <CustomHandledProperty/>
+            </ECCustomAttributes>
+        </ECProperty>
+        <ECProperty propertyName="Rank" typeName="int">
+            <ECCustomAttributes>
+                <HideProperty xmlns="EditorCustomAttributes.01.03"/>
+                <CustomHandledProperty/>
+            </ECCustomAttributes>
+        </ECProperty>
+    </ECEntityClass>
+    <ECEntityClass typeName="DrawingCategory" modifier="Sealed" displayLabel="Drawing Category">
+        <!-- Category that only applies to drawing elements (2d) -->
+        <BaseClass>Category</BaseClass>
+        <ECCustomAttributes>
+            <ClassHasHandler xmlns="BisCore.01.00"/>
+        </ECCustomAttributes>
+    </ECEntityClass>
+    <ECEntityClass typeName="SpatialCategory" modifier="Sealed" displayLabel="Spatial Category">
+        <!-- Category that only applies to SpatialElements (3d) -->
+        <BaseClass>Category</BaseClass>
+        <ECCustomAttributes>
+            <ClassHasHandler xmlns="BisCore.01.00"/>
+        </ECCustomAttributes>
+    </ECEntityClass>
+    <ECRelationshipClass typeName="CategoryOwnsSubCategories" strength="embedding" modifier="None">
+        <BaseClass>ElementOwnsChildElements</BaseClass>
+        <Source multiplicity="(0..1)" roleLabel="owns" polymorphic="true">
+            <Class class="Category"/>
+        </Source>
+        <Target multiplicity="(0..*)" roleLabel="is owned by" polymorphic="false">
+            <Class class="SubCategory"/>
+        </Target>
+    </ECRelationshipClass>
+    <ECEntityClass typeName="SubCategory" modifier="Sealed" displayLabel="Sub-Category">
+        <BaseClass>DefinitionElement</BaseClass>
+        <ECCustomAttributes>
+            <ClassHasHandler xmlns="BisCore.01.00"/>
+        </ECCustomAttributes>
+        <ECProperty propertyName="Description" typeName="string">
+            <ECCustomAttributes>
+                <CustomHandledProperty/>
+            </ECCustomAttributes>
+        </ECProperty>
+        <ECProperty propertyName="Properties" typeName="string" extendedTypeName="Json">
+            <ECCustomAttributes>
+                <CustomHandledProperty/>
+            </ECCustomAttributes>
+        </ECProperty>
+    </ECEntityClass>
+
+    <ECRelationshipClass typeName="GeometricElement2dIsInCategory" strength="referencing" strengthDirection="Backward" modifier="Sealed" description="Element is in Category">
+        <!-- @see GeometricElement2d.Category ECNavigationProperty -->
+        <ECCustomAttributes>
+            <ForeignKeyConstraint xmlns="ECDbMap.02.00">
+                <!-- Creates the CategoryId foreign key column in the bis_GeometricElement2d table -->
+                <OnDeleteAction>NoAction</OnDeleteAction>
+            </ForeignKeyConstraint>
+        </ECCustomAttributes>
+        <Source multiplicity="(0..*)" roleLabel="is in" polymorphic="true">
+            <Class class="GeometricElement2d" />
+        </Source>
+        <Target multiplicity="(1..1)" roleLabel="categorizes" polymorphic="false">
+            <Class class="DrawingCategory"/>
+        </Target>
+    </ECRelationshipClass>
+    <ECRelationshipClass typeName="GeometricElement3dIsInCategory" strength="referencing" strengthDirection="Backward" modifier="Sealed" description="Element is in Category">
+        <!-- @see GeometricElement3d.Category ECNavigationProperty -->
+        <ECCustomAttributes>
+            <ForeignKeyConstraint xmlns="ECDbMap.02.00">
+                <!-- Creates the CategoryId foreign key column in the bis_GeometricElement3d table -->
+                <OnDeleteAction>NoAction</OnDeleteAction>
+            </ForeignKeyConstraint>
+        </ECCustomAttributes>
+        <Source multiplicity="(0..*)" roleLabel="is in" polymorphic="true">
+            <Class class="GeometricElement3d" />
+        </Source>
+        <Target multiplicity="(1..1)" roleLabel="categorizes" polymorphic="false">
+            <Class class="SpatialCategory"/>
+        </Target>
+    </ECRelationshipClass>
+
+    <ECEntityClass typeName="ColorBook" modifier="Sealed" displayLabel="Color Book">
+        <!-- Individual colors stored in JsonProperties -->
+        <BaseClass>DefinitionElement</BaseClass>
+        <ECCustomAttributes>
+            <ClassHasHandler xmlns="BisCore.01.00"/>
+        </ECCustomAttributes>
+        <ECProperty propertyName="Description" typeName="string"/>
+    </ECEntityClass>
+    
+    <ECEntityClass typeName="MaterialElement" modifier="Sealed" displayLabel="Material">
+        <BaseClass>DefinitionElement</BaseClass>
+        <BaseClass>IParentElement</BaseClass>
+        <ECCustomAttributes>
+            <ClassHasHandler xmlns="BisCore.01.00"/>
+        </ECCustomAttributes>
+        <ECProperty propertyName="PaletteName" typeName="string"/>
+        <ECProperty propertyName="Description" typeName="string"/>
+    </ECEntityClass>
+    <ECRelationshipClass typeName="MaterialOwnsChildMaterials" strength="embedding" modifier="None">
+        <BaseClass>ElementOwnsChildElements</BaseClass>
+        <Source multiplicity="(0..1)" roleLabel="owns child" polymorphic="false">
+            <Class class="MaterialElement"/>
+        </Source>
+        <Target multiplicity="(0..*)" roleLabel="is owned by parent" polymorphic="false">
+            <Class class="MaterialElement"/>
+        </Target>
+    </ECRelationshipClass>
+
+    <ECEntityClass typeName="AnnotationTextStyle" modifier="Sealed" displayLabel="Annotation Text Style">
+        <ECCustomAttributes>
+            <ClassHasHandler xmlns="BisCore.01.00"/>
+        </ECCustomAttributes>
+        <BaseClass>DefinitionElement</BaseClass>
+        <ECProperty propertyName="Description" typeName="string" description="Description of the style">
+            <ECCustomAttributes>
+                <CustomHandledProperty/>
+            </ECCustomAttributes>
+        </ECProperty>
+        <ECProperty propertyName="Data" typeName="binary" description="Encoded style properties">
+            <ECCustomAttributes>
+                <CustomHandledProperty/>
+                <HideProperty xmlns="EditorCustomAttributes.01.03" />
+            </ECCustomAttributes>
+        </ECProperty>
+    </ECEntityClass>
+
+    <ECEntityClass typeName="AnnotationFrameStyle" modifier="Sealed" displayLabel="Annotation Frame Style">
+        <ECCustomAttributes>
+            <ClassHasHandler xmlns="BisCore.01.00"/>
+        </ECCustomAttributes>
+        <BaseClass>DefinitionElement</BaseClass>
+        <ECProperty propertyName="Description" typeName="string" description="Description of the style">
+            <ECCustomAttributes>
+                <CustomHandledProperty/>
+            </ECCustomAttributes>
+        </ECProperty>
+        <ECProperty propertyName="Data" typeName="binary" description="Encoded style properties">
+            <ECCustomAttributes>
+                <CustomHandledProperty/>
+                <HideProperty xmlns="EditorCustomAttributes.01.03" />
+            </ECCustomAttributes>
+        </ECProperty>
+    </ECEntityClass>
+
+    <ECEntityClass typeName="AnnotationLeaderStyle" modifier="Sealed" displayLabel="Annotation Leader Style">
+        <ECCustomAttributes>
+            <ClassHasHandler xmlns="BisCore.01.00"/>
+        </ECCustomAttributes>
+        <BaseClass>DefinitionElement</BaseClass>
+        <ECProperty propertyName="Description" typeName="string" description="Description of the style">
+            <ECCustomAttributes>
+                <CustomHandledProperty/>
+            </ECCustomAttributes>
+        </ECProperty>
+        <ECProperty propertyName="Data" typeName="binary" description="Encoded style properties">
+            <ECCustomAttributes>
+                <CustomHandledProperty/>
+                <HideProperty xmlns="EditorCustomAttributes.01.03" />
+            </ECCustomAttributes>
+        </ECProperty>
+    </ECEntityClass>
+
+    <ECEntityClass typeName="TextAnnotationSeed" modifier="Sealed" displayLabel="Text Annotation Seed">
+        <BaseClass>DefinitionElement</BaseClass>
+        <ECCustomAttributes>
+            <ClassHasHandler xmlns="BisCore.01.00"/>
+        </ECCustomAttributes>
+        <ECProperty propertyName="Description" typeName="string" description="Description of the style">
+            <ECCustomAttributes>
+                <CustomHandledProperty/>
+            </ECCustomAttributes>
+        </ECProperty>
+        <ECProperty propertyName="Data" typeName="binary" description="Encoded style properties">
+            <ECCustomAttributes>
+                <CustomHandledProperty/>
+                <HideProperty xmlns="EditorCustomAttributes.01.03" />
+            </ECCustomAttributes>
+        </ECProperty>
+    </ECEntityClass>
+
+    <ECEntityClass typeName="LineStyle" modifier="Sealed" displayLabel="Line Style">
+        <BaseClass>DefinitionElement</BaseClass>
+        <ECCustomAttributes>
+            <ClassHasHandler xmlns="BisCore.01.00"/>
+        </ECCustomAttributes>
+        <ECProperty propertyName="Description" typeName="string" description="Description of the style" />
+        <ECProperty propertyName="Data" typeName="string" extendedTypeName="Json" description="Encoded style properties" />
+    </ECEntityClass>
+
+    <ECEntityClass typeName="Texture" modifier="Sealed">
+        <BaseClass>DefinitionElement</BaseClass>
+        <ECCustomAttributes>
+            <ClassHasHandler xmlns="BisCore.01.00"/>
+        </ECCustomAttributes>
+        <ECProperty propertyName="Description" typeName="string">
+            <ECCustomAttributes>
+                <CustomHandledProperty/>
+            </ECCustomAttributes>
+        </ECProperty>
+        <ECProperty propertyName="Data" typeName="binary" description="Encoded texture data">
+            <ECCustomAttributes>
+                <!-- IsNullable=False -->
+                <CustomHandledProperty/>
+                <HideProperty xmlns="EditorCustomAttributes.01.03" />
+            </ECCustomAttributes>
+        </ECProperty>
+        <ECProperty propertyName="Format" typeName="int" description="Format of the encoded texture data">
+            <ECCustomAttributes>
+                <!-- IsNullable=False -->
+                <CustomHandledProperty/>
+            </ECCustomAttributes>
+        </ECProperty>
+        <ECProperty propertyName="Width" typeName="int" displayLabel="Width">
+            <ECCustomAttributes>
+                <!-- IsNullable=False -->
+                <CustomHandledProperty/>
+            </ECCustomAttributes>
+        </ECProperty>
+        <ECProperty propertyName="Height" typeName="int" displayLabel="Height">
+            <ECCustomAttributes>
+                <!-- IsNullable=False -->
+                <CustomHandledProperty/>
+            </ECCustomAttributes>
+        </ECProperty>
+        <ECProperty propertyName="Flags" typeName="int">
+            <ECCustomAttributes>
+                <!-- IsNullable=False -->
+                <CustomHandledProperty/>
+            </ECCustomAttributes>
+        </ECProperty>
+    </ECEntityClass>
+
+    <ECEntityClass typeName="LightLocation" modifier="Sealed" displayLabel="Light Location" description="The spatial location of a light source">
+        <ECCustomAttributes>
+            <ClassHasHandler xmlns="BisCore.01.00"/>
+        </ECCustomAttributes>
+        <BaseClass>SpatialLocationElement</BaseClass>
+        <ECProperty propertyName="Enabled" typeName="boolean" displayLabel="Is light turned on" />
+    </ECEntityClass>
+
+    <ECRelationshipClass typeName="BaseModelForView2d" strength="referencing" modifier="Sealed">
+        <!-- @see ViewDefinition2d.BaseModel ECNavigationProperty -->
+        <Source multiplicity="(1..1)" roleLabel="is base model for" polymorphic="true">
+            <Class class="GeometricModel2d"/>
+        </Source>
+        <Target multiplicity="(0..*)" roleLabel="has base" polymorphic="true">
+            <Class class="ViewDefinition2d"/>
+        </Target>
+    </ECRelationshipClass>
+
+    <ECRelationshipClass typeName="ViewDefinition3dUsesModelSelector" strength="referencing" modifier="Sealed">
+        <!-- @see ViewDefinition3d.ModelSelector ECNavigationProperty -->
+        <Source multiplicity="(0..*)" roleLabel="uses" polymorphic="true">
+            <Class class="ViewDefinition3d"/>
+        </Source>
+        <Target multiplicity="(1..1)" roleLabel="is used by" polymorphic="true">
+            <Class class="ModelSelector"/>
+        </Target>
+    </ECRelationshipClass>
+
+    <ECRelationshipClass typeName="ViewDefinitionUsesCategorySelector" strength="referencing" modifier="Sealed">
+        <!-- @see ViewDefinition.CategorySelector ECNavigationProperty -->
+        <Source multiplicity="(0..*)" roleLabel="uses" polymorphic="true">
+            <Class class="ViewDefinition"/>
+        </Source>
+        <Target multiplicity="(1..1)" roleLabel="is used by" polymorphic="false">
+            <Class class="CategorySelector"/>
+        </Target>
+    </ECRelationshipClass>
+
+    <ECRelationshipClass typeName="ViewDefinitionUsesDisplayStyle" strength="referencing" modifier="Sealed">
+        <!-- @see ViewDefinition.DisplayStyle ECNavigationProperty -->
+        <Source multiplicity="(0..*)" roleLabel="uses" polymorphic="true">
+            <Class class="ViewDefinition"/>
+        </Source>
+        <Target multiplicity="(1..1)" roleLabel="is used by" polymorphic="true">
+            <Class class="DisplayStyle"/>
+        </Target>
+    </ECRelationshipClass>
+
+    <ECRelationshipClass typeName="CategorySelectorRefersToCategories" strength="referencing" modifier="Sealed">
+        <BaseClass>ElementRefersToElements</BaseClass>
+        <Source multiplicity="(0..*)" roleLabel="refers to" polymorphic="true">
+            <Class class="CategorySelector"/>
+        </Source>
+        <Target multiplicity="(0..*)" roleLabel="is referenced by" polymorphic="true">
+            <Class class="Category"/>
+        </Target>
+    </ECRelationshipClass>
+
+    <ECRelationshipClass typeName="PartitionOriginatesFromRepository" strength="referencing" modifier="Sealed">
+        <BaseClass>ElementRefersToElements</BaseClass>
+        <Source multiplicity="(0..*)" roleLabel="originates from" polymorphic="true">
+            <Class class="InformationPartitionElement"/>
+        </Source>
+        <Target multiplicity="(0..*)" roleLabel="is origin of" polymorphic="true">
+            <Class class="RepositoryLink"/>
+        </Target>
+    </ECRelationshipClass>
+
+    <ECRelationshipClass typeName="ModelSelectorRefersToModels" strength="referencing" modifier="Sealed">
+        <!-- Creates the bis_ModelSelectorRefersToModels link table -->
+        <Source multiplicity="(0..*)" roleLabel="refers to" polymorphic="true">
+            <Class class="ModelSelector"/>
+        </Source>
+        <Target multiplicity="(0..*)" roleLabel="is referenced by" polymorphic="true">
+            <Class class="Model"/>
+        </Target>
+    </ECRelationshipClass>
+
+    <ECEntityClass typeName="ModelSelector" displayLabel="Model Selector">
+        <BaseClass>DefinitionElement</BaseClass>
+        <ECCustomAttributes><ClassHasHandler xmlns="BisCore.01.00"/></ECCustomAttributes>
+        <!-- Note: The Models in the selector are actually captured by the 1:N ModelSelectorRefersToModels ECRelationship -->
+    </ECEntityClass>
+
+    <ECEntityClass typeName="CategorySelector" displayLabel="Category Selector">
+        <BaseClass>DefinitionElement</BaseClass>
+        <ECCustomAttributes><ClassHasHandler xmlns="BisCore.01.00"/></ECCustomAttributes>
+        <!-- Note: The Categories in the selector are actually captured by the 1:N ECRelationship CategorySelectorRefersToCategories -->
+    </ECEntityClass>
+
+    <ECEntityClass typeName="DisplayStyle" modifier="Abstract" displayLabel="Display Style">
+        <BaseClass>DefinitionElement</BaseClass>
+        <ECCustomAttributes><ClassHasHandler xmlns="BisCore.01.00"/></ECCustomAttributes>
+    </ECEntityClass>
+
+    <ECEntityClass typeName="DisplayStyle2d" displayLabel="2D Display Style">
+        <BaseClass>DisplayStyle</BaseClass>
+        <ECCustomAttributes><ClassHasHandler xmlns="BisCore.01.00"/></ECCustomAttributes>
+    </ECEntityClass>
+
+    <ECEntityClass typeName="DisplayStyle3d" displayLabel="3D Display Style">
+        <BaseClass>DisplayStyle</BaseClass>
+        <ECCustomAttributes><ClassHasHandler xmlns="BisCore.01.00"/></ECCustomAttributes>
+    </ECEntityClass>
+
+    <ECEntityClass typeName="ViewDefinition" modifier="Abstract" displayLabel="View Definition">
+        <BaseClass>DefinitionElement</BaseClass>
+        <ECCustomAttributes><ClassHasHandler xmlns="BisCore.01.00"/></ECCustomAttributes>
+        <ECProperty propertyName="Description" typeName="string"/>
+        <ECNavigationProperty propertyName="CategorySelector" relationshipName="ViewDefinitionUsesCategorySelector" direction="Forward" displayLabel="Category Selector">
+            <ECCustomAttributes><CustomHandledProperty/></ECCustomAttributes>
+        </ECNavigationProperty>
+        <ECNavigationProperty propertyName="DisplayStyle" relationshipName="ViewDefinitionUsesDisplayStyle" direction="Forward" displayLabel="Display Style">
+            <ECCustomAttributes><CustomHandledProperty/></ECCustomAttributes>
+        </ECNavigationProperty>
+    </ECEntityClass>
+
+    <ECEntityClass typeName="ViewDefinition3d" modifier="Abstract" displayLabel="3D View Definition">
+        <BaseClass>ViewDefinition</BaseClass>
+        <ECCustomAttributes><ClassHasHandler xmlns="BisCore.01.00"/></ECCustomAttributes>
+        <ECProperty propertyName="Origin" typeName="Point3d" description="Origin of the viewed volume on the lower, back, rear">
+            <ECCustomAttributes><CustomHandledProperty/></ECCustomAttributes>
+        </ECProperty>
+        <ECProperty propertyName="Extents" typeName="Point3d" description="Size of the view diagonal">
+            <ECCustomAttributes><CustomHandledProperty/></ECCustomAttributes>
+        </ECProperty>
+        <ECProperty propertyName="Yaw" typeName="double" description="Yaw component of the view direction in degrees">
+            <ECCustomAttributes><CustomHandledProperty/></ECCustomAttributes>
+        </ECProperty>
+        <ECProperty propertyName="Pitch" typeName="double" description="Pitch component of the view direction in degrees">
+            <ECCustomAttributes><CustomHandledProperty/></ECCustomAttributes>
+        </ECProperty>
+        <ECProperty propertyName="Roll" typeName="double" description="Roll component of the view direction in degrees">
+            <ECCustomAttributes><CustomHandledProperty/></ECCustomAttributes>
+        </ECProperty>
+        <ECProperty propertyName="IsCameraOn" typeName="boolean" displayLabel="Is Camera On" description="Is the camera actually turned on?">
+            <ECCustomAttributes><CustomHandledProperty/></ECCustomAttributes>
+        </ECProperty>
+        <ECProperty propertyName="EyePoint" typeName="Point3d" displayLabel="Eye Point" description="Camera eye point">
+            <ECCustomAttributes><CustomHandledProperty/></ECCustomAttributes>
+        </ECProperty>
+        <ECProperty propertyName="LensAngle" typeName="double" displayLabel="Lens Angle" description="Camera lens angle in degrees">
+            <ECCustomAttributes><CustomHandledProperty/></ECCustomAttributes>
+        </ECProperty>
+        <ECProperty propertyName="FocusDistance" typeName="double" displayLabel="Focus Distance" description="Camera focus distance">
+            <ECCustomAttributes><CustomHandledProperty/></ECCustomAttributes>
+        </ECProperty>
+    </ECEntityClass>
+
+    <ECEntityClass typeName="SpatialViewDefinition" displayLabel="Spatial View Definition" description="A view of a spatially located volume.">
+        <BaseClass>ViewDefinition3d</BaseClass>
+        <ECCustomAttributes><ClassHasHandler xmlns="BisCore.01.00"/></ECCustomAttributes>
+        <ECNavigationProperty propertyName="ModelSelector" relationshipName="ViewDefinition3dUsesModelSelector" direction="Forward" displayLabel="Model Selector">
+            <ECCustomAttributes><CustomHandledProperty/></ECCustomAttributes>
+        </ECNavigationProperty>
+    </ECEntityClass>
+
+    <ECEntityClass typeName="OrthographicViewDefinition" displayLabel="Orthographic Spatial View" description="A spatial view that always show an parallel projection.">
+        <BaseClass>SpatialViewDefinition</BaseClass>
+        <ECCustomAttributes><ClassHasHandler xmlns="BisCore.01.00"/></ECCustomAttributes>
+    </ECEntityClass>
+
+    <ECEntityClass typeName="ViewDefinition2d" modifier="Abstract" displayLabel="2D View Definition" description="A view of a 2D model that has its own local coordinate system.">
+        <BaseClass>ViewDefinition</BaseClass>
+        <ECCustomAttributes><ClassHasHandler xmlns="BisCore.01.00"/></ECCustomAttributes>
+        <ECNavigationProperty propertyName="BaseModel" relationshipName="BaseModelForView2d" direction="Backward" displayLabel="Base Model">
+            <ECCustomAttributes><CustomHandledProperty/></ECCustomAttributes>
+        </ECNavigationProperty>
+        <ECProperty propertyName="Origin" typeName="Point2d" description="Lower left corner of the viewed area.">
+            <ECCustomAttributes><CustomHandledProperty/></ECCustomAttributes>
+        </ECProperty>
+        <ECProperty propertyName="Extents" typeName="Point2d" description="Size of the view diagonal">
+            <ECCustomAttributes><CustomHandledProperty/></ECCustomAttributes>
+        </ECProperty>
+        <ECProperty propertyName="RotationAngle" typeName="double" displayLabel="Rotation Angle" description="Rotation angle in degrees of the viewed area.">
+            <ECCustomAttributes><CustomHandledProperty/></ECCustomAttributes>
+        </ECProperty>
+    </ECEntityClass>
+
+    <ECEntityClass typeName="DrawingViewDefinition" displayLabel="Drawing View Definition">
+        <BaseClass>ViewDefinition2d</BaseClass>
+        <ECCustomAttributes><ClassHasHandler xmlns="BisCore.01.00"/></ECCustomAttributes>
+    </ECEntityClass>
+
+    <ECEntityClass typeName="SheetViewDefinition" displayLabel="Sheet View Definition">
+        <BaseClass>ViewDefinition2d</BaseClass>
+        <ECCustomAttributes><ClassHasHandler xmlns="BisCore.01.00"/></ECCustomAttributes>
+    </ECEntityClass>
+
+    <ECEntityClass typeName="TemplateViewDefinition2d" displayLabel="2D Template View Definition" description="A View Definition used to display a 2D template model.">
+        <!-- Note: TemplateViewController2d determines which model to view (the model to view is not persisted in this view definition) -->
+        <BaseClass>ViewDefinition2d</BaseClass>
+        <ECCustomAttributes>
+            <ClassHasHandler xmlns="BisCore.01.00"/>
+        </ECCustomAttributes>
+    </ECEntityClass>
+    <ECEntityClass typeName="TemplateViewDefinition3d" displayLabel="3D Template View Definition" description="A View Definition used to display a 3D template model.">
+        <!-- Note: TemplateViewController3d determines which model to view (the model to view is not persisted in this view definition) -->
+        <BaseClass>ViewDefinition3d</BaseClass>
+        <ECCustomAttributes>
+            <ClassHasHandler xmlns="BisCore.01.00"/>
+        </ECCustomAttributes>
+    </ECEntityClass>
+
+    <ECRelationshipClass typeName="ElementHasLinks" strength="referencing" modifier="None" description="Associates links to an element.">
+        <BaseClass>ElementRefersToElements</BaseClass>
+        <Source multiplicity="(1..*)" roleLabel="has" polymorphic="true">
+            <!-- WIP: (0..*)? -->
+            <Class class="Element"/>
+        </Source>
+        <Target multiplicity="(0..*)" roleLabel="is referenced by" polymorphic="true">
+            <Class class="LinkElement"/>
+        </Target>
+    </ECRelationshipClass>
+    
+    <ECEntityClass typeName="RoleElement" modifier="Abstract" displayLabel="Role Element" description="A real world entity is modeled as a Role Element when a set of external circumstances define an important role (one that is worth tracking) that is not intrinsic to the entity playing the role. For example, a person can play the role of a teacher or a rock can play the role of a boundary marker.">
+        <BaseClass>Element</BaseClass>
+        <ECCustomAttributes>
+            <ClassHasHandler xmlns="BisCore.01.00"/>
+            <JoinedTablePerDirectSubclass xmlns="ECDbMap.02.00"/>
+        </ECCustomAttributes>
+    </ECEntityClass>
+
+    <ECEntityClass typeName="SpatialIndex" modifier="Sealed" displayLabel="Spatial Index" description="The Spatial Index contains information used to optimize spatial queries. Like other database indices, it is automatically maintained by the system.">
+        <ECCustomAttributes>
+            <ClassMap xmlns="ECDbMap.02.00">
+                <MapStrategy>ExistingTable</MapStrategy>
+                <TableName>dgn_SpatialIndex</TableName> <!-- Must match DGN_VTABLE_SpatialIndex #define -->
+                <ECInstanceIdColumn>ElementId</ECInstanceIdColumn>
+            </ClassMap>
+        </ECCustomAttributes>
+        <ECProperty propertyName="MinX" typeName="double" readOnly="True" displayLabel="Min X" description="Minimum X value of the axis-aligned range box that encloses the spatial element"/>
+        <ECProperty propertyName="MaxX" typeName="double" readOnly="True" displayLabel="Max X" description="Maximum X value of the axis-aligned range box that encloses the spatial element"/>
+        <ECProperty propertyName="MinY" typeName="double" readOnly="True" displayLabel="Min Y" description="Minimum Y value of the axis-aligned range box that encloses the spatial element"/>
+        <ECProperty propertyName="MaxY" typeName="double" readOnly="True" displayLabel="Max Y" description="Maximum Y value of the axis-aligned range box that encloses the spatial element"/>
+        <ECProperty propertyName="MinZ" typeName="double" readOnly="True" displayLabel="Min Z" description="Minimum Z value of the axis-aligned range box that encloses the spatial element"/>
+        <ECProperty propertyName="MaxZ" typeName="double" readOnly="True" displayLabel="Max Z" description="Maximum Z value of the axis-aligned range box that encloses the spatial element"/>
+    </ECEntityClass>
+
+    <ECEntityClass typeName="GeometryPart" displayLabel="Geometry Part" description="A Definition Element that specifies a collection of geometry that is meant to be reused across Geometric Element instances. Leveraging Geometry Parts can help reduce file size and improve display performance.">
+        <BaseClass>DefinitionElement</BaseClass>
+        <ECCustomAttributes><ClassHasHandler xmlns="BisCore.01.00"/></ECCustomAttributes>
+        <ECProperty propertyName="GeometryStream" typeName="binary" extendedTypeName="GeometryStream" displayLabel="Geometry Stream">
+            <!-- IsNullable = False -->
+            <ECCustomAttributes>
+                <CustomHandledProperty/>
+                <HideProperty xmlns="EditorCustomAttributes.01.03" />
+            </ECCustomAttributes>
+        </ECProperty>
+        <ECProperty propertyName="BBoxLow" typeName="point3d" displayLabel="Bounding Box Low">
+            <!-- IsNullable = False -->
+            <ECCustomAttributes>
+                <CustomHandledProperty/>
+            </ECCustomAttributes>
+        </ECProperty>
+        <ECProperty propertyName="BBoxHigh" typeName="point3d" displayLabel="Bounding Box High">
+            <!-- IsNullable = False -->
+            <ECCustomAttributes>
+                <CustomHandledProperty/>
+            </ECCustomAttributes>
+        </ECProperty>
+    </ECEntityClass>
+
+    <ECRelationshipClass typeName="GraphicDerivedFromElement" strength="referencing" modifier="None">
+        <BaseClass>ElementRefersToElements</BaseClass>
+        <Source multiplicity="(0..*)" roleLabel="represents" polymorphic="true">
+            <Class class="DrawingGraphic"/>
+        </Source>
+        <Target multiplicity="(0..*)" roleLabel="is represented by" polymorphic="true">
+            <Class class="GeometricElement"/>
+        </Target>
+    </ECRelationshipClass>
+
+    <ECEntityClass typeName="AuxCoordSystem" modifier="Abstract" displayLabel="Auxiliary Coordinate System">
+        <BaseClass>DefinitionElement</BaseClass>
+        <ECProperty propertyName="Type" typeName="int"></ECProperty>
+        <ECProperty propertyName="Description" typeName="string"></ECProperty>
+    </ECEntityClass>
+    <ECEntityClass typeName="AuxCoordSystem2d" displayLabel="2D Auxiliary Coordinate System" description="A 2D coordinate system.">
+        <BaseClass>AuxCoordSystem</BaseClass>
+        <ECCustomAttributes><ClassHasHandler xmlns="BisCore.01.00"/></ECCustomAttributes>
+        <ECProperty propertyName="Origin" typeName="Point2d"></ECProperty>
+        <ECProperty propertyName="Angle" typeName="double"></ECProperty>
+    </ECEntityClass>
+    <ECEntityClass typeName="AuxCoordSystem3d" displayLabel="3D Auxiliary Coordinate System" description="A 3D coordinate system.">
+        <BaseClass>AuxCoordSystem</BaseClass>
+        <ECCustomAttributes><ClassHasHandler xmlns="BisCore.01.00"/></ECCustomAttributes>
+        <ECProperty propertyName="Origin" typeName="Point3d"></ECProperty>
+        <ECProperty propertyName="Yaw" typeName="double"></ECProperty>
+        <ECProperty propertyName="Pitch" typeName="double"></ECProperty>
+        <ECProperty propertyName="Roll" typeName="double"></ECProperty>
+    </ECEntityClass>
+    <ECEntityClass typeName="AuxCoordSystemSpatial" displayLabel="Spatial Auxiliary Coordinate System" description="A spatial coordinate system.">
+        <BaseClass>AuxCoordSystem3d</BaseClass>
+        <ECCustomAttributes><ClassHasHandler xmlns="BisCore.01.00"/></ECCustomAttributes>
+    </ECEntityClass>
+
+</ECSchema>