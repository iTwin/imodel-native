--- conflicted
+++ resolved
@@ -1,1426 +1,1422 @@
-/*--------------------------------------------------------------------------------------+
-|
-|     $Source: Tools/ToolSubs/macro/evalcnst.cpp $
-|
-|  $Copyright: (c) 2015 Bentley Systems, Incorporated. All rights reserved. $
-|
-+--------------------------------------------------------------------------------------*/
-#include <DgnPlatformInternal.h>
-#include <ctype.h>
-#include "macro.h"
-#include <DgnPlatform/Tools/stringop.h>
-#include <DgnPlatform/DesktopTools/MacroFileProcessor.h>
-
-<<<<<<< HEAD
-USING_NAMESPACE_BENTLEY_DGN
-=======
-BEGIN_BENTLEY_DGNPLATFORM_NAMESPACE
->>>>>>> 1ac8ccbd
-
-/*---------------------------------------------------------------------------------**//**
-* @bsimethod                                                    Gray.Yu         03/01
-+---------------+---------------+---------------+---------------+---------------+------*/
-static bool     IsIntegerConstant (WCharCP stringValue, int *pValue)
-    {
-    if (NULL == stringValue)
-        return  false;
-
-    if (0 == *stringValue)
-        return  false;
-
-    WCharCP pC = stringValue;
-    if ('-' == *pC)
-        pC++;
-
-    while ( (*pC != 0) && isdigit (*pC) ) 
-        pC++;
-
-    if (0 == *pC)
-        {
-        *pValue = BeStringUtilities::Wtoi (stringValue);
-        return  true;
-        }
-
-    return  false;
-    }
-
-/*---------------------------------------------------------------------------------**//**
-* @bsimethod                                                    Gray.Yu         04/01
-+---------------+---------------+---------------+---------------+---------------+------*/
-static void     StripOutInnerQuote (WCharP pTarget, WCharCP pSource)
-    {
-    WCharCP pStart = pSource;
-    WCharCP pTemp;
-
-    *pTarget = 0;
-    if (NULL == (pTemp = ::wcschr (pSource, '"')))
-        {
-        wcscpy (pTarget, pStart);
-        return;
-        }
-
-    while (0 != *pSource)
-        {
-        if (*pSource != '"')
-            *pTarget++ = *pSource;
-        else if (pSource > pStart && *(pSource-1) == '\\')
-            *pTarget++ = *pSource;
-
-        pSource++;
-        }
-
-    *pTarget = 0;
-    }
-
-
-enum NodeType
-    {
-    NODETYPE_Integer    =  1,
-    NODETYPE_String     =  2,
-    NODETYPE_Char       =  3,
-    NODETYPE_Boolean    =  4,
-    };
-
-struct EvaluatorNode;
-typedef struct BentleyApi::Dgn::EvaluatorNode*     EvaluatorNodeP;
-typedef struct BentleyApi::Dgn::EvaluatorNode&     EvaluatorNodeR;
-
-/*=================================================================================**//**
-* Node within a ConstantEvaluator
-* @bsiclass                                                     Barry.Bentley   01/2012
-+===============+===============+===============+===============+===============+======*/
-struct EvaluatorNode
-{
-NodeType            m_type;
-MacroFileProcessor& m_macroFileProc;
-union
-    {
-    int         i;              /* int */
-    WStringP    string;         /* string */
-    WChar       c;              /* character constant */
-    } m_value;
-
-/*---------------------------------------------------------------------------------**//**
-* @bsimethod                                    Barry.Bentley                   01/12
-+---------------+---------------+---------------+---------------+---------------+------*/
-EvaluatorNode (bool value, MacroFileProcessor& mfp) : m_macroFileProc (mfp)
-    {
-    m_type      = NODETYPE_Boolean;
-    m_value.i   = value ? 1 : 0;
-    }
-
-/*---------------------------------------------------------------------------------**//**
-* @bsimethod                                    Barry.Bentley                   01/12
-+---------------+---------------+---------------+---------------+---------------+------*/
-EvaluatorNode (int value, MacroFileProcessor& mfp) : m_macroFileProc (mfp)
-    {
-    m_type      = NODETYPE_Integer;
-    m_value.i   = value;
-    }
-
-/*---------------------------------------------------------------------------------**//**
-* @bsimethod                                    Barry.Bentley                   01/12
-+---------------+---------------+---------------+---------------+---------------+------*/
-EvaluatorNode (WCharCP stringVal, MacroFileProcessor& mfp) : m_macroFileProc (mfp)
-    {
-    m_type          = NODETYPE_String;
-    m_value.string  = new WString (stringVal);
-    }
-
-/*---------------------------------------------------------------------------------**//**
-* @bsimethod                                    Barry.Bentley                   01/12
-+---------------+---------------+---------------+---------------+---------------+------*/
-EvaluatorNode (char character, MacroFileProcessor& mfp) : m_macroFileProc (mfp)
-    {
-    m_type      = NODETYPE_Char;
-    m_value.c   = character;
-    }
-
-/*---------------------------------------------------------------------------------**//**
-* @bsimethod                                    Barry.Bentley                   01/12
-+---------------+---------------+---------------+---------------+---------------+------*/
-bool    IsConstant ()
-    {
-    int value;
-
-    switch  (m_type)
-        {
-        case NODETYPE_Integer:
-        case NODETYPE_Boolean:
-            return  true;
-
-        case NODETYPE_String:
-            return IsIntegerConstant (m_value.string->c_str(), &value);
-
-        default:
-            return  false;
-        }
-    }
-
-/*---------------------------------------------------------------------------------**//**
-* @bsimethod                                    Barry.Bentley                   01/12
-+---------------+---------------+---------------+---------------+---------------+------*/
-void    ConvertToInteger (bool mustConvert)
-    {
-    // converts internal value to string.
-    int         value = 0;
-    if ( (NODETYPE_Integer == m_type) || (NODETYPE_Boolean == m_type) || (NODETYPE_Char == m_type) )
-        return;
-
-    if (NODETYPE_String == m_type)
-        {
-        if (IsIntegerConstant (m_value.string->c_str(), &value))
-            {
-            m_type = NODETYPE_Integer;
-            m_value.i = value;
-            return;
-            }
-        }
-    if (mustConvert)
-        m_macroFileProc.FatalError (L"expect a constant");
-    }
-
-/*---------------------------------------------------------------------------------**//**
-* @bsimethod                                    Barry.Bentley                   01/12
-+---------------+---------------+---------------+---------------+---------------+------*/
-void    SetToBoolean (bool value)
-    {
-    FreeString ();
-    m_value.i = value ? 1 : 0;
-    m_type = NODETYPE_Boolean;
-    }
-
-/*---------------------------------------------------------------------------------**//**
-* @bsimethod                                    Barry.Bentley                   01/12
-+---------------+---------------+---------------+---------------+---------------+------*/
-void    SetToInteger (int value)
-    {
-    FreeString ();
-    m_value.i = value;
-    m_type = NODETYPE_Integer;
-    }
-
-/*---------------------------------------------------------------------------------**//**
-* @bsimethod                                    Barry.Bentley                   01/12
-+---------------+---------------+---------------+---------------+---------------+------*/
-void    SetToString (WCharCP stringVal)
-    {
-    FreeString ();
-    m_value.string = new WString (stringVal);
-    m_type = NODETYPE_String;
-    }
-
-/*---------------------------------------------------------------------------------**//**
-* @bsimethod                                    Barry.Bentley                   01/12
-+---------------+---------------+---------------+---------------+---------------+------*/
-bool    GetBooleanValue()
-    {
-    BeAssert ( (NODETYPE_Integer == m_type) || (NODETYPE_Boolean == m_type) );
-    return (0 != m_value.i);
-    }
-
-/*---------------------------------------------------------------------------------**//**
-* @bsimethod                                    Barry.Bentley                   01/12
-+---------------+---------------+---------------+---------------+---------------+------*/
-int     GetIntegerValue()
-    {
-    BeAssert ( (NODETYPE_Integer == m_type) || (NODETYPE_Boolean == m_type) );
-    return (m_value.i);
-    }
-
-/*---------------------------------------------------------------------------------**//**
-* @bsimethod                                                    Gray.Yu         03/01
-+---------------+---------------+---------------+---------------+---------------+------*/
-bool    IsArithType ()
-    {
-    return ( (m_type == NODETYPE_Integer) || (m_type == NODETYPE_Boolean) );
-    }
-
-/*---------------------------------------------------------------------------------**//**
-* @bsimethod                                                    Gray.Yu         03/01
-+---------------+---------------+---------------+---------------+---------------+------*/
-void    RequireArithType ()
-    {
-    if (!IsArithType())
-        m_macroFileProc.FatalError (L"Operands type mismatch");
-    }
-
-/*---------------------------------------------------------------------------------**//**
-* @bsimethod                                    Barry.Bentley                   01/12
-+---------------+---------------+---------------+---------------+---------------+------*/
-void    FreeString ()
-    {
-    if ( (NODETYPE_String == m_type) && (NULL != m_value.string) )
-        {
-        delete m_value.string;
-        m_value.string = NULL;
-        }
-    }
-
-/*---------------------------------------------------------------------------------**//**
-* @bsimethod                                    Barry.Bentley                   01/12
-+---------------+---------------+---------------+---------------+---------------+------*/
-~EvaluatorNode ()
-    {
-    FreeString();
-    }
-
-/*---------------------------------------------------------------------------------**//**
-* @bsimethod                                    Barry.Bentley                   01/12
-+---------------+---------------+---------------+---------------+---------------+------*/
-bool    Equals (EvaluatorNodeR right)
-    {
-    if ( (NODETYPE_Integer == m_type) || (NODETYPE_Boolean == m_type) || (NODETYPE_Char == m_type))
-        {
-        right.ConvertToInteger (false);
-        if (!right.IsArithType())
-            return false;
-        return GetIntegerValue() == right.GetIntegerValue();
-        }
-    else if (NODETYPE_String == m_type)
-        {
-        if (right.m_type != NODETYPE_String)
-            {
-            // left is string, but right is not. Convert left to integer and then compare.
-            if (IsConstant ())
-                {
-                ConvertToInteger (false);
-                return Equals (right);
-                }
-            else
-                m_macroFileProc.FatalError (L"Operands type mismatch");
-            }
-        else
-            {
-            // both strings.
-            WCharP    leftString = static_cast<WCharP>  (_alloca (sizeof (WChar) * (m_value.string->length()+1)) );
-            WCharP    rightString = static_cast<WCharP> (_alloca (sizeof (WChar) * (right.m_value.string->length()+1)) );
-
-            StripOutInnerQuote (leftString, m_value.string->c_str());
-            StripOutInnerQuote (rightString, right.m_value.string->c_str());
-
-            return (0 == wcscmp (leftString, rightString));
-            }
-        }
-    // should never get here.
-    return false;
-    }
-
-/*---------------------------------------------------------------------------------**//**
-* @bsimethod                                    Barry.Bentley                   01/12
-+---------------+---------------+---------------+---------------+---------------+------*/
-void    /*EvaluatorNode::*/Concatenate (EvaluatorNodeR right)
-    {
-    if ( (NODETYPE_String != m_type) && (NODETYPE_Char != m_type) )
-        {
-        BeAssert (false);
-        m_macroFileProc.FatalError (L"Operands type mismatch");
-        }
-
-
-    if ( (NODETYPE_String != right.m_type) && (NODETYPE_Char != right.m_type) )
-        {
-        m_macroFileProc.FatalError (L"Operands type mismatch");
-        }
-
-    WStringP     concatenated = new WString();
-    if (NODETYPE_String == m_type)
-        concatenated->assign (*m_value.string);
-    else
-        concatenated->assign (1, m_value.c);
-
-    if (NODETYPE_String == right.m_type)
-        concatenated->append (*right.m_value.string);
-    else
-        concatenated->append (1, right.m_value.c);
-
-    FreeString();
-    m_type = NODETYPE_String;
-    m_value.string = concatenated;
-    }
-};
-
-
-/*=================================================================================**//**
-* Constant Evaluator class
-* @bsiclass                                                     Barry.Bentley   01/2012
-+===============+===============+===============+===============+===============+======*/
-struct ConstantEvaluator
-{
-enum TokenType
-    {
-    TOKEN_NotStarted            = 0,
-    TOKEN_EndOfString           = -1,
-    TOKEN_BadToken              = -2,
-    TOKEN_LeftParen             = 1,
-    TOKEN_RightParen            = 2,
-    TOKEN_LogicalOr             = 3,
-    TOKEN_LogicalAnd            = 4,
-    TOKEN_LogicalNegate         = 5,
-    TOKEN_PreProcDefined        = 6,
-    TOKEN_PreProcExists         = 7,
-    TOKEN_Symbol                = 8,
-    TOKEN_BinaryOr              = 9,       /* InclusiveOrExpression | ExclusiveOrExpression */
-    TOKEN_BinaryXor             = 10,      /* ExclusiveOrExpression ^ AndExpression */
-    TOKEN_BinaryAnd             = 11,      /* ConditionalAndExpression && InclusiveOrExpression */
-    TOKEN_Equals                = 12,      /* EqualityExpression == RelationalExpression */
-    TOKEN_NotEquals             = 13,      /* EqualityExpression != RelationalExpression */
-    TOKEN_GreaterThan           = 14,      /* RelationalExpression > ShiftExpression */
-    TOKEN_LessThan              = 15,      /* RelationalExpression < ShiftExpression */
-    TOKEN_GreaterOrEqual        = 16,      /* RelationalExpression >= ShiftExpression */
-    TOKEN_LessOrEqual           = 17,      /* RelationalExpression <= ShiftExpression */
-    TOKEN_ShiftLeft             = 18,      /* ShiftExpression << AdditiveExpression */
-    TOKEN_ShiftRight            = 19,      /* ShiftExpression >> AdditiveExpression */
-    TOKEN_Add                   = 20,      /* AdditiveExpression + MultiplicativeExpression */
-    TOKEN_Subtract              = 21,      /* AdditiveExpression - MultiplicativeExpression */
-    TOKEN_Multiply              = 22,      /* MultiplicativeExpression * UnaryExpression */
-    TOKEN_Divide                = 23,      /* MultiplicativeExpression / UnaryExpression */
-    TOKEN_Modulus               = 24,      /* MultiplicativeExpression % UnaryExpression */
-    TOKEN_StringConstant        = 25,
-    TOKEN_Hex                   = 26,
-    TOKEN_Octal                 = 27,
-    TOKEN_Char                  = 28,
-    TOKEN_PreProcessorCommand   = 29,
-    };
-
-TokenType                   m_token;
-WCharP                      m_expression;
-ConfigurationVariableLevel  m_level;
-MacroConfigurationAdmin&    m_macroCfgAdmin;
-MacroFileProcessor&         m_macroFileProc;
-
-/*---------------------------------------------------------------------------------**//**
-* @bsimethod                                    Barry.Bentley                   01/12
-+---------------+---------------+---------------+---------------+---------------+------*/
-ConstantEvaluator (MacroConfigurationAdmin& macroCfgAdmin, WCharCP expression, ConfigurationVariableLevel level, MacroFileProcessor& macroFileProc) : m_macroCfgAdmin (macroCfgAdmin), m_macroFileProc (macroFileProc)
-    {
-    m_expression  = const_cast<WCharP>(expression);
-    m_level       = level;
-    m_token       = TOKEN_NotStarted;
-    }
-
-/*---------------------------------------------------------------------------------**//**
-* @bsimethod                                                    kab             06/91
-+---------------+---------------+---------------+---------------+---------------+------*/
-void    Advance ()
-    {
-    // This method steps through the input and updates m_expression and m_tokenType.
-    int     thisChar;
-
-    for (;;)
-        {
-        /* skip leading space */
-        if (!isspace (thisChar = *(m_expression++)))
-            break;
-        }
-
-    m_token = TOKEN_BadToken;
-    switch (thisChar)
-        {
-        case '0':
-            // Interpretation of integer constant is handled in IsSymbolDefined.
-            if (*m_expression == 'x' || *m_expression == 'X') /* hex */
-                m_token = TOKEN_Hex;
-            else            /* octal */
-                m_token = TOKEN_Octal;
-            m_expression--;
-            break;
-
-        case '"':
-            m_token = TOKEN_StringConstant;
-            m_expression--;
-            break;
-
-        case '\'':
-            m_token = TOKEN_Char;
-            m_expression--;
-            break;
-
-        case '\0':  
-            m_token = TOKEN_EndOfString;
-            break;
-
-        case '(':   
-            m_token = TOKEN_LeftParen;
-            break;
-
-        case ')':   
-            m_token = TOKEN_RightParen;
-            break;
-
-        case '!':
-            if ('=' == *m_expression)
-                {
-                m_expression++;
-                m_token = TOKEN_NotEquals;
-                }
-            else
-                m_token = TOKEN_LogicalNegate;
-
-            break;
-
-        case '^':   m_token = TOKEN_BinaryXor;            break;
-        case '=':
-            if (*m_expression == '=')
-                {
-                m_expression++;
-                m_token = TOKEN_Equals;
-                }
-            break;
-
-        case '>':
-            if (*m_expression == '=')
-                {
-                m_expression++;
-                m_token = TOKEN_GreaterOrEqual;
-                }
-            else if (*m_expression == '>')
-                {
-                m_expression++;
-                m_token = TOKEN_ShiftRight;
-                }
-            else
-                m_token = TOKEN_GreaterThan;
-            break;
-
-        case '<':
-            if (*m_expression == '=')
-                {
-                m_expression++;
-                m_token = TOKEN_LessOrEqual;
-                }
-            else if (*m_expression == '<')
-                {
-                m_expression++;
-                m_token = TOKEN_ShiftLeft;
-                }
-            else
-                m_token = TOKEN_LessThan;
-            break;
-
-        case '+':   m_token = TOKEN_Add;            
-            break;
-
-        case '-':   m_token = TOKEN_Subtract;            
-            break;
-
-        case '*':   m_token = TOKEN_Multiply;            
-            break;
-
-        case '/':   m_token = TOKEN_Divide;            
-            break;
-
-        case '%':   m_token = TOKEN_Modulus;
-            {
-            WCharP  pEndOfWord = m_expression;
-            WChar   saveChar;
-
-            while (!isspace(*pEndOfWord)) 
-                pEndOfWord++;
-
-            if (pEndOfWord == m_expression)
-                break;
-
-            saveChar = *pEndOfWord;
-            *pEndOfWord = 0;
-            if (PreProcessorCommand::NotKeyword != m_macroFileProc.GetPreprocessorCommand (m_expression))
-                m_token = TOKEN_PreProcessorCommand;
-
-            *pEndOfWord = saveChar;
-            break;
-            }
-
-        case '|':
-            if ('|' == *m_expression)
-                {
-                m_expression++;
-                m_token = TOKEN_LogicalOr;
-                }
-            else
-                m_token = TOKEN_BinaryOr;
-            break;
-
-        case '&':
-            if ('&' == *m_expression)
-                {
-                m_expression++;
-                m_token = TOKEN_LogicalAnd;
-                }
-            else
-                m_token = TOKEN_BinaryAnd;
-            break;
-
-        case 'd':
-            if (0 == wcsncmp (m_expression, L"efined", 6))
-                {
-                m_expression += 6;
-                m_token = TOKEN_PreProcDefined;
-                break;
-                }
-            m_token = TOKEN_Symbol;
-            m_expression--;
-            break;
-
-        case 'e':
-            if (0 == wcsncmp (m_expression, L"xists", 5))
-                {
-                m_expression += 5;
-                m_token = TOKEN_PreProcExists;
-                break;
-                }
-            m_token = TOKEN_Symbol;
-            m_expression--;
-            break;
-
-        default:
-            m_token = TOKEN_Symbol;
-            m_expression--;
-        }
-    }
-
-/*---------------------------------------------------------------------------------**//**
-* @bsimethod                                                    kab             08/91
-+---------------+---------------+---------------+---------------+---------------+------*/
-void    MustBeTokenType (TokenType checkType)
-    {
-    if (m_token == TOKEN_EndOfString)
-        m_macroFileProc.FatalError (L"unexpected end of line");
-    else if (m_token != checkType)
-        {
-        switch (checkType)
-            {
-            case TOKEN_LeftParen:
-                m_macroFileProc.FatalError (L"syntax error, expected \"(\"");
-            case TOKEN_RightParen:
-                m_macroFileProc.FatalError (L"syntax error, expected \")\"");
-            default:
-                m_macroFileProc.FatalError (L"syntax error");
-            }
-        }
-    // token is ok.
-    Advance ();
-    }
-
-/*---------------------------------------------------------------------------------**//**
-* @bsimethod                                                    kab             06/91
-+---------------+---------------+---------------+---------------+---------------+------*/
-EvaluatorNodeP   CalculateBinaryNode (int type, EvaluatorNode& left, EvaluatorNode& right)
-    {
-    // This method Deletes the right node, and returns the value in the left node..
-    switch (type)
-        {
-        case    TOKEN_LogicalOr:
-            left.ConvertToInteger (true);
-            right.ConvertToInteger (true);
-            left.SetToBoolean (left.GetBooleanValue() || right.GetBooleanValue()); 
-            break;
-
-        case    TOKEN_LogicalAnd:
-            left.ConvertToInteger (true);
-            right.ConvertToInteger (true);
-            left.SetToBoolean (left.GetBooleanValue() && right.GetBooleanValue());
-            break;
-
-        case    TOKEN_BinaryOr:
-            left.ConvertToInteger (true);
-            right.ConvertToInteger (true);
-            left.SetToBoolean (0 != (left.GetIntegerValue() | right.GetIntegerValue())); 
-            break;
-
-        case    TOKEN_BinaryXor:
-            left.ConvertToInteger (true);
-            right.ConvertToInteger (true);
-            left.SetToBoolean (0 != (left.GetIntegerValue() ^ right.GetIntegerValue())); 
-            break;
-
-        case    TOKEN_BinaryAnd:
-            left.ConvertToInteger (true);
-            right.ConvertToInteger (true);
-            left.SetToBoolean (0 != (left.GetIntegerValue() & right.GetIntegerValue())); 
-            break;
-
-        case    TOKEN_Equals:
-            left.SetToBoolean (left.Equals (right));
-            break;
-
-        case    TOKEN_NotEquals:
-            left.SetToBoolean (!left.Equals (right));
-            break;
-
-        case    TOKEN_GreaterThan:
-            left.ConvertToInteger (true);
-            right.ConvertToInteger (true);
-            left.SetToBoolean (left.GetIntegerValue() > right.GetIntegerValue());
-            break;
-
-        case    TOKEN_LessThan:
-            left.ConvertToInteger (true);
-            right.ConvertToInteger (true);
-            left.SetToBoolean (left.GetIntegerValue() < right.GetIntegerValue());
-            break;
-
-        case    TOKEN_GreaterOrEqual:
-            left.ConvertToInteger (true);
-            right.ConvertToInteger (true);
-            left.SetToBoolean (left.GetIntegerValue() >= right.GetIntegerValue());
-            break;
-
-        case    TOKEN_LessOrEqual:
-            left.ConvertToInteger (true);
-            right.ConvertToInteger (true);
-            left.SetToBoolean (left.GetIntegerValue() <= right.GetIntegerValue());
-            break;
-
-        case    TOKEN_ShiftLeft:
-            left.ConvertToInteger (true);
-            right.ConvertToInteger (true);
-            left.SetToInteger (left.GetIntegerValue() << right.GetIntegerValue());
-            break;
-
-        case    TOKEN_ShiftRight:
-            left.ConvertToInteger (true);
-            right.ConvertToInteger (true);
-            left.SetToInteger (left.GetIntegerValue() >> right.GetIntegerValue());
-            break;
-
-        case    TOKEN_Add:
-            if (left.m_type == NODETYPE_Integer || left.m_type == NODETYPE_Boolean)
-                {
-                right.RequireArithType ();
-                left.SetToInteger (left.GetIntegerValue() + right.GetIntegerValue());
-                }
-            else 
-                {
-                left.Concatenate (right);
-                }
-            break;
-
-        case    TOKEN_Subtract:
-            left.ConvertToInteger (true);
-            right.ConvertToInteger (true);
-            left.SetToInteger (left.GetIntegerValue() - right.GetIntegerValue());
-            break;
-
-        case    TOKEN_Multiply:
-            left.ConvertToInteger (true);
-            right.ConvertToInteger (true);
-            left.SetToInteger (left.GetIntegerValue() * right.GetIntegerValue());
-            break;
-
-        case    TOKEN_Divide:
-            left.ConvertToInteger (true);
-            right.ConvertToInteger (true);
-            left.SetToInteger (left.GetIntegerValue() / right.GetIntegerValue());
-            break;
-
-        case    TOKEN_Modulus:
-            left.ConvertToInteger (true);
-            right.ConvertToInteger (true);
-            left.SetToInteger (left.GetIntegerValue() % right.GetIntegerValue());
-            break;
-
-        }
-
-    // done with right node.
-    delete (&right);
-
-    // return the result node.
-    return  &left;
-    }
-
-/*---------------------------------------------------------------------------------**//**
-* @bsimethod                                                    kab             09/91
-+---------------+---------------+---------------+---------------+---------------+------*/
-bool    IsSymbolChar (int thisChar)
-    {
-    return  (isalnum (thisChar) || (thisChar=='_') || (thisChar=='"'));
-    }
-
-/*---------------------------------------------------------------------------------**//**
-* @bsimethod                                                    Keith.Bentley   10/92
-+---------------+---------------+---------------+---------------+---------------+------*/
-bool    AllNumeric (WCharCP thisChar)
-    {
-    for ( ; 0 != *thisChar; thisChar++)
-        {
-        if (!isdigit(*thisChar))
-            return false;
-        }
-    return  true;
-    }
-
-/*---------------------------------------------------------------------------------**//**
-* @bsimethod                                                    Gray.Yu         03/01
-+---------------+---------------+---------------+---------------+---------------+------*/
-bool    IsStringConstant (WCharCP thisChar)
-    {
-    WCharCP lastChar = thisChar + (wcslen(thisChar)-1);
-
-    if (*thisChar == '"' && *lastChar == '"')
-        return true;
-    else if (*thisChar == '\'' && *(thisChar+2) == '\'' && (thisChar + 2) == lastChar)
-        return true;
-
-    return  false;
-    }
-
-/*---------------------------------------------------------------------------------**//**
-* @bsimethod                                                    Gray.Yu         03/01
-+---------------+---------------+---------------+---------------+---------------+------*/
-void    EliminateQuotesFromString (WStringR string)
-    {
-    if ('"' == string[0])
-        {
-        size_t closeQuotePosition;
-        if (WString::npos != (closeQuotePosition = string.find_first_of ('"', 1)))
-            {
-            WString  unquoted = string.substr (1, closeQuotePosition - 1);
-            string.assign (unquoted.c_str());
-            }
-        }
-    }
-
-/*---------------------------------------------------------------------------------**//**
-* @bsimethod                                                    kab             06/91
-+---------------+---------------+---------------+---------------+---------------+------*/
-bool    IsSymbolDefined (EvaluatorNodeP *ppNode, bool mustBeDefined)
-    {
-    m_expression = wskipSpace (m_expression);
-
-    WChar    symbol[500], *outP, *endP;
-    for (outP=symbol, endP = outP + (_countof (symbol)-1); (outP < endP) && IsSymbolChar(*m_expression); outP++, m_expression++) 
-        *outP = *m_expression;
-
-    if (outP >= endP)
-        m_macroFileProc.FatalError (L"string constant too long");
-    
-    // null terminate the string.
-    *outP = 0;
-
-    wstripSpace (symbol);
-
-    bool    retval = true;
-    if (0 == symbol[0])
-        {
-        // this is the case where the first character in the symbol is not a symbol character.
-        if (*m_expression == '$')
-            {
-            for (outP=symbol; *m_expression == '$' || *m_expression == '(' || *m_expression == ')' || *m_expression == '{' || *m_expression == '}' || IsSymbolChar (*m_expression); outP++, m_expression++)
-                {
-                *outP = *m_expression;
-                if (*outP == ')')
-                    {
-                    outP++;
-                    m_expression++;
-                    break;
-                    }
-                }
-            // null terminate the string.
-            *outP = 0;
-
-            wstripSpace (symbol);
-                        
-            // in this case, we got $(MACRONAME) or ${MACRONAME}. It must exist and expand to something.
-            MacroExpandOptions  options (m_level);
-            WString             expansion;
-            if ( (BSISUCCESS != m_macroCfgAdmin.ExpandMacro (expansion, symbol, options)) || expansion.empty() )
-                {
-                if (mustBeDefined)
-                    {
-                    // don't accept it.
-                    WChar msg[1024];
-                    BeStringUtilities::Snwprintf (msg, L"Symbol '%ls' is undefined", symbol);
-                    m_macroFileProc.FatalError (msg);
-                    }
-                 else
-                    {
-                    // set to empty string.
-                    if (NULL == *ppNode)
-                        *ppNode = new EvaluatorNode (L"", m_macroFileProc);
-                    else
-                        (*ppNode)->SetToString (L"");
-                    }
-                retval = false;
-                }
-            else
-                {
-                if (NULL != ppNode)
-                    {
-                    if (NULL == *ppNode)
-                        *ppNode = new EvaluatorNode (expansion.c_str(), m_macroFileProc);
-                    else
-                        (*ppNode)->SetToString (expansion.c_str());
-                    }
-                retval = true;
-                }
-            }
-        return retval;
-        }
-
-    if (AllNumeric (symbol))
-        {
-        // any numeric symbol (apparently even 0) is defined.
-        if (NULL == ppNode)
-            return true;
-
-        int intValue = 0;
-        swscanf (symbol, L"%d", &intValue);
-
-        if (NULL == *ppNode)
-            *ppNode = new EvaluatorNode (intValue, m_macroFileProc);
-        else
-            (*ppNode)->SetToInteger (intValue);
-
-        return true;
-        }
-
-    if (IsStringConstant (symbol))
-        {
-        if (NULL == ppNode)
-            return true;
-
-        if (NULL == *ppNode)
-            *ppNode = new EvaluatorNode (symbol, m_macroFileProc);
-        else
-            (*ppNode)->SetToString (symbol);
-
-        return true;
-        }
-
-    WString     tmpString;
-    WCharCP     translation = m_macroCfgAdmin.GetMacroTranslation (symbol, tmpString, ConfigurationVariableLevel::User);
-
-    if (translation == NULL)
-        return false;
-    else if (NULL == ppNode)
-        return true;
-
-    int intValue;
-    if (IsIntegerConstant (translation, &intValue))
-        {
-        if (NULL == *ppNode)
-            *ppNode = new EvaluatorNode (intValue, m_macroFileProc);
-        else
-            (*ppNode)->SetToInteger (intValue);
-        }
-    else if (IsStringConstant (translation))
-        {
-        if (translation != tmpString.c_str())
-            tmpString.assign (translation);
-
-        EliminateQuotesFromString (tmpString);
-
-        if (NULL == *ppNode)
-            *ppNode = new EvaluatorNode (tmpString.c_str(), m_macroFileProc);
-        else
-            (*ppNode)->SetToString (tmpString.c_str());
-        }
-    else
-        {
-        if (NULL == *ppNode)
-            *ppNode = new EvaluatorNode (true, m_macroFileProc);
-        else
-            (*ppNode)->SetToBoolean (true);
-        }
-    return true;
-    }
-
-/*---------------------------------------------------------------------------------**//**
-* @bsimethod                                                    Keith.Bentley   10/92
-+---------------+---------------+---------------+---------------+---------------+------*/
-bool    IsFilePresent ()
-    {
-    WChar   symbol[MAXFILELENGTH], *p;
-    int     inParen = 0;
-
-    m_expression = wskipSpace (m_expression);
-
-    memset (symbol, 0, _countof (symbol));
-    for (p=symbol; *m_expression && (inParen || *m_expression!= ')'); p++, m_expression++)
-        {
-        *p = *m_expression;
-
-        if (*p == '(')
-            inParen++;
-        else if (*p == ')')
-            inParen--;
-        }
-
-    wstripSpace (symbol);
-
-    WString expandedFileSpec;
-    m_macroCfgAdmin.ExpandMacro (expandedFileSpec, symbol, MacroExpandOptions (ConfigurationVariableLevel::User));   // ignore expand errors, we want to attempt file existance check anyway.
-
-    return m_macroFileProc.FileExists (expandedFileSpec);
-    }
-
-/*---------------------------------------------------------------------------------**//**
-* @bsimethod                                                    Gray.Yu         03/01
-+---------------+---------------+---------------+---------------+---------------+------*/
-EvaluatorNodeP   ReadStringNode ()
-    {
-    WChar    symbol[500], *outP, *endP;
-
-    m_expression++; /* skip over the leading quote */
-    for (outP=symbol, endP = outP + (_countof (symbol)-1); (outP < endP) && (*m_expression != '"') && (*m_expression != '\n'); outP++, m_expression++) 
-        *outP = *m_expression;
-    
-    // null terminate the string.
-    *outP = 0;
-
-    if (outP >= endP)
-        {
-        m_macroFileProc.FatalError (L"string constant too long");
-        }
-
-    if (*m_expression != '"')
-        {
-        m_macroFileProc.FatalError (L"expect a \" at end the string");
-        return  NULL;
-        }
-
-    // skip past the last quote */
-    m_expression++; 
-
-    return new EvaluatorNode (symbol, m_macroFileProc);
-    }
-
-/*---------------------------------------------------------------------------------**//**
-* @bsimethod                                                    Gray.Yu         03/01
-+---------------+---------------+---------------+---------------+---------------+------*/
-EvaluatorNodeP   ReadCharNode ()
-    {
-    WChar    thisChar;
-
-    m_expression++; /* skip over the leading quote */
-
-    thisChar = *m_expression++;
-    if  (*m_expression != '\'')
-        {
-        m_macroFileProc.FatalError (L"expected ' at end of constant char");
-        return  NULL;
-        }
-
-    m_expression++; /* skip over the last quote */
-
-    return new EvaluatorNode ((int)thisChar, m_macroFileProc);
-    }
-
-/*---------------------------------------------------------------------------------**//**
-* @bsimethod                                                    Gray.Yu         03/01
-+---------------+---------------+---------------+---------------+---------------+------*/
-EvaluatorNodeP   PreProcessCommand()
-    {
-    WCharP  pEndOfWord = m_expression;
-    WChar   savechar;
-    EvaluatorNodeP   node = NULL;
-
-    while (!isspace(*pEndOfWord)) 
-        pEndOfWord++;
-
-    if (pEndOfWord == m_expression)
-        m_macroFileProc.FatalError (L"expected a preprocessor command");
-
-    savechar = *pEndOfWord;
-    *pEndOfWord = 0;
-    PreProcessorCommand preProcessorCmd = m_macroFileProc.GetPreprocessorCommand (m_expression);
-    *pEndOfWord = savechar;
-
-    m_expression = pEndOfWord; /* skip the keyword */
-    Advance();
-    switch (preProcessorCmd)
-        {
-        case    PreProcessorCommand::IfDefined:
-            node = new EvaluatorNode (IsSymbolDefined (NULL, true), m_macroFileProc);
-            break;
-
-        case    PreProcessorCommand::IfNotDefined:
-            node = new EvaluatorNode (!IsSymbolDefined (NULL, true), m_macroFileProc);
-            break;
-
-        case    PreProcessorCommand::If:
-            node = ReadExpressionNode ();
-            break;
-
-#if defined (COMMENT_OUT)
-        // these could easily be added, but they were not supported in the V8i preprocessor as it was used for cfg files.
-        case   PreProcessorCommand::IfFile:
-            node = new EvaluatorNode (IsFilePresent(), m_macroFileProc);
-            break;
-
-        case   PREPROCESS_IfNoFile:
-            node = new EvaluatorNode (!IsFilePresent(), m_macroFileProc);
-            break;
-#endif
-        default:
-            {
-            WChar msg[1024];
-            BeStringUtilities::Snwprintf (msg, L"bad preprocessor command '%ls' used in expression", m_expression);
-            m_macroFileProc.FatalError (msg);
-            }
-        }
-
-    Advance();
-    return  node;
-    }
-
-/*---------------------------------------------------------------------------------**//**
-* @bsimethod                                                    kab             06/91
-+---------------+---------------+---------------+---------------+---------------+------*/
-EvaluatorNodeP   ReadUnaryNode ()
-    {
-    EvaluatorNodeP node = NULL;
-
-    if (m_token == TOKEN_LogicalNegate)
-        {
-        Advance ();
-        node = ReadUnaryNode();
-        node->RequireArithType();
-        node->SetToBoolean (!node->GetBooleanValue());
-        }
-    else if (m_token == TOKEN_PreProcDefined)
-        {
-        Advance ();
-        MustBeTokenType (TOKEN_LeftParen);
-        node = new EvaluatorNode (IsSymbolDefined (NULL, true), m_macroFileProc);
-        Advance ();
-        MustBeTokenType (TOKEN_RightParen);
-        }
-    else if (m_token == TOKEN_PreProcExists)
-        {
-        Advance ();
-        MustBeTokenType (TOKEN_LeftParen);
-        node = new EvaluatorNode (IsFilePresent(), m_macroFileProc);
-        Advance ();
-        MustBeTokenType (TOKEN_RightParen);
-        }
-    else if (m_token == TOKEN_StringConstant)
-        {
-        Advance ();
-        node = ReadStringNode ();
-        Advance ();
-        }
-    else if (m_token == TOKEN_Char)
-        {
-        Advance ();
-        node = ReadCharNode ();
-        Advance ();
-        }
-    else if (m_token == TOKEN_Hex || m_token == TOKEN_Octal)
-        {
-        WCharP  pEnd = NULL;
-        // WIP_NONPORT - wcstol is probably not supported on Android -- need a BeStringUtilities cover function
-        node = new EvaluatorNode ((int)wcstol(m_expression, &pEnd, 0), m_macroFileProc);
-        m_expression = pEnd;
-        Advance ();
-        }
-    else if (m_token == TOKEN_Symbol)
-        {
-        Advance ();
-        IsSymbolDefined (&node, false);
-        if (NULL == node)
-            m_macroFileProc.FatalError (L"invalid symbol");   
-        Advance ();
-        }
-    else if (m_token == TOKEN_LeftParen)
-        {
-        Advance ();
-        node = ReadExpressionNode ();
-        MustBeTokenType (TOKEN_RightParen);
-        }
-    else if (m_token == TOKEN_Add)
-        {
-        Advance ();
-        node = ReadUnaryNode ();
-        }
-    else if (m_token == TOKEN_Subtract)
-        {
-        Advance ();
-        node = ReadUnaryNode ();
-        node->RequireArithType ();
-        node->SetToInteger (node->GetIntegerValue());
-        }
-    else if (m_token == TOKEN_PreProcessorCommand)
-        {
-        node = PreProcessCommand ();
-        }
-    else
-        m_macroFileProc.FatalError (L"invalid expression");
-
-    return  node;
-    }
-
-/*---------------------------------------------------------------------------------**//**
-* @bsimethod                                                    Gray.Yu         03/01
-+---------------+---------------+---------------+---------------+---------------+------*/
-EvaluatorNodeP   ReadMultiplication ()
-    {
-    EvaluatorNodeP       node;
-    TokenType   op;
-
-    node = ReadUnaryNode ();
-    op = m_token;
-    while (m_token == TOKEN_Multiply || m_token == TOKEN_Divide || m_token == TOKEN_Modulus)
-        {
-        Advance ();
-        node = CalculateBinaryNode (op, *node, *ReadUnaryNode());
-        op = m_token;
-        }
-    return  node;
-    }
-
-/*---------------------------------------------------------------------------------**//**
-* @bsimethod                                                    Gray.Yu         03/01
-+---------------+---------------+---------------+---------------+---------------+------*/
-EvaluatorNodeP   ReadAddition ()
-    {
-    EvaluatorNodeP       node;
-    TokenType   op;
-
-    node = ReadMultiplication ();
-    op = m_token;
-    while (m_token == TOKEN_Add || m_token == TOKEN_Subtract)
-        {
-        Advance ();
-        node = CalculateBinaryNode (op, *node, *ReadMultiplication ());
-        op = m_token;
-        }
-    return  node;
-    }
-
-/*---------------------------------------------------------------------------------**//**
-* @bsimethod                                                    Gray.Yu         03/01
-+---------------+---------------+---------------+---------------+---------------+------*/
-EvaluatorNodeP   ReadShift ()
-    {
-    EvaluatorNodeP       node;
-    TokenType   op;
-
-    node = ReadAddition ();
-    op = m_token;
-    while (m_token == TOKEN_ShiftLeft || m_token == TOKEN_ShiftRight)
-        {
-        Advance ();
-        node = CalculateBinaryNode (op, *node, *ReadAddition ());
-        op = m_token;
-        }
-    return  node;
-    }
-
-/*---------------------------------------------------------------------------------**//**
-* @bsimethod                                                    Gray.Yu         03/01
-+---------------+---------------+---------------+---------------+---------------+------*/
-EvaluatorNodeP   ReadRelational()
-    {
-    EvaluatorNodeP       node;
-    TokenType   op;
-
-    node = ReadShift ();
-    op = m_token;
-    while (m_token == TOKEN_GreaterThan || m_token == TOKEN_LessThan || m_token == TOKEN_GreaterOrEqual || m_token == TOKEN_LessOrEqual)
-        {
-        Advance ();
-        node = CalculateBinaryNode (op, *node, *ReadShift ());
-        op = m_token;
-        }
-    return  node;
-    }
-
-/*---------------------------------------------------------------------------------**//**
-* @bsimethod                                                    Gray.Yu         03/01
-+---------------+---------------+---------------+---------------+---------------+------*/
-EvaluatorNodeP   ReadEquality()
-    {
-    EvaluatorNodeP       node;
-    TokenType   op;
-
-    node = ReadRelational ();
-    op = m_token;
-    while (op == TOKEN_Equals || op == TOKEN_NotEquals)
-        {
-        Advance ();
-        node = CalculateBinaryNode (op, *node, *ReadRelational ());
-        op = m_token;
-        }
-    return  node;
-    }
-
-/*---------------------------------------------------------------------------------**//**
-* @bsimethod                                                    Gray.Yu         03/01
-+---------------+---------------+---------------+---------------+---------------+------*/
-EvaluatorNodeP   ReadInclusiveAnd()
-    {
-    EvaluatorNodeP       node;
-    TokenType   op;
-
-    node = ReadEquality ();
-    op = m_token;
-    while (op == TOKEN_BinaryAnd)
-        {
-        Advance ();
-        node = CalculateBinaryNode (op, *node, *ReadEquality ());
-        op = m_token;
-        }
-    return  node;
-    }
-
-/*---------------------------------------------------------------------------------**//**
-* @bsimethod                                                    Gray.Yu         03/01
-+---------------+---------------+---------------+---------------+---------------+------*/
-EvaluatorNodeP   ReadExclusiveOr ()
-    {
-    EvaluatorNodeP       node;
-    TokenType   op;
-
-    node = ReadInclusiveAnd ();
-    op = m_token;
-    while (op == TOKEN_BinaryXor)
-        {
-        Advance ();
-        node = CalculateBinaryNode (op, *node, *ReadInclusiveAnd ());
-        op = m_token;
-        }
-    return  node;
-    }
-
-/*---------------------------------------------------------------------------------**//**
-* @bsimethod                                                    Gray.Yu         03/01
-+---------------+---------------+---------------+---------------+---------------+------*/
-EvaluatorNodeP   ReadInclusiveOr ()
-    {
-    EvaluatorNodeP       node;
-    TokenType   op;
-
-    node = ReadExclusiveOr ();
-    op = m_token;
-    while (op == TOKEN_BinaryOr)
-        {
-        Advance ();
-        node = CalculateBinaryNode  (op, *node, *ReadExclusiveOr ());
-        op = m_token;
-        }
-    return  node;
-    }
-
-/*---------------------------------------------------------------------------------**//**
-* @bsimethod                                                    kab             06/91
-+---------------+---------------+---------------+---------------+---------------+------*/
-EvaluatorNodeP   ReadLogicalAnd ()
-    {
-    EvaluatorNodeP       node;
-    TokenType   op;
-
-    node   = ReadInclusiveOr ();
-    op  = m_token;
-    while (op == TOKEN_LogicalAnd)
-        {
-        Advance ();
-        node = CalculateBinaryNode (op, *node, *ReadInclusiveOr ());
-        op = m_token;
-        }
-    return  node;
-    }
-
-/*---------------------------------------------------------------------------------**//**
-* @bsimethod                                                    kab             06/91
-+---------------+---------------+---------------+---------------+---------------+------*/
-EvaluatorNodeP   ReadLogicalOr ()
-    {
-    EvaluatorNodeP       node;
-    TokenType   op;
-
-    node = ReadLogicalAnd();
-    op   = m_token;
-    while (op == TOKEN_LogicalOr)
-        {
-        Advance ();
-        node = CalculateBinaryNode (op, *node, *ReadLogicalAnd ());
-        op = m_token;
-        }
-    return  node;
-    }
-
-/*---------------------------------------------------------------------------------**//**
-* @bsimethod                                                    Gray.Yu         03/01
-+---------------+---------------+---------------+---------------+---------------+------*/
-EvaluatorNodeP   ReadExpressionNode ()
-    {
-    EvaluatorNodeP   node = ReadLogicalOr ();
-
-    if  (m_token == TOKEN_BadToken)
-        {
-        m_macroFileProc.FatalError (L"illegal operator");
-        }
-
-    return  node;
-    }
-
-/*---------------------------------------------------------------------------------**//**
-* @bsimethod                                                    kab             06/91
-+---------------+---------------+---------------+---------------+---------------+------*/
-bool    EvaluateAsBoolean ()
-    {
-    Advance ();
-    EvaluatorNodeP   node = ReadExpressionNode ();
-
-    if ((NULL == node) || !node->IsArithType())
-        m_macroFileProc.FatalError (L"expect boolean expression");
-
-    bool    result = node->GetBooleanValue();
-
-    delete  node;
-
-    return  result;
-    }
-
-/*---------------------------------------------------------------------------------**//**
-* @bsimethod                                                    kab             06/91
-+---------------+---------------+---------------+---------------+---------------+------*/
-int     EvaluateAsInt ()
-    {
-    Advance ();
-    EvaluatorNodeP   node = ReadExpressionNode ();
-
-    if ((NULL == node) || !node->IsArithType())
-        m_macroFileProc.FatalError (L"expect integer expression");
-
-    int     result = node->GetIntegerValue();
-
-    delete  node;
-
-    return  result;
-    }
-
-}; // ConstantEvaluator
-
-/*---------------------------------------------------------------------------------**//**
-* @bsimethod                                                    Sam.Wilson      04/2011
-+---------------+---------------+---------------+---------------+---------------+------*/
-bool    evaluateSymbolAsBoolean
-(
-WCharCP                     expressionString,
-ConfigurationVariableLevel  level,
-MacroConfigurationAdmin&    macros,
-MacroFileProcessor&         mfp
-)
-    {
-    ConstantEvaluator ce (macros, expressionString, level, mfp);
-    return ce.EvaluateAsBoolean ();
-    }
-
-/*---------------------------------------------------------------------------------**//**
-* @bsimethod                                                    Sam.Wilson      04/2011
-+---------------+---------------+---------------+---------------+---------------+------*/
-int     evaluateSymbolAsInt
-(
-WCharCP                     expressionString,
-ConfigurationVariableLevel  level,
-MacroConfigurationAdmin&    macros,
-MacroFileProcessor&         mfp
-)
-    {
-    ConstantEvaluator ce (macros, expressionString, level, mfp);
-    return ce.EvaluateAsInt ();
-    }
-
+/*--------------------------------------------------------------------------------------+
+|
+|     $Source: Tools/ToolSubs/macro/evalcnst.cpp $
+|
+|  $Copyright: (c) 2015 Bentley Systems, Incorporated. All rights reserved. $
+|
++--------------------------------------------------------------------------------------*/
+#include <DgnPlatformInternal.h>
+#include <ctype.h>
+#include "macro.h"
+#include <DgnPlatform/Tools/stringop.h>
+#include <DgnPlatform/DesktopTools/MacroFileProcessor.h>
+
+BEGIN_BENTLEY_DGNPLATFORM_NAMESPACE
+
+/*---------------------------------------------------------------------------------**//**
+* @bsimethod                                                    Gray.Yu         03/01
++---------------+---------------+---------------+---------------+---------------+------*/
+static bool     IsIntegerConstant (WCharCP stringValue, int *pValue)
+    {
+    if (NULL == stringValue)
+        return  false;
+
+    if (0 == *stringValue)
+        return  false;
+
+    WCharCP pC = stringValue;
+    if ('-' == *pC)
+        pC++;
+
+    while ( (*pC != 0) && isdigit (*pC) ) 
+        pC++;
+
+    if (0 == *pC)
+        {
+        *pValue = BeStringUtilities::Wtoi (stringValue);
+        return  true;
+        }
+
+    return  false;
+    }
+
+/*---------------------------------------------------------------------------------**//**
+* @bsimethod                                                    Gray.Yu         04/01
++---------------+---------------+---------------+---------------+---------------+------*/
+static void     StripOutInnerQuote (WCharP pTarget, WCharCP pSource)
+    {
+    WCharCP pStart = pSource;
+    WCharCP pTemp;
+
+    *pTarget = 0;
+    if (NULL == (pTemp = ::wcschr (pSource, '"')))
+        {
+        wcscpy (pTarget, pStart);
+        return;
+        }
+
+    while (0 != *pSource)
+        {
+        if (*pSource != '"')
+            *pTarget++ = *pSource;
+        else if (pSource > pStart && *(pSource-1) == '\\')
+            *pTarget++ = *pSource;
+
+        pSource++;
+        }
+
+    *pTarget = 0;
+    }
+
+
+enum NodeType
+    {
+    NODETYPE_Integer    =  1,
+    NODETYPE_String     =  2,
+    NODETYPE_Char       =  3,
+    NODETYPE_Boolean    =  4,
+    };
+
+struct EvaluatorNode;
+typedef struct BentleyApi::Dgn::EvaluatorNode*     EvaluatorNodeP;
+typedef struct BentleyApi::Dgn::EvaluatorNode&     EvaluatorNodeR;
+
+/*=================================================================================**//**
+* Node within a ConstantEvaluator
+* @bsiclass                                                     Barry.Bentley   01/2012
++===============+===============+===============+===============+===============+======*/
+struct EvaluatorNode
+{
+NodeType            m_type;
+MacroFileProcessor& m_macroFileProc;
+union
+    {
+    int         i;              /* int */
+    WStringP    string;         /* string */
+    WChar       c;              /* character constant */
+    } m_value;
+
+/*---------------------------------------------------------------------------------**//**
+* @bsimethod                                    Barry.Bentley                   01/12
++---------------+---------------+---------------+---------------+---------------+------*/
+EvaluatorNode (bool value, MacroFileProcessor& mfp) : m_macroFileProc (mfp)
+    {
+    m_type      = NODETYPE_Boolean;
+    m_value.i   = value ? 1 : 0;
+    }
+
+/*---------------------------------------------------------------------------------**//**
+* @bsimethod                                    Barry.Bentley                   01/12
++---------------+---------------+---------------+---------------+---------------+------*/
+EvaluatorNode (int value, MacroFileProcessor& mfp) : m_macroFileProc (mfp)
+    {
+    m_type      = NODETYPE_Integer;
+    m_value.i   = value;
+    }
+
+/*---------------------------------------------------------------------------------**//**
+* @bsimethod                                    Barry.Bentley                   01/12
++---------------+---------------+---------------+---------------+---------------+------*/
+EvaluatorNode (WCharCP stringVal, MacroFileProcessor& mfp) : m_macroFileProc (mfp)
+    {
+    m_type          = NODETYPE_String;
+    m_value.string  = new WString (stringVal);
+    }
+
+/*---------------------------------------------------------------------------------**//**
+* @bsimethod                                    Barry.Bentley                   01/12
++---------------+---------------+---------------+---------------+---------------+------*/
+EvaluatorNode (char character, MacroFileProcessor& mfp) : m_macroFileProc (mfp)
+    {
+    m_type      = NODETYPE_Char;
+    m_value.c   = character;
+    }
+
+/*---------------------------------------------------------------------------------**//**
+* @bsimethod                                    Barry.Bentley                   01/12
++---------------+---------------+---------------+---------------+---------------+------*/
+bool    IsConstant ()
+    {
+    int value;
+
+    switch  (m_type)
+        {
+        case NODETYPE_Integer:
+        case NODETYPE_Boolean:
+            return  true;
+
+        case NODETYPE_String:
+            return IsIntegerConstant (m_value.string->c_str(), &value);
+
+        default:
+            return  false;
+        }
+    }
+
+/*---------------------------------------------------------------------------------**//**
+* @bsimethod                                    Barry.Bentley                   01/12
++---------------+---------------+---------------+---------------+---------------+------*/
+void    ConvertToInteger (bool mustConvert)
+    {
+    // converts internal value to string.
+    int         value = 0;
+    if ( (NODETYPE_Integer == m_type) || (NODETYPE_Boolean == m_type) || (NODETYPE_Char == m_type) )
+        return;
+
+    if (NODETYPE_String == m_type)
+        {
+        if (IsIntegerConstant (m_value.string->c_str(), &value))
+            {
+            m_type = NODETYPE_Integer;
+            m_value.i = value;
+            return;
+            }
+        }
+    if (mustConvert)
+        m_macroFileProc.FatalError (L"expect a constant");
+    }
+
+/*---------------------------------------------------------------------------------**//**
+* @bsimethod                                    Barry.Bentley                   01/12
++---------------+---------------+---------------+---------------+---------------+------*/
+void    SetToBoolean (bool value)
+    {
+    FreeString ();
+    m_value.i = value ? 1 : 0;
+    m_type = NODETYPE_Boolean;
+    }
+
+/*---------------------------------------------------------------------------------**//**
+* @bsimethod                                    Barry.Bentley                   01/12
++---------------+---------------+---------------+---------------+---------------+------*/
+void    SetToInteger (int value)
+    {
+    FreeString ();
+    m_value.i = value;
+    m_type = NODETYPE_Integer;
+    }
+
+/*---------------------------------------------------------------------------------**//**
+* @bsimethod                                    Barry.Bentley                   01/12
++---------------+---------------+---------------+---------------+---------------+------*/
+void    SetToString (WCharCP stringVal)
+    {
+    FreeString ();
+    m_value.string = new WString (stringVal);
+    m_type = NODETYPE_String;
+    }
+
+/*---------------------------------------------------------------------------------**//**
+* @bsimethod                                    Barry.Bentley                   01/12
++---------------+---------------+---------------+---------------+---------------+------*/
+bool    GetBooleanValue()
+    {
+    BeAssert ( (NODETYPE_Integer == m_type) || (NODETYPE_Boolean == m_type) );
+    return (0 != m_value.i);
+    }
+
+/*---------------------------------------------------------------------------------**//**
+* @bsimethod                                    Barry.Bentley                   01/12
++---------------+---------------+---------------+---------------+---------------+------*/
+int     GetIntegerValue()
+    {
+    BeAssert ( (NODETYPE_Integer == m_type) || (NODETYPE_Boolean == m_type) );
+    return (m_value.i);
+    }
+
+/*---------------------------------------------------------------------------------**//**
+* @bsimethod                                                    Gray.Yu         03/01
++---------------+---------------+---------------+---------------+---------------+------*/
+bool    IsArithType ()
+    {
+    return ( (m_type == NODETYPE_Integer) || (m_type == NODETYPE_Boolean) );
+    }
+
+/*---------------------------------------------------------------------------------**//**
+* @bsimethod                                                    Gray.Yu         03/01
++---------------+---------------+---------------+---------------+---------------+------*/
+void    RequireArithType ()
+    {
+    if (!IsArithType())
+        m_macroFileProc.FatalError (L"Operands type mismatch");
+    }
+
+/*---------------------------------------------------------------------------------**//**
+* @bsimethod                                    Barry.Bentley                   01/12
++---------------+---------------+---------------+---------------+---------------+------*/
+void    FreeString ()
+    {
+    if ( (NODETYPE_String == m_type) && (NULL != m_value.string) )
+        {
+        delete m_value.string;
+        m_value.string = NULL;
+        }
+    }
+
+/*---------------------------------------------------------------------------------**//**
+* @bsimethod                                    Barry.Bentley                   01/12
++---------------+---------------+---------------+---------------+---------------+------*/
+~EvaluatorNode ()
+    {
+    FreeString();
+    }
+
+/*---------------------------------------------------------------------------------**//**
+* @bsimethod                                    Barry.Bentley                   01/12
++---------------+---------------+---------------+---------------+---------------+------*/
+bool    Equals (EvaluatorNodeR right)
+    {
+    if ( (NODETYPE_Integer == m_type) || (NODETYPE_Boolean == m_type) || (NODETYPE_Char == m_type))
+        {
+        right.ConvertToInteger (false);
+        if (!right.IsArithType())
+            return false;
+        return GetIntegerValue() == right.GetIntegerValue();
+        }
+    else if (NODETYPE_String == m_type)
+        {
+        if (right.m_type != NODETYPE_String)
+            {
+            // left is string, but right is not. Convert left to integer and then compare.
+            if (IsConstant ())
+                {
+                ConvertToInteger (false);
+                return Equals (right);
+                }
+            else
+                m_macroFileProc.FatalError (L"Operands type mismatch");
+            }
+        else
+            {
+            // both strings.
+            WCharP    leftString = static_cast<WCharP>  (_alloca (sizeof (WChar) * (m_value.string->length()+1)) );
+            WCharP    rightString = static_cast<WCharP> (_alloca (sizeof (WChar) * (right.m_value.string->length()+1)) );
+
+            StripOutInnerQuote (leftString, m_value.string->c_str());
+            StripOutInnerQuote (rightString, right.m_value.string->c_str());
+
+            return (0 == wcscmp (leftString, rightString));
+            }
+        }
+    // should never get here.
+    return false;
+    }
+
+/*---------------------------------------------------------------------------------**//**
+* @bsimethod                                    Barry.Bentley                   01/12
++---------------+---------------+---------------+---------------+---------------+------*/
+void    /*EvaluatorNode::*/Concatenate (EvaluatorNodeR right)
+    {
+    if ( (NODETYPE_String != m_type) && (NODETYPE_Char != m_type) )
+        {
+        BeAssert (false);
+        m_macroFileProc.FatalError (L"Operands type mismatch");
+        }
+
+
+    if ( (NODETYPE_String != right.m_type) && (NODETYPE_Char != right.m_type) )
+        {
+        m_macroFileProc.FatalError (L"Operands type mismatch");
+        }
+
+    WStringP     concatenated = new WString();
+    if (NODETYPE_String == m_type)
+        concatenated->assign (*m_value.string);
+    else
+        concatenated->assign (1, m_value.c);
+
+    if (NODETYPE_String == right.m_type)
+        concatenated->append (*right.m_value.string);
+    else
+        concatenated->append (1, right.m_value.c);
+
+    FreeString();
+    m_type = NODETYPE_String;
+    m_value.string = concatenated;
+    }
+};
+
+
+/*=================================================================================**//**
+* Constant Evaluator class
+* @bsiclass                                                     Barry.Bentley   01/2012
++===============+===============+===============+===============+===============+======*/
+struct ConstantEvaluator
+{
+enum TokenType
+    {
+    TOKEN_NotStarted            = 0,
+    TOKEN_EndOfString           = -1,
+    TOKEN_BadToken              = -2,
+    TOKEN_LeftParen             = 1,
+    TOKEN_RightParen            = 2,
+    TOKEN_LogicalOr             = 3,
+    TOKEN_LogicalAnd            = 4,
+    TOKEN_LogicalNegate         = 5,
+    TOKEN_PreProcDefined        = 6,
+    TOKEN_PreProcExists         = 7,
+    TOKEN_Symbol                = 8,
+    TOKEN_BinaryOr              = 9,       /* InclusiveOrExpression | ExclusiveOrExpression */
+    TOKEN_BinaryXor             = 10,      /* ExclusiveOrExpression ^ AndExpression */
+    TOKEN_BinaryAnd             = 11,      /* ConditionalAndExpression && InclusiveOrExpression */
+    TOKEN_Equals                = 12,      /* EqualityExpression == RelationalExpression */
+    TOKEN_NotEquals             = 13,      /* EqualityExpression != RelationalExpression */
+    TOKEN_GreaterThan           = 14,      /* RelationalExpression > ShiftExpression */
+    TOKEN_LessThan              = 15,      /* RelationalExpression < ShiftExpression */
+    TOKEN_GreaterOrEqual        = 16,      /* RelationalExpression >= ShiftExpression */
+    TOKEN_LessOrEqual           = 17,      /* RelationalExpression <= ShiftExpression */
+    TOKEN_ShiftLeft             = 18,      /* ShiftExpression << AdditiveExpression */
+    TOKEN_ShiftRight            = 19,      /* ShiftExpression >> AdditiveExpression */
+    TOKEN_Add                   = 20,      /* AdditiveExpression + MultiplicativeExpression */
+    TOKEN_Subtract              = 21,      /* AdditiveExpression - MultiplicativeExpression */
+    TOKEN_Multiply              = 22,      /* MultiplicativeExpression * UnaryExpression */
+    TOKEN_Divide                = 23,      /* MultiplicativeExpression / UnaryExpression */
+    TOKEN_Modulus               = 24,      /* MultiplicativeExpression % UnaryExpression */
+    TOKEN_StringConstant        = 25,
+    TOKEN_Hex                   = 26,
+    TOKEN_Octal                 = 27,
+    TOKEN_Char                  = 28,
+    TOKEN_PreProcessorCommand   = 29,
+    };
+
+TokenType                   m_token;
+WCharP                      m_expression;
+ConfigurationVariableLevel  m_level;
+MacroConfigurationAdmin&    m_macroCfgAdmin;
+MacroFileProcessor&         m_macroFileProc;
+
+/*---------------------------------------------------------------------------------**//**
+* @bsimethod                                    Barry.Bentley                   01/12
++---------------+---------------+---------------+---------------+---------------+------*/
+ConstantEvaluator (MacroConfigurationAdmin& macroCfgAdmin, WCharCP expression, ConfigurationVariableLevel level, MacroFileProcessor& macroFileProc) : m_macroCfgAdmin (macroCfgAdmin), m_macroFileProc (macroFileProc)
+    {
+    m_expression  = const_cast<WCharP>(expression);
+    m_level       = level;
+    m_token       = TOKEN_NotStarted;
+    }
+
+/*---------------------------------------------------------------------------------**//**
+* @bsimethod                                                    kab             06/91
++---------------+---------------+---------------+---------------+---------------+------*/
+void    Advance ()
+    {
+    // This method steps through the input and updates m_expression and m_tokenType.
+    int     thisChar;
+
+    for (;;)
+        {
+        /* skip leading space */
+        if (!isspace (thisChar = *(m_expression++)))
+            break;
+        }
+
+    m_token = TOKEN_BadToken;
+    switch (thisChar)
+        {
+        case '0':
+            // Interpretation of integer constant is handled in IsSymbolDefined.
+            if (*m_expression == 'x' || *m_expression == 'X') /* hex */
+                m_token = TOKEN_Hex;
+            else            /* octal */
+                m_token = TOKEN_Octal;
+            m_expression--;
+            break;
+
+        case '"':
+            m_token = TOKEN_StringConstant;
+            m_expression--;
+            break;
+
+        case '\'':
+            m_token = TOKEN_Char;
+            m_expression--;
+            break;
+
+        case '\0':  
+            m_token = TOKEN_EndOfString;
+            break;
+
+        case '(':   
+            m_token = TOKEN_LeftParen;
+            break;
+
+        case ')':   
+            m_token = TOKEN_RightParen;
+            break;
+
+        case '!':
+            if ('=' == *m_expression)
+                {
+                m_expression++;
+                m_token = TOKEN_NotEquals;
+                }
+            else
+                m_token = TOKEN_LogicalNegate;
+
+            break;
+
+        case '^':   m_token = TOKEN_BinaryXor;            break;
+        case '=':
+            if (*m_expression == '=')
+                {
+                m_expression++;
+                m_token = TOKEN_Equals;
+                }
+            break;
+
+        case '>':
+            if (*m_expression == '=')
+                {
+                m_expression++;
+                m_token = TOKEN_GreaterOrEqual;
+                }
+            else if (*m_expression == '>')
+                {
+                m_expression++;
+                m_token = TOKEN_ShiftRight;
+                }
+            else
+                m_token = TOKEN_GreaterThan;
+            break;
+
+        case '<':
+            if (*m_expression == '=')
+                {
+                m_expression++;
+                m_token = TOKEN_LessOrEqual;
+                }
+            else if (*m_expression == '<')
+                {
+                m_expression++;
+                m_token = TOKEN_ShiftLeft;
+                }
+            else
+                m_token = TOKEN_LessThan;
+            break;
+
+        case '+':   m_token = TOKEN_Add;            
+            break;
+
+        case '-':   m_token = TOKEN_Subtract;            
+            break;
+
+        case '*':   m_token = TOKEN_Multiply;            
+            break;
+
+        case '/':   m_token = TOKEN_Divide;            
+            break;
+
+        case '%':   m_token = TOKEN_Modulus;
+            {
+            WCharP  pEndOfWord = m_expression;
+            WChar   saveChar;
+
+            while (!isspace(*pEndOfWord)) 
+                pEndOfWord++;
+
+            if (pEndOfWord == m_expression)
+                break;
+
+            saveChar = *pEndOfWord;
+            *pEndOfWord = 0;
+            if (PreProcessorCommand::NotKeyword != m_macroFileProc.GetPreprocessorCommand (m_expression))
+                m_token = TOKEN_PreProcessorCommand;
+
+            *pEndOfWord = saveChar;
+            break;
+            }
+
+        case '|':
+            if ('|' == *m_expression)
+                {
+                m_expression++;
+                m_token = TOKEN_LogicalOr;
+                }
+            else
+                m_token = TOKEN_BinaryOr;
+            break;
+
+        case '&':
+            if ('&' == *m_expression)
+                {
+                m_expression++;
+                m_token = TOKEN_LogicalAnd;
+                }
+            else
+                m_token = TOKEN_BinaryAnd;
+            break;
+
+        case 'd':
+            if (0 == wcsncmp (m_expression, L"efined", 6))
+                {
+                m_expression += 6;
+                m_token = TOKEN_PreProcDefined;
+                break;
+                }
+            m_token = TOKEN_Symbol;
+            m_expression--;
+            break;
+
+        case 'e':
+            if (0 == wcsncmp (m_expression, L"xists", 5))
+                {
+                m_expression += 5;
+                m_token = TOKEN_PreProcExists;
+                break;
+                }
+            m_token = TOKEN_Symbol;
+            m_expression--;
+            break;
+
+        default:
+            m_token = TOKEN_Symbol;
+            m_expression--;
+        }
+    }
+
+/*---------------------------------------------------------------------------------**//**
+* @bsimethod                                                    kab             08/91
++---------------+---------------+---------------+---------------+---------------+------*/
+void    MustBeTokenType (TokenType checkType)
+    {
+    if (m_token == TOKEN_EndOfString)
+        m_macroFileProc.FatalError (L"unexpected end of line");
+    else if (m_token != checkType)
+        {
+        switch (checkType)
+            {
+            case TOKEN_LeftParen:
+                m_macroFileProc.FatalError (L"syntax error, expected \"(\"");
+            case TOKEN_RightParen:
+                m_macroFileProc.FatalError (L"syntax error, expected \")\"");
+            default:
+                m_macroFileProc.FatalError (L"syntax error");
+            }
+        }
+    // token is ok.
+    Advance ();
+    }
+
+/*---------------------------------------------------------------------------------**//**
+* @bsimethod                                                    kab             06/91
++---------------+---------------+---------------+---------------+---------------+------*/
+EvaluatorNodeP   CalculateBinaryNode (int type, EvaluatorNode& left, EvaluatorNode& right)
+    {
+    // This method Deletes the right node, and returns the value in the left node..
+    switch (type)
+        {
+        case    TOKEN_LogicalOr:
+            left.ConvertToInteger (true);
+            right.ConvertToInteger (true);
+            left.SetToBoolean (left.GetBooleanValue() || right.GetBooleanValue()); 
+            break;
+
+        case    TOKEN_LogicalAnd:
+            left.ConvertToInteger (true);
+            right.ConvertToInteger (true);
+            left.SetToBoolean (left.GetBooleanValue() && right.GetBooleanValue());
+            break;
+
+        case    TOKEN_BinaryOr:
+            left.ConvertToInteger (true);
+            right.ConvertToInteger (true);
+            left.SetToBoolean (0 != (left.GetIntegerValue() | right.GetIntegerValue())); 
+            break;
+
+        case    TOKEN_BinaryXor:
+            left.ConvertToInteger (true);
+            right.ConvertToInteger (true);
+            left.SetToBoolean (0 != (left.GetIntegerValue() ^ right.GetIntegerValue())); 
+            break;
+
+        case    TOKEN_BinaryAnd:
+            left.ConvertToInteger (true);
+            right.ConvertToInteger (true);
+            left.SetToBoolean (0 != (left.GetIntegerValue() & right.GetIntegerValue())); 
+            break;
+
+        case    TOKEN_Equals:
+            left.SetToBoolean (left.Equals (right));
+            break;
+
+        case    TOKEN_NotEquals:
+            left.SetToBoolean (!left.Equals (right));
+            break;
+
+        case    TOKEN_GreaterThan:
+            left.ConvertToInteger (true);
+            right.ConvertToInteger (true);
+            left.SetToBoolean (left.GetIntegerValue() > right.GetIntegerValue());
+            break;
+
+        case    TOKEN_LessThan:
+            left.ConvertToInteger (true);
+            right.ConvertToInteger (true);
+            left.SetToBoolean (left.GetIntegerValue() < right.GetIntegerValue());
+            break;
+
+        case    TOKEN_GreaterOrEqual:
+            left.ConvertToInteger (true);
+            right.ConvertToInteger (true);
+            left.SetToBoolean (left.GetIntegerValue() >= right.GetIntegerValue());
+            break;
+
+        case    TOKEN_LessOrEqual:
+            left.ConvertToInteger (true);
+            right.ConvertToInteger (true);
+            left.SetToBoolean (left.GetIntegerValue() <= right.GetIntegerValue());
+            break;
+
+        case    TOKEN_ShiftLeft:
+            left.ConvertToInteger (true);
+            right.ConvertToInteger (true);
+            left.SetToInteger (left.GetIntegerValue() << right.GetIntegerValue());
+            break;
+
+        case    TOKEN_ShiftRight:
+            left.ConvertToInteger (true);
+            right.ConvertToInteger (true);
+            left.SetToInteger (left.GetIntegerValue() >> right.GetIntegerValue());
+            break;
+
+        case    TOKEN_Add:
+            if (left.m_type == NODETYPE_Integer || left.m_type == NODETYPE_Boolean)
+                {
+                right.RequireArithType ();
+                left.SetToInteger (left.GetIntegerValue() + right.GetIntegerValue());
+                }
+            else 
+                {
+                left.Concatenate (right);
+                }
+            break;
+
+        case    TOKEN_Subtract:
+            left.ConvertToInteger (true);
+            right.ConvertToInteger (true);
+            left.SetToInteger (left.GetIntegerValue() - right.GetIntegerValue());
+            break;
+
+        case    TOKEN_Multiply:
+            left.ConvertToInteger (true);
+            right.ConvertToInteger (true);
+            left.SetToInteger (left.GetIntegerValue() * right.GetIntegerValue());
+            break;
+
+        case    TOKEN_Divide:
+            left.ConvertToInteger (true);
+            right.ConvertToInteger (true);
+            left.SetToInteger (left.GetIntegerValue() / right.GetIntegerValue());
+            break;
+
+        case    TOKEN_Modulus:
+            left.ConvertToInteger (true);
+            right.ConvertToInteger (true);
+            left.SetToInteger (left.GetIntegerValue() % right.GetIntegerValue());
+            break;
+
+        }
+
+    // done with right node.
+    delete (&right);
+
+    // return the result node.
+    return  &left;
+    }
+
+/*---------------------------------------------------------------------------------**//**
+* @bsimethod                                                    kab             09/91
++---------------+---------------+---------------+---------------+---------------+------*/
+bool    IsSymbolChar (int thisChar)
+    {
+    return  (isalnum (thisChar) || (thisChar=='_') || (thisChar=='"'));
+    }
+
+/*---------------------------------------------------------------------------------**//**
+* @bsimethod                                                    Keith.Bentley   10/92
++---------------+---------------+---------------+---------------+---------------+------*/
+bool    AllNumeric (WCharCP thisChar)
+    {
+    for ( ; 0 != *thisChar; thisChar++)
+        {
+        if (!isdigit(*thisChar))
+            return false;
+        }
+    return  true;
+    }
+
+/*---------------------------------------------------------------------------------**//**
+* @bsimethod                                                    Gray.Yu         03/01
++---------------+---------------+---------------+---------------+---------------+------*/
+bool    IsStringConstant (WCharCP thisChar)
+    {
+    WCharCP lastChar = thisChar + (wcslen(thisChar)-1);
+
+    if (*thisChar == '"' && *lastChar == '"')
+        return true;
+    else if (*thisChar == '\'' && *(thisChar+2) == '\'' && (thisChar + 2) == lastChar)
+        return true;
+
+    return  false;
+    }
+
+/*---------------------------------------------------------------------------------**//**
+* @bsimethod                                                    Gray.Yu         03/01
++---------------+---------------+---------------+---------------+---------------+------*/
+void    EliminateQuotesFromString (WStringR string)
+    {
+    if ('"' == string[0])
+        {
+        size_t closeQuotePosition;
+        if (WString::npos != (closeQuotePosition = string.find_first_of ('"', 1)))
+            {
+            WString  unquoted = string.substr (1, closeQuotePosition - 1);
+            string.assign (unquoted.c_str());
+            }
+        }
+    }
+
+/*---------------------------------------------------------------------------------**//**
+* @bsimethod                                                    kab             06/91
++---------------+---------------+---------------+---------------+---------------+------*/
+bool    IsSymbolDefined (EvaluatorNodeP *ppNode, bool mustBeDefined)
+    {
+    m_expression = wskipSpace (m_expression);
+
+    WChar    symbol[500], *outP, *endP;
+    for (outP=symbol, endP = outP + (_countof (symbol)-1); (outP < endP) && IsSymbolChar(*m_expression); outP++, m_expression++) 
+        *outP = *m_expression;
+
+    if (outP >= endP)
+        m_macroFileProc.FatalError (L"string constant too long");
+    
+    // null terminate the string.
+    *outP = 0;
+
+    wstripSpace (symbol);
+
+    bool    retval = true;
+    if (0 == symbol[0])
+        {
+        // this is the case where the first character in the symbol is not a symbol character.
+        if (*m_expression == '$')
+            {
+            for (outP=symbol; *m_expression == '$' || *m_expression == '(' || *m_expression == ')' || *m_expression == '{' || *m_expression == '}' || IsSymbolChar (*m_expression); outP++, m_expression++)
+                {
+                *outP = *m_expression;
+                if (*outP == ')')
+                    {
+                    outP++;
+                    m_expression++;
+                    break;
+                    }
+                }
+            // null terminate the string.
+            *outP = 0;
+
+            wstripSpace (symbol);
+                        
+            // in this case, we got $(MACRONAME) or ${MACRONAME}. It must exist and expand to something.
+            MacroExpandOptions  options (m_level);
+            WString             expansion;
+            if ( (BSISUCCESS != m_macroCfgAdmin.ExpandMacro (expansion, symbol, options)) || expansion.empty() )
+                {
+                if (mustBeDefined)
+                    {
+                    // don't accept it.
+                    WChar msg[1024];
+                    BeStringUtilities::Snwprintf (msg, L"Symbol '%ls' is undefined", symbol);
+                    m_macroFileProc.FatalError (msg);
+                    }
+                 else
+                    {
+                    // set to empty string.
+                    if (NULL == *ppNode)
+                        *ppNode = new EvaluatorNode (L"", m_macroFileProc);
+                    else
+                        (*ppNode)->SetToString (L"");
+                    }
+                retval = false;
+                }
+            else
+                {
+                if (NULL != ppNode)
+                    {
+                    if (NULL == *ppNode)
+                        *ppNode = new EvaluatorNode (expansion.c_str(), m_macroFileProc);
+                    else
+                        (*ppNode)->SetToString (expansion.c_str());
+                    }
+                retval = true;
+                }
+            }
+        return retval;
+        }
+
+    if (AllNumeric (symbol))
+        {
+        // any numeric symbol (apparently even 0) is defined.
+        if (NULL == ppNode)
+            return true;
+
+        int intValue = 0;
+        swscanf (symbol, L"%d", &intValue);
+
+        if (NULL == *ppNode)
+            *ppNode = new EvaluatorNode (intValue, m_macroFileProc);
+        else
+            (*ppNode)->SetToInteger (intValue);
+
+        return true;
+        }
+
+    if (IsStringConstant (symbol))
+        {
+        if (NULL == ppNode)
+            return true;
+
+        if (NULL == *ppNode)
+            *ppNode = new EvaluatorNode (symbol, m_macroFileProc);
+        else
+            (*ppNode)->SetToString (symbol);
+
+        return true;
+        }
+
+    WString     tmpString;
+    WCharCP     translation = m_macroCfgAdmin.GetMacroTranslation (symbol, tmpString, ConfigurationVariableLevel::User);
+
+    if (translation == NULL)
+        return false;
+    else if (NULL == ppNode)
+        return true;
+
+    int intValue;
+    if (IsIntegerConstant (translation, &intValue))
+        {
+        if (NULL == *ppNode)
+            *ppNode = new EvaluatorNode (intValue, m_macroFileProc);
+        else
+            (*ppNode)->SetToInteger (intValue);
+        }
+    else if (IsStringConstant (translation))
+        {
+        if (translation != tmpString.c_str())
+            tmpString.assign (translation);
+
+        EliminateQuotesFromString (tmpString);
+
+        if (NULL == *ppNode)
+            *ppNode = new EvaluatorNode (tmpString.c_str(), m_macroFileProc);
+        else
+            (*ppNode)->SetToString (tmpString.c_str());
+        }
+    else
+        {
+        if (NULL == *ppNode)
+            *ppNode = new EvaluatorNode (true, m_macroFileProc);
+        else
+            (*ppNode)->SetToBoolean (true);
+        }
+    return true;
+    }
+
+/*---------------------------------------------------------------------------------**//**
+* @bsimethod                                                    Keith.Bentley   10/92
++---------------+---------------+---------------+---------------+---------------+------*/
+bool    IsFilePresent ()
+    {
+    WChar   symbol[MAXFILELENGTH], *p;
+    int     inParen = 0;
+
+    m_expression = wskipSpace (m_expression);
+
+    memset (symbol, 0, _countof (symbol));
+    for (p=symbol; *m_expression && (inParen || *m_expression!= ')'); p++, m_expression++)
+        {
+        *p = *m_expression;
+
+        if (*p == '(')
+            inParen++;
+        else if (*p == ')')
+            inParen--;
+        }
+
+    wstripSpace (symbol);
+
+    WString expandedFileSpec;
+    m_macroCfgAdmin.ExpandMacro (expandedFileSpec, symbol, MacroExpandOptions (ConfigurationVariableLevel::User));   // ignore expand errors, we want to attempt file existance check anyway.
+
+    return m_macroFileProc.FileExists (expandedFileSpec);
+    }
+
+/*---------------------------------------------------------------------------------**//**
+* @bsimethod                                                    Gray.Yu         03/01
++---------------+---------------+---------------+---------------+---------------+------*/
+EvaluatorNodeP   ReadStringNode ()
+    {
+    WChar    symbol[500], *outP, *endP;
+
+    m_expression++; /* skip over the leading quote */
+    for (outP=symbol, endP = outP + (_countof (symbol)-1); (outP < endP) && (*m_expression != '"') && (*m_expression != '\n'); outP++, m_expression++) 
+        *outP = *m_expression;
+    
+    // null terminate the string.
+    *outP = 0;
+
+    if (outP >= endP)
+        {
+        m_macroFileProc.FatalError (L"string constant too long");
+        }
+
+    if (*m_expression != '"')
+        {
+        m_macroFileProc.FatalError (L"expect a \" at end the string");
+        return  NULL;
+        }
+
+    // skip past the last quote */
+    m_expression++; 
+
+    return new EvaluatorNode (symbol, m_macroFileProc);
+    }
+
+/*---------------------------------------------------------------------------------**//**
+* @bsimethod                                                    Gray.Yu         03/01
++---------------+---------------+---------------+---------------+---------------+------*/
+EvaluatorNodeP   ReadCharNode ()
+    {
+    WChar    thisChar;
+
+    m_expression++; /* skip over the leading quote */
+
+    thisChar = *m_expression++;
+    if  (*m_expression != '\'')
+        {
+        m_macroFileProc.FatalError (L"expected ' at end of constant char");
+        return  NULL;
+        }
+
+    m_expression++; /* skip over the last quote */
+
+    return new EvaluatorNode ((int)thisChar, m_macroFileProc);
+    }
+
+/*---------------------------------------------------------------------------------**//**
+* @bsimethod                                                    Gray.Yu         03/01
++---------------+---------------+---------------+---------------+---------------+------*/
+EvaluatorNodeP   PreProcessCommand()
+    {
+    WCharP  pEndOfWord = m_expression;
+    WChar   savechar;
+    EvaluatorNodeP   node = NULL;
+
+    while (!isspace(*pEndOfWord)) 
+        pEndOfWord++;
+
+    if (pEndOfWord == m_expression)
+        m_macroFileProc.FatalError (L"expected a preprocessor command");
+
+    savechar = *pEndOfWord;
+    *pEndOfWord = 0;
+    PreProcessorCommand preProcessorCmd = m_macroFileProc.GetPreprocessorCommand (m_expression);
+    *pEndOfWord = savechar;
+
+    m_expression = pEndOfWord; /* skip the keyword */
+    Advance();
+    switch (preProcessorCmd)
+        {
+        case    PreProcessorCommand::IfDefined:
+            node = new EvaluatorNode (IsSymbolDefined (NULL, true), m_macroFileProc);
+            break;
+
+        case    PreProcessorCommand::IfNotDefined:
+            node = new EvaluatorNode (!IsSymbolDefined (NULL, true), m_macroFileProc);
+            break;
+
+        case    PreProcessorCommand::If:
+            node = ReadExpressionNode ();
+            break;
+
+#if defined (COMMENT_OUT)
+        // these could easily be added, but they were not supported in the V8i preprocessor as it was used for cfg files.
+        case   PreProcessorCommand::IfFile:
+            node = new EvaluatorNode (IsFilePresent(), m_macroFileProc);
+            break;
+
+        case   PREPROCESS_IfNoFile:
+            node = new EvaluatorNode (!IsFilePresent(), m_macroFileProc);
+            break;
+#endif
+        default:
+            {
+            WChar msg[1024];
+            BeStringUtilities::Snwprintf (msg, L"bad preprocessor command '%ls' used in expression", m_expression);
+            m_macroFileProc.FatalError (msg);
+            }
+        }
+
+    Advance();
+    return  node;
+    }
+
+/*---------------------------------------------------------------------------------**//**
+* @bsimethod                                                    kab             06/91
++---------------+---------------+---------------+---------------+---------------+------*/
+EvaluatorNodeP   ReadUnaryNode ()
+    {
+    EvaluatorNodeP node = NULL;
+
+    if (m_token == TOKEN_LogicalNegate)
+        {
+        Advance ();
+        node = ReadUnaryNode();
+        node->RequireArithType();
+        node->SetToBoolean (!node->GetBooleanValue());
+        }
+    else if (m_token == TOKEN_PreProcDefined)
+        {
+        Advance ();
+        MustBeTokenType (TOKEN_LeftParen);
+        node = new EvaluatorNode (IsSymbolDefined (NULL, true), m_macroFileProc);
+        Advance ();
+        MustBeTokenType (TOKEN_RightParen);
+        }
+    else if (m_token == TOKEN_PreProcExists)
+        {
+        Advance ();
+        MustBeTokenType (TOKEN_LeftParen);
+        node = new EvaluatorNode (IsFilePresent(), m_macroFileProc);
+        Advance ();
+        MustBeTokenType (TOKEN_RightParen);
+        }
+    else if (m_token == TOKEN_StringConstant)
+        {
+        Advance ();
+        node = ReadStringNode ();
+        Advance ();
+        }
+    else if (m_token == TOKEN_Char)
+        {
+        Advance ();
+        node = ReadCharNode ();
+        Advance ();
+        }
+    else if (m_token == TOKEN_Hex || m_token == TOKEN_Octal)
+        {
+        WCharP  pEnd = NULL;
+        // WIP_NONPORT - wcstol is probably not supported on Android -- need a BeStringUtilities cover function
+        node = new EvaluatorNode ((int)wcstol(m_expression, &pEnd, 0), m_macroFileProc);
+        m_expression = pEnd;
+        Advance ();
+        }
+    else if (m_token == TOKEN_Symbol)
+        {
+        Advance ();
+        IsSymbolDefined (&node, false);
+        if (NULL == node)
+            m_macroFileProc.FatalError (L"invalid symbol");   
+        Advance ();
+        }
+    else if (m_token == TOKEN_LeftParen)
+        {
+        Advance ();
+        node = ReadExpressionNode ();
+        MustBeTokenType (TOKEN_RightParen);
+        }
+    else if (m_token == TOKEN_Add)
+        {
+        Advance ();
+        node = ReadUnaryNode ();
+        }
+    else if (m_token == TOKEN_Subtract)
+        {
+        Advance ();
+        node = ReadUnaryNode ();
+        node->RequireArithType ();
+        node->SetToInteger (node->GetIntegerValue());
+        }
+    else if (m_token == TOKEN_PreProcessorCommand)
+        {
+        node = PreProcessCommand ();
+        }
+    else
+        m_macroFileProc.FatalError (L"invalid expression");
+
+    return  node;
+    }
+
+/*---------------------------------------------------------------------------------**//**
+* @bsimethod                                                    Gray.Yu         03/01
++---------------+---------------+---------------+---------------+---------------+------*/
+EvaluatorNodeP   ReadMultiplication ()
+    {
+    EvaluatorNodeP       node;
+    TokenType   op;
+
+    node = ReadUnaryNode ();
+    op = m_token;
+    while (m_token == TOKEN_Multiply || m_token == TOKEN_Divide || m_token == TOKEN_Modulus)
+        {
+        Advance ();
+        node = CalculateBinaryNode (op, *node, *ReadUnaryNode());
+        op = m_token;
+        }
+    return  node;
+    }
+
+/*---------------------------------------------------------------------------------**//**
+* @bsimethod                                                    Gray.Yu         03/01
++---------------+---------------+---------------+---------------+---------------+------*/
+EvaluatorNodeP   ReadAddition ()
+    {
+    EvaluatorNodeP       node;
+    TokenType   op;
+
+    node = ReadMultiplication ();
+    op = m_token;
+    while (m_token == TOKEN_Add || m_token == TOKEN_Subtract)
+        {
+        Advance ();
+        node = CalculateBinaryNode (op, *node, *ReadMultiplication ());
+        op = m_token;
+        }
+    return  node;
+    }
+
+/*---------------------------------------------------------------------------------**//**
+* @bsimethod                                                    Gray.Yu         03/01
++---------------+---------------+---------------+---------------+---------------+------*/
+EvaluatorNodeP   ReadShift ()
+    {
+    EvaluatorNodeP       node;
+    TokenType   op;
+
+    node = ReadAddition ();
+    op = m_token;
+    while (m_token == TOKEN_ShiftLeft || m_token == TOKEN_ShiftRight)
+        {
+        Advance ();
+        node = CalculateBinaryNode (op, *node, *ReadAddition ());
+        op = m_token;
+        }
+    return  node;
+    }
+
+/*---------------------------------------------------------------------------------**//**
+* @bsimethod                                                    Gray.Yu         03/01
++---------------+---------------+---------------+---------------+---------------+------*/
+EvaluatorNodeP   ReadRelational()
+    {
+    EvaluatorNodeP       node;
+    TokenType   op;
+
+    node = ReadShift ();
+    op = m_token;
+    while (m_token == TOKEN_GreaterThan || m_token == TOKEN_LessThan || m_token == TOKEN_GreaterOrEqual || m_token == TOKEN_LessOrEqual)
+        {
+        Advance ();
+        node = CalculateBinaryNode (op, *node, *ReadShift ());
+        op = m_token;
+        }
+    return  node;
+    }
+
+/*---------------------------------------------------------------------------------**//**
+* @bsimethod                                                    Gray.Yu         03/01
++---------------+---------------+---------------+---------------+---------------+------*/
+EvaluatorNodeP   ReadEquality()
+    {
+    EvaluatorNodeP       node;
+    TokenType   op;
+
+    node = ReadRelational ();
+    op = m_token;
+    while (op == TOKEN_Equals || op == TOKEN_NotEquals)
+        {
+        Advance ();
+        node = CalculateBinaryNode (op, *node, *ReadRelational ());
+        op = m_token;
+        }
+    return  node;
+    }
+
+/*---------------------------------------------------------------------------------**//**
+* @bsimethod                                                    Gray.Yu         03/01
++---------------+---------------+---------------+---------------+---------------+------*/
+EvaluatorNodeP   ReadInclusiveAnd()
+    {
+    EvaluatorNodeP       node;
+    TokenType   op;
+
+    node = ReadEquality ();
+    op = m_token;
+    while (op == TOKEN_BinaryAnd)
+        {
+        Advance ();
+        node = CalculateBinaryNode (op, *node, *ReadEquality ());
+        op = m_token;
+        }
+    return  node;
+    }
+
+/*---------------------------------------------------------------------------------**//**
+* @bsimethod                                                    Gray.Yu         03/01
++---------------+---------------+---------------+---------------+---------------+------*/
+EvaluatorNodeP   ReadExclusiveOr ()
+    {
+    EvaluatorNodeP       node;
+    TokenType   op;
+
+    node = ReadInclusiveAnd ();
+    op = m_token;
+    while (op == TOKEN_BinaryXor)
+        {
+        Advance ();
+        node = CalculateBinaryNode (op, *node, *ReadInclusiveAnd ());
+        op = m_token;
+        }
+    return  node;
+    }
+
+/*---------------------------------------------------------------------------------**//**
+* @bsimethod                                                    Gray.Yu         03/01
++---------------+---------------+---------------+---------------+---------------+------*/
+EvaluatorNodeP   ReadInclusiveOr ()
+    {
+    EvaluatorNodeP       node;
+    TokenType   op;
+
+    node = ReadExclusiveOr ();
+    op = m_token;
+    while (op == TOKEN_BinaryOr)
+        {
+        Advance ();
+        node = CalculateBinaryNode  (op, *node, *ReadExclusiveOr ());
+        op = m_token;
+        }
+    return  node;
+    }
+
+/*---------------------------------------------------------------------------------**//**
+* @bsimethod                                                    kab             06/91
++---------------+---------------+---------------+---------------+---------------+------*/
+EvaluatorNodeP   ReadLogicalAnd ()
+    {
+    EvaluatorNodeP       node;
+    TokenType   op;
+
+    node   = ReadInclusiveOr ();
+    op  = m_token;
+    while (op == TOKEN_LogicalAnd)
+        {
+        Advance ();
+        node = CalculateBinaryNode (op, *node, *ReadInclusiveOr ());
+        op = m_token;
+        }
+    return  node;
+    }
+
+/*---------------------------------------------------------------------------------**//**
+* @bsimethod                                                    kab             06/91
++---------------+---------------+---------------+---------------+---------------+------*/
+EvaluatorNodeP   ReadLogicalOr ()
+    {
+    EvaluatorNodeP       node;
+    TokenType   op;
+
+    node = ReadLogicalAnd();
+    op   = m_token;
+    while (op == TOKEN_LogicalOr)
+        {
+        Advance ();
+        node = CalculateBinaryNode (op, *node, *ReadLogicalAnd ());
+        op = m_token;
+        }
+    return  node;
+    }
+
+/*---------------------------------------------------------------------------------**//**
+* @bsimethod                                                    Gray.Yu         03/01
++---------------+---------------+---------------+---------------+---------------+------*/
+EvaluatorNodeP   ReadExpressionNode ()
+    {
+    EvaluatorNodeP   node = ReadLogicalOr ();
+
+    if  (m_token == TOKEN_BadToken)
+        {
+        m_macroFileProc.FatalError (L"illegal operator");
+        }
+
+    return  node;
+    }
+
+/*---------------------------------------------------------------------------------**//**
+* @bsimethod                                                    kab             06/91
++---------------+---------------+---------------+---------------+---------------+------*/
+bool    EvaluateAsBoolean ()
+    {
+    Advance ();
+    EvaluatorNodeP   node = ReadExpressionNode ();
+
+    if ((NULL == node) || !node->IsArithType())
+        m_macroFileProc.FatalError (L"expect boolean expression");
+
+    bool    result = node->GetBooleanValue();
+
+    delete  node;
+
+    return  result;
+    }
+
+/*---------------------------------------------------------------------------------**//**
+* @bsimethod                                                    kab             06/91
++---------------+---------------+---------------+---------------+---------------+------*/
+int     EvaluateAsInt ()
+    {
+    Advance ();
+    EvaluatorNodeP   node = ReadExpressionNode ();
+
+    if ((NULL == node) || !node->IsArithType())
+        m_macroFileProc.FatalError (L"expect integer expression");
+
+    int     result = node->GetIntegerValue();
+
+    delete  node;
+
+    return  result;
+    }
+
+}; // ConstantEvaluator
+
+/*---------------------------------------------------------------------------------**//**
+* @bsimethod                                                    Sam.Wilson      04/2011
++---------------+---------------+---------------+---------------+---------------+------*/
+bool    evaluateSymbolAsBoolean
+(
+WCharCP                     expressionString,
+ConfigurationVariableLevel  level,
+MacroConfigurationAdmin&    macros,
+MacroFileProcessor&         mfp
+)
+    {
+    ConstantEvaluator ce (macros, expressionString, level, mfp);
+    return ce.EvaluateAsBoolean ();
+    }
+
+/*---------------------------------------------------------------------------------**//**
+* @bsimethod                                                    Sam.Wilson      04/2011
++---------------+---------------+---------------+---------------+---------------+------*/
+int     evaluateSymbolAsInt
+(
+WCharCP                     expressionString,
+ConfigurationVariableLevel  level,
+MacroConfigurationAdmin&    macros,
+MacroFileProcessor&         mfp
+)
+    {
+    ConstantEvaluator ce (macros, expressionString, level, mfp);
+    return ce.EvaluateAsInt ();
+    }
+
 END_BENTLEY_DGNPLATFORM_NAMESPACE