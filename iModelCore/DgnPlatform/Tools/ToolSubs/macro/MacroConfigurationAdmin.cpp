/*--------------------------------------------------------------------------------------+
|
|     $Source: Tools/ToolSubs/macro/MacroConfigurationAdmin.cpp $
|
|  $Copyright: (c) 2015 Bentley Systems, Incorporated. All rights reserved. $
|
+--------------------------------------------------------------------------------------*/
#include <DgnPlatformInternal.h>
#include <DgnPlatform/DesktopTools/MacroConfigurationAdmin.h>
#include <DgnPlatform/DesktopTools/envvutil.h>
#include <DgnPlatform/DesktopTools/fileutil.h>
#include <DgnPlatform/DesktopTools/MacroFileProcessor.h>

#if defined (NEEDSWORK_DESKTOP_PLATFORM_READV8ICONFIG)
// the Cryptographer stuff is in the Resource Manager, but so far DgnPlatform does not depend on that.
#include <RmgrTools/Tools/CryptUtils.h>
#endif

#include "macro.h"
#if defined (BENTLEY_WIN32)
#include <shlwapi.h>
#include <shlobj.h>
#undef EXTERN_C
#include <KnownFolders.h>
#endif


BEGIN_BENTLEY_DGNPLATFORM_NAMESPACE

#define CFGVAR_UNLOCK_PASSWORD      L"WorkspaceManagerAppUseOnly"
#define CFGVAR_DEFINED_NULL         ((WStringP)-1) /* defined but no translation */
#define INVALID_MACRO_LEVEL         (ConfigurationVariableLevel)-99

<<<<<<< HEAD
USING_NAMESPACE_BENTLEY_DGN
=======
static const WCharCP EMPTY_STRING=L"";

#if defined (NEEDSWORK_DESKTOP_PLATFORM)
/*=================================================================================**//**
* @bsiclass
+===============+===============+===============+===============+===============+======*/
struct SaveAndSwitchMdlDesc
{
private:
    MdlDescP m_oldDesc;

public:
    SaveAndSwitchMdlDesc (MdlDescP newDesc)  // switch to new mdl descr
        {
        DgnPlatformLib::SessionAdmin&   admin = DgnPlatformLib::GetHost().GetSessionAdmin();
        if (NULL == newDesc)
            m_oldDesc = admin._SetCurrentMdlDescr (admin._GetSystemMdlDescr());
        else
            m_oldDesc = admin._SetCurrentMdlDescr (newDesc);
        }

    ~SaveAndSwitchMdlDesc ()
        {
        DgnPlatformLib::GetHost().GetSessionAdmin()._SetCurrentMdlDescr (m_oldDesc);
        }
};
#endif

/*---------------------------------------------------------------------------------**//**
* @bsimethod                                                    Barry.Bentley   02/2015
+---------------+---------------+---------------+---------------+---------------+------*/
static void     breakIntoLines (IMacroDebugOutput& debugOutput, WStringR expansion, size_t lineLength, size_t indent)
    {
    size_t          length = expansion.length();
    WString         thisLine;
    for (size_t start = 0; start < length; )
        {
        size_t nextSemicolon = expansion.find (';', start);
        size_t lastChar = (WString::npos == nextSemicolon) ? length : nextSemicolon + 1;

        // line too long to fit?
        if ( ((nextSemicolon - start) + thisLine.length()) > lineLength)
            {
            if (!thisLine.empty())
                {
                // won't fit in thisLine.
                debugOutput.ShowDebugMessage (0, L"%ls\n", thisLine.c_str());
                thisLine.clear();
                size_t  insertPos = 0;
                thisLine.insert (insertPos, indent, ' ');
                }
            }

        // put the current string thisLine.
        thisLine.append (expansion, start, (lastChar - start));

        // Are we done with the string
        if (nextSemicolon == WString::npos)
            {
            if (!thisLine.empty())
                debugOutput.ShowDebugMessage (0, L"%ls\n",thisLine.c_str());
            break;
            }

        // look for next semicolon.
        start = lastChar;
        }
    }
>>>>>>> 1ac8ccbd

/*---------------------------------------------------------------------------------**//**
* @bsimethod                                                    Shaun.Sewall    09/94
+---------------+---------------+---------------+---------------+---------------+------*/
static WCharCP     getLevelDebugString (ConfigurationVariableLevel level)
    {
    static WCharCP s_levelNames[] =
        {
        L"System",
        L"Application",
        L"Organization",
        L"WorkSpace",
        L"WorkSet",
        L"Role",
        L"User"
        };

    if (level == INVALID_MACRO_LEVEL)
        return (L"unknown");

    if (level == ConfigurationVariableLevel::Predefined)
        return (L"predefined");

    if (level == ConfigurationVariableLevel::SysEnv)
        return (L"system env");

    return (s_levelNames[static_cast<int>(level)]);
    }

<<<<<<< HEAD
BEGIN_BENTLEY_DGN_NAMESPACE
=======
>>>>>>> 1ac8ccbd

typedef     struct MacroEntry const*   MacroEntryCP;
typedef     struct MacroEntry const&   MacroEntryCR;

struct VariableMonitor
    {
    IVariableMonitorP   m_monitor;
    MdlDescP            m_mdlDesc;
    VariableMonitor (IVariableMonitorP monitor, MdlDescP mdlDesc)
        {
        m_monitor = monitor;
        m_mdlDesc = mdlDesc;
        }
    bool operator==(VariableMonitor const& other) const
        {
        // we don't care about the MdlDesc.
        return m_monitor == other.m_monitor;
        }
    };

static bool    s_doDebug = false;
/*---------------------------------------------------------------------------------**//**
* @bsimethod                                    Barry.Bentley                   06/14
+---------------+---------------+---------------+---------------+---------------+------*/
static void     ConfigVariableDebug (WCharCP format, ...) 
    {
    if (!s_doDebug)
        return;

    va_list args; 
    va_start (args, format); 
    WString tmp;
    tmp.VSprintf (format, args); 
    va_end (args);

    wprintf (tmp.c_str());
    }

/*---------------------------------------------------------------------------------**//**
* @bsimethod                                    Barry.Bentley                   07/15
+---------------+---------------+---------------+---------------+---------------+------*/
static bool     ReplaceFromMap (WStringR translation, T_ReplacementMap& replacementMap)
    {
    // to make the comparison work, replace backslashes with forward slashes. Those are better to put into the output anyway.
    translation.ReplaceAll (L"\\", L"/");

    bool changed = false;
    for (T_ReplacementMap::iterator it = replacementMap.begin(); it != replacementMap.end(); ++it)
        {
        bpair <WString, WString> thisRemapEntry = *it;
        // we have to use ReplaceI because sometimes there are lower case definitions like $(_ustn_projectdata)
        while (translation.ReplaceI (thisRemapEntry.first.c_str(), thisRemapEntry.second.c_str()))
            {
            changed = true;
            }
        }

    return changed;
    }


typedef bvector<VariableMonitor>    T_VariableMonitors;
typedef bvector<MacroEntryCP>       T_DependentMacros;

/*=================================================================================**//**
* MacroEntry class
* @bsiclass                                     Barry.Bentley                   01/2012
+===============+===============+===============+===============+===============+======*/
struct MacroEntry
{
friend MacroConfigurationAdmin;

WString                     m_macroName;
mutable WStringP            m_sysEnv;
mutable WStringP            m_preDefined;    /* hidden level for built-in macros */
mutable WStringP            m_system;
mutable WStringP            m_application;
mutable WStringP            m_organization;
mutable WStringP            m_workspace;
mutable WStringP            m_workset;
mutable WStringP            m_role;
mutable WStringP            m_user;
mutable T_VariableMonitors* m_monitors;
mutable T_DependentMacros*  m_dependents;
mutable bool                m_locked;

/*---------------------------------------------------------------------------------**//**
* @bsimethod                                    Barry.Bentley                   01/12
+---------------+---------------+---------------+---------------+---------------+------*/
MacroEntry (WCharCP macroName) : m_macroName (macroName)
    {
    // all macro names are upper case.
    m_macroName.Trim();
    m_macroName.ToUpper();
    m_sysEnv        = nullptr;
    m_preDefined    = nullptr;
    m_system        = nullptr;
    m_application   = nullptr;
    m_organization  = nullptr;
    m_workspace     = nullptr;
    m_workset       = nullptr;
    m_role          = nullptr;
    m_user          = nullptr;
    m_dependents    = nullptr;
    m_monitors      = nullptr;
    m_locked        = false;
    }

/*---------------------------------------------------------------------------------**//**
* @bsimethod                                    Barry.Bentley                   01/12
+---------------+---------------+---------------+---------------+---------------+------*/
MacroEntry ()
    {
    m_sysEnv        = nullptr;
    m_preDefined    = nullptr;
    m_system        = nullptr;
    m_application   = nullptr;
    m_organization  = nullptr;
    m_workspace     = nullptr;
    m_workset       = nullptr;
    m_role          = nullptr;
    m_user          = nullptr;
    m_dependents    = nullptr;
    m_monitors      = nullptr;
    m_locked        = false;
    }

/*---------------------------------------------------------------------------------**//**
* @bsimethod                                    Barry.Bentley                   01/12
+---------------+---------------+---------------+---------------+---------------+------*/
~MacroEntry ()
    {
    if (CFGVAR_DEFINED_NULL != m_sysEnv)
        delete m_sysEnv;
    if (CFGVAR_DEFINED_NULL != m_preDefined)
        delete m_preDefined;
    if (CFGVAR_DEFINED_NULL != m_system)
        delete m_system;
    if (CFGVAR_DEFINED_NULL != m_application)
        delete m_application;
    if (CFGVAR_DEFINED_NULL != m_organization)
        delete m_organization;
    if (CFGVAR_DEFINED_NULL != m_workspace)
        delete m_workspace;
    if (CFGVAR_DEFINED_NULL != m_workset)
        delete m_workset;
    if (CFGVAR_DEFINED_NULL != m_role)
        delete m_role;
    if (CFGVAR_DEFINED_NULL != m_user)
        delete m_user;

    if (nullptr != m_dependents)
        delete m_dependents;
    if (nullptr != m_monitors)
        delete m_monitors;
    }

#if defined (NEEDED_ONLY_IF_STRUCTS_IN_BSET)
/*---------------------------------------------------------------------------------**//**
* @bsimethod                                    Barry.Bentley                   05/14
+---------------+---------------+---------------+---------------+---------------+------*/
MacroEntry (MacroEntryCR source)        // copy constructor
    {                                        
    *this = source;
    }

/*---------------------------------------------------------------------------------**//**
* @bsimethod                                    Barry.Bentley                   05/14
+---------------+---------------+---------------+---------------+---------------+------*/
MacroEntry& operator= (MacroEntryCR source)
    {
    if (this == &source)
        return *this;

    m_macroName.assign (source.m_macroName);

    if (CFGVAR_DEFINED_NULL == source.m_sysEnv)
        m_sysEnv = CFGVAR_DEFINED_NULL;
    else if (nullptr != source.m_sysEnv)
        m_sysEnv = new WString (*source.m_sysEnv);
    else
        m_sysEnv = nullptr;

    if (CFGVAR_DEFINED_NULL == source.m_preDefined)
        m_preDefined = CFGVAR_DEFINED_NULL;
    else if (nullptr != source.m_preDefined)
        m_preDefined = new WString (*source.m_preDefined);
    else
        m_preDefined = nullptr;

    if (CFGVAR_DEFINED_NULL == source.m_system)
        m_system = CFGVAR_DEFINED_NULL;
    else if (nullptr != source.m_system)
        m_system = new WString (*source.m_system);
    else
        m_system = nullptr;

    if (CFGVAR_DEFINED_NULL == source.m_application)
        m_application = CFGVAR_DEFINED_NULL;
    else if (nullptr != source.m_application)
        m_application = new WString (*source.m_application);
    else
        m_application = nullptr;

    if (CFGVAR_DEFINED_NULL == source.m_organization)
        m_organization = CFGVAR_DEFINED_NULL;
    else if (nullptr != source.m_organization)
        m_organization = new WString (*source.m_organization);
    else
        m_organization = nullptr;

    if (CFGVAR_DEFINED_NULL == source.m_workspace)
        m_workspace = CFGVAR_DEFINED_NULL;
    else if (nullptr != source.m_workspace)
        m_workspace = new WString (*source.m_workspace);
    else
        m_workspace = nullptr;

    if (CFGVAR_DEFINED_NULL == source.m_workset)
        m_workset = CFGVAR_DEFINED_NULL;
    else if (nullptr != source.m_workset)
        m_workset = new WString (*source.m_workset);
    else
        m_workset = nullptr;

    if (CFGVAR_DEFINED_NULL == source.m_role)
        m_role = CFGVAR_DEFINED_NULL;
    else if (nullptr != source.m_role)
        m_role = new WString (*source.m_role);
    else
        m_role = nullptr;

    if (CFGVAR_DEFINED_NULL == source.m_user)
        m_user = CFGVAR_DEFINED_NULL;
    else if (nullptr != source.m_user)
        m_user = new WString (*source.m_user);
    else
        m_user = nullptr;

    if (nullptr != source.m_dependents)
        m_dependents = new T_DependentMacros (*source.m_dependents);
    else
        m_dependents = nullptr;

    if (nullptr != source.m_monitors)
        m_monitors = new T_VariableMonitors (*source.m_monitors);
    else
        m_monitors = nullptr;

    m_locked = source.m_locked;

    return *this;
    }

/*---------------------------------------------------------------------------------**//**
* @bsimethod                                    Barry.Bentley                   05/14
+---------------+---------------+---------------+---------------+---------------+------*/
MacroEntry (MacroEntry const&& source)        // move constructor
    {
    *this = source;
    }

/*---------------------------------------------------------------------------------**//**
* @bsimethod                                    Barry.Bentley                   05/14
+---------------+---------------+---------------+---------------+---------------+------*/
MacroEntry& operator= (MacroEntry const&& source)
    {
    if (this == &source)
        return *this;

    m_macroName.assign (source.m_macroName);

    // copy the members from the source so we don't have to create new WStrings.
    m_sysEnv        = source.m_sysEnv;
    m_preDefined    = source.m_preDefined;
    m_system        = source.m_system;
    m_application   = source.m_application;
    m_organization  = source.m_organization;
    m_workspace     = source.m_workspace;
    m_workset       = source.m_workset;
    m_role          = source.m_role;
    m_user          = source.m_user;
    m_dependents    = source.m_dependents;
    m_monitors      = source.m_monitors;
    m_locked        = source.m_locked;

    // null out the source to prevent freeing.
    source.m_sysEnv         = nullptr;
    source.m_preDefined     = nullptr;
    source.m_system         = nullptr;
    source.m_application    = nullptr;
    source.m_organization   = nullptr;
    source.m_workspace      = nullptr;
    source.m_workset        = nullptr;
    source.m_role           = nullptr;
    source.m_user           = nullptr;
    source.m_dependents     = nullptr;
    source.m_monitors       = nullptr;

    return *this;
    }
#endif

/*---------------------------------------------------------------------------------**//**
* @bsimethod                                    Barry.Bentley                   01/12
+---------------+---------------+---------------+---------------+---------------+------*/
WCharCP     GetTranslationAtSysEnvLevel () const
    {
    /* Always re-get current operating system value unless locked */
    if (m_sysEnv != nullptr)
        {
        if (m_locked)
            return m_sysEnv->c_str();

        delete m_sysEnv;
        m_sysEnv = nullptr;
        }

    m_sysEnv = new WString();
    if (BSISUCCESS == util_getSysEnv (m_sysEnv, m_macroName.c_str()))
        return (m_sysEnv->c_str());
    else
        {
        delete m_sysEnv;
        m_sysEnv = nullptr;
        }

    return nullptr;
    }

/*---------------------------------------------------------------------------------**//**
* @bsimethod                                    Barry.Bentley                   01/12
+---------------+---------------+---------------+---------------+---------------+------*/
WCharCP     GetTranslationFromLevel (ConfigurationVariableLevel fromLevel) const
    {
    /* -----------------------------------------------------------
        Jump in at the value of "fromLevel" to begin searching
            from that level.  If not found at the starting level,
            keep dropping thru cases until found.
       ----------------------------------------------------------- */

    WStringP    translation = nullptr;
    switch (fromLevel)
        {
        case ConfigurationVariableLevel::User:
            if (m_user != nullptr)
                {
                translation = m_user;
                break;
                }

        case ConfigurationVariableLevel::Role:
            if (m_role != nullptr)
                {
                translation = m_role;
                break;
                }

        case ConfigurationVariableLevel::WorkSet:
            if (m_workset != nullptr)
                {
                translation = m_workset;
                break;
                }

        case ConfigurationVariableLevel::WorkSpace:
            if (m_workspace != nullptr)
                {
                translation = m_workspace;
                break;
                }

        case ConfigurationVariableLevel::Organization:
            if (m_organization != nullptr)
                {
                translation = m_organization;
                break;
                }

        case ConfigurationVariableLevel::Application:
            if (m_application != nullptr)
                {
                translation = m_application;
                break;
                }

        case ConfigurationVariableLevel::System:
            if (m_system != nullptr)
                {
                translation = m_system;
                break;
                }

        case ConfigurationVariableLevel::Predefined:
            if (m_preDefined != nullptr)
                {
                translation = m_preDefined;
                break;
                }

        case ConfigurationVariableLevel::SysEnv:
            {
            WCharCP     transChars;
            if (nullptr != (transChars = GetTranslationAtSysEnvLevel ()))
                return transChars;
            break;
            }
        }

    if (nullptr == translation)
        return nullptr;

    return (CFGVAR_DEFINED_NULL != translation) ? translation->c_str() : EMPTY_STRING;
    }

/*---------------------------------------------------------------------------------**//**
* @bsimethod                                    Barry.Bentley                   01/12
+---------------+---------------+---------------+---------------+---------------+------*/
BentleyStatus   GetTranslationAtSpecificLevel (WStringP envStr, ConfigurationVariableLevel level) const
    {
    if (nullptr != envStr)
        envStr->clear();

    // get pointer to translation at desired level.
    WStringP    translation = nullptr;
    switch (level)
        {
        case ConfigurationVariableLevel::User:
            translation = m_user;
            break;

        case ConfigurationVariableLevel::Role:
            translation = m_role;
            break;

        case ConfigurationVariableLevel::WorkSet:
            translation = m_workset;
            break;

        case ConfigurationVariableLevel::WorkSpace:
            translation = m_workspace;
            break;

        case ConfigurationVariableLevel::Organization:
            translation = m_organization;
            break;

        case ConfigurationVariableLevel::Application:
            translation = m_application;
            break;

        case ConfigurationVariableLevel::System:
            {
            WCharCP transChar;
            if (nullptr != (transChar = GetTranslationAtSysEnvLevel ()))
                {
                if (nullptr != envStr)
                    envStr->assign (transChar);
                return BSISUCCESS;
                }
            translation = m_system;
            break;
            }

        case ConfigurationVariableLevel::Predefined:
            translation = m_preDefined;
            break;

        case ConfigurationVariableLevel::SysEnv:
            translation = m_sysEnv;
            break;

        }

    // return translation if found
    if (nullptr != translation)
        {
        if ( (nullptr != envStr) && (CFGVAR_DEFINED_NULL != translation) )
            envStr->assign (translation->c_str());

        return BSISUCCESS;
        }

    return BSIERROR;
    }

/*---------------------------------------------------------------------------------**//**
* @bsimethod                                    Barry.Bentley                   06/14
+---------------+---------------+---------------+---------------+---------------+------*/
bool            SameDefinition (WCharCP newTranslation, ConfigurationVariableLevel newLevel) const
    {
    // if you change the definition at a level that is blocked by a higher priority definition, it's still the same.
    WCharCP     oldTranslation;
    if (nullptr == (oldTranslation = GetTranslationFromLevel (ConfigurationVariableLevel::User)))
        return false;

    return (0 == wcscmp (oldTranslation, newTranslation));
    }


/*---------------------------------------------------------------------------------**//**
* @bsimethod                                    Barry.Bentley                   06/14
+---------------+---------------+---------------+---------------+---------------+------*/
WStringP        GetTranslationAtNextLowerLevel (ConfigurationVariableLevel thisLevel) const
    {
    if (thisLevel > ConfigurationVariableLevel::User)
        {
        if (nullptr != m_user)
            return m_user;
        }

    if (thisLevel > ConfigurationVariableLevel::Role)
        {
        if (nullptr != m_role)
            return m_role;
        }

    if (thisLevel > ConfigurationVariableLevel::WorkSet)
        {
        if (nullptr != m_workset)
            return m_workset;
        }

    if (thisLevel > ConfigurationVariableLevel::WorkSpace)
        {
        if (nullptr != m_workspace)
            return m_workspace;
        }

    if (thisLevel > ConfigurationVariableLevel::Organization)
        {
        if (nullptr != m_organization)
            return m_organization;
        }

    if (thisLevel > ConfigurationVariableLevel::Application)
        {
        if (nullptr != m_application)
            return m_application;
        }

    if (thisLevel > ConfigurationVariableLevel::System)
        {
        if (nullptr != m_system)
            return m_system;
        }

    return nullptr;
    }

/*---------------------------------------------------------------------------------**//**
* @bsimethod                                    Barry.Bentley                   06/14
+---------------+---------------+---------------+---------------+---------------+------*/
bool            HasTranslationAtHigherLevel (ConfigurationVariableLevel thisLevel) const
    {
    if (thisLevel < ConfigurationVariableLevel::User)
        {
        if (nullptr != m_user)
            return true;
        }

    if (thisLevel < ConfigurationVariableLevel::Role)
        {
        if (nullptr != m_role)
            return true;
        }

    if (thisLevel < ConfigurationVariableLevel::WorkSet)
        {
        if (nullptr != m_workset)
            return true;
        }

    if (thisLevel < ConfigurationVariableLevel::WorkSpace)
        {
        if (nullptr != m_workspace)
            return true;
        }

    if (thisLevel < ConfigurationVariableLevel::Organization)
        {
        if (nullptr != m_organization)
            return true;
        }

    if (thisLevel < ConfigurationVariableLevel::Application)
        {
        if (nullptr != m_application)
            return true;
        }

    if (thisLevel < ConfigurationVariableLevel::System)
        {
        if (nullptr != m_system)
            return true;
        }

    return false;
    }

/*---------------------------------------------------------------------------------**//**
* @bsimethod                                                    Shaun.Sewall    04/93
+---------------+---------------+---------------+---------------+---------------+------*/
bool            RemoveAtLevel (bool& stillHasTranslation, bool& nowHasDifferentTranslation, ConfigurationVariableLevel level, bool removeLocked, MacroConfigurationAdmin& mca) const
    {
    // these outputs are valid only if function return true!
    stillHasTranslation = false;
    nowHasDifferentTranslation = false;

    if (m_locked && !removeLocked)
        return false;

    WStringP* translation = nullptr;
    switch (level)
        {
        case ConfigurationVariableLevel::System:
            translation = &m_system;
            break;

        case ConfigurationVariableLevel::Application:
            translation = &m_application;
            break;

        case ConfigurationVariableLevel::Organization:
            translation = &m_organization;
            break;

        case ConfigurationVariableLevel::WorkSpace:
            translation = &m_workspace;
            break;

        case ConfigurationVariableLevel::WorkSet:
            translation = &m_workset;
            break;

        case ConfigurationVariableLevel::Role:
            translation = &m_role;
            break;

        case ConfigurationVariableLevel::User:
            translation = &m_user;
            break;

        case ConfigurationVariableLevel::SysEnv:
            translation = &m_sysEnv;
            break;

        default:
            break;
        }

    // if it has no translation at this level, return false.
    if (nullptr == *translation)
        return false;

    // if the macro has a translation at a higher level, it's value (when retrieved at User level, as it almost always is) is unchanged. So do not remove it as a dependent.
    WStringP    remainingTranslation;
    if (HasTranslationAtHigherLevel (level))
        {
        stillHasTranslation = true;
        nowHasDifferentTranslation = false;
        }
    // Will there still be a translation (for example, if we are removing it at the Project level, is there a translation at the System level?).
    else if (nullptr != (remainingTranslation = GetTranslationAtNextLowerLevel (level)))
        {
        stillHasTranslation = true;

        if (CFGVAR_DEFINED_NULL == *translation)
            {
            nowHasDifferentTranslation = (CFGVAR_DEFINED_NULL != remainingTranslation);
            }
        else if (0 != remainingTranslation->CompareTo ((*translation)->c_str()))
            {
            nowHasDifferentTranslation = true;
            RemoveFromRootsAsDependent (mca);
            }
        }
    else
        {
        // has translation only at this level. 
        if (CFGVAR_DEFINED_NULL != *translation)
            RemoveFromRootsAsDependent (mca);
        }

    if (CFGVAR_DEFINED_NULL != *translation)
        delete *translation;

    *translation = nullptr;
    m_locked = false;

    return true;
    }

/*---------------------------------------------------------------------------------**//**
* @bsimethod                                    Barry.Bentley                   01/12
+---------------+---------------+---------------+---------------+---------------+------*/
ConfigurationVariableLevel  GetLevelOfDefinition () const
    {
    if (m_user != nullptr)
        return ConfigurationVariableLevel::User;

    if (m_role != nullptr)
        return ConfigurationVariableLevel::Role;

    if (m_workset != nullptr)
        return ConfigurationVariableLevel::WorkSet;

    if (m_workspace != nullptr)
        return ConfigurationVariableLevel::WorkSpace;

    if (m_organization != nullptr)
        return ConfigurationVariableLevel::Organization;

    if (m_application != nullptr)
        return ConfigurationVariableLevel::Application;

    if (m_system != nullptr)
        return ConfigurationVariableLevel::System;

    if (m_preDefined != nullptr)
        return ConfigurationVariableLevel::Predefined;

    if (m_sysEnv != nullptr)
        return ConfigurationVariableLevel::SysEnv;

    return INVALID_MACRO_LEVEL;
    }

/*---------------------------------------------------------------------------------**//**
* @bsimethod                                                    Shaun.Sewall    04/93
+---------------+---------------+---------------+---------------+---------------+------*/
void    SetTranslation (WCharCP translation, ConfigurationVariableLevel level) const
    {
    /* If variable is locked, no other values may be set */
    if (m_locked)
        return;

    /* Even if translation nullptr set to a non-nullptr value */
    WStringP setTrans;
    if (nullptr == translation)
        setTrans = CFGVAR_DEFINED_NULL;
    else
        setTrans = new WString (translation);

    switch (level)
        {
        case ConfigurationVariableLevel::System:
            delete m_system;
            m_system = setTrans;
            break;

        case ConfigurationVariableLevel::Application:
            delete m_application;
            m_application = setTrans;
            break;

        case ConfigurationVariableLevel::Organization:
            delete m_organization;
            m_organization = setTrans;
            break;

        case ConfigurationVariableLevel::WorkSpace:
            delete m_workspace;
            m_workspace = setTrans;
            break;

        case ConfigurationVariableLevel::WorkSet:
            delete m_workset;
            m_workset = setTrans;
            break;

        case ConfigurationVariableLevel::Role:
            delete m_role;
            m_role = setTrans;
            break;

        case ConfigurationVariableLevel::User:
            delete m_user;
            m_user = setTrans;
            break;

        case ConfigurationVariableLevel::Predefined:
            delete m_preDefined;
            m_preDefined = setTrans;

            /* automatically lock all pre-defined macros */
            m_locked = true;
            break;

        case ConfigurationVariableLevel::SysEnv:
            delete m_sysEnv;
            m_sysEnv = setTrans;
            break;

        default:
            return;
        }
    }

/*---------------------------------------------------------------------------------**//**
* @bsimethod                                    Barry.Bentley                   01/12
+---------------+---------------+---------------+---------------+---------------+------*/
bool    HasTranslationAtLevel (ConfigurationVariableLevel level) const
    {
    /* -----------------------------------------------------------
        Jump in at the value of "fromLevel" to begin searching
        from that level.  If not found at the starting level,
        keep dropping thru cases until found.
    ----------------------------------------------------------- */
    switch (level)
        {
        case ConfigurationVariableLevel::User:
            if (m_user != nullptr)
                return true;

        case ConfigurationVariableLevel::Role:
            if (m_role != nullptr)
                return true;

        case ConfigurationVariableLevel::WorkSet:
            if (m_workset != nullptr)
                return true;

        case ConfigurationVariableLevel::WorkSpace:
            if (m_workspace!= nullptr)
                return true;

        case ConfigurationVariableLevel::Organization:
            if (m_organization != nullptr)
                return true;

        case ConfigurationVariableLevel::Application:
            if (m_application != nullptr)
                return true;

        case ConfigurationVariableLevel::System:
            if (m_system != nullptr)
                return true;

        case ConfigurationVariableLevel::Predefined:
            if (m_preDefined != nullptr)
                return true;

        case ConfigurationVariableLevel::SysEnv:
            if (m_sysEnv != nullptr)
                return true;
        }

    return false;
    }

/*---------------------------------------------------------------------------------**//**
* @bsimethod                                    Barry.Bentley                   01/12
+---------------+---------------+---------------+---------------+---------------+------*/
bool    IsLocked() const
    {
    return m_locked;
    }

/*---------------------------------------------------------------------------------**//**
* @bsimethod                                    Barry.Bentley                   01/12
+---------------+---------------+---------------+---------------+---------------+------*/
void    SetLocked (bool locked) const
    {
    m_locked = locked;
    }

/*---------------------------------------------------------------------------------**//**
* @bsimethod                                                    Shaun.Sewall    04/93
+---------------+---------------+---------------+---------------+---------------+------*/
bool     HasAnyTranslation () const
    {
    return ( (nullptr != m_user) || (nullptr != m_role) || (nullptr != m_workset) || (nullptr != m_workspace) || (nullptr != m_organization) || 
             (nullptr != m_application) || (nullptr != m_system) || (nullptr != m_preDefined) ||  (nullptr != m_sysEnv) );
    }

/*---------------------------------------------------------------------------------**//**
* @bsimethod                                                    Shaun.Sewall    04/93
+---------------+---------------+---------------+---------------+---------------+------*/
void            PrintCfgVarSummaryLine (IMacroDebugOutput& debugOutput, WCharCP macroName, MacroConfigurationAdmin& macroCfgAdmin) const
    {
    debugOutput.ShowDebugMessage (0, L"%-20ls: %-14ls = ", macroName, getLevelDebugString (GetLevelOfDefinition()));

    WCharCP translation;
    if (nullptr != (translation= GetTranslationFromLevel (ConfigurationVariableLevel::User)))
        {
        WString expansion;
        macroCfgAdmin.ExpandMacro (expansion, translation, MacroExpandOptions (ConfigurationVariableLevel::User));
        if (expansion.empty())
            expansion.assign (L"(null)");

        // if it's too long, break into multiple lines to make it easier to read.
        if (expansion.length() > 100)
            {
            breakIntoLines (debugOutput, expansion, 150, 22);
            if (m_locked)
                debugOutput.ShowDebugMessage (0, L"%ls\n", L"<Locked>");
            }
        else
            debugOutput.ShowDebugMessage (0, L"%ls %ls\n", expansion.c_str(), (m_locked) ? L"<Locked>" : L" ");
        }
    else
        {
        debugOutput.ShowDebugMessage (0, L"(null) %ls\n", (m_locked) ? L"<Locked>" : L" ");
        }
    }

/*---------------------------------------------------------------------------------**//**
* @bsimethod                                                    Shaun.Sewall    04/93
+---------------+---------------+---------------+---------------+---------------+------*/
void            PrintLevelCfgVarSummaryLine (IMacroDebugOutput& debugOutput, WCharCP macroName, MacroConfigurationAdmin& macroCfgAdmin) const
    {
    debugOutput.ShowDebugMessage (0, L"%-17ls: ", macroName);
    if (!HasAnyTranslation())
        {
        debugOutput.ShowDebugMessage (0, L"(null) %ls\n", (m_locked) ? L"<Locked>" : L" ");
        return;
        }

    int counter = 0;
    for (ConfigurationVariableLevel iLevel=ConfigurationVariableLevel::Predefined; static_cast<int>(iLevel)<=static_cast<int>(ConfigurationVariableLevel::User); iLevel = (ConfigurationVariableLevel)(static_cast<int>(iLevel)+1))
        {
        if (!HasTranslationAtLevel (iLevel))
            continue;

        WString     translation;
        GetTranslationAtSpecificLevel (&translation, iLevel);

        WString     expansion;
        macroCfgAdmin.ExpandMacro (expansion, translation.c_str(), MacroExpandOptions(iLevel));

        if (counter > 0)
            debugOutput.ShowDebugMessage (0, L"%-17ls: ", L" ");

        debugOutput.ShowDebugMessage (0, L"%-12ls = ", getLevelDebugString (iLevel));
        debugOutput.ShowDebugMessage (0, L"%ls", expansion.empty () ? L"(null)" : expansion.c_str() );

        if (0 == counter)
            debugOutput.ShowDebugMessage (0, L" %ls\n", (m_locked) ? L"<Locked>" : L" ");
        else
            debugOutput.ShowDebugMessage (0, L"\n");

        counter++;
        }

<<<<<<< HEAD
END_BENTLEY_DGN_NAMESPACE
=======
    T_WStringVector dependencies;
    macroCfgAdmin.GetDependentMacros (dependencies, macroName);
    if (dependencies.size() > 0)
        {
        debugOutput.ShowDebugMessage (0, L"    Affects the definition of:\n");
        for (WStringR dependent : dependencies)
            {
            debugOutput.ShowDebugMessage (0, L"   %ls\n", dependent.c_str());
            }
        }
    }
>>>>>>> 1ac8ccbd

/*---------------------------------------------------------------------------------**//**
* @bsimethod                                    Barry.Bentley                   05/14
+---------------+---------------+---------------+---------------+---------------+------*/
void            AddMonitor (IVariableMonitorP monitor) const
    {
    if (nullptr == m_monitors)
        m_monitors = new T_VariableMonitors();

#if defined (NEEDSWORK_DESKTOP_PLATFORM)
    VariableMonitor variableMonitor (monitor, T_HOST.GetSessionAdmin()._GetCurrentMdlDescr());
#else
    VariableMonitor variableMonitor (monitor, nullptr);
#endif
    if (m_monitors->end() == std::find (m_monitors->begin(), m_monitors->end(), variableMonitor))
        m_monitors->push_back (variableMonitor);

    }

/*---------------------------------------------------------------------------------**//**
* @bsimethod                                    Barry.Bentley                   05/14
+---------------+---------------+---------------+---------------+---------------+------*/
void            RemoveMonitor (IVariableMonitorR monitor) const
    {
    if (nullptr == m_monitors)
        return;

    VariableMonitor variableMonitor (&monitor, nullptr);
    T_VariableMonitors::iterator thisMonitor;
    if (m_monitors->end() != (thisMonitor = std::find (m_monitors->begin(), m_monitors->end(), variableMonitor)))
        {
#if defined (NEEDSWORK_DESKTOP_PLATFORM)
        SaveAndSwitchMdlDesc _v_v_v ((*thisMonitor).m_mdlDesc);
#endif

        (*thisMonitor).m_monitor->_MonitorStopped (m_macroName.c_str());
        m_monitors->erase (thisMonitor);
        }
    }

/*---------------------------------------------------------------------------------**//**
* @bsimethod                                    Barry.Bentley                   06/14
+---------------+---------------+---------------+---------------+---------------+------*/
void            AddToRootsAsDependent (MacroConfigurationAdmin& mca) const
    {
    ProcessDependencies (true, mca);
    }

/*---------------------------------------------------------------------------------**//**
* @bsimethod                                    Barry.Bentley                   06/14
+---------------+---------------+---------------+---------------+---------------+------*/
void            RemoveFromRootsAsDependent (MacroConfigurationAdmin& mca) const
    {
    ProcessDependencies (false, mca);
    }

/*---------------------------------------------------------------------------------**//**
* @bsimethod                                    Barry.Bentley                   06/14
+---------------+---------------+---------------+---------------+---------------+------*/
void            DiscardAllDependents () const
    {
    delete m_dependents;
    m_dependents = nullptr;
    }

enum class MacroSearchState
    {
    LookingForStart,
    InParentheses,
    LookingForFinalCloseParenthesis
    };

/*---------------------------------------------------------------------------------**//**
* @bsimethod                                    Barry.Bentley                   06/14
+---------------+---------------+---------------+---------------+---------------+------*/
void            ProcessDependencies (bool add, MacroConfigurationAdmin& mca) const
    {
    // if we have dependencies suspended, don't keep them up to date.
    if (mca.m_dependenciesSuspended)
        return;

    WCharCP         translation = GetTranslationFromLevel (ConfigurationVariableLevel::User);
    if (nullptr == translation)
        return;

    // find any occurrences of a macro between () or {}.
    MacroSearchState state = MacroSearchState::LookingForStart;
    int              parenNestDepth = 0;
    WCharCP          startMacro = nullptr;
    for (WCharCP thisChar = translation; 0 != *thisChar; thisChar++)
        {
        switch (state)
            {
            case MacroSearchState::LookingForStart:
                {
                // look for an open parenthesis.
                if ('(' == *thisChar)
                    {
                    state = MacroSearchState::InParentheses;
                    startMacro = thisChar+1;
                    parenNestDepth = 1;
                    }
                break;
                }

            case MacroSearchState::InParentheses:
                {
                if ('(' == *thisChar)
                    {
                    parenNestDepth++;
                    startMacro = thisChar+1;
                    }
                else if (')' == *thisChar)
                    {
                    // we have found what might be a macro.
                    if ( (nullptr != startMacro) && (startMacro < thisChar) )
                        {
                        // we found what is believed to be a macro. dependentMacro depends on thisMacro.
                        WString         possibleMacro (startMacro, (thisChar - startMacro));
                        MacroEntryCP    rootMacro;
                        if (NULL == (rootMacro = mca.GetMacroDefinition (possibleMacro.c_str())))
                            {
                            // if it's a macro starting with _USTN_, create that macro as undefined.
                            if (0 == wcsncmp (possibleMacro.c_str(), L"_USTN_", 6))
                                mca.CreateMacro (rootMacro, possibleMacro.c_str());
                            }

                        if (NULL != rootMacro)
                            {
                            if (add)
                                rootMacro->AddDependent (*this);
                            else
                                rootMacro->RemoveDependent (*this);
                            }
                        else
                            {
                            if (add)
                                ConfigVariableDebug (L"cfgVar %ls depends on cfgVar %ls, but %ls is not defined\n", m_macroName.c_str(), possibleMacro.c_str(), possibleMacro.c_str());
                            }
                        }

                    if (--parenNestDepth <= 0)
                        state = MacroSearchState::LookingForStart;
                    else
                        state = MacroSearchState::LookingForFinalCloseParenthesis;
                    }
                break;
                }

            case MacroSearchState::LookingForFinalCloseParenthesis:
                {
                if ('(' == *thisChar)
                    {
                    state = MacroSearchState::InParentheses;
                    parenNestDepth++;
                    startMacro = thisChar+1;
                    }
                else if (')' == *thisChar)
                    {
                    if (--parenNestDepth <= 0)
                        state = MacroSearchState::LookingForStart;
                        
                    }
                }
            }
        }
    }

/*---------------------------------------------------------------------------------**//**
* @bsimethod                                    Barry.Bentley                   05/14
+---------------+---------------+---------------+---------------+---------------+------*/
void            AddDependent (MacroEntryCR dependent) const
    {
    if (nullptr == m_dependents)
        m_dependents = new T_DependentMacros;

    // make sure we don't duplicate dependents.
    if (m_dependents->end() == std::find (m_dependents->begin(), m_dependents->end(), &dependent))
        m_dependents->push_back (&dependent);
    }

/*---------------------------------------------------------------------------------**//**
* @bsimethod                                    Barry.Bentley                   05/14
+---------------+---------------+---------------+---------------+---------------+------*/
void            RemoveDependent (MacroEntryCR dependent) const
    {
    if (nullptr == m_dependents)
        return;

    T_DependentMacros::iterator found;
    if (m_dependents->end() != (found = std::find (m_dependents->begin(), m_dependents->end(), &dependent)))
        m_dependents->erase (found);
    }


/*---------------------------------------------------------------------------------**//**
* @bsimethod                                    Barry.Bentley                   05/14
+---------------+---------------+---------------+---------------+---------------+------*/
void            ClearDependencies () const
    {
    if (nullptr != m_dependents)
        m_dependents->clear();
    }

/*---------------------------------------------------------------------------------**//**
* @bsimethod                                    Barry.Bentley                   06/14
+---------------+---------------+---------------+---------------+---------------+------*/
void            RemoveAllTranslations () const
    {
    if (CFGVAR_DEFINED_NULL != m_sysEnv)
        DELETE_AND_CLEAR (m_sysEnv);
    if (CFGVAR_DEFINED_NULL != m_preDefined)
        DELETE_AND_CLEAR (m_preDefined);
    if (CFGVAR_DEFINED_NULL != m_system)
        DELETE_AND_CLEAR (m_system);
    if (CFGVAR_DEFINED_NULL != m_application)
        DELETE_AND_CLEAR (m_application);
    if (CFGVAR_DEFINED_NULL != m_organization)
        DELETE_AND_CLEAR (m_organization);
    if (CFGVAR_DEFINED_NULL != m_workspace)
        DELETE_AND_CLEAR (m_workspace);
    if (CFGVAR_DEFINED_NULL != m_workset)
        DELETE_AND_CLEAR (m_workset);
    if (CFGVAR_DEFINED_NULL != m_role)
        DELETE_AND_CLEAR (m_role);
    if (CFGVAR_DEFINED_NULL != m_user)
        DELETE_AND_CLEAR (m_user);
    }

/*---------------------------------------------------------------------------------**//**
* @bsimethod                                    Barry.Bentley                   07/15
+---------------+---------------+---------------+---------------+---------------+------*/
BentleyStatus   GetAppropriateAssignmentStatement (WStringR assignmentStatement, ConfigurationVariableLevel level, T_ReplacementMap& replacementMap) const
    {
    // this method is called from the configuration conversion process. The objective is to get the right assignment
    // statement at "level" given the other assignments. The right assignment statement could be an =, <, >, or +,
    // depending on the assignment at level and at the lower levels.
    if (!HasTranslationAtLevel (level))
        return BSIERROR;

    WString     currentAssignment;
    GetTranslationAtSpecificLevel (&currentAssignment, level);
    if ( currentAssignment.empty() )
        return BSIERROR;

    WStringP        nextLowerAssignment;
    // if there is no priority assignment, or if the new assignment is the same, then it's a simple assignment.
    if ( (nullptr == (nextLowerAssignment = GetTranslationAtNextLowerLevel (level)) ) || 
         (currentAssignment.size() <= nextLowerAssignment->size()) )
        {
        currentAssignment.ReplaceAll (L"\\", L"/");
        assignmentStatement.Sprintf (L"= %ls", currentAssignment.c_str());
        return BSISUCCESS;
        }

    ReplaceFromMap (*nextLowerAssignment, replacementMap);

    // is it an append? 
    if (currentAssignment.StartsWithI (nextLowerAssignment->c_str()))
        {
        // could be a '+' or a '>' type. They are distinguished by a semicolon separating or not.
        if (';' == currentAssignment[nextLowerAssignment->size()])
            {
            // erase the part that's the same and the semicolon.
            currentAssignment.erase (0, nextLowerAssignment->size()+1);
            currentAssignment.ReplaceAll (L"\\", L"/");
            assignmentStatement.Sprintf (L"> %ls", currentAssignment.c_str());
            return BSISUCCESS;
            }
#if defined (TRY_NONPATH_APPEND)
        // I decided not do to this when I found a case where MS_DRAWINGMODELSEEDName was defined as Design at System level and then in the .cpf it was defined as DrawingSeed. The new assignment of "+ Seed" didn't seem useful.
        else
            {
            // if the current assignment is a directory (ends with a / or \), it's just a coincidence that they start the same. Fall through to "no relationship" case.
            if (!currentAssignment.EndsWith (L"/") && !currentAssignment.EndsWith (L"\\"))
                {
                // erase the part that's the same.
                currentAssignment.erase (0, nextLowerAssignment->size());
                currentAssignment.ReplaceAll (L"\\", L"/");
                assignmentStatement.Sprintf (L"+ %ls", currentAssignment.c_str());
                return BSISUCCESS;
                }
            }
#endif
        }
    // is it a prepend? The ending parts must match and there must be a semicolon separator before the matching part.
    else if ( (currentAssignment.EndsWithI (nextLowerAssignment->c_str())) && (';' == currentAssignment[currentAssignment.size() - nextLowerAssignment->size() - 1]) )
        {
        currentAssignment.erase (currentAssignment.size() - nextLowerAssignment->size() - 1, WString::npos);
        currentAssignment.ReplaceAll (L"\\", L"/");
        assignmentStatement.Sprintf (L"< %ls", currentAssignment.c_str());
        return BSISUCCESS;
        }

    // no relationship between the value and lower level values, just assign.
    currentAssignment.ReplaceAll (L"\\", L"/");
    assignmentStatement.Sprintf (L"= %ls", currentAssignment.c_str());
    return BSISUCCESS;
    }


/*---------------------------------------------------------------------------------**//**
* @bsimethod                                    Barry.Bentley                   06/14
+---------------+---------------+---------------+---------------+---------------+------*/
bool            InformOfChangedValue (bool isRoot, WCharCP rootMacroName) const
    {
    bool    anyMonitorFound = false;

    // this macro is getting undefined. Inform monitors and dependents.
    if (nullptr != m_monitors)
        {
        for (VariableMonitor variableMonitor : *m_monitors)
            {
            if (s_doDebug)
                ConfigVariableDebug (L"Value of %ls changing\n", rootMacroName);

#if defined (NEEDSWORK_DESKTOP_PLATFORM)
            SaveAndSwitchMdlDesc _v_v_v (variableMonitor.m_mdlDesc);
#endif
            if (isRoot)
                variableMonitor.m_monitor->_VariableChanged (rootMacroName);
            else
                variableMonitor.m_monitor->_VariableRootChanged (m_macroName.c_str(), rootMacroName);
            anyMonitorFound = true;
            }
        }

    if (nullptr == m_dependents)
        return anyMonitorFound;

    for (MacroEntryCP dependent : *m_dependents)
        {
        bool dependentMonitorFound = dependent->InformOfChangedValue (false, rootMacroName);
        if (dependentMonitorFound)
            anyMonitorFound = true;
        }

    return anyMonitorFound;
    }

/*---------------------------------------------------------------------------------**//**
* @bsimethod                                    Barry.Bentley                   06/14
+---------------+---------------+---------------+---------------+---------------+------*/
bool            InformOfUndefine (bool isRoot, WCharCP rootMacroName) const
    {
    bool    anyMonitorFound = false;

    // this macro is getting undefined. Inform monitors and dependents.
    if (nullptr != m_monitors)
        {
        for (VariableMonitor variableMonitor : *m_monitors)
            {
#if defined (NEEDSWORK_DESKTOP_PLATFORM)
            SaveAndSwitchMdlDesc _v_v_v (variableMonitor.m_mdlDesc);
#endif
            if (isRoot)
                variableMonitor.m_monitor->_VariableUndefined (rootMacroName);
            else
                variableMonitor.m_monitor->_VariableRootUndefined (m_macroName.c_str(), rootMacroName);

            anyMonitorFound = true;
            }
        }

    if (nullptr == m_dependents)
        return anyMonitorFound;

    for (MacroEntryCP dependent : *m_dependents)
        {
        bool dependentMonitorFound = dependent->InformOfUndefine (false, rootMacroName);
        if (dependentMonitorFound)
            anyMonitorFound = true;
        }

    return anyMonitorFound;
    }

};

/*---------------------------------------------------------------------------------**//**
* @bsimethod                                    Barry.Bentley                   05/14
+---------------+---------------+---------------+---------------+---------------+------*/
bool CompareMacroEntries::operator () (MacroEntryCP first, MacroEntryCP second) const
    {
    return (first->m_macroName.CompareTo (second->m_macroName) < 0);
    }


END_BENTLEY_DGNPLATFORM_NAMESPACE


/*---------------------------------------------------------------------------------**//**
* @bsimethod                                    Barry.Bentley                   02/12
+---------------+---------------+---------------+---------------+---------------+------*/
MacroConfigurationAdmin::MacroConfigurationAdmin ()
    {
    // m_dependenciesFound is set to true when we determine the dependencies (when the first dependency set is requested)
    m_dependenciesSuspended = false;
    m_searchEntry           = NULL;
    SetDefaultExpansionOperators();
    }

/*---------------------------------------------------------------------------------**//**
* @bsimethod                                    Barry.Bentley                   02/12
+---------------+---------------+---------------+---------------+---------------+------*/
MacroConfigurationAdmin::~MacroConfigurationAdmin ()
    {
    // m_dependenciesFound is set to true when we determine the dependencies (when the first dependency set is requested)
    for (T_MacroSet::iterator it = m_macroSet.begin(); it != m_macroSet.end(); )
        {
        MacroEntry* macroEntry = *it;
        delete (macroEntry);
        it = m_macroSet.erase(it);
        }
    }

/*---------------------------------------------------------------------------------**//**
* @bsimethod                                                    Shaun.Sewall    04/93
+---------------+---------------+---------------+---------------+---------------+------*/
bool        MacroConfigurationAdmin::IsValidCfgVarLevelForNewDefinition (ConfigurationVariableLevel level)
    {
    return ((level <= ConfigurationVariableLevel::User) && (level >=ConfigurationVariableLevel::SysEnv));
    }

/*---------------------------------------------------------------------------------**//**
* @bsimethod                                                    Shaun.Sewall    05/95
+---------------+---------------+---------------+---------------+---------------+------*/
bool        MacroConfigurationAdmin::IsMacroNameValid (WCharCP macroName)
    {
    /* check for valid macro name */
    if ( (nullptr== macroName) || (0 == *macroName) )
        return false;

    // must have at least a two character macro name so it won't be confused with a drive letter.
    if ((0 == *(macroName+1)) || (wcslen (macroName) >= MAXNAMELENGTH) )
        return false;

    return true;
    }

/*---------------------------------------------------------------------------------**//**
* @bsimethod
+---------------+---------------+---------------+---------------+---------------+------*/
MacroEntryCP    MacroConfigurationAdmin::GetMacroDefinition (WCharCP macroName)
    {
    // avoid having to construct a new MacroEntry every time - all we are going to use is the name.
    if (NULL == m_searchEntry)
        m_searchEntry = new MacroEntry (macroName);
    else
        {
        m_searchEntry->m_macroName.assign (macroName);
        m_searchEntry->m_macroName.ToUpper();
        }


    T_MacroSet::const_iterator  definition;
    if (m_macroSet.end() == (definition = m_macroSet.find (m_searchEntry)))
        return nullptr;

    return *definition;
    }

/*---------------------------------------------------------------------------------**//**
* @bsimethod                                    Barry.Bentley                   05/14
+---------------+---------------+---------------+---------------+---------------+------*/
WCharCP     MacroConfigurationAdmin::GetMacroEntryAndTranslation (WCharCP macroName, MacroEntryCP& macroEntry, WStringR tmpStorage, ConfigurationVariableLevel level, bool addIfNotDefined)
    {
    macroEntry = nullptr;

    if (!IsMacroNameValid (macroName))
        return nullptr;

    if (nullptr != (macroEntry = GetMacroDefinition (macroName)))
        {
        WCharCP translation = macroEntry->GetTranslationFromLevel (level);
        return translation;
        }

    // This is used from _MonitorVariable. If a configuration variable that is not yet defined is monitored, we need to keep track of it in case it is set later.
    if (addIfNotDefined)
        {
        // this should only be done if we searched at "User" level.
        BeAssert (ConfigurationVariableLevel::User == level);
        // However, we should set it at the most overrideable level, which is System.
        CreateMacro (macroEntry, macroName);
        }

    if (util_getSysEnv (&tmpStorage, macroName) == BSISUCCESS)
        return  tmpStorage.c_str();

    return  nullptr;
    }

/*---------------------------------------------------------------------------------**//**
* @bsimethod
+---------------+---------------+---------------+---------------+---------------+------*/
WCharCP     MacroConfigurationAdmin::GetMacroTranslation (WCharCP macroName, WStringR tmpStorage, ConfigurationVariableLevel level)
    {
    MacroEntryCP macroEntry;
    return GetMacroEntryAndTranslation (macroName, macroEntry, tmpStorage, level, false);
    }

/*---------------------------------------------------------------------------------**//**
* @bsimethod                                                    Keith.Bentley   10/92
+---------------+---------------+---------------+---------------+---------------+------*/
BentleyStatus   MacroConfigurationAdmin::GetMacro (WStringP envStr, WCharCP macroName)
    {
    if (nullptr != envStr)
        envStr->empty();

    WString         tmpStorage;
    WCharCP         translation;
    MacroEntryCP    macroEntry;
    if (nullptr == (translation = GetMacroEntryAndTranslation (macroName, macroEntry, tmpStorage, ConfigurationVariableLevel::User, false)))
        return BSIERROR;

    if (nullptr != envStr)
        envStr->assign (translation);

    return BSISUCCESS;
    }

/*---------------------------------------------------------------------------------**//**
* @bsimethod                                                    Shaun.Sewall    04/93
+---------------+---------------+---------------+---------------+---------------+------*/
bool MacroConfigurationAdmin::IsMacroDefinedFromLevel (WCharCP macroName, ConfigurationVariableLevel fromLevel)
    {
    // check for valid macro name */
    if ( (nullptr == macroName) || (0 == *macroName) )
        return false;

    // if defined in macro map, return true.
    MacroEntryCP macroEntry = GetMacroDefinition (macroName);
    if ( (nullptr != macroEntry) && macroEntry->HasTranslationAtLevel (fromLevel) )
        return true;

    // otherwise check system environment.
    return BSISUCCESS == util_getSysEnv (nullptr, macroName);
    }

/*---------------------------------------------------------------------------------**//**
* @bsimethod                                                    Shaun.Sewall    04/93
+---------------+---------------+---------------+---------------+---------------+------*/
BentleyStatus MacroConfigurationAdmin::GetMacroFromLevel (WStringP envStr, WCharCP macroName, ConfigurationVariableLevel level)
    {
    if (!IsValidCfgVarLevelForNewDefinition (level))
        return BSIERROR;

    if (nullptr != envStr)
        envStr->clear();

    WString         tmpStorage;
    WCharCP         translation;
    MacroEntryCP    macroEntry;
    if (nullptr != (translation = GetMacroEntryAndTranslation (macroName, macroEntry, tmpStorage, level, false)))
        {
        if (nullptr != envStr)
            envStr->assign (translation);

        return BSISUCCESS;
        }

    return BSIERROR;
    }

/*---------------------------------------------------------------------------------**//**
* @bsimethod                                                    Shaun.Sewall    04/93
+---------------+---------------+---------------+---------------+---------------+------*/
BentleyStatus   MacroConfigurationAdmin::GetMacroAtLevel (WStringP envStr, WCharCP macroName, ConfigurationVariableLevel level)
    {
    if (nullptr != envStr)
        envStr->clear();

    // check for valid macro name
    if ( (nullptr == macroName) || (0 == *macroName) )
        return BSIERROR;

    if ( !IsValidCfgVarLevelForNewDefinition (level) && (ConfigurationVariableLevel::Predefined != level) )
        return BSIERROR;

    // if not defined in macro map, error.
    MacroEntryCP macroEntry;
    if (nullptr == (macroEntry = GetMacroDefinition (macroName)))
        return BSIERROR;

    return macroEntry->GetTranslationAtSpecificLevel (envStr, level);
    }

/*---------------------------------------------------------------------------------**//**
* @bsimethod                                                    Shaun.Sewall    03/93
+---------------+---------------+---------------+---------------+---------------+------*/
BentleyStatus   MacroConfigurationAdmin::GetMacroLevel (ConfigurationVariableLevel& level, WCharCP macroName)
    {
    // check for valid macro name
    if ( (nullptr == macroName) || (0 == *macroName) )
        return BSIERROR;

    // see if there is an entry for it.
    MacroEntryCP macroEntry;
    if (nullptr != (macroEntry = GetMacroDefinition (macroName)))
        {
        level = macroEntry->GetLevelOfDefinition();
        return BSISUCCESS;
        }

    // check the system environment for the variable
    WString tmpStr;
    if (BSISUCCESS == util_getSysEnv (&tmpStr, macroName))
        {
        level = ConfigurationVariableLevel::SysEnv;
        return  BSISUCCESS;
        }

    // getting here means variable not found, return error
    return  BSIERROR;
    }

/*---------------------------------------------------------------------------------**//**
* @bsimethod                                                    Keith.Bentley   10/92
+---------------+---------------+---------------+---------------+---------------+------*/
BentleyStatus MacroConfigurationAdmin::DefineMacro (MacroEntryCP& newEntry, WCharCP macroName, WCharCP translation, ConfigurationVariableLevel level)
    {
    newEntry = nullptr;

    if ( (nullptr == macroName) || (0 == *macroName) )
        return BSIERROR;

    // Note: m_macroSet is a set of pointers rather than MacroEntry structs because they have pointers to each other through the m_dependents member. Those pointers are
    //       not stable in a set of structs when the structs are rearranged within the set.
    // put a new MacroEntry pointer into the set.
    MacroEntry  *tmp = new MacroEntry (macroName);
    bpair <T_MacroSet::const_iterator, bool> inserted = m_macroSet.insert(tmp);
    newEntry = *inserted.first;

    // if it was not inserted (inserted.second false), we must remove it as a dependent before we set the translation.
    if (!inserted.second)
        {
        // if it is the same definition as before, no need to do all the dependent determination and call monitors
        if (newEntry->SameDefinition (translation, level))
            {
            // even if it already has the same definition at a lower level, we need to set it at this level, (but we can skip all the dependents and informing of change).
            newEntry->SetTranslation (translation, level);
            return BSISUCCESS;
            }

        newEntry->RemoveFromRootsAsDependent (*this);

        // since tmp was not inserted, we need to delete it.
        delete tmp;
        }

    newEntry->SetTranslation (translation, level);

    // inform monitors of new value.
    newEntry->InformOfChangedValue (true, macroName);

    // Now add it as a dependent to whatever it currently depends on.
    newEntry->AddToRootsAsDependent (*this);

    return  BSISUCCESS;
    }

/*---------------------------------------------------------------------------------**//**
* @bsimethod                                    Barry.Bentley                   06/14
+---------------+---------------+---------------+---------------+---------------+------*/
BentleyStatus MacroConfigurationAdmin::CreateMacro (MacroEntryCP& newEntry, WCharCP macroName)
    {
    newEntry = nullptr;

    if ( (nullptr == macroName) || (0 == *macroName) )
        return BSIERROR;

    // Note: m_macroSet is a set of pointers rather than MacroEntry structs because they have pointers to each other through the m_dependents member. Those pointers are
    //       not stable in a set of structs when the structs are rearranged within the set.
    // put a new MacroEntry pointer into the set.
    MacroEntry  *tmp = new MacroEntry (macroName);
    bpair <T_MacroSet::const_iterator, bool> inserted = m_macroSet.insert(tmp);
    newEntry = *inserted.first;

    return  BSISUCCESS;
    }

/*---------------------------------------------------------------------------------**//**
* @bsimethod                                    Barry.Bentley                   01/12
+---------------+---------------+---------------+---------------+---------------+------*/
BentleyStatus   MacroConfigurationAdmin::DefineMacroWithDebugging (WCharCP macroName, WCharCP translation, ConfigurationVariableLevel level, int indent, IMacroDebugOutput* debugOutput, int debugLevel)
    {
    MacroEntryCP    macroEntry;
    BentleyStatus   status;
    if (BSISUCCESS != (status = DefineMacro (macroEntry, macroName, translation, level)))
        return status;

    if (nullptr != debugOutput)
        {
        WCharCP  outTrans = macroEntry->GetTranslationFromLevel (level);
        debugOutput->ShowDebugMessage (indent, L"(%ls): %ls=%ls", getLevelDebugString (level), macroName, (outTrans != nullptr) ? outTrans : L"(null)");

        if ((debugLevel > 1) && (nullptr != outTrans))
            {
            WString expansion;
            ExpandMacro (expansion, outTrans, ExpandOptions(level));
            debugOutput->ShowDebugMessage (0, L" [%ls]", expansion.empty() ? L"(null)" : expansion.c_str() );
            }
        debugOutput->ShowDebugMessage (0, L"\n");
        }

    return BSISUCCESS;
    }


/*---------------------------------------------------------------------------------**//**
* @bsimethod                                    Sam.Wilson                      11/2010
+---------------+---------------+---------------+---------------+---------------+------*/
BentleyStatus   MacroConfigurationAdmin::DefineBuiltinMacro (WCharCP macroName, WCharCP translation)
    {
    MacroEntryCP macroEntry;
    return DefineMacro (macroEntry, macroName, translation, ConfigurationVariableLevel::Predefined);
    }

/*---------------------------------------------------------------------------------**//**
* @bsimethod                                                    Shaun.Sewall    04/93
+---------------+---------------+---------------+---------------+---------------+------*/
BentleyStatus   MacroConfigurationAdmin::RemoveMacroAtLevel (WCharCP macroName, ConfigurationVariableLevel level, bool removeLocked)
    {
    if ( (nullptr == macroName) || (0 == *macroName) )
        return BSIERROR;

    if (!IsValidCfgVarLevelForNewDefinition (level))
        return BSIERROR;

    MacroEntryCP macroEntry;
    if (nullptr == (macroEntry = GetMacroDefinition (macroName)))
        return BSIERROR;

    // its dependents might change.
    bool    stillHasTranslation = false;
    bool    nowHasDifferentTranslation = false;
    if (macroEntry->RemoveAtLevel (stillHasTranslation, nowHasDifferentTranslation, level, removeLocked, *this))
        {
        // it had a translation at level.
        if (!stillHasTranslation)
            {
            // if it no longer has a translation, just undefine it.
            return _UndefineConfigVariable (macroName);
            }
        else if (nowHasDifferentTranslation)
            {
            // it still has a translation, and its value is different.
            macroEntry->InformOfChangedValue (true, macroName);
            macroEntry->AddToRootsAsDependent (*this);
            }
        }

    return BSISUCCESS;
    }

#if defined (DebugRemove)
/*---------------------------------------------------------------------------------**//**
* @bsimethod                                    Barry.Bentley                   06/14
+---------------+---------------+---------------+---------------+---------------+------*/
void            MacroConfigurationAdmin::VerifyNotDependentOnAnyMacro (MacroEntryCP testMacro)
    {
    for (MacroEntryCP thisMacro : m_macroSet)
        {
        if (nullptr == thisMacro->m_dependents)
            continue;
        for (MacroEntryCP dependent : *thisMacro->m_dependents)
            {
            BeAssert (dependent != testMacro);
            }
        }
    }
#endif

/*---------------------------------------------------------------------------------**//**
* @bsimethod                                                    Shaun.Sewall    04/93
+---------------+---------------+---------------+---------------+---------------+------*/
BentleyStatus   MacroConfigurationAdmin::RemoveAllMacrosAtLevel (ConfigurationVariableLevel level)
    {
    if (!IsValidCfgVarLevelForNewDefinition (level))
        return BSIERROR;

    for (T_MacroSet::iterator thisIter = m_macroSet.begin(); thisIter != m_macroSet.end(); )
        {
        MacroEntryCP    macroEntry = *thisIter;
        bool            stillHasTranslation = false;
        bool            nowHasDifferentTranslation = false;
        if (macroEntry->RemoveAtLevel (stillHasTranslation, nowHasDifferentTranslation, level, true, *this))
            {
            // if we're going to remove, get the next element before we do that.
            if (!stillHasTranslation)
                {
                // if there are no monitors and no dependents with monitors, remove it from the set. Otherwise must keep it.
                if (!macroEntry->InformOfUndefine (true, macroEntry->m_macroName.c_str()))
                    {
#if defined (DebugRemove)
                    VerifyNotDependentOnAnyMacro (macroEntry);
#endif
                    thisIter = m_macroSet.erase (thisIter);
                    delete macroEntry;
                    continue;
                    }
                }
            else if (nowHasDifferentTranslation)
                {
                // still defined, but possible that the value has changed.
                macroEntry->InformOfChangedValue (true, macroEntry->m_macroName.c_str());
                macroEntry->AddToRootsAsDependent (*this);
                }
            }
        ++thisIter;
        }

    return BSISUCCESS;
    }

/*---------------------------------------------------------------------------------**//**
* @bsimethod                                    Barry.Bentley                   02/12
+---------------+---------------+---------------+---------------+---------------+------*/
void            MacroConfigurationAdmin::EnsureSysEnvDefinition (WCharCP macroName, ConfigurationVariableLevel level, IMacroDebugOutput* debugOutput, int debugLevel)
    {
    // this is called from MacroFileProcessor::NewMacro to ensure that there is a definition in the macroMap
    //  when the macro is defined only in the system environment.
    if (nullptr != GetMacroDefinition (macroName))
        return;     // already defined at some level.

    MacroExpandOptions options (level);
    options.SetImmediate (false);
    WString expansion;
    ExpandMacro (expansion, macroName, options);
    DefineMacroWithDebugging (macroName, expansion.c_str(), ConfigurationVariableLevel::SysEnv, 0, debugOutput, debugLevel);
    }

/*---------------------------------------------------------------------------------**//**
* @bsimethod                                                    Shaun.Sewall    05/93
+---------------+---------------+---------------+---------------+---------------+------*/
void    MacroConfigurationAdmin::RemoveAllMacros ()
    {
    m_macroSet.clear();
    }

/*---------------------------------------------------------------------------------**//**
* @bsimethod                                                    Shaun.Sewall    05/93
+---------------+---------------+---------------+---------------+---------------+------*/
bool      MacroConfigurationAdmin::IsMacroLocked (WCharCP macroName)
    {
    MacroEntryCP macroEntry;
    if (nullptr == (macroEntry = GetMacroDefinition (macroName)))
        return false;

    return macroEntry->IsLocked();
    }

/*---------------------------------------------------------------------------------**//**
* @bsimethod                                                    Shaun.Sewall    05/93
+---------------+---------------+---------------+---------------+---------------+------*/
BentleyStatus   MacroConfigurationAdmin::LockMacro (WCharCP macroName)
    {
    // If already a macro, just set the lock flag
    MacroEntryCP macroEntry;
    if (nullptr != (macroEntry = GetMacroDefinition (macroName)))
        {
        macroEntry->SetLocked (true);
        return BSISUCCESS;
        }

    WString     tmpStr;
    if (BSISUCCESS == util_getSysEnv (&tmpStr, macroName))
        {
        // Found in environment - add as a macro */
        MacroEntry *macroEntry = new MacroEntry (macroName);
        macroEntry->SetTranslation (tmpStr.c_str(), ConfigurationVariableLevel::SysEnv);
        macroEntry->SetLocked (true);
        m_macroSet.insert (macroEntry);
        return BSISUCCESS;
        }

    // Not found, can't lock.
    return BSIERROR;
    }

/*---------------------------------------------------------------------------------**//**
* @bsimethod                                                    Shaun.Sewall    04/95
+---------------+---------------+---------------+---------------+---------------+------*/
BentleyStatus   MacroConfigurationAdmin::UnlockMacro (WCharCP macroName, WCharCP passWord)
    {
    // check password before continuing.
    if (0 != wcscmp (passWord, CFGVAR_UNLOCK_PASSWORD))
        return BSIERROR;

    // find it and unset the lock flag.
    MacroEntryCP macroEntry;
    if (nullptr == (macroEntry = GetMacroDefinition (macroName)))
        return BSIERROR;

    macroEntry->SetLocked (false);
    return BSISUCCESS;
    }

/*---------------------------------------------------------------------------------**//**
* @bsimethod                                    Barry.Bentley                   05/14
+---------------+---------------+---------------+---------------+---------------+------*/
void            MacroConfigurationAdmin::ResumeDependencies()
    {
    if (!m_dependenciesSuspended)
        return;

    m_dependenciesSuspended = false;

    // AddToRootsAsDependent() function can add new macros to the configuration, thus we can't
    // just iterate over m_macroSet (because the iterator may become invalid if the tree
    // rebalances) - this is what we need this vector copy for.
    std::vector<MacroEntryCP> macrosToProcess (m_macroSet.begin(), m_macroSet.end());

    for (MacroEntryCP dependentMacro : macrosToProcess)
        {
        dependentMacro->AddToRootsAsDependent (*this);
        }
    }

/*---------------------------------------------------------------------------------**//**
* @bsimethod                                    Barry.Bentley                   06/14
+---------------+---------------+---------------+---------------+---------------+------*/
void            MacroConfigurationAdmin::SuspendDependencies()
    {
    if (m_dependenciesSuspended)
        return;

    m_dependenciesSuspended = true;
    for (MacroEntryCP dependentMacro : m_macroSet)
        {
        dependentMacro->DiscardAllDependents ();
        }
    }

/*---------------------------------------------------------------------------------**//**
* @bsimethod                                    Barry.Bentley                   05/14
+---------------+---------------+---------------+---------------+---------------+------*/
BentleyStatus   MacroConfigurationAdmin::GetDependentMacros (T_WStringVectorR dependents, WCharCP macroName)
    {
    if (!m_dependenciesSuspended)
        ResumeDependencies();

    dependents.clear();

    MacroEntryCP    thisMacro;
    if (nullptr == (thisMacro = GetMacroDefinition (macroName)))
        return BSIERROR;

    if (nullptr == thisMacro->m_dependents)
        return BSISUCCESS;

    for (MacroEntryCP dependentMacro : *thisMacro->m_dependents)
        {
        dependents.push_back (dependentMacro->m_macroName);
        }

    return BSISUCCESS;
    }

/*---------------------------------------------------------------------------------**//**
* @bsimethod                                    Barry.Bentley                   07/15
+---------------+---------------+---------------+---------------+---------------+------*/
BentleyStatus   MacroConfigurationAdmin::GetVariable (WStringR cfgValue, WCharCP cfgVarName, ConfigurationVariableLevel level)
    {
    return _GetConfigVariable (cfgValue, cfgVarName, level);
    }

/*---------------------------------------------------------------------------------**//**
* @bsimethod                                    Barry.Bentley                   01/12
+---------------+---------------+---------------+---------------+---------------+------*/
void        MacroConfigurationAdmin::PrintAllMacros (IMacroDebugOutput& debugOutput, int debugLevel)
    {
    // First print the configuration variables with a leading "_"
    for (MacroEntryCP macroEntry : m_macroSet)
        {
        WCharCP                 macroName  = macroEntry->m_macroName.c_str();

        if ('_' != macroName[0])
            continue;

        if (debugLevel > 4)
            macroEntry->PrintLevelCfgVarSummaryLine (debugOutput, macroName, *this);
        else
            macroEntry->PrintCfgVarSummaryLine (debugOutput, macroName, *this);
        }

    debugOutput.ShowDebugMessage (0, L"\n");

    // Now print the rest.
    for (MacroEntryCP macroEntry : m_macroSet)
        {
        WCharCP                 macroName  = macroEntry->m_macroName.c_str();

        if ('_' == macroName[0])
            continue;

        if (debugLevel > 4)
            macroEntry->PrintLevelCfgVarSummaryLine (debugOutput, macroName, *this);
        else
            macroEntry->PrintCfgVarSummaryLine (debugOutput, macroName, *this);
        }
    }

/*---------------------------------------------------------------------------------**//**
* @bsimethod                                    Barry.Bentley                   05/14
+---------------+---------------+---------------+---------------+---------------+------*/
void        MacroConfigurationAdmin::_OnHostTermination (bool isProcessShutdown)
    {
    delete this;
    }


/*---------------------------------------------------------------------------------**//**
* Generates a temporary filename
* @bsimethod                                                    BernMcCarty     06/05
+---------------+---------------+---------------+---------------+---------------+------*/
BeFileNameCR MacroConfigurationAdmin::_GetLocalTempDirectoryBaseName ()
    {
    static  bool        s_checked;
    static  BeFileName  s_tempPath;

    if (!s_checked)
        {
        WString     expansion;
        _GetConfigVariable (expansion, L"_PRODUCT_LocalUserTempPath", ConfigurationVariableLevel::User);
        if (!expansion.empty())
            s_tempPath.SetName (expansion.c_str());
        else
            BeFileName::BeGetTempPath (s_tempPath);

        s_checked = true;
        }

    return s_tempPath;
    }

/*---------------------------------------------------------------------------------**//**
* @bsimethod                                                    kab             07/90
+---------------+---------------+---------------+---------------+---------------+------*/
BentleyStatus MacroConfigurationAdmin::_UndefineConfigVariable (WCharCP macroName)
    {
    if ( (nullptr == macroName) || (0 == *macroName) )
        return BSIERROR;

    // make a static MacroEntry so we don't have to keep constructing and destroying - all we use in find is the macroName.
    static MacroEntry*  s_tmp;
    if (NULL == s_tmp)
        s_tmp = new MacroEntry (macroName);
    else
        {
        s_tmp->m_macroName.assign (macroName);
        s_tmp->m_macroName.ToUpper();
        }

    T_MacroSet::iterator    iterator;
    if (m_macroSet.end() != (iterator = m_macroSet.find (s_tmp)))
        {
        MacroEntryCP    macroEntry = *iterator;

        // we are no longer dependent on anything, since we're undefined.
        macroEntry->RemoveFromRootsAsDependent (*this);

        // inform all the listeners for each of its dependents that it is being undefined.
        // If there are no monitors for this macroEntry or any of its dependents, we can remove it. Otherwise we have to keep it as undefined so we don't lose the monitors.
        if (!macroEntry->InformOfUndefine (true, macroEntry->m_macroName.c_str()))
            {
            m_macroSet.erase (iterator);
            delete macroEntry;
            }
        else
            macroEntry->RemoveAllTranslations();

        return BSISUCCESS;
        }

    return BSIERROR;
    }

/*---------------------------------------------------------------------------------**//**
* @bsimethod                                                    Keith.Bentley   10/92
+---------------+---------------+---------------+---------------+---------------+------*/
BentleyStatus MacroConfigurationAdmin::_GetConfigVariable (WStringR cfgValue, WCharCP cfgVarName, ConfigurationVariableLevel level)
    {
    cfgValue.clear();

    WCharCP         translation;
    WString         tmpStr;
    MacroEntryCP    macroEntry;
    if (nullptr == (translation = GetMacroEntryAndTranslation (cfgVarName, macroEntry, tmpStr, level, false)))
        return BSIERROR;

    if (0 != *translation)
        return (BSISUCCESS != ExpandMacro (cfgValue, translation, ExpandOptions(level))) ? BSIERROR : BSISUCCESS;

    return BSISUCCESS;
    }

/*---------------------------------------------------------------------------------**//**
* @bsimethod                                                    Keith.Bentley   10/92
+---------------+---------------+---------------+---------------+---------------+------*/
bool          MacroConfigurationAdmin::_IsConfigVariableDefined (WCharCP cfgVarName, ConfigurationVariableLevel level)
    {
    WString         tmpStr;
    MacroEntryCP    macroEntry;
    return (nullptr != GetMacroEntryAndTranslation (cfgVarName, macroEntry, tmpStr, level, false));
    }

/*---------------------------------------------------------------------------------**//**
* @bsimethod                                    Barry.Bentley                   12/11
+---------------+---------------+---------------+---------------+---------------+------*/
bool          MacroConfigurationAdmin::_IsConfigVariableDefinedAndTrue (WCharCP cfgVarName, ConfigurationVariableLevel level)
    {
    WCharCP         translation;
    WString         tmpStr;
    MacroEntryCP    macroEntry;
    if (nullptr == (translation = GetMacroEntryAndTranslation (cfgVarName, macroEntry, tmpStr, level, false)))
        return false;

    // try to avoid the expansion part of it.
    if (0 == wcscmp (L"1", translation))
        return true;

    if (0 == BeStringUtilities::Wcsicmp (L"true", translation))
        return true;

    if (0 == BeStringUtilities::Wcsicmp (L"on", translation))
        return true;

    WString expansion;
    if ( ContainsExpression (translation) && (BSISUCCESS == ExpandMacro (expansion, translation, ExpandOptions(level))) )
        {
        if (0 == wcscmp (L"1", expansion.c_str()))
            return true;

        if (0 == BeStringUtilities::Wcsicmp (L"on", expansion.c_str()))
            return true;

        return (0 == BeStringUtilities::Wcsicmp (L"true", expansion.c_str()));
        }

    return false;
    }

/*---------------------------------------------------------------------------------**//**
* @bsimethod                                                    Keith.Bentley   10/92
+---------------+---------------+---------------+---------------+---------------+------*/
BentleyStatus MacroConfigurationAdmin::_DefineConfigVariable (WCharCP cfgVarName, WCharCP cfgValue, ConfigurationVariableLevel level)
    {
    if (nullptr == cfgVarName || (0 == *cfgVarName))
        return BSIERROR;

    if (!IsValidCfgVarLevelForNewDefinition (level))
        return  BSIERROR;

    MacroEntryCP newEntry;
    return DefineMacro (newEntry, cfgVarName, cfgValue, level);
    }

/*---------------------------------------------------------------------------------**//**
* @bsimethod                                    Sam.Wilson                      06/2011
+---------------+---------------+---------------+---------------+---------------+------*/
MacroConfigurationAdmin::ExpandOptions::ExpandOptions (ConfigurationVariableLevel lvl)
    :
    m_level(lvl),
    m_immediate (true),
    m_formatExpansion(true),
    m_expandOnlyIfFullyDefined (false)
    {
    }

/*---------------------------------------------------------------------------------**//**
* @bsimethod                                                    Dan.East        03/12
+---------------+---------------+---------------+---------------+---------------+------*/
BentleyStatus   MacroConfigurationAdmin::_IterateThroughVariables (IConfigVariableIteratorDelegate *delegate)
    {
    if (nullptr == delegate)
        return BSIERROR;

    BentleyStatus   status = BSISUCCESS;

    for (MacroEntryCP macroEntry : m_macroSet)
        {
        ConfigurationVariableLevel  level = macroEntry->GetLevelOfDefinition();
        if (INVALID_MACRO_LEVEL == level)
            {
            status = BSIERROR;      // Need more than this
            continue;
            }

        WCharCP     value = macroEntry->GetTranslationFromLevel (level);
        if (nullptr == value)
            {
            status = BSIERROR;      // Need more than this
            continue;
            }

        bool    locked = macroEntry->IsLocked();

        delegate->EachConfigVariable (macroEntry->m_macroName.c_str(), value, level, locked);
        }

    return status;
    }

/*---------------------------------------------------------------------------------**//**
* @bsimethod                                    Barry.Bentley                   05/14
+---------------+---------------+---------------+---------------+---------------+------*/
BentleyStatus   MacroConfigurationAdmin::_MonitorVariable (WCharCP macroName, IVariableMonitorR monitor)
    {
    WString         tmpString;
    MacroEntryCP    macroEntry;
    GetMacroEntryAndTranslation (macroName, macroEntry, tmpString, ConfigurationVariableLevel::User, true);

    if (nullptr != macroEntry)
        macroEntry->AddMonitor (&monitor);
    else
        return BSIERROR;    // This happens only if macroName is illegal.

    monitor._VariableChanged (macroName);

    return BSISUCCESS;
    }

/*---------------------------------------------------------------------------------**//**
* @bsimethod                                    Barry.Bentley                   05/14
+---------------+---------------+---------------+---------------+---------------+------*/
void            MacroConfigurationAdmin::_RemoveMonitor (WCharCP macroName, IVariableMonitorR monitor)
    {
    MacroEntryCP    macroEntry;
    if (nullptr != (macroEntry = GetMacroDefinition (macroName)))
        macroEntry->RemoveMonitor (monitor);
    }

/*---------------------------------------------------------------------------------**//**
* @bsimethod                                    Barry.Bentley                   06/14
+---------------+---------------+---------------+---------------+---------------+------*/
void            MacroConfigurationAdmin::_OnUnloadMdlDescr (MdlDescP mdlDesc)
    {
    // must search through all the configuration variables and all their monitors to remove those that are getting unloaded.
    for (MacroEntryCP macroEntry : m_macroSet)
        {
        if (nullptr == macroEntry->m_monitors)
            continue;
        for (T_VariableMonitors::iterator iterator = macroEntry->m_monitors->begin(); iterator != macroEntry->m_monitors->end(); )
            {
            VariableMonitor& monitor = *iterator;
            if (monitor.m_mdlDesc != mdlDesc)
                iterator++;
            else
                {
#if defined (NEEDSWORK_DESKTOP_PLATFORM)
                SaveAndSwitchMdlDesc _v_v_v ((*iterator).m_mdlDesc);
#endif
                (*iterator).m_monitor->_MonitorStopped (macroEntry->m_macroName.c_str());
                iterator = macroEntry->m_monitors->erase (iterator);
                }

            }
        }
    }


/*---------------------------------------------------------------------------------**//**
* @bsimethod                                    Barry.Bentley                   07/15
+---------------+---------------+---------------+---------------+---------------+------*/
void            MacroConfigurationAdmin::RenameMacros (T_ReplacementMap& replacementMap)
    {
    MacroEntry*         searchEntry = new MacroEntry (L"temp");

    for (T_ReplacementMap::iterator it = replacementMap.begin(); it != replacementMap.end(); ++it)
        {
        bpair <WString, WString> thisRemapEntry = *it;

        // get a copy, we have to extract the macroName from an entry like (USTN_USERDESCR)
        if (!thisRemapEntry.first.StartsWith (L"(") || !thisRemapEntry.first.EndsWith (L")"))
            continue;

        // strip beginning ( and ending ).
        WString thisMacroName = thisRemapEntry.first.substr (1, thisRemapEntry.first.size()-2);

        // avoid having to construct a new MacroEntry every time - all we are going to use is the name.
        searchEntry->m_macroName.assign (thisMacroName.c_str());

        T_MacroSet::iterator  foundEntry;
        if (m_macroSet.end() == (foundEntry = m_macroSet.find (searchEntry)))
            continue;

        // the replacement should have the same form - enclosed in parentheses.
        if (!thisRemapEntry.second.StartsWith (L"(") || !thisRemapEntry.second.EndsWith (L")"))
            {
            BeAssert (false);
            continue;
            }
        WString thisReplacement = thisRemapEntry.second.substr (1, thisRemapEntry.second.size()-2);
        MacroEntry* foundMacroEntry = *foundEntry;

        // we found the entry. We have to remove it and put its replacement in place.
        m_macroSet.erase (foundEntry);

        foundMacroEntry->m_macroName.assign (thisReplacement.c_str());
        /*bpair <T_MacroSet::const_iterator, bool> inserted =*/ m_macroSet.insert (foundMacroEntry);
        }

    delete searchEntry;
    }

/*---------------------------------------------------------------------------------**//**
* @bsimethod                                    Barry.Bentley                   07/15
+---------------+---------------+---------------+---------------+---------------+------*/
MacroEntry*     MacroConfigurationAdmin::GetMacroEntry (WCharCP cfgVarName)
    {
    return const_cast<MacroEntry*> (GetMacroDefinition (cfgVarName));
    }

/*---------------------------------------------------------------------------------**//**
* @bsimethod                                    Barry.Bentley                   07/15
+---------------+---------------+---------------+---------------+---------------+------*/
void            MacroConfigurationAdmin::GetEntryVariableName (WStringR cfgVarName, MacroEntry const* macroEntry)
    {
    cfgVarName.assign (macroEntry->m_macroName);
    }

/*---------------------------------------------------------------------------------**//**
* @bsimethod                                    Barry.Bentley                   07/15
+---------------+---------------+---------------+---------------+---------------+------*/
void            MacroConfigurationAdmin::GetEntryTranslationAtLevel (WStringR translation, MacroEntry const* macroEntry, ConfigurationVariableLevel level)
    {
    macroEntry->GetTranslationAtSpecificLevel (&translation, level);
    }

/*---------------------------------------------------------------------------------**//**
* @bsimethod                                    Barry.Bentley                   07/15
+---------------+---------------+---------------+---------------+---------------+------*/
void            MacroConfigurationAdmin::RemoveEntryReferencesTo (T_WStringVectorCR cfgVarList, MacroEntry* macroEntry, ConfigurationVariableLevel level)
    {
    WString         translation;
    BentleyStatus   status = macroEntry->GetTranslationAtSpecificLevel (&translation, level);
    if ( (BSISUCCESS != status) || translation.empty())
        return;

    // consider each part that is separated by semicolons separately (for path-type configuration variables).
    T_WStringVector subParts;
    BeStringUtilities::Split (translation.c_str(), L";", nullptr, subParts);

    bool        anyChange = false;
    for (T_WStringVector::iterator thisPart = subParts.begin(); thisPart != subParts.end(); )
        {
        WStringR    thisString = *thisPart;
        // we have to look through the translation string and see if there are any occurrences of any of the variables in cfgVarList.
        bool        wasErased  = false;
        for (WStringCR thisCfgVar : cfgVarList)
            {
            // if we find any use of thisCfgVar, eliminate this subpart.
            if (thisString .ContainsI (thisCfgVar))
                {
                // delete this subpart and break out of the loop.
                thisPart  = subParts.erase (thisPart);
                wasErased = true;
                anyChange = true;
                break;
                }
            }

        // if we didn't erase the subpart, increment the iterator.
        if (!wasErased)
            ++thisPart;
        }

    if (anyChange)
        {
        WString newTranslation;
        bool    first = true;
        for (WString thisPart : subParts)
            {
            if (!first)
                newTranslation.append (1, L';');
            newTranslation.append (thisPart);
            }

        macroEntry->SetTranslation (newTranslation.c_str(), level);
        }
    }

/*---------------------------------------------------------------------------------**//**
* @bsimethod                                    Barry.Bentley                   07/15
+---------------+---------------+---------------+---------------+---------------+------*/
void            MacroConfigurationAdmin::ReplaceEntryReferences (T_ReplacementMap& replacementMap, MacroEntry* macroEntry, ConfigurationVariableLevel level)
    {
    WString         translation;
    BentleyStatus   status = macroEntry->GetTranslationAtSpecificLevel (&translation, level);
    if ( (BSISUCCESS != status) || translation.empty())
        return;

    if (ReplaceFromMap (translation, replacementMap))
        {
        bool savedLock = macroEntry->m_locked;
        macroEntry->m_locked = false;
        macroEntry->SetTranslation (translation.c_str(), level);
        macroEntry->m_locked = savedLock;
        }
    }

/*---------------------------------------------------------------------------------**//**
* @bsimethod                                    Barry.Bentley                   07/15
+---------------+---------------+---------------+---------------+---------------+------*/
BentleyStatus   MacroConfigurationAdmin::GetAppropriateAssignmentStatement (WStringR assignmentStatement, MacroEntryCP macroEntry, ConfigurationVariableLevel level, T_ReplacementMap& replacementMap)
    {
    // if we don't currently have an assignment at this level, can't do it.
    return macroEntry->GetAppropriateAssignmentStatement (assignmentStatement, level, replacementMap);
    }

/*---------------------------------------------------------------------------------**//**
* @bsimethod                                    Barry.Bentley                   07/15
+---------------+---------------+---------------+---------------+---------------+------*/
MacroConfigurationAdmin::const_iterator::const_iterator (T_MacroSet::const_iterator  inputIterator)
    {
    m_setIterator = inputIterator;
    }

/*---------------------------------------------------------------------------------**//**
* @bsimethod                                    Barry.Bentley                   07/15
+---------------+---------------+---------------+---------------+---------------+------*/
MacroConfigurationAdmin::const_iterator MacroConfigurationAdmin::begin () const
    {
    return const_iterator (m_macroSet.begin());
    }

/*---------------------------------------------------------------------------------**//**
* @bsimethod                                    Barry.Bentley                   07/15
+---------------+---------------+---------------+---------------+---------------+------*/
MacroConfigurationAdmin::const_iterator MacroConfigurationAdmin::end() const
    {
    return const_iterator (m_macroSet.end());
    }

/*---------------------------------------------------------------------------------**//**
* @bsimethod                                    Barry.Bentley                   07/15
+---------------+---------------+---------------+---------------+---------------+------*/
MacroConfigurationAdmin::const_iterator& MacroConfigurationAdmin::const_iterator::operator ++ ()
    {
    ++m_setIterator;
    return *this;
    }

/*---------------------------------------------------------------------------------**//**
* @bsimethod                                    Barry.Bentley                   07/15
+---------------+---------------+---------------+---------------+---------------+------*/
MacroEntry* MacroConfigurationAdmin::const_iterator::operator * () const
    {
    return *m_setIterator;
    }

/*---------------------------------------------------------------------------------**//**
* @bsimethod                                    Barry.Bentley                   07/15
+---------------+---------------+---------------+---------------+---------------+------*/
bool    MacroConfigurationAdmin::const_iterator::operator != (const_iterator const &rhs) const
    {
    return m_setIterator != rhs.m_setIterator;
    }


#if defined (BENTLEY_WIN32)

// This section is for reading .cfg files from old version. Old versions are only on Windows, so no need for it outside that environment.

// These classes are used by applications that use DgnPlatform only, but want to
//  process configuration files like PowerPlatform applications do. For example, the
//  converter from DgnV8 to DgnDb uses these classes. See further comments below.
#if defined (DEBUG_DGNPLATFORM_MACRO)
struct      PrintDebugOutput : IMacroDebugOutput
{
PrintDebugOutput () {}

virtual void        ShowDebugMessage (int indent, WCharCP format, ...) override
    {
    WString     message;
    va_list     ap;

    va_start (ap, format);
    message.VSprintf (format, ap);
    va_end (ap);

    int numSpaces = indent*2;
    for (int iSpace = 0; iSpace < numSpaces; iSpace++)
        wprintf (L" ");

    wprintf (L"%ls", message.c_str());
    }
};
#endif


/*---------------------------------------------------------------------------------**//**
* @bsiclass                                                     Barry.Bentley   05/2012
* The purpose of this class is to read the configuration files from the CONNECT versions
* without using any of the PowerPlatform dlls.
+---------------+---------------+---------------+---------------+---------------+------*/
class           CONNECTMacroFileProcessor : public MacroFileProcessor
{
WString             m_workSpaceName;
WString             m_workSetName;
WString             m_configurationRootDir; // the location of the install/Configuration directory. 
WString             m_msConfigFileName;     // the full name of the msconfig file
WString             m_connectInstallDir;    // the directory containing the MicroStation exe.
WString             m_fallbackConfigDir;    // the location where we have stored the CONNECT system .cfg files in the delivery of the client of this macro file reader, in case there isn't a MicroStation installation on the machine.
T_WStringVector&    m_assignmentArgs;

/*---------------------------------------------------------------------------------**//**
* @bsimethod                                    Barry.Bentley                   05/12
+---------------+---------------+---------------+---------------+---------------+------*/
virtual void    _OnProcessError (WCharCP msg) override
    {
    // for now, we're just fwprintfing this message, but perhaps it should be put in the message center or something.
    fwprintf (stderr, L"%ls", msg);
    }

/*---------------------------------------------------------------------------------**//**
* @bsimethod                                    Barry.Bentley                   07/15
+---------------+---------------+---------------+---------------+---------------+------*/
virtual ConfigurationVariableLevel _ReinterpretConfigurationVariableLevel (ConfigurationVariableLevel inputLevel) override
    {
    switch (inputLevel)
        {
        // these are the same in CONNECT as they were in V8i and previous versions:
        case ConfigurationVariableLevel::Predefined:        // = -2,
        case ConfigurationVariableLevel::SysEnv:            // = -1,
        case ConfigurationVariableLevel::System:            // = 0,
        case ConfigurationVariableLevel::Application:       // = 1,
        case ConfigurationVariableLevel::Organization:      // = 2, There was no Organization level in V8i. 2 mean Site
            return inputLevel;

        case ConfigurationVariableLevel::WorkSpace:         // = 3, in V8i, 3 meant Project which is now WorkSet.
            return ConfigurationVariableLevel::WorkSet;

        case ConfigurationVariableLevel::WorkSet:           // = 4, in V8i, 4 meant User, so keep that.
            return ConfigurationVariableLevel::User;

        // we should never see these coming from a V8i configuration file.
        case ConfigurationVariableLevel::Role:              // = 5, There was no Role in V8i, should never encounter anything > 4.
        case ConfigurationVariableLevel::User:              // = 6, Should never encounter
        default:
            BeAssert (false);
            return inputLevel;
        }
    }

public:
/*---------------------------------------------------------------------------------**//**
* @bsimethod                                    Barry.Bentley                   05/12
+---------------+---------------+---------------+---------------+---------------+------*/
CONNECTMacroFileProcessor (MacroConfigurationAdmin& mca, WCharCP workSpaceName, WCharCP workSetName, WCharCP configurationRootDir, WCharCP installDir, WCharCP msConfigFileName, WCharCP fallbackConfigDir, T_WStringVector& assignmentArgs) : MacroFileProcessor (mca, nullptr, nullptr), m_assignmentArgs (assignmentArgs)
    {
    if (nullptr != workSpaceName)
        m_workSpaceName.assign (workSpaceName);
    if (nullptr != workSetName)
        m_workSetName.assign (workSetName);

    if (nullptr != configurationRootDir)
        m_configurationRootDir.assign (configurationRootDir);
    if (!m_configurationRootDir.empty())
        BeFileName::AppendSeparator (m_configurationRootDir);

    if (nullptr != msConfigFileName)
        m_msConfigFileName.assign (msConfigFileName);
    
    if (nullptr != installDir)
        m_connectInstallDir.assign (installDir);
    if (!m_connectInstallDir.empty())
        BeFileName::AppendSeparator (m_connectInstallDir);


    m_fallbackConfigDir.assign (fallbackConfigDir);
    }

/*---------------------------------------------------------------------------------**//**
* @bsimethod                                    Barry.Bentley                   06/15
+---------------+---------------+---------------+---------------+---------------+------*/
StatusInt       LoadCONNECTMacros ()
    {
    // the first thing we have to do is find the MS_LOCAL or MS_CONFIG
    BeFileName      foundName;

    DefineBuiltinMacros();
    DefineBuiltinRuntimeMacros ();
    SetUserCfg ();

    // get the root directory of the (possible) MicroStation install. If it exists, then we use its config/mslocal.cfg.
    // (the only use of _ROOTDIR in the config files is to set MSDIR).
    BeFileName      configDir;
    if (!m_connectInstallDir.empty())
        {
        if (BeFileNameStatus::Success == BeFileName::CheckAccess (m_connectInstallDir.c_str(), BeFileNameAccess::Read))
            {
            m_macroCfgAdmin.DefineBuiltinMacro(L"_ROOTDIR", m_connectInstallDir.c_str());

            // look for the msconfig.cfg file in the "config" directory off of the directory in which MicroStation resides
            configDir.assign (m_connectInstallDir);
            configDir.AppendToPath (L"config");
            configDir.AppendSeparator();
            }
        }

    if (configDir.empty())
        {
        // The user hasn't specified a V8i install directory or a V8i configuration directory. We need to use the system configuration files
        // that we ship with the application. The caller supplies the directory, less the "config" portion of it.
        m_macroCfgAdmin.DefineBuiltinMacro(L"_ROOTDIR", m_fallbackConfigDir.c_str());
        configDir.assign (m_fallbackConfigDir.c_str());
        configDir.AppendToPath (L"config");
        configDir.AppendSeparator();
        }

    if (SUCCESS != util_findFile (nullptr, &foundName, L"mslocal.cfg", configDir.c_str(), L"mslocal.cfg", UF_NO_CUR_DIR))
        {
        if (SUCCESS != util_findFile (nullptr, &foundName, L"msconfig.cfg", configDir.c_str(), L"msconfig.cfg", UF_NO_CUR_DIR))
            {
            wprintf(L"\nWarning: Could not open configuration file [%ls]\n\n", foundName.c_str());
            return ERROR;
            }
        }

    // we need to set and lock the username, projectname, etc.
    const MacroEntry* newEntry;
    if (!m_workSpaceName.empty())
        {
        m_macroCfgAdmin.DefineMacro (newEntry, L"_USTN_WORKSPACENAME", m_workSpaceName.c_str(), ConfigurationVariableLevel::System);
        m_macroCfgAdmin.LockMacro(L"_USTN_WORKSPACENAME");
        }
    if (!m_workSetName.empty())
        {
        m_macroCfgAdmin.DefineMacro (newEntry, L"_USTN_WORKSETNAME", m_workSetName.c_str(), ConfigurationVariableLevel::System);
        m_macroCfgAdmin.LockMacro(L"_USTN_WORKSETNAME");
        }
    if (!m_configurationRootDir.empty())
        {
        BeFileName::AppendSeparator (m_configurationRootDir);
        m_macroCfgAdmin.DefineMacro (newEntry, L"_USTN_CONFIGURATION", m_configurationRootDir.c_str(), ConfigurationVariableLevel::System);
        m_macroCfgAdmin.LockMacro(L"_USTN_CONFIGURATION");
        }
    for (WStringR thisAssignment : m_assignmentArgs)
        {
        size_t equalsPos;
        if (WString::npos != (equalsPos = thisAssignment.find ('=')))
            {
            if ( (equalsPos > 0) && (equalsPos < thisAssignment.length()-1) )
                {
                WString definition = thisAssignment.substr (equalsPos+1);
                WString macroName  = thisAssignment.substr (0, equalsPos);
                m_macroCfgAdmin.DefineMacro (newEntry, macroName.c_str(), definition.c_str(), ConfigurationVariableLevel::System);
                }
            }
        else
            {
            // no value was specified, define macro to have a null value
            m_macroCfgAdmin.DefineMacro (newEntry, thisAssignment.c_str(), nullptr, ConfigurationVariableLevel::System);
            }
        }

#if defined (DEBUG_DGNPLATFORM_MACRO)
    PrintDebugOutput    debugOutput;
    SetDebugOutput (&debugOutput, 4);
#endif

    return ProcessTopLevelFile (foundName, ConfigurationVariableLevel::System, nullptr);
    }

/*---------------------------------------------------------------------------------**//**
* @bsimethod                                    Barry.Bentley                   06/15
+---------------+---------------+---------------+---------------+---------------+------*/
void    DefineBuiltinMacros ()
    {
    m_macroCfgAdmin.DefineBuiltinMacro(L"_VERSION_10_0", NULL);
    m_macroCfgAdmin.DefineBuiltinMacro(L"_winNT", NULL);
    m_macroCfgAdmin.DefineBuiltinMacro(L"_intelNT", NULL);
    m_macroCfgAdmin.DefineBuiltinMacro(L"_PLATFORMNAME", L"intelnt");
    m_macroCfgAdmin.DefineBuiltinMacro (L"_ENGINENAME", L"MicroStation");
    m_macroCfgAdmin.DefineBuiltinMacro(L"MICROSTATION", L"1");

    // Define macro for current working directory when ustn was started.
    WString workDir;
    BeFileName::GetCwd (workDir);
    BeFileName::AppendSeparator (workDir);
    m_macroCfgAdmin.DefineBuiltinMacro(L"_WORKDIR", workDir.c_str());
    }


/*---------------------------------------------------------------------------------**//**
* @bsimethod                                    Barry.Bentley                   09/15
+---------------+---------------+---------------+---------------+---------------+------*/
static bool CompareDirectories (WStringR lhs, WStringR rhs)
    {
    T_WStringVector       leftTokens;
    BeStringUtilities::Split (lhs.c_str(), L"._", leftTokens);

    T_WStringVector       rightTokens;
    BeStringUtilities::Split (rhs.c_str(), L"._", nullptr, rightTokens);

    // for now, we're not looking at any like 10.0.0_1.
    if (leftTokens.size() != 3)
        return true;
    if (rightTokens.size() != 3)
        return false;

    for (int iString=0; iString < 3; iString++)
        {
        int     leftInt = BeStringUtilities::Wtoi (leftTokens[iString].c_str());
        int     rightInt = BeStringUtilities::Wtoi (rightTokens[iString].c_str());

        // only looking for 10 and greater.
        if ( (iString == 0) && (leftInt < 10) )
            return true;
        if ( (iString == 0) && (rightInt < 10) )
            return false;

        if (leftInt != rightInt)
            return (leftInt > rightInt);
        }
    return 0;
    }

/*---------------------------------------------------------------------------------**//**
* @bsimethod                                    Barry.Bentley                   09/15
+---------------+---------------+---------------+---------------+---------------+------*/
void    GetCONNECTSubDirectory (WStringR subDirectory)
    {
    subDirectory.assign (L"Bentley\\MicroStation\\");
    // This won't matter for non-Windows platforms, since it applies to previous version .cfg files.

    // In CONNECT, the directories are named from version release/major/minor (10.0.0, etc.)
    // There's a way to install multiple builds of a particular xx.xx.xx version that ends up
    // with names like 10.0.0_1, but we pay no attention to that here. We look for the most recent
    // build number in the (%LOCALAPPDATA%)Bentley\MicroStation directory. If we don't find anything,
    // (which is possible on a machine where MicroStation has never been installed) we just use 10.0.0. 

    WCharP      localAppData;
    SHGetKnownFolderPath (FOLDERID_LocalAppData, 0, nullptr, &localAppData);
    WString     ourLocalAppData (localAppData);
    BeFileName::AppendToPath (ourLocalAppData, L"Bentley\\MicroStation\\*");
    CoTaskMemFree (localAppData);

    BeFileListIterator  fileIterator (ourLocalAppData.c_str(), false);
    BeFileName          fullFileName;
    T_WStringVector     possibleDirs;
    while (BSISUCCESS == fileIterator.GetNextFileName (fullFileName))
        {
        // every file starts with the directory.
        BeFileName fileName;
        fileName.assign (fullFileName.substr(ourLocalAppData.length()-1, WString::npos));

        // we only want directories that start with a number greater than or equal to 10.
        if (!BeFileName::IsDirectory(fullFileName))
            continue;

        size_t firstDot;
        if (WString::npos == (firstDot = fileName.find (L'.')))
            continue;

        // must start with all numbers.
        size_t firstNonNumber = fileName.find_first_not_of (L"0123456789");
        if (firstNonNumber < (firstDot-1))
            continue;

        WString firstNumString = fileName.substr (0, firstDot);
        int     firstNum;
        swscanf (firstNumString.c_str(), L"%d", &firstNum);
        if (firstNum < 10)
            continue;

        // don't want the 99 bunch unless there's nothing else.
        if ( (firstNum > 20) && !possibleDirs.empty() )
            continue;

        possibleDirs.push_back (fileName);
        }

    // couldn't find subdirectory, go with default.
    if (possibleDirs.size() < 1)
        {
        subDirectory.append (L"10.0.0");
        return;
        }
        
    std::sort (possibleDirs.begin(), possibleDirs.end(), CompareDirectories);
    subDirectory.append (possibleDirs[0].c_str());
    }

/*---------------------------------------------------------------------------------**//**
* @bsimethod                                    Barry.Bentley                   06/15
+---------------+---------------+---------------+---------------+---------------+------*/
void    DefineBuiltinRuntimeMacros ()
    {
    // This won't matter for non-Windows platforms, since it applies to previous version .cfg files.

    WString bentleyProductInstall;
    GetCONNECTSubDirectory (bentleyProductInstall);
    BeFileName::AppendSeparator (bentleyProductInstall);

    // _USTN_LocalUserAppDataPath
    WCharP      localAppData;
    SHGetKnownFolderPath (FOLDERID_LocalAppData, 0, nullptr, &localAppData);
    WString     ourLocalAppData (localAppData);
    BeFileName::AppendSeparator (ourLocalAppData);
    ourLocalAppData.append (bentleyProductInstall);
    m_macroCfgAdmin.DefineBuiltinMacro (L"_USTN_LocalUserAppDataPath", ourLocalAppData.c_str());
    CoTaskMemFree (localAppData);

    // _USTN_LocalUserTempPath
    BeFileName  tempPath;
    BeFileName::BeGetTempPath (tempPath);
    tempPath.AppendSeparator ();
    tempPath.append (bentleyProductInstall);
    tempPath.AppendSeparator ();
    m_macroCfgAdmin.DefineBuiltinMacro (L"_USTN_LocalUserTempPath", tempPath.c_str());

    // _USTN_UserAppDataPath
    WCharP      roamingAppData;
    SHGetKnownFolderPath (FOLDERID_RoamingAppData, 0, nullptr, &roamingAppData);
    WString     ourRoamingAppData (roamingAppData);
    BeFileName::AppendSeparator (ourRoamingAppData);
    ourRoamingAppData.append (L"Bentley\\MicroStation\\");  // doesn't include version.
    m_macroCfgAdmin.DefineBuiltinMacro (L"_USTN_UserAppDataPath", ourRoamingAppData.c_str());
    CoTaskMemFree (roamingAppData);

    // _USTN_CommonAppDataPath
    WCharP      commonAppData;
    SHGetKnownFolderPath (FOLDERID_ProgramData, 0, nullptr, &commonAppData);
    WString     ourCommonAppData (commonAppData);
    BeFileName::AppendSeparator (ourCommonAppData);
    ourCommonAppData.append (bentleyProductInstall);
    m_macroCfgAdmin.DefineBuiltinMacro (L"_USTN_CommonAppDataPath", ourCommonAppData.c_str());
    CoTaskMemFree (commonAppData);
    }

/*---------------------------------------------------------------------------------**//**
* @bsimethod                                    Barry.Bentley                   10/15
+---------------+---------------+---------------+---------------+---------------+------*/
void    SetUserCfg ()
    {
    // _USTN_USERCFG must be defined and the file must exist for msconfig.cfg to work.
    WString localAppData;
    m_macroCfgAdmin.GetVariable (localAppData, L"_USTN_LocalUserAppDataPath");
    BeAssert (!localAppData.empty());

    WString prefsFolder (localAppData);
    prefsFolder.append(L"prefs\\");

    if (_waccess (prefsFolder.c_str(), 0))
        {
        BeFileNameStatus stat = BeFileName::CreateNewDirectory (prefsFolder.c_str());
        BeAssert (BeFileNameStatus::Success == stat);
        }

    WString ucfPath (prefsFolder);
    ucfPath.append (L"Personal.ucf");

    // make sure the file exists.
    if (_waccess (ucfPath.c_str(), 0))
        {
        BeFileStatus  status;
        BeTextFilePtr textFile = BeTextFile::Open(status, ucfPath.c_str(), TextFileOpenType::Write, TextFileOptions::None);
        textFile->PutLine(L"_USTN_USERDESCR = User", true);
        }

    m_macroCfgAdmin.DefineBuiltinMacro (L"_USTN_USERCFG", ucfPath.c_str());
    }

};



#if defined (NEEDSWORK_DESKTOP_PLATFORM_READV8ICONFIG)
// The only thing missing is the Cryptographer stuff, which is in the Resource Manager, but we don't yet have a dependency on that.
// Wait and see whether reading V8i Configuration Files is needed before adding that dependency.

/*---------------------------------------------------------------------------------**//**
* @bsiclass                                                     Barry.Bentley   05/2012
* The purpose of this class is to read the configuration files from V8i and earlier versions.
* They can then be converted to CONNECT edition WorkSpaces.
+---------------+---------------+---------------+---------------+---------------+------*/
class           V8iMacroFileProcessor : public MacroFileProcessor
{
WString             m_userName;
WString             m_projectName;
WString             m_workspaceRootDir;     // the location of the install/WorkSpace directory. 
WString             m_msConfigFileName;     // the full name of the msconfig file
WString             m_v8iInstallDir;        // the location of the directory containing the V8i MicroStation.exe.
WString             m_fallbackConfigDir;    // the location where we have stored the v8i system .cfg files in the delivery of the client of this macro file reader, in case there isn't a MicroStation installation on the machine.
T_WStringVector&    m_assignmentArgs;

/*---------------------------------------------------------------------------------**//**
* @bsimethod                                    Barry.Bentley                   05/12
+---------------+---------------+---------------+---------------+---------------+------*/
virtual void    _OnProcessError (WCharCP msg) override
    {
    // for now, we're just fwprintfing this message, but perhaps it should be put in the message center or something.
    fwprintf (stderr, L"%ls", msg);
    }

public:
/*---------------------------------------------------------------------------------**//**
* @bsimethod                                    Barry.Bentley                   05/12
+---------------+---------------+---------------+---------------+---------------+------*/
V8iMacroFileProcessor (MacroConfigurationAdmin& mca, WCharCP userName, WCharCP projectName, WCharCP configRootDir, WCharCP v8iInstallDir, WCharCP msConfigFileName, WCharCP fallbackConfigDir, T_WStringVector& assignmentArgs) : MacroFileProcessor (mca, nullptr, nullptr), m_assignmentArgs (assignmentArgs)
    {
    if (nullptr != userName)
        m_userName.assign (userName);
    if (nullptr != projectName)
        m_projectName.assign (projectName);

    if (nullptr != configRootDir)
        m_workspaceRootDir.assign (configRootDir);
    if (!m_workspaceRootDir.empty())
        BeFileName::AppendSeparator (m_workspaceRootDir);

    if (nullptr != msConfigFileName)
        m_msConfigFileName.assign (msConfigFileName);
    
    if (nullptr != v8iInstallDir)
        m_v8iInstallDir.assign (v8iInstallDir);
    if (!m_v8iInstallDir.empty())
        BeFileName::AppendSeparator (m_v8iInstallDir);

    m_fallbackConfigDir.assign (fallbackConfigDir);
    }

/*---------------------------------------------------------------------------------**//**
* @bsimethod                                    Barry.Bentley                   06/15
+---------------+---------------+---------------+---------------+---------------+------*/
StatusInt       LoadV8iMacros ()
    {
    // the first thing we have to do is find the MS_LOCAL or MS_CONFIG
    BeFileName      foundName;

    DefineBuiltinMacros();
    DefineBuiltinRuntimeMacros (m_v8iInstallDir.c_str());

    // get the root directory of the (possible) MicroStation install. If it exists, then we use its config/mslocal.cfg.
    // (the only use of _ROOTDIR in the config files is to set MSDIR).
    BeFileName      configDir;
    if (!m_v8iInstallDir.empty())
        {
        if (BeFileNameStatus::Success == BeFileName::CheckAccess (m_v8iInstallDir.c_str(), BeFileNameAccess::Read))
            {
            m_macroCfgAdmin.DefineBuiltinMacro(L"_ROOTDIR", m_v8iInstallDir.c_str());

            // look for the msconfig.cfg file in the "config" directory off of the directory in which MicroStation resides
            configDir.assign (m_v8iInstallDir);
            configDir.AppendToPath (L"config");
            configDir.AppendSeparator();
            }
        }

    if (configDir.empty())
        {
        // The user hasn't specified a V8i install directory or a V8i configuration directory. We need to use the system configuration files
        // that we ship with the application. The caller supplies the directory, less the "config" portion of it.
        m_macroCfgAdmin.DefineBuiltinMacro(L"_ROOTDIR", m_fallbackConfigDir.c_str());
        configDir.assign (m_fallbackConfigDir.c_str());
        configDir.AppendToPath (L"config");
        configDir.AppendSeparator();
        }

    if (SUCCESS != util_findFile (nullptr, &foundName, L"mslocal.cfg", configDir.c_str(), L"mslocal.cfg", UF_NO_CUR_DIR))
        {
        if (SUCCESS != util_findFile (nullptr, &foundName, L"msconfig.cfg", configDir.c_str(), L"msconfig.cfg", UF_NO_CUR_DIR))
            {
            wprintf(L"\nWarning: Could not open configuration file [%ls]\n\n", foundName);
            return ERROR;
            }
        }

    // we need to set and lock the username, projectname, etc.
    const MacroEntry* newEntry;
    if (!m_userName.empty())
        {
        m_macroCfgAdmin.DefineMacro (newEntry, L"_USTN_USERNAME", m_userName.c_str(), ConfigurationVariableLevel::System);
        m_macroCfgAdmin.LockMacro(L"_USTN_USERNAME");
        }
    if (!m_projectName.empty())
        {
        m_macroCfgAdmin.DefineMacro (newEntry, L"_USTN_PROJECTNAME", m_projectName.c_str(), ConfigurationVariableLevel::System);
        m_macroCfgAdmin.LockMacro(L"_USTN_PROJECTNAME");
        }
    if (!m_workspaceRootDir.empty())
        {
        BeFileName::AppendSeparator (m_workspaceRootDir);
        m_macroCfgAdmin.DefineMacro (newEntry, L"_USTN_WORKSPACEROOT", m_workspaceRootDir.c_str(), ConfigurationVariableLevel::System);
        m_macroCfgAdmin.LockMacro(L"_USTN_WORKSPACEROOT");
        }
    for (WStringR thisAssignment : m_assignmentArgs)
        {
        size_t equalsPos;
        if (WString::npos != (equalsPos = thisAssignment.find ('=')))
            {
            if ( (equalsPos > 0) && (equalsPos < thisAssignment.length()-1) )
                {
                WString definition = thisAssignment.substr (equalsPos+1);
                WString macroName  = thisAssignment.substr (0, equalsPos);
                m_macroCfgAdmin.DefineMacro (newEntry, macroName.c_str(), definition.c_str(), ConfigurationVariableLevel::System);
                }
            }
        else
            {
            // no value was specified, define macro to have a null value
            m_macroCfgAdmin.DefineMacro (newEntry, thisAssignment.c_str(), nullptr, ConfigurationVariableLevel::System);
            }
        }

#if defined (DEBUG_DGNPLATFORM_MACRO)
    PrintDebugOutput    debugOutput;
    SetDebugOutput (&debugOutput, 4);
#endif

    return ProcessTopLevelFile (foundName, ConfigurationVariableLevel::System, nullptr);
    }

/*---------------------------------------------------------------------------------**//**
* @bsimethod                                    Barry.Bentley                   06/15
+---------------+---------------+---------------+---------------+---------------+------*/
void    DefineBuiltinMacros ()
    {
    m_macroCfgAdmin.DefineBuiltinMacro (L"_VERSION_8_11", nullptr);
    m_macroCfgAdmin.DefineBuiltinMacro (L"_ENGINENAME", L"MicroStation");
    m_macroCfgAdmin.DefineBuiltinMacro (L"_winNT", nullptr);
    m_macroCfgAdmin.DefineBuiltinMacro (L"_intelNT", nullptr);
    m_macroCfgAdmin.DefineBuiltinMacro (L"_PLATFORMNAME", L"intelnt");

    // Define macro for current working directory when ustn was started.
    WString workDir;
    BeFileName::GetCwd (workDir);
    BeFileName::AppendSeparator (workDir);
    m_macroCfgAdmin.DefineBuiltinMacro(L"_WORKDIR", workDir.c_str());
    }

/*---------------------------------------------------------------------------------**//**
* @bsimethod                                                    Chuck.Kirschman 04/05
+---------------+---------------+---------------+---------------+---------------+------*/
static StatusInt   base64Encode (const byte* inputBuffer, uint32_t inputLen, WCharP outputBuffer, uint32_t outputLen)
    {
    static WChar b64table[65] = L"ABCDEFGHIJKLMNOPQRSTUVWXYZabcdefghijklmnopqrstuvwxyz0123456789+/";

    int mod = inputLen%3;
    uint32_t reqOutput = (inputLen/3)*4 + (3-mod)%3 + 1;
    if (outputLen < reqOutput)
        return ERROR;

    WChar *pOutput = outputBuffer;
    uint32_t iChar = 0;
    while (iChar < inputLen-mod)
        {
        *pOutput++ = b64table[inputBuffer[iChar++] >> 2];
        *pOutput++ = b64table[((inputBuffer[iChar-1] << 4) | (inputBuffer[iChar] >> 4)) & 0x3f];
        *pOutput++ = b64table[((inputBuffer[iChar] << 2) | (inputBuffer[iChar+1] >> 6)) & 0x3f];
        *pOutput++ = b64table[inputBuffer[iChar+1] &0x3f];
        iChar += 2;
        }

    if (0 != mod)
        {
        *pOutput++ = b64table[inputBuffer[iChar++] >> 2];
        *pOutput++ = b64table[((inputBuffer[iChar-1] << 4) | (inputBuffer[iChar] >> 4)) & 0x3f];

        if (1 == mod)
            {
            *pOutput++ = L'=';
            *pOutput++ = L'=';
            }
        else
            {
            *pOutput++ = b64table[(inputBuffer[iChar]<<2) &0x3f];
            *pOutput++ = L'=';
            }
        }
    *pOutput++ = L'\0';
    return SUCCESS;
    }

/*---------------------------------------------------------------------------------**//**
* @bsimethod                                    Barry.Bentley                   09/15
+---------------+---------------+---------------+---------------+---------------+------*/
void    GetStupidInstallHashString (WStringR installPathHash, WCharCP installDirectory)
    {
    WChar                   longPathName[1024];

    // get the install directory. If it's not provided, make one up. If it's got the shortName character, get the long name.
    if ( (nullptr == installDirectory) || (0 == *installDirectory))
        installDirectory = L"c:\\Program Files (x86)\\Bentley\\MicroStation V8i (SELECTseries)\\MicroStation\\";
    else if (nullptr != ::wcschr (installDirectory, '~'))
        {
        GetLongPathNameW (installDirectory, longPathName, _countof(longPathName));
        installDirectory = longPathName;
        }
    BeFileName  ustationDllName(installDirectory);
    ustationDllName.AppendSeparator();
    ustationDllName.append (L"ustation.dll");
    ustationDllName.ToUpper();

    Cryptographer       cryptographer;
    cryptographer.initializeForHashOnly();

    CryptographerHash   hashCalculator;
    hashCalculator.init (cryptographer, DIGITAL_SIGNATURE_ALG_RSA_MD5);
    hashCalculator.hash ((const byte*)ustationDllName.c_str(), 2*ustationDllName.size());
    DsigRawHash         hashedValue;
    hashCalculator.save (hashedValue);
    WChar               encodedHash[48];

    // put it in base64 to make a string out of it, and replace characters that don't work in file names.
    base64Encode (&hashedValue.b[0], 16, encodedHash, _countof (encodedHash));
    installPathHash. assign (encodedHash);
    installPathHash.ReplaceAll (L"+", L"-");
    installPathHash.ReplaceAll (L"/", L"_");
    installPathHash.ReplaceAll (L"=", L"");
    }


// need this for FOLDERID_xxx, etc.
/*---------------------------------------------------------------------------------**//**
* @bsimethod                                    Barry.Bentley                   06/15
+---------------+---------------+---------------+---------------+---------------+------*/
void DefineBuiltinRuntimeMacros (WCharCP installDirectory)
    {
    WString     installPathHash;
    GetStupidInstallHashString (installPathHash, installDirectory);

    WString     bentleyProductInstall (L"Bentley\\MicroStation\\8.11\\");
    WString     bentleyProductInstallWithHash (bentleyProductInstall);
    BeFileName::AppendSeparator (bentleyProductInstallWithHash);
    bentleyProductInstallWithHash.append (installPathHash);
    BeFileName::AppendSeparator (bentleyProductInstallWithHash);

    // _USTN_LocalUserAppDataPath
    WCharP      localAppData;
    SHGetKnownFolderPath (FOLDERID_LocalAppData, 0, nullptr, &localAppData);
    WString     ourLocalAppData (localAppData);
    BeFileName::AppendSeparator (ourLocalAppData);
    ourLocalAppData.append (bentleyProductInstallWithHash);
    m_macroCfgAdmin.DefineBuiltinMacro (L"_USTN_LocalUserAppDataPath", ourLocalAppData.c_str());
    CoTaskMemFree (localAppData);

    
    // _USTN_LocalUserTempPath
    BeFileName  tempPath;
    BeFileName::BeGetTempPath (tempPath);
    tempPath.AppendSeparator ();
    tempPath.append (bentleyProductInstallWithHash);
    tempPath.AppendSeparator ();
    m_macroCfgAdmin.DefineBuiltinMacro (L"_USTN_LocalUserTempPath", tempPath.c_str());

    // _USTN_UserAppDataPath
    WCharP      roamingAppData;
    SHGetKnownFolderPath (FOLDERID_RoamingAppData, 0, nullptr, &roamingAppData);
    WString     ourRoamingAppData (roamingAppData);
    BeFileName::AppendSeparator (ourRoamingAppData);
    ourRoamingAppData.append (bentleyProductInstall);
    m_macroCfgAdmin.DefineBuiltinMacro (L"_USTN_UserAppDataPath", ourRoamingAppData.c_str());
    CoTaskMemFree (roamingAppData);

    // _USTN_CommonAppDataPath
    WCharP      commonAppData;
    SHGetKnownFolderPath (FOLDERID_ProgramData, 0, nullptr, &commonAppData);
    WString     ourCommonAppData (commonAppData);
    BeFileName::AppendSeparator (ourCommonAppData);
    ourCommonAppData.append (bentleyProductInstallWithHash);
    m_macroCfgAdmin.DefineBuiltinMacro (L"_USTN_CommonAppDataPath", ourCommonAppData.c_str());
    CoTaskMemFree (commonAppData);
    }

};
#endif // NEEDSWORK_DESKTOP_PLATFORM_READV8ICONFIG


// The methods below are used by applications that use DgnPlatform only, but want to
//  process configuration files like PowerPlatform applications do. For example, the
//  converter from DgnV8 to DgnDb uses these methods.
// 
// We can read either V8i configuration files or CONNECT configuration files. 
//  If we know where the V8i or CONNECT installation directory is, we can get 
//  everything right. But if you are running on a server where there is no
//  V8i or CONNECT installation, the temporary files that are based on the name
//  and version of the MicroStation product, such as _USTN_LocalUserAppDataPath,
//  _USTN_LocalUserTempPath, _USTN_UserAppDataPath, and _USTN_CommonAppDataPath
//  cannot be correctly set. That usually doesn't matter for the type of applications
//  that use these methods because those cfg variables keep userprefs and temporary
//  files rather than data files. We are usually concerned with finding symbology
//  resources, materials, reference file directories, and other display-oriented
//  configuration variables, and those aren't in the user- or appdata- directories.
//
// When we read V8i configuration files, we convert the V8i configuration levels (system, 
// site, project, user) to the corresponding CONNECT configuration levels, but we do not
// convert any of the names of the configuration variables. We count on V8i and CONNECT
// both using MS_PATTERN or MS_MATERIAL or MS_LINESTYLERSC, etc., and those are defined
// for both V8i and CONNECT.

// These are instance methods. The caller constructs a MacroConfigurationAdmin instance so
//  it can be passed to the constructor of a MacroFileProcessor. The caller subclasses 
//  MacroFileProcessor so it can get control over error handleing.


#if defined (NEEDSWORK_DESKTOP_PLATFORM_READV8ICONFIG)
/*---------------------------------------------------------------------------------**//**
* @bsimethod                                    Barry.Bentley                   09/15
+---------------+---------------+---------------+---------------+---------------+------*/
StatusInt   MacroConfigurationAdmin::ReadV8iConfigurationFiles (WCharCP userName, WCharCP projectName, WCharCP workspaceRootDir, WCharCP msInstallDir, WCharCP msConfigFileName, WCharCP fallbackConfigDir, T_WStringVector& assignmentArgs)
    {
    V8iMacroFileProcessor    v8iMFP (*this, userName, projectName, workspaceRootDir, msInstallDir, msConfigFileName, fallbackConfigDir, assignmentArgs);
    v8iMFP.LoadV8iMacros();
    return SUCCESS;
    }
#endif

/*---------------------------------------------------------------------------------**//**
* @bsimethod                                    Barry.Bentley                   09/15
+---------------+---------------+---------------+---------------+---------------+------*/
StatusInt   MacroConfigurationAdmin::ReadCONNECTConfigurationFiles (WCharCP workSpaceName, WCharCP workSetName, WCharCP configurationRootDir, WCharCP msInstallDir, WCharCP msConfigFileName, WCharCP fallbackConfigDir, T_WStringVector& assignmentArgs)
    {
    CONNECTMacroFileProcessor    connectMFP (*this, workSpaceName, workSetName, configurationRootDir, msInstallDir, msConfigFileName, fallbackConfigDir, assignmentArgs);
    connectMFP.LoadCONNECTMacros();
    return SUCCESS;
    }

#endif // BENTLEY_WIN32
<|MERGE_RESOLUTION|>--- conflicted
+++ resolved
@@ -1,3321 +1,3309 @@
-/*--------------------------------------------------------------------------------------+
-|
-|     $Source: Tools/ToolSubs/macro/MacroConfigurationAdmin.cpp $
-|
-|  $Copyright: (c) 2015 Bentley Systems, Incorporated. All rights reserved. $
-|
-+--------------------------------------------------------------------------------------*/
-#include <DgnPlatformInternal.h>
-#include <DgnPlatform/DesktopTools/MacroConfigurationAdmin.h>
-#include <DgnPlatform/DesktopTools/envvutil.h>
-#include <DgnPlatform/DesktopTools/fileutil.h>
-#include <DgnPlatform/DesktopTools/MacroFileProcessor.h>
-
-#if defined (NEEDSWORK_DESKTOP_PLATFORM_READV8ICONFIG)
-// the Cryptographer stuff is in the Resource Manager, but so far DgnPlatform does not depend on that.
-#include <RmgrTools/Tools/CryptUtils.h>
-#endif
-
-#include "macro.h"
-#if defined (BENTLEY_WIN32)
-#include <shlwapi.h>
-#include <shlobj.h>
-#undef EXTERN_C
-#include <KnownFolders.h>
-#endif
-
-
-BEGIN_BENTLEY_DGNPLATFORM_NAMESPACE
-
-#define CFGVAR_UNLOCK_PASSWORD      L"WorkspaceManagerAppUseOnly"
-#define CFGVAR_DEFINED_NULL         ((WStringP)-1) /* defined but no translation */
-#define INVALID_MACRO_LEVEL         (ConfigurationVariableLevel)-99
-
-<<<<<<< HEAD
-USING_NAMESPACE_BENTLEY_DGN
-=======
-static const WCharCP EMPTY_STRING=L"";
-
-#if defined (NEEDSWORK_DESKTOP_PLATFORM)
-/*=================================================================================**//**
-* @bsiclass
-+===============+===============+===============+===============+===============+======*/
-struct SaveAndSwitchMdlDesc
-{
-private:
-    MdlDescP m_oldDesc;
-
-public:
-    SaveAndSwitchMdlDesc (MdlDescP newDesc)  // switch to new mdl descr
-        {
-        DgnPlatformLib::SessionAdmin&   admin = DgnPlatformLib::GetHost().GetSessionAdmin();
-        if (NULL == newDesc)
-            m_oldDesc = admin._SetCurrentMdlDescr (admin._GetSystemMdlDescr());
-        else
-            m_oldDesc = admin._SetCurrentMdlDescr (newDesc);
-        }
-
-    ~SaveAndSwitchMdlDesc ()
-        {
-        DgnPlatformLib::GetHost().GetSessionAdmin()._SetCurrentMdlDescr (m_oldDesc);
-        }
-};
-#endif
-
-/*---------------------------------------------------------------------------------**//**
-* @bsimethod                                                    Barry.Bentley   02/2015
-+---------------+---------------+---------------+---------------+---------------+------*/
-static void     breakIntoLines (IMacroDebugOutput& debugOutput, WStringR expansion, size_t lineLength, size_t indent)
-    {
-    size_t          length = expansion.length();
-    WString         thisLine;
-    for (size_t start = 0; start < length; )
-        {
-        size_t nextSemicolon = expansion.find (';', start);
-        size_t lastChar = (WString::npos == nextSemicolon) ? length : nextSemicolon + 1;
-
-        // line too long to fit?
-        if ( ((nextSemicolon - start) + thisLine.length()) > lineLength)
-            {
-            if (!thisLine.empty())
-                {
-                // won't fit in thisLine.
-                debugOutput.ShowDebugMessage (0, L"%ls\n", thisLine.c_str());
-                thisLine.clear();
-                size_t  insertPos = 0;
-                thisLine.insert (insertPos, indent, ' ');
-                }
-            }
-
-        // put the current string thisLine.
-        thisLine.append (expansion, start, (lastChar - start));
-
-        // Are we done with the string
-        if (nextSemicolon == WString::npos)
-            {
-            if (!thisLine.empty())
-                debugOutput.ShowDebugMessage (0, L"%ls\n",thisLine.c_str());
-            break;
-            }
-
-        // look for next semicolon.
-        start = lastChar;
-        }
-    }
->>>>>>> 1ac8ccbd
-
-/*---------------------------------------------------------------------------------**//**
-* @bsimethod                                                    Shaun.Sewall    09/94
-+---------------+---------------+---------------+---------------+---------------+------*/
-static WCharCP     getLevelDebugString (ConfigurationVariableLevel level)
-    {
-    static WCharCP s_levelNames[] =
-        {
-        L"System",
-        L"Application",
-        L"Organization",
-        L"WorkSpace",
-        L"WorkSet",
-        L"Role",
-        L"User"
-        };
-
-    if (level == INVALID_MACRO_LEVEL)
-        return (L"unknown");
-
-    if (level == ConfigurationVariableLevel::Predefined)
-        return (L"predefined");
-
-    if (level == ConfigurationVariableLevel::SysEnv)
-        return (L"system env");
-
-    return (s_levelNames[static_cast<int>(level)]);
-    }
-
-<<<<<<< HEAD
-BEGIN_BENTLEY_DGN_NAMESPACE
-=======
->>>>>>> 1ac8ccbd
-
-typedef     struct MacroEntry const*   MacroEntryCP;
-typedef     struct MacroEntry const&   MacroEntryCR;
-
-struct VariableMonitor
-    {
-    IVariableMonitorP   m_monitor;
-    MdlDescP            m_mdlDesc;
-    VariableMonitor (IVariableMonitorP monitor, MdlDescP mdlDesc)
-        {
-        m_monitor = monitor;
-        m_mdlDesc = mdlDesc;
-        }
-    bool operator==(VariableMonitor const& other) const
-        {
-        // we don't care about the MdlDesc.
-        return m_monitor == other.m_monitor;
-        }
-    };
-
-static bool    s_doDebug = false;
-/*---------------------------------------------------------------------------------**//**
-* @bsimethod                                    Barry.Bentley                   06/14
-+---------------+---------------+---------------+---------------+---------------+------*/
-static void     ConfigVariableDebug (WCharCP format, ...) 
-    {
-    if (!s_doDebug)
-        return;
-
-    va_list args; 
-    va_start (args, format); 
-    WString tmp;
-    tmp.VSprintf (format, args); 
-    va_end (args);
-
-    wprintf (tmp.c_str());
-    }
-
-/*---------------------------------------------------------------------------------**//**
-* @bsimethod                                    Barry.Bentley                   07/15
-+---------------+---------------+---------------+---------------+---------------+------*/
-static bool     ReplaceFromMap (WStringR translation, T_ReplacementMap& replacementMap)
-    {
-    // to make the comparison work, replace backslashes with forward slashes. Those are better to put into the output anyway.
-    translation.ReplaceAll (L"\\", L"/");
-
-    bool changed = false;
-    for (T_ReplacementMap::iterator it = replacementMap.begin(); it != replacementMap.end(); ++it)
-        {
-        bpair <WString, WString> thisRemapEntry = *it;
-        // we have to use ReplaceI because sometimes there are lower case definitions like $(_ustn_projectdata)
-        while (translation.ReplaceI (thisRemapEntry.first.c_str(), thisRemapEntry.second.c_str()))
-            {
-            changed = true;
-            }
-        }
-
-    return changed;
-    }
-
-
-typedef bvector<VariableMonitor>    T_VariableMonitors;
-typedef bvector<MacroEntryCP>       T_DependentMacros;
-
-/*=================================================================================**//**
-* MacroEntry class
-* @bsiclass                                     Barry.Bentley                   01/2012
-+===============+===============+===============+===============+===============+======*/
-struct MacroEntry
-{
-friend MacroConfigurationAdmin;
-
-WString                     m_macroName;
-mutable WStringP            m_sysEnv;
-mutable WStringP            m_preDefined;    /* hidden level for built-in macros */
-mutable WStringP            m_system;
-mutable WStringP            m_application;
-mutable WStringP            m_organization;
-mutable WStringP            m_workspace;
-mutable WStringP            m_workset;
-mutable WStringP            m_role;
-mutable WStringP            m_user;
-mutable T_VariableMonitors* m_monitors;
-mutable T_DependentMacros*  m_dependents;
-mutable bool                m_locked;
-
-/*---------------------------------------------------------------------------------**//**
-* @bsimethod                                    Barry.Bentley                   01/12
-+---------------+---------------+---------------+---------------+---------------+------*/
-MacroEntry (WCharCP macroName) : m_macroName (macroName)
-    {
-    // all macro names are upper case.
-    m_macroName.Trim();
-    m_macroName.ToUpper();
-    m_sysEnv        = nullptr;
-    m_preDefined    = nullptr;
-    m_system        = nullptr;
-    m_application   = nullptr;
-    m_organization  = nullptr;
-    m_workspace     = nullptr;
-    m_workset       = nullptr;
-    m_role          = nullptr;
-    m_user          = nullptr;
-    m_dependents    = nullptr;
-    m_monitors      = nullptr;
-    m_locked        = false;
-    }
-
-/*---------------------------------------------------------------------------------**//**
-* @bsimethod                                    Barry.Bentley                   01/12
-+---------------+---------------+---------------+---------------+---------------+------*/
-MacroEntry ()
-    {
-    m_sysEnv        = nullptr;
-    m_preDefined    = nullptr;
-    m_system        = nullptr;
-    m_application   = nullptr;
-    m_organization  = nullptr;
-    m_workspace     = nullptr;
-    m_workset       = nullptr;
-    m_role          = nullptr;
-    m_user          = nullptr;
-    m_dependents    = nullptr;
-    m_monitors      = nullptr;
-    m_locked        = false;
-    }
-
-/*---------------------------------------------------------------------------------**//**
-* @bsimethod                                    Barry.Bentley                   01/12
-+---------------+---------------+---------------+---------------+---------------+------*/
-~MacroEntry ()
-    {
-    if (CFGVAR_DEFINED_NULL != m_sysEnv)
-        delete m_sysEnv;
-    if (CFGVAR_DEFINED_NULL != m_preDefined)
-        delete m_preDefined;
-    if (CFGVAR_DEFINED_NULL != m_system)
-        delete m_system;
-    if (CFGVAR_DEFINED_NULL != m_application)
-        delete m_application;
-    if (CFGVAR_DEFINED_NULL != m_organization)
-        delete m_organization;
-    if (CFGVAR_DEFINED_NULL != m_workspace)
-        delete m_workspace;
-    if (CFGVAR_DEFINED_NULL != m_workset)
-        delete m_workset;
-    if (CFGVAR_DEFINED_NULL != m_role)
-        delete m_role;
-    if (CFGVAR_DEFINED_NULL != m_user)
-        delete m_user;
-
-    if (nullptr != m_dependents)
-        delete m_dependents;
-    if (nullptr != m_monitors)
-        delete m_monitors;
-    }
-
-#if defined (NEEDED_ONLY_IF_STRUCTS_IN_BSET)
-/*---------------------------------------------------------------------------------**//**
-* @bsimethod                                    Barry.Bentley                   05/14
-+---------------+---------------+---------------+---------------+---------------+------*/
-MacroEntry (MacroEntryCR source)        // copy constructor
-    {                                        
-    *this = source;
-    }
-
-/*---------------------------------------------------------------------------------**//**
-* @bsimethod                                    Barry.Bentley                   05/14
-+---------------+---------------+---------------+---------------+---------------+------*/
-MacroEntry& operator= (MacroEntryCR source)
-    {
-    if (this == &source)
-        return *this;
-
-    m_macroName.assign (source.m_macroName);
-
-    if (CFGVAR_DEFINED_NULL == source.m_sysEnv)
-        m_sysEnv = CFGVAR_DEFINED_NULL;
-    else if (nullptr != source.m_sysEnv)
-        m_sysEnv = new WString (*source.m_sysEnv);
-    else
-        m_sysEnv = nullptr;
-
-    if (CFGVAR_DEFINED_NULL == source.m_preDefined)
-        m_preDefined = CFGVAR_DEFINED_NULL;
-    else if (nullptr != source.m_preDefined)
-        m_preDefined = new WString (*source.m_preDefined);
-    else
-        m_preDefined = nullptr;
-
-    if (CFGVAR_DEFINED_NULL == source.m_system)
-        m_system = CFGVAR_DEFINED_NULL;
-    else if (nullptr != source.m_system)
-        m_system = new WString (*source.m_system);
-    else
-        m_system = nullptr;
-
-    if (CFGVAR_DEFINED_NULL == source.m_application)
-        m_application = CFGVAR_DEFINED_NULL;
-    else if (nullptr != source.m_application)
-        m_application = new WString (*source.m_application);
-    else
-        m_application = nullptr;
-
-    if (CFGVAR_DEFINED_NULL == source.m_organization)
-        m_organization = CFGVAR_DEFINED_NULL;
-    else if (nullptr != source.m_organization)
-        m_organization = new WString (*source.m_organization);
-    else
-        m_organization = nullptr;
-
-    if (CFGVAR_DEFINED_NULL == source.m_workspace)
-        m_workspace = CFGVAR_DEFINED_NULL;
-    else if (nullptr != source.m_workspace)
-        m_workspace = new WString (*source.m_workspace);
-    else
-        m_workspace = nullptr;
-
-    if (CFGVAR_DEFINED_NULL == source.m_workset)
-        m_workset = CFGVAR_DEFINED_NULL;
-    else if (nullptr != source.m_workset)
-        m_workset = new WString (*source.m_workset);
-    else
-        m_workset = nullptr;
-
-    if (CFGVAR_DEFINED_NULL == source.m_role)
-        m_role = CFGVAR_DEFINED_NULL;
-    else if (nullptr != source.m_role)
-        m_role = new WString (*source.m_role);
-    else
-        m_role = nullptr;
-
-    if (CFGVAR_DEFINED_NULL == source.m_user)
-        m_user = CFGVAR_DEFINED_NULL;
-    else if (nullptr != source.m_user)
-        m_user = new WString (*source.m_user);
-    else
-        m_user = nullptr;
-
-    if (nullptr != source.m_dependents)
-        m_dependents = new T_DependentMacros (*source.m_dependents);
-    else
-        m_dependents = nullptr;
-
-    if (nullptr != source.m_monitors)
-        m_monitors = new T_VariableMonitors (*source.m_monitors);
-    else
-        m_monitors = nullptr;
-
-    m_locked = source.m_locked;
-
-    return *this;
-    }
-
-/*---------------------------------------------------------------------------------**//**
-* @bsimethod                                    Barry.Bentley                   05/14
-+---------------+---------------+---------------+---------------+---------------+------*/
-MacroEntry (MacroEntry const&& source)        // move constructor
-    {
-    *this = source;
-    }
-
-/*---------------------------------------------------------------------------------**//**
-* @bsimethod                                    Barry.Bentley                   05/14
-+---------------+---------------+---------------+---------------+---------------+------*/
-MacroEntry& operator= (MacroEntry const&& source)
-    {
-    if (this == &source)
-        return *this;
-
-    m_macroName.assign (source.m_macroName);
-
-    // copy the members from the source so we don't have to create new WStrings.
-    m_sysEnv        = source.m_sysEnv;
-    m_preDefined    = source.m_preDefined;
-    m_system        = source.m_system;
-    m_application   = source.m_application;
-    m_organization  = source.m_organization;
-    m_workspace     = source.m_workspace;
-    m_workset       = source.m_workset;
-    m_role          = source.m_role;
-    m_user          = source.m_user;
-    m_dependents    = source.m_dependents;
-    m_monitors      = source.m_monitors;
-    m_locked        = source.m_locked;
-
-    // null out the source to prevent freeing.
-    source.m_sysEnv         = nullptr;
-    source.m_preDefined     = nullptr;
-    source.m_system         = nullptr;
-    source.m_application    = nullptr;
-    source.m_organization   = nullptr;
-    source.m_workspace      = nullptr;
-    source.m_workset        = nullptr;
-    source.m_role           = nullptr;
-    source.m_user           = nullptr;
-    source.m_dependents     = nullptr;
-    source.m_monitors       = nullptr;
-
-    return *this;
-    }
-#endif
-
-/*---------------------------------------------------------------------------------**//**
-* @bsimethod                                    Barry.Bentley                   01/12
-+---------------+---------------+---------------+---------------+---------------+------*/
-WCharCP     GetTranslationAtSysEnvLevel () const
-    {
-    /* Always re-get current operating system value unless locked */
-    if (m_sysEnv != nullptr)
-        {
-        if (m_locked)
-            return m_sysEnv->c_str();
-
-        delete m_sysEnv;
-        m_sysEnv = nullptr;
-        }
-
-    m_sysEnv = new WString();
-    if (BSISUCCESS == util_getSysEnv (m_sysEnv, m_macroName.c_str()))
-        return (m_sysEnv->c_str());
-    else
-        {
-        delete m_sysEnv;
-        m_sysEnv = nullptr;
-        }
-
-    return nullptr;
-    }
-
-/*---------------------------------------------------------------------------------**//**
-* @bsimethod                                    Barry.Bentley                   01/12
-+---------------+---------------+---------------+---------------+---------------+------*/
-WCharCP     GetTranslationFromLevel (ConfigurationVariableLevel fromLevel) const
-    {
-    /* -----------------------------------------------------------
-        Jump in at the value of "fromLevel" to begin searching
-            from that level.  If not found at the starting level,
-            keep dropping thru cases until found.
-       ----------------------------------------------------------- */
-
-    WStringP    translation = nullptr;
-    switch (fromLevel)
-        {
-        case ConfigurationVariableLevel::User:
-            if (m_user != nullptr)
-                {
-                translation = m_user;
-                break;
-                }
-
-        case ConfigurationVariableLevel::Role:
-            if (m_role != nullptr)
-                {
-                translation = m_role;
-                break;
-                }
-
-        case ConfigurationVariableLevel::WorkSet:
-            if (m_workset != nullptr)
-                {
-                translation = m_workset;
-                break;
-                }
-
-        case ConfigurationVariableLevel::WorkSpace:
-            if (m_workspace != nullptr)
-                {
-                translation = m_workspace;
-                break;
-                }
-
-        case ConfigurationVariableLevel::Organization:
-            if (m_organization != nullptr)
-                {
-                translation = m_organization;
-                break;
-                }
-
-        case ConfigurationVariableLevel::Application:
-            if (m_application != nullptr)
-                {
-                translation = m_application;
-                break;
-                }
-
-        case ConfigurationVariableLevel::System:
-            if (m_system != nullptr)
-                {
-                translation = m_system;
-                break;
-                }
-
-        case ConfigurationVariableLevel::Predefined:
-            if (m_preDefined != nullptr)
-                {
-                translation = m_preDefined;
-                break;
-                }
-
-        case ConfigurationVariableLevel::SysEnv:
-            {
-            WCharCP     transChars;
-            if (nullptr != (transChars = GetTranslationAtSysEnvLevel ()))
-                return transChars;
-            break;
-            }
-        }
-
-    if (nullptr == translation)
-        return nullptr;
-
-    return (CFGVAR_DEFINED_NULL != translation) ? translation->c_str() : EMPTY_STRING;
-    }
-
-/*---------------------------------------------------------------------------------**//**
-* @bsimethod                                    Barry.Bentley                   01/12
-+---------------+---------------+---------------+---------------+---------------+------*/
-BentleyStatus   GetTranslationAtSpecificLevel (WStringP envStr, ConfigurationVariableLevel level) const
-    {
-    if (nullptr != envStr)
-        envStr->clear();
-
-    // get pointer to translation at desired level.
-    WStringP    translation = nullptr;
-    switch (level)
-        {
-        case ConfigurationVariableLevel::User:
-            translation = m_user;
-            break;
-
-        case ConfigurationVariableLevel::Role:
-            translation = m_role;
-            break;
-
-        case ConfigurationVariableLevel::WorkSet:
-            translation = m_workset;
-            break;
-
-        case ConfigurationVariableLevel::WorkSpace:
-            translation = m_workspace;
-            break;
-
-        case ConfigurationVariableLevel::Organization:
-            translation = m_organization;
-            break;
-
-        case ConfigurationVariableLevel::Application:
-            translation = m_application;
-            break;
-
-        case ConfigurationVariableLevel::System:
-            {
-            WCharCP transChar;
-            if (nullptr != (transChar = GetTranslationAtSysEnvLevel ()))
-                {
-                if (nullptr != envStr)
-                    envStr->assign (transChar);
-                return BSISUCCESS;
-                }
-            translation = m_system;
-            break;
-            }
-
-        case ConfigurationVariableLevel::Predefined:
-            translation = m_preDefined;
-            break;
-
-        case ConfigurationVariableLevel::SysEnv:
-            translation = m_sysEnv;
-            break;
-
-        }
-
-    // return translation if found
-    if (nullptr != translation)
-        {
-        if ( (nullptr != envStr) && (CFGVAR_DEFINED_NULL != translation) )
-            envStr->assign (translation->c_str());
-
-        return BSISUCCESS;
-        }
-
-    return BSIERROR;
-    }
-
-/*---------------------------------------------------------------------------------**//**
-* @bsimethod                                    Barry.Bentley                   06/14
-+---------------+---------------+---------------+---------------+---------------+------*/
-bool            SameDefinition (WCharCP newTranslation, ConfigurationVariableLevel newLevel) const
-    {
-    // if you change the definition at a level that is blocked by a higher priority definition, it's still the same.
-    WCharCP     oldTranslation;
-    if (nullptr == (oldTranslation = GetTranslationFromLevel (ConfigurationVariableLevel::User)))
-        return false;
-
-    return (0 == wcscmp (oldTranslation, newTranslation));
-    }
-
-
-/*---------------------------------------------------------------------------------**//**
-* @bsimethod                                    Barry.Bentley                   06/14
-+---------------+---------------+---------------+---------------+---------------+------*/
-WStringP        GetTranslationAtNextLowerLevel (ConfigurationVariableLevel thisLevel) const
-    {
-    if (thisLevel > ConfigurationVariableLevel::User)
-        {
-        if (nullptr != m_user)
-            return m_user;
-        }
-
-    if (thisLevel > ConfigurationVariableLevel::Role)
-        {
-        if (nullptr != m_role)
-            return m_role;
-        }
-
-    if (thisLevel > ConfigurationVariableLevel::WorkSet)
-        {
-        if (nullptr != m_workset)
-            return m_workset;
-        }
-
-    if (thisLevel > ConfigurationVariableLevel::WorkSpace)
-        {
-        if (nullptr != m_workspace)
-            return m_workspace;
-        }
-
-    if (thisLevel > ConfigurationVariableLevel::Organization)
-        {
-        if (nullptr != m_organization)
-            return m_organization;
-        }
-
-    if (thisLevel > ConfigurationVariableLevel::Application)
-        {
-        if (nullptr != m_application)
-            return m_application;
-        }
-
-    if (thisLevel > ConfigurationVariableLevel::System)
-        {
-        if (nullptr != m_system)
-            return m_system;
-        }
-
-    return nullptr;
-    }
-
-/*---------------------------------------------------------------------------------**//**
-* @bsimethod                                    Barry.Bentley                   06/14
-+---------------+---------------+---------------+---------------+---------------+------*/
-bool            HasTranslationAtHigherLevel (ConfigurationVariableLevel thisLevel) const
-    {
-    if (thisLevel < ConfigurationVariableLevel::User)
-        {
-        if (nullptr != m_user)
-            return true;
-        }
-
-    if (thisLevel < ConfigurationVariableLevel::Role)
-        {
-        if (nullptr != m_role)
-            return true;
-        }
-
-    if (thisLevel < ConfigurationVariableLevel::WorkSet)
-        {
-        if (nullptr != m_workset)
-            return true;
-        }
-
-    if (thisLevel < ConfigurationVariableLevel::WorkSpace)
-        {
-        if (nullptr != m_workspace)
-            return true;
-        }
-
-    if (thisLevel < ConfigurationVariableLevel::Organization)
-        {
-        if (nullptr != m_organization)
-            return true;
-        }
-
-    if (thisLevel < ConfigurationVariableLevel::Application)
-        {
-        if (nullptr != m_application)
-            return true;
-        }
-
-    if (thisLevel < ConfigurationVariableLevel::System)
-        {
-        if (nullptr != m_system)
-            return true;
-        }
-
-    return false;
-    }
-
-/*---------------------------------------------------------------------------------**//**
-* @bsimethod                                                    Shaun.Sewall    04/93
-+---------------+---------------+---------------+---------------+---------------+------*/
-bool            RemoveAtLevel (bool& stillHasTranslation, bool& nowHasDifferentTranslation, ConfigurationVariableLevel level, bool removeLocked, MacroConfigurationAdmin& mca) const
-    {
-    // these outputs are valid only if function return true!
-    stillHasTranslation = false;
-    nowHasDifferentTranslation = false;
-
-    if (m_locked && !removeLocked)
-        return false;
-
-    WStringP* translation = nullptr;
-    switch (level)
-        {
-        case ConfigurationVariableLevel::System:
-            translation = &m_system;
-            break;
-
-        case ConfigurationVariableLevel::Application:
-            translation = &m_application;
-            break;
-
-        case ConfigurationVariableLevel::Organization:
-            translation = &m_organization;
-            break;
-
-        case ConfigurationVariableLevel::WorkSpace:
-            translation = &m_workspace;
-            break;
-
-        case ConfigurationVariableLevel::WorkSet:
-            translation = &m_workset;
-            break;
-
-        case ConfigurationVariableLevel::Role:
-            translation = &m_role;
-            break;
-
-        case ConfigurationVariableLevel::User:
-            translation = &m_user;
-            break;
-
-        case ConfigurationVariableLevel::SysEnv:
-            translation = &m_sysEnv;
-            break;
-
-        default:
-            break;
-        }
-
-    // if it has no translation at this level, return false.
-    if (nullptr == *translation)
-        return false;
-
-    // if the macro has a translation at a higher level, it's value (when retrieved at User level, as it almost always is) is unchanged. So do not remove it as a dependent.
-    WStringP    remainingTranslation;
-    if (HasTranslationAtHigherLevel (level))
-        {
-        stillHasTranslation = true;
-        nowHasDifferentTranslation = false;
-        }
-    // Will there still be a translation (for example, if we are removing it at the Project level, is there a translation at the System level?).
-    else if (nullptr != (remainingTranslation = GetTranslationAtNextLowerLevel (level)))
-        {
-        stillHasTranslation = true;
-
-        if (CFGVAR_DEFINED_NULL == *translation)
-            {
-            nowHasDifferentTranslation = (CFGVAR_DEFINED_NULL != remainingTranslation);
-            }
-        else if (0 != remainingTranslation->CompareTo ((*translation)->c_str()))
-            {
-            nowHasDifferentTranslation = true;
-            RemoveFromRootsAsDependent (mca);
-            }
-        }
-    else
-        {
-        // has translation only at this level. 
-        if (CFGVAR_DEFINED_NULL != *translation)
-            RemoveFromRootsAsDependent (mca);
-        }
-
-    if (CFGVAR_DEFINED_NULL != *translation)
-        delete *translation;
-
-    *translation = nullptr;
-    m_locked = false;
-
-    return true;
-    }
-
-/*---------------------------------------------------------------------------------**//**
-* @bsimethod                                    Barry.Bentley                   01/12
-+---------------+---------------+---------------+---------------+---------------+------*/
-ConfigurationVariableLevel  GetLevelOfDefinition () const
-    {
-    if (m_user != nullptr)
-        return ConfigurationVariableLevel::User;
-
-    if (m_role != nullptr)
-        return ConfigurationVariableLevel::Role;
-
-    if (m_workset != nullptr)
-        return ConfigurationVariableLevel::WorkSet;
-
-    if (m_workspace != nullptr)
-        return ConfigurationVariableLevel::WorkSpace;
-
-    if (m_organization != nullptr)
-        return ConfigurationVariableLevel::Organization;
-
-    if (m_application != nullptr)
-        return ConfigurationVariableLevel::Application;
-
-    if (m_system != nullptr)
-        return ConfigurationVariableLevel::System;
-
-    if (m_preDefined != nullptr)
-        return ConfigurationVariableLevel::Predefined;
-
-    if (m_sysEnv != nullptr)
-        return ConfigurationVariableLevel::SysEnv;
-
-    return INVALID_MACRO_LEVEL;
-    }
-
-/*---------------------------------------------------------------------------------**//**
-* @bsimethod                                                    Shaun.Sewall    04/93
-+---------------+---------------+---------------+---------------+---------------+------*/
-void    SetTranslation (WCharCP translation, ConfigurationVariableLevel level) const
-    {
-    /* If variable is locked, no other values may be set */
-    if (m_locked)
-        return;
-
-    /* Even if translation nullptr set to a non-nullptr value */
-    WStringP setTrans;
-    if (nullptr == translation)
-        setTrans = CFGVAR_DEFINED_NULL;
-    else
-        setTrans = new WString (translation);
-
-    switch (level)
-        {
-        case ConfigurationVariableLevel::System:
-            delete m_system;
-            m_system = setTrans;
-            break;
-
-        case ConfigurationVariableLevel::Application:
-            delete m_application;
-            m_application = setTrans;
-            break;
-
-        case ConfigurationVariableLevel::Organization:
-            delete m_organization;
-            m_organization = setTrans;
-            break;
-
-        case ConfigurationVariableLevel::WorkSpace:
-            delete m_workspace;
-            m_workspace = setTrans;
-            break;
-
-        case ConfigurationVariableLevel::WorkSet:
-            delete m_workset;
-            m_workset = setTrans;
-            break;
-
-        case ConfigurationVariableLevel::Role:
-            delete m_role;
-            m_role = setTrans;
-            break;
-
-        case ConfigurationVariableLevel::User:
-            delete m_user;
-            m_user = setTrans;
-            break;
-
-        case ConfigurationVariableLevel::Predefined:
-            delete m_preDefined;
-            m_preDefined = setTrans;
-
-            /* automatically lock all pre-defined macros */
-            m_locked = true;
-            break;
-
-        case ConfigurationVariableLevel::SysEnv:
-            delete m_sysEnv;
-            m_sysEnv = setTrans;
-            break;
-
-        default:
-            return;
-        }
-    }
-
-/*---------------------------------------------------------------------------------**//**
-* @bsimethod                                    Barry.Bentley                   01/12
-+---------------+---------------+---------------+---------------+---------------+------*/
-bool    HasTranslationAtLevel (ConfigurationVariableLevel level) const
-    {
-    /* -----------------------------------------------------------
-        Jump in at the value of "fromLevel" to begin searching
-        from that level.  If not found at the starting level,
-        keep dropping thru cases until found.
-    ----------------------------------------------------------- */
-    switch (level)
-        {
-        case ConfigurationVariableLevel::User:
-            if (m_user != nullptr)
-                return true;
-
-        case ConfigurationVariableLevel::Role:
-            if (m_role != nullptr)
-                return true;
-
-        case ConfigurationVariableLevel::WorkSet:
-            if (m_workset != nullptr)
-                return true;
-
-        case ConfigurationVariableLevel::WorkSpace:
-            if (m_workspace!= nullptr)
-                return true;
-
-        case ConfigurationVariableLevel::Organization:
-            if (m_organization != nullptr)
-                return true;
-
-        case ConfigurationVariableLevel::Application:
-            if (m_application != nullptr)
-                return true;
-
-        case ConfigurationVariableLevel::System:
-            if (m_system != nullptr)
-                return true;
-
-        case ConfigurationVariableLevel::Predefined:
-            if (m_preDefined != nullptr)
-                return true;
-
-        case ConfigurationVariableLevel::SysEnv:
-            if (m_sysEnv != nullptr)
-                return true;
-        }
-
-    return false;
-    }
-
-/*---------------------------------------------------------------------------------**//**
-* @bsimethod                                    Barry.Bentley                   01/12
-+---------------+---------------+---------------+---------------+---------------+------*/
-bool    IsLocked() const
-    {
-    return m_locked;
-    }
-
-/*---------------------------------------------------------------------------------**//**
-* @bsimethod                                    Barry.Bentley                   01/12
-+---------------+---------------+---------------+---------------+---------------+------*/
-void    SetLocked (bool locked) const
-    {
-    m_locked = locked;
-    }
-
-/*---------------------------------------------------------------------------------**//**
-* @bsimethod                                                    Shaun.Sewall    04/93
-+---------------+---------------+---------------+---------------+---------------+------*/
-bool     HasAnyTranslation () const
-    {
-    return ( (nullptr != m_user) || (nullptr != m_role) || (nullptr != m_workset) || (nullptr != m_workspace) || (nullptr != m_organization) || 
-             (nullptr != m_application) || (nullptr != m_system) || (nullptr != m_preDefined) ||  (nullptr != m_sysEnv) );
-    }
-
-/*---------------------------------------------------------------------------------**//**
-* @bsimethod                                                    Shaun.Sewall    04/93
-+---------------+---------------+---------------+---------------+---------------+------*/
-void            PrintCfgVarSummaryLine (IMacroDebugOutput& debugOutput, WCharCP macroName, MacroConfigurationAdmin& macroCfgAdmin) const
-    {
-    debugOutput.ShowDebugMessage (0, L"%-20ls: %-14ls = ", macroName, getLevelDebugString (GetLevelOfDefinition()));
-
-    WCharCP translation;
-    if (nullptr != (translation= GetTranslationFromLevel (ConfigurationVariableLevel::User)))
-        {
-        WString expansion;
-        macroCfgAdmin.ExpandMacro (expansion, translation, MacroExpandOptions (ConfigurationVariableLevel::User));
-        if (expansion.empty())
-            expansion.assign (L"(null)");
-
-        // if it's too long, break into multiple lines to make it easier to read.
-        if (expansion.length() > 100)
-            {
-            breakIntoLines (debugOutput, expansion, 150, 22);
-            if (m_locked)
-                debugOutput.ShowDebugMessage (0, L"%ls\n", L"<Locked>");
-            }
-        else
-            debugOutput.ShowDebugMessage (0, L"%ls %ls\n", expansion.c_str(), (m_locked) ? L"<Locked>" : L" ");
-        }
-    else
-        {
-        debugOutput.ShowDebugMessage (0, L"(null) %ls\n", (m_locked) ? L"<Locked>" : L" ");
-        }
-    }
-
-/*---------------------------------------------------------------------------------**//**
-* @bsimethod                                                    Shaun.Sewall    04/93
-+---------------+---------------+---------------+---------------+---------------+------*/
-void            PrintLevelCfgVarSummaryLine (IMacroDebugOutput& debugOutput, WCharCP macroName, MacroConfigurationAdmin& macroCfgAdmin) const
-    {
-    debugOutput.ShowDebugMessage (0, L"%-17ls: ", macroName);
-    if (!HasAnyTranslation())
-        {
-        debugOutput.ShowDebugMessage (0, L"(null) %ls\n", (m_locked) ? L"<Locked>" : L" ");
-        return;
-        }
-
-    int counter = 0;
-    for (ConfigurationVariableLevel iLevel=ConfigurationVariableLevel::Predefined; static_cast<int>(iLevel)<=static_cast<int>(ConfigurationVariableLevel::User); iLevel = (ConfigurationVariableLevel)(static_cast<int>(iLevel)+1))
-        {
-        if (!HasTranslationAtLevel (iLevel))
-            continue;
-
-        WString     translation;
-        GetTranslationAtSpecificLevel (&translation, iLevel);
-
-        WString     expansion;
-        macroCfgAdmin.ExpandMacro (expansion, translation.c_str(), MacroExpandOptions(iLevel));
-
-        if (counter > 0)
-            debugOutput.ShowDebugMessage (0, L"%-17ls: ", L" ");
-
-        debugOutput.ShowDebugMessage (0, L"%-12ls = ", getLevelDebugString (iLevel));
-        debugOutput.ShowDebugMessage (0, L"%ls", expansion.empty () ? L"(null)" : expansion.c_str() );
-
-        if (0 == counter)
-            debugOutput.ShowDebugMessage (0, L" %ls\n", (m_locked) ? L"<Locked>" : L" ");
-        else
-            debugOutput.ShowDebugMessage (0, L"\n");
-
-        counter++;
-        }
-
-<<<<<<< HEAD
-END_BENTLEY_DGN_NAMESPACE
-=======
-    T_WStringVector dependencies;
-    macroCfgAdmin.GetDependentMacros (dependencies, macroName);
-    if (dependencies.size() > 0)
-        {
-        debugOutput.ShowDebugMessage (0, L"    Affects the definition of:\n");
-        for (WStringR dependent : dependencies)
-            {
-            debugOutput.ShowDebugMessage (0, L"   %ls\n", dependent.c_str());
-            }
-        }
-    }
->>>>>>> 1ac8ccbd
-
-/*---------------------------------------------------------------------------------**//**
-* @bsimethod                                    Barry.Bentley                   05/14
-+---------------+---------------+---------------+---------------+---------------+------*/
-void            AddMonitor (IVariableMonitorP monitor) const
-    {
-    if (nullptr == m_monitors)
-        m_monitors = new T_VariableMonitors();
-
-#if defined (NEEDSWORK_DESKTOP_PLATFORM)
-    VariableMonitor variableMonitor (monitor, T_HOST.GetSessionAdmin()._GetCurrentMdlDescr());
-#else
-    VariableMonitor variableMonitor (monitor, nullptr);
-#endif
-    if (m_monitors->end() == std::find (m_monitors->begin(), m_monitors->end(), variableMonitor))
-        m_monitors->push_back (variableMonitor);
-
-    }
-
-/*---------------------------------------------------------------------------------**//**
-* @bsimethod                                    Barry.Bentley                   05/14
-+---------------+---------------+---------------+---------------+---------------+------*/
-void            RemoveMonitor (IVariableMonitorR monitor) const
-    {
-    if (nullptr == m_monitors)
-        return;
-
-    VariableMonitor variableMonitor (&monitor, nullptr);
-    T_VariableMonitors::iterator thisMonitor;
-    if (m_monitors->end() != (thisMonitor = std::find (m_monitors->begin(), m_monitors->end(), variableMonitor)))
-        {
-#if defined (NEEDSWORK_DESKTOP_PLATFORM)
-        SaveAndSwitchMdlDesc _v_v_v ((*thisMonitor).m_mdlDesc);
-#endif
-
-        (*thisMonitor).m_monitor->_MonitorStopped (m_macroName.c_str());
-        m_monitors->erase (thisMonitor);
-        }
-    }
-
-/*---------------------------------------------------------------------------------**//**
-* @bsimethod                                    Barry.Bentley                   06/14
-+---------------+---------------+---------------+---------------+---------------+------*/
-void            AddToRootsAsDependent (MacroConfigurationAdmin& mca) const
-    {
-    ProcessDependencies (true, mca);
-    }
-
-/*---------------------------------------------------------------------------------**//**
-* @bsimethod                                    Barry.Bentley                   06/14
-+---------------+---------------+---------------+---------------+---------------+------*/
-void            RemoveFromRootsAsDependent (MacroConfigurationAdmin& mca) const
-    {
-    ProcessDependencies (false, mca);
-    }
-
-/*---------------------------------------------------------------------------------**//**
-* @bsimethod                                    Barry.Bentley                   06/14
-+---------------+---------------+---------------+---------------+---------------+------*/
-void            DiscardAllDependents () const
-    {
-    delete m_dependents;
-    m_dependents = nullptr;
-    }
-
-enum class MacroSearchState
-    {
-    LookingForStart,
-    InParentheses,
-    LookingForFinalCloseParenthesis
-    };
-
-/*---------------------------------------------------------------------------------**//**
-* @bsimethod                                    Barry.Bentley                   06/14
-+---------------+---------------+---------------+---------------+---------------+------*/
-void            ProcessDependencies (bool add, MacroConfigurationAdmin& mca) const
-    {
-    // if we have dependencies suspended, don't keep them up to date.
-    if (mca.m_dependenciesSuspended)
-        return;
-
-    WCharCP         translation = GetTranslationFromLevel (ConfigurationVariableLevel::User);
-    if (nullptr == translation)
-        return;
-
-    // find any occurrences of a macro between () or {}.
-    MacroSearchState state = MacroSearchState::LookingForStart;
-    int              parenNestDepth = 0;
-    WCharCP          startMacro = nullptr;
-    for (WCharCP thisChar = translation; 0 != *thisChar; thisChar++)
-        {
-        switch (state)
-            {
-            case MacroSearchState::LookingForStart:
-                {
-                // look for an open parenthesis.
-                if ('(' == *thisChar)
-                    {
-                    state = MacroSearchState::InParentheses;
-                    startMacro = thisChar+1;
-                    parenNestDepth = 1;
-                    }
-                break;
-                }
-
-            case MacroSearchState::InParentheses:
-                {
-                if ('(' == *thisChar)
-                    {
-                    parenNestDepth++;
-                    startMacro = thisChar+1;
-                    }
-                else if (')' == *thisChar)
-                    {
-                    // we have found what might be a macro.
-                    if ( (nullptr != startMacro) && (startMacro < thisChar) )
-                        {
-                        // we found what is believed to be a macro. dependentMacro depends on thisMacro.
-                        WString         possibleMacro (startMacro, (thisChar - startMacro));
-                        MacroEntryCP    rootMacro;
-                        if (NULL == (rootMacro = mca.GetMacroDefinition (possibleMacro.c_str())))
-                            {
-                            // if it's a macro starting with _USTN_, create that macro as undefined.
-                            if (0 == wcsncmp (possibleMacro.c_str(), L"_USTN_", 6))
-                                mca.CreateMacro (rootMacro, possibleMacro.c_str());
-                            }
-
-                        if (NULL != rootMacro)
-                            {
-                            if (add)
-                                rootMacro->AddDependent (*this);
-                            else
-                                rootMacro->RemoveDependent (*this);
-                            }
-                        else
-                            {
-                            if (add)
-                                ConfigVariableDebug (L"cfgVar %ls depends on cfgVar %ls, but %ls is not defined\n", m_macroName.c_str(), possibleMacro.c_str(), possibleMacro.c_str());
-                            }
-                        }
-
-                    if (--parenNestDepth <= 0)
-                        state = MacroSearchState::LookingForStart;
-                    else
-                        state = MacroSearchState::LookingForFinalCloseParenthesis;
-                    }
-                break;
-                }
-
-            case MacroSearchState::LookingForFinalCloseParenthesis:
-                {
-                if ('(' == *thisChar)
-                    {
-                    state = MacroSearchState::InParentheses;
-                    parenNestDepth++;
-                    startMacro = thisChar+1;
-                    }
-                else if (')' == *thisChar)
-                    {
-                    if (--parenNestDepth <= 0)
-                        state = MacroSearchState::LookingForStart;
-                        
-                    }
-                }
-            }
-        }
-    }
-
-/*---------------------------------------------------------------------------------**//**
-* @bsimethod                                    Barry.Bentley                   05/14
-+---------------+---------------+---------------+---------------+---------------+------*/
-void            AddDependent (MacroEntryCR dependent) const
-    {
-    if (nullptr == m_dependents)
-        m_dependents = new T_DependentMacros;
-
-    // make sure we don't duplicate dependents.
-    if (m_dependents->end() == std::find (m_dependents->begin(), m_dependents->end(), &dependent))
-        m_dependents->push_back (&dependent);
-    }
-
-/*---------------------------------------------------------------------------------**//**
-* @bsimethod                                    Barry.Bentley                   05/14
-+---------------+---------------+---------------+---------------+---------------+------*/
-void            RemoveDependent (MacroEntryCR dependent) const
-    {
-    if (nullptr == m_dependents)
-        return;
-
-    T_DependentMacros::iterator found;
-    if (m_dependents->end() != (found = std::find (m_dependents->begin(), m_dependents->end(), &dependent)))
-        m_dependents->erase (found);
-    }
-
-
-/*---------------------------------------------------------------------------------**//**
-* @bsimethod                                    Barry.Bentley                   05/14
-+---------------+---------------+---------------+---------------+---------------+------*/
-void            ClearDependencies () const
-    {
-    if (nullptr != m_dependents)
-        m_dependents->clear();
-    }
-
-/*---------------------------------------------------------------------------------**//**
-* @bsimethod                                    Barry.Bentley                   06/14
-+---------------+---------------+---------------+---------------+---------------+------*/
-void            RemoveAllTranslations () const
-    {
-    if (CFGVAR_DEFINED_NULL != m_sysEnv)
-        DELETE_AND_CLEAR (m_sysEnv);
-    if (CFGVAR_DEFINED_NULL != m_preDefined)
-        DELETE_AND_CLEAR (m_preDefined);
-    if (CFGVAR_DEFINED_NULL != m_system)
-        DELETE_AND_CLEAR (m_system);
-    if (CFGVAR_DEFINED_NULL != m_application)
-        DELETE_AND_CLEAR (m_application);
-    if (CFGVAR_DEFINED_NULL != m_organization)
-        DELETE_AND_CLEAR (m_organization);
-    if (CFGVAR_DEFINED_NULL != m_workspace)
-        DELETE_AND_CLEAR (m_workspace);
-    if (CFGVAR_DEFINED_NULL != m_workset)
-        DELETE_AND_CLEAR (m_workset);
-    if (CFGVAR_DEFINED_NULL != m_role)
-        DELETE_AND_CLEAR (m_role);
-    if (CFGVAR_DEFINED_NULL != m_user)
-        DELETE_AND_CLEAR (m_user);
-    }
-
-/*---------------------------------------------------------------------------------**//**
-* @bsimethod                                    Barry.Bentley                   07/15
-+---------------+---------------+---------------+---------------+---------------+------*/
-BentleyStatus   GetAppropriateAssignmentStatement (WStringR assignmentStatement, ConfigurationVariableLevel level, T_ReplacementMap& replacementMap) const
-    {
-    // this method is called from the configuration conversion process. The objective is to get the right assignment
-    // statement at "level" given the other assignments. The right assignment statement could be an =, <, >, or +,
-    // depending on the assignment at level and at the lower levels.
-    if (!HasTranslationAtLevel (level))
-        return BSIERROR;
-
-    WString     currentAssignment;
-    GetTranslationAtSpecificLevel (&currentAssignment, level);
-    if ( currentAssignment.empty() )
-        return BSIERROR;
-
-    WStringP        nextLowerAssignment;
-    // if there is no priority assignment, or if the new assignment is the same, then it's a simple assignment.
-    if ( (nullptr == (nextLowerAssignment = GetTranslationAtNextLowerLevel (level)) ) || 
-         (currentAssignment.size() <= nextLowerAssignment->size()) )
-        {
-        currentAssignment.ReplaceAll (L"\\", L"/");
-        assignmentStatement.Sprintf (L"= %ls", currentAssignment.c_str());
-        return BSISUCCESS;
-        }
-
-    ReplaceFromMap (*nextLowerAssignment, replacementMap);
-
-    // is it an append? 
-    if (currentAssignment.StartsWithI (nextLowerAssignment->c_str()))
-        {
-        // could be a '+' or a '>' type. They are distinguished by a semicolon separating or not.
-        if (';' == currentAssignment[nextLowerAssignment->size()])
-            {
-            // erase the part that's the same and the semicolon.
-            currentAssignment.erase (0, nextLowerAssignment->size()+1);
-            currentAssignment.ReplaceAll (L"\\", L"/");
-            assignmentStatement.Sprintf (L"> %ls", currentAssignment.c_str());
-            return BSISUCCESS;
-            }
-#if defined (TRY_NONPATH_APPEND)
-        // I decided not do to this when I found a case where MS_DRAWINGMODELSEEDName was defined as Design at System level and then in the .cpf it was defined as DrawingSeed. The new assignment of "+ Seed" didn't seem useful.
-        else
-            {
-            // if the current assignment is a directory (ends with a / or \), it's just a coincidence that they start the same. Fall through to "no relationship" case.
-            if (!currentAssignment.EndsWith (L"/") && !currentAssignment.EndsWith (L"\\"))
-                {
-                // erase the part that's the same.
-                currentAssignment.erase (0, nextLowerAssignment->size());
-                currentAssignment.ReplaceAll (L"\\", L"/");
-                assignmentStatement.Sprintf (L"+ %ls", currentAssignment.c_str());
-                return BSISUCCESS;
-                }
-            }
-#endif
-        }
-    // is it a prepend? The ending parts must match and there must be a semicolon separator before the matching part.
-    else if ( (currentAssignment.EndsWithI (nextLowerAssignment->c_str())) && (';' == currentAssignment[currentAssignment.size() - nextLowerAssignment->size() - 1]) )
-        {
-        currentAssignment.erase (currentAssignment.size() - nextLowerAssignment->size() - 1, WString::npos);
-        currentAssignment.ReplaceAll (L"\\", L"/");
-        assignmentStatement.Sprintf (L"< %ls", currentAssignment.c_str());
-        return BSISUCCESS;
-        }
-
-    // no relationship between the value and lower level values, just assign.
-    currentAssignment.ReplaceAll (L"\\", L"/");
-    assignmentStatement.Sprintf (L"= %ls", currentAssignment.c_str());
-    return BSISUCCESS;
-    }
-
-
-/*---------------------------------------------------------------------------------**//**
-* @bsimethod                                    Barry.Bentley                   06/14
-+---------------+---------------+---------------+---------------+---------------+------*/
-bool            InformOfChangedValue (bool isRoot, WCharCP rootMacroName) const
-    {
-    bool    anyMonitorFound = false;
-
-    // this macro is getting undefined. Inform monitors and dependents.
-    if (nullptr != m_monitors)
-        {
-        for (VariableMonitor variableMonitor : *m_monitors)
-            {
-            if (s_doDebug)
-                ConfigVariableDebug (L"Value of %ls changing\n", rootMacroName);
-
-#if defined (NEEDSWORK_DESKTOP_PLATFORM)
-            SaveAndSwitchMdlDesc _v_v_v (variableMonitor.m_mdlDesc);
-#endif
-            if (isRoot)
-                variableMonitor.m_monitor->_VariableChanged (rootMacroName);
-            else
-                variableMonitor.m_monitor->_VariableRootChanged (m_macroName.c_str(), rootMacroName);
-            anyMonitorFound = true;
-            }
-        }
-
-    if (nullptr == m_dependents)
-        return anyMonitorFound;
-
-    for (MacroEntryCP dependent : *m_dependents)
-        {
-        bool dependentMonitorFound = dependent->InformOfChangedValue (false, rootMacroName);
-        if (dependentMonitorFound)
-            anyMonitorFound = true;
-        }
-
-    return anyMonitorFound;
-    }
-
-/*---------------------------------------------------------------------------------**//**
-* @bsimethod                                    Barry.Bentley                   06/14
-+---------------+---------------+---------------+---------------+---------------+------*/
-bool            InformOfUndefine (bool isRoot, WCharCP rootMacroName) const
-    {
-    bool    anyMonitorFound = false;
-
-    // this macro is getting undefined. Inform monitors and dependents.
-    if (nullptr != m_monitors)
-        {
-        for (VariableMonitor variableMonitor : *m_monitors)
-            {
-#if defined (NEEDSWORK_DESKTOP_PLATFORM)
-            SaveAndSwitchMdlDesc _v_v_v (variableMonitor.m_mdlDesc);
-#endif
-            if (isRoot)
-                variableMonitor.m_monitor->_VariableUndefined (rootMacroName);
-            else
-                variableMonitor.m_monitor->_VariableRootUndefined (m_macroName.c_str(), rootMacroName);
-
-            anyMonitorFound = true;
-            }
-        }
-
-    if (nullptr == m_dependents)
-        return anyMonitorFound;
-
-    for (MacroEntryCP dependent : *m_dependents)
-        {
-        bool dependentMonitorFound = dependent->InformOfUndefine (false, rootMacroName);
-        if (dependentMonitorFound)
-            anyMonitorFound = true;
-        }
-
-    return anyMonitorFound;
-    }
-
-};
-
-/*---------------------------------------------------------------------------------**//**
-* @bsimethod                                    Barry.Bentley                   05/14
-+---------------+---------------+---------------+---------------+---------------+------*/
-bool CompareMacroEntries::operator () (MacroEntryCP first, MacroEntryCP second) const
-    {
-    return (first->m_macroName.CompareTo (second->m_macroName) < 0);
-    }
-
-
-END_BENTLEY_DGNPLATFORM_NAMESPACE
-
-
-/*---------------------------------------------------------------------------------**//**
-* @bsimethod                                    Barry.Bentley                   02/12
-+---------------+---------------+---------------+---------------+---------------+------*/
-MacroConfigurationAdmin::MacroConfigurationAdmin ()
-    {
-    // m_dependenciesFound is set to true when we determine the dependencies (when the first dependency set is requested)
-    m_dependenciesSuspended = false;
-    m_searchEntry           = NULL;
-    SetDefaultExpansionOperators();
-    }
-
-/*---------------------------------------------------------------------------------**//**
-* @bsimethod                                    Barry.Bentley                   02/12
-+---------------+---------------+---------------+---------------+---------------+------*/
-MacroConfigurationAdmin::~MacroConfigurationAdmin ()
-    {
-    // m_dependenciesFound is set to true when we determine the dependencies (when the first dependency set is requested)
-    for (T_MacroSet::iterator it = m_macroSet.begin(); it != m_macroSet.end(); )
-        {
-        MacroEntry* macroEntry = *it;
-        delete (macroEntry);
-        it = m_macroSet.erase(it);
-        }
-    }
-
-/*---------------------------------------------------------------------------------**//**
-* @bsimethod                                                    Shaun.Sewall    04/93
-+---------------+---------------+---------------+---------------+---------------+------*/
-bool        MacroConfigurationAdmin::IsValidCfgVarLevelForNewDefinition (ConfigurationVariableLevel level)
-    {
-    return ((level <= ConfigurationVariableLevel::User) && (level >=ConfigurationVariableLevel::SysEnv));
-    }
-
-/*---------------------------------------------------------------------------------**//**
-* @bsimethod                                                    Shaun.Sewall    05/95
-+---------------+---------------+---------------+---------------+---------------+------*/
-bool        MacroConfigurationAdmin::IsMacroNameValid (WCharCP macroName)
-    {
-    /* check for valid macro name */
-    if ( (nullptr== macroName) || (0 == *macroName) )
-        return false;
-
-    // must have at least a two character macro name so it won't be confused with a drive letter.
-    if ((0 == *(macroName+1)) || (wcslen (macroName) >= MAXNAMELENGTH) )
-        return false;
-
-    return true;
-    }
-
-/*---------------------------------------------------------------------------------**//**
-* @bsimethod
-+---------------+---------------+---------------+---------------+---------------+------*/
-MacroEntryCP    MacroConfigurationAdmin::GetMacroDefinition (WCharCP macroName)
-    {
-    // avoid having to construct a new MacroEntry every time - all we are going to use is the name.
-    if (NULL == m_searchEntry)
-        m_searchEntry = new MacroEntry (macroName);
-    else
-        {
-        m_searchEntry->m_macroName.assign (macroName);
-        m_searchEntry->m_macroName.ToUpper();
-        }
-
-
-    T_MacroSet::const_iterator  definition;
-    if (m_macroSet.end() == (definition = m_macroSet.find (m_searchEntry)))
-        return nullptr;
-
-    return *definition;
-    }
-
-/*---------------------------------------------------------------------------------**//**
-* @bsimethod                                    Barry.Bentley                   05/14
-+---------------+---------------+---------------+---------------+---------------+------*/
-WCharCP     MacroConfigurationAdmin::GetMacroEntryAndTranslation (WCharCP macroName, MacroEntryCP& macroEntry, WStringR tmpStorage, ConfigurationVariableLevel level, bool addIfNotDefined)
-    {
-    macroEntry = nullptr;
-
-    if (!IsMacroNameValid (macroName))
-        return nullptr;
-
-    if (nullptr != (macroEntry = GetMacroDefinition (macroName)))
-        {
-        WCharCP translation = macroEntry->GetTranslationFromLevel (level);
-        return translation;
-        }
-
-    // This is used from _MonitorVariable. If a configuration variable that is not yet defined is monitored, we need to keep track of it in case it is set later.
-    if (addIfNotDefined)
-        {
-        // this should only be done if we searched at "User" level.
-        BeAssert (ConfigurationVariableLevel::User == level);
-        // However, we should set it at the most overrideable level, which is System.
-        CreateMacro (macroEntry, macroName);
-        }
-
-    if (util_getSysEnv (&tmpStorage, macroName) == BSISUCCESS)
-        return  tmpStorage.c_str();
-
-    return  nullptr;
-    }
-
-/*---------------------------------------------------------------------------------**//**
-* @bsimethod
-+---------------+---------------+---------------+---------------+---------------+------*/
-WCharCP     MacroConfigurationAdmin::GetMacroTranslation (WCharCP macroName, WStringR tmpStorage, ConfigurationVariableLevel level)
-    {
-    MacroEntryCP macroEntry;
-    return GetMacroEntryAndTranslation (macroName, macroEntry, tmpStorage, level, false);
-    }
-
-/*---------------------------------------------------------------------------------**//**
-* @bsimethod                                                    Keith.Bentley   10/92
-+---------------+---------------+---------------+---------------+---------------+------*/
-BentleyStatus   MacroConfigurationAdmin::GetMacro (WStringP envStr, WCharCP macroName)
-    {
-    if (nullptr != envStr)
-        envStr->empty();
-
-    WString         tmpStorage;
-    WCharCP         translation;
-    MacroEntryCP    macroEntry;
-    if (nullptr == (translation = GetMacroEntryAndTranslation (macroName, macroEntry, tmpStorage, ConfigurationVariableLevel::User, false)))
-        return BSIERROR;
-
-    if (nullptr != envStr)
-        envStr->assign (translation);
-
-    return BSISUCCESS;
-    }
-
-/*---------------------------------------------------------------------------------**//**
-* @bsimethod                                                    Shaun.Sewall    04/93
-+---------------+---------------+---------------+---------------+---------------+------*/
-bool MacroConfigurationAdmin::IsMacroDefinedFromLevel (WCharCP macroName, ConfigurationVariableLevel fromLevel)
-    {
-    // check for valid macro name */
-    if ( (nullptr == macroName) || (0 == *macroName) )
-        return false;
-
-    // if defined in macro map, return true.
-    MacroEntryCP macroEntry = GetMacroDefinition (macroName);
-    if ( (nullptr != macroEntry) && macroEntry->HasTranslationAtLevel (fromLevel) )
-        return true;
-
-    // otherwise check system environment.
-    return BSISUCCESS == util_getSysEnv (nullptr, macroName);
-    }
-
-/*---------------------------------------------------------------------------------**//**
-* @bsimethod                                                    Shaun.Sewall    04/93
-+---------------+---------------+---------------+---------------+---------------+------*/
-BentleyStatus MacroConfigurationAdmin::GetMacroFromLevel (WStringP envStr, WCharCP macroName, ConfigurationVariableLevel level)
-    {
-    if (!IsValidCfgVarLevelForNewDefinition (level))
-        return BSIERROR;
-
-    if (nullptr != envStr)
-        envStr->clear();
-
-    WString         tmpStorage;
-    WCharCP         translation;
-    MacroEntryCP    macroEntry;
-    if (nullptr != (translation = GetMacroEntryAndTranslation (macroName, macroEntry, tmpStorage, level, false)))
-        {
-        if (nullptr != envStr)
-            envStr->assign (translation);
-
-        return BSISUCCESS;
-        }
-
-    return BSIERROR;
-    }
-
-/*---------------------------------------------------------------------------------**//**
-* @bsimethod                                                    Shaun.Sewall    04/93
-+---------------+---------------+---------------+---------------+---------------+------*/
-BentleyStatus   MacroConfigurationAdmin::GetMacroAtLevel (WStringP envStr, WCharCP macroName, ConfigurationVariableLevel level)
-    {
-    if (nullptr != envStr)
-        envStr->clear();
-
-    // check for valid macro name
-    if ( (nullptr == macroName) || (0 == *macroName) )
-        return BSIERROR;
-
-    if ( !IsValidCfgVarLevelForNewDefinition (level) && (ConfigurationVariableLevel::Predefined != level) )
-        return BSIERROR;
-
-    // if not defined in macro map, error.
-    MacroEntryCP macroEntry;
-    if (nullptr == (macroEntry = GetMacroDefinition (macroName)))
-        return BSIERROR;
-
-    return macroEntry->GetTranslationAtSpecificLevel (envStr, level);
-    }
-
-/*---------------------------------------------------------------------------------**//**
-* @bsimethod                                                    Shaun.Sewall    03/93
-+---------------+---------------+---------------+---------------+---------------+------*/
-BentleyStatus   MacroConfigurationAdmin::GetMacroLevel (ConfigurationVariableLevel& level, WCharCP macroName)
-    {
-    // check for valid macro name
-    if ( (nullptr == macroName) || (0 == *macroName) )
-        return BSIERROR;
-
-    // see if there is an entry for it.
-    MacroEntryCP macroEntry;
-    if (nullptr != (macroEntry = GetMacroDefinition (macroName)))
-        {
-        level = macroEntry->GetLevelOfDefinition();
-        return BSISUCCESS;
-        }
-
-    // check the system environment for the variable
-    WString tmpStr;
-    if (BSISUCCESS == util_getSysEnv (&tmpStr, macroName))
-        {
-        level = ConfigurationVariableLevel::SysEnv;
-        return  BSISUCCESS;
-        }
-
-    // getting here means variable not found, return error
-    return  BSIERROR;
-    }
-
-/*---------------------------------------------------------------------------------**//**
-* @bsimethod                                                    Keith.Bentley   10/92
-+---------------+---------------+---------------+---------------+---------------+------*/
-BentleyStatus MacroConfigurationAdmin::DefineMacro (MacroEntryCP& newEntry, WCharCP macroName, WCharCP translation, ConfigurationVariableLevel level)
-    {
-    newEntry = nullptr;
-
-    if ( (nullptr == macroName) || (0 == *macroName) )
-        return BSIERROR;
-
-    // Note: m_macroSet is a set of pointers rather than MacroEntry structs because they have pointers to each other through the m_dependents member. Those pointers are
-    //       not stable in a set of structs when the structs are rearranged within the set.
-    // put a new MacroEntry pointer into the set.
-    MacroEntry  *tmp = new MacroEntry (macroName);
-    bpair <T_MacroSet::const_iterator, bool> inserted = m_macroSet.insert(tmp);
-    newEntry = *inserted.first;
-
-    // if it was not inserted (inserted.second false), we must remove it as a dependent before we set the translation.
-    if (!inserted.second)
-        {
-        // if it is the same definition as before, no need to do all the dependent determination and call monitors
-        if (newEntry->SameDefinition (translation, level))
-            {
-            // even if it already has the same definition at a lower level, we need to set it at this level, (but we can skip all the dependents and informing of change).
-            newEntry->SetTranslation (translation, level);
-            return BSISUCCESS;
-            }
-
-        newEntry->RemoveFromRootsAsDependent (*this);
-
-        // since tmp was not inserted, we need to delete it.
-        delete tmp;
-        }
-
-    newEntry->SetTranslation (translation, level);
-
-    // inform monitors of new value.
-    newEntry->InformOfChangedValue (true, macroName);
-
-    // Now add it as a dependent to whatever it currently depends on.
-    newEntry->AddToRootsAsDependent (*this);
-
-    return  BSISUCCESS;
-    }
-
-/*---------------------------------------------------------------------------------**//**
-* @bsimethod                                    Barry.Bentley                   06/14
-+---------------+---------------+---------------+---------------+---------------+------*/
-BentleyStatus MacroConfigurationAdmin::CreateMacro (MacroEntryCP& newEntry, WCharCP macroName)
-    {
-    newEntry = nullptr;
-
-    if ( (nullptr == macroName) || (0 == *macroName) )
-        return BSIERROR;
-
-    // Note: m_macroSet is a set of pointers rather than MacroEntry structs because they have pointers to each other through the m_dependents member. Those pointers are
-    //       not stable in a set of structs when the structs are rearranged within the set.
-    // put a new MacroEntry pointer into the set.
-    MacroEntry  *tmp = new MacroEntry (macroName);
-    bpair <T_MacroSet::const_iterator, bool> inserted = m_macroSet.insert(tmp);
-    newEntry = *inserted.first;
-
-    return  BSISUCCESS;
-    }
-
-/*---------------------------------------------------------------------------------**//**
-* @bsimethod                                    Barry.Bentley                   01/12
-+---------------+---------------+---------------+---------------+---------------+------*/
-BentleyStatus   MacroConfigurationAdmin::DefineMacroWithDebugging (WCharCP macroName, WCharCP translation, ConfigurationVariableLevel level, int indent, IMacroDebugOutput* debugOutput, int debugLevel)
-    {
-    MacroEntryCP    macroEntry;
-    BentleyStatus   status;
-    if (BSISUCCESS != (status = DefineMacro (macroEntry, macroName, translation, level)))
-        return status;
-
-    if (nullptr != debugOutput)
-        {
-        WCharCP  outTrans = macroEntry->GetTranslationFromLevel (level);
-        debugOutput->ShowDebugMessage (indent, L"(%ls): %ls=%ls", getLevelDebugString (level), macroName, (outTrans != nullptr) ? outTrans : L"(null)");
-
-        if ((debugLevel > 1) && (nullptr != outTrans))
-            {
-            WString expansion;
-            ExpandMacro (expansion, outTrans, ExpandOptions(level));
-            debugOutput->ShowDebugMessage (0, L" [%ls]", expansion.empty() ? L"(null)" : expansion.c_str() );
-            }
-        debugOutput->ShowDebugMessage (0, L"\n");
-        }
-
-    return BSISUCCESS;
-    }
-
-
-/*---------------------------------------------------------------------------------**//**
-* @bsimethod                                    Sam.Wilson                      11/2010
-+---------------+---------------+---------------+---------------+---------------+------*/
-BentleyStatus   MacroConfigurationAdmin::DefineBuiltinMacro (WCharCP macroName, WCharCP translation)
-    {
-    MacroEntryCP macroEntry;
-    return DefineMacro (macroEntry, macroName, translation, ConfigurationVariableLevel::Predefined);
-    }
-
-/*---------------------------------------------------------------------------------**//**
-* @bsimethod                                                    Shaun.Sewall    04/93
-+---------------+---------------+---------------+---------------+---------------+------*/
-BentleyStatus   MacroConfigurationAdmin::RemoveMacroAtLevel (WCharCP macroName, ConfigurationVariableLevel level, bool removeLocked)
-    {
-    if ( (nullptr == macroName) || (0 == *macroName) )
-        return BSIERROR;
-
-    if (!IsValidCfgVarLevelForNewDefinition (level))
-        return BSIERROR;
-
-    MacroEntryCP macroEntry;
-    if (nullptr == (macroEntry = GetMacroDefinition (macroName)))
-        return BSIERROR;
-
-    // its dependents might change.
-    bool    stillHasTranslation = false;
-    bool    nowHasDifferentTranslation = false;
-    if (macroEntry->RemoveAtLevel (stillHasTranslation, nowHasDifferentTranslation, level, removeLocked, *this))
-        {
-        // it had a translation at level.
-        if (!stillHasTranslation)
-            {
-            // if it no longer has a translation, just undefine it.
-            return _UndefineConfigVariable (macroName);
-            }
-        else if (nowHasDifferentTranslation)
-            {
-            // it still has a translation, and its value is different.
-            macroEntry->InformOfChangedValue (true, macroName);
-            macroEntry->AddToRootsAsDependent (*this);
-            }
-        }
-
-    return BSISUCCESS;
-    }
-
-#if defined (DebugRemove)
-/*---------------------------------------------------------------------------------**//**
-* @bsimethod                                    Barry.Bentley                   06/14
-+---------------+---------------+---------------+---------------+---------------+------*/
-void            MacroConfigurationAdmin::VerifyNotDependentOnAnyMacro (MacroEntryCP testMacro)
-    {
-    for (MacroEntryCP thisMacro : m_macroSet)
-        {
-        if (nullptr == thisMacro->m_dependents)
-            continue;
-        for (MacroEntryCP dependent : *thisMacro->m_dependents)
-            {
-            BeAssert (dependent != testMacro);
-            }
-        }
-    }
-#endif
-
-/*---------------------------------------------------------------------------------**//**
-* @bsimethod                                                    Shaun.Sewall    04/93
-+---------------+---------------+---------------+---------------+---------------+------*/
-BentleyStatus   MacroConfigurationAdmin::RemoveAllMacrosAtLevel (ConfigurationVariableLevel level)
-    {
-    if (!IsValidCfgVarLevelForNewDefinition (level))
-        return BSIERROR;
-
-    for (T_MacroSet::iterator thisIter = m_macroSet.begin(); thisIter != m_macroSet.end(); )
-        {
-        MacroEntryCP    macroEntry = *thisIter;
-        bool            stillHasTranslation = false;
-        bool            nowHasDifferentTranslation = false;
-        if (macroEntry->RemoveAtLevel (stillHasTranslation, nowHasDifferentTranslation, level, true, *this))
-            {
-            // if we're going to remove, get the next element before we do that.
-            if (!stillHasTranslation)
-                {
-                // if there are no monitors and no dependents with monitors, remove it from the set. Otherwise must keep it.
-                if (!macroEntry->InformOfUndefine (true, macroEntry->m_macroName.c_str()))
-                    {
-#if defined (DebugRemove)
-                    VerifyNotDependentOnAnyMacro (macroEntry);
-#endif
-                    thisIter = m_macroSet.erase (thisIter);
-                    delete macroEntry;
-                    continue;
-                    }
-                }
-            else if (nowHasDifferentTranslation)
-                {
-                // still defined, but possible that the value has changed.
-                macroEntry->InformOfChangedValue (true, macroEntry->m_macroName.c_str());
-                macroEntry->AddToRootsAsDependent (*this);
-                }
-            }
-        ++thisIter;
-        }
-
-    return BSISUCCESS;
-    }
-
-/*---------------------------------------------------------------------------------**//**
-* @bsimethod                                    Barry.Bentley                   02/12
-+---------------+---------------+---------------+---------------+---------------+------*/
-void            MacroConfigurationAdmin::EnsureSysEnvDefinition (WCharCP macroName, ConfigurationVariableLevel level, IMacroDebugOutput* debugOutput, int debugLevel)
-    {
-    // this is called from MacroFileProcessor::NewMacro to ensure that there is a definition in the macroMap
-    //  when the macro is defined only in the system environment.
-    if (nullptr != GetMacroDefinition (macroName))
-        return;     // already defined at some level.
-
-    MacroExpandOptions options (level);
-    options.SetImmediate (false);
-    WString expansion;
-    ExpandMacro (expansion, macroName, options);
-    DefineMacroWithDebugging (macroName, expansion.c_str(), ConfigurationVariableLevel::SysEnv, 0, debugOutput, debugLevel);
-    }
-
-/*---------------------------------------------------------------------------------**//**
-* @bsimethod                                                    Shaun.Sewall    05/93
-+---------------+---------------+---------------+---------------+---------------+------*/
-void    MacroConfigurationAdmin::RemoveAllMacros ()
-    {
-    m_macroSet.clear();
-    }
-
-/*---------------------------------------------------------------------------------**//**
-* @bsimethod                                                    Shaun.Sewall    05/93
-+---------------+---------------+---------------+---------------+---------------+------*/
-bool      MacroConfigurationAdmin::IsMacroLocked (WCharCP macroName)
-    {
-    MacroEntryCP macroEntry;
-    if (nullptr == (macroEntry = GetMacroDefinition (macroName)))
-        return false;
-
-    return macroEntry->IsLocked();
-    }
-
-/*---------------------------------------------------------------------------------**//**
-* @bsimethod                                                    Shaun.Sewall    05/93
-+---------------+---------------+---------------+---------------+---------------+------*/
-BentleyStatus   MacroConfigurationAdmin::LockMacro (WCharCP macroName)
-    {
-    // If already a macro, just set the lock flag
-    MacroEntryCP macroEntry;
-    if (nullptr != (macroEntry = GetMacroDefinition (macroName)))
-        {
-        macroEntry->SetLocked (true);
-        return BSISUCCESS;
-        }
-
-    WString     tmpStr;
-    if (BSISUCCESS == util_getSysEnv (&tmpStr, macroName))
-        {
-        // Found in environment - add as a macro */
-        MacroEntry *macroEntry = new MacroEntry (macroName);
-        macroEntry->SetTranslation (tmpStr.c_str(), ConfigurationVariableLevel::SysEnv);
-        macroEntry->SetLocked (true);
-        m_macroSet.insert (macroEntry);
-        return BSISUCCESS;
-        }
-
-    // Not found, can't lock.
-    return BSIERROR;
-    }
-
-/*---------------------------------------------------------------------------------**//**
-* @bsimethod                                                    Shaun.Sewall    04/95
-+---------------+---------------+---------------+---------------+---------------+------*/
-BentleyStatus   MacroConfigurationAdmin::UnlockMacro (WCharCP macroName, WCharCP passWord)
-    {
-    // check password before continuing.
-    if (0 != wcscmp (passWord, CFGVAR_UNLOCK_PASSWORD))
-        return BSIERROR;
-
-    // find it and unset the lock flag.
-    MacroEntryCP macroEntry;
-    if (nullptr == (macroEntry = GetMacroDefinition (macroName)))
-        return BSIERROR;
-
-    macroEntry->SetLocked (false);
-    return BSISUCCESS;
-    }
-
-/*---------------------------------------------------------------------------------**//**
-* @bsimethod                                    Barry.Bentley                   05/14
-+---------------+---------------+---------------+---------------+---------------+------*/
-void            MacroConfigurationAdmin::ResumeDependencies()
-    {
-    if (!m_dependenciesSuspended)
-        return;
-
-    m_dependenciesSuspended = false;
-
-    // AddToRootsAsDependent() function can add new macros to the configuration, thus we can't
-    // just iterate over m_macroSet (because the iterator may become invalid if the tree
-    // rebalances) - this is what we need this vector copy for.
-    std::vector<MacroEntryCP> macrosToProcess (m_macroSet.begin(), m_macroSet.end());
-
-    for (MacroEntryCP dependentMacro : macrosToProcess)
-        {
-        dependentMacro->AddToRootsAsDependent (*this);
-        }
-    }
-
-/*---------------------------------------------------------------------------------**//**
-* @bsimethod                                    Barry.Bentley                   06/14
-+---------------+---------------+---------------+---------------+---------------+------*/
-void            MacroConfigurationAdmin::SuspendDependencies()
-    {
-    if (m_dependenciesSuspended)
-        return;
-
-    m_dependenciesSuspended = true;
-    for (MacroEntryCP dependentMacro : m_macroSet)
-        {
-        dependentMacro->DiscardAllDependents ();
-        }
-    }
-
-/*---------------------------------------------------------------------------------**//**
-* @bsimethod                                    Barry.Bentley                   05/14
-+---------------+---------------+---------------+---------------+---------------+------*/
-BentleyStatus   MacroConfigurationAdmin::GetDependentMacros (T_WStringVectorR dependents, WCharCP macroName)
-    {
-    if (!m_dependenciesSuspended)
-        ResumeDependencies();
-
-    dependents.clear();
-
-    MacroEntryCP    thisMacro;
-    if (nullptr == (thisMacro = GetMacroDefinition (macroName)))
-        return BSIERROR;
-
-    if (nullptr == thisMacro->m_dependents)
-        return BSISUCCESS;
-
-    for (MacroEntryCP dependentMacro : *thisMacro->m_dependents)
-        {
-        dependents.push_back (dependentMacro->m_macroName);
-        }
-
-    return BSISUCCESS;
-    }
-
-/*---------------------------------------------------------------------------------**//**
-* @bsimethod                                    Barry.Bentley                   07/15
-+---------------+---------------+---------------+---------------+---------------+------*/
-BentleyStatus   MacroConfigurationAdmin::GetVariable (WStringR cfgValue, WCharCP cfgVarName, ConfigurationVariableLevel level)
-    {
-    return _GetConfigVariable (cfgValue, cfgVarName, level);
-    }
-
-/*---------------------------------------------------------------------------------**//**
-* @bsimethod                                    Barry.Bentley                   01/12
-+---------------+---------------+---------------+---------------+---------------+------*/
-void        MacroConfigurationAdmin::PrintAllMacros (IMacroDebugOutput& debugOutput, int debugLevel)
-    {
-    // First print the configuration variables with a leading "_"
-    for (MacroEntryCP macroEntry : m_macroSet)
-        {
-        WCharCP                 macroName  = macroEntry->m_macroName.c_str();
-
-        if ('_' != macroName[0])
-            continue;
-
-        if (debugLevel > 4)
-            macroEntry->PrintLevelCfgVarSummaryLine (debugOutput, macroName, *this);
-        else
-            macroEntry->PrintCfgVarSummaryLine (debugOutput, macroName, *this);
-        }
-
-    debugOutput.ShowDebugMessage (0, L"\n");
-
-    // Now print the rest.
-    for (MacroEntryCP macroEntry : m_macroSet)
-        {
-        WCharCP                 macroName  = macroEntry->m_macroName.c_str();
-
-        if ('_' == macroName[0])
-            continue;
-
-        if (debugLevel > 4)
-            macroEntry->PrintLevelCfgVarSummaryLine (debugOutput, macroName, *this);
-        else
-            macroEntry->PrintCfgVarSummaryLine (debugOutput, macroName, *this);
-        }
-    }
-
-/*---------------------------------------------------------------------------------**//**
-* @bsimethod                                    Barry.Bentley                   05/14
-+---------------+---------------+---------------+---------------+---------------+------*/
-void        MacroConfigurationAdmin::_OnHostTermination (bool isProcessShutdown)
-    {
-    delete this;
-    }
-
-
-/*---------------------------------------------------------------------------------**//**
-* Generates a temporary filename
-* @bsimethod                                                    BernMcCarty     06/05
-+---------------+---------------+---------------+---------------+---------------+------*/
-BeFileNameCR MacroConfigurationAdmin::_GetLocalTempDirectoryBaseName ()
-    {
-    static  bool        s_checked;
-    static  BeFileName  s_tempPath;
-
-    if (!s_checked)
-        {
-        WString     expansion;
-        _GetConfigVariable (expansion, L"_PRODUCT_LocalUserTempPath", ConfigurationVariableLevel::User);
-        if (!expansion.empty())
-            s_tempPath.SetName (expansion.c_str());
-        else
-            BeFileName::BeGetTempPath (s_tempPath);
-
-        s_checked = true;
-        }
-
-    return s_tempPath;
-    }
-
-/*---------------------------------------------------------------------------------**//**
-* @bsimethod                                                    kab             07/90
-+---------------+---------------+---------------+---------------+---------------+------*/
-BentleyStatus MacroConfigurationAdmin::_UndefineConfigVariable (WCharCP macroName)
-    {
-    if ( (nullptr == macroName) || (0 == *macroName) )
-        return BSIERROR;
-
-    // make a static MacroEntry so we don't have to keep constructing and destroying - all we use in find is the macroName.
-    static MacroEntry*  s_tmp;
-    if (NULL == s_tmp)
-        s_tmp = new MacroEntry (macroName);
-    else
-        {
-        s_tmp->m_macroName.assign (macroName);
-        s_tmp->m_macroName.ToUpper();
-        }
-
-    T_MacroSet::iterator    iterator;
-    if (m_macroSet.end() != (iterator = m_macroSet.find (s_tmp)))
-        {
-        MacroEntryCP    macroEntry = *iterator;
-
-        // we are no longer dependent on anything, since we're undefined.
-        macroEntry->RemoveFromRootsAsDependent (*this);
-
-        // inform all the listeners for each of its dependents that it is being undefined.
-        // If there are no monitors for this macroEntry or any of its dependents, we can remove it. Otherwise we have to keep it as undefined so we don't lose the monitors.
-        if (!macroEntry->InformOfUndefine (true, macroEntry->m_macroName.c_str()))
-            {
-            m_macroSet.erase (iterator);
-            delete macroEntry;
-            }
-        else
-            macroEntry->RemoveAllTranslations();
-
-        return BSISUCCESS;
-        }
-
-    return BSIERROR;
-    }
-
-/*---------------------------------------------------------------------------------**//**
-* @bsimethod                                                    Keith.Bentley   10/92
-+---------------+---------------+---------------+---------------+---------------+------*/
-BentleyStatus MacroConfigurationAdmin::_GetConfigVariable (WStringR cfgValue, WCharCP cfgVarName, ConfigurationVariableLevel level)
-    {
-    cfgValue.clear();
-
-    WCharCP         translation;
-    WString         tmpStr;
-    MacroEntryCP    macroEntry;
-    if (nullptr == (translation = GetMacroEntryAndTranslation (cfgVarName, macroEntry, tmpStr, level, false)))
-        return BSIERROR;
-
-    if (0 != *translation)
-        return (BSISUCCESS != ExpandMacro (cfgValue, translation, ExpandOptions(level))) ? BSIERROR : BSISUCCESS;
-
-    return BSISUCCESS;
-    }
-
-/*---------------------------------------------------------------------------------**//**
-* @bsimethod                                                    Keith.Bentley   10/92
-+---------------+---------------+---------------+---------------+---------------+------*/
-bool          MacroConfigurationAdmin::_IsConfigVariableDefined (WCharCP cfgVarName, ConfigurationVariableLevel level)
-    {
-    WString         tmpStr;
-    MacroEntryCP    macroEntry;
-    return (nullptr != GetMacroEntryAndTranslation (cfgVarName, macroEntry, tmpStr, level, false));
-    }
-
-/*---------------------------------------------------------------------------------**//**
-* @bsimethod                                    Barry.Bentley                   12/11
-+---------------+---------------+---------------+---------------+---------------+------*/
-bool          MacroConfigurationAdmin::_IsConfigVariableDefinedAndTrue (WCharCP cfgVarName, ConfigurationVariableLevel level)
-    {
-    WCharCP         translation;
-    WString         tmpStr;
-    MacroEntryCP    macroEntry;
-    if (nullptr == (translation = GetMacroEntryAndTranslation (cfgVarName, macroEntry, tmpStr, level, false)))
-        return false;
-
-    // try to avoid the expansion part of it.
-    if (0 == wcscmp (L"1", translation))
-        return true;
-
-    if (0 == BeStringUtilities::Wcsicmp (L"true", translation))
-        return true;
-
-    if (0 == BeStringUtilities::Wcsicmp (L"on", translation))
-        return true;
-
-    WString expansion;
-    if ( ContainsExpression (translation) && (BSISUCCESS == ExpandMacro (expansion, translation, ExpandOptions(level))) )
-        {
-        if (0 == wcscmp (L"1", expansion.c_str()))
-            return true;
-
-        if (0 == BeStringUtilities::Wcsicmp (L"on", expansion.c_str()))
-            return true;
-
-        return (0 == BeStringUtilities::Wcsicmp (L"true", expansion.c_str()));
-        }
-
-    return false;
-    }
-
-/*---------------------------------------------------------------------------------**//**
-* @bsimethod                                                    Keith.Bentley   10/92
-+---------------+---------------+---------------+---------------+---------------+------*/
-BentleyStatus MacroConfigurationAdmin::_DefineConfigVariable (WCharCP cfgVarName, WCharCP cfgValue, ConfigurationVariableLevel level)
-    {
-    if (nullptr == cfgVarName || (0 == *cfgVarName))
-        return BSIERROR;
-
-    if (!IsValidCfgVarLevelForNewDefinition (level))
-        return  BSIERROR;
-
-    MacroEntryCP newEntry;
-    return DefineMacro (newEntry, cfgVarName, cfgValue, level);
-    }
-
-/*---------------------------------------------------------------------------------**//**
-* @bsimethod                                    Sam.Wilson                      06/2011
-+---------------+---------------+---------------+---------------+---------------+------*/
-MacroConfigurationAdmin::ExpandOptions::ExpandOptions (ConfigurationVariableLevel lvl)
-    :
-    m_level(lvl),
-    m_immediate (true),
-    m_formatExpansion(true),
-    m_expandOnlyIfFullyDefined (false)
-    {
-    }
-
-/*---------------------------------------------------------------------------------**//**
-* @bsimethod                                                    Dan.East        03/12
-+---------------+---------------+---------------+---------------+---------------+------*/
-BentleyStatus   MacroConfigurationAdmin::_IterateThroughVariables (IConfigVariableIteratorDelegate *delegate)
-    {
-    if (nullptr == delegate)
-        return BSIERROR;
-
-    BentleyStatus   status = BSISUCCESS;
-
-    for (MacroEntryCP macroEntry : m_macroSet)
-        {
-        ConfigurationVariableLevel  level = macroEntry->GetLevelOfDefinition();
-        if (INVALID_MACRO_LEVEL == level)
-            {
-            status = BSIERROR;      // Need more than this
-            continue;
-            }
-
-        WCharCP     value = macroEntry->GetTranslationFromLevel (level);
-        if (nullptr == value)
-            {
-            status = BSIERROR;      // Need more than this
-            continue;
-            }
-
-        bool    locked = macroEntry->IsLocked();
-
-        delegate->EachConfigVariable (macroEntry->m_macroName.c_str(), value, level, locked);
-        }
-
-    return status;
-    }
-
-/*---------------------------------------------------------------------------------**//**
-* @bsimethod                                    Barry.Bentley                   05/14
-+---------------+---------------+---------------+---------------+---------------+------*/
-BentleyStatus   MacroConfigurationAdmin::_MonitorVariable (WCharCP macroName, IVariableMonitorR monitor)
-    {
-    WString         tmpString;
-    MacroEntryCP    macroEntry;
-    GetMacroEntryAndTranslation (macroName, macroEntry, tmpString, ConfigurationVariableLevel::User, true);
-
-    if (nullptr != macroEntry)
-        macroEntry->AddMonitor (&monitor);
-    else
-        return BSIERROR;    // This happens only if macroName is illegal.
-
-    monitor._VariableChanged (macroName);
-
-    return BSISUCCESS;
-    }
-
-/*---------------------------------------------------------------------------------**//**
-* @bsimethod                                    Barry.Bentley                   05/14
-+---------------+---------------+---------------+---------------+---------------+------*/
-void            MacroConfigurationAdmin::_RemoveMonitor (WCharCP macroName, IVariableMonitorR monitor)
-    {
-    MacroEntryCP    macroEntry;
-    if (nullptr != (macroEntry = GetMacroDefinition (macroName)))
-        macroEntry->RemoveMonitor (monitor);
-    }
-
-/*---------------------------------------------------------------------------------**//**
-* @bsimethod                                    Barry.Bentley                   06/14
-+---------------+---------------+---------------+---------------+---------------+------*/
-void            MacroConfigurationAdmin::_OnUnloadMdlDescr (MdlDescP mdlDesc)
-    {
-    // must search through all the configuration variables and all their monitors to remove those that are getting unloaded.
-    for (MacroEntryCP macroEntry : m_macroSet)
-        {
-        if (nullptr == macroEntry->m_monitors)
-            continue;
-        for (T_VariableMonitors::iterator iterator = macroEntry->m_monitors->begin(); iterator != macroEntry->m_monitors->end(); )
-            {
-            VariableMonitor& monitor = *iterator;
-            if (monitor.m_mdlDesc != mdlDesc)
-                iterator++;
-            else
-                {
-#if defined (NEEDSWORK_DESKTOP_PLATFORM)
-                SaveAndSwitchMdlDesc _v_v_v ((*iterator).m_mdlDesc);
-#endif
-                (*iterator).m_monitor->_MonitorStopped (macroEntry->m_macroName.c_str());
-                iterator = macroEntry->m_monitors->erase (iterator);
-                }
-
-            }
-        }
-    }
-
-
-/*---------------------------------------------------------------------------------**//**
-* @bsimethod                                    Barry.Bentley                   07/15
-+---------------+---------------+---------------+---------------+---------------+------*/
-void            MacroConfigurationAdmin::RenameMacros (T_ReplacementMap& replacementMap)
-    {
-    MacroEntry*         searchEntry = new MacroEntry (L"temp");
-
-    for (T_ReplacementMap::iterator it = replacementMap.begin(); it != replacementMap.end(); ++it)
-        {
-        bpair <WString, WString> thisRemapEntry = *it;
-
-        // get a copy, we have to extract the macroName from an entry like (USTN_USERDESCR)
-        if (!thisRemapEntry.first.StartsWith (L"(") || !thisRemapEntry.first.EndsWith (L")"))
-            continue;
-
-        // strip beginning ( and ending ).
-        WString thisMacroName = thisRemapEntry.first.substr (1, thisRemapEntry.first.size()-2);
-
-        // avoid having to construct a new MacroEntry every time - all we are going to use is the name.
-        searchEntry->m_macroName.assign (thisMacroName.c_str());
-
-        T_MacroSet::iterator  foundEntry;
-        if (m_macroSet.end() == (foundEntry = m_macroSet.find (searchEntry)))
-            continue;
-
-        // the replacement should have the same form - enclosed in parentheses.
-        if (!thisRemapEntry.second.StartsWith (L"(") || !thisRemapEntry.second.EndsWith (L")"))
-            {
-            BeAssert (false);
-            continue;
-            }
-        WString thisReplacement = thisRemapEntry.second.substr (1, thisRemapEntry.second.size()-2);
-        MacroEntry* foundMacroEntry = *foundEntry;
-
-        // we found the entry. We have to remove it and put its replacement in place.
-        m_macroSet.erase (foundEntry);
-
-        foundMacroEntry->m_macroName.assign (thisReplacement.c_str());
-        /*bpair <T_MacroSet::const_iterator, bool> inserted =*/ m_macroSet.insert (foundMacroEntry);
-        }
-
-    delete searchEntry;
-    }
-
-/*---------------------------------------------------------------------------------**//**
-* @bsimethod                                    Barry.Bentley                   07/15
-+---------------+---------------+---------------+---------------+---------------+------*/
-MacroEntry*     MacroConfigurationAdmin::GetMacroEntry (WCharCP cfgVarName)
-    {
-    return const_cast<MacroEntry*> (GetMacroDefinition (cfgVarName));
-    }
-
-/*---------------------------------------------------------------------------------**//**
-* @bsimethod                                    Barry.Bentley                   07/15
-+---------------+---------------+---------------+---------------+---------------+------*/
-void            MacroConfigurationAdmin::GetEntryVariableName (WStringR cfgVarName, MacroEntry const* macroEntry)
-    {
-    cfgVarName.assign (macroEntry->m_macroName);
-    }
-
-/*---------------------------------------------------------------------------------**//**
-* @bsimethod                                    Barry.Bentley                   07/15
-+---------------+---------------+---------------+---------------+---------------+------*/
-void            MacroConfigurationAdmin::GetEntryTranslationAtLevel (WStringR translation, MacroEntry const* macroEntry, ConfigurationVariableLevel level)
-    {
-    macroEntry->GetTranslationAtSpecificLevel (&translation, level);
-    }
-
-/*---------------------------------------------------------------------------------**//**
-* @bsimethod                                    Barry.Bentley                   07/15
-+---------------+---------------+---------------+---------------+---------------+------*/
-void            MacroConfigurationAdmin::RemoveEntryReferencesTo (T_WStringVectorCR cfgVarList, MacroEntry* macroEntry, ConfigurationVariableLevel level)
-    {
-    WString         translation;
-    BentleyStatus   status = macroEntry->GetTranslationAtSpecificLevel (&translation, level);
-    if ( (BSISUCCESS != status) || translation.empty())
-        return;
-
-    // consider each part that is separated by semicolons separately (for path-type configuration variables).
-    T_WStringVector subParts;
-    BeStringUtilities::Split (translation.c_str(), L";", nullptr, subParts);
-
-    bool        anyChange = false;
-    for (T_WStringVector::iterator thisPart = subParts.begin(); thisPart != subParts.end(); )
-        {
-        WStringR    thisString = *thisPart;
-        // we have to look through the translation string and see if there are any occurrences of any of the variables in cfgVarList.
-        bool        wasErased  = false;
-        for (WStringCR thisCfgVar : cfgVarList)
-            {
-            // if we find any use of thisCfgVar, eliminate this subpart.
-            if (thisString .ContainsI (thisCfgVar))
-                {
-                // delete this subpart and break out of the loop.
-                thisPart  = subParts.erase (thisPart);
-                wasErased = true;
-                anyChange = true;
-                break;
-                }
-            }
-
-        // if we didn't erase the subpart, increment the iterator.
-        if (!wasErased)
-            ++thisPart;
-        }
-
-    if (anyChange)
-        {
-        WString newTranslation;
-        bool    first = true;
-        for (WString thisPart : subParts)
-            {
-            if (!first)
-                newTranslation.append (1, L';');
-            newTranslation.append (thisPart);
-            }
-
-        macroEntry->SetTranslation (newTranslation.c_str(), level);
-        }
-    }
-
-/*---------------------------------------------------------------------------------**//**
-* @bsimethod                                    Barry.Bentley                   07/15
-+---------------+---------------+---------------+---------------+---------------+------*/
-void            MacroConfigurationAdmin::ReplaceEntryReferences (T_ReplacementMap& replacementMap, MacroEntry* macroEntry, ConfigurationVariableLevel level)
-    {
-    WString         translation;
-    BentleyStatus   status = macroEntry->GetTranslationAtSpecificLevel (&translation, level);
-    if ( (BSISUCCESS != status) || translation.empty())
-        return;
-
-    if (ReplaceFromMap (translation, replacementMap))
-        {
-        bool savedLock = macroEntry->m_locked;
-        macroEntry->m_locked = false;
-        macroEntry->SetTranslation (translation.c_str(), level);
-        macroEntry->m_locked = savedLock;
-        }
-    }
-
-/*---------------------------------------------------------------------------------**//**
-* @bsimethod                                    Barry.Bentley                   07/15
-+---------------+---------------+---------------+---------------+---------------+------*/
-BentleyStatus   MacroConfigurationAdmin::GetAppropriateAssignmentStatement (WStringR assignmentStatement, MacroEntryCP macroEntry, ConfigurationVariableLevel level, T_ReplacementMap& replacementMap)
-    {
-    // if we don't currently have an assignment at this level, can't do it.
-    return macroEntry->GetAppropriateAssignmentStatement (assignmentStatement, level, replacementMap);
-    }
-
-/*---------------------------------------------------------------------------------**//**
-* @bsimethod                                    Barry.Bentley                   07/15
-+---------------+---------------+---------------+---------------+---------------+------*/
-MacroConfigurationAdmin::const_iterator::const_iterator (T_MacroSet::const_iterator  inputIterator)
-    {
-    m_setIterator = inputIterator;
-    }
-
-/*---------------------------------------------------------------------------------**//**
-* @bsimethod                                    Barry.Bentley                   07/15
-+---------------+---------------+---------------+---------------+---------------+------*/
-MacroConfigurationAdmin::const_iterator MacroConfigurationAdmin::begin () const
-    {
-    return const_iterator (m_macroSet.begin());
-    }
-
-/*---------------------------------------------------------------------------------**//**
-* @bsimethod                                    Barry.Bentley                   07/15
-+---------------+---------------+---------------+---------------+---------------+------*/
-MacroConfigurationAdmin::const_iterator MacroConfigurationAdmin::end() const
-    {
-    return const_iterator (m_macroSet.end());
-    }
-
-/*---------------------------------------------------------------------------------**//**
-* @bsimethod                                    Barry.Bentley                   07/15
-+---------------+---------------+---------------+---------------+---------------+------*/
-MacroConfigurationAdmin::const_iterator& MacroConfigurationAdmin::const_iterator::operator ++ ()
-    {
-    ++m_setIterator;
-    return *this;
-    }
-
-/*---------------------------------------------------------------------------------**//**
-* @bsimethod                                    Barry.Bentley                   07/15
-+---------------+---------------+---------------+---------------+---------------+------*/
-MacroEntry* MacroConfigurationAdmin::const_iterator::operator * () const
-    {
-    return *m_setIterator;
-    }
-
-/*---------------------------------------------------------------------------------**//**
-* @bsimethod                                    Barry.Bentley                   07/15
-+---------------+---------------+---------------+---------------+---------------+------*/
-bool    MacroConfigurationAdmin::const_iterator::operator != (const_iterator const &rhs) const
-    {
-    return m_setIterator != rhs.m_setIterator;
-    }
-
-
-#if defined (BENTLEY_WIN32)
-
-// This section is for reading .cfg files from old version. Old versions are only on Windows, so no need for it outside that environment.
-
-// These classes are used by applications that use DgnPlatform only, but want to
-//  process configuration files like PowerPlatform applications do. For example, the
-//  converter from DgnV8 to DgnDb uses these classes. See further comments below.
-#if defined (DEBUG_DGNPLATFORM_MACRO)
-struct      PrintDebugOutput : IMacroDebugOutput
-{
-PrintDebugOutput () {}
-
-virtual void        ShowDebugMessage (int indent, WCharCP format, ...) override
-    {
-    WString     message;
-    va_list     ap;
-
-    va_start (ap, format);
-    message.VSprintf (format, ap);
-    va_end (ap);
-
-    int numSpaces = indent*2;
-    for (int iSpace = 0; iSpace < numSpaces; iSpace++)
-        wprintf (L" ");
-
-    wprintf (L"%ls", message.c_str());
-    }
-};
-#endif
-
-
-/*---------------------------------------------------------------------------------**//**
-* @bsiclass                                                     Barry.Bentley   05/2012
-* The purpose of this class is to read the configuration files from the CONNECT versions
-* without using any of the PowerPlatform dlls.
-+---------------+---------------+---------------+---------------+---------------+------*/
-class           CONNECTMacroFileProcessor : public MacroFileProcessor
-{
-WString             m_workSpaceName;
-WString             m_workSetName;
-WString             m_configurationRootDir; // the location of the install/Configuration directory. 
-WString             m_msConfigFileName;     // the full name of the msconfig file
-WString             m_connectInstallDir;    // the directory containing the MicroStation exe.
-WString             m_fallbackConfigDir;    // the location where we have stored the CONNECT system .cfg files in the delivery of the client of this macro file reader, in case there isn't a MicroStation installation on the machine.
-T_WStringVector&    m_assignmentArgs;
-
-/*---------------------------------------------------------------------------------**//**
-* @bsimethod                                    Barry.Bentley                   05/12
-+---------------+---------------+---------------+---------------+---------------+------*/
-virtual void    _OnProcessError (WCharCP msg) override
-    {
-    // for now, we're just fwprintfing this message, but perhaps it should be put in the message center or something.
-    fwprintf (stderr, L"%ls", msg);
-    }
-
-/*---------------------------------------------------------------------------------**//**
-* @bsimethod                                    Barry.Bentley                   07/15
-+---------------+---------------+---------------+---------------+---------------+------*/
-virtual ConfigurationVariableLevel _ReinterpretConfigurationVariableLevel (ConfigurationVariableLevel inputLevel) override
-    {
-    switch (inputLevel)
-        {
-        // these are the same in CONNECT as they were in V8i and previous versions:
-        case ConfigurationVariableLevel::Predefined:        // = -2,
-        case ConfigurationVariableLevel::SysEnv:            // = -1,
-        case ConfigurationVariableLevel::System:            // = 0,
-        case ConfigurationVariableLevel::Application:       // = 1,
-        case ConfigurationVariableLevel::Organization:      // = 2, There was no Organization level in V8i. 2 mean Site
-            return inputLevel;
-
-        case ConfigurationVariableLevel::WorkSpace:         // = 3, in V8i, 3 meant Project which is now WorkSet.
-            return ConfigurationVariableLevel::WorkSet;
-
-        case ConfigurationVariableLevel::WorkSet:           // = 4, in V8i, 4 meant User, so keep that.
-            return ConfigurationVariableLevel::User;
-
-        // we should never see these coming from a V8i configuration file.
-        case ConfigurationVariableLevel::Role:              // = 5, There was no Role in V8i, should never encounter anything > 4.
-        case ConfigurationVariableLevel::User:              // = 6, Should never encounter
-        default:
-            BeAssert (false);
-            return inputLevel;
-        }
-    }
-
-public:
-/*---------------------------------------------------------------------------------**//**
-* @bsimethod                                    Barry.Bentley                   05/12
-+---------------+---------------+---------------+---------------+---------------+------*/
-CONNECTMacroFileProcessor (MacroConfigurationAdmin& mca, WCharCP workSpaceName, WCharCP workSetName, WCharCP configurationRootDir, WCharCP installDir, WCharCP msConfigFileName, WCharCP fallbackConfigDir, T_WStringVector& assignmentArgs) : MacroFileProcessor (mca, nullptr, nullptr), m_assignmentArgs (assignmentArgs)
-    {
-    if (nullptr != workSpaceName)
-        m_workSpaceName.assign (workSpaceName);
-    if (nullptr != workSetName)
-        m_workSetName.assign (workSetName);
-
-    if (nullptr != configurationRootDir)
-        m_configurationRootDir.assign (configurationRootDir);
-    if (!m_configurationRootDir.empty())
-        BeFileName::AppendSeparator (m_configurationRootDir);
-
-    if (nullptr != msConfigFileName)
-        m_msConfigFileName.assign (msConfigFileName);
-    
-    if (nullptr != installDir)
-        m_connectInstallDir.assign (installDir);
-    if (!m_connectInstallDir.empty())
-        BeFileName::AppendSeparator (m_connectInstallDir);
-
-
-    m_fallbackConfigDir.assign (fallbackConfigDir);
-    }
-
-/*---------------------------------------------------------------------------------**//**
-* @bsimethod                                    Barry.Bentley                   06/15
-+---------------+---------------+---------------+---------------+---------------+------*/
-StatusInt       LoadCONNECTMacros ()
-    {
-    // the first thing we have to do is find the MS_LOCAL or MS_CONFIG
-    BeFileName      foundName;
-
-    DefineBuiltinMacros();
-    DefineBuiltinRuntimeMacros ();
-    SetUserCfg ();
-
-    // get the root directory of the (possible) MicroStation install. If it exists, then we use its config/mslocal.cfg.
-    // (the only use of _ROOTDIR in the config files is to set MSDIR).
-    BeFileName      configDir;
-    if (!m_connectInstallDir.empty())
-        {
-        if (BeFileNameStatus::Success == BeFileName::CheckAccess (m_connectInstallDir.c_str(), BeFileNameAccess::Read))
-            {
-            m_macroCfgAdmin.DefineBuiltinMacro(L"_ROOTDIR", m_connectInstallDir.c_str());
-
-            // look for the msconfig.cfg file in the "config" directory off of the directory in which MicroStation resides
-            configDir.assign (m_connectInstallDir);
-            configDir.AppendToPath (L"config");
-            configDir.AppendSeparator();
-            }
-        }
-
-    if (configDir.empty())
-        {
-        // The user hasn't specified a V8i install directory or a V8i configuration directory. We need to use the system configuration files
-        // that we ship with the application. The caller supplies the directory, less the "config" portion of it.
-        m_macroCfgAdmin.DefineBuiltinMacro(L"_ROOTDIR", m_fallbackConfigDir.c_str());
-        configDir.assign (m_fallbackConfigDir.c_str());
-        configDir.AppendToPath (L"config");
-        configDir.AppendSeparator();
-        }
-
-    if (SUCCESS != util_findFile (nullptr, &foundName, L"mslocal.cfg", configDir.c_str(), L"mslocal.cfg", UF_NO_CUR_DIR))
-        {
-        if (SUCCESS != util_findFile (nullptr, &foundName, L"msconfig.cfg", configDir.c_str(), L"msconfig.cfg", UF_NO_CUR_DIR))
-            {
-            wprintf(L"\nWarning: Could not open configuration file [%ls]\n\n", foundName.c_str());
-            return ERROR;
-            }
-        }
-
-    // we need to set and lock the username, projectname, etc.
-    const MacroEntry* newEntry;
-    if (!m_workSpaceName.empty())
-        {
-        m_macroCfgAdmin.DefineMacro (newEntry, L"_USTN_WORKSPACENAME", m_workSpaceName.c_str(), ConfigurationVariableLevel::System);
-        m_macroCfgAdmin.LockMacro(L"_USTN_WORKSPACENAME");
-        }
-    if (!m_workSetName.empty())
-        {
-        m_macroCfgAdmin.DefineMacro (newEntry, L"_USTN_WORKSETNAME", m_workSetName.c_str(), ConfigurationVariableLevel::System);
-        m_macroCfgAdmin.LockMacro(L"_USTN_WORKSETNAME");
-        }
-    if (!m_configurationRootDir.empty())
-        {
-        BeFileName::AppendSeparator (m_configurationRootDir);
-        m_macroCfgAdmin.DefineMacro (newEntry, L"_USTN_CONFIGURATION", m_configurationRootDir.c_str(), ConfigurationVariableLevel::System);
-        m_macroCfgAdmin.LockMacro(L"_USTN_CONFIGURATION");
-        }
-    for (WStringR thisAssignment : m_assignmentArgs)
-        {
-        size_t equalsPos;
-        if (WString::npos != (equalsPos = thisAssignment.find ('=')))
-            {
-            if ( (equalsPos > 0) && (equalsPos < thisAssignment.length()-1) )
-                {
-                WString definition = thisAssignment.substr (equalsPos+1);
-                WString macroName  = thisAssignment.substr (0, equalsPos);
-                m_macroCfgAdmin.DefineMacro (newEntry, macroName.c_str(), definition.c_str(), ConfigurationVariableLevel::System);
-                }
-            }
-        else
-            {
-            // no value was specified, define macro to have a null value
-            m_macroCfgAdmin.DefineMacro (newEntry, thisAssignment.c_str(), nullptr, ConfigurationVariableLevel::System);
-            }
-        }
-
-#if defined (DEBUG_DGNPLATFORM_MACRO)
-    PrintDebugOutput    debugOutput;
-    SetDebugOutput (&debugOutput, 4);
-#endif
-
-    return ProcessTopLevelFile (foundName, ConfigurationVariableLevel::System, nullptr);
-    }
-
-/*---------------------------------------------------------------------------------**//**
-* @bsimethod                                    Barry.Bentley                   06/15
-+---------------+---------------+---------------+---------------+---------------+------*/
-void    DefineBuiltinMacros ()
-    {
-    m_macroCfgAdmin.DefineBuiltinMacro(L"_VERSION_10_0", NULL);
-    m_macroCfgAdmin.DefineBuiltinMacro(L"_winNT", NULL);
-    m_macroCfgAdmin.DefineBuiltinMacro(L"_intelNT", NULL);
-    m_macroCfgAdmin.DefineBuiltinMacro(L"_PLATFORMNAME", L"intelnt");
-    m_macroCfgAdmin.DefineBuiltinMacro (L"_ENGINENAME", L"MicroStation");
-    m_macroCfgAdmin.DefineBuiltinMacro(L"MICROSTATION", L"1");
-
-    // Define macro for current working directory when ustn was started.
-    WString workDir;
-    BeFileName::GetCwd (workDir);
-    BeFileName::AppendSeparator (workDir);
-    m_macroCfgAdmin.DefineBuiltinMacro(L"_WORKDIR", workDir.c_str());
-    }
-
-
-/*---------------------------------------------------------------------------------**//**
-* @bsimethod                                    Barry.Bentley                   09/15
-+---------------+---------------+---------------+---------------+---------------+------*/
-static bool CompareDirectories (WStringR lhs, WStringR rhs)
-    {
-    T_WStringVector       leftTokens;
-    BeStringUtilities::Split (lhs.c_str(), L"._", leftTokens);
-
-    T_WStringVector       rightTokens;
-    BeStringUtilities::Split (rhs.c_str(), L"._", nullptr, rightTokens);
-
-    // for now, we're not looking at any like 10.0.0_1.
-    if (leftTokens.size() != 3)
-        return true;
-    if (rightTokens.size() != 3)
-        return false;
-
-    for (int iString=0; iString < 3; iString++)
-        {
-        int     leftInt = BeStringUtilities::Wtoi (leftTokens[iString].c_str());
-        int     rightInt = BeStringUtilities::Wtoi (rightTokens[iString].c_str());
-
-        // only looking for 10 and greater.
-        if ( (iString == 0) && (leftInt < 10) )
-            return true;
-        if ( (iString == 0) && (rightInt < 10) )
-            return false;
-
-        if (leftInt != rightInt)
-            return (leftInt > rightInt);
-        }
-    return 0;
-    }
-
-/*---------------------------------------------------------------------------------**//**
-* @bsimethod                                    Barry.Bentley                   09/15
-+---------------+---------------+---------------+---------------+---------------+------*/
-void    GetCONNECTSubDirectory (WStringR subDirectory)
-    {
-    subDirectory.assign (L"Bentley\\MicroStation\\");
-    // This won't matter for non-Windows platforms, since it applies to previous version .cfg files.
-
-    // In CONNECT, the directories are named from version release/major/minor (10.0.0, etc.)
-    // There's a way to install multiple builds of a particular xx.xx.xx version that ends up
-    // with names like 10.0.0_1, but we pay no attention to that here. We look for the most recent
-    // build number in the (%LOCALAPPDATA%)Bentley\MicroStation directory. If we don't find anything,
-    // (which is possible on a machine where MicroStation has never been installed) we just use 10.0.0. 
-
-    WCharP      localAppData;
-    SHGetKnownFolderPath (FOLDERID_LocalAppData, 0, nullptr, &localAppData);
-    WString     ourLocalAppData (localAppData);
-    BeFileName::AppendToPath (ourLocalAppData, L"Bentley\\MicroStation\\*");
-    CoTaskMemFree (localAppData);
-
-    BeFileListIterator  fileIterator (ourLocalAppData.c_str(), false);
-    BeFileName          fullFileName;
-    T_WStringVector     possibleDirs;
-    while (BSISUCCESS == fileIterator.GetNextFileName (fullFileName))
-        {
-        // every file starts with the directory.
-        BeFileName fileName;
-        fileName.assign (fullFileName.substr(ourLocalAppData.length()-1, WString::npos));
-
-        // we only want directories that start with a number greater than or equal to 10.
-        if (!BeFileName::IsDirectory(fullFileName))
-            continue;
-
-        size_t firstDot;
-        if (WString::npos == (firstDot = fileName.find (L'.')))
-            continue;
-
-        // must start with all numbers.
-        size_t firstNonNumber = fileName.find_first_not_of (L"0123456789");
-        if (firstNonNumber < (firstDot-1))
-            continue;
-
-        WString firstNumString = fileName.substr (0, firstDot);
-        int     firstNum;
-        swscanf (firstNumString.c_str(), L"%d", &firstNum);
-        if (firstNum < 10)
-            continue;
-
-        // don't want the 99 bunch unless there's nothing else.
-        if ( (firstNum > 20) && !possibleDirs.empty() )
-            continue;
-
-        possibleDirs.push_back (fileName);
-        }
-
-    // couldn't find subdirectory, go with default.
-    if (possibleDirs.size() < 1)
-        {
-        subDirectory.append (L"10.0.0");
-        return;
-        }
-        
-    std::sort (possibleDirs.begin(), possibleDirs.end(), CompareDirectories);
-    subDirectory.append (possibleDirs[0].c_str());
-    }
-
-/*---------------------------------------------------------------------------------**//**
-* @bsimethod                                    Barry.Bentley                   06/15
-+---------------+---------------+---------------+---------------+---------------+------*/
-void    DefineBuiltinRuntimeMacros ()
-    {
-    // This won't matter for non-Windows platforms, since it applies to previous version .cfg files.
-
-    WString bentleyProductInstall;
-    GetCONNECTSubDirectory (bentleyProductInstall);
-    BeFileName::AppendSeparator (bentleyProductInstall);
-
-    // _USTN_LocalUserAppDataPath
-    WCharP      localAppData;
-    SHGetKnownFolderPath (FOLDERID_LocalAppData, 0, nullptr, &localAppData);
-    WString     ourLocalAppData (localAppData);
-    BeFileName::AppendSeparator (ourLocalAppData);
-    ourLocalAppData.append (bentleyProductInstall);
-    m_macroCfgAdmin.DefineBuiltinMacro (L"_USTN_LocalUserAppDataPath", ourLocalAppData.c_str());
-    CoTaskMemFree (localAppData);
-
-    // _USTN_LocalUserTempPath
-    BeFileName  tempPath;
-    BeFileName::BeGetTempPath (tempPath);
-    tempPath.AppendSeparator ();
-    tempPath.append (bentleyProductInstall);
-    tempPath.AppendSeparator ();
-    m_macroCfgAdmin.DefineBuiltinMacro (L"_USTN_LocalUserTempPath", tempPath.c_str());
-
-    // _USTN_UserAppDataPath
-    WCharP      roamingAppData;
-    SHGetKnownFolderPath (FOLDERID_RoamingAppData, 0, nullptr, &roamingAppData);
-    WString     ourRoamingAppData (roamingAppData);
-    BeFileName::AppendSeparator (ourRoamingAppData);
-    ourRoamingAppData.append (L"Bentley\\MicroStation\\");  // doesn't include version.
-    m_macroCfgAdmin.DefineBuiltinMacro (L"_USTN_UserAppDataPath", ourRoamingAppData.c_str());
-    CoTaskMemFree (roamingAppData);
-
-    // _USTN_CommonAppDataPath
-    WCharP      commonAppData;
-    SHGetKnownFolderPath (FOLDERID_ProgramData, 0, nullptr, &commonAppData);
-    WString     ourCommonAppData (commonAppData);
-    BeFileName::AppendSeparator (ourCommonAppData);
-    ourCommonAppData.append (bentleyProductInstall);
-    m_macroCfgAdmin.DefineBuiltinMacro (L"_USTN_CommonAppDataPath", ourCommonAppData.c_str());
-    CoTaskMemFree (commonAppData);
-    }
-
-/*---------------------------------------------------------------------------------**//**
-* @bsimethod                                    Barry.Bentley                   10/15
-+---------------+---------------+---------------+---------------+---------------+------*/
-void    SetUserCfg ()
-    {
-    // _USTN_USERCFG must be defined and the file must exist for msconfig.cfg to work.
-    WString localAppData;
-    m_macroCfgAdmin.GetVariable (localAppData, L"_USTN_LocalUserAppDataPath");
-    BeAssert (!localAppData.empty());
-
-    WString prefsFolder (localAppData);
-    prefsFolder.append(L"prefs\\");
-
-    if (_waccess (prefsFolder.c_str(), 0))
-        {
-        BeFileNameStatus stat = BeFileName::CreateNewDirectory (prefsFolder.c_str());
-        BeAssert (BeFileNameStatus::Success == stat);
-        }
-
-    WString ucfPath (prefsFolder);
-    ucfPath.append (L"Personal.ucf");
-
-    // make sure the file exists.
-    if (_waccess (ucfPath.c_str(), 0))
-        {
-        BeFileStatus  status;
-        BeTextFilePtr textFile = BeTextFile::Open(status, ucfPath.c_str(), TextFileOpenType::Write, TextFileOptions::None);
-        textFile->PutLine(L"_USTN_USERDESCR = User", true);
-        }
-
-    m_macroCfgAdmin.DefineBuiltinMacro (L"_USTN_USERCFG", ucfPath.c_str());
-    }
-
-};
-
-
-
-#if defined (NEEDSWORK_DESKTOP_PLATFORM_READV8ICONFIG)
-// The only thing missing is the Cryptographer stuff, which is in the Resource Manager, but we don't yet have a dependency on that.
-// Wait and see whether reading V8i Configuration Files is needed before adding that dependency.
-
-/*---------------------------------------------------------------------------------**//**
-* @bsiclass                                                     Barry.Bentley   05/2012
-* The purpose of this class is to read the configuration files from V8i and earlier versions.
-* They can then be converted to CONNECT edition WorkSpaces.
-+---------------+---------------+---------------+---------------+---------------+------*/
-class           V8iMacroFileProcessor : public MacroFileProcessor
-{
-WString             m_userName;
-WString             m_projectName;
-WString             m_workspaceRootDir;     // the location of the install/WorkSpace directory. 
-WString             m_msConfigFileName;     // the full name of the msconfig file
-WString             m_v8iInstallDir;        // the location of the directory containing the V8i MicroStation.exe.
-WString             m_fallbackConfigDir;    // the location where we have stored the v8i system .cfg files in the delivery of the client of this macro file reader, in case there isn't a MicroStation installation on the machine.
-T_WStringVector&    m_assignmentArgs;
-
-/*---------------------------------------------------------------------------------**//**
-* @bsimethod                                    Barry.Bentley                   05/12
-+---------------+---------------+---------------+---------------+---------------+------*/
-virtual void    _OnProcessError (WCharCP msg) override
-    {
-    // for now, we're just fwprintfing this message, but perhaps it should be put in the message center or something.
-    fwprintf (stderr, L"%ls", msg);
-    }
-
-public:
-/*---------------------------------------------------------------------------------**//**
-* @bsimethod                                    Barry.Bentley                   05/12
-+---------------+---------------+---------------+---------------+---------------+------*/
-V8iMacroFileProcessor (MacroConfigurationAdmin& mca, WCharCP userName, WCharCP projectName, WCharCP configRootDir, WCharCP v8iInstallDir, WCharCP msConfigFileName, WCharCP fallbackConfigDir, T_WStringVector& assignmentArgs) : MacroFileProcessor (mca, nullptr, nullptr), m_assignmentArgs (assignmentArgs)
-    {
-    if (nullptr != userName)
-        m_userName.assign (userName);
-    if (nullptr != projectName)
-        m_projectName.assign (projectName);
-
-    if (nullptr != configRootDir)
-        m_workspaceRootDir.assign (configRootDir);
-    if (!m_workspaceRootDir.empty())
-        BeFileName::AppendSeparator (m_workspaceRootDir);
-
-    if (nullptr != msConfigFileName)
-        m_msConfigFileName.assign (msConfigFileName);
-    
-    if (nullptr != v8iInstallDir)
-        m_v8iInstallDir.assign (v8iInstallDir);
-    if (!m_v8iInstallDir.empty())
-        BeFileName::AppendSeparator (m_v8iInstallDir);
-
-    m_fallbackConfigDir.assign (fallbackConfigDir);
-    }
-
-/*---------------------------------------------------------------------------------**//**
-* @bsimethod                                    Barry.Bentley                   06/15
-+---------------+---------------+---------------+---------------+---------------+------*/
-StatusInt       LoadV8iMacros ()
-    {
-    // the first thing we have to do is find the MS_LOCAL or MS_CONFIG
-    BeFileName      foundName;
-
-    DefineBuiltinMacros();
-    DefineBuiltinRuntimeMacros (m_v8iInstallDir.c_str());
-
-    // get the root directory of the (possible) MicroStation install. If it exists, then we use its config/mslocal.cfg.
-    // (the only use of _ROOTDIR in the config files is to set MSDIR).
-    BeFileName      configDir;
-    if (!m_v8iInstallDir.empty())
-        {
-        if (BeFileNameStatus::Success == BeFileName::CheckAccess (m_v8iInstallDir.c_str(), BeFileNameAccess::Read))
-            {
-            m_macroCfgAdmin.DefineBuiltinMacro(L"_ROOTDIR", m_v8iInstallDir.c_str());
-
-            // look for the msconfig.cfg file in the "config" directory off of the directory in which MicroStation resides
-            configDir.assign (m_v8iInstallDir);
-            configDir.AppendToPath (L"config");
-            configDir.AppendSeparator();
-            }
-        }
-
-    if (configDir.empty())
-        {
-        // The user hasn't specified a V8i install directory or a V8i configuration directory. We need to use the system configuration files
-        // that we ship with the application. The caller supplies the directory, less the "config" portion of it.
-        m_macroCfgAdmin.DefineBuiltinMacro(L"_ROOTDIR", m_fallbackConfigDir.c_str());
-        configDir.assign (m_fallbackConfigDir.c_str());
-        configDir.AppendToPath (L"config");
-        configDir.AppendSeparator();
-        }
-
-    if (SUCCESS != util_findFile (nullptr, &foundName, L"mslocal.cfg", configDir.c_str(), L"mslocal.cfg", UF_NO_CUR_DIR))
-        {
-        if (SUCCESS != util_findFile (nullptr, &foundName, L"msconfig.cfg", configDir.c_str(), L"msconfig.cfg", UF_NO_CUR_DIR))
-            {
-            wprintf(L"\nWarning: Could not open configuration file [%ls]\n\n", foundName);
-            return ERROR;
-            }
-        }
-
-    // we need to set and lock the username, projectname, etc.
-    const MacroEntry* newEntry;
-    if (!m_userName.empty())
-        {
-        m_macroCfgAdmin.DefineMacro (newEntry, L"_USTN_USERNAME", m_userName.c_str(), ConfigurationVariableLevel::System);
-        m_macroCfgAdmin.LockMacro(L"_USTN_USERNAME");
-        }
-    if (!m_projectName.empty())
-        {
-        m_macroCfgAdmin.DefineMacro (newEntry, L"_USTN_PROJECTNAME", m_projectName.c_str(), ConfigurationVariableLevel::System);
-        m_macroCfgAdmin.LockMacro(L"_USTN_PROJECTNAME");
-        }
-    if (!m_workspaceRootDir.empty())
-        {
-        BeFileName::AppendSeparator (m_workspaceRootDir);
-        m_macroCfgAdmin.DefineMacro (newEntry, L"_USTN_WORKSPACEROOT", m_workspaceRootDir.c_str(), ConfigurationVariableLevel::System);
-        m_macroCfgAdmin.LockMacro(L"_USTN_WORKSPACEROOT");
-        }
-    for (WStringR thisAssignment : m_assignmentArgs)
-        {
-        size_t equalsPos;
-        if (WString::npos != (equalsPos = thisAssignment.find ('=')))
-            {
-            if ( (equalsPos > 0) && (equalsPos < thisAssignment.length()-1) )
-                {
-                WString definition = thisAssignment.substr (equalsPos+1);
-                WString macroName  = thisAssignment.substr (0, equalsPos);
-                m_macroCfgAdmin.DefineMacro (newEntry, macroName.c_str(), definition.c_str(), ConfigurationVariableLevel::System);
-                }
-            }
-        else
-            {
-            // no value was specified, define macro to have a null value
-            m_macroCfgAdmin.DefineMacro (newEntry, thisAssignment.c_str(), nullptr, ConfigurationVariableLevel::System);
-            }
-        }
-
-#if defined (DEBUG_DGNPLATFORM_MACRO)
-    PrintDebugOutput    debugOutput;
-    SetDebugOutput (&debugOutput, 4);
-#endif
-
-    return ProcessTopLevelFile (foundName, ConfigurationVariableLevel::System, nullptr);
-    }
-
-/*---------------------------------------------------------------------------------**//**
-* @bsimethod                                    Barry.Bentley                   06/15
-+---------------+---------------+---------------+---------------+---------------+------*/
-void    DefineBuiltinMacros ()
-    {
-    m_macroCfgAdmin.DefineBuiltinMacro (L"_VERSION_8_11", nullptr);
-    m_macroCfgAdmin.DefineBuiltinMacro (L"_ENGINENAME", L"MicroStation");
-    m_macroCfgAdmin.DefineBuiltinMacro (L"_winNT", nullptr);
-    m_macroCfgAdmin.DefineBuiltinMacro (L"_intelNT", nullptr);
-    m_macroCfgAdmin.DefineBuiltinMacro (L"_PLATFORMNAME", L"intelnt");
-
-    // Define macro for current working directory when ustn was started.
-    WString workDir;
-    BeFileName::GetCwd (workDir);
-    BeFileName::AppendSeparator (workDir);
-    m_macroCfgAdmin.DefineBuiltinMacro(L"_WORKDIR", workDir.c_str());
-    }
-
-/*---------------------------------------------------------------------------------**//**
-* @bsimethod                                                    Chuck.Kirschman 04/05
-+---------------+---------------+---------------+---------------+---------------+------*/
-static StatusInt   base64Encode (const byte* inputBuffer, uint32_t inputLen, WCharP outputBuffer, uint32_t outputLen)
-    {
-    static WChar b64table[65] = L"ABCDEFGHIJKLMNOPQRSTUVWXYZabcdefghijklmnopqrstuvwxyz0123456789+/";
-
-    int mod = inputLen%3;
-    uint32_t reqOutput = (inputLen/3)*4 + (3-mod)%3 + 1;
-    if (outputLen < reqOutput)
-        return ERROR;
-
-    WChar *pOutput = outputBuffer;
-    uint32_t iChar = 0;
-    while (iChar < inputLen-mod)
-        {
-        *pOutput++ = b64table[inputBuffer[iChar++] >> 2];
-        *pOutput++ = b64table[((inputBuffer[iChar-1] << 4) | (inputBuffer[iChar] >> 4)) & 0x3f];
-        *pOutput++ = b64table[((inputBuffer[iChar] << 2) | (inputBuffer[iChar+1] >> 6)) & 0x3f];
-        *pOutput++ = b64table[inputBuffer[iChar+1] &0x3f];
-        iChar += 2;
-        }
-
-    if (0 != mod)
-        {
-        *pOutput++ = b64table[inputBuffer[iChar++] >> 2];
-        *pOutput++ = b64table[((inputBuffer[iChar-1] << 4) | (inputBuffer[iChar] >> 4)) & 0x3f];
-
-        if (1 == mod)
-            {
-            *pOutput++ = L'=';
-            *pOutput++ = L'=';
-            }
-        else
-            {
-            *pOutput++ = b64table[(inputBuffer[iChar]<<2) &0x3f];
-            *pOutput++ = L'=';
-            }
-        }
-    *pOutput++ = L'\0';
-    return SUCCESS;
-    }
-
-/*---------------------------------------------------------------------------------**//**
-* @bsimethod                                    Barry.Bentley                   09/15
-+---------------+---------------+---------------+---------------+---------------+------*/
-void    GetStupidInstallHashString (WStringR installPathHash, WCharCP installDirectory)
-    {
-    WChar                   longPathName[1024];
-
-    // get the install directory. If it's not provided, make one up. If it's got the shortName character, get the long name.
-    if ( (nullptr == installDirectory) || (0 == *installDirectory))
-        installDirectory = L"c:\\Program Files (x86)\\Bentley\\MicroStation V8i (SELECTseries)\\MicroStation\\";
-    else if (nullptr != ::wcschr (installDirectory, '~'))
-        {
-        GetLongPathNameW (installDirectory, longPathName, _countof(longPathName));
-        installDirectory = longPathName;
-        }
-    BeFileName  ustationDllName(installDirectory);
-    ustationDllName.AppendSeparator();
-    ustationDllName.append (L"ustation.dll");
-    ustationDllName.ToUpper();
-
-    Cryptographer       cryptographer;
-    cryptographer.initializeForHashOnly();
-
-    CryptographerHash   hashCalculator;
-    hashCalculator.init (cryptographer, DIGITAL_SIGNATURE_ALG_RSA_MD5);
-    hashCalculator.hash ((const byte*)ustationDllName.c_str(), 2*ustationDllName.size());
-    DsigRawHash         hashedValue;
-    hashCalculator.save (hashedValue);
-    WChar               encodedHash[48];
-
-    // put it in base64 to make a string out of it, and replace characters that don't work in file names.
-    base64Encode (&hashedValue.b[0], 16, encodedHash, _countof (encodedHash));
-    installPathHash. assign (encodedHash);
-    installPathHash.ReplaceAll (L"+", L"-");
-    installPathHash.ReplaceAll (L"/", L"_");
-    installPathHash.ReplaceAll (L"=", L"");
-    }
-
-
-// need this for FOLDERID_xxx, etc.
-/*---------------------------------------------------------------------------------**//**
-* @bsimethod                                    Barry.Bentley                   06/15
-+---------------+---------------+---------------+---------------+---------------+------*/
-void DefineBuiltinRuntimeMacros (WCharCP installDirectory)
-    {
-    WString     installPathHash;
-    GetStupidInstallHashString (installPathHash, installDirectory);
-
-    WString     bentleyProductInstall (L"Bentley\\MicroStation\\8.11\\");
-    WString     bentleyProductInstallWithHash (bentleyProductInstall);
-    BeFileName::AppendSeparator (bentleyProductInstallWithHash);
-    bentleyProductInstallWithHash.append (installPathHash);
-    BeFileName::AppendSeparator (bentleyProductInstallWithHash);
-
-    // _USTN_LocalUserAppDataPath
-    WCharP      localAppData;
-    SHGetKnownFolderPath (FOLDERID_LocalAppData, 0, nullptr, &localAppData);
-    WString     ourLocalAppData (localAppData);
-    BeFileName::AppendSeparator (ourLocalAppData);
-    ourLocalAppData.append (bentleyProductInstallWithHash);
-    m_macroCfgAdmin.DefineBuiltinMacro (L"_USTN_LocalUserAppDataPath", ourLocalAppData.c_str());
-    CoTaskMemFree (localAppData);
-
-    
-    // _USTN_LocalUserTempPath
-    BeFileName  tempPath;
-    BeFileName::BeGetTempPath (tempPath);
-    tempPath.AppendSeparator ();
-    tempPath.append (bentleyProductInstallWithHash);
-    tempPath.AppendSeparator ();
-    m_macroCfgAdmin.DefineBuiltinMacro (L"_USTN_LocalUserTempPath", tempPath.c_str());
-
-    // _USTN_UserAppDataPath
-    WCharP      roamingAppData;
-    SHGetKnownFolderPath (FOLDERID_RoamingAppData, 0, nullptr, &roamingAppData);
-    WString     ourRoamingAppData (roamingAppData);
-    BeFileName::AppendSeparator (ourRoamingAppData);
-    ourRoamingAppData.append (bentleyProductInstall);
-    m_macroCfgAdmin.DefineBuiltinMacro (L"_USTN_UserAppDataPath", ourRoamingAppData.c_str());
-    CoTaskMemFree (roamingAppData);
-
-    // _USTN_CommonAppDataPath
-    WCharP      commonAppData;
-    SHGetKnownFolderPath (FOLDERID_ProgramData, 0, nullptr, &commonAppData);
-    WString     ourCommonAppData (commonAppData);
-    BeFileName::AppendSeparator (ourCommonAppData);
-    ourCommonAppData.append (bentleyProductInstallWithHash);
-    m_macroCfgAdmin.DefineBuiltinMacro (L"_USTN_CommonAppDataPath", ourCommonAppData.c_str());
-    CoTaskMemFree (commonAppData);
-    }
-
-};
-#endif // NEEDSWORK_DESKTOP_PLATFORM_READV8ICONFIG
-
-
-// The methods below are used by applications that use DgnPlatform only, but want to
-//  process configuration files like PowerPlatform applications do. For example, the
-//  converter from DgnV8 to DgnDb uses these methods.
-// 
-// We can read either V8i configuration files or CONNECT configuration files. 
-//  If we know where the V8i or CONNECT installation directory is, we can get 
-//  everything right. But if you are running on a server where there is no
-//  V8i or CONNECT installation, the temporary files that are based on the name
-//  and version of the MicroStation product, such as _USTN_LocalUserAppDataPath,
-//  _USTN_LocalUserTempPath, _USTN_UserAppDataPath, and _USTN_CommonAppDataPath
-//  cannot be correctly set. That usually doesn't matter for the type of applications
-//  that use these methods because those cfg variables keep userprefs and temporary
-//  files rather than data files. We are usually concerned with finding symbology
-//  resources, materials, reference file directories, and other display-oriented
-//  configuration variables, and those aren't in the user- or appdata- directories.
-//
-// When we read V8i configuration files, we convert the V8i configuration levels (system, 
-// site, project, user) to the corresponding CONNECT configuration levels, but we do not
-// convert any of the names of the configuration variables. We count on V8i and CONNECT
-// both using MS_PATTERN or MS_MATERIAL or MS_LINESTYLERSC, etc., and those are defined
-// for both V8i and CONNECT.
-
-// These are instance methods. The caller constructs a MacroConfigurationAdmin instance so
-//  it can be passed to the constructor of a MacroFileProcessor. The caller subclasses 
-//  MacroFileProcessor so it can get control over error handleing.
-
-
-#if defined (NEEDSWORK_DESKTOP_PLATFORM_READV8ICONFIG)
-/*---------------------------------------------------------------------------------**//**
-* @bsimethod                                    Barry.Bentley                   09/15
-+---------------+---------------+---------------+---------------+---------------+------*/
-StatusInt   MacroConfigurationAdmin::ReadV8iConfigurationFiles (WCharCP userName, WCharCP projectName, WCharCP workspaceRootDir, WCharCP msInstallDir, WCharCP msConfigFileName, WCharCP fallbackConfigDir, T_WStringVector& assignmentArgs)
-    {
-    V8iMacroFileProcessor    v8iMFP (*this, userName, projectName, workspaceRootDir, msInstallDir, msConfigFileName, fallbackConfigDir, assignmentArgs);
-    v8iMFP.LoadV8iMacros();
-    return SUCCESS;
-    }
-#endif
-
-/*---------------------------------------------------------------------------------**//**
-* @bsimethod                                    Barry.Bentley                   09/15
-+---------------+---------------+---------------+---------------+---------------+------*/
-StatusInt   MacroConfigurationAdmin::ReadCONNECTConfigurationFiles (WCharCP workSpaceName, WCharCP workSetName, WCharCP configurationRootDir, WCharCP msInstallDir, WCharCP msConfigFileName, WCharCP fallbackConfigDir, T_WStringVector& assignmentArgs)
-    {
-    CONNECTMacroFileProcessor    connectMFP (*this, workSpaceName, workSetName, configurationRootDir, msInstallDir, msConfigFileName, fallbackConfigDir, assignmentArgs);
-    connectMFP.LoadCONNECTMacros();
-    return SUCCESS;
-    }
-
-#endif // BENTLEY_WIN32
+/*--------------------------------------------------------------------------------------+
+|
+|     $Source: Tools/ToolSubs/macro/MacroConfigurationAdmin.cpp $
+|
+|  $Copyright: (c) 2015 Bentley Systems, Incorporated. All rights reserved. $
+|
++--------------------------------------------------------------------------------------*/
+#include <DgnPlatformInternal.h>
+#include <DgnPlatform/DesktopTools/MacroConfigurationAdmin.h>
+#include <DgnPlatform/DesktopTools/envvutil.h>
+#include <DgnPlatform/DesktopTools/fileutil.h>
+#include <DgnPlatform/DesktopTools/MacroFileProcessor.h>
+
+#if defined (NEEDSWORK_DESKTOP_PLATFORM_READV8ICONFIG)
+// the Cryptographer stuff is in the Resource Manager, but so far DgnPlatform does not depend on that.
+#include <RmgrTools/Tools/CryptUtils.h>
+#endif
+
+#include "macro.h"
+#if defined (BENTLEY_WIN32)
+#include <shlwapi.h>
+#include <shlobj.h>
+#undef EXTERN_C
+#include <KnownFolders.h>
+#endif
+
+
+BEGIN_BENTLEY_DGNPLATFORM_NAMESPACE
+
+#define CFGVAR_UNLOCK_PASSWORD      L"WorkspaceManagerAppUseOnly"
+#define CFGVAR_DEFINED_NULL         ((WStringP)-1) /* defined but no translation */
+#define INVALID_MACRO_LEVEL         (ConfigurationVariableLevel)-99
+
+USING_NAMESPACE_BENTLEY_DGN
+
+#if defined (NEEDSWORK_DESKTOP_PLATFORM)
+/*=================================================================================**//**
+* @bsiclass
++===============+===============+===============+===============+===============+======*/
+struct SaveAndSwitchMdlDesc
+{
+private:
+    MdlDescP m_oldDesc;
+
+public:
+    SaveAndSwitchMdlDesc (MdlDescP newDesc)  // switch to new mdl descr
+        {
+        DgnPlatformLib::SessionAdmin&   admin = DgnPlatformLib::GetHost().GetSessionAdmin();
+        if (NULL == newDesc)
+            m_oldDesc = admin._SetCurrentMdlDescr (admin._GetSystemMdlDescr());
+        else
+            m_oldDesc = admin._SetCurrentMdlDescr (newDesc);
+        }
+
+    ~SaveAndSwitchMdlDesc ()
+        {
+        DgnPlatformLib::GetHost().GetSessionAdmin()._SetCurrentMdlDescr (m_oldDesc);
+        }
+};
+#endif
+
+/*---------------------------------------------------------------------------------**//**
+* @bsimethod                                                    Barry.Bentley   02/2015
++---------------+---------------+---------------+---------------+---------------+------*/
+static void     breakIntoLines (IMacroDebugOutput& debugOutput, WStringR expansion, size_t lineLength, size_t indent)
+    {
+    size_t          length = expansion.length();
+    WString         thisLine;
+    for (size_t start = 0; start < length; )
+        {
+        size_t nextSemicolon = expansion.find (';', start);
+        size_t lastChar = (WString::npos == nextSemicolon) ? length : nextSemicolon + 1;
+
+        // line too long to fit?
+        if ( ((nextSemicolon - start) + thisLine.length()) > lineLength)
+            {
+            if (!thisLine.empty())
+                {
+                // won't fit in thisLine.
+                debugOutput.ShowDebugMessage (0, L"%ls\n", thisLine.c_str());
+                thisLine.clear();
+                size_t  insertPos = 0;
+                thisLine.insert (insertPos, indent, ' ');
+                }
+            }
+
+        // put the current string thisLine.
+        thisLine.append (expansion, start, (lastChar - start));
+
+        // Are we done with the string
+        if (nextSemicolon == WString::npos)
+            {
+            if (!thisLine.empty())
+                debugOutput.ShowDebugMessage (0, L"%ls\n",thisLine.c_str());
+            break;
+            }
+
+        // look for next semicolon.
+        start = lastChar;
+        }
+    }
+
+/*---------------------------------------------------------------------------------**//**
+* @bsimethod                                                    Shaun.Sewall    09/94
++---------------+---------------+---------------+---------------+---------------+------*/
+static WCharCP     getLevelDebugString (ConfigurationVariableLevel level)
+    {
+    static WCharCP s_levelNames[] =
+        {
+        L"System",
+        L"Application",
+        L"Organization",
+        L"WorkSpace",
+        L"WorkSet",
+        L"Role",
+        L"User"
+        };
+
+    if (level == INVALID_MACRO_LEVEL)
+        return (L"unknown");
+
+    if (level == ConfigurationVariableLevel::Predefined)
+        return (L"predefined");
+
+    if (level == ConfigurationVariableLevel::SysEnv)
+        return (L"system env");
+
+    return (s_levelNames[static_cast<int>(level)]);
+    }
+
+
+typedef     struct MacroEntry const*   MacroEntryCP;
+typedef     struct MacroEntry const&   MacroEntryCR;
+
+struct VariableMonitor
+    {
+    IVariableMonitorP   m_monitor;
+    MdlDescP            m_mdlDesc;
+    VariableMonitor (IVariableMonitorP monitor, MdlDescP mdlDesc)
+        {
+        m_monitor = monitor;
+        m_mdlDesc = mdlDesc;
+        }
+    bool operator==(VariableMonitor const& other) const
+        {
+        // we don't care about the MdlDesc.
+        return m_monitor == other.m_monitor;
+        }
+    };
+
+static bool    s_doDebug = false;
+/*---------------------------------------------------------------------------------**//**
+* @bsimethod                                    Barry.Bentley                   06/14
++---------------+---------------+---------------+---------------+---------------+------*/
+static void     ConfigVariableDebug (WCharCP format, ...) 
+    {
+    if (!s_doDebug)
+        return;
+
+    va_list args; 
+    va_start (args, format); 
+    WString tmp;
+    tmp.VSprintf (format, args); 
+    va_end (args);
+
+    wprintf (tmp.c_str());
+    }
+
+/*---------------------------------------------------------------------------------**//**
+* @bsimethod                                    Barry.Bentley                   07/15
++---------------+---------------+---------------+---------------+---------------+------*/
+static bool     ReplaceFromMap (WStringR translation, T_ReplacementMap& replacementMap)
+    {
+    // to make the comparison work, replace backslashes with forward slashes. Those are better to put into the output anyway.
+    translation.ReplaceAll (L"\\", L"/");
+
+    bool changed = false;
+    for (T_ReplacementMap::iterator it = replacementMap.begin(); it != replacementMap.end(); ++it)
+        {
+        bpair <WString, WString> thisRemapEntry = *it;
+        // we have to use ReplaceI because sometimes there are lower case definitions like $(_ustn_projectdata)
+        while (translation.ReplaceI (thisRemapEntry.first.c_str(), thisRemapEntry.second.c_str()))
+            {
+            changed = true;
+            }
+        }
+
+    return changed;
+    }
+
+
+typedef bvector<VariableMonitor>    T_VariableMonitors;
+typedef bvector<MacroEntryCP>       T_DependentMacros;
+
+/*=================================================================================**//**
+* MacroEntry class
+* @bsiclass                                     Barry.Bentley                   01/2012
++===============+===============+===============+===============+===============+======*/
+struct MacroEntry
+{
+friend MacroConfigurationAdmin;
+
+WString                     m_macroName;
+mutable WStringP            m_sysEnv;
+mutable WStringP            m_preDefined;    /* hidden level for built-in macros */
+mutable WStringP            m_system;
+mutable WStringP            m_application;
+mutable WStringP            m_organization;
+mutable WStringP            m_workspace;
+mutable WStringP            m_workset;
+mutable WStringP            m_role;
+mutable WStringP            m_user;
+mutable T_VariableMonitors* m_monitors;
+mutable T_DependentMacros*  m_dependents;
+mutable bool                m_locked;
+
+/*---------------------------------------------------------------------------------**//**
+* @bsimethod                                    Barry.Bentley                   01/12
++---------------+---------------+---------------+---------------+---------------+------*/
+MacroEntry (WCharCP macroName) : m_macroName (macroName)
+    {
+    // all macro names are upper case.
+    m_macroName.Trim();
+    m_macroName.ToUpper();
+    m_sysEnv        = nullptr;
+    m_preDefined    = nullptr;
+    m_system        = nullptr;
+    m_application   = nullptr;
+    m_organization  = nullptr;
+    m_workspace     = nullptr;
+    m_workset       = nullptr;
+    m_role          = nullptr;
+    m_user          = nullptr;
+    m_dependents    = nullptr;
+    m_monitors      = nullptr;
+    m_locked        = false;
+    }
+
+/*---------------------------------------------------------------------------------**//**
+* @bsimethod                                    Barry.Bentley                   01/12
++---------------+---------------+---------------+---------------+---------------+------*/
+MacroEntry ()
+    {
+    m_sysEnv        = nullptr;
+    m_preDefined    = nullptr;
+    m_system        = nullptr;
+    m_application   = nullptr;
+    m_organization  = nullptr;
+    m_workspace     = nullptr;
+    m_workset       = nullptr;
+    m_role          = nullptr;
+    m_user          = nullptr;
+    m_dependents    = nullptr;
+    m_monitors      = nullptr;
+    m_locked        = false;
+    }
+
+/*---------------------------------------------------------------------------------**//**
+* @bsimethod                                    Barry.Bentley                   01/12
++---------------+---------------+---------------+---------------+---------------+------*/
+~MacroEntry ()
+    {
+    if (CFGVAR_DEFINED_NULL != m_sysEnv)
+        delete m_sysEnv;
+    if (CFGVAR_DEFINED_NULL != m_preDefined)
+        delete m_preDefined;
+    if (CFGVAR_DEFINED_NULL != m_system)
+        delete m_system;
+    if (CFGVAR_DEFINED_NULL != m_application)
+        delete m_application;
+    if (CFGVAR_DEFINED_NULL != m_organization)
+        delete m_organization;
+    if (CFGVAR_DEFINED_NULL != m_workspace)
+        delete m_workspace;
+    if (CFGVAR_DEFINED_NULL != m_workset)
+        delete m_workset;
+    if (CFGVAR_DEFINED_NULL != m_role)
+        delete m_role;
+    if (CFGVAR_DEFINED_NULL != m_user)
+        delete m_user;
+
+    if (nullptr != m_dependents)
+        delete m_dependents;
+    if (nullptr != m_monitors)
+        delete m_monitors;
+    }
+
+#if defined (NEEDED_ONLY_IF_STRUCTS_IN_BSET)
+/*---------------------------------------------------------------------------------**//**
+* @bsimethod                                    Barry.Bentley                   05/14
++---------------+---------------+---------------+---------------+---------------+------*/
+MacroEntry (MacroEntryCR source)        // copy constructor
+    {                                        
+    *this = source;
+    }
+
+/*---------------------------------------------------------------------------------**//**
+* @bsimethod                                    Barry.Bentley                   05/14
++---------------+---------------+---------------+---------------+---------------+------*/
+MacroEntry& operator= (MacroEntryCR source)
+    {
+    if (this == &source)
+        return *this;
+
+    m_macroName.assign (source.m_macroName);
+
+    if (CFGVAR_DEFINED_NULL == source.m_sysEnv)
+        m_sysEnv = CFGVAR_DEFINED_NULL;
+    else if (nullptr != source.m_sysEnv)
+        m_sysEnv = new WString (*source.m_sysEnv);
+    else
+        m_sysEnv = nullptr;
+
+    if (CFGVAR_DEFINED_NULL == source.m_preDefined)
+        m_preDefined = CFGVAR_DEFINED_NULL;
+    else if (nullptr != source.m_preDefined)
+        m_preDefined = new WString (*source.m_preDefined);
+    else
+        m_preDefined = nullptr;
+
+    if (CFGVAR_DEFINED_NULL == source.m_system)
+        m_system = CFGVAR_DEFINED_NULL;
+    else if (nullptr != source.m_system)
+        m_system = new WString (*source.m_system);
+    else
+        m_system = nullptr;
+
+    if (CFGVAR_DEFINED_NULL == source.m_application)
+        m_application = CFGVAR_DEFINED_NULL;
+    else if (nullptr != source.m_application)
+        m_application = new WString (*source.m_application);
+    else
+        m_application = nullptr;
+
+    if (CFGVAR_DEFINED_NULL == source.m_organization)
+        m_organization = CFGVAR_DEFINED_NULL;
+    else if (nullptr != source.m_organization)
+        m_organization = new WString (*source.m_organization);
+    else
+        m_organization = nullptr;
+
+    if (CFGVAR_DEFINED_NULL == source.m_workspace)
+        m_workspace = CFGVAR_DEFINED_NULL;
+    else if (nullptr != source.m_workspace)
+        m_workspace = new WString (*source.m_workspace);
+    else
+        m_workspace = nullptr;
+
+    if (CFGVAR_DEFINED_NULL == source.m_workset)
+        m_workset = CFGVAR_DEFINED_NULL;
+    else if (nullptr != source.m_workset)
+        m_workset = new WString (*source.m_workset);
+    else
+        m_workset = nullptr;
+
+    if (CFGVAR_DEFINED_NULL == source.m_role)
+        m_role = CFGVAR_DEFINED_NULL;
+    else if (nullptr != source.m_role)
+        m_role = new WString (*source.m_role);
+    else
+        m_role = nullptr;
+
+    if (CFGVAR_DEFINED_NULL == source.m_user)
+        m_user = CFGVAR_DEFINED_NULL;
+    else if (nullptr != source.m_user)
+        m_user = new WString (*source.m_user);
+    else
+        m_user = nullptr;
+
+    if (nullptr != source.m_dependents)
+        m_dependents = new T_DependentMacros (*source.m_dependents);
+    else
+        m_dependents = nullptr;
+
+    if (nullptr != source.m_monitors)
+        m_monitors = new T_VariableMonitors (*source.m_monitors);
+    else
+        m_monitors = nullptr;
+
+    m_locked = source.m_locked;
+
+    return *this;
+    }
+
+/*---------------------------------------------------------------------------------**//**
+* @bsimethod                                    Barry.Bentley                   05/14
++---------------+---------------+---------------+---------------+---------------+------*/
+MacroEntry (MacroEntry const&& source)        // move constructor
+    {
+    *this = source;
+    }
+
+/*---------------------------------------------------------------------------------**//**
+* @bsimethod                                    Barry.Bentley                   05/14
++---------------+---------------+---------------+---------------+---------------+------*/
+MacroEntry& operator= (MacroEntry const&& source)
+    {
+    if (this == &source)
+        return *this;
+
+    m_macroName.assign (source.m_macroName);
+
+    // copy the members from the source so we don't have to create new WStrings.
+    m_sysEnv        = source.m_sysEnv;
+    m_preDefined    = source.m_preDefined;
+    m_system        = source.m_system;
+    m_application   = source.m_application;
+    m_organization  = source.m_organization;
+    m_workspace     = source.m_workspace;
+    m_workset       = source.m_workset;
+    m_role          = source.m_role;
+    m_user          = source.m_user;
+    m_dependents    = source.m_dependents;
+    m_monitors      = source.m_monitors;
+    m_locked        = source.m_locked;
+
+    // null out the source to prevent freeing.
+    source.m_sysEnv         = nullptr;
+    source.m_preDefined     = nullptr;
+    source.m_system         = nullptr;
+    source.m_application    = nullptr;
+    source.m_organization   = nullptr;
+    source.m_workspace      = nullptr;
+    source.m_workset        = nullptr;
+    source.m_role           = nullptr;
+    source.m_user           = nullptr;
+    source.m_dependents     = nullptr;
+    source.m_monitors       = nullptr;
+
+    return *this;
+    }
+#endif
+
+/*---------------------------------------------------------------------------------**//**
+* @bsimethod                                    Barry.Bentley                   01/12
++---------------+---------------+---------------+---------------+---------------+------*/
+WCharCP     GetTranslationAtSysEnvLevel () const
+    {
+    /* Always re-get current operating system value unless locked */
+    if (m_sysEnv != nullptr)
+        {
+        if (m_locked)
+            return m_sysEnv->c_str();
+
+        delete m_sysEnv;
+        m_sysEnv = nullptr;
+        }
+
+    m_sysEnv = new WString();
+    if (BSISUCCESS == util_getSysEnv (m_sysEnv, m_macroName.c_str()))
+        return (m_sysEnv->c_str());
+    else
+        {
+        delete m_sysEnv;
+        m_sysEnv = nullptr;
+        }
+
+    return nullptr;
+    }
+
+/*---------------------------------------------------------------------------------**//**
+* @bsimethod                                    Barry.Bentley                   01/12
++---------------+---------------+---------------+---------------+---------------+------*/
+WCharCP     GetTranslationFromLevel (ConfigurationVariableLevel fromLevel) const
+    {
+    /* -----------------------------------------------------------
+        Jump in at the value of "fromLevel" to begin searching
+            from that level.  If not found at the starting level,
+            keep dropping thru cases until found.
+       ----------------------------------------------------------- */
+
+    WStringP    translation = nullptr;
+    switch (fromLevel)
+        {
+        case ConfigurationVariableLevel::User:
+            if (m_user != nullptr)
+                {
+                translation = m_user;
+                break;
+                }
+
+        case ConfigurationVariableLevel::Role:
+            if (m_role != nullptr)
+                {
+                translation = m_role;
+                break;
+                }
+
+        case ConfigurationVariableLevel::WorkSet:
+            if (m_workset != nullptr)
+                {
+                translation = m_workset;
+                break;
+                }
+
+        case ConfigurationVariableLevel::WorkSpace:
+            if (m_workspace != nullptr)
+                {
+                translation = m_workspace;
+                break;
+                }
+
+        case ConfigurationVariableLevel::Organization:
+            if (m_organization != nullptr)
+                {
+                translation = m_organization;
+                break;
+                }
+
+        case ConfigurationVariableLevel::Application:
+            if (m_application != nullptr)
+                {
+                translation = m_application;
+                break;
+                }
+
+        case ConfigurationVariableLevel::System:
+            if (m_system != nullptr)
+                {
+                translation = m_system;
+                break;
+                }
+
+        case ConfigurationVariableLevel::Predefined:
+            if (m_preDefined != nullptr)
+                {
+                translation = m_preDefined;
+                break;
+                }
+
+        case ConfigurationVariableLevel::SysEnv:
+            {
+            WCharCP     transChars;
+            if (nullptr != (transChars = GetTranslationAtSysEnvLevel ()))
+                return transChars;
+            break;
+            }
+        }
+
+    if (nullptr == translation)
+        return nullptr;
+
+    return (CFGVAR_DEFINED_NULL != translation) ? translation->c_str() : EMPTY_STRING;
+    }
+
+/*---------------------------------------------------------------------------------**//**
+* @bsimethod                                    Barry.Bentley                   01/12
++---------------+---------------+---------------+---------------+---------------+------*/
+BentleyStatus   GetTranslationAtSpecificLevel (WStringP envStr, ConfigurationVariableLevel level) const
+    {
+    if (nullptr != envStr)
+        envStr->clear();
+
+    // get pointer to translation at desired level.
+    WStringP    translation = nullptr;
+    switch (level)
+        {
+        case ConfigurationVariableLevel::User:
+            translation = m_user;
+            break;
+
+        case ConfigurationVariableLevel::Role:
+            translation = m_role;
+            break;
+
+        case ConfigurationVariableLevel::WorkSet:
+            translation = m_workset;
+            break;
+
+        case ConfigurationVariableLevel::WorkSpace:
+            translation = m_workspace;
+            break;
+
+        case ConfigurationVariableLevel::Organization:
+            translation = m_organization;
+            break;
+
+        case ConfigurationVariableLevel::Application:
+            translation = m_application;
+            break;
+
+        case ConfigurationVariableLevel::System:
+            {
+            WCharCP transChar;
+            if (nullptr != (transChar = GetTranslationAtSysEnvLevel ()))
+                {
+                if (nullptr != envStr)
+                    envStr->assign (transChar);
+                return BSISUCCESS;
+                }
+            translation = m_system;
+            break;
+            }
+
+        case ConfigurationVariableLevel::Predefined:
+            translation = m_preDefined;
+            break;
+
+        case ConfigurationVariableLevel::SysEnv:
+            translation = m_sysEnv;
+            break;
+
+        }
+
+    // return translation if found
+    if (nullptr != translation)
+        {
+        if ( (nullptr != envStr) && (CFGVAR_DEFINED_NULL != translation) )
+            envStr->assign (translation->c_str());
+
+        return BSISUCCESS;
+        }
+
+    return BSIERROR;
+    }
+
+/*---------------------------------------------------------------------------------**//**
+* @bsimethod                                    Barry.Bentley                   06/14
++---------------+---------------+---------------+---------------+---------------+------*/
+bool            SameDefinition (WCharCP newTranslation, ConfigurationVariableLevel newLevel) const
+    {
+    // if you change the definition at a level that is blocked by a higher priority definition, it's still the same.
+    WCharCP     oldTranslation;
+    if (nullptr == (oldTranslation = GetTranslationFromLevel (ConfigurationVariableLevel::User)))
+        return false;
+
+    return (0 == wcscmp (oldTranslation, newTranslation));
+    }
+
+
+/*---------------------------------------------------------------------------------**//**
+* @bsimethod                                    Barry.Bentley                   06/14
++---------------+---------------+---------------+---------------+---------------+------*/
+WStringP        GetTranslationAtNextLowerLevel (ConfigurationVariableLevel thisLevel) const
+    {
+    if (thisLevel > ConfigurationVariableLevel::User)
+        {
+        if (nullptr != m_user)
+            return m_user;
+        }
+
+    if (thisLevel > ConfigurationVariableLevel::Role)
+        {
+        if (nullptr != m_role)
+            return m_role;
+        }
+
+    if (thisLevel > ConfigurationVariableLevel::WorkSet)
+        {
+        if (nullptr != m_workset)
+            return m_workset;
+        }
+
+    if (thisLevel > ConfigurationVariableLevel::WorkSpace)
+        {
+        if (nullptr != m_workspace)
+            return m_workspace;
+        }
+
+    if (thisLevel > ConfigurationVariableLevel::Organization)
+        {
+        if (nullptr != m_organization)
+            return m_organization;
+        }
+
+    if (thisLevel > ConfigurationVariableLevel::Application)
+        {
+        if (nullptr != m_application)
+            return m_application;
+        }
+
+    if (thisLevel > ConfigurationVariableLevel::System)
+        {
+        if (nullptr != m_system)
+            return m_system;
+        }
+
+    return nullptr;
+    }
+
+/*---------------------------------------------------------------------------------**//**
+* @bsimethod                                    Barry.Bentley                   06/14
++---------------+---------------+---------------+---------------+---------------+------*/
+bool            HasTranslationAtHigherLevel (ConfigurationVariableLevel thisLevel) const
+    {
+    if (thisLevel < ConfigurationVariableLevel::User)
+        {
+        if (nullptr != m_user)
+            return true;
+        }
+
+    if (thisLevel < ConfigurationVariableLevel::Role)
+        {
+        if (nullptr != m_role)
+            return true;
+        }
+
+    if (thisLevel < ConfigurationVariableLevel::WorkSet)
+        {
+        if (nullptr != m_workset)
+            return true;
+        }
+
+    if (thisLevel < ConfigurationVariableLevel::WorkSpace)
+        {
+        if (nullptr != m_workspace)
+            return true;
+        }
+
+    if (thisLevel < ConfigurationVariableLevel::Organization)
+        {
+        if (nullptr != m_organization)
+            return true;
+        }
+
+    if (thisLevel < ConfigurationVariableLevel::Application)
+        {
+        if (nullptr != m_application)
+            return true;
+        }
+
+    if (thisLevel < ConfigurationVariableLevel::System)
+        {
+        if (nullptr != m_system)
+            return true;
+        }
+
+    return false;
+    }
+
+/*---------------------------------------------------------------------------------**//**
+* @bsimethod                                                    Shaun.Sewall    04/93
++---------------+---------------+---------------+---------------+---------------+------*/
+bool            RemoveAtLevel (bool& stillHasTranslation, bool& nowHasDifferentTranslation, ConfigurationVariableLevel level, bool removeLocked, MacroConfigurationAdmin& mca) const
+    {
+    // these outputs are valid only if function return true!
+    stillHasTranslation = false;
+    nowHasDifferentTranslation = false;
+
+    if (m_locked && !removeLocked)
+        return false;
+
+    WStringP* translation = nullptr;
+    switch (level)
+        {
+        case ConfigurationVariableLevel::System:
+            translation = &m_system;
+            break;
+
+        case ConfigurationVariableLevel::Application:
+            translation = &m_application;
+            break;
+
+        case ConfigurationVariableLevel::Organization:
+            translation = &m_organization;
+            break;
+
+        case ConfigurationVariableLevel::WorkSpace:
+            translation = &m_workspace;
+            break;
+
+        case ConfigurationVariableLevel::WorkSet:
+            translation = &m_workset;
+            break;
+
+        case ConfigurationVariableLevel::Role:
+            translation = &m_role;
+            break;
+
+        case ConfigurationVariableLevel::User:
+            translation = &m_user;
+            break;
+
+        case ConfigurationVariableLevel::SysEnv:
+            translation = &m_sysEnv;
+            break;
+
+        default:
+            break;
+        }
+
+    // if it has no translation at this level, return false.
+    if (nullptr == *translation)
+        return false;
+
+    // if the macro has a translation at a higher level, it's value (when retrieved at User level, as it almost always is) is unchanged. So do not remove it as a dependent.
+    WStringP    remainingTranslation;
+    if (HasTranslationAtHigherLevel (level))
+        {
+        stillHasTranslation = true;
+        nowHasDifferentTranslation = false;
+        }
+    // Will there still be a translation (for example, if we are removing it at the Project level, is there a translation at the System level?).
+    else if (nullptr != (remainingTranslation = GetTranslationAtNextLowerLevel (level)))
+        {
+        stillHasTranslation = true;
+
+        if (CFGVAR_DEFINED_NULL == *translation)
+            {
+            nowHasDifferentTranslation = (CFGVAR_DEFINED_NULL != remainingTranslation);
+            }
+        else if (0 != remainingTranslation->CompareTo ((*translation)->c_str()))
+            {
+            nowHasDifferentTranslation = true;
+            RemoveFromRootsAsDependent (mca);
+            }
+        }
+    else
+        {
+        // has translation only at this level. 
+        if (CFGVAR_DEFINED_NULL != *translation)
+            RemoveFromRootsAsDependent (mca);
+        }
+
+    if (CFGVAR_DEFINED_NULL != *translation)
+        delete *translation;
+
+    *translation = nullptr;
+    m_locked = false;
+
+    return true;
+    }
+
+/*---------------------------------------------------------------------------------**//**
+* @bsimethod                                    Barry.Bentley                   01/12
++---------------+---------------+---------------+---------------+---------------+------*/
+ConfigurationVariableLevel  GetLevelOfDefinition () const
+    {
+    if (m_user != nullptr)
+        return ConfigurationVariableLevel::User;
+
+    if (m_role != nullptr)
+        return ConfigurationVariableLevel::Role;
+
+    if (m_workset != nullptr)
+        return ConfigurationVariableLevel::WorkSet;
+
+    if (m_workspace != nullptr)
+        return ConfigurationVariableLevel::WorkSpace;
+
+    if (m_organization != nullptr)
+        return ConfigurationVariableLevel::Organization;
+
+    if (m_application != nullptr)
+        return ConfigurationVariableLevel::Application;
+
+    if (m_system != nullptr)
+        return ConfigurationVariableLevel::System;
+
+    if (m_preDefined != nullptr)
+        return ConfigurationVariableLevel::Predefined;
+
+    if (m_sysEnv != nullptr)
+        return ConfigurationVariableLevel::SysEnv;
+
+    return INVALID_MACRO_LEVEL;
+    }
+
+/*---------------------------------------------------------------------------------**//**
+* @bsimethod                                                    Shaun.Sewall    04/93
++---------------+---------------+---------------+---------------+---------------+------*/
+void    SetTranslation (WCharCP translation, ConfigurationVariableLevel level) const
+    {
+    /* If variable is locked, no other values may be set */
+    if (m_locked)
+        return;
+
+    /* Even if translation nullptr set to a non-nullptr value */
+    WStringP setTrans;
+    if (nullptr == translation)
+        setTrans = CFGVAR_DEFINED_NULL;
+    else
+        setTrans = new WString (translation);
+
+    switch (level)
+        {
+        case ConfigurationVariableLevel::System:
+            delete m_system;
+            m_system = setTrans;
+            break;
+
+        case ConfigurationVariableLevel::Application:
+            delete m_application;
+            m_application = setTrans;
+            break;
+
+        case ConfigurationVariableLevel::Organization:
+            delete m_organization;
+            m_organization = setTrans;
+            break;
+
+        case ConfigurationVariableLevel::WorkSpace:
+            delete m_workspace;
+            m_workspace = setTrans;
+            break;
+
+        case ConfigurationVariableLevel::WorkSet:
+            delete m_workset;
+            m_workset = setTrans;
+            break;
+
+        case ConfigurationVariableLevel::Role:
+            delete m_role;
+            m_role = setTrans;
+            break;
+
+        case ConfigurationVariableLevel::User:
+            delete m_user;
+            m_user = setTrans;
+            break;
+
+        case ConfigurationVariableLevel::Predefined:
+            delete m_preDefined;
+            m_preDefined = setTrans;
+
+            /* automatically lock all pre-defined macros */
+            m_locked = true;
+            break;
+
+        case ConfigurationVariableLevel::SysEnv:
+            delete m_sysEnv;
+            m_sysEnv = setTrans;
+            break;
+
+        default:
+            return;
+        }
+    }
+
+/*---------------------------------------------------------------------------------**//**
+* @bsimethod                                    Barry.Bentley                   01/12
++---------------+---------------+---------------+---------------+---------------+------*/
+bool    HasTranslationAtLevel (ConfigurationVariableLevel level) const
+    {
+    /* -----------------------------------------------------------
+        Jump in at the value of "fromLevel" to begin searching
+        from that level.  If not found at the starting level,
+        keep dropping thru cases until found.
+    ----------------------------------------------------------- */
+    switch (level)
+        {
+        case ConfigurationVariableLevel::User:
+            if (m_user != nullptr)
+                return true;
+
+        case ConfigurationVariableLevel::Role:
+            if (m_role != nullptr)
+                return true;
+
+        case ConfigurationVariableLevel::WorkSet:
+            if (m_workset != nullptr)
+                return true;
+
+        case ConfigurationVariableLevel::WorkSpace:
+            if (m_workspace!= nullptr)
+                return true;
+
+        case ConfigurationVariableLevel::Organization:
+            if (m_organization != nullptr)
+                return true;
+
+        case ConfigurationVariableLevel::Application:
+            if (m_application != nullptr)
+                return true;
+
+        case ConfigurationVariableLevel::System:
+            if (m_system != nullptr)
+                return true;
+
+        case ConfigurationVariableLevel::Predefined:
+            if (m_preDefined != nullptr)
+                return true;
+
+        case ConfigurationVariableLevel::SysEnv:
+            if (m_sysEnv != nullptr)
+                return true;
+        }
+
+    return false;
+    }
+
+/*---------------------------------------------------------------------------------**//**
+* @bsimethod                                    Barry.Bentley                   01/12
++---------------+---------------+---------------+---------------+---------------+------*/
+bool    IsLocked() const
+    {
+    return m_locked;
+    }
+
+/*---------------------------------------------------------------------------------**//**
+* @bsimethod                                    Barry.Bentley                   01/12
++---------------+---------------+---------------+---------------+---------------+------*/
+void    SetLocked (bool locked) const
+    {
+    m_locked = locked;
+    }
+
+/*---------------------------------------------------------------------------------**//**
+* @bsimethod                                                    Shaun.Sewall    04/93
++---------------+---------------+---------------+---------------+---------------+------*/
+bool     HasAnyTranslation () const
+    {
+    return ( (nullptr != m_user) || (nullptr != m_role) || (nullptr != m_workset) || (nullptr != m_workspace) || (nullptr != m_organization) || 
+             (nullptr != m_application) || (nullptr != m_system) || (nullptr != m_preDefined) ||  (nullptr != m_sysEnv) );
+    }
+
+/*---------------------------------------------------------------------------------**//**
+* @bsimethod                                                    Shaun.Sewall    04/93
++---------------+---------------+---------------+---------------+---------------+------*/
+void            PrintCfgVarSummaryLine (IMacroDebugOutput& debugOutput, WCharCP macroName, MacroConfigurationAdmin& macroCfgAdmin) const
+    {
+    debugOutput.ShowDebugMessage (0, L"%-20ls: %-14ls = ", macroName, getLevelDebugString (GetLevelOfDefinition()));
+
+    WCharCP translation;
+    if (nullptr != (translation= GetTranslationFromLevel (ConfigurationVariableLevel::User)))
+        {
+        WString expansion;
+        macroCfgAdmin.ExpandMacro (expansion, translation, MacroExpandOptions (ConfigurationVariableLevel::User));
+        if (expansion.empty())
+            expansion.assign (L"(null)");
+
+        // if it's too long, break into multiple lines to make it easier to read.
+        if (expansion.length() > 100)
+            {
+            breakIntoLines (debugOutput, expansion, 150, 22);
+            if (m_locked)
+                debugOutput.ShowDebugMessage (0, L"%ls\n", L"<Locked>");
+            }
+        else
+            debugOutput.ShowDebugMessage (0, L"%ls %ls\n", expansion.c_str(), (m_locked) ? L"<Locked>" : L" ");
+        }
+    else
+        {
+        debugOutput.ShowDebugMessage (0, L"(null) %ls\n", (m_locked) ? L"<Locked>" : L" ");
+        }
+    }
+
+/*---------------------------------------------------------------------------------**//**
+* @bsimethod                                                    Shaun.Sewall    04/93
++---------------+---------------+---------------+---------------+---------------+------*/
+void            PrintLevelCfgVarSummaryLine (IMacroDebugOutput& debugOutput, WCharCP macroName, MacroConfigurationAdmin& macroCfgAdmin) const
+    {
+    debugOutput.ShowDebugMessage (0, L"%-17ls: ", macroName);
+    if (!HasAnyTranslation())
+        {
+        debugOutput.ShowDebugMessage (0, L"(null) %ls\n", (m_locked) ? L"<Locked>" : L" ");
+        return;
+        }
+
+    int counter = 0;
+    for (ConfigurationVariableLevel iLevel=ConfigurationVariableLevel::Predefined; static_cast<int>(iLevel)<=static_cast<int>(ConfigurationVariableLevel::User); iLevel = (ConfigurationVariableLevel)(static_cast<int>(iLevel)+1))
+        {
+        if (!HasTranslationAtLevel (iLevel))
+            continue;
+
+        WString     translation;
+        GetTranslationAtSpecificLevel (&translation, iLevel);
+
+        WString     expansion;
+        macroCfgAdmin.ExpandMacro (expansion, translation.c_str(), MacroExpandOptions(iLevel));
+
+        if (counter > 0)
+            debugOutput.ShowDebugMessage (0, L"%-17ls: ", L" ");
+
+        debugOutput.ShowDebugMessage (0, L"%-12ls = ", getLevelDebugString (iLevel));
+        debugOutput.ShowDebugMessage (0, L"%ls", expansion.empty () ? L"(null)" : expansion.c_str() );
+
+        if (0 == counter)
+            debugOutput.ShowDebugMessage (0, L" %ls\n", (m_locked) ? L"<Locked>" : L" ");
+        else
+            debugOutput.ShowDebugMessage (0, L"\n");
+
+        counter++;
+        }
+
+    T_WStringVector dependencies;
+    macroCfgAdmin.GetDependentMacros (dependencies, macroName);
+    if (dependencies.size() > 0)
+        {
+        debugOutput.ShowDebugMessage (0, L"    Affects the definition of:\n");
+        for (WStringR dependent : dependencies)
+            {
+            debugOutput.ShowDebugMessage (0, L"   %ls\n", dependent.c_str());
+            }
+        }
+    }
+
+/*---------------------------------------------------------------------------------**//**
+* @bsimethod                                    Barry.Bentley                   05/14
++---------------+---------------+---------------+---------------+---------------+------*/
+void            AddMonitor (IVariableMonitorP monitor) const
+    {
+    if (nullptr == m_monitors)
+        m_monitors = new T_VariableMonitors();
+
+#if defined (NEEDSWORK_DESKTOP_PLATFORM)
+    VariableMonitor variableMonitor (monitor, T_HOST.GetSessionAdmin()._GetCurrentMdlDescr());
+#else
+    VariableMonitor variableMonitor (monitor, nullptr);
+#endif
+    if (m_monitors->end() == std::find (m_monitors->begin(), m_monitors->end(), variableMonitor))
+        m_monitors->push_back (variableMonitor);
+
+    }
+
+/*---------------------------------------------------------------------------------**//**
+* @bsimethod                                    Barry.Bentley                   05/14
++---------------+---------------+---------------+---------------+---------------+------*/
+void            RemoveMonitor (IVariableMonitorR monitor) const
+    {
+    if (nullptr == m_monitors)
+        return;
+
+    VariableMonitor variableMonitor (&monitor, nullptr);
+    T_VariableMonitors::iterator thisMonitor;
+    if (m_monitors->end() != (thisMonitor = std::find (m_monitors->begin(), m_monitors->end(), variableMonitor)))
+        {
+#if defined (NEEDSWORK_DESKTOP_PLATFORM)
+        SaveAndSwitchMdlDesc _v_v_v ((*thisMonitor).m_mdlDesc);
+#endif
+
+        (*thisMonitor).m_monitor->_MonitorStopped (m_macroName.c_str());
+        m_monitors->erase (thisMonitor);
+        }
+    }
+
+/*---------------------------------------------------------------------------------**//**
+* @bsimethod                                    Barry.Bentley                   06/14
++---------------+---------------+---------------+---------------+---------------+------*/
+void            AddToRootsAsDependent (MacroConfigurationAdmin& mca) const
+    {
+    ProcessDependencies (true, mca);
+    }
+
+/*---------------------------------------------------------------------------------**//**
+* @bsimethod                                    Barry.Bentley                   06/14
++---------------+---------------+---------------+---------------+---------------+------*/
+void            RemoveFromRootsAsDependent (MacroConfigurationAdmin& mca) const
+    {
+    ProcessDependencies (false, mca);
+    }
+
+/*---------------------------------------------------------------------------------**//**
+* @bsimethod                                    Barry.Bentley                   06/14
++---------------+---------------+---------------+---------------+---------------+------*/
+void            DiscardAllDependents () const
+    {
+    delete m_dependents;
+    m_dependents = nullptr;
+    }
+
+enum class MacroSearchState
+    {
+    LookingForStart,
+    InParentheses,
+    LookingForFinalCloseParenthesis
+    };
+
+/*---------------------------------------------------------------------------------**//**
+* @bsimethod                                    Barry.Bentley                   06/14
++---------------+---------------+---------------+---------------+---------------+------*/
+void            ProcessDependencies (bool add, MacroConfigurationAdmin& mca) const
+    {
+    // if we have dependencies suspended, don't keep them up to date.
+    if (mca.m_dependenciesSuspended)
+        return;
+
+    WCharCP         translation = GetTranslationFromLevel (ConfigurationVariableLevel::User);
+    if (nullptr == translation)
+        return;
+
+    // find any occurrences of a macro between () or {}.
+    MacroSearchState state = MacroSearchState::LookingForStart;
+    int              parenNestDepth = 0;
+    WCharCP          startMacro = nullptr;
+    for (WCharCP thisChar = translation; 0 != *thisChar; thisChar++)
+        {
+        switch (state)
+            {
+            case MacroSearchState::LookingForStart:
+                {
+                // look for an open parenthesis.
+                if ('(' == *thisChar)
+                    {
+                    state = MacroSearchState::InParentheses;
+                    startMacro = thisChar+1;
+                    parenNestDepth = 1;
+                    }
+                break;
+                }
+
+            case MacroSearchState::InParentheses:
+                {
+                if ('(' == *thisChar)
+                    {
+                    parenNestDepth++;
+                    startMacro = thisChar+1;
+                    }
+                else if (')' == *thisChar)
+                    {
+                    // we have found what might be a macro.
+                    if ( (nullptr != startMacro) && (startMacro < thisChar) )
+                        {
+                        // we found what is believed to be a macro. dependentMacro depends on thisMacro.
+                        WString         possibleMacro (startMacro, (thisChar - startMacro));
+                        MacroEntryCP    rootMacro;
+                        if (NULL == (rootMacro = mca.GetMacroDefinition (possibleMacro.c_str())))
+                            {
+                            // if it's a macro starting with _USTN_, create that macro as undefined.
+                            if (0 == wcsncmp (possibleMacro.c_str(), L"_USTN_", 6))
+                                mca.CreateMacro (rootMacro, possibleMacro.c_str());
+                            }
+
+                        if (NULL != rootMacro)
+                            {
+                            if (add)
+                                rootMacro->AddDependent (*this);
+                            else
+                                rootMacro->RemoveDependent (*this);
+                            }
+                        else
+                            {
+                            if (add)
+                                ConfigVariableDebug (L"cfgVar %ls depends on cfgVar %ls, but %ls is not defined\n", m_macroName.c_str(), possibleMacro.c_str(), possibleMacro.c_str());
+                            }
+                        }
+
+                    if (--parenNestDepth <= 0)
+                        state = MacroSearchState::LookingForStart;
+                    else
+                        state = MacroSearchState::LookingForFinalCloseParenthesis;
+                    }
+                break;
+                }
+
+            case MacroSearchState::LookingForFinalCloseParenthesis:
+                {
+                if ('(' == *thisChar)
+                    {
+                    state = MacroSearchState::InParentheses;
+                    parenNestDepth++;
+                    startMacro = thisChar+1;
+                    }
+                else if (')' == *thisChar)
+                    {
+                    if (--parenNestDepth <= 0)
+                        state = MacroSearchState::LookingForStart;
+                        
+                    }
+                }
+            }
+        }
+    }
+
+/*---------------------------------------------------------------------------------**//**
+* @bsimethod                                    Barry.Bentley                   05/14
++---------------+---------------+---------------+---------------+---------------+------*/
+void            AddDependent (MacroEntryCR dependent) const
+    {
+    if (nullptr == m_dependents)
+        m_dependents = new T_DependentMacros;
+
+    // make sure we don't duplicate dependents.
+    if (m_dependents->end() == std::find (m_dependents->begin(), m_dependents->end(), &dependent))
+        m_dependents->push_back (&dependent);
+    }
+
+/*---------------------------------------------------------------------------------**//**
+* @bsimethod                                    Barry.Bentley                   05/14
++---------------+---------------+---------------+---------------+---------------+------*/
+void            RemoveDependent (MacroEntryCR dependent) const
+    {
+    if (nullptr == m_dependents)
+        return;
+
+    T_DependentMacros::iterator found;
+    if (m_dependents->end() != (found = std::find (m_dependents->begin(), m_dependents->end(), &dependent)))
+        m_dependents->erase (found);
+    }
+
+
+/*---------------------------------------------------------------------------------**//**
+* @bsimethod                                    Barry.Bentley                   05/14
++---------------+---------------+---------------+---------------+---------------+------*/
+void            ClearDependencies () const
+    {
+    if (nullptr != m_dependents)
+        m_dependents->clear();
+    }
+
+/*---------------------------------------------------------------------------------**//**
+* @bsimethod                                    Barry.Bentley                   06/14
++---------------+---------------+---------------+---------------+---------------+------*/
+void            RemoveAllTranslations () const
+    {
+    if (CFGVAR_DEFINED_NULL != m_sysEnv)
+        DELETE_AND_CLEAR (m_sysEnv);
+    if (CFGVAR_DEFINED_NULL != m_preDefined)
+        DELETE_AND_CLEAR (m_preDefined);
+    if (CFGVAR_DEFINED_NULL != m_system)
+        DELETE_AND_CLEAR (m_system);
+    if (CFGVAR_DEFINED_NULL != m_application)
+        DELETE_AND_CLEAR (m_application);
+    if (CFGVAR_DEFINED_NULL != m_organization)
+        DELETE_AND_CLEAR (m_organization);
+    if (CFGVAR_DEFINED_NULL != m_workspace)
+        DELETE_AND_CLEAR (m_workspace);
+    if (CFGVAR_DEFINED_NULL != m_workset)
+        DELETE_AND_CLEAR (m_workset);
+    if (CFGVAR_DEFINED_NULL != m_role)
+        DELETE_AND_CLEAR (m_role);
+    if (CFGVAR_DEFINED_NULL != m_user)
+        DELETE_AND_CLEAR (m_user);
+    }
+
+/*---------------------------------------------------------------------------------**//**
+* @bsimethod                                    Barry.Bentley                   07/15
++---------------+---------------+---------------+---------------+---------------+------*/
+BentleyStatus   GetAppropriateAssignmentStatement (WStringR assignmentStatement, ConfigurationVariableLevel level, T_ReplacementMap& replacementMap) const
+    {
+    // this method is called from the configuration conversion process. The objective is to get the right assignment
+    // statement at "level" given the other assignments. The right assignment statement could be an =, <, >, or +,
+    // depending on the assignment at level and at the lower levels.
+    if (!HasTranslationAtLevel (level))
+        return BSIERROR;
+
+    WString     currentAssignment;
+    GetTranslationAtSpecificLevel (&currentAssignment, level);
+    if ( currentAssignment.empty() )
+        return BSIERROR;
+
+    WStringP        nextLowerAssignment;
+    // if there is no priority assignment, or if the new assignment is the same, then it's a simple assignment.
+    if ( (nullptr == (nextLowerAssignment = GetTranslationAtNextLowerLevel (level)) ) || 
+         (currentAssignment.size() <= nextLowerAssignment->size()) )
+        {
+        currentAssignment.ReplaceAll (L"\\", L"/");
+        assignmentStatement.Sprintf (L"= %ls", currentAssignment.c_str());
+        return BSISUCCESS;
+        }
+
+    ReplaceFromMap (*nextLowerAssignment, replacementMap);
+
+    // is it an append? 
+    if (currentAssignment.StartsWithI (nextLowerAssignment->c_str()))
+        {
+        // could be a '+' or a '>' type. They are distinguished by a semicolon separating or not.
+        if (';' == currentAssignment[nextLowerAssignment->size()])
+            {
+            // erase the part that's the same and the semicolon.
+            currentAssignment.erase (0, nextLowerAssignment->size()+1);
+            currentAssignment.ReplaceAll (L"\\", L"/");
+            assignmentStatement.Sprintf (L"> %ls", currentAssignment.c_str());
+            return BSISUCCESS;
+            }
+#if defined (TRY_NONPATH_APPEND)
+        // I decided not do to this when I found a case where MS_DRAWINGMODELSEEDName was defined as Design at System level and then in the .cpf it was defined as DrawingSeed. The new assignment of "+ Seed" didn't seem useful.
+        else
+            {
+            // if the current assignment is a directory (ends with a / or \), it's just a coincidence that they start the same. Fall through to "no relationship" case.
+            if (!currentAssignment.EndsWith (L"/") && !currentAssignment.EndsWith (L"\\"))
+                {
+                // erase the part that's the same.
+                currentAssignment.erase (0, nextLowerAssignment->size());
+                currentAssignment.ReplaceAll (L"\\", L"/");
+                assignmentStatement.Sprintf (L"+ %ls", currentAssignment.c_str());
+                return BSISUCCESS;
+                }
+            }
+#endif
+        }
+    // is it a prepend? The ending parts must match and there must be a semicolon separator before the matching part.
+    else if ( (currentAssignment.EndsWithI (nextLowerAssignment->c_str())) && (';' == currentAssignment[currentAssignment.size() - nextLowerAssignment->size() - 1]) )
+        {
+        currentAssignment.erase (currentAssignment.size() - nextLowerAssignment->size() - 1, WString::npos);
+        currentAssignment.ReplaceAll (L"\\", L"/");
+        assignmentStatement.Sprintf (L"< %ls", currentAssignment.c_str());
+        return BSISUCCESS;
+        }
+
+    // no relationship between the value and lower level values, just assign.
+    currentAssignment.ReplaceAll (L"\\", L"/");
+    assignmentStatement.Sprintf (L"= %ls", currentAssignment.c_str());
+    return BSISUCCESS;
+    }
+
+
+/*---------------------------------------------------------------------------------**//**
+* @bsimethod                                    Barry.Bentley                   06/14
++---------------+---------------+---------------+---------------+---------------+------*/
+bool            InformOfChangedValue (bool isRoot, WCharCP rootMacroName) const
+    {
+    bool    anyMonitorFound = false;
+
+    // this macro is getting undefined. Inform monitors and dependents.
+    if (nullptr != m_monitors)
+        {
+        for (VariableMonitor variableMonitor : *m_monitors)
+            {
+            if (s_doDebug)
+                ConfigVariableDebug (L"Value of %ls changing\n", rootMacroName);
+
+#if defined (NEEDSWORK_DESKTOP_PLATFORM)
+            SaveAndSwitchMdlDesc _v_v_v (variableMonitor.m_mdlDesc);
+#endif
+            if (isRoot)
+                variableMonitor.m_monitor->_VariableChanged (rootMacroName);
+            else
+                variableMonitor.m_monitor->_VariableRootChanged (m_macroName.c_str(), rootMacroName);
+            anyMonitorFound = true;
+            }
+        }
+
+    if (nullptr == m_dependents)
+        return anyMonitorFound;
+
+    for (MacroEntryCP dependent : *m_dependents)
+        {
+        bool dependentMonitorFound = dependent->InformOfChangedValue (false, rootMacroName);
+        if (dependentMonitorFound)
+            anyMonitorFound = true;
+        }
+
+    return anyMonitorFound;
+    }
+
+/*---------------------------------------------------------------------------------**//**
+* @bsimethod                                    Barry.Bentley                   06/14
++---------------+---------------+---------------+---------------+---------------+------*/
+bool            InformOfUndefine (bool isRoot, WCharCP rootMacroName) const
+    {
+    bool    anyMonitorFound = false;
+
+    // this macro is getting undefined. Inform monitors and dependents.
+    if (nullptr != m_monitors)
+        {
+        for (VariableMonitor variableMonitor : *m_monitors)
+            {
+#if defined (NEEDSWORK_DESKTOP_PLATFORM)
+            SaveAndSwitchMdlDesc _v_v_v (variableMonitor.m_mdlDesc);
+#endif
+            if (isRoot)
+                variableMonitor.m_monitor->_VariableUndefined (rootMacroName);
+            else
+                variableMonitor.m_monitor->_VariableRootUndefined (m_macroName.c_str(), rootMacroName);
+
+            anyMonitorFound = true;
+            }
+        }
+
+    if (nullptr == m_dependents)
+        return anyMonitorFound;
+
+    for (MacroEntryCP dependent : *m_dependents)
+        {
+        bool dependentMonitorFound = dependent->InformOfUndefine (false, rootMacroName);
+        if (dependentMonitorFound)
+            anyMonitorFound = true;
+        }
+
+    return anyMonitorFound;
+    }
+
+};
+
+/*---------------------------------------------------------------------------------**//**
+* @bsimethod                                    Barry.Bentley                   05/14
++---------------+---------------+---------------+---------------+---------------+------*/
+bool CompareMacroEntries::operator () (MacroEntryCP first, MacroEntryCP second) const
+    {
+    return (first->m_macroName.CompareTo (second->m_macroName) < 0);
+    }
+
+
+END_BENTLEY_DGN_NAMESPACE
+
+
+/*---------------------------------------------------------------------------------**//**
+* @bsimethod                                    Barry.Bentley                   02/12
++---------------+---------------+---------------+---------------+---------------+------*/
+MacroConfigurationAdmin::MacroConfigurationAdmin ()
+    {
+    // m_dependenciesFound is set to true when we determine the dependencies (when the first dependency set is requested)
+    m_dependenciesSuspended = false;
+    m_searchEntry           = NULL;
+    SetDefaultExpansionOperators();
+    }
+
+/*---------------------------------------------------------------------------------**//**
+* @bsimethod                                    Barry.Bentley                   02/12
++---------------+---------------+---------------+---------------+---------------+------*/
+MacroConfigurationAdmin::~MacroConfigurationAdmin ()
+    {
+    // m_dependenciesFound is set to true when we determine the dependencies (when the first dependency set is requested)
+    for (T_MacroSet::iterator it = m_macroSet.begin(); it != m_macroSet.end(); )
+        {
+        MacroEntry* macroEntry = *it;
+        delete (macroEntry);
+        it = m_macroSet.erase(it);
+        }
+    }
+
+/*---------------------------------------------------------------------------------**//**
+* @bsimethod                                                    Shaun.Sewall    04/93
++---------------+---------------+---------------+---------------+---------------+------*/
+bool        MacroConfigurationAdmin::IsValidCfgVarLevelForNewDefinition (ConfigurationVariableLevel level)
+    {
+    return ((level <= ConfigurationVariableLevel::User) && (level >=ConfigurationVariableLevel::SysEnv));
+    }
+
+/*---------------------------------------------------------------------------------**//**
+* @bsimethod                                                    Shaun.Sewall    05/95
++---------------+---------------+---------------+---------------+---------------+------*/
+bool        MacroConfigurationAdmin::IsMacroNameValid (WCharCP macroName)
+    {
+    /* check for valid macro name */
+    if ( (nullptr== macroName) || (0 == *macroName) )
+        return false;
+
+    // must have at least a two character macro name so it won't be confused with a drive letter.
+    if ((0 == *(macroName+1)) || (wcslen (macroName) >= MAXNAMELENGTH) )
+        return false;
+
+    return true;
+    }
+
+/*---------------------------------------------------------------------------------**//**
+* @bsimethod
++---------------+---------------+---------------+---------------+---------------+------*/
+MacroEntryCP    MacroConfigurationAdmin::GetMacroDefinition (WCharCP macroName)
+    {
+    // avoid having to construct a new MacroEntry every time - all we are going to use is the name.
+    if (NULL == m_searchEntry)
+        m_searchEntry = new MacroEntry (macroName);
+    else
+        {
+        m_searchEntry->m_macroName.assign (macroName);
+        m_searchEntry->m_macroName.ToUpper();
+        }
+
+
+    T_MacroSet::const_iterator  definition;
+    if (m_macroSet.end() == (definition = m_macroSet.find (m_searchEntry)))
+        return nullptr;
+
+    return *definition;
+    }
+
+/*---------------------------------------------------------------------------------**//**
+* @bsimethod                                    Barry.Bentley                   05/14
++---------------+---------------+---------------+---------------+---------------+------*/
+WCharCP     MacroConfigurationAdmin::GetMacroEntryAndTranslation (WCharCP macroName, MacroEntryCP& macroEntry, WStringR tmpStorage, ConfigurationVariableLevel level, bool addIfNotDefined)
+    {
+    macroEntry = nullptr;
+
+    if (!IsMacroNameValid (macroName))
+        return nullptr;
+
+    if (nullptr != (macroEntry = GetMacroDefinition (macroName)))
+        {
+        WCharCP translation = macroEntry->GetTranslationFromLevel (level);
+        return translation;
+        }
+
+    // This is used from _MonitorVariable. If a configuration variable that is not yet defined is monitored, we need to keep track of it in case it is set later.
+    if (addIfNotDefined)
+        {
+        // this should only be done if we searched at "User" level.
+        BeAssert (ConfigurationVariableLevel::User == level);
+        // However, we should set it at the most overrideable level, which is System.
+        CreateMacro (macroEntry, macroName);
+        }
+
+    if (util_getSysEnv (&tmpStorage, macroName) == BSISUCCESS)
+        return  tmpStorage.c_str();
+
+    return  nullptr;
+    }
+
+/*---------------------------------------------------------------------------------**//**
+* @bsimethod
++---------------+---------------+---------------+---------------+---------------+------*/
+WCharCP     MacroConfigurationAdmin::GetMacroTranslation (WCharCP macroName, WStringR tmpStorage, ConfigurationVariableLevel level)
+    {
+    MacroEntryCP macroEntry;
+    return GetMacroEntryAndTranslation (macroName, macroEntry, tmpStorage, level, false);
+    }
+
+/*---------------------------------------------------------------------------------**//**
+* @bsimethod                                                    Keith.Bentley   10/92
++---------------+---------------+---------------+---------------+---------------+------*/
+BentleyStatus   MacroConfigurationAdmin::GetMacro (WStringP envStr, WCharCP macroName)
+    {
+    if (nullptr != envStr)
+        envStr->empty();
+
+    WString         tmpStorage;
+    WCharCP         translation;
+    MacroEntryCP    macroEntry;
+    if (nullptr == (translation = GetMacroEntryAndTranslation (macroName, macroEntry, tmpStorage, ConfigurationVariableLevel::User, false)))
+        return BSIERROR;
+
+    if (nullptr != envStr)
+        envStr->assign (translation);
+
+    return BSISUCCESS;
+    }
+
+/*---------------------------------------------------------------------------------**//**
+* @bsimethod                                                    Shaun.Sewall    04/93
++---------------+---------------+---------------+---------------+---------------+------*/
+bool MacroConfigurationAdmin::IsMacroDefinedFromLevel (WCharCP macroName, ConfigurationVariableLevel fromLevel)
+    {
+    // check for valid macro name */
+    if ( (nullptr == macroName) || (0 == *macroName) )
+        return false;
+
+    // if defined in macro map, return true.
+    MacroEntryCP macroEntry = GetMacroDefinition (macroName);
+    if ( (nullptr != macroEntry) && macroEntry->HasTranslationAtLevel (fromLevel) )
+        return true;
+
+    // otherwise check system environment.
+    return BSISUCCESS == util_getSysEnv (nullptr, macroName);
+    }
+
+/*---------------------------------------------------------------------------------**//**
+* @bsimethod                                                    Shaun.Sewall    04/93
++---------------+---------------+---------------+---------------+---------------+------*/
+BentleyStatus MacroConfigurationAdmin::GetMacroFromLevel (WStringP envStr, WCharCP macroName, ConfigurationVariableLevel level)
+    {
+    if (!IsValidCfgVarLevelForNewDefinition (level))
+        return BSIERROR;
+
+    if (nullptr != envStr)
+        envStr->clear();
+
+    WString         tmpStorage;
+    WCharCP         translation;
+    MacroEntryCP    macroEntry;
+    if (nullptr != (translation = GetMacroEntryAndTranslation (macroName, macroEntry, tmpStorage, level, false)))
+        {
+        if (nullptr != envStr)
+            envStr->assign (translation);
+
+        return BSISUCCESS;
+        }
+
+    return BSIERROR;
+    }
+
+/*---------------------------------------------------------------------------------**//**
+* @bsimethod                                                    Shaun.Sewall    04/93
++---------------+---------------+---------------+---------------+---------------+------*/
+BentleyStatus   MacroConfigurationAdmin::GetMacroAtLevel (WStringP envStr, WCharCP macroName, ConfigurationVariableLevel level)
+    {
+    if (nullptr != envStr)
+        envStr->clear();
+
+    // check for valid macro name
+    if ( (nullptr == macroName) || (0 == *macroName) )
+        return BSIERROR;
+
+    if ( !IsValidCfgVarLevelForNewDefinition (level) && (ConfigurationVariableLevel::Predefined != level) )
+        return BSIERROR;
+
+    // if not defined in macro map, error.
+    MacroEntryCP macroEntry;
+    if (nullptr == (macroEntry = GetMacroDefinition (macroName)))
+        return BSIERROR;
+
+    return macroEntry->GetTranslationAtSpecificLevel (envStr, level);
+    }
+
+/*---------------------------------------------------------------------------------**//**
+* @bsimethod                                                    Shaun.Sewall    03/93
++---------------+---------------+---------------+---------------+---------------+------*/
+BentleyStatus   MacroConfigurationAdmin::GetMacroLevel (ConfigurationVariableLevel& level, WCharCP macroName)
+    {
+    // check for valid macro name
+    if ( (nullptr == macroName) || (0 == *macroName) )
+        return BSIERROR;
+
+    // see if there is an entry for it.
+    MacroEntryCP macroEntry;
+    if (nullptr != (macroEntry = GetMacroDefinition (macroName)))
+        {
+        level = macroEntry->GetLevelOfDefinition();
+        return BSISUCCESS;
+        }
+
+    // check the system environment for the variable
+    WString tmpStr;
+    if (BSISUCCESS == util_getSysEnv (&tmpStr, macroName))
+        {
+        level = ConfigurationVariableLevel::SysEnv;
+        return  BSISUCCESS;
+        }
+
+    // getting here means variable not found, return error
+    return  BSIERROR;
+    }
+
+/*---------------------------------------------------------------------------------**//**
+* @bsimethod                                                    Keith.Bentley   10/92
++---------------+---------------+---------------+---------------+---------------+------*/
+BentleyStatus MacroConfigurationAdmin::DefineMacro (MacroEntryCP& newEntry, WCharCP macroName, WCharCP translation, ConfigurationVariableLevel level)
+    {
+    newEntry = nullptr;
+
+    if ( (nullptr == macroName) || (0 == *macroName) )
+        return BSIERROR;
+
+    // Note: m_macroSet is a set of pointers rather than MacroEntry structs because they have pointers to each other through the m_dependents member. Those pointers are
+    //       not stable in a set of structs when the structs are rearranged within the set.
+    // put a new MacroEntry pointer into the set.
+    MacroEntry  *tmp = new MacroEntry (macroName);
+    bpair <T_MacroSet::const_iterator, bool> inserted = m_macroSet.insert(tmp);
+    newEntry = *inserted.first;
+
+    // if it was not inserted (inserted.second false), we must remove it as a dependent before we set the translation.
+    if (!inserted.second)
+        {
+        // if it is the same definition as before, no need to do all the dependent determination and call monitors
+        if (newEntry->SameDefinition (translation, level))
+            {
+            // even if it already has the same definition at a lower level, we need to set it at this level, (but we can skip all the dependents and informing of change).
+            newEntry->SetTranslation (translation, level);
+            return BSISUCCESS;
+            }
+
+        newEntry->RemoveFromRootsAsDependent (*this);
+
+        // since tmp was not inserted, we need to delete it.
+        delete tmp;
+        }
+
+    newEntry->SetTranslation (translation, level);
+
+    // inform monitors of new value.
+    newEntry->InformOfChangedValue (true, macroName);
+
+    // Now add it as a dependent to whatever it currently depends on.
+    newEntry->AddToRootsAsDependent (*this);
+
+    return  BSISUCCESS;
+    }
+
+/*---------------------------------------------------------------------------------**//**
+* @bsimethod                                    Barry.Bentley                   06/14
++---------------+---------------+---------------+---------------+---------------+------*/
+BentleyStatus MacroConfigurationAdmin::CreateMacro (MacroEntryCP& newEntry, WCharCP macroName)
+    {
+    newEntry = nullptr;
+
+    if ( (nullptr == macroName) || (0 == *macroName) )
+        return BSIERROR;
+
+    // Note: m_macroSet is a set of pointers rather than MacroEntry structs because they have pointers to each other through the m_dependents member. Those pointers are
+    //       not stable in a set of structs when the structs are rearranged within the set.
+    // put a new MacroEntry pointer into the set.
+    MacroEntry  *tmp = new MacroEntry (macroName);
+    bpair <T_MacroSet::const_iterator, bool> inserted = m_macroSet.insert(tmp);
+    newEntry = *inserted.first;
+
+    return  BSISUCCESS;
+    }
+
+/*---------------------------------------------------------------------------------**//**
+* @bsimethod                                    Barry.Bentley                   01/12
++---------------+---------------+---------------+---------------+---------------+------*/
+BentleyStatus   MacroConfigurationAdmin::DefineMacroWithDebugging (WCharCP macroName, WCharCP translation, ConfigurationVariableLevel level, int indent, IMacroDebugOutput* debugOutput, int debugLevel)
+    {
+    MacroEntryCP    macroEntry;
+    BentleyStatus   status;
+    if (BSISUCCESS != (status = DefineMacro (macroEntry, macroName, translation, level)))
+        return status;
+
+    if (nullptr != debugOutput)
+        {
+        WCharCP  outTrans = macroEntry->GetTranslationFromLevel (level);
+        debugOutput->ShowDebugMessage (indent, L"(%ls): %ls=%ls", getLevelDebugString (level), macroName, (outTrans != nullptr) ? outTrans : L"(null)");
+
+        if ((debugLevel > 1) && (nullptr != outTrans))
+            {
+            WString expansion;
+            ExpandMacro (expansion, outTrans, ExpandOptions(level));
+            debugOutput->ShowDebugMessage (0, L" [%ls]", expansion.empty() ? L"(null)" : expansion.c_str() );
+            }
+        debugOutput->ShowDebugMessage (0, L"\n");
+        }
+
+    return BSISUCCESS;
+    }
+
+
+/*---------------------------------------------------------------------------------**//**
+* @bsimethod                                    Sam.Wilson                      11/2010
++---------------+---------------+---------------+---------------+---------------+------*/
+BentleyStatus   MacroConfigurationAdmin::DefineBuiltinMacro (WCharCP macroName, WCharCP translation)
+    {
+    MacroEntryCP macroEntry;
+    return DefineMacro (macroEntry, macroName, translation, ConfigurationVariableLevel::Predefined);
+    }
+
+/*---------------------------------------------------------------------------------**//**
+* @bsimethod                                                    Shaun.Sewall    04/93
++---------------+---------------+---------------+---------------+---------------+------*/
+BentleyStatus   MacroConfigurationAdmin::RemoveMacroAtLevel (WCharCP macroName, ConfigurationVariableLevel level, bool removeLocked)
+    {
+    if ( (nullptr == macroName) || (0 == *macroName) )
+        return BSIERROR;
+
+    if (!IsValidCfgVarLevelForNewDefinition (level))
+        return BSIERROR;
+
+    MacroEntryCP macroEntry;
+    if (nullptr == (macroEntry = GetMacroDefinition (macroName)))
+        return BSIERROR;
+
+    // its dependents might change.
+    bool    stillHasTranslation = false;
+    bool    nowHasDifferentTranslation = false;
+    if (macroEntry->RemoveAtLevel (stillHasTranslation, nowHasDifferentTranslation, level, removeLocked, *this))
+        {
+        // it had a translation at level.
+        if (!stillHasTranslation)
+            {
+            // if it no longer has a translation, just undefine it.
+            return _UndefineConfigVariable (macroName);
+            }
+        else if (nowHasDifferentTranslation)
+            {
+            // it still has a translation, and its value is different.
+            macroEntry->InformOfChangedValue (true, macroName);
+            macroEntry->AddToRootsAsDependent (*this);
+            }
+        }
+
+    return BSISUCCESS;
+    }
+
+#if defined (DebugRemove)
+/*---------------------------------------------------------------------------------**//**
+* @bsimethod                                    Barry.Bentley                   06/14
++---------------+---------------+---------------+---------------+---------------+------*/
+void            MacroConfigurationAdmin::VerifyNotDependentOnAnyMacro (MacroEntryCP testMacro)
+    {
+    for (MacroEntryCP thisMacro : m_macroSet)
+        {
+        if (nullptr == thisMacro->m_dependents)
+            continue;
+        for (MacroEntryCP dependent : *thisMacro->m_dependents)
+            {
+            BeAssert (dependent != testMacro);
+            }
+        }
+    }
+#endif
+
+/*---------------------------------------------------------------------------------**//**
+* @bsimethod                                                    Shaun.Sewall    04/93
++---------------+---------------+---------------+---------------+---------------+------*/
+BentleyStatus   MacroConfigurationAdmin::RemoveAllMacrosAtLevel (ConfigurationVariableLevel level)
+    {
+    if (!IsValidCfgVarLevelForNewDefinition (level))
+        return BSIERROR;
+
+    for (T_MacroSet::iterator thisIter = m_macroSet.begin(); thisIter != m_macroSet.end(); )
+        {
+        MacroEntryCP    macroEntry = *thisIter;
+        bool            stillHasTranslation = false;
+        bool            nowHasDifferentTranslation = false;
+        if (macroEntry->RemoveAtLevel (stillHasTranslation, nowHasDifferentTranslation, level, true, *this))
+            {
+            // if we're going to remove, get the next element before we do that.
+            if (!stillHasTranslation)
+                {
+                // if there are no monitors and no dependents with monitors, remove it from the set. Otherwise must keep it.
+                if (!macroEntry->InformOfUndefine (true, macroEntry->m_macroName.c_str()))
+                    {
+#if defined (DebugRemove)
+                    VerifyNotDependentOnAnyMacro (macroEntry);
+#endif
+                    thisIter = m_macroSet.erase (thisIter);
+                    delete macroEntry;
+                    continue;
+                    }
+                }
+            else if (nowHasDifferentTranslation)
+                {
+                // still defined, but possible that the value has changed.
+                macroEntry->InformOfChangedValue (true, macroEntry->m_macroName.c_str());
+                macroEntry->AddToRootsAsDependent (*this);
+                }
+            }
+        ++thisIter;
+        }
+
+    return BSISUCCESS;
+    }
+
+/*---------------------------------------------------------------------------------**//**
+* @bsimethod                                    Barry.Bentley                   02/12
++---------------+---------------+---------------+---------------+---------------+------*/
+void            MacroConfigurationAdmin::EnsureSysEnvDefinition (WCharCP macroName, ConfigurationVariableLevel level, IMacroDebugOutput* debugOutput, int debugLevel)
+    {
+    // this is called from MacroFileProcessor::NewMacro to ensure that there is a definition in the macroMap
+    //  when the macro is defined only in the system environment.
+    if (nullptr != GetMacroDefinition (macroName))
+        return;     // already defined at some level.
+
+    MacroExpandOptions options (level);
+    options.SetImmediate (false);
+    WString expansion;
+    ExpandMacro (expansion, macroName, options);
+    DefineMacroWithDebugging (macroName, expansion.c_str(), ConfigurationVariableLevel::SysEnv, 0, debugOutput, debugLevel);
+    }
+
+/*---------------------------------------------------------------------------------**//**
+* @bsimethod                                                    Shaun.Sewall    05/93
++---------------+---------------+---------------+---------------+---------------+------*/
+void    MacroConfigurationAdmin::RemoveAllMacros ()
+    {
+    m_macroSet.clear();
+    }
+
+/*---------------------------------------------------------------------------------**//**
+* @bsimethod                                                    Shaun.Sewall    05/93
++---------------+---------------+---------------+---------------+---------------+------*/
+bool      MacroConfigurationAdmin::IsMacroLocked (WCharCP macroName)
+    {
+    MacroEntryCP macroEntry;
+    if (nullptr == (macroEntry = GetMacroDefinition (macroName)))
+        return false;
+
+    return macroEntry->IsLocked();
+    }
+
+/*---------------------------------------------------------------------------------**//**
+* @bsimethod                                                    Shaun.Sewall    05/93
++---------------+---------------+---------------+---------------+---------------+------*/
+BentleyStatus   MacroConfigurationAdmin::LockMacro (WCharCP macroName)
+    {
+    // If already a macro, just set the lock flag
+    MacroEntryCP macroEntry;
+    if (nullptr != (macroEntry = GetMacroDefinition (macroName)))
+        {
+        macroEntry->SetLocked (true);
+        return BSISUCCESS;
+        }
+
+    WString     tmpStr;
+    if (BSISUCCESS == util_getSysEnv (&tmpStr, macroName))
+        {
+        // Found in environment - add as a macro */
+        MacroEntry *macroEntry = new MacroEntry (macroName);
+        macroEntry->SetTranslation (tmpStr.c_str(), ConfigurationVariableLevel::SysEnv);
+        macroEntry->SetLocked (true);
+        m_macroSet.insert (macroEntry);
+        return BSISUCCESS;
+        }
+
+    // Not found, can't lock.
+    return BSIERROR;
+    }
+
+/*---------------------------------------------------------------------------------**//**
+* @bsimethod                                                    Shaun.Sewall    04/95
++---------------+---------------+---------------+---------------+---------------+------*/
+BentleyStatus   MacroConfigurationAdmin::UnlockMacro (WCharCP macroName, WCharCP passWord)
+    {
+    // check password before continuing.
+    if (0 != wcscmp (passWord, CFGVAR_UNLOCK_PASSWORD))
+        return BSIERROR;
+
+    // find it and unset the lock flag.
+    MacroEntryCP macroEntry;
+    if (nullptr == (macroEntry = GetMacroDefinition (macroName)))
+        return BSIERROR;
+
+    macroEntry->SetLocked (false);
+    return BSISUCCESS;
+    }
+
+/*---------------------------------------------------------------------------------**//**
+* @bsimethod                                    Barry.Bentley                   05/14
++---------------+---------------+---------------+---------------+---------------+------*/
+void            MacroConfigurationAdmin::ResumeDependencies()
+    {
+    if (!m_dependenciesSuspended)
+        return;
+
+    m_dependenciesSuspended = false;
+
+    // AddToRootsAsDependent() function can add new macros to the configuration, thus we can't
+    // just iterate over m_macroSet (because the iterator may become invalid if the tree
+    // rebalances) - this is what we need this vector copy for.
+    std::vector<MacroEntryCP> macrosToProcess (m_macroSet.begin(), m_macroSet.end());
+
+    for (MacroEntryCP dependentMacro : macrosToProcess)
+        {
+        dependentMacro->AddToRootsAsDependent (*this);
+        }
+    }
+
+/*---------------------------------------------------------------------------------**//**
+* @bsimethod                                    Barry.Bentley                   06/14
++---------------+---------------+---------------+---------------+---------------+------*/
+void            MacroConfigurationAdmin::SuspendDependencies()
+    {
+    if (m_dependenciesSuspended)
+        return;
+
+    m_dependenciesSuspended = true;
+    for (MacroEntryCP dependentMacro : m_macroSet)
+        {
+        dependentMacro->DiscardAllDependents ();
+        }
+    }
+
+/*---------------------------------------------------------------------------------**//**
+* @bsimethod                                    Barry.Bentley                   05/14
++---------------+---------------+---------------+---------------+---------------+------*/
+BentleyStatus   MacroConfigurationAdmin::GetDependentMacros (T_WStringVectorR dependents, WCharCP macroName)
+    {
+    if (!m_dependenciesSuspended)
+        ResumeDependencies();
+
+    dependents.clear();
+
+    MacroEntryCP    thisMacro;
+    if (nullptr == (thisMacro = GetMacroDefinition (macroName)))
+        return BSIERROR;
+
+    if (nullptr == thisMacro->m_dependents)
+        return BSISUCCESS;
+
+    for (MacroEntryCP dependentMacro : *thisMacro->m_dependents)
+        {
+        dependents.push_back (dependentMacro->m_macroName);
+        }
+
+    return BSISUCCESS;
+    }
+
+/*---------------------------------------------------------------------------------**//**
+* @bsimethod                                    Barry.Bentley                   07/15
++---------------+---------------+---------------+---------------+---------------+------*/
+BentleyStatus   MacroConfigurationAdmin::GetVariable (WStringR cfgValue, WCharCP cfgVarName, ConfigurationVariableLevel level)
+    {
+    return _GetConfigVariable (cfgValue, cfgVarName, level);
+    }
+
+/*---------------------------------------------------------------------------------**//**
+* @bsimethod                                    Barry.Bentley                   01/12
++---------------+---------------+---------------+---------------+---------------+------*/
+void        MacroConfigurationAdmin::PrintAllMacros (IMacroDebugOutput& debugOutput, int debugLevel)
+    {
+    // First print the configuration variables with a leading "_"
+    for (MacroEntryCP macroEntry : m_macroSet)
+        {
+        WCharCP                 macroName  = macroEntry->m_macroName.c_str();
+
+        if ('_' != macroName[0])
+            continue;
+
+        if (debugLevel > 4)
+            macroEntry->PrintLevelCfgVarSummaryLine (debugOutput, macroName, *this);
+        else
+            macroEntry->PrintCfgVarSummaryLine (debugOutput, macroName, *this);
+        }
+
+    debugOutput.ShowDebugMessage (0, L"\n");
+
+    // Now print the rest.
+    for (MacroEntryCP macroEntry : m_macroSet)
+        {
+        WCharCP                 macroName  = macroEntry->m_macroName.c_str();
+
+        if ('_' == macroName[0])
+            continue;
+
+        if (debugLevel > 4)
+            macroEntry->PrintLevelCfgVarSummaryLine (debugOutput, macroName, *this);
+        else
+            macroEntry->PrintCfgVarSummaryLine (debugOutput, macroName, *this);
+        }
+    }
+
+/*---------------------------------------------------------------------------------**//**
+* @bsimethod                                    Barry.Bentley                   05/14
++---------------+---------------+---------------+---------------+---------------+------*/
+void        MacroConfigurationAdmin::_OnHostTermination (bool isProcessShutdown)
+    {
+    delete this;
+    }
+
+
+/*---------------------------------------------------------------------------------**//**
+* Generates a temporary filename
+* @bsimethod                                                    BernMcCarty     06/05
++---------------+---------------+---------------+---------------+---------------+------*/
+BeFileNameCR MacroConfigurationAdmin::_GetLocalTempDirectoryBaseName ()
+    {
+    static  bool        s_checked;
+    static  BeFileName  s_tempPath;
+
+    if (!s_checked)
+        {
+        WString     expansion;
+        _GetConfigVariable (expansion, L"_PRODUCT_LocalUserTempPath", ConfigurationVariableLevel::User);
+        if (!expansion.empty())
+            s_tempPath.SetName (expansion.c_str());
+        else
+            BeFileName::BeGetTempPath (s_tempPath);
+
+        s_checked = true;
+        }
+
+    return s_tempPath;
+    }
+
+/*---------------------------------------------------------------------------------**//**
+* @bsimethod                                                    kab             07/90
++---------------+---------------+---------------+---------------+---------------+------*/
+BentleyStatus MacroConfigurationAdmin::_UndefineConfigVariable (WCharCP macroName)
+    {
+    if ( (nullptr == macroName) || (0 == *macroName) )
+        return BSIERROR;
+
+    // make a static MacroEntry so we don't have to keep constructing and destroying - all we use in find is the macroName.
+    static MacroEntry*  s_tmp;
+    if (NULL == s_tmp)
+        s_tmp = new MacroEntry (macroName);
+    else
+        {
+        s_tmp->m_macroName.assign (macroName);
+        s_tmp->m_macroName.ToUpper();
+        }
+
+    T_MacroSet::iterator    iterator;
+    if (m_macroSet.end() != (iterator = m_macroSet.find (s_tmp)))
+        {
+        MacroEntryCP    macroEntry = *iterator;
+
+        // we are no longer dependent on anything, since we're undefined.
+        macroEntry->RemoveFromRootsAsDependent (*this);
+
+        // inform all the listeners for each of its dependents that it is being undefined.
+        // If there are no monitors for this macroEntry or any of its dependents, we can remove it. Otherwise we have to keep it as undefined so we don't lose the monitors.
+        if (!macroEntry->InformOfUndefine (true, macroEntry->m_macroName.c_str()))
+            {
+            m_macroSet.erase (iterator);
+            delete macroEntry;
+            }
+        else
+            macroEntry->RemoveAllTranslations();
+
+        return BSISUCCESS;
+        }
+
+    return BSIERROR;
+    }
+
+/*---------------------------------------------------------------------------------**//**
+* @bsimethod                                                    Keith.Bentley   10/92
++---------------+---------------+---------------+---------------+---------------+------*/
+BentleyStatus MacroConfigurationAdmin::_GetConfigVariable (WStringR cfgValue, WCharCP cfgVarName, ConfigurationVariableLevel level)
+    {
+    cfgValue.clear();
+
+    WCharCP         translation;
+    WString         tmpStr;
+    MacroEntryCP    macroEntry;
+    if (nullptr == (translation = GetMacroEntryAndTranslation (cfgVarName, macroEntry, tmpStr, level, false)))
+        return BSIERROR;
+
+    if (0 != *translation)
+        return (BSISUCCESS != ExpandMacro (cfgValue, translation, ExpandOptions(level))) ? BSIERROR : BSISUCCESS;
+
+    return BSISUCCESS;
+    }
+
+/*---------------------------------------------------------------------------------**//**
+* @bsimethod                                                    Keith.Bentley   10/92
++---------------+---------------+---------------+---------------+---------------+------*/
+bool          MacroConfigurationAdmin::_IsConfigVariableDefined (WCharCP cfgVarName, ConfigurationVariableLevel level)
+    {
+    WString         tmpStr;
+    MacroEntryCP    macroEntry;
+    return (nullptr != GetMacroEntryAndTranslation (cfgVarName, macroEntry, tmpStr, level, false));
+    }
+
+/*---------------------------------------------------------------------------------**//**
+* @bsimethod                                    Barry.Bentley                   12/11
++---------------+---------------+---------------+---------------+---------------+------*/
+bool          MacroConfigurationAdmin::_IsConfigVariableDefinedAndTrue (WCharCP cfgVarName, ConfigurationVariableLevel level)
+    {
+    WCharCP         translation;
+    WString         tmpStr;
+    MacroEntryCP    macroEntry;
+    if (nullptr == (translation = GetMacroEntryAndTranslation (cfgVarName, macroEntry, tmpStr, level, false)))
+        return false;
+
+    // try to avoid the expansion part of it.
+    if (0 == wcscmp (L"1", translation))
+        return true;
+
+    if (0 == BeStringUtilities::Wcsicmp (L"true", translation))
+        return true;
+
+    if (0 == BeStringUtilities::Wcsicmp (L"on", translation))
+        return true;
+
+    WString expansion;
+    if ( ContainsExpression (translation) && (BSISUCCESS == ExpandMacro (expansion, translation, ExpandOptions(level))) )
+        {
+        if (0 == wcscmp (L"1", expansion.c_str()))
+            return true;
+
+        if (0 == BeStringUtilities::Wcsicmp (L"on", expansion.c_str()))
+            return true;
+
+        return (0 == BeStringUtilities::Wcsicmp (L"true", expansion.c_str()));
+        }
+
+    return false;
+    }
+
+/*---------------------------------------------------------------------------------**//**
+* @bsimethod                                                    Keith.Bentley   10/92
++---------------+---------------+---------------+---------------+---------------+------*/
+BentleyStatus MacroConfigurationAdmin::_DefineConfigVariable (WCharCP cfgVarName, WCharCP cfgValue, ConfigurationVariableLevel level)
+    {
+    if (nullptr == cfgVarName || (0 == *cfgVarName))
+        return BSIERROR;
+
+    if (!IsValidCfgVarLevelForNewDefinition (level))
+        return  BSIERROR;
+
+    MacroEntryCP newEntry;
+    return DefineMacro (newEntry, cfgVarName, cfgValue, level);
+    }
+
+/*---------------------------------------------------------------------------------**//**
+* @bsimethod                                    Sam.Wilson                      06/2011
++---------------+---------------+---------------+---------------+---------------+------*/
+MacroConfigurationAdmin::ExpandOptions::ExpandOptions (ConfigurationVariableLevel lvl)
+    :
+    m_level(lvl),
+    m_immediate (true),
+    m_formatExpansion(true),
+    m_expandOnlyIfFullyDefined (false)
+    {
+    }
+
+/*---------------------------------------------------------------------------------**//**
+* @bsimethod                                                    Dan.East        03/12
++---------------+---------------+---------------+---------------+---------------+------*/
+BentleyStatus   MacroConfigurationAdmin::_IterateThroughVariables (IConfigVariableIteratorDelegate *delegate)
+    {
+    if (nullptr == delegate)
+        return BSIERROR;
+
+    BentleyStatus   status = BSISUCCESS;
+
+    for (MacroEntryCP macroEntry : m_macroSet)
+        {
+        ConfigurationVariableLevel  level = macroEntry->GetLevelOfDefinition();
+        if (INVALID_MACRO_LEVEL == level)
+            {
+            status = BSIERROR;      // Need more than this
+            continue;
+            }
+
+        WCharCP     value = macroEntry->GetTranslationFromLevel (level);
+        if (nullptr == value)
+            {
+            status = BSIERROR;      // Need more than this
+            continue;
+            }
+
+        bool    locked = macroEntry->IsLocked();
+
+        delegate->EachConfigVariable (macroEntry->m_macroName.c_str(), value, level, locked);
+        }
+
+    return status;
+    }
+
+/*---------------------------------------------------------------------------------**//**
+* @bsimethod                                    Barry.Bentley                   05/14
++---------------+---------------+---------------+---------------+---------------+------*/
+BentleyStatus   MacroConfigurationAdmin::_MonitorVariable (WCharCP macroName, IVariableMonitorR monitor)
+    {
+    WString         tmpString;
+    MacroEntryCP    macroEntry;
+    GetMacroEntryAndTranslation (macroName, macroEntry, tmpString, ConfigurationVariableLevel::User, true);
+
+    if (nullptr != macroEntry)
+        macroEntry->AddMonitor (&monitor);
+    else
+        return BSIERROR;    // This happens only if macroName is illegal.
+
+    monitor._VariableChanged (macroName);
+
+    return BSISUCCESS;
+    }
+
+/*---------------------------------------------------------------------------------**//**
+* @bsimethod                                    Barry.Bentley                   05/14
++---------------+---------------+---------------+---------------+---------------+------*/
+void            MacroConfigurationAdmin::_RemoveMonitor (WCharCP macroName, IVariableMonitorR monitor)
+    {
+    MacroEntryCP    macroEntry;
+    if (nullptr != (macroEntry = GetMacroDefinition (macroName)))
+        macroEntry->RemoveMonitor (monitor);
+    }
+
+/*---------------------------------------------------------------------------------**//**
+* @bsimethod                                    Barry.Bentley                   06/14
++---------------+---------------+---------------+---------------+---------------+------*/
+void            MacroConfigurationAdmin::_OnUnloadMdlDescr (MdlDescP mdlDesc)
+    {
+    // must search through all the configuration variables and all their monitors to remove those that are getting unloaded.
+    for (MacroEntryCP macroEntry : m_macroSet)
+        {
+        if (nullptr == macroEntry->m_monitors)
+            continue;
+        for (T_VariableMonitors::iterator iterator = macroEntry->m_monitors->begin(); iterator != macroEntry->m_monitors->end(); )
+            {
+            VariableMonitor& monitor = *iterator;
+            if (monitor.m_mdlDesc != mdlDesc)
+                iterator++;
+            else
+                {
+#if defined (NEEDSWORK_DESKTOP_PLATFORM)
+                SaveAndSwitchMdlDesc _v_v_v ((*iterator).m_mdlDesc);
+#endif
+                (*iterator).m_monitor->_MonitorStopped (macroEntry->m_macroName.c_str());
+                iterator = macroEntry->m_monitors->erase (iterator);
+                }
+
+            }
+        }
+    }
+
+
+/*---------------------------------------------------------------------------------**//**
+* @bsimethod                                    Barry.Bentley                   07/15
++---------------+---------------+---------------+---------------+---------------+------*/
+void            MacroConfigurationAdmin::RenameMacros (T_ReplacementMap& replacementMap)
+    {
+    MacroEntry*         searchEntry = new MacroEntry (L"temp");
+
+    for (T_ReplacementMap::iterator it = replacementMap.begin(); it != replacementMap.end(); ++it)
+        {
+        bpair <WString, WString> thisRemapEntry = *it;
+
+        // get a copy, we have to extract the macroName from an entry like (USTN_USERDESCR)
+        if (!thisRemapEntry.first.StartsWith (L"(") || !thisRemapEntry.first.EndsWith (L")"))
+            continue;
+
+        // strip beginning ( and ending ).
+        WString thisMacroName = thisRemapEntry.first.substr (1, thisRemapEntry.first.size()-2);
+
+        // avoid having to construct a new MacroEntry every time - all we are going to use is the name.
+        searchEntry->m_macroName.assign (thisMacroName.c_str());
+
+        T_MacroSet::iterator  foundEntry;
+        if (m_macroSet.end() == (foundEntry = m_macroSet.find (searchEntry)))
+            continue;
+
+        // the replacement should have the same form - enclosed in parentheses.
+        if (!thisRemapEntry.second.StartsWith (L"(") || !thisRemapEntry.second.EndsWith (L")"))
+            {
+            BeAssert (false);
+            continue;
+            }
+        WString thisReplacement = thisRemapEntry.second.substr (1, thisRemapEntry.second.size()-2);
+        MacroEntry* foundMacroEntry = *foundEntry;
+
+        // we found the entry. We have to remove it and put its replacement in place.
+        m_macroSet.erase (foundEntry);
+
+        foundMacroEntry->m_macroName.assign (thisReplacement.c_str());
+        /*bpair <T_MacroSet::const_iterator, bool> inserted =*/ m_macroSet.insert (foundMacroEntry);
+        }
+
+    delete searchEntry;
+    }
+
+/*---------------------------------------------------------------------------------**//**
+* @bsimethod                                    Barry.Bentley                   07/15
++---------------+---------------+---------------+---------------+---------------+------*/
+MacroEntry*     MacroConfigurationAdmin::GetMacroEntry (WCharCP cfgVarName)
+    {
+    return const_cast<MacroEntry*> (GetMacroDefinition (cfgVarName));
+    }
+
+/*---------------------------------------------------------------------------------**//**
+* @bsimethod                                    Barry.Bentley                   07/15
++---------------+---------------+---------------+---------------+---------------+------*/
+void            MacroConfigurationAdmin::GetEntryVariableName (WStringR cfgVarName, MacroEntry const* macroEntry)
+    {
+    cfgVarName.assign (macroEntry->m_macroName);
+    }
+
+/*---------------------------------------------------------------------------------**//**
+* @bsimethod                                    Barry.Bentley                   07/15
++---------------+---------------+---------------+---------------+---------------+------*/
+void            MacroConfigurationAdmin::GetEntryTranslationAtLevel (WStringR translation, MacroEntry const* macroEntry, ConfigurationVariableLevel level)
+    {
+    macroEntry->GetTranslationAtSpecificLevel (&translation, level);
+    }
+
+/*---------------------------------------------------------------------------------**//**
+* @bsimethod                                    Barry.Bentley                   07/15
++---------------+---------------+---------------+---------------+---------------+------*/
+void            MacroConfigurationAdmin::RemoveEntryReferencesTo (T_WStringVectorCR cfgVarList, MacroEntry* macroEntry, ConfigurationVariableLevel level)
+    {
+    WString         translation;
+    BentleyStatus   status = macroEntry->GetTranslationAtSpecificLevel (&translation, level);
+    if ( (BSISUCCESS != status) || translation.empty())
+        return;
+
+    // consider each part that is separated by semicolons separately (for path-type configuration variables).
+    T_WStringVector subParts;
+    BeStringUtilities::Split (translation.c_str(), L";", nullptr, subParts);
+
+    bool        anyChange = false;
+    for (T_WStringVector::iterator thisPart = subParts.begin(); thisPart != subParts.end(); )
+        {
+        WStringR    thisString = *thisPart;
+        // we have to look through the translation string and see if there are any occurrences of any of the variables in cfgVarList.
+        bool        wasErased  = false;
+        for (WStringCR thisCfgVar : cfgVarList)
+            {
+            // if we find any use of thisCfgVar, eliminate this subpart.
+            if (thisString .ContainsI (thisCfgVar))
+                {
+                // delete this subpart and break out of the loop.
+                thisPart  = subParts.erase (thisPart);
+                wasErased = true;
+                anyChange = true;
+                break;
+                }
+            }
+
+        // if we didn't erase the subpart, increment the iterator.
+        if (!wasErased)
+            ++thisPart;
+        }
+
+    if (anyChange)
+        {
+        WString newTranslation;
+        bool    first = true;
+        for (WString thisPart : subParts)
+            {
+            if (!first)
+                newTranslation.append (1, L';');
+            newTranslation.append (thisPart);
+            }
+
+        macroEntry->SetTranslation (newTranslation.c_str(), level);
+        }
+    }
+
+/*---------------------------------------------------------------------------------**//**
+* @bsimethod                                    Barry.Bentley                   07/15
++---------------+---------------+---------------+---------------+---------------+------*/
+void            MacroConfigurationAdmin::ReplaceEntryReferences (T_ReplacementMap& replacementMap, MacroEntry* macroEntry, ConfigurationVariableLevel level)
+    {
+    WString         translation;
+    BentleyStatus   status = macroEntry->GetTranslationAtSpecificLevel (&translation, level);
+    if ( (BSISUCCESS != status) || translation.empty())
+        return;
+
+    if (ReplaceFromMap (translation, replacementMap))
+        {
+        bool savedLock = macroEntry->m_locked;
+        macroEntry->m_locked = false;
+        macroEntry->SetTranslation (translation.c_str(), level);
+        macroEntry->m_locked = savedLock;
+        }
+    }
+
+/*---------------------------------------------------------------------------------**//**
+* @bsimethod                                    Barry.Bentley                   07/15
++---------------+---------------+---------------+---------------+---------------+------*/
+BentleyStatus   MacroConfigurationAdmin::GetAppropriateAssignmentStatement (WStringR assignmentStatement, MacroEntryCP macroEntry, ConfigurationVariableLevel level, T_ReplacementMap& replacementMap)
+    {
+    // if we don't currently have an assignment at this level, can't do it.
+    return macroEntry->GetAppropriateAssignmentStatement (assignmentStatement, level, replacementMap);
+    }
+
+/*---------------------------------------------------------------------------------**//**
+* @bsimethod                                    Barry.Bentley                   07/15
++---------------+---------------+---------------+---------------+---------------+------*/
+MacroConfigurationAdmin::const_iterator::const_iterator (T_MacroSet::const_iterator  inputIterator)
+    {
+    m_setIterator = inputIterator;
+    }
+
+/*---------------------------------------------------------------------------------**//**
+* @bsimethod                                    Barry.Bentley                   07/15
++---------------+---------------+---------------+---------------+---------------+------*/
+MacroConfigurationAdmin::const_iterator MacroConfigurationAdmin::begin () const
+    {
+    return const_iterator (m_macroSet.begin());
+    }
+
+/*---------------------------------------------------------------------------------**//**
+* @bsimethod                                    Barry.Bentley                   07/15
++---------------+---------------+---------------+---------------+---------------+------*/
+MacroConfigurationAdmin::const_iterator MacroConfigurationAdmin::end() const
+    {
+    return const_iterator (m_macroSet.end());
+    }
+
+/*---------------------------------------------------------------------------------**//**
+* @bsimethod                                    Barry.Bentley                   07/15
++---------------+---------------+---------------+---------------+---------------+------*/
+MacroConfigurationAdmin::const_iterator& MacroConfigurationAdmin::const_iterator::operator ++ ()
+    {
+    ++m_setIterator;
+    return *this;
+    }
+
+/*---------------------------------------------------------------------------------**//**
+* @bsimethod                                    Barry.Bentley                   07/15
++---------------+---------------+---------------+---------------+---------------+------*/
+MacroEntry* MacroConfigurationAdmin::const_iterator::operator * () const
+    {
+    return *m_setIterator;
+    }
+
+/*---------------------------------------------------------------------------------**//**
+* @bsimethod                                    Barry.Bentley                   07/15
++---------------+---------------+---------------+---------------+---------------+------*/
+bool    MacroConfigurationAdmin::const_iterator::operator != (const_iterator const &rhs) const
+    {
+    return m_setIterator != rhs.m_setIterator;
+    }
+
+
+#if defined (BENTLEY_WIN32)
+
+// This section is for reading .cfg files from old version. Old versions are only on Windows, so no need for it outside that environment.
+
+// These classes are used by applications that use DgnPlatform only, but want to
+//  process configuration files like PowerPlatform applications do. For example, the
+//  converter from DgnV8 to DgnDb uses these classes. See further comments below.
+#if defined (DEBUG_DGNPLATFORM_MACRO)
+struct      PrintDebugOutput : IMacroDebugOutput
+{
+PrintDebugOutput () {}
+
+virtual void        ShowDebugMessage (int indent, WCharCP format, ...) override
+    {
+    WString     message;
+    va_list     ap;
+
+    va_start (ap, format);
+    message.VSprintf (format, ap);
+    va_end (ap);
+
+    int numSpaces = indent*2;
+    for (int iSpace = 0; iSpace < numSpaces; iSpace++)
+        wprintf (L" ");
+
+    wprintf (L"%ls", message.c_str());
+    }
+};
+#endif
+
+
+/*---------------------------------------------------------------------------------**//**
+* @bsiclass                                                     Barry.Bentley   05/2012
+* The purpose of this class is to read the configuration files from the CONNECT versions
+* without using any of the PowerPlatform dlls.
++---------------+---------------+---------------+---------------+---------------+------*/
+class           CONNECTMacroFileProcessor : public MacroFileProcessor
+{
+WString             m_workSpaceName;
+WString             m_workSetName;
+WString             m_configurationRootDir; // the location of the install/Configuration directory. 
+WString             m_msConfigFileName;     // the full name of the msconfig file
+WString             m_connectInstallDir;    // the directory containing the MicroStation exe.
+WString             m_fallbackConfigDir;    // the location where we have stored the CONNECT system .cfg files in the delivery of the client of this macro file reader, in case there isn't a MicroStation installation on the machine.
+T_WStringVector&    m_assignmentArgs;
+
+/*---------------------------------------------------------------------------------**//**
+* @bsimethod                                    Barry.Bentley                   05/12
++---------------+---------------+---------------+---------------+---------------+------*/
+virtual void    _OnProcessError (WCharCP msg) override
+    {
+    // for now, we're just fwprintfing this message, but perhaps it should be put in the message center or something.
+    fwprintf (stderr, L"%ls", msg);
+    }
+
+/*---------------------------------------------------------------------------------**//**
+* @bsimethod                                    Barry.Bentley                   07/15
++---------------+---------------+---------------+---------------+---------------+------*/
+virtual ConfigurationVariableLevel _ReinterpretConfigurationVariableLevel (ConfigurationVariableLevel inputLevel) override
+    {
+    switch (inputLevel)
+        {
+        // these are the same in CONNECT as they were in V8i and previous versions:
+        case ConfigurationVariableLevel::Predefined:        // = -2,
+        case ConfigurationVariableLevel::SysEnv:            // = -1,
+        case ConfigurationVariableLevel::System:            // = 0,
+        case ConfigurationVariableLevel::Application:       // = 1,
+        case ConfigurationVariableLevel::Organization:      // = 2, There was no Organization level in V8i. 2 mean Site
+            return inputLevel;
+
+        case ConfigurationVariableLevel::WorkSpace:         // = 3, in V8i, 3 meant Project which is now WorkSet.
+            return ConfigurationVariableLevel::WorkSet;
+
+        case ConfigurationVariableLevel::WorkSet:           // = 4, in V8i, 4 meant User, so keep that.
+            return ConfigurationVariableLevel::User;
+
+        // we should never see these coming from a V8i configuration file.
+        case ConfigurationVariableLevel::Role:              // = 5, There was no Role in V8i, should never encounter anything > 4.
+        case ConfigurationVariableLevel::User:              // = 6, Should never encounter
+        default:
+            BeAssert (false);
+            return inputLevel;
+        }
+    }
+
+public:
+/*---------------------------------------------------------------------------------**//**
+* @bsimethod                                    Barry.Bentley                   05/12
++---------------+---------------+---------------+---------------+---------------+------*/
+CONNECTMacroFileProcessor (MacroConfigurationAdmin& mca, WCharCP workSpaceName, WCharCP workSetName, WCharCP configurationRootDir, WCharCP installDir, WCharCP msConfigFileName, WCharCP fallbackConfigDir, T_WStringVector& assignmentArgs) : MacroFileProcessor (mca, nullptr, nullptr), m_assignmentArgs (assignmentArgs)
+    {
+    if (nullptr != workSpaceName)
+        m_workSpaceName.assign (workSpaceName);
+    if (nullptr != workSetName)
+        m_workSetName.assign (workSetName);
+
+    if (nullptr != configurationRootDir)
+        m_configurationRootDir.assign (configurationRootDir);
+    if (!m_configurationRootDir.empty())
+        BeFileName::AppendSeparator (m_configurationRootDir);
+
+    if (nullptr != msConfigFileName)
+        m_msConfigFileName.assign (msConfigFileName);
+    
+    if (nullptr != installDir)
+        m_connectInstallDir.assign (installDir);
+    if (!m_connectInstallDir.empty())
+        BeFileName::AppendSeparator (m_connectInstallDir);
+
+
+    m_fallbackConfigDir.assign (fallbackConfigDir);
+    }
+
+/*---------------------------------------------------------------------------------**//**
+* @bsimethod                                    Barry.Bentley                   06/15
++---------------+---------------+---------------+---------------+---------------+------*/
+StatusInt       LoadCONNECTMacros ()
+    {
+    // the first thing we have to do is find the MS_LOCAL or MS_CONFIG
+    BeFileName      foundName;
+
+    DefineBuiltinMacros();
+    DefineBuiltinRuntimeMacros ();
+    SetUserCfg ();
+
+    // get the root directory of the (possible) MicroStation install. If it exists, then we use its config/mslocal.cfg.
+    // (the only use of _ROOTDIR in the config files is to set MSDIR).
+    BeFileName      configDir;
+    if (!m_connectInstallDir.empty())
+        {
+        if (BeFileNameStatus::Success == BeFileName::CheckAccess (m_connectInstallDir.c_str(), BeFileNameAccess::Read))
+            {
+            m_macroCfgAdmin.DefineBuiltinMacro(L"_ROOTDIR", m_connectInstallDir.c_str());
+
+            // look for the msconfig.cfg file in the "config" directory off of the directory in which MicroStation resides
+            configDir.assign (m_connectInstallDir);
+            configDir.AppendToPath (L"config");
+            configDir.AppendSeparator();
+            }
+        }
+
+    if (configDir.empty())
+        {
+        // The user hasn't specified a V8i install directory or a V8i configuration directory. We need to use the system configuration files
+        // that we ship with the application. The caller supplies the directory, less the "config" portion of it.
+        m_macroCfgAdmin.DefineBuiltinMacro(L"_ROOTDIR", m_fallbackConfigDir.c_str());
+        configDir.assign (m_fallbackConfigDir.c_str());
+        configDir.AppendToPath (L"config");
+        configDir.AppendSeparator();
+        }
+
+    if (SUCCESS != util_findFile (nullptr, &foundName, L"mslocal.cfg", configDir.c_str(), L"mslocal.cfg", UF_NO_CUR_DIR))
+        {
+        if (SUCCESS != util_findFile (nullptr, &foundName, L"msconfig.cfg", configDir.c_str(), L"msconfig.cfg", UF_NO_CUR_DIR))
+            {
+            wprintf(L"\nWarning: Could not open configuration file [%ls]\n\n", foundName.c_str());
+            return ERROR;
+            }
+        }
+
+    // we need to set and lock the username, projectname, etc.
+    const MacroEntry* newEntry;
+    if (!m_workSpaceName.empty())
+        {
+        m_macroCfgAdmin.DefineMacro (newEntry, L"_USTN_WORKSPACENAME", m_workSpaceName.c_str(), ConfigurationVariableLevel::System);
+        m_macroCfgAdmin.LockMacro(L"_USTN_WORKSPACENAME");
+        }
+    if (!m_workSetName.empty())
+        {
+        m_macroCfgAdmin.DefineMacro (newEntry, L"_USTN_WORKSETNAME", m_workSetName.c_str(), ConfigurationVariableLevel::System);
+        m_macroCfgAdmin.LockMacro(L"_USTN_WORKSETNAME");
+        }
+    if (!m_configurationRootDir.empty())
+        {
+        BeFileName::AppendSeparator (m_configurationRootDir);
+        m_macroCfgAdmin.DefineMacro (newEntry, L"_USTN_CONFIGURATION", m_configurationRootDir.c_str(), ConfigurationVariableLevel::System);
+        m_macroCfgAdmin.LockMacro(L"_USTN_CONFIGURATION");
+        }
+    for (WStringR thisAssignment : m_assignmentArgs)
+        {
+        size_t equalsPos;
+        if (WString::npos != (equalsPos = thisAssignment.find ('=')))
+            {
+            if ( (equalsPos > 0) && (equalsPos < thisAssignment.length()-1) )
+                {
+                WString definition = thisAssignment.substr (equalsPos+1);
+                WString macroName  = thisAssignment.substr (0, equalsPos);
+                m_macroCfgAdmin.DefineMacro (newEntry, macroName.c_str(), definition.c_str(), ConfigurationVariableLevel::System);
+                }
+            }
+        else
+            {
+            // no value was specified, define macro to have a null value
+            m_macroCfgAdmin.DefineMacro (newEntry, thisAssignment.c_str(), nullptr, ConfigurationVariableLevel::System);
+            }
+        }
+
+#if defined (DEBUG_DGNPLATFORM_MACRO)
+    PrintDebugOutput    debugOutput;
+    SetDebugOutput (&debugOutput, 4);
+#endif
+
+    return ProcessTopLevelFile (foundName, ConfigurationVariableLevel::System, nullptr);
+    }
+
+/*---------------------------------------------------------------------------------**//**
+* @bsimethod                                    Barry.Bentley                   06/15
++---------------+---------------+---------------+---------------+---------------+------*/
+void    DefineBuiltinMacros ()
+    {
+    m_macroCfgAdmin.DefineBuiltinMacro(L"_VERSION_10_0", NULL);
+    m_macroCfgAdmin.DefineBuiltinMacro(L"_winNT", NULL);
+    m_macroCfgAdmin.DefineBuiltinMacro(L"_intelNT", NULL);
+    m_macroCfgAdmin.DefineBuiltinMacro(L"_PLATFORMNAME", L"intelnt");
+    m_macroCfgAdmin.DefineBuiltinMacro (L"_ENGINENAME", L"MicroStation");
+    m_macroCfgAdmin.DefineBuiltinMacro(L"MICROSTATION", L"1");
+
+    // Define macro for current working directory when ustn was started.
+    WString workDir;
+    BeFileName::GetCwd (workDir);
+    BeFileName::AppendSeparator (workDir);
+    m_macroCfgAdmin.DefineBuiltinMacro(L"_WORKDIR", workDir.c_str());
+    }
+
+
+/*---------------------------------------------------------------------------------**//**
+* @bsimethod                                    Barry.Bentley                   09/15
++---------------+---------------+---------------+---------------+---------------+------*/
+static bool CompareDirectories (WStringR lhs, WStringR rhs)
+    {
+    T_WStringVector       leftTokens;
+    BeStringUtilities::Split (lhs.c_str(), L"._", leftTokens);
+
+    T_WStringVector       rightTokens;
+    BeStringUtilities::Split (rhs.c_str(), L"._", nullptr, rightTokens);
+
+    // for now, we're not looking at any like 10.0.0_1.
+    if (leftTokens.size() != 3)
+        return true;
+    if (rightTokens.size() != 3)
+        return false;
+
+    for (int iString=0; iString < 3; iString++)
+        {
+        int     leftInt = BeStringUtilities::Wtoi (leftTokens[iString].c_str());
+        int     rightInt = BeStringUtilities::Wtoi (rightTokens[iString].c_str());
+
+        // only looking for 10 and greater.
+        if ( (iString == 0) && (leftInt < 10) )
+            return true;
+        if ( (iString == 0) && (rightInt < 10) )
+            return false;
+
+        if (leftInt != rightInt)
+            return (leftInt > rightInt);
+        }
+    return 0;
+    }
+
+/*---------------------------------------------------------------------------------**//**
+* @bsimethod                                    Barry.Bentley                   09/15
++---------------+---------------+---------------+---------------+---------------+------*/
+void    GetCONNECTSubDirectory (WStringR subDirectory)
+    {
+    subDirectory.assign (L"Bentley\\MicroStation\\");
+    // This won't matter for non-Windows platforms, since it applies to previous version .cfg files.
+
+    // In CONNECT, the directories are named from version release/major/minor (10.0.0, etc.)
+    // There's a way to install multiple builds of a particular xx.xx.xx version that ends up
+    // with names like 10.0.0_1, but we pay no attention to that here. We look for the most recent
+    // build number in the (%LOCALAPPDATA%)Bentley\MicroStation directory. If we don't find anything,
+    // (which is possible on a machine where MicroStation has never been installed) we just use 10.0.0. 
+
+    WCharP      localAppData;
+    SHGetKnownFolderPath (FOLDERID_LocalAppData, 0, nullptr, &localAppData);
+    WString     ourLocalAppData (localAppData);
+    BeFileName::AppendToPath (ourLocalAppData, L"Bentley\\MicroStation\\*");
+    CoTaskMemFree (localAppData);
+
+    BeFileListIterator  fileIterator (ourLocalAppData.c_str(), false);
+    BeFileName          fullFileName;
+    T_WStringVector     possibleDirs;
+    while (BSISUCCESS == fileIterator.GetNextFileName (fullFileName))
+        {
+        // every file starts with the directory.
+        BeFileName fileName;
+        fileName.assign (fullFileName.substr(ourLocalAppData.length()-1, WString::npos));
+
+        // we only want directories that start with a number greater than or equal to 10.
+        if (!BeFileName::IsDirectory(fullFileName))
+            continue;
+
+        size_t firstDot;
+        if (WString::npos == (firstDot = fileName.find (L'.')))
+            continue;
+
+        // must start with all numbers.
+        size_t firstNonNumber = fileName.find_first_not_of (L"0123456789");
+        if (firstNonNumber < (firstDot-1))
+            continue;
+
+        WString firstNumString = fileName.substr (0, firstDot);
+        int     firstNum;
+        swscanf (firstNumString.c_str(), L"%d", &firstNum);
+        if (firstNum < 10)
+            continue;
+
+        // don't want the 99 bunch unless there's nothing else.
+        if ( (firstNum > 20) && !possibleDirs.empty() )
+            continue;
+
+        possibleDirs.push_back (fileName);
+        }
+
+    // couldn't find subdirectory, go with default.
+    if (possibleDirs.size() < 1)
+        {
+        subDirectory.append (L"10.0.0");
+        return;
+        }
+        
+    std::sort (possibleDirs.begin(), possibleDirs.end(), CompareDirectories);
+    subDirectory.append (possibleDirs[0].c_str());
+    }
+
+/*---------------------------------------------------------------------------------**//**
+* @bsimethod                                    Barry.Bentley                   06/15
++---------------+---------------+---------------+---------------+---------------+------*/
+void    DefineBuiltinRuntimeMacros ()
+    {
+    // This won't matter for non-Windows platforms, since it applies to previous version .cfg files.
+
+    WString bentleyProductInstall;
+    GetCONNECTSubDirectory (bentleyProductInstall);
+    BeFileName::AppendSeparator (bentleyProductInstall);
+
+    // _USTN_LocalUserAppDataPath
+    WCharP      localAppData;
+    SHGetKnownFolderPath (FOLDERID_LocalAppData, 0, nullptr, &localAppData);
+    WString     ourLocalAppData (localAppData);
+    BeFileName::AppendSeparator (ourLocalAppData);
+    ourLocalAppData.append (bentleyProductInstall);
+    m_macroCfgAdmin.DefineBuiltinMacro (L"_USTN_LocalUserAppDataPath", ourLocalAppData.c_str());
+    CoTaskMemFree (localAppData);
+
+    // _USTN_LocalUserTempPath
+    BeFileName  tempPath;
+    BeFileName::BeGetTempPath (tempPath);
+    tempPath.AppendSeparator ();
+    tempPath.append (bentleyProductInstall);
+    tempPath.AppendSeparator ();
+    m_macroCfgAdmin.DefineBuiltinMacro (L"_USTN_LocalUserTempPath", tempPath.c_str());
+
+    // _USTN_UserAppDataPath
+    WCharP      roamingAppData;
+    SHGetKnownFolderPath (FOLDERID_RoamingAppData, 0, nullptr, &roamingAppData);
+    WString     ourRoamingAppData (roamingAppData);
+    BeFileName::AppendSeparator (ourRoamingAppData);
+    ourRoamingAppData.append (L"Bentley\\MicroStation\\");  // doesn't include version.
+    m_macroCfgAdmin.DefineBuiltinMacro (L"_USTN_UserAppDataPath", ourRoamingAppData.c_str());
+    CoTaskMemFree (roamingAppData);
+
+    // _USTN_CommonAppDataPath
+    WCharP      commonAppData;
+    SHGetKnownFolderPath (FOLDERID_ProgramData, 0, nullptr, &commonAppData);
+    WString     ourCommonAppData (commonAppData);
+    BeFileName::AppendSeparator (ourCommonAppData);
+    ourCommonAppData.append (bentleyProductInstall);
+    m_macroCfgAdmin.DefineBuiltinMacro (L"_USTN_CommonAppDataPath", ourCommonAppData.c_str());
+    CoTaskMemFree (commonAppData);
+    }
+
+/*---------------------------------------------------------------------------------**//**
+* @bsimethod                                    Barry.Bentley                   10/15
++---------------+---------------+---------------+---------------+---------------+------*/
+void    SetUserCfg ()
+    {
+    // _USTN_USERCFG must be defined and the file must exist for msconfig.cfg to work.
+    WString localAppData;
+    m_macroCfgAdmin.GetVariable (localAppData, L"_USTN_LocalUserAppDataPath");
+    BeAssert (!localAppData.empty());
+
+    WString prefsFolder (localAppData);
+    prefsFolder.append(L"prefs\\");
+
+    if (_waccess (prefsFolder.c_str(), 0))
+        {
+        BeFileNameStatus stat = BeFileName::CreateNewDirectory (prefsFolder.c_str());
+        BeAssert (BeFileNameStatus::Success == stat);
+        }
+
+    WString ucfPath (prefsFolder);
+    ucfPath.append (L"Personal.ucf");
+
+    // make sure the file exists.
+    if (_waccess (ucfPath.c_str(), 0))
+        {
+        BeFileStatus  status;
+        BeTextFilePtr textFile = BeTextFile::Open(status, ucfPath.c_str(), TextFileOpenType::Write, TextFileOptions::None);
+        textFile->PutLine(L"_USTN_USERDESCR = User", true);
+        }
+
+    m_macroCfgAdmin.DefineBuiltinMacro (L"_USTN_USERCFG", ucfPath.c_str());
+    }
+
+};
+
+
+
+#if defined (NEEDSWORK_DESKTOP_PLATFORM_READV8ICONFIG)
+// The only thing missing is the Cryptographer stuff, which is in the Resource Manager, but we don't yet have a dependency on that.
+// Wait and see whether reading V8i Configuration Files is needed before adding that dependency.
+
+/*---------------------------------------------------------------------------------**//**
+* @bsiclass                                                     Barry.Bentley   05/2012
+* The purpose of this class is to read the configuration files from V8i and earlier versions.
+* They can then be converted to CONNECT edition WorkSpaces.
++---------------+---------------+---------------+---------------+---------------+------*/
+class           V8iMacroFileProcessor : public MacroFileProcessor
+{
+WString             m_userName;
+WString             m_projectName;
+WString             m_workspaceRootDir;     // the location of the install/WorkSpace directory. 
+WString             m_msConfigFileName;     // the full name of the msconfig file
+WString             m_v8iInstallDir;        // the location of the directory containing the V8i MicroStation.exe.
+WString             m_fallbackConfigDir;    // the location where we have stored the v8i system .cfg files in the delivery of the client of this macro file reader, in case there isn't a MicroStation installation on the machine.
+T_WStringVector&    m_assignmentArgs;
+
+/*---------------------------------------------------------------------------------**//**
+* @bsimethod                                    Barry.Bentley                   05/12
++---------------+---------------+---------------+---------------+---------------+------*/
+virtual void    _OnProcessError (WCharCP msg) override
+    {
+    // for now, we're just fwprintfing this message, but perhaps it should be put in the message center or something.
+    fwprintf (stderr, L"%ls", msg);
+    }
+
+public:
+/*---------------------------------------------------------------------------------**//**
+* @bsimethod                                    Barry.Bentley                   05/12
++---------------+---------------+---------------+---------------+---------------+------*/
+V8iMacroFileProcessor (MacroConfigurationAdmin& mca, WCharCP userName, WCharCP projectName, WCharCP configRootDir, WCharCP v8iInstallDir, WCharCP msConfigFileName, WCharCP fallbackConfigDir, T_WStringVector& assignmentArgs) : MacroFileProcessor (mca, nullptr, nullptr), m_assignmentArgs (assignmentArgs)
+    {
+    if (nullptr != userName)
+        m_userName.assign (userName);
+    if (nullptr != projectName)
+        m_projectName.assign (projectName);
+
+    if (nullptr != configRootDir)
+        m_workspaceRootDir.assign (configRootDir);
+    if (!m_workspaceRootDir.empty())
+        BeFileName::AppendSeparator (m_workspaceRootDir);
+
+    if (nullptr != msConfigFileName)
+        m_msConfigFileName.assign (msConfigFileName);
+    
+    if (nullptr != v8iInstallDir)
+        m_v8iInstallDir.assign (v8iInstallDir);
+    if (!m_v8iInstallDir.empty())
+        BeFileName::AppendSeparator (m_v8iInstallDir);
+
+    m_fallbackConfigDir.assign (fallbackConfigDir);
+    }
+
+/*---------------------------------------------------------------------------------**//**
+* @bsimethod                                    Barry.Bentley                   06/15
++---------------+---------------+---------------+---------------+---------------+------*/
+StatusInt       LoadV8iMacros ()
+    {
+    // the first thing we have to do is find the MS_LOCAL or MS_CONFIG
+    BeFileName      foundName;
+
+    DefineBuiltinMacros();
+    DefineBuiltinRuntimeMacros (m_v8iInstallDir.c_str());
+
+    // get the root directory of the (possible) MicroStation install. If it exists, then we use its config/mslocal.cfg.
+    // (the only use of _ROOTDIR in the config files is to set MSDIR).
+    BeFileName      configDir;
+    if (!m_v8iInstallDir.empty())
+        {
+        if (BeFileNameStatus::Success == BeFileName::CheckAccess (m_v8iInstallDir.c_str(), BeFileNameAccess::Read))
+            {
+            m_macroCfgAdmin.DefineBuiltinMacro(L"_ROOTDIR", m_v8iInstallDir.c_str());
+
+            // look for the msconfig.cfg file in the "config" directory off of the directory in which MicroStation resides
+            configDir.assign (m_v8iInstallDir);
+            configDir.AppendToPath (L"config");
+            configDir.AppendSeparator();
+            }
+        }
+
+    if (configDir.empty())
+        {
+        // The user hasn't specified a V8i install directory or a V8i configuration directory. We need to use the system configuration files
+        // that we ship with the application. The caller supplies the directory, less the "config" portion of it.
+        m_macroCfgAdmin.DefineBuiltinMacro(L"_ROOTDIR", m_fallbackConfigDir.c_str());
+        configDir.assign (m_fallbackConfigDir.c_str());
+        configDir.AppendToPath (L"config");
+        configDir.AppendSeparator();
+        }
+
+    if (SUCCESS != util_findFile (nullptr, &foundName, L"mslocal.cfg", configDir.c_str(), L"mslocal.cfg", UF_NO_CUR_DIR))
+        {
+        if (SUCCESS != util_findFile (nullptr, &foundName, L"msconfig.cfg", configDir.c_str(), L"msconfig.cfg", UF_NO_CUR_DIR))
+            {
+            wprintf(L"\nWarning: Could not open configuration file [%ls]\n\n", foundName);
+            return ERROR;
+            }
+        }
+
+    // we need to set and lock the username, projectname, etc.
+    const MacroEntry* newEntry;
+    if (!m_userName.empty())
+        {
+        m_macroCfgAdmin.DefineMacro (newEntry, L"_USTN_USERNAME", m_userName.c_str(), ConfigurationVariableLevel::System);
+        m_macroCfgAdmin.LockMacro(L"_USTN_USERNAME");
+        }
+    if (!m_projectName.empty())
+        {
+        m_macroCfgAdmin.DefineMacro (newEntry, L"_USTN_PROJECTNAME", m_projectName.c_str(), ConfigurationVariableLevel::System);
+        m_macroCfgAdmin.LockMacro(L"_USTN_PROJECTNAME");
+        }
+    if (!m_workspaceRootDir.empty())
+        {
+        BeFileName::AppendSeparator (m_workspaceRootDir);
+        m_macroCfgAdmin.DefineMacro (newEntry, L"_USTN_WORKSPACEROOT", m_workspaceRootDir.c_str(), ConfigurationVariableLevel::System);
+        m_macroCfgAdmin.LockMacro(L"_USTN_WORKSPACEROOT");
+        }
+    for (WStringR thisAssignment : m_assignmentArgs)
+        {
+        size_t equalsPos;
+        if (WString::npos != (equalsPos = thisAssignment.find ('=')))
+            {
+            if ( (equalsPos > 0) && (equalsPos < thisAssignment.length()-1) )
+                {
+                WString definition = thisAssignment.substr (equalsPos+1);
+                WString macroName  = thisAssignment.substr (0, equalsPos);
+                m_macroCfgAdmin.DefineMacro (newEntry, macroName.c_str(), definition.c_str(), ConfigurationVariableLevel::System);
+                }
+            }
+        else
+            {
+            // no value was specified, define macro to have a null value
+            m_macroCfgAdmin.DefineMacro (newEntry, thisAssignment.c_str(), nullptr, ConfigurationVariableLevel::System);
+            }
+        }
+
+#if defined (DEBUG_DGNPLATFORM_MACRO)
+    PrintDebugOutput    debugOutput;
+    SetDebugOutput (&debugOutput, 4);
+#endif
+
+    return ProcessTopLevelFile (foundName, ConfigurationVariableLevel::System, nullptr);
+    }
+
+/*---------------------------------------------------------------------------------**//**
+* @bsimethod                                    Barry.Bentley                   06/15
++---------------+---------------+---------------+---------------+---------------+------*/
+void    DefineBuiltinMacros ()
+    {
+    m_macroCfgAdmin.DefineBuiltinMacro (L"_VERSION_8_11", nullptr);
+    m_macroCfgAdmin.DefineBuiltinMacro (L"_ENGINENAME", L"MicroStation");
+    m_macroCfgAdmin.DefineBuiltinMacro (L"_winNT", nullptr);
+    m_macroCfgAdmin.DefineBuiltinMacro (L"_intelNT", nullptr);
+    m_macroCfgAdmin.DefineBuiltinMacro (L"_PLATFORMNAME", L"intelnt");
+
+    // Define macro for current working directory when ustn was started.
+    WString workDir;
+    BeFileName::GetCwd (workDir);
+    BeFileName::AppendSeparator (workDir);
+    m_macroCfgAdmin.DefineBuiltinMacro(L"_WORKDIR", workDir.c_str());
+    }
+
+/*---------------------------------------------------------------------------------**//**
+* @bsimethod                                                    Chuck.Kirschman 04/05
++---------------+---------------+---------------+---------------+---------------+------*/
+static StatusInt   base64Encode (const byte* inputBuffer, uint32_t inputLen, WCharP outputBuffer, uint32_t outputLen)
+    {
+    static WChar b64table[65] = L"ABCDEFGHIJKLMNOPQRSTUVWXYZabcdefghijklmnopqrstuvwxyz0123456789+/";
+
+    int mod = inputLen%3;
+    uint32_t reqOutput = (inputLen/3)*4 + (3-mod)%3 + 1;
+    if (outputLen < reqOutput)
+        return ERROR;
+
+    WChar *pOutput = outputBuffer;
+    uint32_t iChar = 0;
+    while (iChar < inputLen-mod)
+        {
+        *pOutput++ = b64table[inputBuffer[iChar++] >> 2];
+        *pOutput++ = b64table[((inputBuffer[iChar-1] << 4) | (inputBuffer[iChar] >> 4)) & 0x3f];
+        *pOutput++ = b64table[((inputBuffer[iChar] << 2) | (inputBuffer[iChar+1] >> 6)) & 0x3f];
+        *pOutput++ = b64table[inputBuffer[iChar+1] &0x3f];
+        iChar += 2;
+        }
+
+    if (0 != mod)
+        {
+        *pOutput++ = b64table[inputBuffer[iChar++] >> 2];
+        *pOutput++ = b64table[((inputBuffer[iChar-1] << 4) | (inputBuffer[iChar] >> 4)) & 0x3f];
+
+        if (1 == mod)
+            {
+            *pOutput++ = L'=';
+            *pOutput++ = L'=';
+            }
+        else
+            {
+            *pOutput++ = b64table[(inputBuffer[iChar]<<2) &0x3f];
+            *pOutput++ = L'=';
+            }
+        }
+    *pOutput++ = L'\0';
+    return SUCCESS;
+    }
+
+/*---------------------------------------------------------------------------------**//**
+* @bsimethod                                    Barry.Bentley                   09/15
++---------------+---------------+---------------+---------------+---------------+------*/
+void    GetStupidInstallHashString (WStringR installPathHash, WCharCP installDirectory)
+    {
+    WChar                   longPathName[1024];
+
+    // get the install directory. If it's not provided, make one up. If it's got the shortName character, get the long name.
+    if ( (nullptr == installDirectory) || (0 == *installDirectory))
+        installDirectory = L"c:\\Program Files (x86)\\Bentley\\MicroStation V8i (SELECTseries)\\MicroStation\\";
+    else if (nullptr != ::wcschr (installDirectory, '~'))
+        {
+        GetLongPathNameW (installDirectory, longPathName, _countof(longPathName));
+        installDirectory = longPathName;
+        }
+    BeFileName  ustationDllName(installDirectory);
+    ustationDllName.AppendSeparator();
+    ustationDllName.append (L"ustation.dll");
+    ustationDllName.ToUpper();
+
+    Cryptographer       cryptographer;
+    cryptographer.initializeForHashOnly();
+
+    CryptographerHash   hashCalculator;
+    hashCalculator.init (cryptographer, DIGITAL_SIGNATURE_ALG_RSA_MD5);
+    hashCalculator.hash ((const byte*)ustationDllName.c_str(), 2*ustationDllName.size());
+    DsigRawHash         hashedValue;
+    hashCalculator.save (hashedValue);
+    WChar               encodedHash[48];
+
+    // put it in base64 to make a string out of it, and replace characters that don't work in file names.
+    base64Encode (&hashedValue.b[0], 16, encodedHash, _countof (encodedHash));
+    installPathHash. assign (encodedHash);
+    installPathHash.ReplaceAll (L"+", L"-");
+    installPathHash.ReplaceAll (L"/", L"_");
+    installPathHash.ReplaceAll (L"=", L"");
+    }
+
+
+// need this for FOLDERID_xxx, etc.
+/*---------------------------------------------------------------------------------**//**
+* @bsimethod                                    Barry.Bentley                   06/15
++---------------+---------------+---------------+---------------+---------------+------*/
+void DefineBuiltinRuntimeMacros (WCharCP installDirectory)
+    {
+    WString     installPathHash;
+    GetStupidInstallHashString (installPathHash, installDirectory);
+
+    WString     bentleyProductInstall (L"Bentley\\MicroStation\\8.11\\");
+    WString     bentleyProductInstallWithHash (bentleyProductInstall);
+    BeFileName::AppendSeparator (bentleyProductInstallWithHash);
+    bentleyProductInstallWithHash.append (installPathHash);
+    BeFileName::AppendSeparator (bentleyProductInstallWithHash);
+
+    // _USTN_LocalUserAppDataPath
+    WCharP      localAppData;
+    SHGetKnownFolderPath (FOLDERID_LocalAppData, 0, nullptr, &localAppData);
+    WString     ourLocalAppData (localAppData);
+    BeFileName::AppendSeparator (ourLocalAppData);
+    ourLocalAppData.append (bentleyProductInstallWithHash);
+    m_macroCfgAdmin.DefineBuiltinMacro (L"_USTN_LocalUserAppDataPath", ourLocalAppData.c_str());
+    CoTaskMemFree (localAppData);
+
+    
+    // _USTN_LocalUserTempPath
+    BeFileName  tempPath;
+    BeFileName::BeGetTempPath (tempPath);
+    tempPath.AppendSeparator ();
+    tempPath.append (bentleyProductInstallWithHash);
+    tempPath.AppendSeparator ();
+    m_macroCfgAdmin.DefineBuiltinMacro (L"_USTN_LocalUserTempPath", tempPath.c_str());
+
+    // _USTN_UserAppDataPath
+    WCharP      roamingAppData;
+    SHGetKnownFolderPath (FOLDERID_RoamingAppData, 0, nullptr, &roamingAppData);
+    WString     ourRoamingAppData (roamingAppData);
+    BeFileName::AppendSeparator (ourRoamingAppData);
+    ourRoamingAppData.append (bentleyProductInstall);
+    m_macroCfgAdmin.DefineBuiltinMacro (L"_USTN_UserAppDataPath", ourRoamingAppData.c_str());
+    CoTaskMemFree (roamingAppData);
+
+    // _USTN_CommonAppDataPath
+    WCharP      commonAppData;
+    SHGetKnownFolderPath (FOLDERID_ProgramData, 0, nullptr, &commonAppData);
+    WString     ourCommonAppData (commonAppData);
+    BeFileName::AppendSeparator (ourCommonAppData);
+    ourCommonAppData.append (bentleyProductInstallWithHash);
+    m_macroCfgAdmin.DefineBuiltinMacro (L"_USTN_CommonAppDataPath", ourCommonAppData.c_str());
+    CoTaskMemFree (commonAppData);
+    }
+
+};
+#endif // NEEDSWORK_DESKTOP_PLATFORM_READV8ICONFIG
+
+
+// The methods below are used by applications that use DgnPlatform only, but want to
+//  process configuration files like PowerPlatform applications do. For example, the
+//  converter from DgnV8 to DgnDb uses these methods.
+// 
+// We can read either V8i configuration files or CONNECT configuration files. 
+//  If we know where the V8i or CONNECT installation directory is, we can get 
+//  everything right. But if you are running on a server where there is no
+//  V8i or CONNECT installation, the temporary files that are based on the name
+//  and version of the MicroStation product, such as _USTN_LocalUserAppDataPath,
+//  _USTN_LocalUserTempPath, _USTN_UserAppDataPath, and _USTN_CommonAppDataPath
+//  cannot be correctly set. That usually doesn't matter for the type of applications
+//  that use these methods because those cfg variables keep userprefs and temporary
+//  files rather than data files. We are usually concerned with finding symbology
+//  resources, materials, reference file directories, and other display-oriented
+//  configuration variables, and those aren't in the user- or appdata- directories.
+//
+// When we read V8i configuration files, we convert the V8i configuration levels (system, 
+// site, project, user) to the corresponding CONNECT configuration levels, but we do not
+// convert any of the names of the configuration variables. We count on V8i and CONNECT
+// both using MS_PATTERN or MS_MATERIAL or MS_LINESTYLERSC, etc., and those are defined
+// for both V8i and CONNECT.
+
+// These are instance methods. The caller constructs a MacroConfigurationAdmin instance so
+//  it can be passed to the constructor of a MacroFileProcessor. The caller subclasses 
+//  MacroFileProcessor so it can get control over error handleing.
+
+
+#if defined (NEEDSWORK_DESKTOP_PLATFORM_READV8ICONFIG)
+/*---------------------------------------------------------------------------------**//**
+* @bsimethod                                    Barry.Bentley                   09/15
++---------------+---------------+---------------+---------------+---------------+------*/
+StatusInt   MacroConfigurationAdmin::ReadV8iConfigurationFiles (WCharCP userName, WCharCP projectName, WCharCP workspaceRootDir, WCharCP msInstallDir, WCharCP msConfigFileName, WCharCP fallbackConfigDir, T_WStringVector& assignmentArgs)
+    {
+    V8iMacroFileProcessor    v8iMFP (*this, userName, projectName, workspaceRootDir, msInstallDir, msConfigFileName, fallbackConfigDir, assignmentArgs);
+    v8iMFP.LoadV8iMacros();
+    return SUCCESS;
+    }
+#endif
+
+/*---------------------------------------------------------------------------------**//**
+* @bsimethod                                    Barry.Bentley                   09/15
++---------------+---------------+---------------+---------------+---------------+------*/
+StatusInt   MacroConfigurationAdmin::ReadCONNECTConfigurationFiles (WCharCP workSpaceName, WCharCP workSetName, WCharCP configurationRootDir, WCharCP msInstallDir, WCharCP msConfigFileName, WCharCP fallbackConfigDir, T_WStringVector& assignmentArgs)
+    {
+    CONNECTMacroFileProcessor    connectMFP (*this, workSpaceName, workSetName, configurationRootDir, msInstallDir, msConfigFileName, fallbackConfigDir, assignmentArgs);
+    connectMFP.LoadCONNECTMacros();
+    return SUCCESS;
+    }
+
+#endif // BENTLEY_WIN32