/*--------------------------------------------------------------------------------------+
|
|     $Source: Tools/ToolSubs/macro/ConfigurationManager.cpp $
|
|  $Copyright: (c) 2016 Bentley Systems, Incorporated. All rights reserved. $
|
+--------------------------------------------------------------------------------------*/
#include <DgnPlatformInternal.h>
#include <DgnPlatform/DgnPlatform.h>
#include <DgnPlatform/DesktopTools/ConfigurationManager.h>
#include <DgnPlatform/DesktopTools/envvutil.h>
#include "macro.h"

<<<<<<< HEAD
BEGIN_BENTLEY_DGNPLATFORM_NAMESPACE
=======
USING_NAMESPACE_BENTLEY_DGN
>>>>>>> d0ba5f84

BentleyStatus IConfigurationAdmin::GetConfigVariable(WStringR cfgValue, WCharCP cfgVarName, ConfigurationVariableLevel level) { return _GetConfigVariable(cfgValue, cfgVarName, level); }

/*=================================================================================**//**
* An implementation of IConfigurationAdmin that accesses system environment variables and CSIDL.
* @bsiclass                                     Sam.Wilson                      05/2011
+===============+===============+===============+===============+===============+======*/
struct          EnvAdmin : IConfigurationAdmin
{
virtual void          _OnHostTermination (bool isProcessShutdown) override {;}

/*---------------------------------------------------------------------------------**//**
* @bsimethod                                    Sam.Wilson                      05/2011
+---------------+---------------+---------------+---------------+---------------+------*/
virtual BentleyStatus _GetConfigVariable (WStringR envStr, WCharCP envVar, ConfigurationVariableLevel level) override
    {
    BentleyStatus status = util_getSysEnv (&envStr, envVar);

    if (BSISUCCESS==status)
        ConfigurationManager::StringExpandMacros (envStr);

    return status;
    }

/*---------------------------------------------------------------------------------**//**
* @bsimethod                                    Barry.Bentley                   12/11
+---------------+---------------+---------------+---------------+---------------+------*/
virtual bool          _IsConfigVariableDefined (WCharCP cfgVarName, ConfigurationVariableLevel level) override
    {
    return (SUCCESS == util_getSysEnv (nullptr, cfgVarName));
    }

/*---------------------------------------------------------------------------------**//**
* @bsimethod                                    Barry.Bentley                   12/11
+---------------+---------------+---------------+---------------+---------------+------*/
virtual bool          _IsConfigVariableDefinedAndTrue (WCharCP cfgVarName, ConfigurationVariableLevel level) override
    {
    WString     value;
    if (SUCCESS != util_getSysEnv (&value, cfgVarName))
        return false;
    if (0 == wcscmp (L"1", value.c_str()))
        return true;

    if (0 == BeStringUtilities::Wcsicmp (L"true", value.c_str()))
        return true;

    return (0 == BeStringUtilities::Wcsicmp (L"on", value.c_str()));
    }

/*---------------------------------------------------------------------------------**//**
* @bsimethod                                    Sam.Wilson                      05/2011
+---------------+---------------+---------------+---------------+---------------+------*/
virtual BentleyStatus _DefineConfigVariable (WCharCP cfgVarName, WCharCP cfgValue, ConfigurationVariableLevel level) override
    {
    BeAssert (level == ConfigurationVariableLevel::User);

    if (nullptr == cfgValue)
        cfgValue = L"?";       // *** NEEDS WORK: Need some way to mimic the ability of our macro system to define a variable without assigning it a value.

    return util_putenv (cfgVarName, cfgValue);
    }

/*---------------------------------------------------------------------------------**//**
* @bsimethod                                    Sam.Wilson                      05/2011
+---------------+---------------+---------------+---------------+---------------+------*/
virtual BentleyStatus _UndefineConfigVariable (WCharCP cfgVarName) override
    {
    return util_putenv (cfgVarName, nullptr);
    }

/*---------------------------------------------------------------------------------**//**
* @bsimethod                                    Sam.Wilson                      05/2011
+---------------+---------------+---------------+---------------+---------------+------*/
virtual BeFileNameCR  _GetLocalTempDirectoryBaseName () override
    {
    static  bool        s_checked;
    static  BeFileName  s_tempPath; // MT: This default implementation not used by DgnPlatform

    if (!s_checked)
        {
        BeFileName::BeGetTempPath (s_tempPath);
        s_checked = true;
        }

    return s_tempPath;
    }

/*---------------------------------------------------------------------------------**//**
* @bsimethod                                                    DanEast         11/07
+---------------+---------------+---------------+---------------+---------------+------*/
virtual BentleyStatus _IterateThroughVariables (IConfigVariableIteratorDelegate *delegate) override
    {
    return BSIERROR;
    }

/*---------------------------------------------------------------------------------**//**
* @bsimethod                                    Barry.Bentley                   05/14
+---------------+---------------+---------------+---------------+---------------+------*/
virtual BentleyStatus _MonitorVariable (WCharCP cfgVarName, IVariableMonitorR monitor) override
    {
    WString cfgValue;
    _GetConfigVariable (cfgValue, cfgVarName, ConfigurationVariableLevel::User);

    monitor._VariableChanged (cfgVarName);

    // can't monitor.
    return BSIERROR;
    }

/*---------------------------------------------------------------------------------**//**
* @bsimethod                                    Barry.Bentley                   06/14
+---------------+---------------+---------------+---------------+---------------+------*/
virtual void    _RemoveMonitor (WCharCP cfgVarName, IVariableMonitorR monitor) override
    {
    // not monitoring.
    }


}; // EnvAdmin

ConfigurationManager::T_GetAdminFunc ConfigurationManager::s_getAdminFunc;  // MT: ___DGNPLATFORMTOOLS_SERIALIZED___

static EnvAdmin s_envCfg;  // MT: We'll only use this when we have no host, in which case multi-threading is not supported.

/*---------------------------------------------------------------------------------**//**
* @bsimethod                                    Sam.Wilson                      05/2011
+---------------+---------------+---------------+---------------+---------------+------*/
IConfigurationAdmin& ConfigurationManager::GetEnvAdmin()
    {
    return s_envCfg;
    }

/*---------------------------------------------------------------------------------**//**
* @bsimethod                                    Sam.Wilson                      05/2011
+---------------+---------------+---------------+---------------+---------------+------*/
IConfigurationAdmin& ConfigurationManager::GetAdmin()
    {
    if (s_getAdminFunc)
        return s_getAdminFunc();

    return s_envCfg;     // MT: We'll only use this when we have no host, in which case multi-threading is not supported.
    }

/*---------------------------------------------------------------------------------**//**
* @bsimethod                                    Sam.Wilson                      05/2011
+---------------+---------------+---------------+---------------+---------------+------*/
void            ConfigurationManager::SetGetAdminFunc (T_GetAdminFunc f)
    {
    if (nullptr == s_getAdminFunc)
        s_getAdminFunc = f;
    }

/*---------------------------------------------------------------------------------**//**
* @bsimethod                                    Keith.Bentley                   01/10
+---------------+---------------+---------------+---------------+---------------+------*/
BentleyStatus   ConfigurationManager::GetVariable (WStringR cfgValue, WCharCP cfgVarName, ConfigurationVariableLevel level)
    {
    if ( (nullptr == cfgVarName) || (0 == *cfgVarName) )
        return BSIERROR;

    IConfigurationAdmin& ca = GetAdmin();
    return ca._GetConfigVariable (cfgValue, cfgVarName, level);
    }

/*---------------------------------------------------------------------------------**//**
* @bsimethod                                    Keith.Bentley                   01/10
+---------------+---------------+---------------+---------------+---------------+------*/
bool          ConfigurationManager::IsVariableDefined (WCharCP cfgVarName)
    {
    IConfigurationAdmin& ca = GetAdmin();
    return ca._IsConfigVariableDefined (cfgVarName, ConfigurationVariableLevel::User);
    }

/*---------------------------------------------------------------------------------**//**
* @bsimethod                                    Barry.Bentley                   02/12
+---------------+---------------+---------------+---------------+---------------+------*/
bool          ConfigurationManager::IsVariableDefinedAndTrue (WCharCP cfgVarName)
    {
    IConfigurationAdmin& ca = GetAdmin();
    return ca._IsConfigVariableDefinedAndTrue (cfgVarName, ConfigurationVariableLevel::User);
    }

/*---------------------------------------------------------------------------------**//**
* @bsimethod                                    Barry.Bentley                   02/12
+---------------+---------------+---------------+---------------+---------------+------*/
bool          ConfigurationManager::IsVariableDefinedAndFalse (WCharCP cfgVarName)
    {
    // note: this is less often used, and thus is not implemented to be optimized like IsVariableDefinedAndTrue.
    WString     value;

    // if not defined, return false.
    if (BSISUCCESS != GetVariable (value, cfgVarName))
        return false;

    if (value.empty())
        return false;

    if (0 == wcscmp (L"0", value.c_str()))
        return true;

    if (0 == BeStringUtilities::Wcsicmp (L"false", value.c_str()))
        return true;

    return (0 == BeStringUtilities::Wcsicmp (L"off", value.c_str()));
    }

/*---------------------------------------------------------------------------------**//**
* @bsimethod                                    Keith.Bentley                   01/10
+---------------+---------------+---------------+---------------+---------------+------*/
BeFileNameCR  ConfigurationManager::GetLocalTempDirectoryBaseName()
    {
    return GetAdmin()._GetLocalTempDirectoryBaseName ();
    }

/*---------------------------------------------------------------------------------**//**
* @bsimethod                                    Keith.Bentley                   01/10
+---------------+---------------+---------------+---------------+---------------+------*/
BentleyStatus ConfigurationManager::DefineVariable (WCharCP cfgVarName, WCharCP cfgValue, ConfigurationVariableLevel level)
    {
    return GetAdmin()._DefineConfigVariable(cfgVarName, cfgValue, level);
    }

/*---------------------------------------------------------------------------------**//**
* @bsimethod                                    Keith.Bentley                   01/10
+---------------+---------------+---------------+---------------+---------------+------*/
BentleyStatus ConfigurationManager::UndefineVariable (WCharCP cfgVarName)
    {
    return GetAdmin()._UndefineConfigVariable(cfgVarName);
    }

/*---------------------------------------------------------------------------------**//**
* @bsimethod                                                    DanEast         11/07
+---------------+---------------+---------------+---------------+---------------+------*/
bool    ConfigurationManager::StringContainsMacros (WCharCP string)
    {
    return (nullptr != ::wcsstr (string, L"$["));
    }

/*---------------------------------------------------------------------------------**//**
* @bsimethod                                                    DanEast         11/07
+---------------+---------------+---------------+---------------+---------------+------*/
void    ConfigurationManager::StringExpandMacros (WStringR expanded)
    {
    // Within a string or message, replace macros in the form of $[macroname] with the macro's value.
    // Macros in the form of $(macroname) are left alone in the string.
    // This does an in-place replacement in 'expanded'.
    size_t      macroStart;
    size_t      startPos = 0;
    while (WString::npos != (macroStart = expanded.find(L"$[", startPos)))
        {
        size_t  macroEnd = expanded.find (']', macroStart);
        if (WString::npos != macroEnd)
            {
            WString     macroValue;
            size_t      macroNameLength = (macroEnd - macroStart) - 2;
            WString     macroName = expanded.substr (macroStart+2, macroNameLength);
            ConfigurationManager::GetVariable (macroValue, macroName.c_str());
            expanded.replace (macroStart, macroEnd - macroStart + 1, macroValue);
            startPos = macroStart + macroValue.length();
            }
        else
            {
            startPos = macroStart + 2;
            }
        }
    }

#if defined (NEEDSWORK_DESKTOP_PLATFORM)
/*---------------------------------------------------------------------------------**//**
* Generates a temporary filename
* @bsimethod                                                    BernMcCarty     06/05
+---------------+---------------+---------------+---------------+---------------+------*/
BentleyStatus ConfigurationManager::GetNameForTempFile (BeFileNameR tempFileName, WCharCP partialPathName, WCharCP prefixString)
    {
    WChar   fullPath[MAX_PATH];
    WCharCP pathToUse;

    tempFileName.Clear ();
    if (nullptr != partialPathName)
        {
        pathToUse = &fullPath[0];
        wcscpy(fullPath, GetLocalTempDirectoryBaseName().GetName ());
        wcscat(fullPath, partialPathName);
        if (WCSDIR_SEPARATOR_CHAR != fullPath[wcslen(fullPath) - 1])
            wcscat(fullPath, WCSDIR_SEPARATOR);
        }
    else
        {
        pathToUse = GetLocalTempDirectoryBaseName().GetName ();
        }

    /* ensure that the directory exists */
    BeFileNameStatus status = BeFileName::CreateNewDirectory (pathToUse);

    if (status != BeFileNameStatus::Success && status != BeFileNameStatus::AlreadyExists)
        return ERROR;

    if (BeFileName::BeGetTempFileName (tempFileName, BeFileName(pathToUse), prefixString) != BeFileNameStatus::Success)
        return ERROR;

    return SUCCESS;
    }
#endif

/*---------------------------------------------------------------------------------**//**
* @bsimethod                                    Keith.Bentley                   12/09
+---------------+---------------+---------------+---------------+---------------+------*/
BentleyStatus   ConfigurationManager::GetLocalTempDirectory (BeFileNameR tempDir, WCharCP subDir)
    {
    tempDir = GetLocalTempDirectoryBaseName();

    if (nullptr != subDir)
        {
        tempDir.AppendToPath (subDir);
        tempDir.AppendSeparator ();
        }

    BeFileNameStatus status = BeFileName::CreateNewDirectory (tempDir);
    if (status != BeFileNameStatus::Success && status != BeFileNameStatus::AlreadyExists)
        return ERROR;

    return SUCCESS;
    }

/*---------------------------------------------------------------------------------**//**
* @bsimethod                                                    DanEast         11/07
+---------------+---------------+---------------+---------------+---------------+------*/
BentleyStatus   ConfigurationManager::IterateThroughVariables (IConfigVariableIteratorDelegate *delegate)
    {
    return GetAdmin()._IterateThroughVariables (delegate);
    }


/*---------------------------------------------------------------------------------**//**
* @bsimethod                                    Barry.Bentley                   06/14
+---------------+---------------+---------------+---------------+---------------+------*/
BentleyStatus   ConfigurationManager::MonitorVariable (WCharCP cfgVarName, IVariableMonitorR monitor)
    {
    if ( (nullptr == cfgVarName) || (0 == *cfgVarName) )
        return BSIERROR;

    return GetAdmin()._MonitorVariable (cfgVarName, monitor);
    }

/*---------------------------------------------------------------------------------**//**
* @bsimethod                                    Barry.Bentley                   06/14
+---------------+---------------+---------------+---------------+---------------+------*/
BentleyStatus   ConfigurationManager::RemoveMonitor (WCharCP cfgVarName, IVariableMonitorR monitor)
    {
    if ( (nullptr == cfgVarName) || (0 == *cfgVarName) )
        return BSIERROR;

    GetAdmin()._RemoveMonitor (cfgVarName, monitor);

    return BSISUCCESS;
    }

/*=================================================================================**//**
* @bsiclass                                     Barry.Bentley                   06/2014
+===============+===============+===============+===============+===============+======*/
class MonitoredBoolean : public IVariableMonitor
{
private:
    bool&           m_monitored;
    bool            m_defaultValue;

/*---------------------------------------------------------------------------------**//**
* @bsimethod                                    Barry.Bentley                   06/14
+---------------+---------------+---------------+---------------+---------------+------*/
bool    GetMonitoredValue (WCharCP variableName)
    {
    WString value;
    ConfigurationManager::GetVariable (value, variableName);

    // the default is false.
    if (value.empty())
        return m_defaultValue;

    if (0 == value.CompareTo (L"1"))
        return true;

    if (0 == value.CompareToI (L"true"))
        return true;

    if (0 == value.CompareToI (L"on"))
        return true;

    if (0 == value.CompareTo (L"0"))
        return false;

    if (0 == value.CompareToI (L"false"))
        return false;

    if (0 == value.CompareToI (L"off"))
        return false;

    return m_defaultValue;
    }

public:
/*---------------------------------------------------------------------------------**//**
* @bsimethod                                    Barry.Bentley                   05/14
+---------------+---------------+---------------+---------------+---------------+------*/
MonitoredBoolean (bool& monitored, WCharCP configVariable, bool defaultValue ) : m_monitored (monitored)
    {
    // Note: _VariableChanged is called right away, setting value.
    m_defaultValue = defaultValue;
    }

/*---------------------------------------------------------------------------------**//**
* @bsimethod                                    Barry.Bentley                   06/14
+---------------+---------------+---------------+---------------+---------------+------*/
void    _VariableChanged (WCharCP variableName) override
    {
    m_monitored = GetMonitoredValue (variableName);
    }
/*---------------------------------------------------------------------------------**//**
* @bsimethod                                    Barry.Bentley                   06/14
+---------------+---------------+---------------+---------------+---------------+------*/
void    _VariableRootChanged (WCharCP variableName, WCharCP rootVariableName) override
    {
    m_monitored = GetMonitoredValue (variableName);
    }

/*---------------------------------------------------------------------------------**//**
* @bsimethod                                    Barry.Bentley                   06/14
+---------------+---------------+---------------+---------------+---------------+------*/
void    _VariableUndefined (WCharCP variableName) override
    {
    m_monitored = false;
    }

/*---------------------------------------------------------------------------------**//**
* @bsimethod                                    Barry.Bentley                   06/14
+---------------+---------------+---------------+---------------+---------------+------*/
void    _VariableRootUndefined (WCharCP variableName, WCharCP rootVariableName) override
    {
    m_monitored = GetMonitoredValue (variableName);
    }

/*---------------------------------------------------------------------------------**//**
* @bsimethod                                    Barry.Bentley                   06/14
+---------------+---------------+---------------+---------------+---------------+------*/
void    _MonitorStopped (WCharCP variableName) override
    {
    delete this;
    }
};

/*---------------------------------------------------------------------------------**//**
* @bsimethod                                    Barry.Bentley                   05/14
+---------------+---------------+---------------+---------------+---------------+------*/
bool        ConfigurationManager::MonitorBoolean (IVariableMonitorP& monitor, bool& value, WCharCP cfgVarName, bool defaultValue)
    {
    if (nullptr == monitor)
        GetAdmin()._MonitorVariable (cfgVarName, *(monitor = new MonitoredBoolean (value, cfgVarName, defaultValue)));        // MonitoredBoolean sets value in its constructor.

    return value;
    }



/*=================================================================================**//**
* @bsiclass                                     Barry.Bentley                   06/2014
+===============+===============+===============+===============+===============+======*/
class MonitoredInteger : public IVariableMonitor
{
private:
    int&            m_monitored;
    int             m_defaultValue;
    int             m_minimumValue;
    int             m_maximumValue;

/*---------------------------------------------------------------------------------**//**
* @bsimethod                                    Barry.Bentley                   06/14
+---------------+---------------+---------------+---------------+---------------+------*/
int     GetMonitoredValue (WCharCP variableName)
    {
    WString value;
    ConfigurationManager::GetVariable (value, variableName);

    // if there is no translation, return the default value.
    if (value.empty())
        return m_defaultValue;

    int intValue;
    if (1 == swscanf (value.c_str(), L"%d", &intValue))
        {
        if (intValue < m_minimumValue)
            intValue = m_minimumValue;
        else if (intValue > m_maximumValue)
            intValue = m_maximumValue;

        return intValue; 
        }

    // if swcanf doesn't work, return original value
    return m_defaultValue;
    }

public:
/*---------------------------------------------------------------------------------**//**
* @bsimethod                                    Barry.Bentley                   05/14
+---------------+---------------+---------------+---------------+---------------+------*/
MonitoredInteger (WCharCP configVariable, int& monitored, int defaultValue, int minimumValue, int maximumValue) : m_monitored (monitored)
    {
    m_monitored     = defaultValue;
    m_defaultValue  = defaultValue;
    m_minimumValue  = minimumValue;
    m_maximumValue  = maximumValue;
    BeAssert (defaultValue >= minimumValue);
    BeAssert (defaultValue <= maximumValue);
    BeAssert (minimumValue < maximumValue);

    // Note: _VariableChanged is called right away, setting value if the configuration variable is set.
    }

/*---------------------------------------------------------------------------------**//**
* @bsimethod                                    Barry.Bentley                   06/14
+---------------+---------------+---------------+---------------+---------------+------*/
void    _VariableChanged (WCharCP variableName)
    {
    m_monitored = GetMonitoredValue (variableName);
    }

/*---------------------------------------------------------------------------------**//**
* @bsimethod                                    Barry.Bentley                   06/14
+---------------+---------------+---------------+---------------+---------------+------*/
void    _VariableRootChanged (WCharCP variableName, WCharCP rootVariableName) override
    {
    m_monitored = GetMonitoredValue (variableName);
    }

/*---------------------------------------------------------------------------------**//**
* @bsimethod                                    Barry.Bentley                   06/14
+---------------+---------------+---------------+---------------+---------------+------*/
void    _VariableUndefined (WCharCP variableName) override
    {
    m_monitored = m_defaultValue;
    }

/*---------------------------------------------------------------------------------**//**
* @bsimethod                                    Barry.Bentley                   06/14
+---------------+---------------+---------------+---------------+---------------+------*/
void    _VariableRootUndefined (WCharCP variableName, WCharCP rootVariableName) override
    {
    m_monitored = GetMonitoredValue (variableName);
    }

/*---------------------------------------------------------------------------------**//**
* @bsimethod                                    Barry.Bentley                   06/14
+---------------+---------------+---------------+---------------+---------------+------*/
void    _MonitorStopped (WCharCP variableName) override
    {
    delete this;
    }
};

/*---------------------------------------------------------------------------------**//**
* @bsimethod                                    Barry.Bentley                   05/14
+---------------+---------------+---------------+---------------+---------------+------*/
int     ConfigurationManager::MonitorInteger (IVariableMonitorP& monitor, int& value, WCharCP cfgVarName, int defaultValue, int minimumValue, int maximumValue)
    {
    if (nullptr == monitor)
        GetAdmin()._MonitorVariable (cfgVarName, *(monitor = new MonitoredInteger (cfgVarName, value, defaultValue, minimumValue, maximumValue)));        // MonitoredBoolean sets value in its constructor.

    return value;
    }



/*=================================================================================**//**
* @bsiclass                                     Barry.Bentley                   06/2014
+===============+===============+===============+===============+===============+======*/
class MonitoredString : public IVariableMonitor
{
private:
    WStringR        m_monitored;

public:
/*---------------------------------------------------------------------------------**//**
* @bsimethod                                    Barry.Bentley                   05/14
+---------------+---------------+---------------+---------------+---------------+------*/
MonitoredString (WCharCP configVariable, WStringR monitored) : m_monitored (monitored)
    {
    // Note: _VariableChanged is called right away, setting value if the configuration variable is set.
    }

/*---------------------------------------------------------------------------------**//**
* @bsimethod                                    Barry.Bentley                   06/14
+---------------+---------------+---------------+---------------+---------------+------*/
void    _VariableChanged (WCharCP variableName) override
    {
    ConfigurationManager::GetVariable (m_monitored, variableName);
    }

/*---------------------------------------------------------------------------------**//**
* @bsimethod                                    Barry.Bentley                   06/14
+---------------+---------------+---------------+---------------+---------------+------*/
void    _VariableRootChanged (WCharCP variableName, WCharCP rootVariableName) override
    {
    ConfigurationManager::GetVariable (m_monitored, variableName);
    }

/*---------------------------------------------------------------------------------**//**
* @bsimethod                                    Barry.Bentley                   06/14
+---------------+---------------+---------------+---------------+---------------+------*/
void    _VariableUndefined (WCharCP variableName) override
    {
    m_monitored.clear();
    }

/*---------------------------------------------------------------------------------**//**
* @bsimethod                                    Barry.Bentley                   06/14
+---------------+---------------+---------------+---------------+---------------+------*/
void    _VariableRootUndefined (WCharCP variableName, WCharCP rootVariableName) override
    {
    ConfigurationManager::GetVariable (m_monitored, variableName);
    }

/*---------------------------------------------------------------------------------**//**
* @bsimethod                                    Barry.Bentley                   06/14
+---------------+---------------+---------------+---------------+---------------+------*/
void    _MonitorStopped (WCharCP variableName) override
    {
    delete this;
    }
};

/*---------------------------------------------------------------------------------**//**
* @bsimethod                                    Barry.Bentley                   05/14
+---------------+---------------+---------------+---------------+---------------+------*/
WCharCP     ConfigurationManager::MonitorString (IVariableMonitorP& monitor, WStringR value, WCharCP cfgVarName)
    {
    if (nullptr == monitor)
        GetAdmin()._MonitorVariable (cfgVarName, *(monitor = new MonitoredString (cfgVarName, value)));        // MonitoredBoolean sets value in its constructor.

    return value.c_str();
    }

/*---------------------------------------------------------------------------------**//**
* @bsimethod                                    Barry.Bentley                   06/14
+---------------+---------------+---------------+---------------+---------------+------*/
SimpleConfigurationVariableMonitor::SimpleConfigurationVariableMonitor () {}
void SimpleConfigurationVariableMonitor::_VariableChanged (WCharCP variableName) { _UpdateState (variableName); }
void SimpleConfigurationVariableMonitor::_VariableRootChanged (WCharCP variableName, WCharCP rootVariableName) { _UpdateState (variableName); }
void SimpleConfigurationVariableMonitor::_VariableUndefined (WCharCP variableName) { _UpdateState (variableName); }
void SimpleConfigurationVariableMonitor::_VariableRootUndefined (WCharCP variableName, WCharCP rootVariableName) { _UpdateState (variableName); }
void SimpleConfigurationVariableMonitor::_MonitorStopped (WCharCP variableName) { delete this; }


/*---------------------------------------------------------------------------------**//**
* Methods for DgnPlatformConfigurationVariables
+---------------+---------------+---------------+---------------+---------------+------*/

// this is the host key that retrieves the DgnPlatformConfigVars per-thread.
static DgnHost::Key s_dgnPlatformConfigVarsKey;

/*---------------------------------------------------------------------------------**//**
* @bsimethod                                    Barry.Bentley                   06/14
+---------------+---------------+---------------+---------------+---------------+------*/
DgnPlatformConfigVars&  DgnPlatformConfigVars::Instance()
    {
    DgnPlatformConfigVars* dgnPlatformConfigVars = (DgnPlatformConfigVars*) T_HOST.GetHostObject (s_dgnPlatformConfigVarsKey);
    if (nullptr == dgnPlatformConfigVars)
        T_HOST.SetHostObject (s_dgnPlatformConfigVarsKey, dgnPlatformConfigVars = new DgnPlatformConfigVars);

    return *dgnPlatformConfigVars;
    }

/*---------------------------------------------------------------------------------**//**
* @bsimethod                                    Barry.Bentley                   06/14
+---------------+---------------+---------------+---------------+---------------+------*/
bool    DgnPlatformConfigVars::AccumulateColorAdjustment()
    {
    return ConfigurationManager::MonitorBoolean (m_accumulateColorAdjustment.m_monitor, m_accumulateColorAdjustment.m_value, L"MS_NEST_COLORADJUSTMENT", false);
    }

/*---------------------------------------------------------------------------------**//**
* @bsimethod                                    Abeesh.Basheer                  12/2009
+---------------+---------------+---------------+---------------+---------------+------*/
bool    DgnPlatformConfigVars::NeedsBlankSpaceFit ()
    {
    return ConfigurationManager::MonitorBoolean (m_needsBlankSpaceFit.m_monitor, m_needsBlankSpaceFit.m_value, L"MS_FIT_BLANKTEXT_INCLUDE", false);
    }

/*---------------------------------------------------------------------------------**//**
* @bsimethod                                    Barry.Bentley                   06/14
+---------------+---------------+---------------+---------------+---------------+------*/
bool    DgnPlatformConfigVars::RefMergeBreakAssociations()
    {
    return ConfigurationManager::MonitorBoolean (m_refMergeBreakAssociations.m_monitor, m_refMergeBreakAssociations.m_value, L"MS_REF_MERGE_BREAK_ASSOCIATIONS", false);
    }

/*---------------------------------------------------------------------------------**//**
* @bsimethod                                    Barry.Bentley                   06/14
+---------------+---------------+---------------+---------------+---------------+------*/
bool    DgnPlatformConfigVars::WireframeSheetLegacyOverride ()
    {
    return ConfigurationManager::MonitorBoolean (m_wireframeSheetLegacyOverride.m_monitor, m_wireframeSheetLegacyOverride.m_value, L"MS_RENDER_SHEET_REFS", false);
    }

/*---------------------------------------------------------------------------------**//**
* @bsimethod                                    Barry.Bentley                   06/14
+---------------+---------------+---------------+---------------+---------------+------*/
bool    DgnPlatformConfigVars::LoadCveAttachmentsDisabled ()
    {
    return ConfigurationManager::MonitorBoolean (m_loadCveAttachmentsDisabled.m_monitor, m_loadCveAttachmentsDisabled.m_value, L"MS_REF_NO_CVE_LOAD", false);
    }

/*---------------------------------------------------------------------------------**//**
* @bsimethod                                    Barry.Bentley                   06/14
+---------------+---------------+---------------+---------------+---------------+------*/
bool*   DgnPlatformConfigVars::GetLoadCveValueP ()
    {
    return &m_loadCveAttachmentsDisabled.m_value;
    }

/*---------------------------------------------------------------------------------**//**
* @bsimethod                                    BarryBentley    09/05
+---------------+---------------+---------------+---------------+---------------+------*/
bool    DgnPlatformConfigVars::AllowDwgMasterColors ()
    {
    return ConfigurationManager::MonitorBoolean (m_allowDwgMasterColors.m_monitor, m_allowDwgMasterColors.m_value, L"MS_DWGREF_ALLOWMASTERCOLORS", false);
    }

/*---------------------------------------------------------------------------------**//**
* @bsimethod                                    Barry.Bentley                   06/14
+---------------+---------------+---------------+---------------+---------------+------*/
bool    DgnPlatformConfigVars::UseClipFrozenLevel ()
    {
    return ConfigurationManager::MonitorBoolean (m_useClipFrozenLevel.m_monitor, m_useClipFrozenLevel.m_value, L"MS_REF_USECLIP_FROZENLEVEL", false);
    }
//---------------------------------------------------------------------------------------
// @bsimethod                                   Abeesh.Basheer                  12/2009
//---------------------------------------------------------------------------------------
bool    DgnPlatformConfigVars::AllowCapitalOWithStrokeAsDiameter ()
    {
    return ConfigurationManager::MonitorBoolean (m_treatOWithStokeAsDiameter.m_monitor, m_treatOWithStokeAsDiameter.m_value, L"MS_TREAT_OWITHSTROKE_AS_DIAMETER", false);
    }

/*---------------------------------------------------------------------------------**//**
* @bsimethod                                    Barry.Bentley                   06/14
+---------------+---------------+---------------+---------------+---------------+------*/
bool    DgnPlatformConfigVars::NoStrokeNonPlanarPolygon ()
    {
    return ConfigurationManager::MonitorBoolean (m_noStrokeNonPlanarPolygon.m_monitor, m_noStrokeNonPlanarPolygon.m_value, L"MS_NO_STROKE_NONPLANAR_POLYGONS", false);
    }

/*---------------------------------------------------------------------------------**//**
* @bsimethod                                    Barry.Bentley                   06/14
+---------------+---------------+---------------+---------------+---------------+------*/
bool    DgnPlatformConfigVars::StrokeNonPlanarPolygonTopView () 
    {
    return ConfigurationManager::MonitorBoolean (m_strokeNonPlanarPolygonTopView.m_monitor, m_strokeNonPlanarPolygonTopView.m_value, L"MS_STROKE_NONPLANAR_POLYGONS_TOP_VIEW", false);
    }

/*---------------------------------------------------------------------------------**//**
* @bsimethod                                    Barry.Bentley                   06/14
+---------------+---------------+---------------+---------------+---------------+------*/
bool    DgnPlatformConfigVars::MaterialMasterMat ()
    {
    return ConfigurationManager::MonitorBoolean (m_materialMasterMat.m_monitor, m_materialMasterMat.m_value, L"MS_MATERIAL_MASTERMAT", false);
    }


/*---------------------------------------------------------------------------------**//**
* @bsimethod                                    Barry.Bentley                   06/14
+---------------+---------------+---------------+---------------+---------------+------*/
bool    DgnPlatformConfigVars::RefCycleCheck()
    {
    // any value except 0 is regarded as true. Default is true.
    return ConfigurationManager::MonitorBoolean (m_refCycleCheck.m_monitor, m_refCycleCheck.m_value, L"MS_REF_CYCLECHECK", true);
    }

/*---------------------------------------------------------------------------------**//**
* @bsimethod                                    Barry.Bentley                   06/14
+---------------+---------------+---------------+---------------+---------------+------*/
bool    DgnPlatformConfigVars::NewLevelDisplay ()
    {
    return ConfigurationManager::MonitorBoolean (m_newLevelDisplay.m_monitor, m_newLevelDisplay.m_value, L"MS_REF_NEWLEVELDISPLAY", false);
    }


/*---------------------------------------------------------------------------------**//**
* @bsimethod                                    Barry.Bentley                   06/14
+---------------+---------------+---------------+---------------+---------------+------*/
bool    DgnPlatformConfigVars::DrawDimensionMasking ()
    {
    return ConfigurationManager::MonitorBoolean (m_drawDimensionMasking.m_monitor, m_drawDimensionMasking.m_value, L"MS_DRAWDIMENSIONMASKING", false);
    }

/*---------------------------------------------------------------------------------**//**
* @bsimethod                                    Barry.Bentley                   06/14
+---------------+---------------+---------------+---------------+---------------+------*/
bool    DgnPlatformConfigVars::DebugAssociativityData ()
    {
    return ConfigurationManager::MonitorBoolean (m_debugAssociativityData.m_monitor, m_debugAssociativityData.m_value, L"MS_DEBUG_ASSOCIATION_IDS", false);
    }


/*---------------------------------------------------------------------------------**//**
* @bsimethod                                    Barry.Bentley                   06/14
+---------------+---------------+---------------+---------------+---------------+------*/
WCharCP     DgnPlatformConfigVars::DetailingRequiredSettings ()
    {
    return ConfigurationManager::MonitorString (m_detailingRequiredSettings.m_monitor, m_detailingRequiredSettings.m_value, L"MS_DETAILINGSYMBOLSTYLE_REQUIREDSETTINGS");
    }

/*---------------------------------------------------------------------------------**//**
* @bsimethod                                    Barry.Bentley                   06/14
+---------------+---------------+---------------+---------------+---------------+------*/
WCharCP     DgnPlatformConfigVars::HistoryRevisionNumberFormat()
    {
    return ConfigurationManager::MonitorString (m_historyRevisionFormat.m_monitor, m_historyRevisionFormat.m_value, L"MS_DESIGN_HISTORY_REVISION_NUMBER_FORMAT");
    }

/*---------------------------------------------------------------------------------**//**
* @bsimethod                                    Barry.Bentley                   06/14
+---------------+---------------+---------------+---------------+---------------+------*/
bool        DgnPlatformConfigVars::DisableQuickScan()
    {
    return ConfigurationManager::MonitorBoolean (m_disableQuickScan.m_monitor, m_disableQuickScan.m_value, L"MS_DISABLE_OCCLUSION_SORT", false);
    }

END_BENTLEY_DGNPLATFORM_NAMESPACE
<|MERGE_RESOLUTION|>--- conflicted
+++ resolved
@@ -1,844 +1,840 @@
-/*--------------------------------------------------------------------------------------+
-|
-|     $Source: Tools/ToolSubs/macro/ConfigurationManager.cpp $
-|
-|  $Copyright: (c) 2016 Bentley Systems, Incorporated. All rights reserved. $
-|
-+--------------------------------------------------------------------------------------*/
-#include <DgnPlatformInternal.h>
-#include <DgnPlatform/DgnPlatform.h>
-#include <DgnPlatform/DesktopTools/ConfigurationManager.h>
-#include <DgnPlatform/DesktopTools/envvutil.h>
-#include "macro.h"
-
-<<<<<<< HEAD
-BEGIN_BENTLEY_DGNPLATFORM_NAMESPACE
-=======
-USING_NAMESPACE_BENTLEY_DGN
->>>>>>> d0ba5f84
-
-BentleyStatus IConfigurationAdmin::GetConfigVariable(WStringR cfgValue, WCharCP cfgVarName, ConfigurationVariableLevel level) { return _GetConfigVariable(cfgValue, cfgVarName, level); }
-
-/*=================================================================================**//**
-* An implementation of IConfigurationAdmin that accesses system environment variables and CSIDL.
-* @bsiclass                                     Sam.Wilson                      05/2011
-+===============+===============+===============+===============+===============+======*/
-struct          EnvAdmin : IConfigurationAdmin
-{
-virtual void          _OnHostTermination (bool isProcessShutdown) override {;}
-
-/*---------------------------------------------------------------------------------**//**
-* @bsimethod                                    Sam.Wilson                      05/2011
-+---------------+---------------+---------------+---------------+---------------+------*/
-virtual BentleyStatus _GetConfigVariable (WStringR envStr, WCharCP envVar, ConfigurationVariableLevel level) override
-    {
-    BentleyStatus status = util_getSysEnv (&envStr, envVar);
-
-    if (BSISUCCESS==status)
-        ConfigurationManager::StringExpandMacros (envStr);
-
-    return status;
-    }
-
-/*---------------------------------------------------------------------------------**//**
-* @bsimethod                                    Barry.Bentley                   12/11
-+---------------+---------------+---------------+---------------+---------------+------*/
-virtual bool          _IsConfigVariableDefined (WCharCP cfgVarName, ConfigurationVariableLevel level) override
-    {
-    return (SUCCESS == util_getSysEnv (nullptr, cfgVarName));
-    }
-
-/*---------------------------------------------------------------------------------**//**
-* @bsimethod                                    Barry.Bentley                   12/11
-+---------------+---------------+---------------+---------------+---------------+------*/
-virtual bool          _IsConfigVariableDefinedAndTrue (WCharCP cfgVarName, ConfigurationVariableLevel level) override
-    {
-    WString     value;
-    if (SUCCESS != util_getSysEnv (&value, cfgVarName))
-        return false;
-    if (0 == wcscmp (L"1", value.c_str()))
-        return true;
-
-    if (0 == BeStringUtilities::Wcsicmp (L"true", value.c_str()))
-        return true;
-
-    return (0 == BeStringUtilities::Wcsicmp (L"on", value.c_str()));
-    }
-
-/*---------------------------------------------------------------------------------**//**
-* @bsimethod                                    Sam.Wilson                      05/2011
-+---------------+---------------+---------------+---------------+---------------+------*/
-virtual BentleyStatus _DefineConfigVariable (WCharCP cfgVarName, WCharCP cfgValue, ConfigurationVariableLevel level) override
-    {
-    BeAssert (level == ConfigurationVariableLevel::User);
-
-    if (nullptr == cfgValue)
-        cfgValue = L"?";       // *** NEEDS WORK: Need some way to mimic the ability of our macro system to define a variable without assigning it a value.
-
-    return util_putenv (cfgVarName, cfgValue);
-    }
-
-/*---------------------------------------------------------------------------------**//**
-* @bsimethod                                    Sam.Wilson                      05/2011
-+---------------+---------------+---------------+---------------+---------------+------*/
-virtual BentleyStatus _UndefineConfigVariable (WCharCP cfgVarName) override
-    {
-    return util_putenv (cfgVarName, nullptr);
-    }
-
-/*---------------------------------------------------------------------------------**//**
-* @bsimethod                                    Sam.Wilson                      05/2011
-+---------------+---------------+---------------+---------------+---------------+------*/
-virtual BeFileNameCR  _GetLocalTempDirectoryBaseName () override
-    {
-    static  bool        s_checked;
-    static  BeFileName  s_tempPath; // MT: This default implementation not used by DgnPlatform
-
-    if (!s_checked)
-        {
-        BeFileName::BeGetTempPath (s_tempPath);
-        s_checked = true;
-        }
-
-    return s_tempPath;
-    }
-
-/*---------------------------------------------------------------------------------**//**
-* @bsimethod                                                    DanEast         11/07
-+---------------+---------------+---------------+---------------+---------------+------*/
-virtual BentleyStatus _IterateThroughVariables (IConfigVariableIteratorDelegate *delegate) override
-    {
-    return BSIERROR;
-    }
-
-/*---------------------------------------------------------------------------------**//**
-* @bsimethod                                    Barry.Bentley                   05/14
-+---------------+---------------+---------------+---------------+---------------+------*/
-virtual BentleyStatus _MonitorVariable (WCharCP cfgVarName, IVariableMonitorR monitor) override
-    {
-    WString cfgValue;
-    _GetConfigVariable (cfgValue, cfgVarName, ConfigurationVariableLevel::User);
-
-    monitor._VariableChanged (cfgVarName);
-
-    // can't monitor.
-    return BSIERROR;
-    }
-
-/*---------------------------------------------------------------------------------**//**
-* @bsimethod                                    Barry.Bentley                   06/14
-+---------------+---------------+---------------+---------------+---------------+------*/
-virtual void    _RemoveMonitor (WCharCP cfgVarName, IVariableMonitorR monitor) override
-    {
-    // not monitoring.
-    }
-
-
-}; // EnvAdmin
-
-ConfigurationManager::T_GetAdminFunc ConfigurationManager::s_getAdminFunc;  // MT: ___DGNPLATFORMTOOLS_SERIALIZED___
-
-static EnvAdmin s_envCfg;  // MT: We'll only use this when we have no host, in which case multi-threading is not supported.
-
-/*---------------------------------------------------------------------------------**//**
-* @bsimethod                                    Sam.Wilson                      05/2011
-+---------------+---------------+---------------+---------------+---------------+------*/
-IConfigurationAdmin& ConfigurationManager::GetEnvAdmin()
-    {
-    return s_envCfg;
-    }
-
-/*---------------------------------------------------------------------------------**//**
-* @bsimethod                                    Sam.Wilson                      05/2011
-+---------------+---------------+---------------+---------------+---------------+------*/
-IConfigurationAdmin& ConfigurationManager::GetAdmin()
-    {
-    if (s_getAdminFunc)
-        return s_getAdminFunc();
-
-    return s_envCfg;     // MT: We'll only use this when we have no host, in which case multi-threading is not supported.
-    }
-
-/*---------------------------------------------------------------------------------**//**
-* @bsimethod                                    Sam.Wilson                      05/2011
-+---------------+---------------+---------------+---------------+---------------+------*/
-void            ConfigurationManager::SetGetAdminFunc (T_GetAdminFunc f)
-    {
-    if (nullptr == s_getAdminFunc)
-        s_getAdminFunc = f;
-    }
-
-/*---------------------------------------------------------------------------------**//**
-* @bsimethod                                    Keith.Bentley                   01/10
-+---------------+---------------+---------------+---------------+---------------+------*/
-BentleyStatus   ConfigurationManager::GetVariable (WStringR cfgValue, WCharCP cfgVarName, ConfigurationVariableLevel level)
-    {
-    if ( (nullptr == cfgVarName) || (0 == *cfgVarName) )
-        return BSIERROR;
-
-    IConfigurationAdmin& ca = GetAdmin();
-    return ca._GetConfigVariable (cfgValue, cfgVarName, level);
-    }
-
-/*---------------------------------------------------------------------------------**//**
-* @bsimethod                                    Keith.Bentley                   01/10
-+---------------+---------------+---------------+---------------+---------------+------*/
-bool          ConfigurationManager::IsVariableDefined (WCharCP cfgVarName)
-    {
-    IConfigurationAdmin& ca = GetAdmin();
-    return ca._IsConfigVariableDefined (cfgVarName, ConfigurationVariableLevel::User);
-    }
-
-/*---------------------------------------------------------------------------------**//**
-* @bsimethod                                    Barry.Bentley                   02/12
-+---------------+---------------+---------------+---------------+---------------+------*/
-bool          ConfigurationManager::IsVariableDefinedAndTrue (WCharCP cfgVarName)
-    {
-    IConfigurationAdmin& ca = GetAdmin();
-    return ca._IsConfigVariableDefinedAndTrue (cfgVarName, ConfigurationVariableLevel::User);
-    }
-
-/*---------------------------------------------------------------------------------**//**
-* @bsimethod                                    Barry.Bentley                   02/12
-+---------------+---------------+---------------+---------------+---------------+------*/
-bool          ConfigurationManager::IsVariableDefinedAndFalse (WCharCP cfgVarName)
-    {
-    // note: this is less often used, and thus is not implemented to be optimized like IsVariableDefinedAndTrue.
-    WString     value;
-
-    // if not defined, return false.
-    if (BSISUCCESS != GetVariable (value, cfgVarName))
-        return false;
-
-    if (value.empty())
-        return false;
-
-    if (0 == wcscmp (L"0", value.c_str()))
-        return true;
-
-    if (0 == BeStringUtilities::Wcsicmp (L"false", value.c_str()))
-        return true;
-
-    return (0 == BeStringUtilities::Wcsicmp (L"off", value.c_str()));
-    }
-
-/*---------------------------------------------------------------------------------**//**
-* @bsimethod                                    Keith.Bentley                   01/10
-+---------------+---------------+---------------+---------------+---------------+------*/
-BeFileNameCR  ConfigurationManager::GetLocalTempDirectoryBaseName()
-    {
-    return GetAdmin()._GetLocalTempDirectoryBaseName ();
-    }
-
-/*---------------------------------------------------------------------------------**//**
-* @bsimethod                                    Keith.Bentley                   01/10
-+---------------+---------------+---------------+---------------+---------------+------*/
-BentleyStatus ConfigurationManager::DefineVariable (WCharCP cfgVarName, WCharCP cfgValue, ConfigurationVariableLevel level)
-    {
-    return GetAdmin()._DefineConfigVariable(cfgVarName, cfgValue, level);
-    }
-
-/*---------------------------------------------------------------------------------**//**
-* @bsimethod                                    Keith.Bentley                   01/10
-+---------------+---------------+---------------+---------------+---------------+------*/
-BentleyStatus ConfigurationManager::UndefineVariable (WCharCP cfgVarName)
-    {
-    return GetAdmin()._UndefineConfigVariable(cfgVarName);
-    }
-
-/*---------------------------------------------------------------------------------**//**
-* @bsimethod                                                    DanEast         11/07
-+---------------+---------------+---------------+---------------+---------------+------*/
-bool    ConfigurationManager::StringContainsMacros (WCharCP string)
-    {
-    return (nullptr != ::wcsstr (string, L"$["));
-    }
-
-/*---------------------------------------------------------------------------------**//**
-* @bsimethod                                                    DanEast         11/07
-+---------------+---------------+---------------+---------------+---------------+------*/
-void    ConfigurationManager::StringExpandMacros (WStringR expanded)
-    {
-    // Within a string or message, replace macros in the form of $[macroname] with the macro's value.
-    // Macros in the form of $(macroname) are left alone in the string.
-    // This does an in-place replacement in 'expanded'.
-    size_t      macroStart;
-    size_t      startPos = 0;
-    while (WString::npos != (macroStart = expanded.find(L"$[", startPos)))
-        {
-        size_t  macroEnd = expanded.find (']', macroStart);
-        if (WString::npos != macroEnd)
-            {
-            WString     macroValue;
-            size_t      macroNameLength = (macroEnd - macroStart) - 2;
-            WString     macroName = expanded.substr (macroStart+2, macroNameLength);
-            ConfigurationManager::GetVariable (macroValue, macroName.c_str());
-            expanded.replace (macroStart, macroEnd - macroStart + 1, macroValue);
-            startPos = macroStart + macroValue.length();
-            }
-        else
-            {
-            startPos = macroStart + 2;
-            }
-        }
-    }
-
-#if defined (NEEDSWORK_DESKTOP_PLATFORM)
-/*---------------------------------------------------------------------------------**//**
-* Generates a temporary filename
-* @bsimethod                                                    BernMcCarty     06/05
-+---------------+---------------+---------------+---------------+---------------+------*/
-BentleyStatus ConfigurationManager::GetNameForTempFile (BeFileNameR tempFileName, WCharCP partialPathName, WCharCP prefixString)
-    {
-    WChar   fullPath[MAX_PATH];
-    WCharCP pathToUse;
-
-    tempFileName.Clear ();
-    if (nullptr != partialPathName)
-        {
-        pathToUse = &fullPath[0];
-        wcscpy(fullPath, GetLocalTempDirectoryBaseName().GetName ());
-        wcscat(fullPath, partialPathName);
-        if (WCSDIR_SEPARATOR_CHAR != fullPath[wcslen(fullPath) - 1])
-            wcscat(fullPath, WCSDIR_SEPARATOR);
-        }
-    else
-        {
-        pathToUse = GetLocalTempDirectoryBaseName().GetName ();
-        }
-
-    /* ensure that the directory exists */
-    BeFileNameStatus status = BeFileName::CreateNewDirectory (pathToUse);
-
-    if (status != BeFileNameStatus::Success && status != BeFileNameStatus::AlreadyExists)
-        return ERROR;
-
-    if (BeFileName::BeGetTempFileName (tempFileName, BeFileName(pathToUse), prefixString) != BeFileNameStatus::Success)
-        return ERROR;
-
-    return SUCCESS;
-    }
-#endif
-
-/*---------------------------------------------------------------------------------**//**
-* @bsimethod                                    Keith.Bentley                   12/09
-+---------------+---------------+---------------+---------------+---------------+------*/
-BentleyStatus   ConfigurationManager::GetLocalTempDirectory (BeFileNameR tempDir, WCharCP subDir)
-    {
-    tempDir = GetLocalTempDirectoryBaseName();
-
-    if (nullptr != subDir)
-        {
-        tempDir.AppendToPath (subDir);
-        tempDir.AppendSeparator ();
-        }
-
-    BeFileNameStatus status = BeFileName::CreateNewDirectory (tempDir);
-    if (status != BeFileNameStatus::Success && status != BeFileNameStatus::AlreadyExists)
-        return ERROR;
-
-    return SUCCESS;
-    }
-
-/*---------------------------------------------------------------------------------**//**
-* @bsimethod                                                    DanEast         11/07
-+---------------+---------------+---------------+---------------+---------------+------*/
-BentleyStatus   ConfigurationManager::IterateThroughVariables (IConfigVariableIteratorDelegate *delegate)
-    {
-    return GetAdmin()._IterateThroughVariables (delegate);
-    }
-
-
-/*---------------------------------------------------------------------------------**//**
-* @bsimethod                                    Barry.Bentley                   06/14
-+---------------+---------------+---------------+---------------+---------------+------*/
-BentleyStatus   ConfigurationManager::MonitorVariable (WCharCP cfgVarName, IVariableMonitorR monitor)
-    {
-    if ( (nullptr == cfgVarName) || (0 == *cfgVarName) )
-        return BSIERROR;
-
-    return GetAdmin()._MonitorVariable (cfgVarName, monitor);
-    }
-
-/*---------------------------------------------------------------------------------**//**
-* @bsimethod                                    Barry.Bentley                   06/14
-+---------------+---------------+---------------+---------------+---------------+------*/
-BentleyStatus   ConfigurationManager::RemoveMonitor (WCharCP cfgVarName, IVariableMonitorR monitor)
-    {
-    if ( (nullptr == cfgVarName) || (0 == *cfgVarName) )
-        return BSIERROR;
-
-    GetAdmin()._RemoveMonitor (cfgVarName, monitor);
-
-    return BSISUCCESS;
-    }
-
-/*=================================================================================**//**
-* @bsiclass                                     Barry.Bentley                   06/2014
-+===============+===============+===============+===============+===============+======*/
-class MonitoredBoolean : public IVariableMonitor
-{
-private:
-    bool&           m_monitored;
-    bool            m_defaultValue;
-
-/*---------------------------------------------------------------------------------**//**
-* @bsimethod                                    Barry.Bentley                   06/14
-+---------------+---------------+---------------+---------------+---------------+------*/
-bool    GetMonitoredValue (WCharCP variableName)
-    {
-    WString value;
-    ConfigurationManager::GetVariable (value, variableName);
-
-    // the default is false.
-    if (value.empty())
-        return m_defaultValue;
-
-    if (0 == value.CompareTo (L"1"))
-        return true;
-
-    if (0 == value.CompareToI (L"true"))
-        return true;
-
-    if (0 == value.CompareToI (L"on"))
-        return true;
-
-    if (0 == value.CompareTo (L"0"))
-        return false;
-
-    if (0 == value.CompareToI (L"false"))
-        return false;
-
-    if (0 == value.CompareToI (L"off"))
-        return false;
-
-    return m_defaultValue;
-    }
-
-public:
-/*---------------------------------------------------------------------------------**//**
-* @bsimethod                                    Barry.Bentley                   05/14
-+---------------+---------------+---------------+---------------+---------------+------*/
-MonitoredBoolean (bool& monitored, WCharCP configVariable, bool defaultValue ) : m_monitored (monitored)
-    {
-    // Note: _VariableChanged is called right away, setting value.
-    m_defaultValue = defaultValue;
-    }
-
-/*---------------------------------------------------------------------------------**//**
-* @bsimethod                                    Barry.Bentley                   06/14
-+---------------+---------------+---------------+---------------+---------------+------*/
-void    _VariableChanged (WCharCP variableName) override
-    {
-    m_monitored = GetMonitoredValue (variableName);
-    }
-/*---------------------------------------------------------------------------------**//**
-* @bsimethod                                    Barry.Bentley                   06/14
-+---------------+---------------+---------------+---------------+---------------+------*/
-void    _VariableRootChanged (WCharCP variableName, WCharCP rootVariableName) override
-    {
-    m_monitored = GetMonitoredValue (variableName);
-    }
-
-/*---------------------------------------------------------------------------------**//**
-* @bsimethod                                    Barry.Bentley                   06/14
-+---------------+---------------+---------------+---------------+---------------+------*/
-void    _VariableUndefined (WCharCP variableName) override
-    {
-    m_monitored = false;
-    }
-
-/*---------------------------------------------------------------------------------**//**
-* @bsimethod                                    Barry.Bentley                   06/14
-+---------------+---------------+---------------+---------------+---------------+------*/
-void    _VariableRootUndefined (WCharCP variableName, WCharCP rootVariableName) override
-    {
-    m_monitored = GetMonitoredValue (variableName);
-    }
-
-/*---------------------------------------------------------------------------------**//**
-* @bsimethod                                    Barry.Bentley                   06/14
-+---------------+---------------+---------------+---------------+---------------+------*/
-void    _MonitorStopped (WCharCP variableName) override
-    {
-    delete this;
-    }
-};
-
-/*---------------------------------------------------------------------------------**//**
-* @bsimethod                                    Barry.Bentley                   05/14
-+---------------+---------------+---------------+---------------+---------------+------*/
-bool        ConfigurationManager::MonitorBoolean (IVariableMonitorP& monitor, bool& value, WCharCP cfgVarName, bool defaultValue)
-    {
-    if (nullptr == monitor)
-        GetAdmin()._MonitorVariable (cfgVarName, *(monitor = new MonitoredBoolean (value, cfgVarName, defaultValue)));        // MonitoredBoolean sets value in its constructor.
-
-    return value;
-    }
-
-
-
-/*=================================================================================**//**
-* @bsiclass                                     Barry.Bentley                   06/2014
-+===============+===============+===============+===============+===============+======*/
-class MonitoredInteger : public IVariableMonitor
-{
-private:
-    int&            m_monitored;
-    int             m_defaultValue;
-    int             m_minimumValue;
-    int             m_maximumValue;
-
-/*---------------------------------------------------------------------------------**//**
-* @bsimethod                                    Barry.Bentley                   06/14
-+---------------+---------------+---------------+---------------+---------------+------*/
-int     GetMonitoredValue (WCharCP variableName)
-    {
-    WString value;
-    ConfigurationManager::GetVariable (value, variableName);
-
-    // if there is no translation, return the default value.
-    if (value.empty())
-        return m_defaultValue;
-
-    int intValue;
-    if (1 == swscanf (value.c_str(), L"%d", &intValue))
-        {
-        if (intValue < m_minimumValue)
-            intValue = m_minimumValue;
-        else if (intValue > m_maximumValue)
-            intValue = m_maximumValue;
-
-        return intValue; 
-        }
-
-    // if swcanf doesn't work, return original value
-    return m_defaultValue;
-    }
-
-public:
-/*---------------------------------------------------------------------------------**//**
-* @bsimethod                                    Barry.Bentley                   05/14
-+---------------+---------------+---------------+---------------+---------------+------*/
-MonitoredInteger (WCharCP configVariable, int& monitored, int defaultValue, int minimumValue, int maximumValue) : m_monitored (monitored)
-    {
-    m_monitored     = defaultValue;
-    m_defaultValue  = defaultValue;
-    m_minimumValue  = minimumValue;
-    m_maximumValue  = maximumValue;
-    BeAssert (defaultValue >= minimumValue);
-    BeAssert (defaultValue <= maximumValue);
-    BeAssert (minimumValue < maximumValue);
-
-    // Note: _VariableChanged is called right away, setting value if the configuration variable is set.
-    }
-
-/*---------------------------------------------------------------------------------**//**
-* @bsimethod                                    Barry.Bentley                   06/14
-+---------------+---------------+---------------+---------------+---------------+------*/
-void    _VariableChanged (WCharCP variableName)
-    {
-    m_monitored = GetMonitoredValue (variableName);
-    }
-
-/*---------------------------------------------------------------------------------**//**
-* @bsimethod                                    Barry.Bentley                   06/14
-+---------------+---------------+---------------+---------------+---------------+------*/
-void    _VariableRootChanged (WCharCP variableName, WCharCP rootVariableName) override
-    {
-    m_monitored = GetMonitoredValue (variableName);
-    }
-
-/*---------------------------------------------------------------------------------**//**
-* @bsimethod                                    Barry.Bentley                   06/14
-+---------------+---------------+---------------+---------------+---------------+------*/
-void    _VariableUndefined (WCharCP variableName) override
-    {
-    m_monitored = m_defaultValue;
-    }
-
-/*---------------------------------------------------------------------------------**//**
-* @bsimethod                                    Barry.Bentley                   06/14
-+---------------+---------------+---------------+---------------+---------------+------*/
-void    _VariableRootUndefined (WCharCP variableName, WCharCP rootVariableName) override
-    {
-    m_monitored = GetMonitoredValue (variableName);
-    }
-
-/*---------------------------------------------------------------------------------**//**
-* @bsimethod                                    Barry.Bentley                   06/14
-+---------------+---------------+---------------+---------------+---------------+------*/
-void    _MonitorStopped (WCharCP variableName) override
-    {
-    delete this;
-    }
-};
-
-/*---------------------------------------------------------------------------------**//**
-* @bsimethod                                    Barry.Bentley                   05/14
-+---------------+---------------+---------------+---------------+---------------+------*/
-int     ConfigurationManager::MonitorInteger (IVariableMonitorP& monitor, int& value, WCharCP cfgVarName, int defaultValue, int minimumValue, int maximumValue)
-    {
-    if (nullptr == monitor)
-        GetAdmin()._MonitorVariable (cfgVarName, *(monitor = new MonitoredInteger (cfgVarName, value, defaultValue, minimumValue, maximumValue)));        // MonitoredBoolean sets value in its constructor.
-
-    return value;
-    }
-
-
-
-/*=================================================================================**//**
-* @bsiclass                                     Barry.Bentley                   06/2014
-+===============+===============+===============+===============+===============+======*/
-class MonitoredString : public IVariableMonitor
-{
-private:
-    WStringR        m_monitored;
-
-public:
-/*---------------------------------------------------------------------------------**//**
-* @bsimethod                                    Barry.Bentley                   05/14
-+---------------+---------------+---------------+---------------+---------------+------*/
-MonitoredString (WCharCP configVariable, WStringR monitored) : m_monitored (monitored)
-    {
-    // Note: _VariableChanged is called right away, setting value if the configuration variable is set.
-    }
-
-/*---------------------------------------------------------------------------------**//**
-* @bsimethod                                    Barry.Bentley                   06/14
-+---------------+---------------+---------------+---------------+---------------+------*/
-void    _VariableChanged (WCharCP variableName) override
-    {
-    ConfigurationManager::GetVariable (m_monitored, variableName);
-    }
-
-/*---------------------------------------------------------------------------------**//**
-* @bsimethod                                    Barry.Bentley                   06/14
-+---------------+---------------+---------------+---------------+---------------+------*/
-void    _VariableRootChanged (WCharCP variableName, WCharCP rootVariableName) override
-    {
-    ConfigurationManager::GetVariable (m_monitored, variableName);
-    }
-
-/*---------------------------------------------------------------------------------**//**
-* @bsimethod                                    Barry.Bentley                   06/14
-+---------------+---------------+---------------+---------------+---------------+------*/
-void    _VariableUndefined (WCharCP variableName) override
-    {
-    m_monitored.clear();
-    }
-
-/*---------------------------------------------------------------------------------**//**
-* @bsimethod                                    Barry.Bentley                   06/14
-+---------------+---------------+---------------+---------------+---------------+------*/
-void    _VariableRootUndefined (WCharCP variableName, WCharCP rootVariableName) override
-    {
-    ConfigurationManager::GetVariable (m_monitored, variableName);
-    }
-
-/*---------------------------------------------------------------------------------**//**
-* @bsimethod                                    Barry.Bentley                   06/14
-+---------------+---------------+---------------+---------------+---------------+------*/
-void    _MonitorStopped (WCharCP variableName) override
-    {
-    delete this;
-    }
-};
-
-/*---------------------------------------------------------------------------------**//**
-* @bsimethod                                    Barry.Bentley                   05/14
-+---------------+---------------+---------------+---------------+---------------+------*/
-WCharCP     ConfigurationManager::MonitorString (IVariableMonitorP& monitor, WStringR value, WCharCP cfgVarName)
-    {
-    if (nullptr == monitor)
-        GetAdmin()._MonitorVariable (cfgVarName, *(monitor = new MonitoredString (cfgVarName, value)));        // MonitoredBoolean sets value in its constructor.
-
-    return value.c_str();
-    }
-
-/*---------------------------------------------------------------------------------**//**
-* @bsimethod                                    Barry.Bentley                   06/14
-+---------------+---------------+---------------+---------------+---------------+------*/
-SimpleConfigurationVariableMonitor::SimpleConfigurationVariableMonitor () {}
-void SimpleConfigurationVariableMonitor::_VariableChanged (WCharCP variableName) { _UpdateState (variableName); }
-void SimpleConfigurationVariableMonitor::_VariableRootChanged (WCharCP variableName, WCharCP rootVariableName) { _UpdateState (variableName); }
-void SimpleConfigurationVariableMonitor::_VariableUndefined (WCharCP variableName) { _UpdateState (variableName); }
-void SimpleConfigurationVariableMonitor::_VariableRootUndefined (WCharCP variableName, WCharCP rootVariableName) { _UpdateState (variableName); }
-void SimpleConfigurationVariableMonitor::_MonitorStopped (WCharCP variableName) { delete this; }
-
-
-/*---------------------------------------------------------------------------------**//**
-* Methods for DgnPlatformConfigurationVariables
-+---------------+---------------+---------------+---------------+---------------+------*/
-
-// this is the host key that retrieves the DgnPlatformConfigVars per-thread.
-static DgnHost::Key s_dgnPlatformConfigVarsKey;
-
-/*---------------------------------------------------------------------------------**//**
-* @bsimethod                                    Barry.Bentley                   06/14
-+---------------+---------------+---------------+---------------+---------------+------*/
-DgnPlatformConfigVars&  DgnPlatformConfigVars::Instance()
-    {
-    DgnPlatformConfigVars* dgnPlatformConfigVars = (DgnPlatformConfigVars*) T_HOST.GetHostObject (s_dgnPlatformConfigVarsKey);
-    if (nullptr == dgnPlatformConfigVars)
-        T_HOST.SetHostObject (s_dgnPlatformConfigVarsKey, dgnPlatformConfigVars = new DgnPlatformConfigVars);
-
-    return *dgnPlatformConfigVars;
-    }
-
-/*---------------------------------------------------------------------------------**//**
-* @bsimethod                                    Barry.Bentley                   06/14
-+---------------+---------------+---------------+---------------+---------------+------*/
-bool    DgnPlatformConfigVars::AccumulateColorAdjustment()
-    {
-    return ConfigurationManager::MonitorBoolean (m_accumulateColorAdjustment.m_monitor, m_accumulateColorAdjustment.m_value, L"MS_NEST_COLORADJUSTMENT", false);
-    }
-
-/*---------------------------------------------------------------------------------**//**
-* @bsimethod                                    Abeesh.Basheer                  12/2009
-+---------------+---------------+---------------+---------------+---------------+------*/
-bool    DgnPlatformConfigVars::NeedsBlankSpaceFit ()
-    {
-    return ConfigurationManager::MonitorBoolean (m_needsBlankSpaceFit.m_monitor, m_needsBlankSpaceFit.m_value, L"MS_FIT_BLANKTEXT_INCLUDE", false);
-    }
-
-/*---------------------------------------------------------------------------------**//**
-* @bsimethod                                    Barry.Bentley                   06/14
-+---------------+---------------+---------------+---------------+---------------+------*/
-bool    DgnPlatformConfigVars::RefMergeBreakAssociations()
-    {
-    return ConfigurationManager::MonitorBoolean (m_refMergeBreakAssociations.m_monitor, m_refMergeBreakAssociations.m_value, L"MS_REF_MERGE_BREAK_ASSOCIATIONS", false);
-    }
-
-/*---------------------------------------------------------------------------------**//**
-* @bsimethod                                    Barry.Bentley                   06/14
-+---------------+---------------+---------------+---------------+---------------+------*/
-bool    DgnPlatformConfigVars::WireframeSheetLegacyOverride ()
-    {
-    return ConfigurationManager::MonitorBoolean (m_wireframeSheetLegacyOverride.m_monitor, m_wireframeSheetLegacyOverride.m_value, L"MS_RENDER_SHEET_REFS", false);
-    }
-
-/*---------------------------------------------------------------------------------**//**
-* @bsimethod                                    Barry.Bentley                   06/14
-+---------------+---------------+---------------+---------------+---------------+------*/
-bool    DgnPlatformConfigVars::LoadCveAttachmentsDisabled ()
-    {
-    return ConfigurationManager::MonitorBoolean (m_loadCveAttachmentsDisabled.m_monitor, m_loadCveAttachmentsDisabled.m_value, L"MS_REF_NO_CVE_LOAD", false);
-    }
-
-/*---------------------------------------------------------------------------------**//**
-* @bsimethod                                    Barry.Bentley                   06/14
-+---------------+---------------+---------------+---------------+---------------+------*/
-bool*   DgnPlatformConfigVars::GetLoadCveValueP ()
-    {
-    return &m_loadCveAttachmentsDisabled.m_value;
-    }
-
-/*---------------------------------------------------------------------------------**//**
-* @bsimethod                                    BarryBentley    09/05
-+---------------+---------------+---------------+---------------+---------------+------*/
-bool    DgnPlatformConfigVars::AllowDwgMasterColors ()
-    {
-    return ConfigurationManager::MonitorBoolean (m_allowDwgMasterColors.m_monitor, m_allowDwgMasterColors.m_value, L"MS_DWGREF_ALLOWMASTERCOLORS", false);
-    }
-
-/*---------------------------------------------------------------------------------**//**
-* @bsimethod                                    Barry.Bentley                   06/14
-+---------------+---------------+---------------+---------------+---------------+------*/
-bool    DgnPlatformConfigVars::UseClipFrozenLevel ()
-    {
-    return ConfigurationManager::MonitorBoolean (m_useClipFrozenLevel.m_monitor, m_useClipFrozenLevel.m_value, L"MS_REF_USECLIP_FROZENLEVEL", false);
-    }
-//---------------------------------------------------------------------------------------
-// @bsimethod                                   Abeesh.Basheer                  12/2009
-//---------------------------------------------------------------------------------------
-bool    DgnPlatformConfigVars::AllowCapitalOWithStrokeAsDiameter ()
-    {
-    return ConfigurationManager::MonitorBoolean (m_treatOWithStokeAsDiameter.m_monitor, m_treatOWithStokeAsDiameter.m_value, L"MS_TREAT_OWITHSTROKE_AS_DIAMETER", false);
-    }
-
-/*---------------------------------------------------------------------------------**//**
-* @bsimethod                                    Barry.Bentley                   06/14
-+---------------+---------------+---------------+---------------+---------------+------*/
-bool    DgnPlatformConfigVars::NoStrokeNonPlanarPolygon ()
-    {
-    return ConfigurationManager::MonitorBoolean (m_noStrokeNonPlanarPolygon.m_monitor, m_noStrokeNonPlanarPolygon.m_value, L"MS_NO_STROKE_NONPLANAR_POLYGONS", false);
-    }
-
-/*---------------------------------------------------------------------------------**//**
-* @bsimethod                                    Barry.Bentley                   06/14
-+---------------+---------------+---------------+---------------+---------------+------*/
-bool    DgnPlatformConfigVars::StrokeNonPlanarPolygonTopView () 
-    {
-    return ConfigurationManager::MonitorBoolean (m_strokeNonPlanarPolygonTopView.m_monitor, m_strokeNonPlanarPolygonTopView.m_value, L"MS_STROKE_NONPLANAR_POLYGONS_TOP_VIEW", false);
-    }
-
-/*---------------------------------------------------------------------------------**//**
-* @bsimethod                                    Barry.Bentley                   06/14
-+---------------+---------------+---------------+---------------+---------------+------*/
-bool    DgnPlatformConfigVars::MaterialMasterMat ()
-    {
-    return ConfigurationManager::MonitorBoolean (m_materialMasterMat.m_monitor, m_materialMasterMat.m_value, L"MS_MATERIAL_MASTERMAT", false);
-    }
-
-
-/*---------------------------------------------------------------------------------**//**
-* @bsimethod                                    Barry.Bentley                   06/14
-+---------------+---------------+---------------+---------------+---------------+------*/
-bool    DgnPlatformConfigVars::RefCycleCheck()
-    {
-    // any value except 0 is regarded as true. Default is true.
-    return ConfigurationManager::MonitorBoolean (m_refCycleCheck.m_monitor, m_refCycleCheck.m_value, L"MS_REF_CYCLECHECK", true);
-    }
-
-/*---------------------------------------------------------------------------------**//**
-* @bsimethod                                    Barry.Bentley                   06/14
-+---------------+---------------+---------------+---------------+---------------+------*/
-bool    DgnPlatformConfigVars::NewLevelDisplay ()
-    {
-    return ConfigurationManager::MonitorBoolean (m_newLevelDisplay.m_monitor, m_newLevelDisplay.m_value, L"MS_REF_NEWLEVELDISPLAY", false);
-    }
-
-
-/*---------------------------------------------------------------------------------**//**
-* @bsimethod                                    Barry.Bentley                   06/14
-+---------------+---------------+---------------+---------------+---------------+------*/
-bool    DgnPlatformConfigVars::DrawDimensionMasking ()
-    {
-    return ConfigurationManager::MonitorBoolean (m_drawDimensionMasking.m_monitor, m_drawDimensionMasking.m_value, L"MS_DRAWDIMENSIONMASKING", false);
-    }
-
-/*---------------------------------------------------------------------------------**//**
-* @bsimethod                                    Barry.Bentley                   06/14
-+---------------+---------------+---------------+---------------+---------------+------*/
-bool    DgnPlatformConfigVars::DebugAssociativityData ()
-    {
-    return ConfigurationManager::MonitorBoolean (m_debugAssociativityData.m_monitor, m_debugAssociativityData.m_value, L"MS_DEBUG_ASSOCIATION_IDS", false);
-    }
-
-
-/*---------------------------------------------------------------------------------**//**
-* @bsimethod                                    Barry.Bentley                   06/14
-+---------------+---------------+---------------+---------------+---------------+------*/
-WCharCP     DgnPlatformConfigVars::DetailingRequiredSettings ()
-    {
-    return ConfigurationManager::MonitorString (m_detailingRequiredSettings.m_monitor, m_detailingRequiredSettings.m_value, L"MS_DETAILINGSYMBOLSTYLE_REQUIREDSETTINGS");
-    }
-
-/*---------------------------------------------------------------------------------**//**
-* @bsimethod                                    Barry.Bentley                   06/14
-+---------------+---------------+---------------+---------------+---------------+------*/
-WCharCP     DgnPlatformConfigVars::HistoryRevisionNumberFormat()
-    {
-    return ConfigurationManager::MonitorString (m_historyRevisionFormat.m_monitor, m_historyRevisionFormat.m_value, L"MS_DESIGN_HISTORY_REVISION_NUMBER_FORMAT");
-    }
-
-/*---------------------------------------------------------------------------------**//**
-* @bsimethod                                    Barry.Bentley                   06/14
-+---------------+---------------+---------------+---------------+---------------+------*/
-bool        DgnPlatformConfigVars::DisableQuickScan()
-    {
-    return ConfigurationManager::MonitorBoolean (m_disableQuickScan.m_monitor, m_disableQuickScan.m_value, L"MS_DISABLE_OCCLUSION_SORT", false);
-    }
-
-END_BENTLEY_DGNPLATFORM_NAMESPACE
+/*--------------------------------------------------------------------------------------+
+|
+|     $Source: Tools/ToolSubs/macro/ConfigurationManager.cpp $
+|
+|  $Copyright: (c) 2016 Bentley Systems, Incorporated. All rights reserved. $
+|
++--------------------------------------------------------------------------------------*/
+#include <DgnPlatformInternal.h>
+#include <DgnPlatform/DgnPlatform.h>
+#include <DgnPlatform/DesktopTools/ConfigurationManager.h>
+#include <DgnPlatform/DesktopTools/envvutil.h>
+#include "macro.h"
+
+BEGIN_BENTLEY_DGNPLATFORM_NAMESPACE
+
+BentleyStatus IConfigurationAdmin::GetConfigVariable(WStringR cfgValue, WCharCP cfgVarName, ConfigurationVariableLevel level) { return _GetConfigVariable(cfgValue, cfgVarName, level); }
+
+/*=================================================================================**//**
+* An implementation of IConfigurationAdmin that accesses system environment variables and CSIDL.
+* @bsiclass                                     Sam.Wilson                      05/2011
++===============+===============+===============+===============+===============+======*/
+struct          EnvAdmin : IConfigurationAdmin
+{
+virtual void          _OnHostTermination (bool isProcessShutdown) override {;}
+
+/*---------------------------------------------------------------------------------**//**
+* @bsimethod                                    Sam.Wilson                      05/2011
++---------------+---------------+---------------+---------------+---------------+------*/
+virtual BentleyStatus _GetConfigVariable (WStringR envStr, WCharCP envVar, ConfigurationVariableLevel level) override
+    {
+    BentleyStatus status = util_getSysEnv (&envStr, envVar);
+
+    if (BSISUCCESS==status)
+        ConfigurationManager::StringExpandMacros (envStr);
+
+    return status;
+    }
+
+/*---------------------------------------------------------------------------------**//**
+* @bsimethod                                    Barry.Bentley                   12/11
++---------------+---------------+---------------+---------------+---------------+------*/
+virtual bool          _IsConfigVariableDefined (WCharCP cfgVarName, ConfigurationVariableLevel level) override
+    {
+    return (SUCCESS == util_getSysEnv (nullptr, cfgVarName));
+    }
+
+/*---------------------------------------------------------------------------------**//**
+* @bsimethod                                    Barry.Bentley                   12/11
++---------------+---------------+---------------+---------------+---------------+------*/
+virtual bool          _IsConfigVariableDefinedAndTrue (WCharCP cfgVarName, ConfigurationVariableLevel level) override
+    {
+    WString     value;
+    if (SUCCESS != util_getSysEnv (&value, cfgVarName))
+        return false;
+    if (0 == wcscmp (L"1", value.c_str()))
+        return true;
+
+    if (0 == BeStringUtilities::Wcsicmp (L"true", value.c_str()))
+        return true;
+
+    return (0 == BeStringUtilities::Wcsicmp (L"on", value.c_str()));
+    }
+
+/*---------------------------------------------------------------------------------**//**
+* @bsimethod                                    Sam.Wilson                      05/2011
++---------------+---------------+---------------+---------------+---------------+------*/
+virtual BentleyStatus _DefineConfigVariable (WCharCP cfgVarName, WCharCP cfgValue, ConfigurationVariableLevel level) override
+    {
+    BeAssert (level == ConfigurationVariableLevel::User);
+
+    if (nullptr == cfgValue)
+        cfgValue = L"?";       // *** NEEDS WORK: Need some way to mimic the ability of our macro system to define a variable without assigning it a value.
+
+    return util_putenv (cfgVarName, cfgValue);
+    }
+
+/*---------------------------------------------------------------------------------**//**
+* @bsimethod                                    Sam.Wilson                      05/2011
++---------------+---------------+---------------+---------------+---------------+------*/
+virtual BentleyStatus _UndefineConfigVariable (WCharCP cfgVarName) override
+    {
+    return util_putenv (cfgVarName, nullptr);
+    }
+
+/*---------------------------------------------------------------------------------**//**
+* @bsimethod                                    Sam.Wilson                      05/2011
++---------------+---------------+---------------+---------------+---------------+------*/
+virtual BeFileNameCR  _GetLocalTempDirectoryBaseName () override
+    {
+    static  bool        s_checked;
+    static  BeFileName  s_tempPath; // MT: This default implementation not used by DgnPlatform
+
+    if (!s_checked)
+        {
+        BeFileName::BeGetTempPath (s_tempPath);
+        s_checked = true;
+        }
+
+    return s_tempPath;
+    }
+
+/*---------------------------------------------------------------------------------**//**
+* @bsimethod                                                    DanEast         11/07
++---------------+---------------+---------------+---------------+---------------+------*/
+virtual BentleyStatus _IterateThroughVariables (IConfigVariableIteratorDelegate *delegate) override
+    {
+    return BSIERROR;
+    }
+
+/*---------------------------------------------------------------------------------**//**
+* @bsimethod                                    Barry.Bentley                   05/14
++---------------+---------------+---------------+---------------+---------------+------*/
+virtual BentleyStatus _MonitorVariable (WCharCP cfgVarName, IVariableMonitorR monitor) override
+    {
+    WString cfgValue;
+    _GetConfigVariable (cfgValue, cfgVarName, ConfigurationVariableLevel::User);
+
+    monitor._VariableChanged (cfgVarName);
+
+    // can't monitor.
+    return BSIERROR;
+    }
+
+/*---------------------------------------------------------------------------------**//**
+* @bsimethod                                    Barry.Bentley                   06/14
++---------------+---------------+---------------+---------------+---------------+------*/
+virtual void    _RemoveMonitor (WCharCP cfgVarName, IVariableMonitorR monitor) override
+    {
+    // not monitoring.
+    }
+
+
+}; // EnvAdmin
+
+ConfigurationManager::T_GetAdminFunc ConfigurationManager::s_getAdminFunc;  // MT: ___DGNPLATFORMTOOLS_SERIALIZED___
+
+static EnvAdmin s_envCfg;  // MT: We'll only use this when we have no host, in which case multi-threading is not supported.
+
+/*---------------------------------------------------------------------------------**//**
+* @bsimethod                                    Sam.Wilson                      05/2011
++---------------+---------------+---------------+---------------+---------------+------*/
+IConfigurationAdmin& ConfigurationManager::GetEnvAdmin()
+    {
+    return s_envCfg;
+    }
+
+/*---------------------------------------------------------------------------------**//**
+* @bsimethod                                    Sam.Wilson                      05/2011
++---------------+---------------+---------------+---------------+---------------+------*/
+IConfigurationAdmin& ConfigurationManager::GetAdmin()
+    {
+    if (s_getAdminFunc)
+        return s_getAdminFunc();
+
+    return s_envCfg;     // MT: We'll only use this when we have no host, in which case multi-threading is not supported.
+    }
+
+/*---------------------------------------------------------------------------------**//**
+* @bsimethod                                    Sam.Wilson                      05/2011
++---------------+---------------+---------------+---------------+---------------+------*/
+void            ConfigurationManager::SetGetAdminFunc (T_GetAdminFunc f)
+    {
+    if (nullptr == s_getAdminFunc)
+        s_getAdminFunc = f;
+    }
+
+/*---------------------------------------------------------------------------------**//**
+* @bsimethod                                    Keith.Bentley                   01/10
++---------------+---------------+---------------+---------------+---------------+------*/
+BentleyStatus   ConfigurationManager::GetVariable (WStringR cfgValue, WCharCP cfgVarName, ConfigurationVariableLevel level)
+    {
+    if ( (nullptr == cfgVarName) || (0 == *cfgVarName) )
+        return BSIERROR;
+
+    IConfigurationAdmin& ca = GetAdmin();
+    return ca._GetConfigVariable (cfgValue, cfgVarName, level);
+    }
+
+/*---------------------------------------------------------------------------------**//**
+* @bsimethod                                    Keith.Bentley                   01/10
++---------------+---------------+---------------+---------------+---------------+------*/
+bool          ConfigurationManager::IsVariableDefined (WCharCP cfgVarName)
+    {
+    IConfigurationAdmin& ca = GetAdmin();
+    return ca._IsConfigVariableDefined (cfgVarName, ConfigurationVariableLevel::User);
+    }
+
+/*---------------------------------------------------------------------------------**//**
+* @bsimethod                                    Barry.Bentley                   02/12
++---------------+---------------+---------------+---------------+---------------+------*/
+bool          ConfigurationManager::IsVariableDefinedAndTrue (WCharCP cfgVarName)
+    {
+    IConfigurationAdmin& ca = GetAdmin();
+    return ca._IsConfigVariableDefinedAndTrue (cfgVarName, ConfigurationVariableLevel::User);
+    }
+
+/*---------------------------------------------------------------------------------**//**
+* @bsimethod                                    Barry.Bentley                   02/12
++---------------+---------------+---------------+---------------+---------------+------*/
+bool          ConfigurationManager::IsVariableDefinedAndFalse (WCharCP cfgVarName)
+    {
+    // note: this is less often used, and thus is not implemented to be optimized like IsVariableDefinedAndTrue.
+    WString     value;
+
+    // if not defined, return false.
+    if (BSISUCCESS != GetVariable (value, cfgVarName))
+        return false;
+
+    if (value.empty())
+        return false;
+
+    if (0 == wcscmp (L"0", value.c_str()))
+        return true;
+
+    if (0 == BeStringUtilities::Wcsicmp (L"false", value.c_str()))
+        return true;
+
+    return (0 == BeStringUtilities::Wcsicmp (L"off", value.c_str()));
+    }
+
+/*---------------------------------------------------------------------------------**//**
+* @bsimethod                                    Keith.Bentley                   01/10
++---------------+---------------+---------------+---------------+---------------+------*/
+BeFileNameCR  ConfigurationManager::GetLocalTempDirectoryBaseName()
+    {
+    return GetAdmin()._GetLocalTempDirectoryBaseName ();
+    }
+
+/*---------------------------------------------------------------------------------**//**
+* @bsimethod                                    Keith.Bentley                   01/10
++---------------+---------------+---------------+---------------+---------------+------*/
+BentleyStatus ConfigurationManager::DefineVariable (WCharCP cfgVarName, WCharCP cfgValue, ConfigurationVariableLevel level)
+    {
+    return GetAdmin()._DefineConfigVariable(cfgVarName, cfgValue, level);
+    }
+
+/*---------------------------------------------------------------------------------**//**
+* @bsimethod                                    Keith.Bentley                   01/10
++---------------+---------------+---------------+---------------+---------------+------*/
+BentleyStatus ConfigurationManager::UndefineVariable (WCharCP cfgVarName)
+    {
+    return GetAdmin()._UndefineConfigVariable(cfgVarName);
+    }
+
+/*---------------------------------------------------------------------------------**//**
+* @bsimethod                                                    DanEast         11/07
++---------------+---------------+---------------+---------------+---------------+------*/
+bool    ConfigurationManager::StringContainsMacros (WCharCP string)
+    {
+    return (nullptr != ::wcsstr (string, L"$["));
+    }
+
+/*---------------------------------------------------------------------------------**//**
+* @bsimethod                                                    DanEast         11/07
++---------------+---------------+---------------+---------------+---------------+------*/
+void    ConfigurationManager::StringExpandMacros (WStringR expanded)
+    {
+    // Within a string or message, replace macros in the form of $[macroname] with the macro's value.
+    // Macros in the form of $(macroname) are left alone in the string.
+    // This does an in-place replacement in 'expanded'.
+    size_t      macroStart;
+    size_t      startPos = 0;
+    while (WString::npos != (macroStart = expanded.find(L"$[", startPos)))
+        {
+        size_t  macroEnd = expanded.find (']', macroStart);
+        if (WString::npos != macroEnd)
+            {
+            WString     macroValue;
+            size_t      macroNameLength = (macroEnd - macroStart) - 2;
+            WString     macroName = expanded.substr (macroStart+2, macroNameLength);
+            ConfigurationManager::GetVariable (macroValue, macroName.c_str());
+            expanded.replace (macroStart, macroEnd - macroStart + 1, macroValue);
+            startPos = macroStart + macroValue.length();
+            }
+        else
+            {
+            startPos = macroStart + 2;
+            }
+        }
+    }
+
+#if defined (NEEDSWORK_DESKTOP_PLATFORM)
+/*---------------------------------------------------------------------------------**//**
+* Generates a temporary filename
+* @bsimethod                                                    BernMcCarty     06/05
++---------------+---------------+---------------+---------------+---------------+------*/
+BentleyStatus ConfigurationManager::GetNameForTempFile (BeFileNameR tempFileName, WCharCP partialPathName, WCharCP prefixString)
+    {
+    WChar   fullPath[MAX_PATH];
+    WCharCP pathToUse;
+
+    tempFileName.Clear ();
+    if (nullptr != partialPathName)
+        {
+        pathToUse = &fullPath[0];
+        wcscpy(fullPath, GetLocalTempDirectoryBaseName().GetName ());
+        wcscat(fullPath, partialPathName);
+        if (WCSDIR_SEPARATOR_CHAR != fullPath[wcslen(fullPath) - 1])
+            wcscat(fullPath, WCSDIR_SEPARATOR);
+        }
+    else
+        {
+        pathToUse = GetLocalTempDirectoryBaseName().GetName ();
+        }
+
+    /* ensure that the directory exists */
+    BeFileNameStatus status = BeFileName::CreateNewDirectory (pathToUse);
+
+    if (status != BeFileNameStatus::Success && status != BeFileNameStatus::AlreadyExists)
+        return ERROR;
+
+    if (BeFileName::BeGetTempFileName (tempFileName, BeFileName(pathToUse), prefixString) != BeFileNameStatus::Success)
+        return ERROR;
+
+    return SUCCESS;
+    }
+#endif
+
+/*---------------------------------------------------------------------------------**//**
+* @bsimethod                                    Keith.Bentley                   12/09
++---------------+---------------+---------------+---------------+---------------+------*/
+BentleyStatus   ConfigurationManager::GetLocalTempDirectory (BeFileNameR tempDir, WCharCP subDir)
+    {
+    tempDir = GetLocalTempDirectoryBaseName();
+
+    if (nullptr != subDir)
+        {
+        tempDir.AppendToPath (subDir);
+        tempDir.AppendSeparator ();
+        }
+
+    BeFileNameStatus status = BeFileName::CreateNewDirectory (tempDir);
+    if (status != BeFileNameStatus::Success && status != BeFileNameStatus::AlreadyExists)
+        return ERROR;
+
+    return SUCCESS;
+    }
+
+/*---------------------------------------------------------------------------------**//**
+* @bsimethod                                                    DanEast         11/07
++---------------+---------------+---------------+---------------+---------------+------*/
+BentleyStatus   ConfigurationManager::IterateThroughVariables (IConfigVariableIteratorDelegate *delegate)
+    {
+    return GetAdmin()._IterateThroughVariables (delegate);
+    }
+
+
+/*---------------------------------------------------------------------------------**//**
+* @bsimethod                                    Barry.Bentley                   06/14
++---------------+---------------+---------------+---------------+---------------+------*/
+BentleyStatus   ConfigurationManager::MonitorVariable (WCharCP cfgVarName, IVariableMonitorR monitor)
+    {
+    if ( (nullptr == cfgVarName) || (0 == *cfgVarName) )
+        return BSIERROR;
+
+    return GetAdmin()._MonitorVariable (cfgVarName, monitor);
+    }
+
+/*---------------------------------------------------------------------------------**//**
+* @bsimethod                                    Barry.Bentley                   06/14
++---------------+---------------+---------------+---------------+---------------+------*/
+BentleyStatus   ConfigurationManager::RemoveMonitor (WCharCP cfgVarName, IVariableMonitorR monitor)
+    {
+    if ( (nullptr == cfgVarName) || (0 == *cfgVarName) )
+        return BSIERROR;
+
+    GetAdmin()._RemoveMonitor (cfgVarName, monitor);
+
+    return BSISUCCESS;
+    }
+
+/*=================================================================================**//**
+* @bsiclass                                     Barry.Bentley                   06/2014
++===============+===============+===============+===============+===============+======*/
+class MonitoredBoolean : public IVariableMonitor
+{
+private:
+    bool&           m_monitored;
+    bool            m_defaultValue;
+
+/*---------------------------------------------------------------------------------**//**
+* @bsimethod                                    Barry.Bentley                   06/14
++---------------+---------------+---------------+---------------+---------------+------*/
+bool    GetMonitoredValue (WCharCP variableName)
+    {
+    WString value;
+    ConfigurationManager::GetVariable (value, variableName);
+
+    // the default is false.
+    if (value.empty())
+        return m_defaultValue;
+
+    if (0 == value.CompareTo (L"1"))
+        return true;
+
+    if (0 == value.CompareToI (L"true"))
+        return true;
+
+    if (0 == value.CompareToI (L"on"))
+        return true;
+
+    if (0 == value.CompareTo (L"0"))
+        return false;
+
+    if (0 == value.CompareToI (L"false"))
+        return false;
+
+    if (0 == value.CompareToI (L"off"))
+        return false;
+
+    return m_defaultValue;
+    }
+
+public:
+/*---------------------------------------------------------------------------------**//**
+* @bsimethod                                    Barry.Bentley                   05/14
++---------------+---------------+---------------+---------------+---------------+------*/
+MonitoredBoolean (bool& monitored, WCharCP configVariable, bool defaultValue ) : m_monitored (monitored)
+    {
+    // Note: _VariableChanged is called right away, setting value.
+    m_defaultValue = defaultValue;
+    }
+
+/*---------------------------------------------------------------------------------**//**
+* @bsimethod                                    Barry.Bentley                   06/14
++---------------+---------------+---------------+---------------+---------------+------*/
+void    _VariableChanged (WCharCP variableName) override
+    {
+    m_monitored = GetMonitoredValue (variableName);
+    }
+/*---------------------------------------------------------------------------------**//**
+* @bsimethod                                    Barry.Bentley                   06/14
++---------------+---------------+---------------+---------------+---------------+------*/
+void    _VariableRootChanged (WCharCP variableName, WCharCP rootVariableName) override
+    {
+    m_monitored = GetMonitoredValue (variableName);
+    }
+
+/*---------------------------------------------------------------------------------**//**
+* @bsimethod                                    Barry.Bentley                   06/14
++---------------+---------------+---------------+---------------+---------------+------*/
+void    _VariableUndefined (WCharCP variableName) override
+    {
+    m_monitored = false;
+    }
+
+/*---------------------------------------------------------------------------------**//**
+* @bsimethod                                    Barry.Bentley                   06/14
++---------------+---------------+---------------+---------------+---------------+------*/
+void    _VariableRootUndefined (WCharCP variableName, WCharCP rootVariableName) override
+    {
+    m_monitored = GetMonitoredValue (variableName);
+    }
+
+/*---------------------------------------------------------------------------------**//**
+* @bsimethod                                    Barry.Bentley                   06/14
++---------------+---------------+---------------+---------------+---------------+------*/
+void    _MonitorStopped (WCharCP variableName) override
+    {
+    delete this;
+    }
+};
+
+/*---------------------------------------------------------------------------------**//**
+* @bsimethod                                    Barry.Bentley                   05/14
++---------------+---------------+---------------+---------------+---------------+------*/
+bool        ConfigurationManager::MonitorBoolean (IVariableMonitorP& monitor, bool& value, WCharCP cfgVarName, bool defaultValue)
+    {
+    if (nullptr == monitor)
+        GetAdmin()._MonitorVariable (cfgVarName, *(monitor = new MonitoredBoolean (value, cfgVarName, defaultValue)));        // MonitoredBoolean sets value in its constructor.
+
+    return value;
+    }
+
+
+
+/*=================================================================================**//**
+* @bsiclass                                     Barry.Bentley                   06/2014
++===============+===============+===============+===============+===============+======*/
+class MonitoredInteger : public IVariableMonitor
+{
+private:
+    int&            m_monitored;
+    int             m_defaultValue;
+    int             m_minimumValue;
+    int             m_maximumValue;
+
+/*---------------------------------------------------------------------------------**//**
+* @bsimethod                                    Barry.Bentley                   06/14
++---------------+---------------+---------------+---------------+---------------+------*/
+int     GetMonitoredValue (WCharCP variableName)
+    {
+    WString value;
+    ConfigurationManager::GetVariable (value, variableName);
+
+    // if there is no translation, return the default value.
+    if (value.empty())
+        return m_defaultValue;
+
+    int intValue;
+    if (1 == swscanf (value.c_str(), L"%d", &intValue))
+        {
+        if (intValue < m_minimumValue)
+            intValue = m_minimumValue;
+        else if (intValue > m_maximumValue)
+            intValue = m_maximumValue;
+
+        return intValue; 
+        }
+
+    // if swcanf doesn't work, return original value
+    return m_defaultValue;
+    }
+
+public:
+/*---------------------------------------------------------------------------------**//**
+* @bsimethod                                    Barry.Bentley                   05/14
++---------------+---------------+---------------+---------------+---------------+------*/
+MonitoredInteger (WCharCP configVariable, int& monitored, int defaultValue, int minimumValue, int maximumValue) : m_monitored (monitored)
+    {
+    m_monitored     = defaultValue;
+    m_defaultValue  = defaultValue;
+    m_minimumValue  = minimumValue;
+    m_maximumValue  = maximumValue;
+    BeAssert (defaultValue >= minimumValue);
+    BeAssert (defaultValue <= maximumValue);
+    BeAssert (minimumValue < maximumValue);
+
+    // Note: _VariableChanged is called right away, setting value if the configuration variable is set.
+    }
+
+/*---------------------------------------------------------------------------------**//**
+* @bsimethod                                    Barry.Bentley                   06/14
++---------------+---------------+---------------+---------------+---------------+------*/
+void    _VariableChanged (WCharCP variableName)
+    {
+    m_monitored = GetMonitoredValue (variableName);
+    }
+
+/*---------------------------------------------------------------------------------**//**
+* @bsimethod                                    Barry.Bentley                   06/14
++---------------+---------------+---------------+---------------+---------------+------*/
+void    _VariableRootChanged (WCharCP variableName, WCharCP rootVariableName) override
+    {
+    m_monitored = GetMonitoredValue (variableName);
+    }
+
+/*---------------------------------------------------------------------------------**//**
+* @bsimethod                                    Barry.Bentley                   06/14
++---------------+---------------+---------------+---------------+---------------+------*/
+void    _VariableUndefined (WCharCP variableName) override
+    {
+    m_monitored = m_defaultValue;
+    }
+
+/*---------------------------------------------------------------------------------**//**
+* @bsimethod                                    Barry.Bentley                   06/14
++---------------+---------------+---------------+---------------+---------------+------*/
+void    _VariableRootUndefined (WCharCP variableName, WCharCP rootVariableName) override
+    {
+    m_monitored = GetMonitoredValue (variableName);
+    }
+
+/*---------------------------------------------------------------------------------**//**
+* @bsimethod                                    Barry.Bentley                   06/14
++---------------+---------------+---------------+---------------+---------------+------*/
+void    _MonitorStopped (WCharCP variableName) override
+    {
+    delete this;
+    }
+};
+
+/*---------------------------------------------------------------------------------**//**
+* @bsimethod                                    Barry.Bentley                   05/14
++---------------+---------------+---------------+---------------+---------------+------*/
+int     ConfigurationManager::MonitorInteger (IVariableMonitorP& monitor, int& value, WCharCP cfgVarName, int defaultValue, int minimumValue, int maximumValue)
+    {
+    if (nullptr == monitor)
+        GetAdmin()._MonitorVariable (cfgVarName, *(monitor = new MonitoredInteger (cfgVarName, value, defaultValue, minimumValue, maximumValue)));        // MonitoredBoolean sets value in its constructor.
+
+    return value;
+    }
+
+
+
+/*=================================================================================**//**
+* @bsiclass                                     Barry.Bentley                   06/2014
++===============+===============+===============+===============+===============+======*/
+class MonitoredString : public IVariableMonitor
+{
+private:
+    WStringR        m_monitored;
+
+public:
+/*---------------------------------------------------------------------------------**//**
+* @bsimethod                                    Barry.Bentley                   05/14
++---------------+---------------+---------------+---------------+---------------+------*/
+MonitoredString (WCharCP configVariable, WStringR monitored) : m_monitored (monitored)
+    {
+    // Note: _VariableChanged is called right away, setting value if the configuration variable is set.
+    }
+
+/*---------------------------------------------------------------------------------**//**
+* @bsimethod                                    Barry.Bentley                   06/14
++---------------+---------------+---------------+---------------+---------------+------*/
+void    _VariableChanged (WCharCP variableName) override
+    {
+    ConfigurationManager::GetVariable (m_monitored, variableName);
+    }
+
+/*---------------------------------------------------------------------------------**//**
+* @bsimethod                                    Barry.Bentley                   06/14
++---------------+---------------+---------------+---------------+---------------+------*/
+void    _VariableRootChanged (WCharCP variableName, WCharCP rootVariableName) override
+    {
+    ConfigurationManager::GetVariable (m_monitored, variableName);
+    }
+
+/*---------------------------------------------------------------------------------**//**
+* @bsimethod                                    Barry.Bentley                   06/14
++---------------+---------------+---------------+---------------+---------------+------*/
+void    _VariableUndefined (WCharCP variableName) override
+    {
+    m_monitored.clear();
+    }
+
+/*---------------------------------------------------------------------------------**//**
+* @bsimethod                                    Barry.Bentley                   06/14
++---------------+---------------+---------------+---------------+---------------+------*/
+void    _VariableRootUndefined (WCharCP variableName, WCharCP rootVariableName) override
+    {
+    ConfigurationManager::GetVariable (m_monitored, variableName);
+    }
+
+/*---------------------------------------------------------------------------------**//**
+* @bsimethod                                    Barry.Bentley                   06/14
++---------------+---------------+---------------+---------------+---------------+------*/
+void    _MonitorStopped (WCharCP variableName) override
+    {
+    delete this;
+    }
+};
+
+/*---------------------------------------------------------------------------------**//**
+* @bsimethod                                    Barry.Bentley                   05/14
++---------------+---------------+---------------+---------------+---------------+------*/
+WCharCP     ConfigurationManager::MonitorString (IVariableMonitorP& monitor, WStringR value, WCharCP cfgVarName)
+    {
+    if (nullptr == monitor)
+        GetAdmin()._MonitorVariable (cfgVarName, *(monitor = new MonitoredString (cfgVarName, value)));        // MonitoredBoolean sets value in its constructor.
+
+    return value.c_str();
+    }
+
+/*---------------------------------------------------------------------------------**//**
+* @bsimethod                                    Barry.Bentley                   06/14
++---------------+---------------+---------------+---------------+---------------+------*/
+SimpleConfigurationVariableMonitor::SimpleConfigurationVariableMonitor () {}
+void SimpleConfigurationVariableMonitor::_VariableChanged (WCharCP variableName) { _UpdateState (variableName); }
+void SimpleConfigurationVariableMonitor::_VariableRootChanged (WCharCP variableName, WCharCP rootVariableName) { _UpdateState (variableName); }
+void SimpleConfigurationVariableMonitor::_VariableUndefined (WCharCP variableName) { _UpdateState (variableName); }
+void SimpleConfigurationVariableMonitor::_VariableRootUndefined (WCharCP variableName, WCharCP rootVariableName) { _UpdateState (variableName); }
+void SimpleConfigurationVariableMonitor::_MonitorStopped (WCharCP variableName) { delete this; }
+
+
+/*---------------------------------------------------------------------------------**//**
+* Methods for DgnPlatformConfigurationVariables
++---------------+---------------+---------------+---------------+---------------+------*/
+
+// this is the host key that retrieves the DgnPlatformConfigVars per-thread.
+static DgnHost::Key s_dgnPlatformConfigVarsKey;
+
+/*---------------------------------------------------------------------------------**//**
+* @bsimethod                                    Barry.Bentley                   06/14
++---------------+---------------+---------------+---------------+---------------+------*/
+DgnPlatformConfigVars&  DgnPlatformConfigVars::Instance()
+    {
+    DgnPlatformConfigVars* dgnPlatformConfigVars = (DgnPlatformConfigVars*) T_HOST.GetHostObject (s_dgnPlatformConfigVarsKey);
+    if (nullptr == dgnPlatformConfigVars)
+        T_HOST.SetHostObject (s_dgnPlatformConfigVarsKey, dgnPlatformConfigVars = new DgnPlatformConfigVars);
+
+    return *dgnPlatformConfigVars;
+    }
+
+/*---------------------------------------------------------------------------------**//**
+* @bsimethod                                    Barry.Bentley                   06/14
++---------------+---------------+---------------+---------------+---------------+------*/
+bool    DgnPlatformConfigVars::AccumulateColorAdjustment()
+    {
+    return ConfigurationManager::MonitorBoolean (m_accumulateColorAdjustment.m_monitor, m_accumulateColorAdjustment.m_value, L"MS_NEST_COLORADJUSTMENT", false);
+    }
+
+/*---------------------------------------------------------------------------------**//**
+* @bsimethod                                    Abeesh.Basheer                  12/2009
++---------------+---------------+---------------+---------------+---------------+------*/
+bool    DgnPlatformConfigVars::NeedsBlankSpaceFit ()
+    {
+    return ConfigurationManager::MonitorBoolean (m_needsBlankSpaceFit.m_monitor, m_needsBlankSpaceFit.m_value, L"MS_FIT_BLANKTEXT_INCLUDE", false);
+    }
+
+/*---------------------------------------------------------------------------------**//**
+* @bsimethod                                    Barry.Bentley                   06/14
++---------------+---------------+---------------+---------------+---------------+------*/
+bool    DgnPlatformConfigVars::RefMergeBreakAssociations()
+    {
+    return ConfigurationManager::MonitorBoolean (m_refMergeBreakAssociations.m_monitor, m_refMergeBreakAssociations.m_value, L"MS_REF_MERGE_BREAK_ASSOCIATIONS", false);
+    }
+
+/*---------------------------------------------------------------------------------**//**
+* @bsimethod                                    Barry.Bentley                   06/14
++---------------+---------------+---------------+---------------+---------------+------*/
+bool    DgnPlatformConfigVars::WireframeSheetLegacyOverride ()
+    {
+    return ConfigurationManager::MonitorBoolean (m_wireframeSheetLegacyOverride.m_monitor, m_wireframeSheetLegacyOverride.m_value, L"MS_RENDER_SHEET_REFS", false);
+    }
+
+/*---------------------------------------------------------------------------------**//**
+* @bsimethod                                    Barry.Bentley                   06/14
++---------------+---------------+---------------+---------------+---------------+------*/
+bool    DgnPlatformConfigVars::LoadCveAttachmentsDisabled ()
+    {
+    return ConfigurationManager::MonitorBoolean (m_loadCveAttachmentsDisabled.m_monitor, m_loadCveAttachmentsDisabled.m_value, L"MS_REF_NO_CVE_LOAD", false);
+    }
+
+/*---------------------------------------------------------------------------------**//**
+* @bsimethod                                    Barry.Bentley                   06/14
++---------------+---------------+---------------+---------------+---------------+------*/
+bool*   DgnPlatformConfigVars::GetLoadCveValueP ()
+    {
+    return &m_loadCveAttachmentsDisabled.m_value;
+    }
+
+/*---------------------------------------------------------------------------------**//**
+* @bsimethod                                    BarryBentley    09/05
++---------------+---------------+---------------+---------------+---------------+------*/
+bool    DgnPlatformConfigVars::AllowDwgMasterColors ()
+    {
+    return ConfigurationManager::MonitorBoolean (m_allowDwgMasterColors.m_monitor, m_allowDwgMasterColors.m_value, L"MS_DWGREF_ALLOWMASTERCOLORS", false);
+    }
+
+/*---------------------------------------------------------------------------------**//**
+* @bsimethod                                    Barry.Bentley                   06/14
++---------------+---------------+---------------+---------------+---------------+------*/
+bool    DgnPlatformConfigVars::UseClipFrozenLevel ()
+    {
+    return ConfigurationManager::MonitorBoolean (m_useClipFrozenLevel.m_monitor, m_useClipFrozenLevel.m_value, L"MS_REF_USECLIP_FROZENLEVEL", false);
+    }
+//---------------------------------------------------------------------------------------
+// @bsimethod                                   Abeesh.Basheer                  12/2009
+//---------------------------------------------------------------------------------------
+bool    DgnPlatformConfigVars::AllowCapitalOWithStrokeAsDiameter ()
+    {
+    return ConfigurationManager::MonitorBoolean (m_treatOWithStokeAsDiameter.m_monitor, m_treatOWithStokeAsDiameter.m_value, L"MS_TREAT_OWITHSTROKE_AS_DIAMETER", false);
+    }
+
+/*---------------------------------------------------------------------------------**//**
+* @bsimethod                                    Barry.Bentley                   06/14
++---------------+---------------+---------------+---------------+---------------+------*/
+bool    DgnPlatformConfigVars::NoStrokeNonPlanarPolygon ()
+    {
+    return ConfigurationManager::MonitorBoolean (m_noStrokeNonPlanarPolygon.m_monitor, m_noStrokeNonPlanarPolygon.m_value, L"MS_NO_STROKE_NONPLANAR_POLYGONS", false);
+    }
+
+/*---------------------------------------------------------------------------------**//**
+* @bsimethod                                    Barry.Bentley                   06/14
++---------------+---------------+---------------+---------------+---------------+------*/
+bool    DgnPlatformConfigVars::StrokeNonPlanarPolygonTopView () 
+    {
+    return ConfigurationManager::MonitorBoolean (m_strokeNonPlanarPolygonTopView.m_monitor, m_strokeNonPlanarPolygonTopView.m_value, L"MS_STROKE_NONPLANAR_POLYGONS_TOP_VIEW", false);
+    }
+
+/*---------------------------------------------------------------------------------**//**
+* @bsimethod                                    Barry.Bentley                   06/14
++---------------+---------------+---------------+---------------+---------------+------*/
+bool    DgnPlatformConfigVars::MaterialMasterMat ()
+    {
+    return ConfigurationManager::MonitorBoolean (m_materialMasterMat.m_monitor, m_materialMasterMat.m_value, L"MS_MATERIAL_MASTERMAT", false);
+    }
+
+
+/*---------------------------------------------------------------------------------**//**
+* @bsimethod                                    Barry.Bentley                   06/14
++---------------+---------------+---------------+---------------+---------------+------*/
+bool    DgnPlatformConfigVars::RefCycleCheck()
+    {
+    // any value except 0 is regarded as true. Default is true.
+    return ConfigurationManager::MonitorBoolean (m_refCycleCheck.m_monitor, m_refCycleCheck.m_value, L"MS_REF_CYCLECHECK", true);
+    }
+
+/*---------------------------------------------------------------------------------**//**
+* @bsimethod                                    Barry.Bentley                   06/14
++---------------+---------------+---------------+---------------+---------------+------*/
+bool    DgnPlatformConfigVars::NewLevelDisplay ()
+    {
+    return ConfigurationManager::MonitorBoolean (m_newLevelDisplay.m_monitor, m_newLevelDisplay.m_value, L"MS_REF_NEWLEVELDISPLAY", false);
+    }
+
+
+/*---------------------------------------------------------------------------------**//**
+* @bsimethod                                    Barry.Bentley                   06/14
++---------------+---------------+---------------+---------------+---------------+------*/
+bool    DgnPlatformConfigVars::DrawDimensionMasking ()
+    {
+    return ConfigurationManager::MonitorBoolean (m_drawDimensionMasking.m_monitor, m_drawDimensionMasking.m_value, L"MS_DRAWDIMENSIONMASKING", false);
+    }
+
+/*---------------------------------------------------------------------------------**//**
+* @bsimethod                                    Barry.Bentley                   06/14
++---------------+---------------+---------------+---------------+---------------+------*/
+bool    DgnPlatformConfigVars::DebugAssociativityData ()
+    {
+    return ConfigurationManager::MonitorBoolean (m_debugAssociativityData.m_monitor, m_debugAssociativityData.m_value, L"MS_DEBUG_ASSOCIATION_IDS", false);
+    }
+
+
+/*---------------------------------------------------------------------------------**//**
+* @bsimethod                                    Barry.Bentley                   06/14
++---------------+---------------+---------------+---------------+---------------+------*/
+WCharCP     DgnPlatformConfigVars::DetailingRequiredSettings ()
+    {
+    return ConfigurationManager::MonitorString (m_detailingRequiredSettings.m_monitor, m_detailingRequiredSettings.m_value, L"MS_DETAILINGSYMBOLSTYLE_REQUIREDSETTINGS");
+    }
+
+/*---------------------------------------------------------------------------------**//**
+* @bsimethod                                    Barry.Bentley                   06/14
++---------------+---------------+---------------+---------------+---------------+------*/
+WCharCP     DgnPlatformConfigVars::HistoryRevisionNumberFormat()
+    {
+    return ConfigurationManager::MonitorString (m_historyRevisionFormat.m_monitor, m_historyRevisionFormat.m_value, L"MS_DESIGN_HISTORY_REVISION_NUMBER_FORMAT");
+    }
+
+/*---------------------------------------------------------------------------------**//**
+* @bsimethod                                    Barry.Bentley                   06/14
++---------------+---------------+---------------+---------------+---------------+------*/
+bool        DgnPlatformConfigVars::DisableQuickScan()
+    {
+    return ConfigurationManager::MonitorBoolean (m_disableQuickScan.m_monitor, m_disableQuickScan.m_value, L"MS_DISABLE_OCCLUSION_SORT", false);
+    }
+
+END_BENTLEY_DGNPLATFORM_NAMESPACE