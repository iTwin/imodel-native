--- conflicted
+++ resolved
@@ -1,1076 +1,1072 @@
-/*--------------------------------------------------------------------------------------+
-|
-|     $Source: DgnBRep/PSolidKernelEntity.cpp $
-|
-|  $Copyright: (c) 2018 Bentley Systems, Incorporated. All rights reserved. $
-|
-+--------------------------------------------------------------------------------------*/
-#include <DgnPlatformInternal.h>
-#include <DgnPlatform/DgnBRep/PSolidUtil.h>
-
-enum SolidDataVersion
-    {
-    DataVersion_PSolid = 120, //!< Transmit schema version used to persist Parasolid data in a dgn file.
-    };
-
-/*=================================================================================**//**
-* @bsiclass                                                     Brien.Bastings  12/12
-+===============+===============+===============+===============+===============+======*/
-struct FaceMaterialAttachments : RefCounted <IFaceMaterialAttachments>
-{
-private:
-
-T_FaceAttachmentsVec    m_faceAttachmentsVec;
-
-public:
-
-FaceMaterialAttachments() {}
-
-T_FaceAttachmentsVec const& _GetFaceAttachmentsVec() const override {return m_faceAttachmentsVec;}
-T_FaceAttachmentsVec& _GetFaceAttachmentsVecR() override {return m_faceAttachmentsVec;}
-
-}; // FaceMaterialAttachments
-
-/*=================================================================================**//**
-* @bsiclass                                                     Brien.Bastings  04/09
-+===============+===============+===============+===============+===============+======*/
-struct PSolidKernelEntity : public RefCounted <IBRepEntity>
-{
-private:
-
-PK_ENTITY_t                 m_entityTag;
-Transform                   m_transform;
-bool                        m_owned;
-mutable PK_MEMORY_block_t   m_block;
-IFaceMaterialAttachmentsPtr m_faceAttachments;
-
-protected:
-
-Transform _GetEntityTransform() const override {return m_transform;}
-bool _SetEntityTransform(TransformCR transform) override {m_transform = transform; return true;}
-
-/*---------------------------------------------------------------------------------**//**
-* @bsimethod                                                    Brien.Bastings  12/09
-+---------------+---------------+---------------+---------------+---------------+------*/
-EntityType _GetEntityType() const override
-    {
-    PK_BODY_type_t  bodyType = PK_BODY_type_unspecified_c;
-
-    PK_BODY_ask_type(m_entityTag, &bodyType);
-
-    switch (bodyType)
-        {
-        case PK_BODY_type_solid_c:
-            return IBRepEntity::EntityType::Solid;
-
-        case PK_BODY_type_sheet_c:
-            return IBRepEntity::EntityType::Sheet;
-
-        case PK_BODY_type_wire_c:
-            return IBRepEntity::EntityType::Wire;
-
-        default:
-            return IBRepEntity::EntityType::Invalid;
-        }
-    }
-
-/*---------------------------------------------------------------------------------**//**
-* @bsimethod                                                    Brien.Bastings  12/09
-+---------------+---------------+---------------+---------------+---------------+------*/
-DRange3d _GetEntityRange() const  override
-    {
-    PK_BOX_t    box;
-
-    if (PK_ERROR_no_errors != PK_TOPOL_find_box(m_entityTag, &box))
-        return DRange3d::NullRange();
-
-    DRange3d    range = DRange3d::From(box.coord[0], box.coord[1], box.coord[2], box.coord[3], box.coord[4], box.coord[5]);
-
-    m_transform.Multiply(range, range);
-
-    return range;
-    }
-
-/*---------------------------------------------------------------------------------**//**
-* @bsimethod                                                    BrienBastings   07/12
-+---------------+---------------+---------------+---------------+---------------+------*/
-bool _IsEqual(IBRepEntityCR entity) const override
-    {
-    PSolidKernelEntity const* psEntity;
-
-    if (nullptr == (psEntity = dynamic_cast <PSolidKernelEntity const*> (&entity)))
-        return false;
-
-    if (m_entityTag != psEntity->GetEntityTag())
-        return false;
-
-    if (!m_transform.IsEqual(psEntity->GetEntityTransform(), 1.0e-8, 1.0e-8))
-        return false;
-
-    return true;
-    }
-
-/*---------------------------------------------------------------------------------**//**
-* @bsimethod                                                    BrienBastings   07/12
-+---------------+---------------+---------------+---------------+---------------+------*/
-IFaceMaterialAttachmentsCP _GetFaceMaterialAttachments() const override
-    {
-    return m_faceAttachments.get();
-    }
-
-/*---------------------------------------------------------------------------------**//**
-* @bsimethod                                                    BrienBastings   07/12
-+---------------+---------------+---------------+---------------+---------------+------*/
-IBRepEntityPtr _Clone() const override
-    {
-    PK_ENTITY_t entityTag = PK_ENTITY_null;
-
-    PK_ENTITY_copy(m_entityTag, &entityTag);
-
-    if (PK_ENTITY_null == entityTag)
-        return nullptr;
-
-    IBRepEntityPtr instance = PSolidKernelEntity::CreateNewEntity(entityTag, m_transform);
-
-    if (instance.IsValid() && m_faceAttachments.IsValid())
-        {
-        FaceMaterialAttachments* cloneAttachments = new FaceMaterialAttachments();
-
-        cloneAttachments->_GetFaceAttachmentsVecR() = m_faceAttachments->_GetFaceAttachmentsVec();
-        PSolidUtil::SetFaceAttachments(*instance, cloneAttachments);
-        }
-
-    return instance;
-    }
-
-public:
-
-/*---------------------------------------------------------------------------------**//**
-* @bsimethod                                                    BrienBastings   12/09
-+---------------+---------------+---------------+---------------+---------------+------*/
-PSolidKernelEntity(PK_ENTITY_t entityTag, TransformCR transform, bool owned)
-    {
-    m_entityTag = entityTag;
-    m_transform = transform;
-    m_owned     = owned;
-
-    memset (&m_block, 0, sizeof(m_block));
-    }
-
-/*---------------------------------------------------------------------------------**//**
-* @bsimethod                                                    BrienBastings   12/09
-+---------------+---------------+---------------+---------------+---------------+------*/
-~PSolidKernelEntity()
-    {
-    PK_MEMORY_block_f(&m_block);
-
-    if (!m_owned)
-        return;
-
-    PK_ENTITY_delete(1, &m_entityTag);
-    }
-
-/*---------------------------------------------------------------------------------**//**
-* @bsimethod                                                    BrienBastings   12/10
-+---------------+---------------+---------------+---------------+---------------+------*/
-PK_MEMORY_block_t* GetPrivateMemoryBlock() const
-    {
-    PK_MEMORY_block_f(&m_block); // Avoid leak if _SaveEntityToMemory called twice on same entity...
-
-    return &m_block;
-    }
-
-/*---------------------------------------------------------------------------------**//**
-* @bsimethod                                                    BrienBastings   07/12
-+---------------+---------------+---------------+---------------+---------------+------*/
-bool IsOwnedEntity() const
-    {
-    return m_owned;
-    }
-
-/*---------------------------------------------------------------------------------**//**
-* @bsimethod                                                    BrienBastings   12/11
-+---------------+---------------+---------------+---------------+---------------+------*/
-PK_ENTITY_t GetEntityTag() const
-    {
-    return m_entityTag;
-    }
-
-/*---------------------------------------------------------------------------------**//**
-* @bsimethod                                                    BrienBastings   12/11
-+---------------+---------------+---------------+---------------+---------------+------*/
-PK_ENTITY_t ExtractEntityTag()
-    {
-    if (!m_owned)
-        return PK_ENTITY_null;
-        
-    PK_ENTITY_t entityTag = m_entityTag;
-    m_entityTag = PK_ENTITY_null;
-    
-    return entityTag;
-    }
-
-/*---------------------------------------------------------------------------------**//**
-* @bsimethod                                                    BrienBastings   12/11
-+---------------+---------------+---------------+---------------+---------------+------*/
-void SetEntityTag(PK_ENTITY_t entityTag)
-    {
-    PK_MEMORY_block_f(&m_block);
-
-    if (m_owned)
-        PK_ENTITY_delete(1, &m_entityTag);
-
-    m_entityTag = entityTag;
-    m_owned = true;
-    }
-
-/*---------------------------------------------------------------------------------**//**
-* @bsimethod                                                    BrienBastings   12/09
-+---------------+---------------+---------------+---------------+---------------+------*/
-void SetFaceMaterialAttachments(IFaceMaterialAttachmentsP attachments)
-    {
-    m_faceAttachments = attachments;
-    }
-
-/*---------------------------------------------------------------------------------**//**
-* @bsimethod                                                    BrienBastings   12/09
-+---------------+---------------+---------------+---------------+---------------+------*/
-static PSolidKernelEntity* CreateNewEntity(PK_ENTITY_t entityTag, TransformCR transform, bool owned = true)
-    {
-    if (PK_ENTITY_null == entityTag)
-        return nullptr;
-
-    PK_BODY_type_t bodyType = PK_BODY_type_unspecified_c;
-
-    PK_BODY_ask_type(entityTag, &bodyType);
-
-    switch (bodyType)
-        {
-        case PK_BODY_type_solid_c:
-        case PK_BODY_type_sheet_c:
-        case PK_BODY_type_wire_c:
-            break; // Don't allow empty, minimal, acorn, general, or compound bodies...has unknown ramifications for down-stream operations...
-
-        default:
-            return nullptr;
-        }
-
-    return new PSolidKernelEntity(entityTag, transform, owned);
-    }
-
-}; // PSolidKernelEntity
-
-/*---------------------------------------------------------------------------------**//**
-* @bsimethod                                                    Brien.Bastings  03/2016
-+---------------+---------------+---------------+---------------+---------------+------*/
-IBRepEntityPtr PSolidUtil::CreateNewEntity(PK_ENTITY_t entityTag, TransformCR entityTransform, bool owned)
-    {
-    return PSolidKernelEntity::CreateNewEntity(entityTag, entityTransform, owned);
-    }
-
-/*---------------------------------------------------------------------------------**//**
-* @bsimethod                                                    Brien.Bastings  03/2016
-+---------------+---------------+---------------+---------------+---------------+------*/
-IBRepEntityPtr PSolidUtil::InstanceEntity(IBRepEntityCR entity)
-    {
-    IBRepEntityPtr instance = PSolidKernelEntity::CreateNewEntity(PSolidUtil::GetEntityTag(entity), entity.GetEntityTransform(), false);
-
-    if (instance.IsValid() && nullptr != entity.GetFaceMaterialAttachments())
-        PSolidUtil::SetFaceAttachments(*instance, const_cast<IFaceMaterialAttachmentsP> (entity.GetFaceMaterialAttachments()));
-
-    return instance;
-    }
-
-/*---------------------------------------------------------------------------------**//**
-* @bsimethod                                                    Brien.Bastings  03/2016
-+---------------+---------------+---------------+---------------+---------------+------*/
-PK_ENTITY_t PSolidUtil::GetEntityTag(IBRepEntityCR entity, bool* isOwned)
-    {
-    if (isOwned)
-        *isOwned = false;
-
-    PSolidKernelEntity const* psEntity = dynamic_cast <PSolidKernelEntity const*> (&entity);
-
-    if (nullptr == psEntity)
-        return PK_ENTITY_null;
-    
-    if (isOwned)
-        *isOwned = psEntity->IsOwnedEntity();
-
-    return psEntity->GetEntityTag();
-    }
-
-/*---------------------------------------------------------------------------------**//**
-* @bsimethod                                                    Brien.Bastings  12/11
-+---------------+---------------+---------------+---------------+---------------+------*/
-PK_ENTITY_t PSolidUtil::ExtractEntityTag(IBRepEntityR entity)
-    {
-    PSolidKernelEntity* psEntity;
-
-    if (nullptr == (psEntity = dynamic_cast <PSolidKernelEntity*> (&entity)))
-        return PK_ENTITY_null;
-
-    return psEntity->ExtractEntityTag();
-    }
-
-/*---------------------------------------------------------------------------------**//**
-* @bsimethod                                                    Brien.Bastings  12/11
-+---------------+---------------+---------------+---------------+---------------+------*/
-PK_ENTITY_t PSolidUtil::GetEntityTagForModify(IBRepEntityR entity)
-    {
-    PSolidKernelEntity* psEntity;
-
-    if (nullptr == (psEntity = dynamic_cast <PSolidKernelEntity*> (&entity)))
-        return PK_ENTITY_null;
-
-    if (!psEntity->IsOwnedEntity())
-        return PK_ENTITY_null;
-
-    return psEntity->GetEntityTag();
-    }
-
-/*---------------------------------------------------------------------------------**//**
-* @bsimethod                                                    Brien.Bastings  12/11
-+---------------+---------------+---------------+---------------+---------------+------*/
-bool PSolidUtil::SetEntityTag(IBRepEntityR entity, PK_ENTITY_t entityTag)
-    {
-    PSolidKernelEntity* psEntity;
-
-    if (nullptr == (psEntity = dynamic_cast <PSolidKernelEntity*> (&entity)))
-        return false;
-
-    psEntity->SetEntityTag(entityTag);
-
-    return true;
-    }
-
-/*---------------------------------------------------------------------------------**//**
-* @bsimethod                                                    BrienBastings   10/16
-+---------------+---------------+---------------+---------------+---------------+------*/
-IFaceMaterialAttachmentsPtr PSolidUtil::CreateNewFaceAttachments(PK_ENTITY_t entityTag, Render::GeometryParamsCR baseParams)
-    {
-    int nFaces = 0;
-
-    if (SUCCESS != PK_BODY_ask_faces(entityTag, &nFaces, nullptr) || 0 == nFaces)
-        return nullptr;
-
-    FaceMaterialAttachments* attachments = new FaceMaterialAttachments();
-
-    attachments->_GetFaceAttachmentsVecR().push_back(FaceAttachment(baseParams));
-
-    return attachments;
-    }
-
-/*---------------------------------------------------------------------------------**//**
-* @bsimethod                                                    BrienBastings   10/16
-+---------------+---------------+---------------+---------------+---------------+------*/
-void PSolidUtil::SetFaceAttachments(IBRepEntityR entity, IFaceMaterialAttachmentsP attachments)
-    {
-    PSolidKernelEntity* psEntity = dynamic_cast <PSolidKernelEntity*> (&entity);
-
-    if (nullptr == psEntity)
-        return;
-    
-    psEntity->SetFaceMaterialAttachments(attachments);
-    }
-
-/*---------------------------------------------------------------------------------**//**
-* @bsimethod                                                    BrienBastings   10/16
-+---------------+---------------+---------------+---------------+---------------+------*/
-PK_FACE_t PSolidUtil::GetPreferredFaceAttachmentFaceForEdge(PK_EDGE_t edgeTag)
-    {
-    int         nFaces = 0;
-    PK_FACE_t*  faceTags = nullptr;
-
-    if (SUCCESS != PK_EDGE_ask_faces(edgeTag, &nFaces, &faceTags) || 0 == nFaces)
-        return PK_ENTITY_null;
-
-    int     symbIndex = 0;
-    FaceId  entityId;
-
-    // Prefer a face with the same nodeId as the edge...
-    if (SUCCESS == PSolidTopoId::IdFromEntity(entityId, edgeTag, true))
-        {
-        for (int iFace=0; iFace < nFaces; iFace++)
-            {
-            FaceId  faceId;
-
-            if (SUCCESS != PSolidTopoId::IdFromEntity(faceId, faceTags[iFace], true) || entityId.nodeId != faceId.nodeId)
-                continue;
-
-            symbIndex = iFace;
-            break;
-            }
-        }
-
-    PK_FACE_t faceTag = faceTags[symbIndex];
-
-    PK_MEMORY_free(faceTags);
-
-    return faceTag;
-    }
-
-/*---------------------------------------------------------------------------------**//**
-* @bsimethod                                                    BrienBastings   10/16
-+---------------+---------------+---------------+---------------+---------------+------*/
-PK_FACE_t PSolidUtil::GetPreferredFaceAttachmentFaceForVertex(PK_VERTEX_t vertexTag)
-    {
-    int         nFaces = 0;
-    PK_FACE_t*  faceTags = nullptr;
-
-    if (SUCCESS != PK_VERTEX_ask_faces(vertexTag, &nFaces, &faceTags) || 0 == nFaces)
-        return PK_ENTITY_null;
-
-    PK_FACE_t faceTag = faceTags[0]; // Might need to change to use face with highest node id...
-
-    PK_MEMORY_free(faceTags);
-
-    return faceTag;
-    }
-
-/*---------------------------------------------------------------------------------**//**
-* @bsimethod                                                    Brien.Bastings  12/10
-+---------------+---------------+---------------+---------------+---------------+------*/
-static StatusInt pki_combine_memory_blocks (PK_MEMORY_block_t* pBuffer)
-    {
-    if (nullptr == pBuffer->next)
-        return SUCCESS;
-
-    // Create block with single contiguous buffer...
-    PK_MEMORY_block_t*  thisBufferP = pBuffer;
-    PK_MEMORY_block_t   tmpBlock;
-
-    memset (&tmpBlock, 0, sizeof (tmpBlock));
-
-    do
-        {
-        tmpBlock.n_bytes += thisBufferP->n_bytes;
-
-        } while (thisBufferP = thisBufferP->next);
-
-    if (nullptr == (tmpBlock.bytes = (char *) malloc (tmpBlock.n_bytes)))
-        {
-        PK_MEMORY_block_f (pBuffer);
-
-        return ERROR;
-        }
-
-    size_t  dataOffset = 0;
-
-    thisBufferP = pBuffer;
-
-    do
-        {
-        memcpy ((void *) &tmpBlock.bytes[dataOffset], thisBufferP->bytes, thisBufferP->n_bytes);
-        dataOffset += thisBufferP->n_bytes;
-
-        } while (thisBufferP = thisBufferP->next);
-
-    PK_MEMORY_block_f (pBuffer);
-    *pBuffer = tmpBlock;
-
-    return SUCCESS;
-    }
-
-/*---------------------------------------------------------------------------------**//**
-* @bsimethod                                                    Ray.Bentley     09/96
-+---------------+---------------+---------------+---------------+---------------+------*/
-static StatusInt pki_save_entity_to_memory
-(
-PK_MEMORY_block_t*  pBuffer,                // <= output buffer
-int                 entityTagIn,            // => input entitytag to be saved
-int                 transmitVersion         // => version of parasolid schema to be used
-)
-    {
-    if (!pBuffer)
-        return ERROR;
-
-    memset (pBuffer, 0, sizeof (*pBuffer));
-
-    if (PK_ENTITY_null == entityTagIn)
-        return ERROR;
-
-    PK_PART_transmit_o_t transmitOptions;
-
-    PK_PART_transmit_o_m (transmitOptions);
-    transmitOptions.transmit_format  = PK_transmit_format_binary_c;
-    transmitOptions.transmit_version = transmitVersion;
-<<<<<<< HEAD
-
-=======
->>>>>>> 0fb1f32a
-    PK_ERROR_code_t result = PK_PART_transmit_b(1, &entityTagIn, &transmitOptions, pBuffer);
-    if (PK_ERROR_no_errors != result)
-        {
-        LOG.errorv("pki_save_entity_to_memory failed with status %d", result);
-        return ERROR;
-        }
-
-    return SUCCESS;
-    }
-
-/*---------------------------------------------------------------------------------**//**
-* @bsimethod                                                    Ray.Bentley     09/96
-+---------------+---------------+---------------+---------------+---------------+------*/
-static StatusInt pki_restore_entity_from_memory
-(
-int*                pEntityTagOut,          // <= output tag of restored entity
-PK_MEMORY_block_t*  pBuffer                 // => input buffer
-)
-    {
-    *pEntityTagOut = NULTAG;
-
-    if (!pBuffer || 0 == pBuffer->n_bytes)
-        return ERROR;
-
-    PK_PART_receive_o_t receiveOptions;
-
-    PK_PART_receive_o_m (receiveOptions);
-    receiveOptions.transmit_format = PK_transmit_format_binary_c;
-
-    int         nParts = 0;
-    PK_PART_t*  parts = nullptr;
-
-    if (PK_ERROR_no_errors != PK_PART_receive_b (*pBuffer, &receiveOptions, &nParts, &parts) || !nParts)
-        return ERROR;
-
-    for (int iPart = 0; iPart < nParts; iPart++)
-        {
-        if (0 == iPart)
-            *pEntityTagOut = parts[0];
-        else
-            PK_ENTITY_delete (1, &parts[iPart]); // Only expect/return 1st entity...assert?
-        }
-
-    *pEntityTagOut = parts[0];
-
-    PK_MEMORY_free (parts);
-
-    return SUCCESS;
-    }
-    
-/*---------------------------------------------------------------------------------**//**
-* @bsimethod                                                    Brien.Bastings  12/09
-+---------------+---------------+---------------+---------------+---------------+------*/
-BentleyStatus PSolidUtil::SaveEntityToMemory
-(
-uint8_t**       ppBuffer,
-size_t&         bufferSize,
-IBRepEntityCR   entity
-)
-    {
-    PSolidKernelEntity const* psEntity = dynamic_cast <PSolidKernelEntity const*> (&entity);
-
-    if (!psEntity)
-        return ERROR; // Should never happen...
-
-    PK_MEMORY_block_t*  block = psEntity->GetPrivateMemoryBlock();
-
-    if (SUCCESS != pki_save_entity_to_memory(block, psEntity->GetEntityTag (), DataVersion_PSolid) ||
-        SUCCESS != pki_combine_memory_blocks(block))
-        return ERROR;
-
-    *ppBuffer  = const_cast<uint8_t*>((uint8_t const*)block->bytes);
-    bufferSize = block->n_bytes;
-
-    return SUCCESS;
-    }
-
-/*---------------------------------------------------------------------------------**//**
-* @bsimethod                                                    Brien.Bastings  12/09
-+---------------+---------------+---------------+---------------+---------------+------*/
-BentleyStatus PSolidUtil::RestoreEntityFromMemory
-(
-IBRepEntityPtr& entityOut,
-uint8_t const*  buffer,
-size_t          bufferSize,
-TransformCR     transform
-)
-    {
-    PSolidKernelManager::StartSession (); // Make sure frustrum is initialized...
-
-    PK_ENTITY_t         entityTag;
-    PK_MEMORY_block_t   block;
-
-    memset (&block, 0, sizeof(block));
-
-    block.n_bytes = bufferSize;
-    block.bytes   = (const char *) buffer;
-
-    if (SUCCESS != pki_restore_entity_from_memory(&entityTag, &block))
-        return ERROR;
-
-    entityOut = PSolidKernelEntity::CreateNewEntity(entityTag, transform);
-
-    return SUCCESS;
-    }
-
-//=======================================================================================
-// @bsiclass 
-//=======================================================================================
-struct PSolidTopoSubEntity : public RefCounted<ISubEntity>
-{
-protected:
-
-PK_ENTITY_t                         m_entityTag;
-GeometricPrimitiveCPtr              m_parentGeom; // Needs to be non-owning IBRepEntity to avoid freeing body out from under ElementGeometryTool cache...
-mutable GeometricPrimitiveCPtr      m_entityGeom; // Create on demand...
-mutable DRange3d                    m_range = DRange3d::NullRange(); // Calculate on demand...
-mutable Render::GraphicPtr          m_graphic; // Create on demand...
-DPoint2d                            m_param = DPoint2d::FromZero(); // Locate param(s) for face/edge...convenient for tools...
-DPoint3d                            m_point = DPoint3d::FromZero(); // Locate point for face/edge/vertex...convenient for tools...
-bool                                m_haveLocation = false; // Whether this sub-entity was created from a locate and point/param are valid...
-bool                                m_displayTangentEdges = false; // Whether to add tangent blend edges to graphic...
-
-/*---------------------------------------------------------------------------------**//**
-* @bsimethod                                                    BrienBastings   12/11
-+---------------+---------------+---------------+---------------+---------------+------*/
-PSolidTopoSubEntity(GeometricPrimitiveCR parentGeom, PK_ENTITY_t entityTag) : m_parentGeom(&parentGeom), m_entityTag(entityTag) {}
-
-/*---------------------------------------------------------------------------------**//**
-* @bsimethod                                                    BrienBastings   12/11
-+---------------+---------------+---------------+---------------+---------------+------*/
-GeometricPrimitiveCPtr _GetParentGeometry() const override {return m_parentGeom;}
-
-/*---------------------------------------------------------------------------------**//**
-* @bsimethod                                                    BrienBastings   12/11
-+---------------+---------------+---------------+---------------+---------------+------*/
-SubEntityType _GetSubEntityType() const override
-    {
-    PK_CLASS_t  entityClass;
-
-    PK_ENTITY_ask_class(m_entityTag, &entityClass);
-
-    switch (entityClass)
-        {
-        case PK_CLASS_face:
-            return ISubEntity::SubEntityType::Face;
-
-        case PK_CLASS_edge:
-            return ISubEntity::SubEntityType::Edge;
-
-        case PK_CLASS_vertex:
-        default:
-            return ISubEntity::SubEntityType::Vertex;
-        }
-    }
-
-/*---------------------------------------------------------------------------------**//**
-* @bsimethod                                                    BrienBastings   12/11
-+---------------+---------------+---------------+---------------+---------------+------*/
-bool _IsEqual(ISubEntityCR subEntity) const override
-    {
-    if (this == &subEntity)
-        return true;
-
-    PSolidTopoSubEntity const* topoSubEntity;
-
-    if (nullptr == (topoSubEntity = dynamic_cast <PSolidTopoSubEntity const*> (&subEntity)))
-        return false;
-
-    if (m_entityTag == topoSubEntity->m_entityTag)
-        return true;
-
-    if (!m_displayTangentEdges || !topoSubEntity->m_displayTangentEdges)
-        return false;
-
-    bvector<PK_EDGE_t> smoothEdges;
-
-    if (SUCCESS != PSolidTopo::GetTangentBlendEdges(smoothEdges, m_entityTag))
-        return false;
-
-    if (smoothEdges.end() == std::find(smoothEdges.begin(), smoothEdges.end(), topoSubEntity->m_entityTag))
-        return false;
-
-    return true;
-    }
-
-/*---------------------------------------------------------------------------------**//**
-* @bsimethod                                                    BrienBastings   12/11
-+---------------+---------------+---------------+---------------+---------------+------*/
-virtual bool _IsParentEqual(GeometricPrimitiveCR parent) const override
-    {
-    if (GeometricPrimitive::GeometryType::BRepEntity != parent.GetGeometryType())
-        return false;
-
-    return (PSolidUtil::GetBodyForEntity(m_entityTag) == PSolidUtil::GetEntityTag(*parent.GetAsIBRepEntity()));
-    }
-
-/*---------------------------------------------------------------------------------**//**
-* @bsimethod                                                    BrienBastings   08/16
-+---------------+---------------+---------------+---------------+---------------+------*/
-GeometricPrimitiveCPtr _GetGeometry() const override
-    {
-    if (!m_entityGeom.IsValid())
-        {
-        PK_CLASS_t entityClass;
-
-        PK_ENTITY_ask_class(m_entityTag, &entityClass);
-
-        switch (entityClass)
-            {
-            case PK_CLASS_face:
-                {
-                PK_BODY_t sheetTag = PK_ENTITY_null;
-
-                if (SUCCESS != PK_FACE_make_sheet_body(1, &m_entityTag, &sheetTag))
-                    break;
-
-                m_entityGeom = GeometricPrimitive::Create(PSolidKernelEntity::CreateNewEntity(sheetTag, m_parentGeom->GetAsIBRepEntity()->GetEntityTransform()));
-                break;
-                }
-
-            case PK_CLASS_edge:
-                {
-                ICurvePrimitivePtr curve;
-
-                if (SUCCESS != PSolidGeom::EdgeToCurvePrimitive(curve, m_entityTag))
-                    break;
-
-                curve->TransformInPlace(m_parentGeom->GetAsIBRepEntity()->GetEntityTransform());
-                m_entityGeom = GeometricPrimitive::Create(curve);
-                break;
-                }
-
-            case PK_CLASS_vertex:
-                {
-                DPoint3d point;
-
-                if (SUCCESS != PSolidUtil::GetVertex(point, m_entityTag))
-                    break;
-
-                m_parentGeom->GetAsIBRepEntity()->GetEntityTransform().Multiply(point);
-                m_entityGeom = GeometricPrimitive::Create(ICurvePrimitive::CreatePointString(&point, 1));
-                }
-            }
-        }
-
-    return m_entityGeom;
-    }
-
-/*---------------------------------------------------------------------------------**//**
-* @bsimethod                                                    BrienBastings   08/16
-+---------------+---------------+---------------+---------------+---------------+------*/
-Render::GraphicPtr _GetGraphic(ViewContextR context) const override
-    {
-    if (!m_graphic.IsValid())
-        {
-        auto builder = context.CreateSceneGraphic(); // Don't supply viewport, graphic has to be independent of view render mode, etc.
-        builder->SetSymbology(ColorDef::White(), ColorDef::White(), 1); // Expect caller to draw using overrides to control color, weight, and style.
-
-        GeometricPrimitiveCPtr geom = _GetGeometry();
-
-        if (geom.IsValid())
-            {
-            if (m_displayTangentEdges)
-                {
-                bvector<PK_EDGE_t> smoothEdges;
-
-                if (SUCCESS == PSolidTopo::GetTangentBlendEdges(smoothEdges, m_entityTag))
-                    {
-                    for (PK_EDGE_t thisEdgeTag : smoothEdges)
-                        {
-                        if (thisEdgeTag == m_entityTag)
-                            continue;
-
-                        ICurvePrimitivePtr curve;
-
-                        if (SUCCESS != PSolidGeom::EdgeToCurvePrimitive(curve, thisEdgeTag))
-                            continue;
-
-                        curve->TransformInPlace(m_parentGeom->GetAsIBRepEntity()->GetEntityTransform());
-                        builder->AddCurveVectorR(*CurveVector::Create(CurveVector::BOUNDARY_TYPE_None, curve), false);
-                        }
-                    }
-                }
-
-            geom->AddToGraphic(*builder);
-            m_graphic = builder->Finish();
-            }
-        }
-
-    return m_graphic;
-    }
-
-/*---------------------------------------------------------------------------------**//**
-* @bsimethod                                                    BrienBastings   08/16
-+---------------+---------------+---------------+---------------+---------------+------*/
-DRange3d _GetSubEntityRange() const override
-    {
-    if (m_range.IsNull())
-        {
-        PK_BOX_t box;
-        DPoint3d point;
-
-        if (PK_ERROR_no_errors == PK_TOPOL_find_box(m_entityTag, &box)) // <- takes care of face and edge...not vertex...
-            m_range.InitFrom(box.coord[0], box.coord[1], box.coord[2], box.coord[3], box.coord[4], box.coord[5]);
-        else if (SUCCESS == PSolidUtil::GetVertex(point, m_entityTag))
-            m_range.InitFrom(point);
-        else
-            m_range.InitFrom(DPoint3d::FromZero()); // Don't keep calling _GetGeometry, should maybe set to an "empty" range?
-
-        m_parentGeom->GetAsIBRepEntity()->GetEntityTransform().Multiply(m_range, m_range);
-        }
-
-    return m_range;
-    }
-
-/*---------------------------------------------------------------------------------**//**
-* @bsimethod                                                    BrienBastings   11/16
-+---------------+---------------+---------------+---------------+---------------+------*/
-bool _GetFaceLocation(DPoint3dR point, DPoint2dR param) const override
-    {
-    if (!m_haveLocation)
-        return false;
-
-    PK_CLASS_t entityClass;
-
-    PK_ENTITY_ask_class(m_entityTag, &entityClass);
-
-    if (PK_CLASS_face != entityClass)
-        return false;
-
-    point = m_point;
-    param = m_param;
-
-    return true;
-    }
-
-/*---------------------------------------------------------------------------------**//**
-* @bsimethod                                                    BrienBastings   11/16
-+---------------+---------------+---------------+---------------+---------------+------*/
-bool _GetEdgeLocation(DPoint3dR point, double& param) const override
-    {
-    if (!m_haveLocation)
-        return false;
-
-    PK_CLASS_t entityClass;
-
-    PK_ENTITY_ask_class(m_entityTag, &entityClass);
-
-    if (PK_CLASS_edge != entityClass)
-        return false;
-
-    point = m_point;
-    param = m_param.x;
-
-    return true;
-    }
-
-/*---------------------------------------------------------------------------------**//**
-* @bsimethod                                                    BrienBastings   11/16
-+---------------+---------------+---------------+---------------+---------------+------*/
-bool _GetVertexLocation(DPoint3dR point) const override
-    {
-    PK_CLASS_t entityClass;
-
-    PK_ENTITY_ask_class(m_entityTag, &entityClass);
-
-    if (PK_CLASS_vertex != entityClass)
-        return false;
-
-    if (!m_haveLocation)
-        {
-        if (SUCCESS != PSolidUtil::GetVertex(point, m_entityTag))
-            return false;
-
-        m_parentGeom->GetAsIBRepEntity()->GetEntityTransform().Multiply(point);
-
-        return true;
-        }
-
-    point = m_point;
-
-    return true;
-    }
-
-public:
-
-/*---------------------------------------------------------------------------------**//**
-* @bsimethod                                                    BrienBastings   12/11
-+---------------+---------------+---------------+---------------+---------------+------*/
-static bool IsValidEntityType(PK_ENTITY_t entityTag)
-    {
-    PK_CLASS_t  entityClass;
-
-    PK_ENTITY_ask_class(entityTag, &entityClass);
-
-    switch (entityClass)
-        {
-        case PK_CLASS_face:
-        case PK_CLASS_edge:
-        case PK_CLASS_vertex:
-            return true;
-
-        default:
-            return false;
-        }
-    }
-
-/*---------------------------------------------------------------------------------**//**
-* @bsimethod                                                    BrienBastings   12/11
-+---------------+---------------+---------------+---------------+---------------+------*/
-static PK_ENTITY_t GetEntityTag(ISubEntityCR subEntity)
-    {
-    PSolidTopoSubEntity const* topoSubEntity;
-
-    if (nullptr == (topoSubEntity = dynamic_cast <PSolidTopoSubEntity const*> (&subEntity)))
-        return PK_ENTITY_null;
-
-    return topoSubEntity->m_entityTag;
-    }
-
-/*---------------------------------------------------------------------------------**//**
-* @bsimethod                                                    BrienBastings   12/11
-+---------------+---------------+---------------+---------------+---------------+------*/
-static Transform GetEntityTransform(ISubEntityCR subEntity)
-    {
-    PSolidTopoSubEntity const* topoSubEntity;
-
-    if (nullptr == (topoSubEntity = dynamic_cast <PSolidTopoSubEntity const*> (&subEntity)))
-        return Transform::FromIdentity();
-
-    return topoSubEntity->m_parentGeom->GetAsIBRepEntity()->GetEntityTransform();
-    }
-
-/*---------------------------------------------------------------------------------**//**
-* @bsimethod                                                    BrienBastings   12/11
-+---------------+---------------+---------------+---------------+---------------+------*/
-static void SetLocation(ISubEntityR subEntity, DPoint3dCR point, DPoint2dCR param)
-    {
-    PSolidTopoSubEntity* topoSubEntity;
-
-    if (nullptr == (topoSubEntity = dynamic_cast <PSolidTopoSubEntity*> (&subEntity)))
-        return;
-
-    topoSubEntity->m_point = point;
-    topoSubEntity->m_param = param;
-    topoSubEntity->m_haveLocation = true;
-    }
-
-/*---------------------------------------------------------------------------------**//**
-* @bsimethod                                                    BrienBastings   12/11
-+---------------+---------------+---------------+---------------+---------------+------*/
-static void SetDisplayTangentEdges(ISubEntityR subEntity, bool display)
-    {
-    PSolidTopoSubEntity* topoSubEntity;
-
-    if (nullptr == (topoSubEntity = dynamic_cast <PSolidTopoSubEntity*> (&subEntity)))
-        return;
-
-    PK_CLASS_t entityClass;
-
-    PK_ENTITY_ask_class(topoSubEntity->m_entityTag, &entityClass);
-
-    if (PK_CLASS_edge != entityClass)
-        return;
-
-    topoSubEntity->m_displayTangentEdges = display;
-    topoSubEntity->m_graphic = nullptr; // Invalidate graphic...
-    }
-
-/*---------------------------------------------------------------------------------**//**
-* @bsimethod                                                    Brien.Bastings  09/16
-+---------------+---------------+---------------+---------------+---------------+------*/
-void UpdateCache(ISubEntityCR donorEntity)
-    {
-    PSolidTopoSubEntity const* donor;
-
-    if (nullptr == (donor = dynamic_cast<PSolidTopoSubEntity const*>(&donorEntity)))
-        return;
-
-    // Use donor geometry/range only when entity tag matches; don't want to update if this is just a tangent edge when m_displayTangentEdges is set...
-    if (!m_entityGeom.IsValid() && m_entityTag == donor->m_entityTag)
-        {
-        m_entityGeom = donor->m_entityGeom;
-        m_range = donor->m_range;
-        }
-
-    // Use donor graphic only when m_displayTangentEdges matches...
-    if (m_displayTangentEdges == donor->m_displayTangentEdges)
-        m_graphic = donor->m_graphic;
-    }
-
-/*---------------------------------------------------------------------------------**//**
-* @bsimethod                                                    BrienBastings   12/11
-+---------------+---------------+---------------+---------------+---------------+------*/
-static ISubEntityPtr CreateSubEntityPtr(PK_ENTITY_t entityTag, GeometricPrimitiveCR parent)
-    {
-    return new PSolidTopoSubEntity(parent, entityTag);
-    }
-
-}; // PSolidTopoSubEntity
-
-/*---------------------------------------------------------------------------------**//**
-* @bsimethod                                                    Brien.Bastings  07/12
-+---------------+---------------+---------------+---------------+---------------+------*/
-ISubEntityPtr PSolidSubEntity::CreateSubEntity(PK_ENTITY_t entityTag, TransformCR transform)
-    {
-    if (!PSolidTopoSubEntity::IsValidEntityType(entityTag))
-        return nullptr;
-
-    // NOTE: Create non-owning instance, LocateSubEntityTool cache needs to control life-span of parent IBRepEntity...
-    return PSolidTopoSubEntity::CreateSubEntityPtr(entityTag, *GeometricPrimitive::Create(PSolidUtil::CreateNewEntity(PSolidUtil::GetBodyForEntity(entityTag), transform, false)));
-    }
-
-/*---------------------------------------------------------------------------------**//**
-* @bsimethod                                                    Brien.Bastings  07/12
-+---------------+---------------+---------------+---------------+---------------+------*/
-ISubEntityPtr PSolidSubEntity::CreateSubEntity(PK_ENTITY_t entityTag, IBRepEntityCR parent)
-    {
-    if (!PSolidTopoSubEntity::IsValidEntityType(entityTag))
-        return nullptr;
-
-    // NOTE: Create non-owning instance, LocateSubEntityTool cache needs to control life-span of parent IBRepEntity...
-    return PSolidTopoSubEntity::CreateSubEntityPtr(entityTag, *GeometricPrimitive::Create(PSolidUtil::CreateNewEntity(PSolidUtil::GetEntityTag(parent), parent.GetEntityTransform(), false)));
-    }
-
-/*---------------------------------------------------------------------------------**//**
-* @bsimethod                                                    Brien.Bastings  06/12
-+---------------+---------------+---------------+---------------+---------------+------*/
-PK_ENTITY_t PSolidSubEntity::GetSubEntityTag(ISubEntityCR subEntity)
-    {
-    return PSolidTopoSubEntity::GetEntityTag(subEntity);
-    }
-
-/*---------------------------------------------------------------------------------**//**
-* @bsimethod                                                    Brien.Bastings  07/12
-+---------------+---------------+---------------+---------------+---------------+------*/
-Transform PSolidSubEntity::GetSubEntityTransform(ISubEntityCR subEntity)
-    {
-    return PSolidTopoSubEntity::GetEntityTransform(subEntity);
-    }
-
-/*---------------------------------------------------------------------------------**//**
-* @bsimethod                                                    Brien.Bastings  07/12
-+---------------+---------------+---------------+---------------+---------------+------*/
-void PSolidSubEntity::SetLocation(ISubEntityR subEntity, DPoint3dCR point, DPoint2dCR param)
-    {
-    PSolidTopoSubEntity::SetLocation(subEntity, point, param);
-    }
-
-/*---------------------------------------------------------------------------------**//**
-* @bsimethod                                                    Brien.Bastings  09/16
-+---------------+---------------+---------------+---------------+---------------+------*/
-void PSolidSubEntity::SetDisplayTangentEdges(ISubEntityR subEntity, bool display)
-    {
-    PSolidTopoSubEntity::SetDisplayTangentEdges(subEntity, display);
-    }
-
-/*---------------------------------------------------------------------------------**//**
-* @bsimethod                                                    Brien.Bastings  09/16
-+---------------+---------------+---------------+---------------+---------------+------*/
-void PSolidSubEntity::UpdateCache(ISubEntityR subEntity, ISubEntityCR donorEntity)
-    {
-    PSolidTopoSubEntity* topoSubEntity;
-
-    if (nullptr == (topoSubEntity = dynamic_cast<PSolidTopoSubEntity*>(&subEntity)))
-        return;
-
-    topoSubEntity->UpdateCache(donorEntity);
-    }
-
-
-
-
-
+/*--------------------------------------------------------------------------------------+
+|
+|     $Source: DgnBRep/PSolidKernelEntity.cpp $
+|
+|  $Copyright: (c) 2019 Bentley Systems, Incorporated. All rights reserved. $
+|
++--------------------------------------------------------------------------------------*/
+#include <DgnPlatformInternal.h>
+#include <DgnPlatform/DgnBRep/PSolidUtil.h>
+
+enum SolidDataVersion
+    {
+    DataVersion_PSolid = 120, //!< Transmit schema version used to persist Parasolid data in a dgn file.
+    };
+
+/*=================================================================================**//**
+* @bsiclass                                                     Brien.Bastings  12/12
++===============+===============+===============+===============+===============+======*/
+struct FaceMaterialAttachments : RefCounted <IFaceMaterialAttachments>
+{
+private:
+
+T_FaceAttachmentsVec    m_faceAttachmentsVec;
+
+public:
+
+FaceMaterialAttachments() {}
+
+T_FaceAttachmentsVec const& _GetFaceAttachmentsVec() const override {return m_faceAttachmentsVec;}
+T_FaceAttachmentsVec& _GetFaceAttachmentsVecR() override {return m_faceAttachmentsVec;}
+
+}; // FaceMaterialAttachments
+
+/*=================================================================================**//**
+* @bsiclass                                                     Brien.Bastings  04/09
++===============+===============+===============+===============+===============+======*/
+struct PSolidKernelEntity : public RefCounted <IBRepEntity>
+{
+private:
+
+PK_ENTITY_t                 m_entityTag;
+Transform                   m_transform;
+bool                        m_owned;
+mutable PK_MEMORY_block_t   m_block;
+IFaceMaterialAttachmentsPtr m_faceAttachments;
+
+protected:
+
+Transform _GetEntityTransform() const override {return m_transform;}
+bool _SetEntityTransform(TransformCR transform) override {m_transform = transform; return true;}
+
+/*---------------------------------------------------------------------------------**//**
+* @bsimethod                                                    Brien.Bastings  12/09
++---------------+---------------+---------------+---------------+---------------+------*/
+EntityType _GetEntityType() const override
+    {
+    PK_BODY_type_t  bodyType = PK_BODY_type_unspecified_c;
+
+    PK_BODY_ask_type(m_entityTag, &bodyType);
+
+    switch (bodyType)
+        {
+        case PK_BODY_type_solid_c:
+            return IBRepEntity::EntityType::Solid;
+
+        case PK_BODY_type_sheet_c:
+            return IBRepEntity::EntityType::Sheet;
+
+        case PK_BODY_type_wire_c:
+            return IBRepEntity::EntityType::Wire;
+
+        default:
+            return IBRepEntity::EntityType::Invalid;
+        }
+    }
+
+/*---------------------------------------------------------------------------------**//**
+* @bsimethod                                                    Brien.Bastings  12/09
++---------------+---------------+---------------+---------------+---------------+------*/
+DRange3d _GetEntityRange() const  override
+    {
+    PK_BOX_t    box;
+
+    if (PK_ERROR_no_errors != PK_TOPOL_find_box(m_entityTag, &box))
+        return DRange3d::NullRange();
+
+    DRange3d    range = DRange3d::From(box.coord[0], box.coord[1], box.coord[2], box.coord[3], box.coord[4], box.coord[5]);
+
+    m_transform.Multiply(range, range);
+
+    return range;
+    }
+
+/*---------------------------------------------------------------------------------**//**
+* @bsimethod                                                    BrienBastings   07/12
++---------------+---------------+---------------+---------------+---------------+------*/
+bool _IsEqual(IBRepEntityCR entity) const override
+    {
+    PSolidKernelEntity const* psEntity;
+
+    if (nullptr == (psEntity = dynamic_cast <PSolidKernelEntity const*> (&entity)))
+        return false;
+
+    if (m_entityTag != psEntity->GetEntityTag())
+        return false;
+
+    if (!m_transform.IsEqual(psEntity->GetEntityTransform(), 1.0e-8, 1.0e-8))
+        return false;
+
+    return true;
+    }
+
+/*---------------------------------------------------------------------------------**//**
+* @bsimethod                                                    BrienBastings   07/12
++---------------+---------------+---------------+---------------+---------------+------*/
+IFaceMaterialAttachmentsCP _GetFaceMaterialAttachments() const override
+    {
+    return m_faceAttachments.get();
+    }
+
+/*---------------------------------------------------------------------------------**//**
+* @bsimethod                                                    BrienBastings   07/12
++---------------+---------------+---------------+---------------+---------------+------*/
+IBRepEntityPtr _Clone() const override
+    {
+    PK_ENTITY_t entityTag = PK_ENTITY_null;
+
+    PK_ENTITY_copy(m_entityTag, &entityTag);
+
+    if (PK_ENTITY_null == entityTag)
+        return nullptr;
+
+    IBRepEntityPtr instance = PSolidKernelEntity::CreateNewEntity(entityTag, m_transform);
+
+    if (instance.IsValid() && m_faceAttachments.IsValid())
+        {
+        FaceMaterialAttachments* cloneAttachments = new FaceMaterialAttachments();
+
+        cloneAttachments->_GetFaceAttachmentsVecR() = m_faceAttachments->_GetFaceAttachmentsVec();
+        PSolidUtil::SetFaceAttachments(*instance, cloneAttachments);
+        }
+
+    return instance;
+    }
+
+public:
+
+/*---------------------------------------------------------------------------------**//**
+* @bsimethod                                                    BrienBastings   12/09
++---------------+---------------+---------------+---------------+---------------+------*/
+PSolidKernelEntity(PK_ENTITY_t entityTag, TransformCR transform, bool owned)
+    {
+    m_entityTag = entityTag;
+    m_transform = transform;
+    m_owned     = owned;
+
+    memset (&m_block, 0, sizeof(m_block));
+    }
+
+/*---------------------------------------------------------------------------------**//**
+* @bsimethod                                                    BrienBastings   12/09
++---------------+---------------+---------------+---------------+---------------+------*/
+~PSolidKernelEntity()
+    {
+    PK_MEMORY_block_f(&m_block);
+
+    if (!m_owned)
+        return;
+
+    PK_ENTITY_delete(1, &m_entityTag);
+    }
+
+/*---------------------------------------------------------------------------------**//**
+* @bsimethod                                                    BrienBastings   12/10
++---------------+---------------+---------------+---------------+---------------+------*/
+PK_MEMORY_block_t* GetPrivateMemoryBlock() const
+    {
+    PK_MEMORY_block_f(&m_block); // Avoid leak if _SaveEntityToMemory called twice on same entity...
+
+    return &m_block;
+    }
+
+/*---------------------------------------------------------------------------------**//**
+* @bsimethod                                                    BrienBastings   07/12
++---------------+---------------+---------------+---------------+---------------+------*/
+bool IsOwnedEntity() const
+    {
+    return m_owned;
+    }
+
+/*---------------------------------------------------------------------------------**//**
+* @bsimethod                                                    BrienBastings   12/11
++---------------+---------------+---------------+---------------+---------------+------*/
+PK_ENTITY_t GetEntityTag() const
+    {
+    return m_entityTag;
+    }
+
+/*---------------------------------------------------------------------------------**//**
+* @bsimethod                                                    BrienBastings   12/11
++---------------+---------------+---------------+---------------+---------------+------*/
+PK_ENTITY_t ExtractEntityTag()
+    {
+    if (!m_owned)
+        return PK_ENTITY_null;
+        
+    PK_ENTITY_t entityTag = m_entityTag;
+    m_entityTag = PK_ENTITY_null;
+    
+    return entityTag;
+    }
+
+/*---------------------------------------------------------------------------------**//**
+* @bsimethod                                                    BrienBastings   12/11
++---------------+---------------+---------------+---------------+---------------+------*/
+void SetEntityTag(PK_ENTITY_t entityTag)
+    {
+    PK_MEMORY_block_f(&m_block);
+
+    if (m_owned)
+        PK_ENTITY_delete(1, &m_entityTag);
+
+    m_entityTag = entityTag;
+    m_owned = true;
+    }
+
+/*---------------------------------------------------------------------------------**//**
+* @bsimethod                                                    BrienBastings   12/09
++---------------+---------------+---------------+---------------+---------------+------*/
+void SetFaceMaterialAttachments(IFaceMaterialAttachmentsP attachments)
+    {
+    m_faceAttachments = attachments;
+    }
+
+/*---------------------------------------------------------------------------------**//**
+* @bsimethod                                                    BrienBastings   12/09
++---------------+---------------+---------------+---------------+---------------+------*/
+static PSolidKernelEntity* CreateNewEntity(PK_ENTITY_t entityTag, TransformCR transform, bool owned = true)
+    {
+    if (PK_ENTITY_null == entityTag)
+        return nullptr;
+
+    PK_BODY_type_t bodyType = PK_BODY_type_unspecified_c;
+
+    PK_BODY_ask_type(entityTag, &bodyType);
+
+    switch (bodyType)
+        {
+        case PK_BODY_type_solid_c:
+        case PK_BODY_type_sheet_c:
+        case PK_BODY_type_wire_c:
+            break; // Don't allow empty, minimal, acorn, general, or compound bodies...has unknown ramifications for down-stream operations...
+
+        default:
+            return nullptr;
+        }
+
+    return new PSolidKernelEntity(entityTag, transform, owned);
+    }
+
+}; // PSolidKernelEntity
+
+/*---------------------------------------------------------------------------------**//**
+* @bsimethod                                                    Brien.Bastings  03/2016
++---------------+---------------+---------------+---------------+---------------+------*/
+IBRepEntityPtr PSolidUtil::CreateNewEntity(PK_ENTITY_t entityTag, TransformCR entityTransform, bool owned)
+    {
+    return PSolidKernelEntity::CreateNewEntity(entityTag, entityTransform, owned);
+    }
+
+/*---------------------------------------------------------------------------------**//**
+* @bsimethod                                                    Brien.Bastings  03/2016
++---------------+---------------+---------------+---------------+---------------+------*/
+IBRepEntityPtr PSolidUtil::InstanceEntity(IBRepEntityCR entity)
+    {
+    IBRepEntityPtr instance = PSolidKernelEntity::CreateNewEntity(PSolidUtil::GetEntityTag(entity), entity.GetEntityTransform(), false);
+
+    if (instance.IsValid() && nullptr != entity.GetFaceMaterialAttachments())
+        PSolidUtil::SetFaceAttachments(*instance, const_cast<IFaceMaterialAttachmentsP> (entity.GetFaceMaterialAttachments()));
+
+    return instance;
+    }
+
+/*---------------------------------------------------------------------------------**//**
+* @bsimethod                                                    Brien.Bastings  03/2016
++---------------+---------------+---------------+---------------+---------------+------*/
+PK_ENTITY_t PSolidUtil::GetEntityTag(IBRepEntityCR entity, bool* isOwned)
+    {
+    if (isOwned)
+        *isOwned = false;
+
+    PSolidKernelEntity const* psEntity = dynamic_cast <PSolidKernelEntity const*> (&entity);
+
+    if (nullptr == psEntity)
+        return PK_ENTITY_null;
+    
+    if (isOwned)
+        *isOwned = psEntity->IsOwnedEntity();
+
+    return psEntity->GetEntityTag();
+    }
+
+/*---------------------------------------------------------------------------------**//**
+* @bsimethod                                                    Brien.Bastings  12/11
++---------------+---------------+---------------+---------------+---------------+------*/
+PK_ENTITY_t PSolidUtil::ExtractEntityTag(IBRepEntityR entity)
+    {
+    PSolidKernelEntity* psEntity;
+
+    if (nullptr == (psEntity = dynamic_cast <PSolidKernelEntity*> (&entity)))
+        return PK_ENTITY_null;
+
+    return psEntity->ExtractEntityTag();
+    }
+
+/*---------------------------------------------------------------------------------**//**
+* @bsimethod                                                    Brien.Bastings  12/11
++---------------+---------------+---------------+---------------+---------------+------*/
+PK_ENTITY_t PSolidUtil::GetEntityTagForModify(IBRepEntityR entity)
+    {
+    PSolidKernelEntity* psEntity;
+
+    if (nullptr == (psEntity = dynamic_cast <PSolidKernelEntity*> (&entity)))
+        return PK_ENTITY_null;
+
+    if (!psEntity->IsOwnedEntity())
+        return PK_ENTITY_null;
+
+    return psEntity->GetEntityTag();
+    }
+
+/*---------------------------------------------------------------------------------**//**
+* @bsimethod                                                    Brien.Bastings  12/11
++---------------+---------------+---------------+---------------+---------------+------*/
+bool PSolidUtil::SetEntityTag(IBRepEntityR entity, PK_ENTITY_t entityTag)
+    {
+    PSolidKernelEntity* psEntity;
+
+    if (nullptr == (psEntity = dynamic_cast <PSolidKernelEntity*> (&entity)))
+        return false;
+
+    psEntity->SetEntityTag(entityTag);
+
+    return true;
+    }
+
+/*---------------------------------------------------------------------------------**//**
+* @bsimethod                                                    BrienBastings   10/16
++---------------+---------------+---------------+---------------+---------------+------*/
+IFaceMaterialAttachmentsPtr PSolidUtil::CreateNewFaceAttachments(PK_ENTITY_t entityTag, Render::GeometryParamsCR baseParams)
+    {
+    int nFaces = 0;
+
+    if (SUCCESS != PK_BODY_ask_faces(entityTag, &nFaces, nullptr) || 0 == nFaces)
+        return nullptr;
+
+    FaceMaterialAttachments* attachments = new FaceMaterialAttachments();
+
+    attachments->_GetFaceAttachmentsVecR().push_back(FaceAttachment(baseParams));
+
+    return attachments;
+    }
+
+/*---------------------------------------------------------------------------------**//**
+* @bsimethod                                                    BrienBastings   10/16
++---------------+---------------+---------------+---------------+---------------+------*/
+void PSolidUtil::SetFaceAttachments(IBRepEntityR entity, IFaceMaterialAttachmentsP attachments)
+    {
+    PSolidKernelEntity* psEntity = dynamic_cast <PSolidKernelEntity*> (&entity);
+
+    if (nullptr == psEntity)
+        return;
+    
+    psEntity->SetFaceMaterialAttachments(attachments);
+    }
+
+/*---------------------------------------------------------------------------------**//**
+* @bsimethod                                                    BrienBastings   10/16
++---------------+---------------+---------------+---------------+---------------+------*/
+PK_FACE_t PSolidUtil::GetPreferredFaceAttachmentFaceForEdge(PK_EDGE_t edgeTag)
+    {
+    int         nFaces = 0;
+    PK_FACE_t*  faceTags = nullptr;
+
+    if (SUCCESS != PK_EDGE_ask_faces(edgeTag, &nFaces, &faceTags) || 0 == nFaces)
+        return PK_ENTITY_null;
+
+    int     symbIndex = 0;
+    FaceId  entityId;
+
+    // Prefer a face with the same nodeId as the edge...
+    if (SUCCESS == PSolidTopoId::IdFromEntity(entityId, edgeTag, true))
+        {
+        for (int iFace=0; iFace < nFaces; iFace++)
+            {
+            FaceId  faceId;
+
+            if (SUCCESS != PSolidTopoId::IdFromEntity(faceId, faceTags[iFace], true) || entityId.nodeId != faceId.nodeId)
+                continue;
+
+            symbIndex = iFace;
+            break;
+            }
+        }
+
+    PK_FACE_t faceTag = faceTags[symbIndex];
+
+    PK_MEMORY_free(faceTags);
+
+    return faceTag;
+    }
+
+/*---------------------------------------------------------------------------------**//**
+* @bsimethod                                                    BrienBastings   10/16
++---------------+---------------+---------------+---------------+---------------+------*/
+PK_FACE_t PSolidUtil::GetPreferredFaceAttachmentFaceForVertex(PK_VERTEX_t vertexTag)
+    {
+    int         nFaces = 0;
+    PK_FACE_t*  faceTags = nullptr;
+
+    if (SUCCESS != PK_VERTEX_ask_faces(vertexTag, &nFaces, &faceTags) || 0 == nFaces)
+        return PK_ENTITY_null;
+
+    PK_FACE_t faceTag = faceTags[0]; // Might need to change to use face with highest node id...
+
+    PK_MEMORY_free(faceTags);
+
+    return faceTag;
+    }
+
+/*---------------------------------------------------------------------------------**//**
+* @bsimethod                                                    Brien.Bastings  12/10
++---------------+---------------+---------------+---------------+---------------+------*/
+static StatusInt pki_combine_memory_blocks (PK_MEMORY_block_t* pBuffer)
+    {
+    if (nullptr == pBuffer->next)
+        return SUCCESS;
+
+    // Create block with single contiguous buffer...
+    PK_MEMORY_block_t*  thisBufferP = pBuffer;
+    PK_MEMORY_block_t   tmpBlock;
+
+    memset (&tmpBlock, 0, sizeof (tmpBlock));
+
+    do
+        {
+        tmpBlock.n_bytes += thisBufferP->n_bytes;
+
+        } while (thisBufferP = thisBufferP->next);
+
+    if (nullptr == (tmpBlock.bytes = (char *) malloc (tmpBlock.n_bytes)))
+        {
+        PK_MEMORY_block_f (pBuffer);
+
+        return ERROR;
+        }
+
+    size_t  dataOffset = 0;
+
+    thisBufferP = pBuffer;
+
+    do
+        {
+        memcpy ((void *) &tmpBlock.bytes[dataOffset], thisBufferP->bytes, thisBufferP->n_bytes);
+        dataOffset += thisBufferP->n_bytes;
+
+        } while (thisBufferP = thisBufferP->next);
+
+    PK_MEMORY_block_f (pBuffer);
+    *pBuffer = tmpBlock;
+
+    return SUCCESS;
+    }
+
+/*---------------------------------------------------------------------------------**//**
+* @bsimethod                                                    Ray.Bentley     09/96
++---------------+---------------+---------------+---------------+---------------+------*/
+static StatusInt pki_save_entity_to_memory
+(
+PK_MEMORY_block_t*  pBuffer,                // <= output buffer
+int                 entityTagIn,            // => input entitytag to be saved
+int                 transmitVersion         // => version of parasolid schema to be used
+)
+    {
+    if (!pBuffer)
+        return ERROR;
+
+    memset (pBuffer, 0, sizeof (*pBuffer));
+
+    if (PK_ENTITY_null == entityTagIn)
+        return ERROR;
+
+    PK_PART_transmit_o_t transmitOptions;
+
+    PK_PART_transmit_o_m (transmitOptions);
+    transmitOptions.transmit_format  = PK_transmit_format_binary_c;
+    transmitOptions.transmit_version = transmitVersion;
+    PK_ERROR_code_t result = PK_PART_transmit_b(1, &entityTagIn, &transmitOptions, pBuffer);
+    if (PK_ERROR_no_errors != result)
+        {
+        LOG.errorv("pki_save_entity_to_memory failed with status %d", result);
+        return ERROR;
+        }
+
+    return SUCCESS;
+    }
+
+/*---------------------------------------------------------------------------------**//**
+* @bsimethod                                                    Ray.Bentley     09/96
++---------------+---------------+---------------+---------------+---------------+------*/
+static StatusInt pki_restore_entity_from_memory
+(
+int*                pEntityTagOut,          // <= output tag of restored entity
+PK_MEMORY_block_t*  pBuffer                 // => input buffer
+)
+    {
+    *pEntityTagOut = NULTAG;
+
+    if (!pBuffer || 0 == pBuffer->n_bytes)
+        return ERROR;
+
+    PK_PART_receive_o_t receiveOptions;
+
+    PK_PART_receive_o_m (receiveOptions);
+    receiveOptions.transmit_format = PK_transmit_format_binary_c;
+
+    int         nParts = 0;
+    PK_PART_t*  parts = nullptr;
+
+    if (PK_ERROR_no_errors != PK_PART_receive_b (*pBuffer, &receiveOptions, &nParts, &parts) || !nParts)
+        return ERROR;
+
+    for (int iPart = 0; iPart < nParts; iPart++)
+        {
+        if (0 == iPart)
+            *pEntityTagOut = parts[0];
+        else
+            PK_ENTITY_delete (1, &parts[iPart]); // Only expect/return 1st entity...assert?
+        }
+
+    *pEntityTagOut = parts[0];
+
+    PK_MEMORY_free (parts);
+
+    return SUCCESS;
+    }
+    
+/*---------------------------------------------------------------------------------**//**
+* @bsimethod                                                    Brien.Bastings  12/09
++---------------+---------------+---------------+---------------+---------------+------*/
+BentleyStatus PSolidUtil::SaveEntityToMemory
+(
+uint8_t**       ppBuffer,
+size_t&         bufferSize,
+IBRepEntityCR   entity
+)
+    {
+    PSolidKernelEntity const* psEntity = dynamic_cast <PSolidKernelEntity const*> (&entity);
+
+    if (!psEntity)
+        return ERROR; // Should never happen...
+
+    PK_MEMORY_block_t*  block = psEntity->GetPrivateMemoryBlock();
+
+    if (SUCCESS != pki_save_entity_to_memory(block, psEntity->GetEntityTag (), DataVersion_PSolid) ||
+        SUCCESS != pki_combine_memory_blocks(block))
+        return ERROR;
+
+    *ppBuffer  = const_cast<uint8_t*>((uint8_t const*)block->bytes);
+    bufferSize = block->n_bytes;
+
+    return SUCCESS;
+    }
+
+/*---------------------------------------------------------------------------------**//**
+* @bsimethod                                                    Brien.Bastings  12/09
++---------------+---------------+---------------+---------------+---------------+------*/
+BentleyStatus PSolidUtil::RestoreEntityFromMemory
+(
+IBRepEntityPtr& entityOut,
+uint8_t const*  buffer,
+size_t          bufferSize,
+TransformCR     transform
+)
+    {
+    PSolidKernelManager::StartSession (); // Make sure frustrum is initialized...
+
+    PK_ENTITY_t         entityTag;
+    PK_MEMORY_block_t   block;
+
+    memset (&block, 0, sizeof(block));
+
+    block.n_bytes = bufferSize;
+    block.bytes   = (const char *) buffer;
+
+    if (SUCCESS != pki_restore_entity_from_memory(&entityTag, &block))
+        return ERROR;
+
+    entityOut = PSolidKernelEntity::CreateNewEntity(entityTag, transform);
+
+    return SUCCESS;
+    }
+
+//=======================================================================================
+// @bsiclass 
+//=======================================================================================
+struct PSolidTopoSubEntity : public RefCounted<ISubEntity>
+{
+protected:
+
+PK_ENTITY_t                         m_entityTag;
+GeometricPrimitiveCPtr              m_parentGeom; // Needs to be non-owning IBRepEntity to avoid freeing body out from under ElementGeometryTool cache...
+mutable GeometricPrimitiveCPtr      m_entityGeom; // Create on demand...
+mutable DRange3d                    m_range = DRange3d::NullRange(); // Calculate on demand...
+mutable Render::GraphicPtr          m_graphic; // Create on demand...
+DPoint2d                            m_param = DPoint2d::FromZero(); // Locate param(s) for face/edge...convenient for tools...
+DPoint3d                            m_point = DPoint3d::FromZero(); // Locate point for face/edge/vertex...convenient for tools...
+bool                                m_haveLocation = false; // Whether this sub-entity was created from a locate and point/param are valid...
+bool                                m_displayTangentEdges = false; // Whether to add tangent blend edges to graphic...
+
+/*---------------------------------------------------------------------------------**//**
+* @bsimethod                                                    BrienBastings   12/11
++---------------+---------------+---------------+---------------+---------------+------*/
+PSolidTopoSubEntity(GeometricPrimitiveCR parentGeom, PK_ENTITY_t entityTag) : m_parentGeom(&parentGeom), m_entityTag(entityTag) {}
+
+/*---------------------------------------------------------------------------------**//**
+* @bsimethod                                                    BrienBastings   12/11
++---------------+---------------+---------------+---------------+---------------+------*/
+GeometricPrimitiveCPtr _GetParentGeometry() const override {return m_parentGeom;}
+
+/*---------------------------------------------------------------------------------**//**
+* @bsimethod                                                    BrienBastings   12/11
++---------------+---------------+---------------+---------------+---------------+------*/
+SubEntityType _GetSubEntityType() const override
+    {
+    PK_CLASS_t  entityClass;
+
+    PK_ENTITY_ask_class(m_entityTag, &entityClass);
+
+    switch (entityClass)
+        {
+        case PK_CLASS_face:
+            return ISubEntity::SubEntityType::Face;
+
+        case PK_CLASS_edge:
+            return ISubEntity::SubEntityType::Edge;
+
+        case PK_CLASS_vertex:
+        default:
+            return ISubEntity::SubEntityType::Vertex;
+        }
+    }
+
+/*---------------------------------------------------------------------------------**//**
+* @bsimethod                                                    BrienBastings   12/11
++---------------+---------------+---------------+---------------+---------------+------*/
+bool _IsEqual(ISubEntityCR subEntity) const override
+    {
+    if (this == &subEntity)
+        return true;
+
+    PSolidTopoSubEntity const* topoSubEntity;
+
+    if (nullptr == (topoSubEntity = dynamic_cast <PSolidTopoSubEntity const*> (&subEntity)))
+        return false;
+
+    if (m_entityTag == topoSubEntity->m_entityTag)
+        return true;
+
+    if (!m_displayTangentEdges || !topoSubEntity->m_displayTangentEdges)
+        return false;
+
+    bvector<PK_EDGE_t> smoothEdges;
+
+    if (SUCCESS != PSolidTopo::GetTangentBlendEdges(smoothEdges, m_entityTag))
+        return false;
+
+    if (smoothEdges.end() == std::find(smoothEdges.begin(), smoothEdges.end(), topoSubEntity->m_entityTag))
+        return false;
+
+    return true;
+    }
+
+/*---------------------------------------------------------------------------------**//**
+* @bsimethod                                                    BrienBastings   12/11
++---------------+---------------+---------------+---------------+---------------+------*/
+virtual bool _IsParentEqual(GeometricPrimitiveCR parent) const override
+    {
+    if (GeometricPrimitive::GeometryType::BRepEntity != parent.GetGeometryType())
+        return false;
+
+    return (PSolidUtil::GetBodyForEntity(m_entityTag) == PSolidUtil::GetEntityTag(*parent.GetAsIBRepEntity()));
+    }
+
+/*---------------------------------------------------------------------------------**//**
+* @bsimethod                                                    BrienBastings   08/16
++---------------+---------------+---------------+---------------+---------------+------*/
+GeometricPrimitiveCPtr _GetGeometry() const override
+    {
+    if (!m_entityGeom.IsValid())
+        {
+        PK_CLASS_t entityClass;
+
+        PK_ENTITY_ask_class(m_entityTag, &entityClass);
+
+        switch (entityClass)
+            {
+            case PK_CLASS_face:
+                {
+                PK_BODY_t sheetTag = PK_ENTITY_null;
+
+                if (SUCCESS != PK_FACE_make_sheet_body(1, &m_entityTag, &sheetTag))
+                    break;
+
+                m_entityGeom = GeometricPrimitive::Create(PSolidKernelEntity::CreateNewEntity(sheetTag, m_parentGeom->GetAsIBRepEntity()->GetEntityTransform()));
+                break;
+                }
+
+            case PK_CLASS_edge:
+                {
+                ICurvePrimitivePtr curve;
+
+                if (SUCCESS != PSolidGeom::EdgeToCurvePrimitive(curve, m_entityTag))
+                    break;
+
+                curve->TransformInPlace(m_parentGeom->GetAsIBRepEntity()->GetEntityTransform());
+                m_entityGeom = GeometricPrimitive::Create(curve);
+                break;
+                }
+
+            case PK_CLASS_vertex:
+                {
+                DPoint3d point;
+
+                if (SUCCESS != PSolidUtil::GetVertex(point, m_entityTag))
+                    break;
+
+                m_parentGeom->GetAsIBRepEntity()->GetEntityTransform().Multiply(point);
+                m_entityGeom = GeometricPrimitive::Create(ICurvePrimitive::CreatePointString(&point, 1));
+                }
+            }
+        }
+
+    return m_entityGeom;
+    }
+
+/*---------------------------------------------------------------------------------**//**
+* @bsimethod                                                    BrienBastings   08/16
++---------------+---------------+---------------+---------------+---------------+------*/
+Render::GraphicPtr _GetGraphic(ViewContextR context) const override
+    {
+    if (!m_graphic.IsValid())
+        {
+        auto builder = context.CreateSceneGraphic(); // Don't supply viewport, graphic has to be independent of view render mode, etc.
+        builder->SetSymbology(ColorDef::White(), ColorDef::White(), 1); // Expect caller to draw using overrides to control color, weight, and style.
+
+        GeometricPrimitiveCPtr geom = _GetGeometry();
+
+        if (geom.IsValid())
+            {
+            if (m_displayTangentEdges)
+                {
+                bvector<PK_EDGE_t> smoothEdges;
+
+                if (SUCCESS == PSolidTopo::GetTangentBlendEdges(smoothEdges, m_entityTag))
+                    {
+                    for (PK_EDGE_t thisEdgeTag : smoothEdges)
+                        {
+                        if (thisEdgeTag == m_entityTag)
+                            continue;
+
+                        ICurvePrimitivePtr curve;
+
+                        if (SUCCESS != PSolidGeom::EdgeToCurvePrimitive(curve, thisEdgeTag))
+                            continue;
+
+                        curve->TransformInPlace(m_parentGeom->GetAsIBRepEntity()->GetEntityTransform());
+                        builder->AddCurveVectorR(*CurveVector::Create(CurveVector::BOUNDARY_TYPE_None, curve), false);
+                        }
+                    }
+                }
+
+            geom->AddToGraphic(*builder);
+            m_graphic = builder->Finish();
+            }
+        }
+
+    return m_graphic;
+    }
+
+/*---------------------------------------------------------------------------------**//**
+* @bsimethod                                                    BrienBastings   08/16
++---------------+---------------+---------------+---------------+---------------+------*/
+DRange3d _GetSubEntityRange() const override
+    {
+    if (m_range.IsNull())
+        {
+        PK_BOX_t box;
+        DPoint3d point;
+
+        if (PK_ERROR_no_errors == PK_TOPOL_find_box(m_entityTag, &box)) // <- takes care of face and edge...not vertex...
+            m_range.InitFrom(box.coord[0], box.coord[1], box.coord[2], box.coord[3], box.coord[4], box.coord[5]);
+        else if (SUCCESS == PSolidUtil::GetVertex(point, m_entityTag))
+            m_range.InitFrom(point);
+        else
+            m_range.InitFrom(DPoint3d::FromZero()); // Don't keep calling _GetGeometry, should maybe set to an "empty" range?
+
+        m_parentGeom->GetAsIBRepEntity()->GetEntityTransform().Multiply(m_range, m_range);
+        }
+
+    return m_range;
+    }
+
+/*---------------------------------------------------------------------------------**//**
+* @bsimethod                                                    BrienBastings   11/16
++---------------+---------------+---------------+---------------+---------------+------*/
+bool _GetFaceLocation(DPoint3dR point, DPoint2dR param) const override
+    {
+    if (!m_haveLocation)
+        return false;
+
+    PK_CLASS_t entityClass;
+
+    PK_ENTITY_ask_class(m_entityTag, &entityClass);
+
+    if (PK_CLASS_face != entityClass)
+        return false;
+
+    point = m_point;
+    param = m_param;
+
+    return true;
+    }
+
+/*---------------------------------------------------------------------------------**//**
+* @bsimethod                                                    BrienBastings   11/16
++---------------+---------------+---------------+---------------+---------------+------*/
+bool _GetEdgeLocation(DPoint3dR point, double& param) const override
+    {
+    if (!m_haveLocation)
+        return false;
+
+    PK_CLASS_t entityClass;
+
+    PK_ENTITY_ask_class(m_entityTag, &entityClass);
+
+    if (PK_CLASS_edge != entityClass)
+        return false;
+
+    point = m_point;
+    param = m_param.x;
+
+    return true;
+    }
+
+/*---------------------------------------------------------------------------------**//**
+* @bsimethod                                                    BrienBastings   11/16
++---------------+---------------+---------------+---------------+---------------+------*/
+bool _GetVertexLocation(DPoint3dR point) const override
+    {
+    PK_CLASS_t entityClass;
+
+    PK_ENTITY_ask_class(m_entityTag, &entityClass);
+
+    if (PK_CLASS_vertex != entityClass)
+        return false;
+
+    if (!m_haveLocation)
+        {
+        if (SUCCESS != PSolidUtil::GetVertex(point, m_entityTag))
+            return false;
+
+        m_parentGeom->GetAsIBRepEntity()->GetEntityTransform().Multiply(point);
+
+        return true;
+        }
+
+    point = m_point;
+
+    return true;
+    }
+
+public:
+
+/*---------------------------------------------------------------------------------**//**
+* @bsimethod                                                    BrienBastings   12/11
++---------------+---------------+---------------+---------------+---------------+------*/
+static bool IsValidEntityType(PK_ENTITY_t entityTag)
+    {
+    PK_CLASS_t  entityClass;
+
+    PK_ENTITY_ask_class(entityTag, &entityClass);
+
+    switch (entityClass)
+        {
+        case PK_CLASS_face:
+        case PK_CLASS_edge:
+        case PK_CLASS_vertex:
+            return true;
+
+        default:
+            return false;
+        }
+    }
+
+/*---------------------------------------------------------------------------------**//**
+* @bsimethod                                                    BrienBastings   12/11
++---------------+---------------+---------------+---------------+---------------+------*/
+static PK_ENTITY_t GetEntityTag(ISubEntityCR subEntity)
+    {
+    PSolidTopoSubEntity const* topoSubEntity;
+
+    if (nullptr == (topoSubEntity = dynamic_cast <PSolidTopoSubEntity const*> (&subEntity)))
+        return PK_ENTITY_null;
+
+    return topoSubEntity->m_entityTag;
+    }
+
+/*---------------------------------------------------------------------------------**//**
+* @bsimethod                                                    BrienBastings   12/11
++---------------+---------------+---------------+---------------+---------------+------*/
+static Transform GetEntityTransform(ISubEntityCR subEntity)
+    {
+    PSolidTopoSubEntity const* topoSubEntity;
+
+    if (nullptr == (topoSubEntity = dynamic_cast <PSolidTopoSubEntity const*> (&subEntity)))
+        return Transform::FromIdentity();
+
+    return topoSubEntity->m_parentGeom->GetAsIBRepEntity()->GetEntityTransform();
+    }
+
+/*---------------------------------------------------------------------------------**//**
+* @bsimethod                                                    BrienBastings   12/11
++---------------+---------------+---------------+---------------+---------------+------*/
+static void SetLocation(ISubEntityR subEntity, DPoint3dCR point, DPoint2dCR param)
+    {
+    PSolidTopoSubEntity* topoSubEntity;
+
+    if (nullptr == (topoSubEntity = dynamic_cast <PSolidTopoSubEntity*> (&subEntity)))
+        return;
+
+    topoSubEntity->m_point = point;
+    topoSubEntity->m_param = param;
+    topoSubEntity->m_haveLocation = true;
+    }
+
+/*---------------------------------------------------------------------------------**//**
+* @bsimethod                                                    BrienBastings   12/11
++---------------+---------------+---------------+---------------+---------------+------*/
+static void SetDisplayTangentEdges(ISubEntityR subEntity, bool display)
+    {
+    PSolidTopoSubEntity* topoSubEntity;
+
+    if (nullptr == (topoSubEntity = dynamic_cast <PSolidTopoSubEntity*> (&subEntity)))
+        return;
+
+    PK_CLASS_t entityClass;
+
+    PK_ENTITY_ask_class(topoSubEntity->m_entityTag, &entityClass);
+
+    if (PK_CLASS_edge != entityClass)
+        return;
+
+    topoSubEntity->m_displayTangentEdges = display;
+    topoSubEntity->m_graphic = nullptr; // Invalidate graphic...
+    }
+
+/*---------------------------------------------------------------------------------**//**
+* @bsimethod                                                    Brien.Bastings  09/16
++---------------+---------------+---------------+---------------+---------------+------*/
+void UpdateCache(ISubEntityCR donorEntity)
+    {
+    PSolidTopoSubEntity const* donor;
+
+    if (nullptr == (donor = dynamic_cast<PSolidTopoSubEntity const*>(&donorEntity)))
+        return;
+
+    // Use donor geometry/range only when entity tag matches; don't want to update if this is just a tangent edge when m_displayTangentEdges is set...
+    if (!m_entityGeom.IsValid() && m_entityTag == donor->m_entityTag)
+        {
+        m_entityGeom = donor->m_entityGeom;
+        m_range = donor->m_range;
+        }
+
+    // Use donor graphic only when m_displayTangentEdges matches...
+    if (m_displayTangentEdges == donor->m_displayTangentEdges)
+        m_graphic = donor->m_graphic;
+    }
+
+/*---------------------------------------------------------------------------------**//**
+* @bsimethod                                                    BrienBastings   12/11
++---------------+---------------+---------------+---------------+---------------+------*/
+static ISubEntityPtr CreateSubEntityPtr(PK_ENTITY_t entityTag, GeometricPrimitiveCR parent)
+    {
+    return new PSolidTopoSubEntity(parent, entityTag);
+    }
+
+}; // PSolidTopoSubEntity
+
+/*---------------------------------------------------------------------------------**//**
+* @bsimethod                                                    Brien.Bastings  07/12
++---------------+---------------+---------------+---------------+---------------+------*/
+ISubEntityPtr PSolidSubEntity::CreateSubEntity(PK_ENTITY_t entityTag, TransformCR transform)
+    {
+    if (!PSolidTopoSubEntity::IsValidEntityType(entityTag))
+        return nullptr;
+
+    // NOTE: Create non-owning instance, LocateSubEntityTool cache needs to control life-span of parent IBRepEntity...
+    return PSolidTopoSubEntity::CreateSubEntityPtr(entityTag, *GeometricPrimitive::Create(PSolidUtil::CreateNewEntity(PSolidUtil::GetBodyForEntity(entityTag), transform, false)));
+    }
+
+/*---------------------------------------------------------------------------------**//**
+* @bsimethod                                                    Brien.Bastings  07/12
++---------------+---------------+---------------+---------------+---------------+------*/
+ISubEntityPtr PSolidSubEntity::CreateSubEntity(PK_ENTITY_t entityTag, IBRepEntityCR parent)
+    {
+    if (!PSolidTopoSubEntity::IsValidEntityType(entityTag))
+        return nullptr;
+
+    // NOTE: Create non-owning instance, LocateSubEntityTool cache needs to control life-span of parent IBRepEntity...
+    return PSolidTopoSubEntity::CreateSubEntityPtr(entityTag, *GeometricPrimitive::Create(PSolidUtil::CreateNewEntity(PSolidUtil::GetEntityTag(parent), parent.GetEntityTransform(), false)));
+    }
+
+/*---------------------------------------------------------------------------------**//**
+* @bsimethod                                                    Brien.Bastings  06/12
++---------------+---------------+---------------+---------------+---------------+------*/
+PK_ENTITY_t PSolidSubEntity::GetSubEntityTag(ISubEntityCR subEntity)
+    {
+    return PSolidTopoSubEntity::GetEntityTag(subEntity);
+    }
+
+/*---------------------------------------------------------------------------------**//**
+* @bsimethod                                                    Brien.Bastings  07/12
++---------------+---------------+---------------+---------------+---------------+------*/
+Transform PSolidSubEntity::GetSubEntityTransform(ISubEntityCR subEntity)
+    {
+    return PSolidTopoSubEntity::GetEntityTransform(subEntity);
+    }
+
+/*---------------------------------------------------------------------------------**//**
+* @bsimethod                                                    Brien.Bastings  07/12
++---------------+---------------+---------------+---------------+---------------+------*/
+void PSolidSubEntity::SetLocation(ISubEntityR subEntity, DPoint3dCR point, DPoint2dCR param)
+    {
+    PSolidTopoSubEntity::SetLocation(subEntity, point, param);
+    }
+
+/*---------------------------------------------------------------------------------**//**
+* @bsimethod                                                    Brien.Bastings  09/16
++---------------+---------------+---------------+---------------+---------------+------*/
+void PSolidSubEntity::SetDisplayTangentEdges(ISubEntityR subEntity, bool display)
+    {
+    PSolidTopoSubEntity::SetDisplayTangentEdges(subEntity, display);
+    }
+
+/*---------------------------------------------------------------------------------**//**
+* @bsimethod                                                    Brien.Bastings  09/16
++---------------+---------------+---------------+---------------+---------------+------*/
+void PSolidSubEntity::UpdateCache(ISubEntityR subEntity, ISubEntityCR donorEntity)
+    {
+    PSolidTopoSubEntity* topoSubEntity;
+
+    if (nullptr == (topoSubEntity = dynamic_cast<PSolidTopoSubEntity*>(&subEntity)))
+        return;
+
+    topoSubEntity->UpdateCache(donorEntity);
+    }
+
+
+
+
+