/*--------------------------------------------------------------------------------------+
|
|     $Source: DgnBRep/PSolidPolyface.cpp $
|
|  $Copyright: (c) 2018 Bentley Systems, Incorporated. All rights reserved. $
|
+--------------------------------------------------------------------------------------*/
#include <DgnPlatformInternal.h>
#include <DgnPlatform/DgnBRep/PSolidUtil.h>
#include <Mtg/MtgApi.h>

static int s_debug = 0;

static char const*tokenToString (int eClass)
    {
    if (eClass == PK_CLASS_vertex)
        return "VRTX";
    if (eClass == PK_CLASS_edge)
        return "EDGE";
    if (eClass == PK_CLASS_face)
        return "FACE";
    if (eClass == PK_CLASS_loop)
        return "LOOP";
    if (eClass == PK_CLASS_shell)
        return "SHELL";
    if (eClass == PK_CLASS_body)
        return "BODY";
    if (eClass == PK_TOPOL_sense_none_c)
        return " ";
    if (eClass == PK_TOPOL_sense_positive_c)
        return "+";
    if (eClass == PK_TOPOL_sense_negative_c)
        return "-";
    return "????";
    }

class MTGPSD_TopologyBuilder
{
private:
    EmbeddedIntArray *m_pEntityClassArray;
    EmbeddedIntArray *m_pParentArray;
    EmbeddedIntArray *m_pChildArray;
    EmbeddedIntArray *m_pSenseArray;

    EmbeddedIntArray *m_pNodeIdToFaceIndexArray;
    EmbeddedIntArray *m_pNodeIdToVertexIndexArray;
    EmbeddedIntArray *m_pNodeIdToEdgeIndexArray;

    int *m_pTagArray;

    MTGFacets *m_pFacets;
    MTGGraph *m_pGraph;

    MTGMask m_faceSeedMask;
    MTGMask m_edgeSeedMask;
    MTGMask m_vertexSeedMask;

<<<<<<< HEAD
    // unused - int m_numNode;
=======
    //unused - int m_numNode;
>>>>>>> 0fb1f32a
    int m_numExteriorFace;
    bool    m_bClosed;
    double  m_volume;

    // If node is already mapped to topology by given index array, return false.
    // Otherwise, create a new topology index of specified class, and set mask on the node.
    bool    mapNodeToNewTopology
            (
            MTGNodeId nodeId,
            EmbeddedIntArray *pIndexArray,
            int eClass,
            MTGMask seedMask,
            int *pIndex
            )
        {
        int index;
        // MTG_EXTERIOR_MASK test removed here!!!
        if (!jmdlEmbeddedIntArray_getInt (pIndexArray, &index, nodeId)
            || index >= 0)
            return false;
        *pIndex = addTopologicalEntity (eClass);
        jmdlMTGGraph_setMask (m_pGraph, nodeId, seedMask);
        return true;
        }


    bool    derefVertex
            (
            int nodeId,
            DPoint3d *pXYZ,
            int *pTag
            )
        {
        int vertexIndex;
        if (jmdlEmbeddedIntArray_getInt (m_pNodeIdToVertexIndexArray, &vertexIndex, nodeId)
            && m_pTagArray != NULL
            && vertexIndex >= 0
            && vertexIndex < jmdlEmbeddedIntArray_getCount (m_pEntityClassArray))
            {
            *pTag = m_pTagArray [vertexIndex];
            jmdlMTGFacets_getNodeCoordinates (m_pFacets, pXYZ, nodeId);
            return true;
            }
        return false;
        }

    bool    derefEdge
            (
            int nodeId,
            int *pTag
            )
        {
        int index;
        if (   jmdlEmbeddedIntArray_getInt (m_pNodeIdToEdgeIndexArray, &index, nodeId)
           && m_pTagArray != NULL
           && index >= 0
           && index < jmdlEmbeddedIntArray_getCount (m_pEntityClassArray)
           )
            {
            *pTag = m_pTagArray [index];
            return true;
            }
        return false;
        }

    bool    derefFace
            (
            int nodeId,
            int *pTag
            )
        {
        int index;
        if (   jmdlEmbeddedIntArray_getInt (m_pNodeIdToFaceIndexArray, &index, nodeId)
           && m_pTagArray != NULL
           && index >= 0
           && index < jmdlEmbeddedIntArray_getCount (m_pEntityClassArray)
           )
            {
            *pTag = m_pTagArray [index];
            return true;
            }
        return false;
        }

    // assumes only m_pFacets and m_pGraph are set;
    // sets m_bClosed, m_volume and m_numExteriorFace;
    void getVolumeCharacteristics (bool    ensureNonnegativeVolume)
        {
        bvector<MTGNodeId>  faceSeeds;
        // unused - MTGNodeId           faceSeedId;
        // unused - int                 numFace;

        m_bClosed = false;
        m_volume = 0.0;
        m_numExteriorFace = 0;

        // count exterior faces
        m_pGraph->CollectFaceLoops (faceSeeds);
        for (MTGNodeId faceSeedId : faceSeeds)
            if (jmdlMTGGraph_getMask (m_pGraph, faceSeedId, MTG_EXTERIOR_MASK))
                m_numExteriorFace++;

        if (m_numExteriorFace <= 0)
            {
            jmdlMTGFacets_volume (m_pFacets, &m_volume);
            if (ensureNonnegativeVolume && m_volume < 0.0)
                {
                jmdlMTGFacets_reverseOrientation (m_pFacets);
                m_volume *= -1.0;
                }
            m_bClosed = true;
            }
        }

public:
    MTGPSD_TopologyBuilder (MTGFacets *pFacets)
        {
        m_pFacets = pFacets;
        m_pGraph = &pFacets->graphHdr;

        m_pEntityClassArray = jmdlEmbeddedIntArray_grab ();
        m_pParentArray = jmdlEmbeddedIntArray_grab ();
        m_pChildArray = jmdlEmbeddedIntArray_grab ();
        m_pSenseArray = jmdlEmbeddedIntArray_grab ();

        m_pNodeIdToFaceIndexArray = jmdlEmbeddedIntArray_grab ();
        m_pNodeIdToVertexIndexArray = jmdlEmbeddedIntArray_grab ();
        m_pNodeIdToEdgeIndexArray = jmdlEmbeddedIntArray_grab ();

        m_vertexSeedMask = jmdlMTGGraph_grabMask (m_pGraph);
        m_faceSeedMask = jmdlMTGGraph_grabMask (m_pGraph);
        m_edgeSeedMask = jmdlMTGGraph_grabMask (m_pGraph);
        m_pTagArray = NULL;

        // TR #164577: reverse facet set here b/c reversing in buildRelations doesn't work
        getVolumeCharacteristics (true);
#ifdef CompileMTGPrint
        if (s_debug >= 1000)
            jmdlMTGGraph_printFaceLoops (m_pGraph);
#endif
        }

    ~MTGPSD_TopologyBuilder ()
        {
        jmdlEmbeddedIntArray_drop (m_pEntityClassArray);
        jmdlEmbeddedIntArray_drop (m_pParentArray);
        jmdlEmbeddedIntArray_drop (m_pChildArray);
        jmdlEmbeddedIntArray_drop (m_pSenseArray);
        jmdlEmbeddedIntArray_drop (m_pNodeIdToVertexIndexArray);
        jmdlEmbeddedIntArray_drop (m_pNodeIdToFaceIndexArray);
        jmdlEmbeddedIntArray_drop (m_pNodeIdToEdgeIndexArray);

        jmdlMTGGraph_dropMask (m_pGraph, m_faceSeedMask);
        jmdlMTGGraph_dropMask (m_pGraph, m_edgeSeedMask);
        jmdlMTGGraph_dropMask (m_pGraph, m_vertexSeedMask);

        if (m_pTagArray)
            delete [] m_pTagArray;
        }


    void addRelation (int parentIndex, int childIndex, int sense = PK_TOPOL_sense_none_c)
        {
        jmdlEmbeddedIntArray_addInt (m_pParentArray, parentIndex);
        jmdlEmbeddedIntArray_addInt (m_pChildArray, childIndex);
        jmdlEmbeddedIntArray_addInt (m_pSenseArray, sense);
        if (s_debug >= 10)
            {
            int parentClass, childClass;
            jmdlEmbeddedIntArray_getInt (m_pEntityClassArray, &parentClass, parentIndex);
            jmdlEmbeddedIntArray_getInt (m_pEntityClassArray, &childClass,  childIndex);
            printf (" (%s:%3d,%s:%3d,%s)\n",
                        tokenToString (parentClass), parentIndex,
                        tokenToString (childClass), childIndex,
                        tokenToString (sense));
            }
        }

    int addTopologicalEntity (int eClass)
        {
        int index = jmdlEmbeddedIntArray_getCount (m_pEntityClassArray);
        jmdlEmbeddedIntArray_addInt (m_pEntityClassArray, eClass);
        if (s_debug >= 10)
            printf (" %3d:%s\n", index, tokenToString (eClass));
        return index;
        }


    // Establish the index and count structure:
    // ** m_pNodeIdToFaceIndexArray gives the node's face index in the class array
    // ** m_pNodeIdToVertexIndexArray gives the node's vertex index in the class array
    // ** m_pNodeIdToEdgeIndexArray gives the node's edge index in the class array
    // ** For each edge, exactly one node id is marked as its seed node.
    // ** For each face, exactly one node id is marked as its seed node.
    // ** For each vertex, exactly one node id is marked as its seed node.
    // ** Global edge, face, vertex, and exterior edge counts
    void buildClassIndexArrays ()
        {
        int m_numNode = jmdlMTGGraph_getNodeIdCount (m_pGraph);
        jmdlEmbeddedIntArray_setConstant (m_pNodeIdToEdgeIndexArray, -1, m_numNode);
        jmdlEmbeddedIntArray_setConstant (m_pNodeIdToVertexIndexArray, -1, m_numNode);
        jmdlEmbeddedIntArray_setConstant (m_pNodeIdToFaceIndexArray, -1, m_numNode);
        jmdlMTGGraph_clearMaskInSet (m_pGraph, m_faceSeedMask | m_vertexSeedMask | m_edgeSeedMask);
        MTGARRAY_SET_LOOP (nodeId, m_pGraph)
            {
            recordNodeIdAtVertex (nodeId);
            }
        MTGARRAY_END_SET_LOOP (nodeId, m_pGraph)

        MTGARRAY_SET_LOOP (nodeId, m_pGraph)
            {
            recordNodeIdAtFace (nodeId);
            }
        MTGARRAY_END_SET_LOOP (nodeId, m_pGraph)

        MTGARRAY_SET_LOOP (nodeId, m_pGraph)
            {
            recordNodeIdAtEdge (nodeId);
            }
        MTGARRAY_END_SET_LOOP (nodeId, m_pGraph)
        }

    void recordNodeIdAtVertex (MTGNodeId nodeId)
        {
        int vertexIndex;
        if (!mapNodeToNewTopology
                        (
                        nodeId,
                        m_pNodeIdToVertexIndexArray,
                        PK_CLASS_vertex,
                        m_vertexSeedMask,
                        &vertexIndex
                        ))
            return;

        MTGARRAY_VERTEX_LOOP (currNodeId, m_pGraph, nodeId)
            {
            jmdlEmbeddedIntArray_setInt (m_pNodeIdToVertexIndexArray, vertexIndex, currNodeId);
            }
        MTGARRAY_END_VERTEX_LOOP (currNodeId, m_pGraph, nodeId)
        jmdlMTGGraph_setMask (m_pGraph, nodeId, m_vertexSeedMask);
        }

    void recordNodeIdAtFace (MTGNodeId nodeId)
        {
        int faceIndex;
        if (!mapNodeToNewTopology
                        (
                        nodeId,
                        m_pNodeIdToFaceIndexArray,
                        PK_CLASS_face,
                        m_faceSeedMask,
                        &faceIndex))
            return;

        MTGARRAY_FACE_LOOP (currNodeId, m_pGraph, nodeId)
            {
            jmdlEmbeddedIntArray_setInt (m_pNodeIdToFaceIndexArray, faceIndex, currNodeId);
            }
        MTGARRAY_END_FACE_LOOP (currNodeId, m_pGraph, nodeId)
        jmdlMTGGraph_setMask (m_pGraph, nodeId, m_faceSeedMask);
        }

    void recordNodeIdAtEdge (MTGNodeId nodeId)
        {
        int edgeIndex;
        if (!mapNodeToNewTopology
                        (
                        nodeId,
                        m_pNodeIdToEdgeIndexArray,
                        PK_CLASS_edge,
                        m_edgeSeedMask,
                        &edgeIndex))
            return;

        jmdlEmbeddedIntArray_setInt (m_pNodeIdToEdgeIndexArray, edgeIndex, nodeId);

        MTGNodeId mateNodeId = jmdlMTGGraph_getEdgeMate (m_pGraph, nodeId);
        jmdlEmbeddedIntArray_setInt (m_pNodeIdToEdgeIndexArray, edgeIndex, mateNodeId);
        }

    void buildRelations (int bodyIndex, int shellIndex, bool    bReverseFaceLoops)
        {
        // BAD -- shell index should have sense to allow void.
        if (bodyIndex >= 0)
            addRelation (bodyIndex, shellIndex);

        // For each EDGE SEED ....
        MTGARRAY_SET_LOOP (nodeId, m_pGraph)
            {
            if (jmdlMTGGraph_getMask (m_pGraph, nodeId, m_edgeSeedMask))
                {
                int edgeIndex, vertexIndex0, vertexIndex1;
                // Make edge relations
                jmdlEmbeddedIntArray_getInt (m_pNodeIdToEdgeIndexArray, &edgeIndex, nodeId);
                /*MTGNodeId mateNodeId =*/ jmdlMTGGraph_getEdgeMate (m_pGraph, nodeId);
                jmdlEmbeddedIntArray_getInt (m_pNodeIdToVertexIndexArray, &vertexIndex0, nodeId);
                jmdlEmbeddedIntArray_getInt (m_pNodeIdToVertexIndexArray, &vertexIndex1,
                                                jmdlMTGGraph_getFSucc (m_pGraph, nodeId));
                addRelation (edgeIndex, vertexIndex0);
                addRelation (edgeIndex, vertexIndex1);
                }
            }
        MTGARRAY_END_SET_LOOP (nodeId, m_pGraph)

        // For each FACE SEED ....
        MTGARRAY_SET_LOOP (nodeId, m_pGraph)
            {
            if (jmdlMTGGraph_getMask (m_pGraph, nodeId, m_faceSeedMask))
                {
                int faceIndex, loopIndex;
                // .... put the face in the shell
                jmdlEmbeddedIntArray_getInt (m_pNodeIdToFaceIndexArray, &faceIndex, nodeId);
                addRelation (shellIndex, faceIndex);
                // .... a loop in the face
                loopIndex = addTopologicalEntity (PK_CLASS_loop);
                addRelation (faceIndex, loopIndex);
                // .... and insert edges in the loop
                if (bReverseFaceLoops)
                    {
                    // ... going backwards
                    MTGNodeId currNodeId = nodeId;
                    do
                        {
                        int edgeIndex;
                        jmdlEmbeddedIntArray_getInt (m_pNodeIdToEdgeIndexArray, &edgeIndex, currNodeId);
                        addRelation (loopIndex, edgeIndex,
                                jmdlMTGGraph_getMask (m_pGraph, currNodeId, m_edgeSeedMask)
                                    ? PK_TOPOL_sense_negative_c : PK_TOPOL_sense_positive_c);
                        currNodeId = jmdlMTGGraph_getFPred (m_pGraph, currNodeId);
                        } while (currNodeId != nodeId);
                    }
                else
                    {
                    // .... or going forward
                    MTGARRAY_FACE_LOOP (currNodeId, m_pGraph, nodeId)
                        {
                        int edgeIndex;
                        jmdlEmbeddedIntArray_getInt (m_pNodeIdToEdgeIndexArray, &edgeIndex, currNodeId);
                        addRelation (loopIndex, edgeIndex,
                                jmdlMTGGraph_getMask (m_pGraph, currNodeId, m_edgeSeedMask)
                                    ? PK_TOPOL_sense_positive_c : PK_TOPOL_sense_negative_c);
                        }
                    MTGARRAY_END_FACE_LOOP (currNodeId, m_pGraph, nodeId)
                    }
                }
            }
        MTGARRAY_END_SET_LOOP (nodeId, m_pGraph)
        }

/*---------------------------------------------------------------------------------**//**
@param pIsClosed OUT true if closed body (no boundaries)
@param pVolume OUT volume.  0 if not closed.
* @bsimethod                                                    Earlin.Lutz     06/04
+---------------+---------------+---------------+---------------+---------------+------*/
    int go_pki (int *pBodyTag)
        {
        PK_BODY_fault_t fault;
        int faultIndex;
        int numTopol = jmdlEmbeddedIntArray_getCount (m_pEntityClassArray);
        m_pTagArray = new int [numTopol];

        int result = 1;

        if (m_bClosed)
            result = PK_BODY_create_solid_topology
                (
                numTopol,
                jmdlEmbeddedIntArray_getPtr (m_pEntityClassArray, 0),
                jmdlEmbeddedIntArray_getCount (m_pParentArray),
                jmdlEmbeddedIntArray_getPtr (m_pParentArray, 0),
                jmdlEmbeddedIntArray_getPtr (m_pChildArray, 0),
                jmdlEmbeddedIntArray_getPtr (m_pSenseArray, 0),
                pBodyTag,
                m_pTagArray,
                &fault,
                &faultIndex);
        else
            result = PK_BODY_create_sheet_topology
                (
                numTopol,
                jmdlEmbeddedIntArray_getPtr (m_pEntityClassArray, 0),
                jmdlEmbeddedIntArray_getCount (m_pParentArray),
                jmdlEmbeddedIntArray_getPtr (m_pParentArray, 0),
                jmdlEmbeddedIntArray_getPtr (m_pChildArray, 0),
                jmdlEmbeddedIntArray_getPtr (m_pSenseArray, 0),
                pBodyTag,
                m_pTagArray,
                &fault,
                &faultIndex);

        if (s_debug > 0)
            printf (" FAULT %d at index %d\n", fault, faultIndex);

        if (result != 0 || fault != PK_BODY_fault_no_fault_c)
            return 1;

        int vertexTag0, vertexTag1;
        int edgeTag, faceTag;

        // Create PSD POINT for each VERTEX ....
        MTGARRAY_SET_LOOP (nodeId, m_pGraph)
            {
            DPoint3d xyz;
            if (jmdlMTGGraph_getMask (m_pGraph, nodeId, m_vertexSeedMask))
                {
                if (!derefVertex (nodeId, &xyz, &vertexTag0))
                    return 1;
                // SEND TO PSD:
                //      (vertexTag0) has coordinates (xyz)
                PK_POINT_sf_t   point_sf;
                PK_POINT_t      pointTag;

                point_sf.position.coord[0] = xyz.x;
                point_sf.position.coord[1] = xyz.y;
                point_sf.position.coord[2] = xyz.z;

                if (PK_ERROR_no_errors == PK_POINT_create (&point_sf, &pointTag))
                    {
                    PK_VERTEX_attach_points (1, (PK_VERTEX_t*)&vertexTag0, &pointTag);
                    }
                }
            }
        MTGARRAY_END_SET_LOOP (nodeId, m_pGraph)

        // Create PSD LINE for each EDGE ....
        MTGARRAY_SET_LOOP (nodeId, m_pGraph)
            {
            DPoint3d xyz0, xyz1;
            if (jmdlMTGGraph_getMask (m_pGraph, nodeId, m_edgeSeedMask))
                {
                if (  !derefVertex (nodeId, &xyz0, &vertexTag0)
                   || !derefVertex (jmdlMTGGraph_getFSucc (m_pGraph, nodeId), &xyz1, &vertexTag1)
                   || !derefEdge (nodeId, &edgeTag)
                   )
                   return 1;
                // SEND TO PSD:
                //      (edgeTag) has coordinates (xyz)
                PK_LINE_sf_t        line_sf;
                PK_LINE_t           lineTag;

                line_sf.basis_set.location.coord[0]  = xyz0.x;
                line_sf.basis_set.location.coord[1]  = xyz0.y;
                line_sf.basis_set.location.coord[2]  = xyz0.z;

                xyz1.Subtract (xyz0);
                xyz1.Normalize ();
                line_sf.basis_set.axis.coord[0]      = xyz1.x;
                line_sf.basis_set.axis.coord[1]      = xyz1.y;
                line_sf.basis_set.axis.coord[2]      = xyz1.z;

                if (PK_ERROR_no_errors == PK_LINE_create (&line_sf, &lineTag))
                    {
                    PK_EDGE_attach_curves (1, (PK_EDGE_t *) &edgeTag, (PK_CURVE_t *) &lineTag);
                    }
                }
            }
        MTGARRAY_END_SET_LOOP (nodeId, m_pGraph)

#define MAX_PER_FACE 1000
        DPoint3d xyzArray[MAX_PER_FACE];

        // Create PSD PLANE for each face ....
        MTGARRAY_SET_LOOP (nodeId, m_pGraph)
            {
            DPoint3d currXYZ;
            if (!jmdlMTGGraph_getMask (m_pGraph, nodeId, m_faceSeedMask))
                {
                // not a seed, ignore it..
                }
            else if (jmdlMTGGraph_getMask (m_pGraph, nodeId, MTG_EXTERIOR_MASK))
                {
                if (!derefFace (nodeId, &faceTag))
                    return 1;
                // LU HAN --- delete the faceTag here!!
                PK_FACE_delete_from_sheet_body (faceTag);
                }
            else
                {
                int numVertex = 0;
                //  copy out up to MAX_PER_FACE coordinates...
                MTGARRAY_FACE_LOOP (currNodeId, m_pGraph, nodeId)
                    {
                    if (numVertex < MAX_PER_FACE
                        && derefVertex (currNodeId, &currXYZ, &vertexTag0))
                        {
                        xyzArray[numVertex++] = currXYZ;
                        }
                    }
                MTGARRAY_END_FACE_LOOP (currNodeId, m_pGraph, nodeId)
                // SEND TO PSD:
                //      Compute plane origin and normal from xyzArray[0..numVertex]
                //      Make PSD plane, attach to face
                if (!derefFace (nodeId, &faceTag))
                    return 1;

                DVec3d normal0, xVec, yVec, zVec;
                DPoint3d basePt;
                // "best fit" plane normal ...
                bsiGeom_polygonNormal (&normal0, &basePt, xyzArray, numVertex);
                normal0.Normalize ();
                // use the best fit to trigger sequence of vectors that favor first edge ...
                xVec.NormalizedDifference(xyzArray[1], xyzArray[0]);
                yVec.NormalizedCrossProduct (normal0, xVec);
                zVec.NormalizedCrossProduct (xVec, yVec);

                PK_PLANE_sf_t   plane_sf;
                PK_PLANE_t      planeTag = PK_ENTITY_null;
                PK_LOGICAL_t    senseTag = PK_LOGICAL_true;

                plane_sf.basis_set.location.coord[0] = basePt.x;
                plane_sf.basis_set.location.coord[1] = basePt.y;
                plane_sf.basis_set.location.coord[2] = basePt.z;

                plane_sf.basis_set.axis.coord[0] = zVec.x;
                plane_sf.basis_set.axis.coord[1] = zVec.y;
                plane_sf.basis_set.axis.coord[2] = zVec.z;

                plane_sf.basis_set.ref_direction.coord[0] = xVec.x;
                plane_sf.basis_set.ref_direction.coord[1] = xVec.y;
                plane_sf.basis_set.ref_direction.coord[2] = xVec.z;

                if (PK_ERROR_no_errors == PK_PLANE_create (&plane_sf, &planeTag))
                    {
                    PK_FACE_attach_surfs (1, (PK_FACE_t *) &faceTag, (PK_SURF_t *) &planeTag, &senseTag);
                    }
                }
            }
        MTGARRAY_END_SET_LOOP (nodeId, m_pGraph)

        return 0;
        }
};

/*---------------------------------------------------------------------------------**//**
* @bsimethod                                                    Earlin.Lutz     04/97
+---------------+---------------+---------------+---------------+---------------+------*/
static BentleyStatus   BodyFromMTGFacets
(
int                 *pBodyTag,          // <= tag of created body
MTGFacets *         pFacets
)
    {
    // ASSUME the facets are a single shell ...
    MTGPSD_TopologyBuilder builder = MTGPSD_TopologyBuilder (pFacets);

    int bodyIndex  = builder.addTopologicalEntity (PK_CLASS_body);
    int shellIndex = builder.addTopologicalEntity (PK_CLASS_shell);

    builder.buildClassIndexArrays ();

    // TR #164577: we reversed the facet set in the ctor; reversing in buildRelations doesn't work
    builder.buildRelations (bodyIndex, shellIndex, false);

    // Destructor frees various arrays and masks.
    if (0 != builder.go_pki (pBodyTag))
        return ERROR;

    PK_TOPOL_delete_redundant (*pBodyTag);

    return SUCCESS;
    }

static BentleyStatus BodyFromPolyface_byConnectivity
(
PK_BODY_t &bodyTag,
PolyfaceQueryCR polyface,
TransformCR dgnToSolid
)
    {
    BentleyStatus status = ERROR;
    MTGFacetsP mtgFacets = jmdlMTGFacets_new ();

    if (PolyfaceToMTG_FromPolyfaceConnectivity (mtgFacets, polyface, true))
        {
        jmdlMTGFacets_transform (mtgFacets, &dgnToSolid, false);
        status = BodyFromMTGFacets (&bodyTag, mtgFacets);
        }
    jmdlMTGFacets_free (mtgFacets);
    return status;
    }

/*---------------------------------------------------------------------------------**//**
* @bsimethod                                                    Earlin.Lutz     04/97
+---------------+---------------+---------------+---------------+---------------+------*/
BentleyStatus PSolidGeom::BodyFromPolyface(PK_BODY_t& bodyTag, PolyfaceQueryCR polyface, TransformCR dgnToSolid)
    {
    static double s_relTol = 1.0e-10;
    static double s_absTol = 1.0e-12;
    BentleyStatus status = BodyFromPolyface_byConnectivity (bodyTag, polyface, dgnToSolid);

    if (SUCCESS != status)
        {
        MTGFacetsP facets = jmdlMTGFacets_new ();

        if (PolyfaceToMTG (facets, NULL, NULL, polyface, true, s_absTol, s_relTol))
            {
            jmdlMTGFacets_transform (facets, &dgnToSolid, false);
            status = BodyFromMTGFacets (&bodyTag, facets);
            }

        jmdlMTGFacets_free (facets);
        }
    
    return status;
    }

/*---------------------------------------------------------------------------------**//**
* @bsimethod                                                    Brien.Bastings  07/12
+---------------+---------------+---------------+---------------+---------------+------*/
BentleyStatus PSolidGeom::BodyFromPolyface (IBRepEntityPtr& entityOut, PolyfaceQueryCR meshData, uint32_t nodeId)
    {
    if (meshData.GetPointCount () < 3)
        return ERROR;

    PSolidKernelManager::StartSession (); // Make sure frustrum is initialized...

    Transform   solidToDgn, dgnToSolid;

    PSolidUtil::GetTransforms (solidToDgn, dgnToSolid, meshData.GetPointCP());

    PK_BODY_t   bodyTag;

    if (SUCCESS != PSolidGeom::BodyFromPolyface (bodyTag, meshData, dgnToSolid))
        return ERROR;

    if (nodeId)
        PSolidTopoId::AddNodeIdAttributes (bodyTag, nodeId, true);

    entityOut = PSolidUtil::CreateNewEntity (bodyTag, solidToDgn);

    return SUCCESS;
    }

<|MERGE_RESOLUTION|>--- conflicted
+++ resolved
@@ -1,696 +1,692 @@
-/*--------------------------------------------------------------------------------------+
-|
-|     $Source: DgnBRep/PSolidPolyface.cpp $
-|
-|  $Copyright: (c) 2018 Bentley Systems, Incorporated. All rights reserved. $
-|
-+--------------------------------------------------------------------------------------*/
-#include <DgnPlatformInternal.h>
-#include <DgnPlatform/DgnBRep/PSolidUtil.h>
-#include <Mtg/MtgApi.h>
-
-static int s_debug = 0;
-
-static char const*tokenToString (int eClass)
-    {
-    if (eClass == PK_CLASS_vertex)
-        return "VRTX";
-    if (eClass == PK_CLASS_edge)
-        return "EDGE";
-    if (eClass == PK_CLASS_face)
-        return "FACE";
-    if (eClass == PK_CLASS_loop)
-        return "LOOP";
-    if (eClass == PK_CLASS_shell)
-        return "SHELL";
-    if (eClass == PK_CLASS_body)
-        return "BODY";
-    if (eClass == PK_TOPOL_sense_none_c)
-        return " ";
-    if (eClass == PK_TOPOL_sense_positive_c)
-        return "+";
-    if (eClass == PK_TOPOL_sense_negative_c)
-        return "-";
-    return "????";
-    }
-
-class MTGPSD_TopologyBuilder
-{
-private:
-    EmbeddedIntArray *m_pEntityClassArray;
-    EmbeddedIntArray *m_pParentArray;
-    EmbeddedIntArray *m_pChildArray;
-    EmbeddedIntArray *m_pSenseArray;
-
-    EmbeddedIntArray *m_pNodeIdToFaceIndexArray;
-    EmbeddedIntArray *m_pNodeIdToVertexIndexArray;
-    EmbeddedIntArray *m_pNodeIdToEdgeIndexArray;
-
-    int *m_pTagArray;
-
-    MTGFacets *m_pFacets;
-    MTGGraph *m_pGraph;
-
-    MTGMask m_faceSeedMask;
-    MTGMask m_edgeSeedMask;
-    MTGMask m_vertexSeedMask;
-
-<<<<<<< HEAD
-    // unused - int m_numNode;
-=======
-    //unused - int m_numNode;
->>>>>>> 0fb1f32a
-    int m_numExteriorFace;
-    bool    m_bClosed;
-    double  m_volume;
-
-    // If node is already mapped to topology by given index array, return false.
-    // Otherwise, create a new topology index of specified class, and set mask on the node.
-    bool    mapNodeToNewTopology
-            (
-            MTGNodeId nodeId,
-            EmbeddedIntArray *pIndexArray,
-            int eClass,
-            MTGMask seedMask,
-            int *pIndex
-            )
-        {
-        int index;
-        // MTG_EXTERIOR_MASK test removed here!!!
-        if (!jmdlEmbeddedIntArray_getInt (pIndexArray, &index, nodeId)
-            || index >= 0)
-            return false;
-        *pIndex = addTopologicalEntity (eClass);
-        jmdlMTGGraph_setMask (m_pGraph, nodeId, seedMask);
-        return true;
-        }
-
-
-    bool    derefVertex
-            (
-            int nodeId,
-            DPoint3d *pXYZ,
-            int *pTag
-            )
-        {
-        int vertexIndex;
-        if (jmdlEmbeddedIntArray_getInt (m_pNodeIdToVertexIndexArray, &vertexIndex, nodeId)
-            && m_pTagArray != NULL
-            && vertexIndex >= 0
-            && vertexIndex < jmdlEmbeddedIntArray_getCount (m_pEntityClassArray))
-            {
-            *pTag = m_pTagArray [vertexIndex];
-            jmdlMTGFacets_getNodeCoordinates (m_pFacets, pXYZ, nodeId);
-            return true;
-            }
-        return false;
-        }
-
-    bool    derefEdge
-            (
-            int nodeId,
-            int *pTag
-            )
-        {
-        int index;
-        if (   jmdlEmbeddedIntArray_getInt (m_pNodeIdToEdgeIndexArray, &index, nodeId)
-           && m_pTagArray != NULL
-           && index >= 0
-           && index < jmdlEmbeddedIntArray_getCount (m_pEntityClassArray)
-           )
-            {
-            *pTag = m_pTagArray [index];
-            return true;
-            }
-        return false;
-        }
-
-    bool    derefFace
-            (
-            int nodeId,
-            int *pTag
-            )
-        {
-        int index;
-        if (   jmdlEmbeddedIntArray_getInt (m_pNodeIdToFaceIndexArray, &index, nodeId)
-           && m_pTagArray != NULL
-           && index >= 0
-           && index < jmdlEmbeddedIntArray_getCount (m_pEntityClassArray)
-           )
-            {
-            *pTag = m_pTagArray [index];
-            return true;
-            }
-        return false;
-        }
-
-    // assumes only m_pFacets and m_pGraph are set;
-    // sets m_bClosed, m_volume and m_numExteriorFace;
-    void getVolumeCharacteristics (bool    ensureNonnegativeVolume)
-        {
-        bvector<MTGNodeId>  faceSeeds;
-        // unused - MTGNodeId           faceSeedId;
-        // unused - int                 numFace;
-
-        m_bClosed = false;
-        m_volume = 0.0;
-        m_numExteriorFace = 0;
-
-        // count exterior faces
-        m_pGraph->CollectFaceLoops (faceSeeds);
-        for (MTGNodeId faceSeedId : faceSeeds)
-            if (jmdlMTGGraph_getMask (m_pGraph, faceSeedId, MTG_EXTERIOR_MASK))
-                m_numExteriorFace++;
-
-        if (m_numExteriorFace <= 0)
-            {
-            jmdlMTGFacets_volume (m_pFacets, &m_volume);
-            if (ensureNonnegativeVolume && m_volume < 0.0)
-                {
-                jmdlMTGFacets_reverseOrientation (m_pFacets);
-                m_volume *= -1.0;
-                }
-            m_bClosed = true;
-            }
-        }
-
-public:
-    MTGPSD_TopologyBuilder (MTGFacets *pFacets)
-        {
-        m_pFacets = pFacets;
-        m_pGraph = &pFacets->graphHdr;
-
-        m_pEntityClassArray = jmdlEmbeddedIntArray_grab ();
-        m_pParentArray = jmdlEmbeddedIntArray_grab ();
-        m_pChildArray = jmdlEmbeddedIntArray_grab ();
-        m_pSenseArray = jmdlEmbeddedIntArray_grab ();
-
-        m_pNodeIdToFaceIndexArray = jmdlEmbeddedIntArray_grab ();
-        m_pNodeIdToVertexIndexArray = jmdlEmbeddedIntArray_grab ();
-        m_pNodeIdToEdgeIndexArray = jmdlEmbeddedIntArray_grab ();
-
-        m_vertexSeedMask = jmdlMTGGraph_grabMask (m_pGraph);
-        m_faceSeedMask = jmdlMTGGraph_grabMask (m_pGraph);
-        m_edgeSeedMask = jmdlMTGGraph_grabMask (m_pGraph);
-        m_pTagArray = NULL;
-
-        // TR #164577: reverse facet set here b/c reversing in buildRelations doesn't work
-        getVolumeCharacteristics (true);
-#ifdef CompileMTGPrint
-        if (s_debug >= 1000)
-            jmdlMTGGraph_printFaceLoops (m_pGraph);
-#endif
-        }
-
-    ~MTGPSD_TopologyBuilder ()
-        {
-        jmdlEmbeddedIntArray_drop (m_pEntityClassArray);
-        jmdlEmbeddedIntArray_drop (m_pParentArray);
-        jmdlEmbeddedIntArray_drop (m_pChildArray);
-        jmdlEmbeddedIntArray_drop (m_pSenseArray);
-        jmdlEmbeddedIntArray_drop (m_pNodeIdToVertexIndexArray);
-        jmdlEmbeddedIntArray_drop (m_pNodeIdToFaceIndexArray);
-        jmdlEmbeddedIntArray_drop (m_pNodeIdToEdgeIndexArray);
-
-        jmdlMTGGraph_dropMask (m_pGraph, m_faceSeedMask);
-        jmdlMTGGraph_dropMask (m_pGraph, m_edgeSeedMask);
-        jmdlMTGGraph_dropMask (m_pGraph, m_vertexSeedMask);
-
-        if (m_pTagArray)
-            delete [] m_pTagArray;
-        }
-
-
-    void addRelation (int parentIndex, int childIndex, int sense = PK_TOPOL_sense_none_c)
-        {
-        jmdlEmbeddedIntArray_addInt (m_pParentArray, parentIndex);
-        jmdlEmbeddedIntArray_addInt (m_pChildArray, childIndex);
-        jmdlEmbeddedIntArray_addInt (m_pSenseArray, sense);
-        if (s_debug >= 10)
-            {
-            int parentClass, childClass;
-            jmdlEmbeddedIntArray_getInt (m_pEntityClassArray, &parentClass, parentIndex);
-            jmdlEmbeddedIntArray_getInt (m_pEntityClassArray, &childClass,  childIndex);
-            printf (" (%s:%3d,%s:%3d,%s)\n",
-                        tokenToString (parentClass), parentIndex,
-                        tokenToString (childClass), childIndex,
-                        tokenToString (sense));
-            }
-        }
-
-    int addTopologicalEntity (int eClass)
-        {
-        int index = jmdlEmbeddedIntArray_getCount (m_pEntityClassArray);
-        jmdlEmbeddedIntArray_addInt (m_pEntityClassArray, eClass);
-        if (s_debug >= 10)
-            printf (" %3d:%s\n", index, tokenToString (eClass));
-        return index;
-        }
-
-
-    // Establish the index and count structure:
-    // ** m_pNodeIdToFaceIndexArray gives the node's face index in the class array
-    // ** m_pNodeIdToVertexIndexArray gives the node's vertex index in the class array
-    // ** m_pNodeIdToEdgeIndexArray gives the node's edge index in the class array
-    // ** For each edge, exactly one node id is marked as its seed node.
-    // ** For each face, exactly one node id is marked as its seed node.
-    // ** For each vertex, exactly one node id is marked as its seed node.
-    // ** Global edge, face, vertex, and exterior edge counts
-    void buildClassIndexArrays ()
-        {
-        int m_numNode = jmdlMTGGraph_getNodeIdCount (m_pGraph);
-        jmdlEmbeddedIntArray_setConstant (m_pNodeIdToEdgeIndexArray, -1, m_numNode);
-        jmdlEmbeddedIntArray_setConstant (m_pNodeIdToVertexIndexArray, -1, m_numNode);
-        jmdlEmbeddedIntArray_setConstant (m_pNodeIdToFaceIndexArray, -1, m_numNode);
-        jmdlMTGGraph_clearMaskInSet (m_pGraph, m_faceSeedMask | m_vertexSeedMask | m_edgeSeedMask);
-        MTGARRAY_SET_LOOP (nodeId, m_pGraph)
-            {
-            recordNodeIdAtVertex (nodeId);
-            }
-        MTGARRAY_END_SET_LOOP (nodeId, m_pGraph)
-
-        MTGARRAY_SET_LOOP (nodeId, m_pGraph)
-            {
-            recordNodeIdAtFace (nodeId);
-            }
-        MTGARRAY_END_SET_LOOP (nodeId, m_pGraph)
-
-        MTGARRAY_SET_LOOP (nodeId, m_pGraph)
-            {
-            recordNodeIdAtEdge (nodeId);
-            }
-        MTGARRAY_END_SET_LOOP (nodeId, m_pGraph)
-        }
-
-    void recordNodeIdAtVertex (MTGNodeId nodeId)
-        {
-        int vertexIndex;
-        if (!mapNodeToNewTopology
-                        (
-                        nodeId,
-                        m_pNodeIdToVertexIndexArray,
-                        PK_CLASS_vertex,
-                        m_vertexSeedMask,
-                        &vertexIndex
-                        ))
-            return;
-
-        MTGARRAY_VERTEX_LOOP (currNodeId, m_pGraph, nodeId)
-            {
-            jmdlEmbeddedIntArray_setInt (m_pNodeIdToVertexIndexArray, vertexIndex, currNodeId);
-            }
-        MTGARRAY_END_VERTEX_LOOP (currNodeId, m_pGraph, nodeId)
-        jmdlMTGGraph_setMask (m_pGraph, nodeId, m_vertexSeedMask);
-        }
-
-    void recordNodeIdAtFace (MTGNodeId nodeId)
-        {
-        int faceIndex;
-        if (!mapNodeToNewTopology
-                        (
-                        nodeId,
-                        m_pNodeIdToFaceIndexArray,
-                        PK_CLASS_face,
-                        m_faceSeedMask,
-                        &faceIndex))
-            return;
-
-        MTGARRAY_FACE_LOOP (currNodeId, m_pGraph, nodeId)
-            {
-            jmdlEmbeddedIntArray_setInt (m_pNodeIdToFaceIndexArray, faceIndex, currNodeId);
-            }
-        MTGARRAY_END_FACE_LOOP (currNodeId, m_pGraph, nodeId)
-        jmdlMTGGraph_setMask (m_pGraph, nodeId, m_faceSeedMask);
-        }
-
-    void recordNodeIdAtEdge (MTGNodeId nodeId)
-        {
-        int edgeIndex;
-        if (!mapNodeToNewTopology
-                        (
-                        nodeId,
-                        m_pNodeIdToEdgeIndexArray,
-                        PK_CLASS_edge,
-                        m_edgeSeedMask,
-                        &edgeIndex))
-            return;
-
-        jmdlEmbeddedIntArray_setInt (m_pNodeIdToEdgeIndexArray, edgeIndex, nodeId);
-
-        MTGNodeId mateNodeId = jmdlMTGGraph_getEdgeMate (m_pGraph, nodeId);
-        jmdlEmbeddedIntArray_setInt (m_pNodeIdToEdgeIndexArray, edgeIndex, mateNodeId);
-        }
-
-    void buildRelations (int bodyIndex, int shellIndex, bool    bReverseFaceLoops)
-        {
-        // BAD -- shell index should have sense to allow void.
-        if (bodyIndex >= 0)
-            addRelation (bodyIndex, shellIndex);
-
-        // For each EDGE SEED ....
-        MTGARRAY_SET_LOOP (nodeId, m_pGraph)
-            {
-            if (jmdlMTGGraph_getMask (m_pGraph, nodeId, m_edgeSeedMask))
-                {
-                int edgeIndex, vertexIndex0, vertexIndex1;
-                // Make edge relations
-                jmdlEmbeddedIntArray_getInt (m_pNodeIdToEdgeIndexArray, &edgeIndex, nodeId);
-                /*MTGNodeId mateNodeId =*/ jmdlMTGGraph_getEdgeMate (m_pGraph, nodeId);
-                jmdlEmbeddedIntArray_getInt (m_pNodeIdToVertexIndexArray, &vertexIndex0, nodeId);
-                jmdlEmbeddedIntArray_getInt (m_pNodeIdToVertexIndexArray, &vertexIndex1,
-                                                jmdlMTGGraph_getFSucc (m_pGraph, nodeId));
-                addRelation (edgeIndex, vertexIndex0);
-                addRelation (edgeIndex, vertexIndex1);
-                }
-            }
-        MTGARRAY_END_SET_LOOP (nodeId, m_pGraph)
-
-        // For each FACE SEED ....
-        MTGARRAY_SET_LOOP (nodeId, m_pGraph)
-            {
-            if (jmdlMTGGraph_getMask (m_pGraph, nodeId, m_faceSeedMask))
-                {
-                int faceIndex, loopIndex;
-                // .... put the face in the shell
-                jmdlEmbeddedIntArray_getInt (m_pNodeIdToFaceIndexArray, &faceIndex, nodeId);
-                addRelation (shellIndex, faceIndex);
-                // .... a loop in the face
-                loopIndex = addTopologicalEntity (PK_CLASS_loop);
-                addRelation (faceIndex, loopIndex);
-                // .... and insert edges in the loop
-                if (bReverseFaceLoops)
-                    {
-                    // ... going backwards
-                    MTGNodeId currNodeId = nodeId;
-                    do
-                        {
-                        int edgeIndex;
-                        jmdlEmbeddedIntArray_getInt (m_pNodeIdToEdgeIndexArray, &edgeIndex, currNodeId);
-                        addRelation (loopIndex, edgeIndex,
-                                jmdlMTGGraph_getMask (m_pGraph, currNodeId, m_edgeSeedMask)
-                                    ? PK_TOPOL_sense_negative_c : PK_TOPOL_sense_positive_c);
-                        currNodeId = jmdlMTGGraph_getFPred (m_pGraph, currNodeId);
-                        } while (currNodeId != nodeId);
-                    }
-                else
-                    {
-                    // .... or going forward
-                    MTGARRAY_FACE_LOOP (currNodeId, m_pGraph, nodeId)
-                        {
-                        int edgeIndex;
-                        jmdlEmbeddedIntArray_getInt (m_pNodeIdToEdgeIndexArray, &edgeIndex, currNodeId);
-                        addRelation (loopIndex, edgeIndex,
-                                jmdlMTGGraph_getMask (m_pGraph, currNodeId, m_edgeSeedMask)
-                                    ? PK_TOPOL_sense_positive_c : PK_TOPOL_sense_negative_c);
-                        }
-                    MTGARRAY_END_FACE_LOOP (currNodeId, m_pGraph, nodeId)
-                    }
-                }
-            }
-        MTGARRAY_END_SET_LOOP (nodeId, m_pGraph)
-        }
-
-/*---------------------------------------------------------------------------------**//**
-@param pIsClosed OUT true if closed body (no boundaries)
-@param pVolume OUT volume.  0 if not closed.
-* @bsimethod                                                    Earlin.Lutz     06/04
-+---------------+---------------+---------------+---------------+---------------+------*/
-    int go_pki (int *pBodyTag)
-        {
-        PK_BODY_fault_t fault;
-        int faultIndex;
-        int numTopol = jmdlEmbeddedIntArray_getCount (m_pEntityClassArray);
-        m_pTagArray = new int [numTopol];
-
-        int result = 1;
-
-        if (m_bClosed)
-            result = PK_BODY_create_solid_topology
-                (
-                numTopol,
-                jmdlEmbeddedIntArray_getPtr (m_pEntityClassArray, 0),
-                jmdlEmbeddedIntArray_getCount (m_pParentArray),
-                jmdlEmbeddedIntArray_getPtr (m_pParentArray, 0),
-                jmdlEmbeddedIntArray_getPtr (m_pChildArray, 0),
-                jmdlEmbeddedIntArray_getPtr (m_pSenseArray, 0),
-                pBodyTag,
-                m_pTagArray,
-                &fault,
-                &faultIndex);
-        else
-            result = PK_BODY_create_sheet_topology
-                (
-                numTopol,
-                jmdlEmbeddedIntArray_getPtr (m_pEntityClassArray, 0),
-                jmdlEmbeddedIntArray_getCount (m_pParentArray),
-                jmdlEmbeddedIntArray_getPtr (m_pParentArray, 0),
-                jmdlEmbeddedIntArray_getPtr (m_pChildArray, 0),
-                jmdlEmbeddedIntArray_getPtr (m_pSenseArray, 0),
-                pBodyTag,
-                m_pTagArray,
-                &fault,
-                &faultIndex);
-
-        if (s_debug > 0)
-            printf (" FAULT %d at index %d\n", fault, faultIndex);
-
-        if (result != 0 || fault != PK_BODY_fault_no_fault_c)
-            return 1;
-
-        int vertexTag0, vertexTag1;
-        int edgeTag, faceTag;
-
-        // Create PSD POINT for each VERTEX ....
-        MTGARRAY_SET_LOOP (nodeId, m_pGraph)
-            {
-            DPoint3d xyz;
-            if (jmdlMTGGraph_getMask (m_pGraph, nodeId, m_vertexSeedMask))
-                {
-                if (!derefVertex (nodeId, &xyz, &vertexTag0))
-                    return 1;
-                // SEND TO PSD:
-                //      (vertexTag0) has coordinates (xyz)
-                PK_POINT_sf_t   point_sf;
-                PK_POINT_t      pointTag;
-
-                point_sf.position.coord[0] = xyz.x;
-                point_sf.position.coord[1] = xyz.y;
-                point_sf.position.coord[2] = xyz.z;
-
-                if (PK_ERROR_no_errors == PK_POINT_create (&point_sf, &pointTag))
-                    {
-                    PK_VERTEX_attach_points (1, (PK_VERTEX_t*)&vertexTag0, &pointTag);
-                    }
-                }
-            }
-        MTGARRAY_END_SET_LOOP (nodeId, m_pGraph)
-
-        // Create PSD LINE for each EDGE ....
-        MTGARRAY_SET_LOOP (nodeId, m_pGraph)
-            {
-            DPoint3d xyz0, xyz1;
-            if (jmdlMTGGraph_getMask (m_pGraph, nodeId, m_edgeSeedMask))
-                {
-                if (  !derefVertex (nodeId, &xyz0, &vertexTag0)
-                   || !derefVertex (jmdlMTGGraph_getFSucc (m_pGraph, nodeId), &xyz1, &vertexTag1)
-                   || !derefEdge (nodeId, &edgeTag)
-                   )
-                   return 1;
-                // SEND TO PSD:
-                //      (edgeTag) has coordinates (xyz)
-                PK_LINE_sf_t        line_sf;
-                PK_LINE_t           lineTag;
-
-                line_sf.basis_set.location.coord[0]  = xyz0.x;
-                line_sf.basis_set.location.coord[1]  = xyz0.y;
-                line_sf.basis_set.location.coord[2]  = xyz0.z;
-
-                xyz1.Subtract (xyz0);
-                xyz1.Normalize ();
-                line_sf.basis_set.axis.coord[0]      = xyz1.x;
-                line_sf.basis_set.axis.coord[1]      = xyz1.y;
-                line_sf.basis_set.axis.coord[2]      = xyz1.z;
-
-                if (PK_ERROR_no_errors == PK_LINE_create (&line_sf, &lineTag))
-                    {
-                    PK_EDGE_attach_curves (1, (PK_EDGE_t *) &edgeTag, (PK_CURVE_t *) &lineTag);
-                    }
-                }
-            }
-        MTGARRAY_END_SET_LOOP (nodeId, m_pGraph)
-
-#define MAX_PER_FACE 1000
-        DPoint3d xyzArray[MAX_PER_FACE];
-
-        // Create PSD PLANE for each face ....
-        MTGARRAY_SET_LOOP (nodeId, m_pGraph)
-            {
-            DPoint3d currXYZ;
-            if (!jmdlMTGGraph_getMask (m_pGraph, nodeId, m_faceSeedMask))
-                {
-                // not a seed, ignore it..
-                }
-            else if (jmdlMTGGraph_getMask (m_pGraph, nodeId, MTG_EXTERIOR_MASK))
-                {
-                if (!derefFace (nodeId, &faceTag))
-                    return 1;
-                // LU HAN --- delete the faceTag here!!
-                PK_FACE_delete_from_sheet_body (faceTag);
-                }
-            else
-                {
-                int numVertex = 0;
-                //  copy out up to MAX_PER_FACE coordinates...
-                MTGARRAY_FACE_LOOP (currNodeId, m_pGraph, nodeId)
-                    {
-                    if (numVertex < MAX_PER_FACE
-                        && derefVertex (currNodeId, &currXYZ, &vertexTag0))
-                        {
-                        xyzArray[numVertex++] = currXYZ;
-                        }
-                    }
-                MTGARRAY_END_FACE_LOOP (currNodeId, m_pGraph, nodeId)
-                // SEND TO PSD:
-                //      Compute plane origin and normal from xyzArray[0..numVertex]
-                //      Make PSD plane, attach to face
-                if (!derefFace (nodeId, &faceTag))
-                    return 1;
-
-                DVec3d normal0, xVec, yVec, zVec;
-                DPoint3d basePt;
-                // "best fit" plane normal ...
-                bsiGeom_polygonNormal (&normal0, &basePt, xyzArray, numVertex);
-                normal0.Normalize ();
-                // use the best fit to trigger sequence of vectors that favor first edge ...
-                xVec.NormalizedDifference(xyzArray[1], xyzArray[0]);
-                yVec.NormalizedCrossProduct (normal0, xVec);
-                zVec.NormalizedCrossProduct (xVec, yVec);
-
-                PK_PLANE_sf_t   plane_sf;
-                PK_PLANE_t      planeTag = PK_ENTITY_null;
-                PK_LOGICAL_t    senseTag = PK_LOGICAL_true;
-
-                plane_sf.basis_set.location.coord[0] = basePt.x;
-                plane_sf.basis_set.location.coord[1] = basePt.y;
-                plane_sf.basis_set.location.coord[2] = basePt.z;
-
-                plane_sf.basis_set.axis.coord[0] = zVec.x;
-                plane_sf.basis_set.axis.coord[1] = zVec.y;
-                plane_sf.basis_set.axis.coord[2] = zVec.z;
-
-                plane_sf.basis_set.ref_direction.coord[0] = xVec.x;
-                plane_sf.basis_set.ref_direction.coord[1] = xVec.y;
-                plane_sf.basis_set.ref_direction.coord[2] = xVec.z;
-
-                if (PK_ERROR_no_errors == PK_PLANE_create (&plane_sf, &planeTag))
-                    {
-                    PK_FACE_attach_surfs (1, (PK_FACE_t *) &faceTag, (PK_SURF_t *) &planeTag, &senseTag);
-                    }
-                }
-            }
-        MTGARRAY_END_SET_LOOP (nodeId, m_pGraph)
-
-        return 0;
-        }
-};
-
-/*---------------------------------------------------------------------------------**//**
-* @bsimethod                                                    Earlin.Lutz     04/97
-+---------------+---------------+---------------+---------------+---------------+------*/
-static BentleyStatus   BodyFromMTGFacets
-(
-int                 *pBodyTag,          // <= tag of created body
-MTGFacets *         pFacets
-)
-    {
-    // ASSUME the facets are a single shell ...
-    MTGPSD_TopologyBuilder builder = MTGPSD_TopologyBuilder (pFacets);
-
-    int bodyIndex  = builder.addTopologicalEntity (PK_CLASS_body);
-    int shellIndex = builder.addTopologicalEntity (PK_CLASS_shell);
-
-    builder.buildClassIndexArrays ();
-
-    // TR #164577: we reversed the facet set in the ctor; reversing in buildRelations doesn't work
-    builder.buildRelations (bodyIndex, shellIndex, false);
-
-    // Destructor frees various arrays and masks.
-    if (0 != builder.go_pki (pBodyTag))
-        return ERROR;
-
-    PK_TOPOL_delete_redundant (*pBodyTag);
-
-    return SUCCESS;
-    }
-
-static BentleyStatus BodyFromPolyface_byConnectivity
-(
-PK_BODY_t &bodyTag,
-PolyfaceQueryCR polyface,
-TransformCR dgnToSolid
-)
-    {
-    BentleyStatus status = ERROR;
-    MTGFacetsP mtgFacets = jmdlMTGFacets_new ();
-
-    if (PolyfaceToMTG_FromPolyfaceConnectivity (mtgFacets, polyface, true))
-        {
-        jmdlMTGFacets_transform (mtgFacets, &dgnToSolid, false);
-        status = BodyFromMTGFacets (&bodyTag, mtgFacets);
-        }
-    jmdlMTGFacets_free (mtgFacets);
-    return status;
-    }
-
-/*---------------------------------------------------------------------------------**//**
-* @bsimethod                                                    Earlin.Lutz     04/97
-+---------------+---------------+---------------+---------------+---------------+------*/
-BentleyStatus PSolidGeom::BodyFromPolyface(PK_BODY_t& bodyTag, PolyfaceQueryCR polyface, TransformCR dgnToSolid)
-    {
-    static double s_relTol = 1.0e-10;
-    static double s_absTol = 1.0e-12;
-    BentleyStatus status = BodyFromPolyface_byConnectivity (bodyTag, polyface, dgnToSolid);
-
-    if (SUCCESS != status)
-        {
-        MTGFacetsP facets = jmdlMTGFacets_new ();
-
-        if (PolyfaceToMTG (facets, NULL, NULL, polyface, true, s_absTol, s_relTol))
-            {
-            jmdlMTGFacets_transform (facets, &dgnToSolid, false);
-            status = BodyFromMTGFacets (&bodyTag, facets);
-            }
-
-        jmdlMTGFacets_free (facets);
-        }
-    
-    return status;
-    }
-
-/*---------------------------------------------------------------------------------**//**
-* @bsimethod                                                    Brien.Bastings  07/12
-+---------------+---------------+---------------+---------------+---------------+------*/
-BentleyStatus PSolidGeom::BodyFromPolyface (IBRepEntityPtr& entityOut, PolyfaceQueryCR meshData, uint32_t nodeId)
-    {
-    if (meshData.GetPointCount () < 3)
-        return ERROR;
-
-    PSolidKernelManager::StartSession (); // Make sure frustrum is initialized...
-
-    Transform   solidToDgn, dgnToSolid;
-
-    PSolidUtil::GetTransforms (solidToDgn, dgnToSolid, meshData.GetPointCP());
-
-    PK_BODY_t   bodyTag;
-
-    if (SUCCESS != PSolidGeom::BodyFromPolyface (bodyTag, meshData, dgnToSolid))
-        return ERROR;
-
-    if (nodeId)
-        PSolidTopoId::AddNodeIdAttributes (bodyTag, nodeId, true);
-
-    entityOut = PSolidUtil::CreateNewEntity (bodyTag, solidToDgn);
-
-    return SUCCESS;
-    }
-
+/*--------------------------------------------------------------------------------------+
+|
+|     $Source: DgnBRep/PSolidPolyface.cpp $
+|
+|  $Copyright: (c) 2019 Bentley Systems, Incorporated. All rights reserved. $
+|
++--------------------------------------------------------------------------------------*/
+#include <DgnPlatformInternal.h>
+#include <DgnPlatform/DgnBRep/PSolidUtil.h>
+#include <Mtg/MtgApi.h>
+
+static int s_debug = 0;
+
+static char const*tokenToString (int eClass)
+    {
+    if (eClass == PK_CLASS_vertex)
+        return "VRTX";
+    if (eClass == PK_CLASS_edge)
+        return "EDGE";
+    if (eClass == PK_CLASS_face)
+        return "FACE";
+    if (eClass == PK_CLASS_loop)
+        return "LOOP";
+    if (eClass == PK_CLASS_shell)
+        return "SHELL";
+    if (eClass == PK_CLASS_body)
+        return "BODY";
+    if (eClass == PK_TOPOL_sense_none_c)
+        return " ";
+    if (eClass == PK_TOPOL_sense_positive_c)
+        return "+";
+    if (eClass == PK_TOPOL_sense_negative_c)
+        return "-";
+    return "????";
+    }
+
+class MTGPSD_TopologyBuilder
+{
+private:
+    EmbeddedIntArray *m_pEntityClassArray;
+    EmbeddedIntArray *m_pParentArray;
+    EmbeddedIntArray *m_pChildArray;
+    EmbeddedIntArray *m_pSenseArray;
+
+    EmbeddedIntArray *m_pNodeIdToFaceIndexArray;
+    EmbeddedIntArray *m_pNodeIdToVertexIndexArray;
+    EmbeddedIntArray *m_pNodeIdToEdgeIndexArray;
+
+    int *m_pTagArray;
+
+    MTGFacets *m_pFacets;
+    MTGGraph *m_pGraph;
+
+    MTGMask m_faceSeedMask;
+    MTGMask m_edgeSeedMask;
+    MTGMask m_vertexSeedMask;
+
+    // unused - int m_numNode;
+    int m_numExteriorFace;
+    bool    m_bClosed;
+    double  m_volume;
+
+    // If node is already mapped to topology by given index array, return false.
+    // Otherwise, create a new topology index of specified class, and set mask on the node.
+    bool    mapNodeToNewTopology
+            (
+            MTGNodeId nodeId,
+            EmbeddedIntArray *pIndexArray,
+            int eClass,
+            MTGMask seedMask,
+            int *pIndex
+            )
+        {
+        int index;
+        // MTG_EXTERIOR_MASK test removed here!!!
+        if (!jmdlEmbeddedIntArray_getInt (pIndexArray, &index, nodeId)
+            || index >= 0)
+            return false;
+        *pIndex = addTopologicalEntity (eClass);
+        jmdlMTGGraph_setMask (m_pGraph, nodeId, seedMask);
+        return true;
+        }
+
+
+    bool    derefVertex
+            (
+            int nodeId,
+            DPoint3d *pXYZ,
+            int *pTag
+            )
+        {
+        int vertexIndex;
+        if (jmdlEmbeddedIntArray_getInt (m_pNodeIdToVertexIndexArray, &vertexIndex, nodeId)
+            && m_pTagArray != NULL
+            && vertexIndex >= 0
+            && vertexIndex < jmdlEmbeddedIntArray_getCount (m_pEntityClassArray))
+            {
+            *pTag = m_pTagArray [vertexIndex];
+            jmdlMTGFacets_getNodeCoordinates (m_pFacets, pXYZ, nodeId);
+            return true;
+            }
+        return false;
+        }
+
+    bool    derefEdge
+            (
+            int nodeId,
+            int *pTag
+            )
+        {
+        int index;
+        if (   jmdlEmbeddedIntArray_getInt (m_pNodeIdToEdgeIndexArray, &index, nodeId)
+           && m_pTagArray != NULL
+           && index >= 0
+           && index < jmdlEmbeddedIntArray_getCount (m_pEntityClassArray)
+           )
+            {
+            *pTag = m_pTagArray [index];
+            return true;
+            }
+        return false;
+        }
+
+    bool    derefFace
+            (
+            int nodeId,
+            int *pTag
+            )
+        {
+        int index;
+        if (   jmdlEmbeddedIntArray_getInt (m_pNodeIdToFaceIndexArray, &index, nodeId)
+           && m_pTagArray != NULL
+           && index >= 0
+           && index < jmdlEmbeddedIntArray_getCount (m_pEntityClassArray)
+           )
+            {
+            *pTag = m_pTagArray [index];
+            return true;
+            }
+        return false;
+        }
+
+    // assumes only m_pFacets and m_pGraph are set;
+    // sets m_bClosed, m_volume and m_numExteriorFace;
+    void getVolumeCharacteristics (bool    ensureNonnegativeVolume)
+        {
+        bvector<MTGNodeId>  faceSeeds;
+        // unused - MTGNodeId           faceSeedId;
+        // unused - int                 numFace;
+
+        m_bClosed = false;
+        m_volume = 0.0;
+        m_numExteriorFace = 0;
+
+        // count exterior faces
+        m_pGraph->CollectFaceLoops (faceSeeds);
+        for (MTGNodeId faceSeedId : faceSeeds)
+            if (jmdlMTGGraph_getMask (m_pGraph, faceSeedId, MTG_EXTERIOR_MASK))
+                m_numExteriorFace++;
+
+        if (m_numExteriorFace <= 0)
+            {
+            jmdlMTGFacets_volume (m_pFacets, &m_volume);
+            if (ensureNonnegativeVolume && m_volume < 0.0)
+                {
+                jmdlMTGFacets_reverseOrientation (m_pFacets);
+                m_volume *= -1.0;
+                }
+            m_bClosed = true;
+            }
+        }
+
+public:
+    MTGPSD_TopologyBuilder (MTGFacets *pFacets)
+        {
+        m_pFacets = pFacets;
+        m_pGraph = &pFacets->graphHdr;
+
+        m_pEntityClassArray = jmdlEmbeddedIntArray_grab ();
+        m_pParentArray = jmdlEmbeddedIntArray_grab ();
+        m_pChildArray = jmdlEmbeddedIntArray_grab ();
+        m_pSenseArray = jmdlEmbeddedIntArray_grab ();
+
+        m_pNodeIdToFaceIndexArray = jmdlEmbeddedIntArray_grab ();
+        m_pNodeIdToVertexIndexArray = jmdlEmbeddedIntArray_grab ();
+        m_pNodeIdToEdgeIndexArray = jmdlEmbeddedIntArray_grab ();
+
+        m_vertexSeedMask = jmdlMTGGraph_grabMask (m_pGraph);
+        m_faceSeedMask = jmdlMTGGraph_grabMask (m_pGraph);
+        m_edgeSeedMask = jmdlMTGGraph_grabMask (m_pGraph);
+        m_pTagArray = NULL;
+
+        // TR #164577: reverse facet set here b/c reversing in buildRelations doesn't work
+        getVolumeCharacteristics (true);
+#ifdef CompileMTGPrint
+        if (s_debug >= 1000)
+            jmdlMTGGraph_printFaceLoops (m_pGraph);
+#endif
+        }
+
+    ~MTGPSD_TopologyBuilder ()
+        {
+        jmdlEmbeddedIntArray_drop (m_pEntityClassArray);
+        jmdlEmbeddedIntArray_drop (m_pParentArray);
+        jmdlEmbeddedIntArray_drop (m_pChildArray);
+        jmdlEmbeddedIntArray_drop (m_pSenseArray);
+        jmdlEmbeddedIntArray_drop (m_pNodeIdToVertexIndexArray);
+        jmdlEmbeddedIntArray_drop (m_pNodeIdToFaceIndexArray);
+        jmdlEmbeddedIntArray_drop (m_pNodeIdToEdgeIndexArray);
+
+        jmdlMTGGraph_dropMask (m_pGraph, m_faceSeedMask);
+        jmdlMTGGraph_dropMask (m_pGraph, m_edgeSeedMask);
+        jmdlMTGGraph_dropMask (m_pGraph, m_vertexSeedMask);
+
+        if (m_pTagArray)
+            delete [] m_pTagArray;
+        }
+
+
+    void addRelation (int parentIndex, int childIndex, int sense = PK_TOPOL_sense_none_c)
+        {
+        jmdlEmbeddedIntArray_addInt (m_pParentArray, parentIndex);
+        jmdlEmbeddedIntArray_addInt (m_pChildArray, childIndex);
+        jmdlEmbeddedIntArray_addInt (m_pSenseArray, sense);
+        if (s_debug >= 10)
+            {
+            int parentClass, childClass;
+            jmdlEmbeddedIntArray_getInt (m_pEntityClassArray, &parentClass, parentIndex);
+            jmdlEmbeddedIntArray_getInt (m_pEntityClassArray, &childClass,  childIndex);
+            printf (" (%s:%3d,%s:%3d,%s)\n",
+                        tokenToString (parentClass), parentIndex,
+                        tokenToString (childClass), childIndex,
+                        tokenToString (sense));
+            }
+        }
+
+    int addTopologicalEntity (int eClass)
+        {
+        int index = jmdlEmbeddedIntArray_getCount (m_pEntityClassArray);
+        jmdlEmbeddedIntArray_addInt (m_pEntityClassArray, eClass);
+        if (s_debug >= 10)
+            printf (" %3d:%s\n", index, tokenToString (eClass));
+        return index;
+        }
+
+
+    // Establish the index and count structure:
+    // ** m_pNodeIdToFaceIndexArray gives the node's face index in the class array
+    // ** m_pNodeIdToVertexIndexArray gives the node's vertex index in the class array
+    // ** m_pNodeIdToEdgeIndexArray gives the node's edge index in the class array
+    // ** For each edge, exactly one node id is marked as its seed node.
+    // ** For each face, exactly one node id is marked as its seed node.
+    // ** For each vertex, exactly one node id is marked as its seed node.
+    // ** Global edge, face, vertex, and exterior edge counts
+    void buildClassIndexArrays ()
+        {
+        int m_numNode = jmdlMTGGraph_getNodeIdCount (m_pGraph);
+        jmdlEmbeddedIntArray_setConstant (m_pNodeIdToEdgeIndexArray, -1, m_numNode);
+        jmdlEmbeddedIntArray_setConstant (m_pNodeIdToVertexIndexArray, -1, m_numNode);
+        jmdlEmbeddedIntArray_setConstant (m_pNodeIdToFaceIndexArray, -1, m_numNode);
+        jmdlMTGGraph_clearMaskInSet (m_pGraph, m_faceSeedMask | m_vertexSeedMask | m_edgeSeedMask);
+        MTGARRAY_SET_LOOP (nodeId, m_pGraph)
+            {
+            recordNodeIdAtVertex (nodeId);
+            }
+        MTGARRAY_END_SET_LOOP (nodeId, m_pGraph)
+
+        MTGARRAY_SET_LOOP (nodeId, m_pGraph)
+            {
+            recordNodeIdAtFace (nodeId);
+            }
+        MTGARRAY_END_SET_LOOP (nodeId, m_pGraph)
+
+        MTGARRAY_SET_LOOP (nodeId, m_pGraph)
+            {
+            recordNodeIdAtEdge (nodeId);
+            }
+        MTGARRAY_END_SET_LOOP (nodeId, m_pGraph)
+        }
+
+    void recordNodeIdAtVertex (MTGNodeId nodeId)
+        {
+        int vertexIndex;
+        if (!mapNodeToNewTopology
+                        (
+                        nodeId,
+                        m_pNodeIdToVertexIndexArray,
+                        PK_CLASS_vertex,
+                        m_vertexSeedMask,
+                        &vertexIndex
+                        ))
+            return;
+
+        MTGARRAY_VERTEX_LOOP (currNodeId, m_pGraph, nodeId)
+            {
+            jmdlEmbeddedIntArray_setInt (m_pNodeIdToVertexIndexArray, vertexIndex, currNodeId);
+            }
+        MTGARRAY_END_VERTEX_LOOP (currNodeId, m_pGraph, nodeId)
+        jmdlMTGGraph_setMask (m_pGraph, nodeId, m_vertexSeedMask);
+        }
+
+    void recordNodeIdAtFace (MTGNodeId nodeId)
+        {
+        int faceIndex;
+        if (!mapNodeToNewTopology
+                        (
+                        nodeId,
+                        m_pNodeIdToFaceIndexArray,
+                        PK_CLASS_face,
+                        m_faceSeedMask,
+                        &faceIndex))
+            return;
+
+        MTGARRAY_FACE_LOOP (currNodeId, m_pGraph, nodeId)
+            {
+            jmdlEmbeddedIntArray_setInt (m_pNodeIdToFaceIndexArray, faceIndex, currNodeId);
+            }
+        MTGARRAY_END_FACE_LOOP (currNodeId, m_pGraph, nodeId)
+        jmdlMTGGraph_setMask (m_pGraph, nodeId, m_faceSeedMask);
+        }
+
+    void recordNodeIdAtEdge (MTGNodeId nodeId)
+        {
+        int edgeIndex;
+        if (!mapNodeToNewTopology
+                        (
+                        nodeId,
+                        m_pNodeIdToEdgeIndexArray,
+                        PK_CLASS_edge,
+                        m_edgeSeedMask,
+                        &edgeIndex))
+            return;
+
+        jmdlEmbeddedIntArray_setInt (m_pNodeIdToEdgeIndexArray, edgeIndex, nodeId);
+
+        MTGNodeId mateNodeId = jmdlMTGGraph_getEdgeMate (m_pGraph, nodeId);
+        jmdlEmbeddedIntArray_setInt (m_pNodeIdToEdgeIndexArray, edgeIndex, mateNodeId);
+        }
+
+    void buildRelations (int bodyIndex, int shellIndex, bool    bReverseFaceLoops)
+        {
+        // BAD -- shell index should have sense to allow void.
+        if (bodyIndex >= 0)
+            addRelation (bodyIndex, shellIndex);
+
+        // For each EDGE SEED ....
+        MTGARRAY_SET_LOOP (nodeId, m_pGraph)
+            {
+            if (jmdlMTGGraph_getMask (m_pGraph, nodeId, m_edgeSeedMask))
+                {
+                int edgeIndex, vertexIndex0, vertexIndex1;
+                // Make edge relations
+                jmdlEmbeddedIntArray_getInt (m_pNodeIdToEdgeIndexArray, &edgeIndex, nodeId);
+                /*MTGNodeId mateNodeId =*/ jmdlMTGGraph_getEdgeMate (m_pGraph, nodeId);
+                jmdlEmbeddedIntArray_getInt (m_pNodeIdToVertexIndexArray, &vertexIndex0, nodeId);
+                jmdlEmbeddedIntArray_getInt (m_pNodeIdToVertexIndexArray, &vertexIndex1,
+                                                jmdlMTGGraph_getFSucc (m_pGraph, nodeId));
+                addRelation (edgeIndex, vertexIndex0);
+                addRelation (edgeIndex, vertexIndex1);
+                }
+            }
+        MTGARRAY_END_SET_LOOP (nodeId, m_pGraph)
+
+        // For each FACE SEED ....
+        MTGARRAY_SET_LOOP (nodeId, m_pGraph)
+            {
+            if (jmdlMTGGraph_getMask (m_pGraph, nodeId, m_faceSeedMask))
+                {
+                int faceIndex, loopIndex;
+                // .... put the face in the shell
+                jmdlEmbeddedIntArray_getInt (m_pNodeIdToFaceIndexArray, &faceIndex, nodeId);
+                addRelation (shellIndex, faceIndex);
+                // .... a loop in the face
+                loopIndex = addTopologicalEntity (PK_CLASS_loop);
+                addRelation (faceIndex, loopIndex);
+                // .... and insert edges in the loop
+                if (bReverseFaceLoops)
+                    {
+                    // ... going backwards
+                    MTGNodeId currNodeId = nodeId;
+                    do
+                        {
+                        int edgeIndex;
+                        jmdlEmbeddedIntArray_getInt (m_pNodeIdToEdgeIndexArray, &edgeIndex, currNodeId);
+                        addRelation (loopIndex, edgeIndex,
+                                jmdlMTGGraph_getMask (m_pGraph, currNodeId, m_edgeSeedMask)
+                                    ? PK_TOPOL_sense_negative_c : PK_TOPOL_sense_positive_c);
+                        currNodeId = jmdlMTGGraph_getFPred (m_pGraph, currNodeId);
+                        } while (currNodeId != nodeId);
+                    }
+                else
+                    {
+                    // .... or going forward
+                    MTGARRAY_FACE_LOOP (currNodeId, m_pGraph, nodeId)
+                        {
+                        int edgeIndex;
+                        jmdlEmbeddedIntArray_getInt (m_pNodeIdToEdgeIndexArray, &edgeIndex, currNodeId);
+                        addRelation (loopIndex, edgeIndex,
+                                jmdlMTGGraph_getMask (m_pGraph, currNodeId, m_edgeSeedMask)
+                                    ? PK_TOPOL_sense_positive_c : PK_TOPOL_sense_negative_c);
+                        }
+                    MTGARRAY_END_FACE_LOOP (currNodeId, m_pGraph, nodeId)
+                    }
+                }
+            }
+        MTGARRAY_END_SET_LOOP (nodeId, m_pGraph)
+        }
+
+/*---------------------------------------------------------------------------------**//**
+@param pIsClosed OUT true if closed body (no boundaries)
+@param pVolume OUT volume.  0 if not closed.
+* @bsimethod                                                    Earlin.Lutz     06/04
++---------------+---------------+---------------+---------------+---------------+------*/
+    int go_pki (int *pBodyTag)
+        {
+        PK_BODY_fault_t fault;
+        int faultIndex;
+        int numTopol = jmdlEmbeddedIntArray_getCount (m_pEntityClassArray);
+        m_pTagArray = new int [numTopol];
+
+        int result = 1;
+
+        if (m_bClosed)
+            result = PK_BODY_create_solid_topology
+                (
+                numTopol,
+                jmdlEmbeddedIntArray_getPtr (m_pEntityClassArray, 0),
+                jmdlEmbeddedIntArray_getCount (m_pParentArray),
+                jmdlEmbeddedIntArray_getPtr (m_pParentArray, 0),
+                jmdlEmbeddedIntArray_getPtr (m_pChildArray, 0),
+                jmdlEmbeddedIntArray_getPtr (m_pSenseArray, 0),
+                pBodyTag,
+                m_pTagArray,
+                &fault,
+                &faultIndex);
+        else
+            result = PK_BODY_create_sheet_topology
+                (
+                numTopol,
+                jmdlEmbeddedIntArray_getPtr (m_pEntityClassArray, 0),
+                jmdlEmbeddedIntArray_getCount (m_pParentArray),
+                jmdlEmbeddedIntArray_getPtr (m_pParentArray, 0),
+                jmdlEmbeddedIntArray_getPtr (m_pChildArray, 0),
+                jmdlEmbeddedIntArray_getPtr (m_pSenseArray, 0),
+                pBodyTag,
+                m_pTagArray,
+                &fault,
+                &faultIndex);
+
+        if (s_debug > 0)
+            printf (" FAULT %d at index %d\n", fault, faultIndex);
+
+        if (result != 0 || fault != PK_BODY_fault_no_fault_c)
+            return 1;
+
+        int vertexTag0, vertexTag1;
+        int edgeTag, faceTag;
+
+        // Create PSD POINT for each VERTEX ....
+        MTGARRAY_SET_LOOP (nodeId, m_pGraph)
+            {
+            DPoint3d xyz;
+            if (jmdlMTGGraph_getMask (m_pGraph, nodeId, m_vertexSeedMask))
+                {
+                if (!derefVertex (nodeId, &xyz, &vertexTag0))
+                    return 1;
+                // SEND TO PSD:
+                //      (vertexTag0) has coordinates (xyz)
+                PK_POINT_sf_t   point_sf;
+                PK_POINT_t      pointTag;
+
+                point_sf.position.coord[0] = xyz.x;
+                point_sf.position.coord[1] = xyz.y;
+                point_sf.position.coord[2] = xyz.z;
+
+                if (PK_ERROR_no_errors == PK_POINT_create (&point_sf, &pointTag))
+                    {
+                    PK_VERTEX_attach_points (1, (PK_VERTEX_t*)&vertexTag0, &pointTag);
+                    }
+                }
+            }
+        MTGARRAY_END_SET_LOOP (nodeId, m_pGraph)
+
+        // Create PSD LINE for each EDGE ....
+        MTGARRAY_SET_LOOP (nodeId, m_pGraph)
+            {
+            DPoint3d xyz0, xyz1;
+            if (jmdlMTGGraph_getMask (m_pGraph, nodeId, m_edgeSeedMask))
+                {
+                if (  !derefVertex (nodeId, &xyz0, &vertexTag0)
+                   || !derefVertex (jmdlMTGGraph_getFSucc (m_pGraph, nodeId), &xyz1, &vertexTag1)
+                   || !derefEdge (nodeId, &edgeTag)
+                   )
+                   return 1;
+                // SEND TO PSD:
+                //      (edgeTag) has coordinates (xyz)
+                PK_LINE_sf_t        line_sf;
+                PK_LINE_t           lineTag;
+
+                line_sf.basis_set.location.coord[0]  = xyz0.x;
+                line_sf.basis_set.location.coord[1]  = xyz0.y;
+                line_sf.basis_set.location.coord[2]  = xyz0.z;
+
+                xyz1.Subtract (xyz0);
+                xyz1.Normalize ();
+                line_sf.basis_set.axis.coord[0]      = xyz1.x;
+                line_sf.basis_set.axis.coord[1]      = xyz1.y;
+                line_sf.basis_set.axis.coord[2]      = xyz1.z;
+
+                if (PK_ERROR_no_errors == PK_LINE_create (&line_sf, &lineTag))
+                    {
+                    PK_EDGE_attach_curves (1, (PK_EDGE_t *) &edgeTag, (PK_CURVE_t *) &lineTag);
+                    }
+                }
+            }
+        MTGARRAY_END_SET_LOOP (nodeId, m_pGraph)
+
+#define MAX_PER_FACE 1000
+        DPoint3d xyzArray[MAX_PER_FACE];
+
+        // Create PSD PLANE for each face ....
+        MTGARRAY_SET_LOOP (nodeId, m_pGraph)
+            {
+            DPoint3d currXYZ;
+            if (!jmdlMTGGraph_getMask (m_pGraph, nodeId, m_faceSeedMask))
+                {
+                // not a seed, ignore it..
+                }
+            else if (jmdlMTGGraph_getMask (m_pGraph, nodeId, MTG_EXTERIOR_MASK))
+                {
+                if (!derefFace (nodeId, &faceTag))
+                    return 1;
+                // LU HAN --- delete the faceTag here!!
+                PK_FACE_delete_from_sheet_body (faceTag);
+                }
+            else
+                {
+                int numVertex = 0;
+                //  copy out up to MAX_PER_FACE coordinates...
+                MTGARRAY_FACE_LOOP (currNodeId, m_pGraph, nodeId)
+                    {
+                    if (numVertex < MAX_PER_FACE
+                        && derefVertex (currNodeId, &currXYZ, &vertexTag0))
+                        {
+                        xyzArray[numVertex++] = currXYZ;
+                        }
+                    }
+                MTGARRAY_END_FACE_LOOP (currNodeId, m_pGraph, nodeId)
+                // SEND TO PSD:
+                //      Compute plane origin and normal from xyzArray[0..numVertex]
+                //      Make PSD plane, attach to face
+                if (!derefFace (nodeId, &faceTag))
+                    return 1;
+
+                DVec3d normal0, xVec, yVec, zVec;
+                DPoint3d basePt;
+                // "best fit" plane normal ...
+                bsiGeom_polygonNormal (&normal0, &basePt, xyzArray, numVertex);
+                normal0.Normalize ();
+                // use the best fit to trigger sequence of vectors that favor first edge ...
+                xVec.NormalizedDifference(xyzArray[1], xyzArray[0]);
+                yVec.NormalizedCrossProduct (normal0, xVec);
+                zVec.NormalizedCrossProduct (xVec, yVec);
+
+                PK_PLANE_sf_t   plane_sf;
+                PK_PLANE_t      planeTag = PK_ENTITY_null;
+                PK_LOGICAL_t    senseTag = PK_LOGICAL_true;
+
+                plane_sf.basis_set.location.coord[0] = basePt.x;
+                plane_sf.basis_set.location.coord[1] = basePt.y;
+                plane_sf.basis_set.location.coord[2] = basePt.z;
+
+                plane_sf.basis_set.axis.coord[0] = zVec.x;
+                plane_sf.basis_set.axis.coord[1] = zVec.y;
+                plane_sf.basis_set.axis.coord[2] = zVec.z;
+
+                plane_sf.basis_set.ref_direction.coord[0] = xVec.x;
+                plane_sf.basis_set.ref_direction.coord[1] = xVec.y;
+                plane_sf.basis_set.ref_direction.coord[2] = xVec.z;
+
+                if (PK_ERROR_no_errors == PK_PLANE_create (&plane_sf, &planeTag))
+                    {
+                    PK_FACE_attach_surfs (1, (PK_FACE_t *) &faceTag, (PK_SURF_t *) &planeTag, &senseTag);
+                    }
+                }
+            }
+        MTGARRAY_END_SET_LOOP (nodeId, m_pGraph)
+
+        return 0;
+        }
+};
+
+/*---------------------------------------------------------------------------------**//**
+* @bsimethod                                                    Earlin.Lutz     04/97
++---------------+---------------+---------------+---------------+---------------+------*/
+static BentleyStatus   BodyFromMTGFacets
+(
+int                 *pBodyTag,          // <= tag of created body
+MTGFacets *         pFacets
+)
+    {
+    // ASSUME the facets are a single shell ...
+    MTGPSD_TopologyBuilder builder = MTGPSD_TopologyBuilder (pFacets);
+
+    int bodyIndex  = builder.addTopologicalEntity (PK_CLASS_body);
+    int shellIndex = builder.addTopologicalEntity (PK_CLASS_shell);
+
+    builder.buildClassIndexArrays ();
+
+    // TR #164577: we reversed the facet set in the ctor; reversing in buildRelations doesn't work
+    builder.buildRelations (bodyIndex, shellIndex, false);
+
+    // Destructor frees various arrays and masks.
+    if (0 != builder.go_pki (pBodyTag))
+        return ERROR;
+
+    PK_TOPOL_delete_redundant (*pBodyTag);
+
+    return SUCCESS;
+    }
+
+static BentleyStatus BodyFromPolyface_byConnectivity
+(
+PK_BODY_t &bodyTag,
+PolyfaceQueryCR polyface,
+TransformCR dgnToSolid
+)
+    {
+    BentleyStatus status = ERROR;
+    MTGFacetsP mtgFacets = jmdlMTGFacets_new ();
+
+    if (PolyfaceToMTG_FromPolyfaceConnectivity (mtgFacets, polyface, true))
+        {
+        jmdlMTGFacets_transform (mtgFacets, &dgnToSolid, false);
+        status = BodyFromMTGFacets (&bodyTag, mtgFacets);
+        }
+    jmdlMTGFacets_free (mtgFacets);
+    return status;
+    }
+
+/*---------------------------------------------------------------------------------**//**
+* @bsimethod                                                    Earlin.Lutz     04/97
++---------------+---------------+---------------+---------------+---------------+------*/
+BentleyStatus PSolidGeom::BodyFromPolyface(PK_BODY_t& bodyTag, PolyfaceQueryCR polyface, TransformCR dgnToSolid)
+    {
+    static double s_relTol = 1.0e-10;
+    static double s_absTol = 1.0e-12;
+    BentleyStatus status = BodyFromPolyface_byConnectivity (bodyTag, polyface, dgnToSolid);
+
+    if (SUCCESS != status)
+        {
+        MTGFacetsP facets = jmdlMTGFacets_new ();
+
+        if (PolyfaceToMTG (facets, NULL, NULL, polyface, true, s_absTol, s_relTol))
+            {
+            jmdlMTGFacets_transform (facets, &dgnToSolid, false);
+            status = BodyFromMTGFacets (&bodyTag, facets);
+            }
+
+        jmdlMTGFacets_free (facets);
+        }
+    
+    return status;
+    }
+
+/*---------------------------------------------------------------------------------**//**
+* @bsimethod                                                    Brien.Bastings  07/12
++---------------+---------------+---------------+---------------+---------------+------*/
+BentleyStatus PSolidGeom::BodyFromPolyface (IBRepEntityPtr& entityOut, PolyfaceQueryCR meshData, uint32_t nodeId)
+    {
+    if (meshData.GetPointCount () < 3)
+        return ERROR;
+
+    PSolidKernelManager::StartSession (); // Make sure frustrum is initialized...
+
+    Transform   solidToDgn, dgnToSolid;
+
+    PSolidUtil::GetTransforms (solidToDgn, dgnToSolid, meshData.GetPointCP());
+
+    PK_BODY_t   bodyTag;
+
+    if (SUCCESS != PSolidGeom::BodyFromPolyface (bodyTag, meshData, dgnToSolid))
+        return ERROR;
+
+    if (nodeId)
+        PSolidTopoId::AddNodeIdAttributes (bodyTag, nodeId, true);
+
+    entityOut = PSolidUtil::CreateNewEntity (bodyTag, solidToDgn);
+
+    return SUCCESS;
+    }
+