#ifndef HEADER_CURL_SETUP_H
#define HEADER_CURL_SETUP_H
/***************************************************************************
 *                                  _   _ ____  _
 *  Project                     ___| | | |  _ \| |
 *                             / __| | | | |_) | |
 *                            | (__| |_| |  _ <| |___
 *                             \___|\___/|_| \_\_____|
 *
 * Copyright (C) Daniel Stenberg, <daniel@haxx.se>, et al.
 *
 * This software is licensed as described in the file COPYING, which
 * you should have received as part of this distribution. The terms
 * are also available at https://curl.se/docs/copyright.html.
 *
 * You may opt to use, copy, modify, merge, publish, distribute and/or sell
 * copies of the Software, and permit persons to whom the Software is
 * furnished to do so, under the terms of the COPYING file.
 *
 * This software is distributed on an "AS IS" basis, WITHOUT WARRANTY OF ANY
 * KIND, either express or implied.
 *
 * SPDX-License-Identifier: curl
 *
 ***************************************************************************/

#if defined(BUILDING_LIBCURL) && !defined(CURL_NO_OLDIES)
#define CURL_NO_OLDIES
#endif

/* Tell "curl/curl.h" not to include "curl/mprintf.h" */
#define CURL_SKIP_INCLUDE_MPRINTF

/* Set default _WIN32_WINNT */
#ifdef __MINGW32__
#include <_mingw.h>
#endif

/* Workaround for Homebrew gcc 12.4.0, 13.3.0, 14.1.0, 14.2.0 (initial build)
   that started advertising the `availability` attribute, which then gets used
   by Apple SDK, but, in a way incompatible with gcc, resulting in misc errors
   inside SDK headers, e.g.:
     error: attributes should be specified before the declarator in a function
            definition
     error: expected ',' or '}' before
   Followed by missing declarations.
   Work it around by overriding the built-in feature-check macro used by the
   headers to enable the problematic attributes. This makes the feature check
   fail. Fixed in 14.2.0_1. Disable the workaround if the fix is detected. */
#if defined(__APPLE__) && !defined(__clang__) && defined(__GNUC__) && \
  defined(__has_attribute)
#  if !defined(__has_feature)
#    define availability curl_pp_attribute_disabled
#  elif !__has_feature(attribute_availability)
#    define availability curl_pp_attribute_disabled
#  endif
#endif

#if defined(__APPLE__)
#include <sys/types.h>
#include <TargetConditionals.h>
/* Fixup faulty target macro initialization in macOS SDK since v14.4 (as of
   15.0 beta). The SDK target detection in `TargetConditionals.h` correctly
   detects macOS, but fails to set the macro's old name `TARGET_OS_OSX`, then
   continues to set it to a default value of 0. Other parts of the SDK still
   rely on the old name, and with this inconsistency our builds fail due to
   missing declarations. It happens when using mainline llvm older than v18.
   Later versions fixed it by predefining these target macros, avoiding the
   faulty dynamic detection. gcc is not affected (for now) because it lacks
   the necessary dynamic detection features, so the SDK falls back to
   a codepath that sets both the old and new macro to 1. */
#if defined(TARGET_OS_MAC) && TARGET_OS_MAC && \
  defined(TARGET_OS_OSX) && !TARGET_OS_OSX && \
  (!defined(TARGET_OS_IPHONE) || !TARGET_OS_IPHONE) && \
  (!defined(TARGET_OS_SIMULATOR) || !TARGET_OS_SIMULATOR)
#undef TARGET_OS_OSX
#define TARGET_OS_OSX TARGET_OS_MAC
#endif
#endif

#ifdef _MSC_VER
/* Disable Visual Studio warnings: 4127 "conditional expression is constant" */
#pragma warning(disable:4127)
/* Avoid VS2005 and upper complaining about portable C functions. */
#ifndef _CRT_NONSTDC_NO_DEPRECATE
#define _CRT_NONSTDC_NO_DEPRECATE  /* for strdup(), write(), etc. */
#endif
#ifndef _CRT_SECURE_NO_DEPRECATE
#define _CRT_SECURE_NO_DEPRECATE  /* for fopen(), getenv(), etc. */
#endif
#endif /* _MSC_VER */

#ifdef _WIN32
/*
 * Do not include unneeded stuff in Windows headers to avoid compiler
 * warnings and macro clashes.
 * Make sure to define this macro before including any Windows headers.
 */
#  ifndef WIN32_LEAN_AND_MEAN
#  define WIN32_LEAN_AND_MEAN
#  endif
#  ifndef NOGDI
#  define NOGDI
#  endif
/* Detect Windows App environment which has a restricted access
 * to the Win32 APIs. */
#  if (defined(_WIN32_WINNT) && (_WIN32_WINNT >= 0x0602)) || \
     defined(WINAPI_FAMILY)
#    include <winapifamily.h>
#    if WINAPI_FAMILY_PARTITION(WINAPI_PARTITION_APP) &&  \
       !WINAPI_FAMILY_PARTITION(WINAPI_PARTITION_DESKTOP)
#      define CURL_WINDOWS_UWP
#    endif
#  endif
#endif

/* Compatibility */
#ifdef ENABLE_IPV6
#define USE_IPV6 1
#endif

/*
 * Include configuration script results or hand-crafted
 * configuration file for platforms which lack config tool.
 */

#ifdef HAVE_CONFIG_H

#include "curl_config.h"

#else /* HAVE_CONFIG_H */

<<<<<<< HEAD
// ===== Bentley Configuration =====
#include "../../BeCurlConfig.h"
// ===== Bentley Configuration =====

#ifdef _WIN32_WCE
#  include "config-win32ce.h"
#else
#  ifdef _WIN32
#    include "config-win32.h"
#  endif
=======
#ifdef _WIN32
#  include "config-win32.h"
>>>>>>> 8bfeaf63
#endif

#ifdef macintosh
#  include "config-mac.h"
#endif

#ifdef __riscos__
#  include "config-riscos.h"
#endif

#ifdef __OS400__
#  include "config-os400.h"
#endif

#ifdef __PLAN9__
#  include "config-plan9.h"
#endif

#endif /* HAVE_CONFIG_H */

/* ================================================================ */
/* Definition of preprocessor macros/symbols which modify compiler  */
/* behavior or generated code characteristics must be done here,   */
/* as appropriate, before any system header file is included. It is */
/* also possible to have them defined in the config file included   */
/* before this point. As a result of all this we frown inclusion of */
/* system header files in our config files, avoid this at any cost. */
/* ================================================================ */

/*
 * AIX 4.3 and newer needs _THREAD_SAFE defined to build
 * proper reentrant code. Others may also need it.
 */

#ifdef NEED_THREAD_SAFE
#  ifndef _THREAD_SAFE
#  define _THREAD_SAFE
#  endif
#endif

/*
 * Tru64 needs _REENTRANT set for a few function prototypes and
 * things to appear in the system header files. Unixware needs it
 * to build proper reentrant code. Others may also need it.
 */

#ifdef NEED_REENTRANT
#  ifndef _REENTRANT
#  define _REENTRANT
#  endif
#endif

/* Solaris needs this to get a POSIX-conformant getpwuid_r */
#if defined(sun) || defined(__sun)
#  ifndef _POSIX_PTHREAD_SEMANTICS
#  define _POSIX_PTHREAD_SEMANTICS 1
#  endif
#endif

/* ================================================================ */
/*  If you need to include a system header file for your platform,  */
/*  please, do it beyond the point further indicated in this file.  */
/* ================================================================ */

/* Give calloc a chance to be dragging in early, so we do not redefine */
#if defined(USE_THREADS_POSIX) && defined(HAVE_PTHREAD_H)
#  include <pthread.h>
#endif

/*
 * Disable other protocols when http is the only one desired.
 */

#ifdef HTTP_ONLY
#  ifndef CURL_DISABLE_DICT
#    define CURL_DISABLE_DICT
#  endif
#  ifndef CURL_DISABLE_FILE
#    define CURL_DISABLE_FILE
#  endif
#  ifndef CURL_DISABLE_FTP
#    define CURL_DISABLE_FTP
#  endif
#  ifndef CURL_DISABLE_GOPHER
#    define CURL_DISABLE_GOPHER
#  endif
#  ifndef CURL_DISABLE_IMAP
#    define CURL_DISABLE_IMAP
#  endif
#  ifndef CURL_DISABLE_LDAP
#    define CURL_DISABLE_LDAP
#  endif
#  ifndef CURL_DISABLE_LDAPS
#    define CURL_DISABLE_LDAPS
#  endif
#  ifndef CURL_DISABLE_MQTT
#    define CURL_DISABLE_MQTT
#  endif
#  ifndef CURL_DISABLE_POP3
#    define CURL_DISABLE_POP3
#  endif
#  ifndef CURL_DISABLE_RTSP
#    define CURL_DISABLE_RTSP
#  endif
#  ifndef CURL_DISABLE_SMB
#    define CURL_DISABLE_SMB
#  endif
#  ifndef CURL_DISABLE_SMTP
#    define CURL_DISABLE_SMTP
#  endif
#  ifndef CURL_DISABLE_TELNET
#    define CURL_DISABLE_TELNET
#  endif
#  ifndef CURL_DISABLE_TFTP
#    define CURL_DISABLE_TFTP
#  endif
#endif

/*
 * When http is disabled rtsp is not supported.
 */

#if defined(CURL_DISABLE_HTTP) && !defined(CURL_DISABLE_RTSP)
#  define CURL_DISABLE_RTSP
#endif

/*
 * When HTTP is disabled, disable HTTP-only features
 */

#if defined(CURL_DISABLE_HTTP)
#  define CURL_DISABLE_ALTSVC 1
#  define CURL_DISABLE_COOKIES 1
#  define CURL_DISABLE_BASIC_AUTH 1
#  define CURL_DISABLE_BEARER_AUTH 1
#  define CURL_DISABLE_AWS 1
#  define CURL_DISABLE_DOH 1
#  define CURL_DISABLE_FORM_API 1
#  define CURL_DISABLE_HEADERS_API 1
#  define CURL_DISABLE_HSTS 1
#  define CURL_DISABLE_HTTP_AUTH 1
#endif

/* ================================================================ */
/* No system header file shall be included in this file before this */
/* point.                                                           */
/* ================================================================ */

/*
 * OS/400 setup file includes some system headers.
 */

#ifdef __OS400__
#  include "setup-os400.h"
#endif

/*
 * VMS setup file includes some system headers.
 */

#ifdef __VMS
#  include "setup-vms.h"
#endif

/*
 * Windows setup file includes some system headers.
 */

#ifdef _WIN32
#  include "setup-win32.h"
#endif

#include <curl/system.h>

/* Helper macro to expand and concatenate two macros.
 * Direct macros concatenation does not work because macros
 * are not expanded before direct concatenation.
 */
#define CURL_CONC_MACROS_(A,B) A ## B
#define CURL_CONC_MACROS(A,B) CURL_CONC_MACROS_(A,B)

/* curl uses its own printf() function internally. It understands the GNU
 * format. Use this format, so that is matches the GNU format attribute we
 * use with the MinGW compiler, allowing it to verify them at compile-time.
 */
#ifdef  __MINGW32__
#  undef CURL_FORMAT_CURL_OFF_T
#  undef CURL_FORMAT_CURL_OFF_TU
#  define CURL_FORMAT_CURL_OFF_T   "lld"
#  define CURL_FORMAT_CURL_OFF_TU  "llu"
#endif

/* based on logic in "curl/mprintf.h" */

#if (defined(__GNUC__) || defined(__clang__) ||                         \
  defined(__IAR_SYSTEMS_ICC__)) &&                                      \
  defined(__STDC_VERSION__) && (__STDC_VERSION__ >= 199901L) &&         \
  !defined(CURL_NO_FMT_CHECKS)
#if defined(__MINGW32__) && !defined(__clang__)
#define CURL_PRINTF(fmt, arg) \
  __attribute__((format(gnu_printf, fmt, arg)))
#else
#define CURL_PRINTF(fmt, arg) \
  __attribute__((format(__printf__, fmt, arg)))
#endif
#else
#define CURL_PRINTF(fmt, arg)
#endif

/* Override default printf mask check rules in "curl/mprintf.h" */
#define CURL_TEMP_PRINTF CURL_PRINTF

/* Workaround for mainline llvm v16 and earlier missing a built-in macro
   expected by macOS SDK v14 / Xcode v15 (2023) and newer.
   gcc (as of v14) is also missing it. */
#if defined(__APPLE__) &&                                   \
  ((!defined(__apple_build_version__) &&                    \
    defined(__clang__) && __clang_major__ < 17) ||          \
   (defined(__GNUC__) && __GNUC__ <= 14)) &&                \
  defined(__ENVIRONMENT_MAC_OS_X_VERSION_MIN_REQUIRED__) && \
  !defined(__ENVIRONMENT_OS_VERSION_MIN_REQUIRED__)
#define __ENVIRONMENT_OS_VERSION_MIN_REQUIRED__             \
  __ENVIRONMENT_MAC_OS_X_VERSION_MIN_REQUIRED__
#endif

/*
 * Use getaddrinfo to resolve the IPv4 address literal. If the current network
 * interface does not support IPv4, but supports IPv6, NAT64, and DNS64,
 * performing this task will result in a synthesized IPv6 address.
 */
#if defined(__APPLE__) && !defined(USE_ARES)
#define USE_RESOLVE_ON_IPS 1
#  if TARGET_OS_MAC && !(defined(TARGET_OS_IPHONE) && TARGET_OS_IPHONE) && \
     defined(USE_IPV6)
#    define CURL_MACOS_CALL_COPYPROXIES 1
#  endif
#endif

#ifdef USE_ARES
#  ifndef CARES_NO_DEPRECATED
#  define CARES_NO_DEPRECATED  /* for ares_getsock() */
#  endif
#  if defined(CURL_STATICLIB) && !defined(CARES_STATICLIB) && defined(_WIN32)
#    define CARES_STATICLIB  /* define it before including ares.h */
#  endif
#endif

#ifdef USE_LWIPSOCK
#  include <lwip/init.h>
#  include <lwip/sockets.h>
#  include <lwip/netdb.h>
#endif

#ifdef macintosh
#  include <extra/stricmp.h>
#  include <extra/strdup.h>
#endif

#ifdef __AMIGA__
#  ifdef __amigaos4__
#    define __USE_INLINE__
     /* use our own resolver which uses runtime feature detection */
#    define CURLRES_AMIGA
     /* getaddrinfo() currently crashes bsdsocket.library, so disable */
#    undef HAVE_GETADDRINFO
#    if !(defined(__NEWLIB__) || \
          (defined(__CLIB2__) && defined(__THREAD_SAFE)))
       /* disable threaded resolver with clib2 - requires newlib or clib-ts */
#      undef USE_THREADS_POSIX
#    endif
#  endif
#  include <exec/types.h>
#  include <exec/execbase.h>
#  include <proto/exec.h>
#  include <proto/dos.h>
#  include <unistd.h>
#  if defined(HAVE_PROTO_BSDSOCKET_H) && \
    (!defined(__amigaos4__) || defined(USE_AMISSL))
     /* use bsdsocket.library directly, instead of libc networking functions */
#    define _SYS_MBUF_H /* m_len define clashes with curl */
#    include <proto/bsdsocket.h>
#    ifdef __amigaos4__
       int Curl_amiga_select(int nfds, fd_set *readfds, fd_set *writefds,
                             fd_set *errorfds, struct timeval *timeout);
#      define select(a,b,c,d,e) Curl_amiga_select(a,b,c,d,e)
#    else
#      define select(a,b,c,d,e) WaitSelect(a,b,c,d,e,0)
#    endif
     /* must not use libc's fcntl() on bsdsocket.library sockfds! */
#    undef HAVE_FCNTL
#    undef HAVE_FCNTL_O_NONBLOCK
#  else
     /* use libc networking and hence close() and fnctl() */
#    undef HAVE_CLOSESOCKET_CAMEL
#    undef HAVE_IOCTLSOCKET_CAMEL
#  endif
/*
 * In clib2 arpa/inet.h warns that some prototypes may clash
 * with bsdsocket.library. This avoids the definition of those.
 */
#  define __NO_NET_API
#endif

#include <stdio.h>
#include <assert.h>

#ifdef __TANDEM /* for ns*-tandem-nsk systems */
#  if ! defined __LP64
#    include <floss.h> /* FLOSS is only used for 32-bit builds. */
#  endif
#endif

#ifndef STDC_HEADERS /* no standard C headers! */
#include <curl/stdcheaders.h>
#endif

#ifdef _WIN32
#define Curl_getpid() GetCurrentProcessId()
#else
#define Curl_getpid() getpid()
#endif

/*
 * Large file (>2Gb) support using Win32 functions.
 */

#ifdef USE_WIN32_LARGE_FILES
#  include <io.h>
#  include <sys/types.h>
#  include <sys/stat.h>
#  undef  lseek
#  define lseek(fdes,offset,whence)  _lseeki64(fdes, offset, whence)
#  undef  fstat
#  define fstat(fdes,stp)            _fstati64(fdes, stp)
#  undef  stat
#  define stat(fname,stp)            curlx_win32_stat(fname, stp)
#  define struct_stat                struct _stati64
#  define LSEEK_ERROR                (__int64)-1
#  define open                       curlx_win32_open
#  define fopen(fname,mode)          curlx_win32_fopen(fname, mode)
   int curlx_win32_open(const char *filename, int oflag, ...);
   int curlx_win32_stat(const char *path, struct_stat *buffer);
   FILE *curlx_win32_fopen(const char *filename, const char *mode);
#endif

#ifdef __DJGPP__
/* Requires DJGPP 2.04 */
#  include <unistd.h>
#  undef  lseek
#  define lseek(fdes,offset,whence)  llseek(fdes, offset, whence)
#  define LSEEK_ERROR                (offset_t)-1
#endif

/*
 * Small file (<2Gb) support using Win32 functions.
 */

#if defined(_WIN32) && !defined(USE_WIN32_LARGE_FILES)
#  include <io.h>
#  include <sys/types.h>
#  include <sys/stat.h>
#  ifndef _WIN32_WCE
#    undef  lseek
#    define lseek(fdes,offset,whence)  _lseek(fdes, (long)offset, whence)
#    define fstat(fdes,stp)            _fstat(fdes, stp)
#    define stat(fname,stp)            curlx_win32_stat(fname, stp)
#    define struct_stat                struct _stat
#    define open                       curlx_win32_open
#    define fopen(fname,mode)          curlx_win32_fopen(fname, mode)
     int curlx_win32_stat(const char *path, struct_stat *buffer);
     int curlx_win32_open(const char *filename, int oflag, ...);
     FILE *curlx_win32_fopen(const char *filename, const char *mode);
#  endif
#  define LSEEK_ERROR                (long)-1
#endif

#ifndef struct_stat
#define struct_stat struct stat
#endif

#ifndef LSEEK_ERROR
#define LSEEK_ERROR (off_t)-1
#endif

#ifndef SIZEOF_TIME_T
/* assume default size of time_t to be 32 bits */
#define SIZEOF_TIME_T 4
#endif

#ifndef SIZEOF_CURL_SOCKET_T
/* configure and cmake check and set the define */
#  ifdef _WIN64
#    define SIZEOF_CURL_SOCKET_T 8
#  else
/* default guess */
#    define SIZEOF_CURL_SOCKET_T 4
#  endif
#endif

#if SIZEOF_CURL_SOCKET_T < 8
#  define FMT_SOCKET_T "d"
#elif defined(__MINGW32__)
#  define FMT_SOCKET_T "zd"
#else
#  define FMT_SOCKET_T "qd"
#endif

/*
 * Default sizeof(off_t) in case it has not been defined in config file.
 */

#ifndef SIZEOF_OFF_T
#  if defined(__VMS) && !defined(__VAX)
#    if defined(_LARGEFILE)
#      define SIZEOF_OFF_T 8
#    endif
#  elif defined(__OS400__) && defined(__ILEC400__)
#    if defined(_LARGE_FILES)
#      define SIZEOF_OFF_T 8
#    endif
#  elif defined(__MVS__) && defined(__IBMC__)
#    if defined(_LP64) || defined(_LARGE_FILES)
#      define SIZEOF_OFF_T 8
#    endif
#  elif defined(__370__) && defined(__IBMC__)
#    if defined(_LP64) || defined(_LARGE_FILES)
#      define SIZEOF_OFF_T 8
#    endif
#  endif
#  ifndef SIZEOF_OFF_T
#    define SIZEOF_OFF_T 4
#  endif
#endif

#if (SIZEOF_CURL_OFF_T < 8)
#error "too small curl_off_t"
#else
   /* assume SIZEOF_CURL_OFF_T == 8 */
#  define CURL_OFF_T_MAX CURL_OFF_T_C(0x7FFFFFFFFFFFFFFF)
#endif
#define CURL_OFF_T_MIN (-CURL_OFF_T_MAX - CURL_OFF_T_C(1))

#if (SIZEOF_CURL_OFF_T != 8)
#  error "curl_off_t must be exactly 64 bits"
#else
  typedef unsigned CURL_TYPEOF_CURL_OFF_T curl_uint64_t;
  typedef CURL_TYPEOF_CURL_OFF_T  curl_int64_t;
#  ifndef CURL_SUFFIX_CURL_OFF_TU
#    error "CURL_SUFFIX_CURL_OFF_TU must be defined"
#  endif
#  define CURL_UINT64_SUFFIX  CURL_SUFFIX_CURL_OFF_TU
#  define CURL_UINT64_C(val)  CURL_CONC_MACROS(val,CURL_UINT64_SUFFIX)
#  define FMT_PRId64  CURL_FORMAT_CURL_OFF_T
#  define FMT_PRIu64  CURL_FORMAT_CURL_OFF_TU
#endif

#define FMT_OFF_T CURL_FORMAT_CURL_OFF_T
#define FMT_OFF_TU CURL_FORMAT_CURL_OFF_TU

#if (SIZEOF_TIME_T == 4)
#  ifdef HAVE_TIME_T_UNSIGNED
#  define TIME_T_MAX UINT_MAX
#  define TIME_T_MIN 0
#  else
#  define TIME_T_MAX INT_MAX
#  define TIME_T_MIN INT_MIN
#  endif
#else
#  ifdef HAVE_TIME_T_UNSIGNED
#  define TIME_T_MAX 0xFFFFFFFFFFFFFFFF
#  define TIME_T_MIN 0
#  else
#  define TIME_T_MAX 0x7FFFFFFFFFFFFFFF
#  define TIME_T_MIN (-TIME_T_MAX - 1)
#  endif
#endif

#ifndef SIZE_T_MAX
/* some limits.h headers have this defined, some do not */
#if defined(SIZEOF_SIZE_T) && (SIZEOF_SIZE_T > 4)
#define SIZE_T_MAX 18446744073709551615U
#else
#define SIZE_T_MAX 4294967295U
#endif
#endif

#ifndef SSIZE_T_MAX
/* some limits.h headers have this defined, some do not */
#if defined(SIZEOF_SIZE_T) && (SIZEOF_SIZE_T > 4)
#define SSIZE_T_MAX 9223372036854775807
#else
#define SSIZE_T_MAX 2147483647
#endif
#endif

/*
 * Arg 2 type for gethostname in case it has not been defined in config file.
 */

#ifndef GETHOSTNAME_TYPE_ARG2
#  ifdef USE_WINSOCK
#    define GETHOSTNAME_TYPE_ARG2 int
#  else
#    define GETHOSTNAME_TYPE_ARG2 size_t
#  endif
#endif

/* Below we define some functions. They should

   4. set the SIGALRM signal timeout
   5. set dir/file naming defines
   */

#ifdef _WIN32

#  define DIR_CHAR      "\\"

#else /* _WIN32 */

#  ifdef MSDOS  /* Watt-32 */

#    include <sys/ioctl.h>
#    define select(n,r,w,x,t) select_s(n,r,w,x,t)
#    define ioctl(x,y,z) ioctlsocket(x,y,(char *)(z))
#    include <tcp.h>
#    ifdef word
#      undef word
#    endif
#    ifdef byte
#      undef byte
#    endif

#  endif /* MSDOS */

#  ifdef __minix
     /* Minix 3 versions up to at least 3.1.3 are missing these prototypes */
     extern char *strtok_r(char *s, const char *delim, char **last);
     extern struct tm *gmtime_r(const time_t * const timep, struct tm *tmp);
#  endif

#  define DIR_CHAR      "/"

#endif /* _WIN32 */

/* ---------------------------------------------------------------- */
/*             resolver specialty compile-time defines              */
/*         CURLRES_* defines to use in the host*.c sources          */
/* ---------------------------------------------------------------- */

/*
 * MSVC threads support requires a multi-threaded runtime library.
 * _beginthreadex() is not available in single-threaded ones.
 * Single-threaded option was last available in VS2005: _MSC_VER <= 1400
 */
#if defined(_MSC_VER) && !defined(_MT)  /* available in _MSC_VER <= 1400 */
#  undef USE_THREADS_POSIX
#  undef USE_THREADS_WIN32
#endif

/*
 * Mutually exclusive CURLRES_* definitions.
 */

#if defined(USE_IPV6) && defined(HAVE_GETADDRINFO)
#  define CURLRES_IPV6
#elif defined(USE_IPV6) && (defined(_WIN32) || defined(__CYGWIN__))
/* assume on Windows that IPv6 without getaddrinfo is a broken build */
#  error "Unexpected build: IPv6 is enabled but getaddrinfo was not found."
#else
#  define CURLRES_IPV4
#endif

#if defined(USE_THREADS_POSIX) || defined(USE_THREADS_WIN32)
#  define CURLRES_ASYNCH
#  define CURLRES_THREADED
#elif defined(USE_ARES)
#  define CURLRES_ASYNCH
#  define CURLRES_ARES
/* now undef the stock libc functions just to avoid them being used */
#  undef HAVE_GETADDRINFO
#  undef HAVE_FREEADDRINFO
#else
#  define CURLRES_SYNCH
#endif

/* ---------------------------------------------------------------- */

#if defined(HAVE_LIBIDN2) && defined(HAVE_IDN2_H) && \
  !defined(USE_WIN32_IDN) && !defined(USE_APPLE_IDN)
/* The lib and header are present */
#define USE_LIBIDN2
#endif

#if defined(USE_LIBIDN2) && (defined(USE_WIN32_IDN) || defined(USE_APPLE_IDN))
#error "libidn2 cannot be enabled with WinIDN or AppleIDN, choose one."
#endif

#if defined(USE_GNUTLS) || defined(USE_OPENSSL) || defined(USE_MBEDTLS) || \
  defined(USE_WOLFSSL) || defined(USE_SCHANNEL) || defined(USE_SECTRANSP) || \
  defined(USE_BEARSSL) || defined(USE_RUSTLS)
#define USE_SSL    /* SSL support has been enabled */
#endif

#if defined(USE_OPENSSL) && defined(USE_WOLFSSL)
#  include <wolfssl/version.h>
#  if LIBWOLFSSL_VERSION_HEX >= 0x05007006
#    ifndef OPENSSL_COEXIST
#    define OPENSSL_COEXIST
#    endif
#  else
#    error "OpenSSL can only coexist with wolfSSL v5.7.6 or upper"
#  endif
#endif

#if defined(USE_WOLFSSL) && defined(USE_GNUTLS)
/* Avoid defining unprefixed wolfSSL SHA macros colliding with nettle ones */
#define NO_OLD_WC_NAMES
#endif

/* Single point where USE_SPNEGO definition might be defined */
#if !defined(CURL_DISABLE_NEGOTIATE_AUTH) && \
    (defined(HAVE_GSSAPI) || defined(USE_WINDOWS_SSPI))
#define USE_SPNEGO
#endif

/* Single point where USE_KERBEROS5 definition might be defined */
#if !defined(CURL_DISABLE_KERBEROS_AUTH) && \
    (defined(HAVE_GSSAPI) || defined(USE_WINDOWS_SSPI))
#define USE_KERBEROS5
#endif

/* Single point where USE_NTLM definition might be defined */
#if !defined(CURL_DISABLE_NTLM)
#  if defined(USE_OPENSSL) || defined(USE_MBEDTLS) ||                   \
  defined(USE_GNUTLS) || defined(USE_SECTRANSP) ||                      \
  defined(USE_OS400CRYPTO) || defined(USE_WIN32_CRYPTO) ||              \
  (defined(USE_WOLFSSL) && defined(HAVE_WOLFSSL_DES_ECB_ENCRYPT))
#    define USE_CURL_NTLM_CORE
#  endif
#  if defined(USE_CURL_NTLM_CORE) || defined(USE_WINDOWS_SSPI)
#    define USE_NTLM
#  endif
#endif

#if defined(USE_LIBSSH2) || defined(USE_LIBSSH) || defined(USE_WOLFSSH)
#define USE_SSH
#endif

/*
 * Provide a mechanism to silence picky compilers, such as gcc 4.6+.
 * Parameters should of course normally not be unused, but for example when
 * we have multiple implementations of the same interface it may happen.
 */

#if defined(__GNUC__) && ((__GNUC__ >= 3) || \
  ((__GNUC__ == 2) && defined(__GNUC_MINOR__) && (__GNUC_MINOR__ >= 7)))
#  define UNUSED_PARAM __attribute__((__unused__))
#  define WARN_UNUSED_RESULT __attribute__((warn_unused_result))
#elif defined(__IAR_SYSTEMS_ICC__)
#  define UNUSED_PARAM __attribute__((__unused__))
#  if (__VER__ >= 9040001)
#    define WARN_UNUSED_RESULT __attribute__((warn_unused_result))
#  else
#    define WARN_UNUSED_RESULT
#  endif
#else
#  define UNUSED_PARAM /* NOTHING */
#  define WARN_UNUSED_RESULT
#endif

/* noreturn attribute */

#if !defined(CURL_NORETURN)
#if (defined(__GNUC__) && (__GNUC__ >= 3)) || defined(__clang__) || \
  defined(__IAR_SYSTEMS_ICC__)
#  define CURL_NORETURN  __attribute__((__noreturn__))
#elif defined(_MSC_VER)
#  define CURL_NORETURN  __declspec(noreturn)
#else
#  define CURL_NORETURN
#endif
#endif

/* fallthrough attribute */

#if !defined(FALLTHROUGH)
#if (defined(__GNUC__) && __GNUC__ >= 7) || \
    (defined(__clang__) && __clang_major__ >= 10)
#  define FALLTHROUGH()  __attribute__((fallthrough))
#else
#  define FALLTHROUGH()  do {} while (0)
#endif
#endif

/*
 * Include macros and defines that should only be processed once.
 */

#ifndef HEADER_CURL_SETUP_ONCE_H
#include "curl_setup_once.h"
#endif

/*
 * Definition of our NOP statement Object-like macro
 */

#ifndef Curl_nop_stmt
#define Curl_nop_stmt do { } while(0)
#endif

/*
 * Ensure that Winsock and lwIP TCP/IP stacks are not mixed.
 */

#if defined(__LWIP_OPT_H__) || defined(LWIP_HDR_OPT_H)
#  if defined(SOCKET) || defined(USE_WINSOCK)
#    error "Winsock and lwIP TCP/IP stack definitions shall not coexist!"
#  endif
#endif

/*
 * shutdown() flags for systems that do not define them
 */

#ifndef SHUT_RD
#define SHUT_RD 0x00
#endif

#ifndef SHUT_WR
#define SHUT_WR 0x01
#endif

#ifndef SHUT_RDWR
#define SHUT_RDWR 0x02
#endif

/* Define S_ISREG if not defined by system headers, e.g. MSVC */
#if !defined(S_ISREG) && defined(S_IFMT) && defined(S_IFREG)
#define S_ISREG(m) (((m) & S_IFMT) == S_IFREG)
#endif

/* Define S_ISDIR if not defined by system headers, e.g. MSVC */
#if !defined(S_ISDIR) && defined(S_IFMT) && defined(S_IFDIR)
#define S_ISDIR(m) (((m) & S_IFMT) == S_IFDIR)
#endif

/* Since O_BINARY is used in bitmasks, setting it to zero makes it usable in
   source code but yet it does not ruin anything */
#ifdef O_BINARY
#define CURL_O_BINARY O_BINARY
#else
#define CURL_O_BINARY 0
#endif

/* In Windows the default file mode is text but an application can override it.
Therefore we specify it explicitly. https://github.com/curl/curl/pull/258
*/
#if defined(_WIN32) || defined(MSDOS)
#define FOPEN_READTEXT "rt"
#define FOPEN_WRITETEXT "wt"
#define FOPEN_APPENDTEXT "at"
#elif defined(__CYGWIN__)
/* Cygwin has specific behavior we need to address when _WIN32 is not defined.
https://cygwin.com/cygwin-ug-net/using-textbinary.html
For write we want our output to have line endings of LF and be compatible with
other Cygwin utilities. For read we want to handle input that may have line
endings either CRLF or LF so 't' is appropriate.
*/
#define FOPEN_READTEXT "rt"
#define FOPEN_WRITETEXT "w"
#define FOPEN_APPENDTEXT "a"
#else
#define FOPEN_READTEXT "r"
#define FOPEN_WRITETEXT "w"
#define FOPEN_APPENDTEXT "a"
#endif

/* for systems that do not detect this in configure */
#ifndef CURL_SA_FAMILY_T
#  if defined(HAVE_SA_FAMILY_T)
#    define CURL_SA_FAMILY_T sa_family_t
#  elif defined(HAVE_ADDRESS_FAMILY)
#    define CURL_SA_FAMILY_T ADDRESS_FAMILY
#  elif defined(__AMIGA__)
#    define CURL_SA_FAMILY_T unsigned char
#  else
/* use a sensible default */
#    define CURL_SA_FAMILY_T unsigned short
#  endif
#endif

/* Some convenience macros to get the larger/smaller value out of two given.
   We prefix with CURL to prevent name collisions. */
#define CURLMAX(x,y) ((x)>(y)?(x):(y))
#define CURLMIN(x,y) ((x)<(y)?(x):(y))

/* A convenience macro to provide both the string literal and the length of
   the string literal in one go, useful for functions that take "string,len"
   as their argument */
#define STRCONST(x) x,sizeof(x)-1

#define CURL_ARRAYSIZE(A) (sizeof(A)/sizeof((A)[0]))

/* Some versions of the Android NDK is missing the declaration */
#if defined(HAVE_GETPWUID_R) && \
  defined(__ANDROID_API__) && (__ANDROID_API__ < 21)
struct passwd;
int getpwuid_r(uid_t uid, struct passwd *pwd, char *buf,
               size_t buflen, struct passwd **result);
#endif

#ifdef UNITTESTS
#define UNITTEST
#else
#define UNITTEST static
#endif

#ifdef USE_NGHTTP2
#define USE_HTTP2
#endif

#if (defined(USE_NGTCP2) && defined(USE_NGHTTP3)) || \
    (defined(USE_OPENSSL_QUIC) && defined(USE_NGHTTP3)) || \
    defined(USE_QUICHE) || defined(USE_MSH3)

#ifdef CURL_WITH_MULTI_SSL
#error "MultiSSL combined with QUIC is not supported"
#endif

#define USE_HTTP3
#endif

/* Certain Windows implementations are not aligned with what curl expects,
   so always use the local one on this platform. E.g. the mingw-w64
   implementation can return wrong results for non-ASCII inputs. */
#if defined(HAVE_BASENAME) && defined(_WIN32)
#undef HAVE_BASENAME
#endif

#if defined(USE_UNIX_SOCKETS) && defined(_WIN32)
#  if !defined(UNIX_PATH_MAX)
     /* Replicating logic present in afunix.h
        (distributed with newer Windows 10 SDK versions only) */
#    define UNIX_PATH_MAX 108
     /* !checksrc! disable TYPEDEFSTRUCT 1 */
     typedef struct sockaddr_un {
       CURL_SA_FAMILY_T sun_family;
       char sun_path[UNIX_PATH_MAX];
     } SOCKADDR_UN, *PSOCKADDR_UN;
#    define WIN32_SOCKADDR_UN
#  endif
#endif

#ifdef USE_OPENSSL
/* OpenSSLv3 marks DES, MD5 and ENGINE functions deprecated but we have no
   replacements (yet) so tell the compiler to not warn for them. */
#  define OPENSSL_SUPPRESS_DEPRECATED
#  ifdef _WIN32
/* Silence LibreSSL warnings about wincrypt.h collision. Works in 3.8.2+ */
#    ifndef LIBRESSL_DISABLE_OVERRIDE_WINCRYPT_DEFINES_WARNING
#    define LIBRESSL_DISABLE_OVERRIDE_WINCRYPT_DEFINES_WARNING
#    endif
#  endif
#endif

#if defined(CURL_INLINE)
/* 'CURL_INLINE' defined, use as-is */
#elif defined(inline)
#  define CURL_INLINE inline /* 'inline' defined, assumed correct */
#elif defined(__cplusplus)
/* The code is compiled with C++ compiler.
   C++ always supports 'inline'. */
#  define CURL_INLINE inline /* 'inline' keyword supported */
#elif defined(__STDC_VERSION__) && __STDC_VERSION__ >= 199901
/* C99 (and later) supports 'inline' keyword */
#  define CURL_INLINE inline /* 'inline' keyword supported */
#elif defined(__GNUC__) && __GNUC__ >= 3
/* GCC supports '__inline__' as an extension */
#  define CURL_INLINE __inline__
#elif defined(_MSC_VER)
#  define CURL_INLINE __inline
#else
/* Probably 'inline' is not supported by compiler.
   Define to the empty string to be on the safe side. */
#  define CURL_INLINE /* empty */
#endif

#endif /* HEADER_CURL_SETUP_H */<|MERGE_RESOLUTION|>--- conflicted
+++ resolved
@@ -130,21 +130,12 @@
 
 #else /* HAVE_CONFIG_H */
 
-<<<<<<< HEAD
 // ===== Bentley Configuration =====
 #include "../../BeCurlConfig.h"
 // ===== Bentley Configuration =====
 
-#ifdef _WIN32_WCE
-#  include "config-win32ce.h"
-#else
-#  ifdef _WIN32
-#    include "config-win32.h"
-#  endif
-=======
 #ifdef _WIN32
 #  include "config-win32.h"
->>>>>>> 8bfeaf63
 #endif
 
 #ifdef macintosh
