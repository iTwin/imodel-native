/***************************************************************************
 *                                  _   _ ____  _
 *  Project                     ___| | | |  _ \| |
 *                             / __| | | | |_) | |
 *                            | (__| |_| |  _ <| |___
 *                             \___|\___/|_| \_\_____|
 *
 * Copyright (C) Daniel Stenberg, <daniel@haxx.se>, et al.
 *
 * This software is licensed as described in the file COPYING, which
 * you should have received as part of this distribution. The terms
 * are also available at https://curl.se/docs/copyright.html.
 *
 * You may opt to use, copy, modify, merge, publish, distribute and/or sell
 * copies of the Software, and permit persons to whom the Software is
 * furnished to do so, under the terms of the COPYING file.
 *
 * This software is distributed on an "AS IS" basis, WITHOUT WARRANTY OF ANY
 * KIND, either express or implied.
 *
 * SPDX-License-Identifier: curl
 *
 ***************************************************************************/

/*
 * Source file for all OpenSSL-specific code for the TLS/SSL layer. No code
 * but vtls.c should ever call or use these functions.
 */

#include "curl_setup.h"

#if defined(USE_QUICHE) || defined(USE_OPENSSL)

#include <limits.h>

/* Wincrypt must be included before anything that could include OpenSSL. */
#if defined(USE_WIN32_CRYPTO)
#include <wincrypt.h>
/* Undefine wincrypt conflicting symbols for BoringSSL. */
#undef X509_NAME
#undef X509_EXTENSIONS
#undef PKCS7_ISSUER_AND_SERIAL
#undef PKCS7_SIGNER_INFO
#undef OCSP_REQUEST
#undef OCSP_RESPONSE
#endif

#include "urldata.h"
#include "sendf.h"
#include "formdata.h" /* for the boundary function */
#include "url.h" /* for the ssl config check function */
#include "inet_pton.h"
#include "openssl.h"
#include "connect.h"
#include "slist.h"
#include "select.h"
#include "vtls.h"
#include "vtls_int.h"
#include "vauth/vauth.h"
#include "keylog.h"
#include "strcase.h"
#include "hostcheck.h"
#include "multiif.h"
#include "strerror.h"
#include "curl_printf.h"

#include <openssl/ssl.h>
#include <openssl/rand.h>
#include <openssl/x509v3.h>
#ifndef OPENSSL_NO_DSA
#include <openssl/dsa.h>
#endif
#include <openssl/dh.h>
#include <openssl/err.h>
#include <openssl/md5.h>
#include <openssl/conf.h>
#include <openssl/bn.h>
#include <openssl/rsa.h>
#include <openssl/bio.h>
#include <openssl/buffer.h>
#include <openssl/pkcs12.h>

#if (OPENSSL_VERSION_NUMBER >= 0x0090808fL) && !defined(OPENSSL_NO_OCSP)
#include <openssl/ocsp.h>
#endif

#if (OPENSSL_VERSION_NUMBER >= 0x0090700fL) && /* 0.9.7 or later */     \
  !defined(OPENSSL_NO_ENGINE) && !defined(OPENSSL_NO_UI_CONSOLE)
#define USE_OPENSSL_ENGINE
#include <openssl/engine.h>
#endif

#include "warnless.h"

/* The last #include files should be: */
#include "curl_memory.h"
#include "memdebug.h"


/* Uncomment the ALLOW_RENEG line to a real #define if you want to allow TLS
   renegotiations when built with BoringSSL. Renegotiating is non-compliant
   with HTTP/2 and "an extremely dangerous protocol feature". Beware.

#define ALLOW_RENEG 1
 */

#ifndef OPENSSL_VERSION_NUMBER
#error "OPENSSL_VERSION_NUMBER not defined"
#endif

#ifdef USE_OPENSSL_ENGINE
#include <openssl/ui.h>
#endif

#if OPENSSL_VERSION_NUMBER >= 0x00909000L
#define SSL_METHOD_QUAL const
#else
#define SSL_METHOD_QUAL
#endif

#if (OPENSSL_VERSION_NUMBER >= 0x10000000L)
#define HAVE_ERR_REMOVE_THREAD_STATE 1
#endif

#if (OPENSSL_VERSION_NUMBER >= 0x10100000L) && /* OpenSSL 1.1.0+ */ \
    !(defined(LIBRESSL_VERSION_NUMBER) && \
      LIBRESSL_VERSION_NUMBER < 0x20700000L)
#define SSLEAY_VERSION_NUMBER OPENSSL_VERSION_NUMBER
#define HAVE_X509_GET0_EXTENSIONS 1 /* added in 1.1.0 -pre1 */
#define HAVE_OPAQUE_EVP_PKEY 1 /* since 1.1.0 -pre3 */
#define HAVE_OPAQUE_RSA_DSA_DH 1 /* since 1.1.0 -pre5 */
#define CONST_EXTS const
#define HAVE_ERR_REMOVE_THREAD_STATE_DEPRECATED 1

/* funny typecast define due to difference in API */
#ifdef LIBRESSL_VERSION_NUMBER
#define ARG2_X509_signature_print (X509_ALGOR *)
#else
#define ARG2_X509_signature_print
#endif

#else
/* For OpenSSL before 1.1.0 */
#define ASN1_STRING_get0_data(x) ASN1_STRING_data(x)
#define X509_get0_notBefore(x) X509_get_notBefore(x)
#define X509_get0_notAfter(x) X509_get_notAfter(x)
#define CONST_EXTS /* nope */
#ifndef LIBRESSL_VERSION_NUMBER
#define OpenSSL_version_num() SSLeay()
#endif
#endif

#if (OPENSSL_VERSION_NUMBER >= 0x1000200fL) && /* 1.0.2 or later */ \
    !(defined(LIBRESSL_VERSION_NUMBER) && \
      LIBRESSL_VERSION_NUMBER < 0x20700000L)
#define HAVE_X509_GET0_SIGNATURE 1
#endif

#if (OPENSSL_VERSION_NUMBER >= 0x1000200fL) /* 1.0.2 or later */
#define HAVE_SSL_GET_SHUTDOWN 1
#endif

#if OPENSSL_VERSION_NUMBER >= 0x10002003L && \
  OPENSSL_VERSION_NUMBER <= 0x10002FFFL && \
  !defined(OPENSSL_NO_COMP)
#define HAVE_SSL_COMP_FREE_COMPRESSION_METHODS 1
#endif

#if (OPENSSL_VERSION_NUMBER < 0x0090808fL)
/* not present in older OpenSSL */
#define OPENSSL_load_builtin_modules(x)
#endif

#if (OPENSSL_VERSION_NUMBER >= 0x30000000L)
#define HAVE_EVP_PKEY_GET_PARAMS 1
#else
#define SSL_get1_peer_certificate SSL_get_peer_certificate
#endif

#ifdef HAVE_EVP_PKEY_GET_PARAMS
#include <openssl/core_names.h>
#define DECLARE_PKEY_PARAM_BIGNUM(name) BIGNUM *name = NULL
#define FREE_PKEY_PARAM_BIGNUM(name) BN_clear_free(name)
#else
#define DECLARE_PKEY_PARAM_BIGNUM(name) const BIGNUM *name
#define FREE_PKEY_PARAM_BIGNUM(name)
#endif

/*
 * Whether SSL_CTX_set_keylog_callback is available.
 * OpenSSL: supported since 1.1.1 https://github.com/openssl/openssl/pull/2287
 * BoringSSL: supported since d28f59c27bac (committed 2015-11-19)
 * LibreSSL: unsupported in at least 2.7.2 (explicitly check for it since it
 *           lies and pretends to be OpenSSL 2.0.0).
 */
#if (OPENSSL_VERSION_NUMBER >= 0x10101000L && \
     !defined(LIBRESSL_VERSION_NUMBER)) || \
    defined(OPENSSL_IS_BORINGSSL)
#define HAVE_KEYLOG_CALLBACK
#endif

/* Whether SSL_CTX_set_ciphersuites is available.
 * OpenSSL: supported since 1.1.1 (commit a53b5be6a05)
 * BoringSSL: no
 * LibreSSL: no
 */
#if ((OPENSSL_VERSION_NUMBER >= 0x10101000L) && \
     !defined(LIBRESSL_VERSION_NUMBER) &&       \
     !defined(OPENSSL_IS_BORINGSSL))
#define HAVE_SSL_CTX_SET_CIPHERSUITES
#define HAVE_SSL_CTX_SET_POST_HANDSHAKE_AUTH
#endif

/*
 * Whether SSL_CTX_set1_curves_list is available.
 * OpenSSL: supported since 1.0.2, see
 *   https://www.openssl.org/docs/manmaster/man3/SSL_CTX_set1_groups.html
 * BoringSSL: supported since 5fd1807d95f7 (committed 2016-09-30)
 * LibreSSL: since 2.5.3 (April 12, 2017)
 */
#if (OPENSSL_VERSION_NUMBER >= 0x10002000L) ||  \
  defined(OPENSSL_IS_BORINGSSL)
#define HAVE_SSL_CTX_SET_EC_CURVES
#endif

#if defined(LIBRESSL_VERSION_NUMBER)
#define OSSL_PACKAGE "LibreSSL"
#elif defined(OPENSSL_IS_BORINGSSL)
#define OSSL_PACKAGE "BoringSSL"
#else
#define OSSL_PACKAGE "OpenSSL"
#endif

#if (OPENSSL_VERSION_NUMBER >= 0x10100000L)
/* up2date versions of OpenSSL maintain reasonably secure defaults without
 * breaking compatibility, so it is better not to override the defaults in curl
 */
#define DEFAULT_CIPHER_SELECTION NULL
#else
/* ... but it is not the case with old versions of OpenSSL */
#define DEFAULT_CIPHER_SELECTION \
  "ALL:!EXPORT:!EXPORT40:!EXPORT56:!aNULL:!LOW:!RC4:@STRENGTH"
#endif

#ifdef HAVE_OPENSSL_SRP
/* the function exists */
#ifdef USE_TLS_SRP
/* the functionality is not disabled */
#define USE_OPENSSL_SRP
#endif
#endif

#if (OPENSSL_VERSION_NUMBER >= 0x10100000L)
#define HAVE_RANDOM_INIT_BY_DEFAULT 1
#endif

#if (OPENSSL_VERSION_NUMBER >= 0x10100000L) && \
    !(defined(LIBRESSL_VERSION_NUMBER) && \
      LIBRESSL_VERSION_NUMBER < 0x2070100fL) && \
    !defined(OPENSSL_IS_BORINGSSL)
#define HAVE_OPENSSL_VERSION
#endif

#ifdef OPENSSL_IS_BORINGSSL
typedef uint32_t sslerr_t;
#else
typedef unsigned long sslerr_t;
#endif

/*
 * Whether the OpenSSL version has the API needed to support sharing an
 * X509_STORE between connections. The API is:
 * * `X509_STORE_up_ref`       -- Introduced: OpenSSL 1.1.0.
 */
#if (OPENSSL_VERSION_NUMBER >= 0x10100000L) /* OpenSSL >= 1.1.0 */
#define HAVE_SSL_X509_STORE_SHARE
#endif

/* What API version do we use? */
#if defined(LIBRESSL_VERSION_NUMBER)
#define USE_PRE_1_1_API (LIBRESSL_VERSION_NUMBER < 0x2070000f)
#else /* !LIBRESSL_VERSION_NUMBER */
#define USE_PRE_1_1_API (OPENSSL_VERSION_NUMBER < 0x10100000L)
#endif /* !LIBRESSL_VERSION_NUMBER */

struct ssl_backend_data {
  /* these ones requires specific SSL-types */
  SSL_CTX* ctx;
  SSL*     handle;
  X509*    server_cert;
  BIO_METHOD *bio_method;
  CURLcode io_result;       /* result of last BIO cfilter operation */
#ifndef HAVE_KEYLOG_CALLBACK
  /* Set to true once a valid keylog entry has been created to avoid dupes. */
  bool     keylog_done;
#endif
  bool x509_store_setup;            /* x509 store has been set up */
};

#if defined(HAVE_SSL_X509_STORE_SHARE)
struct multi_ssl_backend_data {
  char *CAfile;         /* CAfile path used to generate X509 store */
  X509_STORE *store;    /* cached X509 store or NULL if none */
  struct curltime time; /* when the cached store was created */
};
#endif /* HAVE_SSL_X509_STORE_SHARE */

#define push_certinfo(_label, _num)             \
do {                              \
  long info_len = BIO_get_mem_data(mem, &ptr); \
  Curl_ssl_push_certinfo_len(data, _num, _label, ptr, info_len); \
  if(1 != BIO_reset(mem))                                        \
    break;                                                       \
} while(0)

static void pubkey_show(struct Curl_easy *data,
                        BIO *mem,
                        int num,
                        const char *type,
                        const char *name,
                        const BIGNUM *bn)
{
  char *ptr;
  char namebuf[32];

  msnprintf(namebuf, sizeof(namebuf), "%s(%s)", type, name);

  if(bn)
    BN_print(mem, bn);
  push_certinfo(namebuf, num);
}

#ifdef HAVE_OPAQUE_RSA_DSA_DH
#define print_pubkey_BN(_type, _name, _num)              \
  pubkey_show(data, mem, _num, #_type, #_name, _name)

#else
#define print_pubkey_BN(_type, _name, _num)    \
do {                              \
  if(_type->_name) { \
    pubkey_show(data, mem, _num, #_type, #_name, _type->_name); \
  } \
} while(0)
#endif

static int asn1_object_dump(ASN1_OBJECT *a, char *buf, size_t len)
{
  int i, ilen;

  ilen = (int)len;
  if(ilen < 0)
    return 1; /* buffer too big */

  i = i2t_ASN1_OBJECT(buf, ilen, a);

  if(i >= ilen)
    return 1; /* buffer too small */

  return 0;
}

static void X509V3_ext(struct Curl_easy *data,
                      int certnum,
                      CONST_EXTS STACK_OF(X509_EXTENSION) *exts)
{
  int i;

  if((int)sk_X509_EXTENSION_num(exts) <= 0)
    /* no extensions, bail out */
    return;

  for(i = 0; i < (int)sk_X509_EXTENSION_num(exts); i++) {
    ASN1_OBJECT *obj;
    X509_EXTENSION *ext = sk_X509_EXTENSION_value(exts, i);
    BUF_MEM *biomem;
    char namebuf[128];
    BIO *bio_out = BIO_new(BIO_s_mem());

    if(!bio_out)
      return;

    obj = X509_EXTENSION_get_object(ext);

    asn1_object_dump(obj, namebuf, sizeof(namebuf));

    if(!X509V3_EXT_print(bio_out, ext, 0, 0))
      ASN1_STRING_print(bio_out, (ASN1_STRING *)X509_EXTENSION_get_data(ext));

    BIO_get_mem_ptr(bio_out, &biomem);
    Curl_ssl_push_certinfo_len(data, certnum, namebuf, biomem->data,
                               biomem->length);
    BIO_free(bio_out);
  }
}

#ifdef OPENSSL_IS_BORINGSSL
typedef size_t numcert_t;
#else
typedef int numcert_t;
#endif

CURLcode Curl_ossl_certchain(struct Curl_easy *data, SSL *ssl)
{
  CURLcode result;
  STACK_OF(X509) *sk;
  int i;
  numcert_t numcerts;
  BIO *mem;

  DEBUGASSERT(ssl);

  sk = SSL_get_peer_cert_chain(ssl);
  if(!sk) {
    return CURLE_OUT_OF_MEMORY;
  }

  numcerts = sk_X509_num(sk);

  result = Curl_ssl_init_certinfo(data, (int)numcerts);
  if(result) {
    return result;
  }

  mem = BIO_new(BIO_s_mem());
  if(!mem) {
    return CURLE_OUT_OF_MEMORY;
  }

  for(i = 0; i < (int)numcerts; i++) {
    ASN1_INTEGER *num;
    X509 *x = sk_X509_value(sk, i);
    EVP_PKEY *pubkey = NULL;
    int j;
    char *ptr;
    const ASN1_BIT_STRING *psig = NULL;

    X509_NAME_print_ex(mem, X509_get_subject_name(x), 0, XN_FLAG_ONELINE);
    push_certinfo("Subject", i);

    X509_NAME_print_ex(mem, X509_get_issuer_name(x), 0, XN_FLAG_ONELINE);
    push_certinfo("Issuer", i);

    BIO_printf(mem, "%lx", X509_get_version(x));
    push_certinfo("Version", i);

    num = X509_get_serialNumber(x);
    if(num->type == V_ASN1_NEG_INTEGER)
      BIO_puts(mem, "-");
    for(j = 0; j < num->length; j++)
      BIO_printf(mem, "%02x", num->data[j]);
    push_certinfo("Serial Number", i);

#if defined(HAVE_X509_GET0_SIGNATURE) && defined(HAVE_X509_GET0_EXTENSIONS)
    {
      const X509_ALGOR *sigalg = NULL;
      X509_PUBKEY *xpubkey = NULL;
      ASN1_OBJECT *pubkeyoid = NULL;

      X509_get0_signature(&psig, &sigalg, x);
      if(sigalg) {
        i2a_ASN1_OBJECT(mem, sigalg->algorithm);
        push_certinfo("Signature Algorithm", i);
      }

      xpubkey = X509_get_X509_PUBKEY(x);
      if(xpubkey) {
        X509_PUBKEY_get0_param(&pubkeyoid, NULL, NULL, NULL, xpubkey);
        if(pubkeyoid) {
          i2a_ASN1_OBJECT(mem, pubkeyoid);
          push_certinfo("Public Key Algorithm", i);
        }
      }

      X509V3_ext(data, i, X509_get0_extensions(x));
    }
#else
    {
      /* before OpenSSL 1.0.2 */
      X509_CINF *cinf = x->cert_info;

      i2a_ASN1_OBJECT(mem, cinf->signature->algorithm);
      push_certinfo("Signature Algorithm", i);

      i2a_ASN1_OBJECT(mem, cinf->key->algor->algorithm);
      push_certinfo("Public Key Algorithm", i);

      X509V3_ext(data, i, cinf->extensions);

      psig = x->signature;
    }
#endif

    ASN1_TIME_print(mem, X509_get0_notBefore(x));
    push_certinfo("Start date", i);

    ASN1_TIME_print(mem, X509_get0_notAfter(x));
    push_certinfo("Expire date", i);

    pubkey = X509_get_pubkey(x);
    if(!pubkey)
      infof(data, "   Unable to load public key");
    else {
      int pktype;
#ifdef HAVE_OPAQUE_EVP_PKEY
      pktype = EVP_PKEY_id(pubkey);
#else
      pktype = pubkey->type;
#endif
      switch(pktype) {
      case EVP_PKEY_RSA:
      {
#ifndef HAVE_EVP_PKEY_GET_PARAMS
        RSA *rsa;
#ifdef HAVE_OPAQUE_EVP_PKEY
        rsa = EVP_PKEY_get0_RSA(pubkey);
#else
        rsa = pubkey->pkey.rsa;
#endif /* HAVE_OPAQUE_EVP_PKEY */
#endif /* !HAVE_EVP_PKEY_GET_PARAMS */

        {
#ifdef HAVE_OPAQUE_RSA_DSA_DH
          DECLARE_PKEY_PARAM_BIGNUM(n);
          DECLARE_PKEY_PARAM_BIGNUM(e);
#ifdef HAVE_EVP_PKEY_GET_PARAMS
          EVP_PKEY_get_bn_param(pubkey, OSSL_PKEY_PARAM_RSA_N, &n);
          EVP_PKEY_get_bn_param(pubkey, OSSL_PKEY_PARAM_RSA_E, &e);
#else
          RSA_get0_key(rsa, &n, &e, NULL);
#endif /* HAVE_EVP_PKEY_GET_PARAMS */
          BIO_printf(mem, "%d", BN_num_bits(n));
#else
          BIO_printf(mem, "%d", BN_num_bits(rsa->n));
#endif /* HAVE_OPAQUE_RSA_DSA_DH */
          push_certinfo("RSA Public Key", i);
          print_pubkey_BN(rsa, n, i);
          print_pubkey_BN(rsa, e, i);
          FREE_PKEY_PARAM_BIGNUM(n);
          FREE_PKEY_PARAM_BIGNUM(e);
        }

        break;
      }
      case EVP_PKEY_DSA:
      {
#ifndef OPENSSL_NO_DSA
#ifndef HAVE_EVP_PKEY_GET_PARAMS
        DSA *dsa;
#ifdef HAVE_OPAQUE_EVP_PKEY
        dsa = EVP_PKEY_get0_DSA(pubkey);
#else
        dsa = pubkey->pkey.dsa;
#endif /* HAVE_OPAQUE_EVP_PKEY */
#endif /* !HAVE_EVP_PKEY_GET_PARAMS */
        {
#ifdef HAVE_OPAQUE_RSA_DSA_DH
          DECLARE_PKEY_PARAM_BIGNUM(p);
          DECLARE_PKEY_PARAM_BIGNUM(q);
          DECLARE_PKEY_PARAM_BIGNUM(g);
          DECLARE_PKEY_PARAM_BIGNUM(pub_key);
#ifdef HAVE_EVP_PKEY_GET_PARAMS
          EVP_PKEY_get_bn_param(pubkey, OSSL_PKEY_PARAM_FFC_P, &p);
          EVP_PKEY_get_bn_param(pubkey, OSSL_PKEY_PARAM_FFC_Q, &q);
          EVP_PKEY_get_bn_param(pubkey, OSSL_PKEY_PARAM_FFC_G, &g);
          EVP_PKEY_get_bn_param(pubkey, OSSL_PKEY_PARAM_PUB_KEY, &pub_key);
#else
          DSA_get0_pqg(dsa, &p, &q, &g);
          DSA_get0_key(dsa, &pub_key, NULL);
#endif /* HAVE_EVP_PKEY_GET_PARAMS */
#endif /* HAVE_OPAQUE_RSA_DSA_DH */
          print_pubkey_BN(dsa, p, i);
          print_pubkey_BN(dsa, q, i);
          print_pubkey_BN(dsa, g, i);
          print_pubkey_BN(dsa, pub_key, i);
          FREE_PKEY_PARAM_BIGNUM(p);
          FREE_PKEY_PARAM_BIGNUM(q);
          FREE_PKEY_PARAM_BIGNUM(g);
          FREE_PKEY_PARAM_BIGNUM(pub_key);
        }
#endif /* !OPENSSL_NO_DSA */
        break;
      }
      case EVP_PKEY_DH:
      {
#ifndef HAVE_EVP_PKEY_GET_PARAMS
        DH *dh;
#ifdef HAVE_OPAQUE_EVP_PKEY
        dh = EVP_PKEY_get0_DH(pubkey);
#else
        dh = pubkey->pkey.dh;
#endif /* HAVE_OPAQUE_EVP_PKEY */
#endif /* !HAVE_EVP_PKEY_GET_PARAMS */
        {
#ifdef HAVE_OPAQUE_RSA_DSA_DH
          DECLARE_PKEY_PARAM_BIGNUM(p);
          DECLARE_PKEY_PARAM_BIGNUM(q);
          DECLARE_PKEY_PARAM_BIGNUM(g);
          DECLARE_PKEY_PARAM_BIGNUM(pub_key);
#ifdef HAVE_EVP_PKEY_GET_PARAMS
          EVP_PKEY_get_bn_param(pubkey, OSSL_PKEY_PARAM_FFC_P, &p);
          EVP_PKEY_get_bn_param(pubkey, OSSL_PKEY_PARAM_FFC_Q, &q);
          EVP_PKEY_get_bn_param(pubkey, OSSL_PKEY_PARAM_FFC_G, &g);
          EVP_PKEY_get_bn_param(pubkey, OSSL_PKEY_PARAM_PUB_KEY, &pub_key);
#else
          DH_get0_pqg(dh, &p, &q, &g);
          DH_get0_key(dh, &pub_key, NULL);
#endif /* HAVE_EVP_PKEY_GET_PARAMS */
          print_pubkey_BN(dh, p, i);
          print_pubkey_BN(dh, q, i);
          print_pubkey_BN(dh, g, i);
#else
          print_pubkey_BN(dh, p, i);
          print_pubkey_BN(dh, g, i);
#endif /* HAVE_OPAQUE_RSA_DSA_DH */
          print_pubkey_BN(dh, pub_key, i);
          FREE_PKEY_PARAM_BIGNUM(p);
          FREE_PKEY_PARAM_BIGNUM(q);
          FREE_PKEY_PARAM_BIGNUM(g);
          FREE_PKEY_PARAM_BIGNUM(pub_key);
       }
        break;
      }
      }
      EVP_PKEY_free(pubkey);
    }

    if(psig) {
      for(j = 0; j < psig->length; j++)
        BIO_printf(mem, "%02x:", psig->data[j]);
      push_certinfo("Signature", i);
    }

    PEM_write_bio_X509(mem, x);
    push_certinfo("Cert", i);
  }

  BIO_free(mem);

  return CURLE_OK;
}

#endif /* quiche or OpenSSL */

#ifdef USE_OPENSSL

#if USE_PRE_1_1_API
#if !defined(LIBRESSL_VERSION_NUMBER) || LIBRESSL_VERSION_NUMBER < 0x2070000fL
#define BIO_set_init(x,v)          ((x)->init=(v))
#define BIO_get_data(x)            ((x)->ptr)
#define BIO_set_data(x,v)          ((x)->ptr=(v))
#endif
#define BIO_get_shutdown(x)        ((x)->shutdown)
#define BIO_set_shutdown(x,v)      ((x)->shutdown=(v))
#endif /* USE_PRE_1_1_API */

static int bio_cf_create(BIO *bio)
{
  BIO_set_shutdown(bio, 1);
  BIO_set_init(bio, 1);
#if USE_PRE_1_1_API
  bio->num = -1;
#endif
  BIO_set_data(bio, NULL);
  return 1;
}

static int bio_cf_destroy(BIO *bio)
{
  if(!bio)
    return 0;
  return 1;
}

static long bio_cf_ctrl(BIO *bio, int cmd, long num, void *ptr)
{
  struct Curl_cfilter *cf = BIO_get_data(bio);
  long ret = 1;

  (void)cf;
  (void)ptr;
  switch(cmd) {
  case BIO_CTRL_GET_CLOSE:
    ret = (long)BIO_get_shutdown(bio);
    break;
  case BIO_CTRL_SET_CLOSE:
    BIO_set_shutdown(bio, (int)num);
    break;
  case BIO_CTRL_FLUSH:
    /* we do no delayed writes, but if we ever would, this
     * needs to trigger it. */
    ret = 1;
    break;
  case BIO_CTRL_DUP:
    ret = 1;
    break;
#ifdef BIO_CTRL_EOF
  case BIO_CTRL_EOF:
    /* EOF has been reached on input? */
    return (!cf->next || !cf->next->connected);
#endif
  default:
    ret = 0;
    break;
  }
  return ret;
}

static int bio_cf_out_write(BIO *bio, const char *buf, int blen)
{
  struct Curl_cfilter *cf = BIO_get_data(bio);
  struct ssl_connect_data *connssl = cf->ctx;
  struct Curl_easy *data = CF_DATA_CURRENT(cf);
  ssize_t nwritten;
  CURLcode result = CURLE_SEND_ERROR;

  DEBUGASSERT(data);
  nwritten = Curl_conn_cf_send(cf->next, data, buf, blen, &result);
  DEBUGF(LOG_CF(data, cf, "bio_cf_out_write(len=%d) -> %d, err=%d",
                blen, (int)nwritten, result));
  BIO_clear_retry_flags(bio);
  connssl->backend->io_result = result;
  if(nwritten < 0) {
    if(CURLE_AGAIN == result)
      BIO_set_retry_write(bio);
  }
  return (int)nwritten;
}

static int bio_cf_in_read(BIO *bio, char *buf, int blen)
{
  struct Curl_cfilter *cf = BIO_get_data(bio);
  struct ssl_connect_data *connssl = cf->ctx;
  struct Curl_easy *data = CF_DATA_CURRENT(cf);
  ssize_t nread;
  CURLcode result = CURLE_RECV_ERROR;

  DEBUGASSERT(data);
  /* OpenSSL catches this case, so should we. */
  if(!buf)
    return 0;

  nread = Curl_conn_cf_recv(cf->next, data, buf, blen, &result);
  DEBUGF(LOG_CF(data, cf, "bio_cf_in_read(len=%d) -> %d, err=%d",
                blen, (int)nread, result));
  BIO_clear_retry_flags(bio);
  connssl->backend->io_result = result;
  if(nread < 0) {
    if(CURLE_AGAIN == result)
      BIO_set_retry_read(bio);
  }

  /* Before returning server replies to the SSL instance, we need
   * to have setup the x509 store or verification will fail. */
  if(!connssl->backend->x509_store_setup) {
    result = Curl_ssl_setup_x509_store(cf, data, connssl->backend->ctx);
    if(result) {
      connssl->backend->io_result = result;
      return -1;
    }
    connssl->backend->x509_store_setup = TRUE;
  }

  return (int)nread;
}

#if USE_PRE_1_1_API

static BIO_METHOD bio_cf_meth_1_0 = {
  BIO_TYPE_MEM,
  "OpenSSL CF BIO",
  bio_cf_out_write,
  bio_cf_in_read,
  NULL,                    /* puts is never called */
  NULL,                    /* gets is never called */
  bio_cf_ctrl,
  bio_cf_create,
  bio_cf_destroy,
  NULL
};

static BIO_METHOD *bio_cf_method_create(void)
{
  return &bio_cf_meth_1_0;
}

#define bio_cf_method_free(m) Curl_nop_stmt

#else

static BIO_METHOD *bio_cf_method_create(void)
{
  BIO_METHOD *m = BIO_meth_new(BIO_TYPE_MEM, "OpenSSL CF BIO");
  if(m) {
    BIO_meth_set_write(m, &bio_cf_out_write);
    BIO_meth_set_read(m, &bio_cf_in_read);
    BIO_meth_set_ctrl(m, &bio_cf_ctrl);
    BIO_meth_set_create(m, &bio_cf_create);
    BIO_meth_set_destroy(m, &bio_cf_destroy);
  }
  return m;
}

static void bio_cf_method_free(BIO_METHOD *m)
{
  if(m)
    BIO_meth_free(m);
}

#endif


/*
 * Number of bytes to read from the random number seed file. This must be
 * a finite value (because some entropy "files" like /dev/urandom have
 * an infinite length), but must be large enough to provide enough
 * entropy to properly seed OpenSSL's PRNG.
 */
#define RAND_LOAD_LENGTH 1024

#ifdef HAVE_KEYLOG_CALLBACK
static void ossl_keylog_callback(const SSL *ssl, const char *line)
{
  (void)ssl;

  Curl_tls_keylog_write_line(line);
}
#else
/*
 * ossl_log_tls12_secret is called by libcurl to make the CLIENT_RANDOMs if the
 * OpenSSL being used doesn't have native support for doing that.
 */
static void
ossl_log_tls12_secret(const SSL *ssl, bool *keylog_done)
{
  const SSL_SESSION *session = SSL_get_session(ssl);
  unsigned char client_random[SSL3_RANDOM_SIZE];
  unsigned char master_key[SSL_MAX_MASTER_KEY_LENGTH];
  int master_key_length = 0;

  if(!session || *keylog_done)
    return;

#if OPENSSL_VERSION_NUMBER >= 0x10100000L && \
    !(defined(LIBRESSL_VERSION_NUMBER) && \
      LIBRESSL_VERSION_NUMBER < 0x20700000L)
  /* ssl->s3 is not checked in openssl 1.1.0-pre6, but let's assume that
   * we have a valid SSL context if we have a non-NULL session. */
  SSL_get_client_random(ssl, client_random, SSL3_RANDOM_SIZE);
  master_key_length = (int)
    SSL_SESSION_get_master_key(session, master_key, SSL_MAX_MASTER_KEY_LENGTH);
#else
  if(ssl->s3 && session->master_key_length > 0) {
    master_key_length = session->master_key_length;
    memcpy(master_key, session->master_key, session->master_key_length);
    memcpy(client_random, ssl->s3->client_random, SSL3_RANDOM_SIZE);
  }
#endif

  /* The handshake has not progressed sufficiently yet, or this is a TLS 1.3
   * session (when curl was built with older OpenSSL headers and running with
   * newer OpenSSL runtime libraries). */
  if(master_key_length <= 0)
    return;

  *keylog_done = true;
  Curl_tls_keylog_write("CLIENT_RANDOM", client_random,
                        master_key, master_key_length);
}
#endif /* !HAVE_KEYLOG_CALLBACK */

static const char *SSL_ERROR_to_str(int err)
{
  switch(err) {
  case SSL_ERROR_NONE:
    return "SSL_ERROR_NONE";
  case SSL_ERROR_SSL:
    return "SSL_ERROR_SSL";
  case SSL_ERROR_WANT_READ:
    return "SSL_ERROR_WANT_READ";
  case SSL_ERROR_WANT_WRITE:
    return "SSL_ERROR_WANT_WRITE";
  case SSL_ERROR_WANT_X509_LOOKUP:
    return "SSL_ERROR_WANT_X509_LOOKUP";
  case SSL_ERROR_SYSCALL:
    return "SSL_ERROR_SYSCALL";
  case SSL_ERROR_ZERO_RETURN:
    return "SSL_ERROR_ZERO_RETURN";
  case SSL_ERROR_WANT_CONNECT:
    return "SSL_ERROR_WANT_CONNECT";
  case SSL_ERROR_WANT_ACCEPT:
    return "SSL_ERROR_WANT_ACCEPT";
#if defined(SSL_ERROR_WANT_ASYNC)
  case SSL_ERROR_WANT_ASYNC:
    return "SSL_ERROR_WANT_ASYNC";
#endif
#if defined(SSL_ERROR_WANT_ASYNC_JOB)
  case SSL_ERROR_WANT_ASYNC_JOB:
    return "SSL_ERROR_WANT_ASYNC_JOB";
#endif
#if defined(SSL_ERROR_WANT_EARLY)
  case SSL_ERROR_WANT_EARLY:
    return "SSL_ERROR_WANT_EARLY";
#endif
  default:
    return "SSL_ERROR unknown";
  }
}

static size_t ossl_version(char *buffer, size_t size);

/* Return error string for last OpenSSL error
 */
static char *ossl_strerror(unsigned long error, char *buf, size_t size)
{
  size_t len;
  DEBUGASSERT(size);
  *buf = '\0';

  len = ossl_version(buf, size);
  DEBUGASSERT(len < (size - 2));
  if(len < (size - 2)) {
    buf += len;
    size -= (len + 2);
    *buf++ = ':';
    *buf++ = ' ';
    *buf = '\0';
  }

#ifdef OPENSSL_IS_BORINGSSL
  ERR_error_string_n((uint32_t)error, buf, size);
#else
  ERR_error_string_n(error, buf, size);
#endif

  if(!*buf) {
    strncpy(buf, (error ? "Unknown error" : "No error"), size);
    buf[size - 1] = '\0';
  }

  return buf;
}

static int passwd_callback(char *buf, int num, int encrypting,
                           void *global_passwd)
{
  DEBUGASSERT(0 == encrypting);

  if(!encrypting) {
    int klen = curlx_uztosi(strlen((char *)global_passwd));
    if(num > klen) {
      memcpy(buf, global_passwd, klen + 1);
      return klen;
    }
  }
  return 0;
}

/*
 * rand_enough() returns TRUE if we have seeded the random engine properly.
 */
static bool rand_enough(void)
{
  return (0 != RAND_status()) ? TRUE : FALSE;
}

static CURLcode ossl_seed(struct Curl_easy *data)
{
  /* This might get called before it has been added to a multi handle */
  if(data->multi && data->multi->ssl_seeded)
    return CURLE_OK;

  if(rand_enough()) {
    /* OpenSSL 1.1.0+ should return here */
    if(data->multi)
      data->multi->ssl_seeded = TRUE;
    return CURLE_OK;
  }
#ifdef HAVE_RANDOM_INIT_BY_DEFAULT
  /* with OpenSSL 1.1.0+, a failed RAND_status is a showstopper */
  failf(data, "Insufficient randomness");
  return CURLE_SSL_CONNECT_ERROR;
#else

#ifdef RANDOM_FILE
  RAND_load_file(RANDOM_FILE, RAND_LOAD_LENGTH);
  if(rand_enough())
    return CURLE_OK;
#endif

#if defined(HAVE_RAND_EGD) && defined(EGD_SOCKET)
  /* available in OpenSSL 0.9.5 and later */
  /* EGD_SOCKET is set at configure time or not at all */
  {
    /* If there's an option and a define, the option overrides the
       define */
    int ret = RAND_egd(EGD_SOCKET);
    if(-1 != ret) {
      if(rand_enough())
        return CURLE_OK;
    }
  }
#endif

  /* fallback to a custom seeding of the PRNG using a hash based on a current
     time */
  do {
    unsigned char randb[64];
    size_t len = sizeof(randb);
    size_t i, i_max;
    for(i = 0, i_max = len / sizeof(struct curltime); i < i_max; ++i) {
      struct curltime tv = Curl_now();
      Curl_wait_ms(1);
      tv.tv_sec *= i + 1;
      tv.tv_usec *= (unsigned int)i + 2;
      tv.tv_sec ^= ((Curl_now().tv_sec + Curl_now().tv_usec) *
                    (i + 3)) << 8;
      tv.tv_usec ^= (unsigned int) ((Curl_now().tv_sec +
                                     Curl_now().tv_usec) *
                                    (i + 4)) << 16;
      memcpy(&randb[i * sizeof(struct curltime)], &tv,
             sizeof(struct curltime));
    }
    RAND_add(randb, (int)len, (double)len/2);
  } while(!rand_enough());

  {
    /* generates a default path for the random seed file */
    char fname[256];
    fname[0] = 0; /* blank it first */
    RAND_file_name(fname, sizeof(fname));
    if(fname[0]) {
      /* we got a file name to try */
      RAND_load_file(fname, RAND_LOAD_LENGTH);
      if(rand_enough())
        return CURLE_OK;
    }
  }

  infof(data, "libcurl is now using a weak random seed");
  return (rand_enough() ? CURLE_OK :
          CURLE_SSL_CONNECT_ERROR /* confusing error code */);
#endif
}

#ifndef SSL_FILETYPE_ENGINE
#define SSL_FILETYPE_ENGINE 42
#endif
#ifndef SSL_FILETYPE_PKCS12
#define SSL_FILETYPE_PKCS12 43
#endif
static int do_file_type(const char *type)
{
  if(!type || !type[0])
    return SSL_FILETYPE_PEM;
  if(strcasecompare(type, "PEM"))
    return SSL_FILETYPE_PEM;
  if(strcasecompare(type, "DER"))
    return SSL_FILETYPE_ASN1;
  if(strcasecompare(type, "ENG"))
    return SSL_FILETYPE_ENGINE;
  if(strcasecompare(type, "P12"))
    return SSL_FILETYPE_PKCS12;
  return -1;
}

#ifdef USE_OPENSSL_ENGINE
/*
 * Supply default password to the engine user interface conversation.
 * The password is passed by OpenSSL engine from ENGINE_load_private_key()
 * last argument to the ui and can be obtained by UI_get0_user_data(ui) here.
 */
static int ssl_ui_reader(UI *ui, UI_STRING *uis)
{
  const char *password;
  switch(UI_get_string_type(uis)) {
  case UIT_PROMPT:
  case UIT_VERIFY:
    password = (const char *)UI_get0_user_data(ui);
    if(password && (UI_get_input_flags(uis) & UI_INPUT_FLAG_DEFAULT_PWD)) {
      UI_set_result(ui, uis, password);
      return 1;
    }
  default:
    break;
  }
  return (UI_method_get_reader(UI_OpenSSL()))(ui, uis);
}

/*
 * Suppress interactive request for a default password if available.
 */
static int ssl_ui_writer(UI *ui, UI_STRING *uis)
{
  switch(UI_get_string_type(uis)) {
  case UIT_PROMPT:
  case UIT_VERIFY:
    if(UI_get0_user_data(ui) &&
       (UI_get_input_flags(uis) & UI_INPUT_FLAG_DEFAULT_PWD)) {
      return 1;
    }
  default:
    break;
  }
  return (UI_method_get_writer(UI_OpenSSL()))(ui, uis);
}

/*
 * Check if a given string is a PKCS#11 URI
 */
static bool is_pkcs11_uri(const char *string)
{
  return (string && strncasecompare(string, "pkcs11:", 7));
}

#endif

static CURLcode ossl_set_engine(struct Curl_easy *data, const char *engine);

static int
SSL_CTX_use_certificate_blob(SSL_CTX *ctx, const struct curl_blob *blob,
                             int type, const char *key_passwd)
{
  int ret = 0;
  X509 *x = NULL;
  /* the typecast of blob->len is fine since it is guaranteed to never be
     larger than CURL_MAX_INPUT_LENGTH */
  BIO *in = BIO_new_mem_buf(blob->data, (int)(blob->len));
  if(!in)
    return CURLE_OUT_OF_MEMORY;

  if(type == SSL_FILETYPE_ASN1) {
    /* j = ERR_R_ASN1_LIB; */
    x = d2i_X509_bio(in, NULL);
  }
  else if(type == SSL_FILETYPE_PEM) {
    /* ERR_R_PEM_LIB; */
    x = PEM_read_bio_X509(in, NULL,
                          passwd_callback, (void *)key_passwd);
  }
  else {
    ret = 0;
    goto end;
  }

  if(!x) {
    ret = 0;
    goto end;
  }

  ret = SSL_CTX_use_certificate(ctx, x);
 end:
  X509_free(x);
  BIO_free(in);
  return ret;
}

static int
SSL_CTX_use_PrivateKey_blob(SSL_CTX *ctx, const struct curl_blob *blob,
                           int type, const char *key_passwd)
{
  int ret = 0;
  EVP_PKEY *pkey = NULL;
  BIO *in = BIO_new_mem_buf(blob->data, (int)(blob->len));
  if(!in)
    return CURLE_OUT_OF_MEMORY;

  if(type == SSL_FILETYPE_PEM)
    pkey = PEM_read_bio_PrivateKey(in, NULL, passwd_callback,
                                   (void *)key_passwd);
  else if(type == SSL_FILETYPE_ASN1)
    pkey = d2i_PrivateKey_bio(in, NULL);
  else {
    ret = 0;
    goto end;
  }
  if(!pkey) {
    ret = 0;
    goto end;
  }
  ret = SSL_CTX_use_PrivateKey(ctx, pkey);
  EVP_PKEY_free(pkey);
  end:
  BIO_free(in);
  return ret;
}

static int
SSL_CTX_use_certificate_chain_blob(SSL_CTX *ctx, const struct curl_blob *blob,
                                   const char *key_passwd)
{
/* SSL_CTX_add1_chain_cert introduced in OpenSSL 1.0.2 */
#if (OPENSSL_VERSION_NUMBER >= 0x1000200fL) && /* OpenSSL 1.0.2 or later */ \
    !(defined(LIBRESSL_VERSION_NUMBER) && \
      (LIBRESSL_VERSION_NUMBER < 0x2090100fL)) /* LibreSSL 2.9.1 or later */
  int ret = 0;
  X509 *x = NULL;
  void *passwd_callback_userdata = (void *)key_passwd;
  BIO *in = BIO_new_mem_buf(blob->data, (int)(blob->len));
  if(!in)
    return CURLE_OUT_OF_MEMORY;

  ERR_clear_error();

  x = PEM_read_bio_X509_AUX(in, NULL,
                            passwd_callback, (void *)key_passwd);

  if(!x) {
    ret = 0;
    goto end;
  }

  ret = SSL_CTX_use_certificate(ctx, x);

  if(ERR_peek_error() != 0)
    ret = 0;

  if(ret) {
    X509 *ca;
    sslerr_t err;

    if(!SSL_CTX_clear_chain_certs(ctx)) {
      ret = 0;
      goto end;
    }

    while((ca = PEM_read_bio_X509(in, NULL, passwd_callback,
                                  passwd_callback_userdata))
          != NULL) {

      if(!SSL_CTX_add0_chain_cert(ctx, ca)) {
        X509_free(ca);
        ret = 0;
        goto end;
      }
    }

    err = ERR_peek_last_error();
    if((ERR_GET_LIB(err) == ERR_LIB_PEM) &&
       (ERR_GET_REASON(err) == PEM_R_NO_START_LINE))
      ERR_clear_error();
    else
      ret = 0;
  }

 end:
  X509_free(x);
  BIO_free(in);
  return ret;
#else
  (void)ctx; /* unused */
  (void)blob; /* unused */
  (void)key_passwd; /* unused */
  return 0;
#endif
}

static
int cert_stuff(struct Curl_easy *data,
               SSL_CTX* ctx,
               char *cert_file,
               const struct curl_blob *cert_blob,
               const char *cert_type,
               char *key_file,
               const struct curl_blob *key_blob,
               const char *key_type,
               char *key_passwd)
{
  char error_buffer[256];
  bool check_privkey = TRUE;

  int file_type = do_file_type(cert_type);

  if(cert_file || cert_blob || (file_type == SSL_FILETYPE_ENGINE)) {
    SSL *ssl;
    X509 *x509;
    int cert_done = 0;
    int cert_use_result;

    if(key_passwd) {
      /* set the password in the callback userdata */
      SSL_CTX_set_default_passwd_cb_userdata(ctx, key_passwd);
      /* Set passwd callback: */
      SSL_CTX_set_default_passwd_cb(ctx, passwd_callback);
    }


    switch(file_type) {
    case SSL_FILETYPE_PEM:
      /* SSL_CTX_use_certificate_chain_file() only works on PEM files */
      cert_use_result = cert_blob ?
        SSL_CTX_use_certificate_chain_blob(ctx, cert_blob, key_passwd) :
        SSL_CTX_use_certificate_chain_file(ctx, cert_file);
      if(cert_use_result != 1) {
        failf(data,
              "could not load PEM client certificate from %s, " OSSL_PACKAGE
              " error %s, "
              "(no key found, wrong pass phrase, or wrong file format?)",
              (cert_blob ? "CURLOPT_SSLCERT_BLOB" : cert_file),
              ossl_strerror(ERR_get_error(), error_buffer,
                            sizeof(error_buffer)) );
        return 0;
      }
      break;

    case SSL_FILETYPE_ASN1:
      /* SSL_CTX_use_certificate_file() works with either PEM or ASN1, but
         we use the case above for PEM so this can only be performed with
         ASN1 files. */

      cert_use_result = cert_blob ?
        SSL_CTX_use_certificate_blob(ctx, cert_blob,
                                     file_type, key_passwd) :
        SSL_CTX_use_certificate_file(ctx, cert_file, file_type);
      if(cert_use_result != 1) {
        failf(data,
              "could not load ASN1 client certificate from %s, " OSSL_PACKAGE
              " error %s, "
              "(no key found, wrong pass phrase, or wrong file format?)",
              (cert_blob ? "CURLOPT_SSLCERT_BLOB" : cert_file),
              ossl_strerror(ERR_get_error(), error_buffer,
                            sizeof(error_buffer)) );
        return 0;
      }
      break;
    case SSL_FILETYPE_ENGINE:
#if defined(USE_OPENSSL_ENGINE) && defined(ENGINE_CTRL_GET_CMD_FROM_NAME)
      {
        /* Implicitly use pkcs11 engine if none was provided and the
         * cert_file is a PKCS#11 URI */
        if(!data->state.engine) {
          if(is_pkcs11_uri(cert_file)) {
            if(ossl_set_engine(data, "pkcs11") != CURLE_OK) {
              return 0;
            }
          }
        }

        if(data->state.engine) {
          const char *cmd_name = "LOAD_CERT_CTRL";
          struct {
            const char *cert_id;
            X509 *cert;
          } params;

          params.cert_id = cert_file;
          params.cert = NULL;

          /* Does the engine supports LOAD_CERT_CTRL ? */
          if(!ENGINE_ctrl(data->state.engine, ENGINE_CTRL_GET_CMD_FROM_NAME,
                          0, (void *)cmd_name, NULL)) {
            failf(data, "ssl engine does not support loading certificates");
            return 0;
          }

          /* Load the certificate from the engine */
          if(!ENGINE_ctrl_cmd(data->state.engine, cmd_name,
                              0, &params, NULL, 1)) {
            failf(data, "ssl engine cannot load client cert with id"
                  " '%s' [%s]", cert_file,
                  ossl_strerror(ERR_get_error(), error_buffer,
                                sizeof(error_buffer)));
            return 0;
          }

          if(!params.cert) {
            failf(data, "ssl engine didn't initialized the certificate "
                  "properly.");
            return 0;
          }

          if(SSL_CTX_use_certificate(ctx, params.cert) != 1) {
            failf(data, "unable to set client certificate [%s]",
                  ossl_strerror(ERR_get_error(), error_buffer,
                                sizeof(error_buffer)));
            return 0;
          }
          X509_free(params.cert); /* we don't need the handle any more... */
        }
        else {
          failf(data, "crypto engine not set, can't load certificate");
          return 0;
        }
      }
      break;
#else
      failf(data, "file type ENG for certificate not implemented");
      return 0;
#endif

    case SSL_FILETYPE_PKCS12:
    {
      BIO *cert_bio = NULL;
      PKCS12 *p12 = NULL;
      EVP_PKEY *pri;
      STACK_OF(X509) *ca = NULL;
      if(cert_blob) {
        cert_bio = BIO_new_mem_buf(cert_blob->data, (int)(cert_blob->len));
        if(!cert_bio) {
          failf(data,
                "BIO_new_mem_buf NULL, " OSSL_PACKAGE
                " error %s",
                ossl_strerror(ERR_get_error(), error_buffer,
                              sizeof(error_buffer)) );
          return 0;
        }
      }
      else {
        cert_bio = BIO_new(BIO_s_file());
        if(!cert_bio) {
          failf(data,
                "BIO_new return NULL, " OSSL_PACKAGE
                " error %s",
                ossl_strerror(ERR_get_error(), error_buffer,
                              sizeof(error_buffer)) );
          return 0;
        }

        if(BIO_read_filename(cert_bio, cert_file) <= 0) {
          failf(data, "could not open PKCS12 file '%s'", cert_file);
          BIO_free(cert_bio);
          return 0;
        }
      }

      p12 = d2i_PKCS12_bio(cert_bio, NULL);
      BIO_free(cert_bio);

      if(!p12) {
        failf(data, "error reading PKCS12 file '%s'",
              cert_blob ? "(memory blob)" : cert_file);
        return 0;
      }

      PKCS12_PBE_add();

      if(!PKCS12_parse(p12, key_passwd, &pri, &x509,
                       &ca)) {
        failf(data,
              "could not parse PKCS12 file, check password, " OSSL_PACKAGE
              " error %s",
              ossl_strerror(ERR_get_error(), error_buffer,
                            sizeof(error_buffer)) );
        PKCS12_free(p12);
        return 0;
      }

      PKCS12_free(p12);

      if(SSL_CTX_use_certificate(ctx, x509) != 1) {
        failf(data,
              "could not load PKCS12 client certificate, " OSSL_PACKAGE
              " error %s",
              ossl_strerror(ERR_get_error(), error_buffer,
                            sizeof(error_buffer)) );
        goto fail;
      }

      if(SSL_CTX_use_PrivateKey(ctx, pri) != 1) {
        failf(data, "unable to use private key from PKCS12 file '%s'",
              cert_file);
        goto fail;
      }

      if(!SSL_CTX_check_private_key (ctx)) {
        failf(data, "private key from PKCS12 file '%s' "
              "does not match certificate in same file", cert_file);
        goto fail;
      }
      /* Set Certificate Verification chain */
      if(ca) {
        while(sk_X509_num(ca)) {
          /*
           * Note that sk_X509_pop() is used below to make sure the cert is
           * removed from the stack properly before getting passed to
           * SSL_CTX_add_extra_chain_cert(), which takes ownership. Previously
           * we used sk_X509_value() instead, but then we'd clean it in the
           * subsequent sk_X509_pop_free() call.
           */
          X509 *x = sk_X509_pop(ca);
          if(!SSL_CTX_add_client_CA(ctx, x)) {
            X509_free(x);
            failf(data, "cannot add certificate to client CA list");
            goto fail;
          }
          if(!SSL_CTX_add_extra_chain_cert(ctx, x)) {
            X509_free(x);
            failf(data, "cannot add certificate to certificate chain");
            goto fail;
          }
        }
      }

      cert_done = 1;
  fail:
      EVP_PKEY_free(pri);
      X509_free(x509);
      sk_X509_pop_free(ca, X509_free);
      if(!cert_done)
        return 0; /* failure! */
      break;
    }
    default:
      failf(data, "not supported file type '%s' for certificate", cert_type);
      return 0;
    }

    if((!key_file) && (!key_blob)) {
      key_file = cert_file;
      key_blob = cert_blob;
    }
    else
      file_type = do_file_type(key_type);

    switch(file_type) {
    case SSL_FILETYPE_PEM:
      if(cert_done)
        break;
      /* FALLTHROUGH */
    case SSL_FILETYPE_ASN1:
      cert_use_result = key_blob ?
        SSL_CTX_use_PrivateKey_blob(ctx, key_blob, file_type, key_passwd) :
        SSL_CTX_use_PrivateKey_file(ctx, key_file, file_type);
      if(cert_use_result != 1) {
        failf(data, "unable to set private key file: '%s' type %s",
              key_file?key_file:"(memory blob)", key_type?key_type:"PEM");
        return 0;
      }
      break;
    case SSL_FILETYPE_ENGINE:
#ifdef USE_OPENSSL_ENGINE
      {                         /* XXXX still needs some work */
        EVP_PKEY *priv_key = NULL;

        /* Implicitly use pkcs11 engine if none was provided and the
         * key_file is a PKCS#11 URI */
        if(!data->state.engine) {
          if(is_pkcs11_uri(key_file)) {
            if(ossl_set_engine(data, "pkcs11") != CURLE_OK) {
              return 0;
            }
          }
        }

        if(data->state.engine) {
          UI_METHOD *ui_method =
            UI_create_method((char *)"curl user interface");
          if(!ui_method) {
            failf(data, "unable do create " OSSL_PACKAGE
                  " user-interface method");
            return 0;
          }
          UI_method_set_opener(ui_method, UI_method_get_opener(UI_OpenSSL()));
          UI_method_set_closer(ui_method, UI_method_get_closer(UI_OpenSSL()));
          UI_method_set_reader(ui_method, ssl_ui_reader);
          UI_method_set_writer(ui_method, ssl_ui_writer);
          /* the typecast below was added to please mingw32 */
          priv_key = (EVP_PKEY *)
            ENGINE_load_private_key(data->state.engine, key_file,
                                    ui_method,
                                    key_passwd);
          UI_destroy_method(ui_method);
          if(!priv_key) {
            failf(data, "failed to load private key from crypto engine");
            return 0;
          }
          if(SSL_CTX_use_PrivateKey(ctx, priv_key) != 1) {
            failf(data, "unable to set private key");
            EVP_PKEY_free(priv_key);
            return 0;
          }
          EVP_PKEY_free(priv_key);  /* we don't need the handle any more... */
        }
        else {
          failf(data, "crypto engine not set, can't load private key");
          return 0;
        }
      }
      break;
#else
      failf(data, "file type ENG for private key not supported");
      return 0;
#endif
    case SSL_FILETYPE_PKCS12:
      if(!cert_done) {
        failf(data, "file type P12 for private key not supported");
        return 0;
      }
      break;
    default:
      failf(data, "not supported file type for private key");
      return 0;
    }

    ssl = SSL_new(ctx);
    if(!ssl) {
      failf(data, "unable to create an SSL structure");
      return 0;
    }

    x509 = SSL_get_certificate(ssl);

    /* This version was provided by Evan Jordan and is supposed to not
       leak memory as the previous version: */
    if(x509) {
      EVP_PKEY *pktmp = X509_get_pubkey(x509);
      EVP_PKEY_copy_parameters(pktmp, SSL_get_privatekey(ssl));
      EVP_PKEY_free(pktmp);
    }

#if !defined(OPENSSL_NO_RSA) && !defined(OPENSSL_IS_BORINGSSL) && \
    !defined(OPENSSL_NO_DEPRECATED_3_0)
    {
      /* If RSA is used, don't check the private key if its flags indicate
       * it doesn't support it. */
      EVP_PKEY *priv_key = SSL_get_privatekey(ssl);
      int pktype;
#ifdef HAVE_OPAQUE_EVP_PKEY
      pktype = EVP_PKEY_id(priv_key);
#else
      pktype = priv_key->type;
#endif
      if(pktype == EVP_PKEY_RSA) {
        RSA *rsa = EVP_PKEY_get1_RSA(priv_key);
        if(RSA_flags(rsa) & RSA_METHOD_FLAG_NO_CHECK)
          check_privkey = FALSE;
        RSA_free(rsa); /* Decrement reference count */
      }
    }
#endif

    SSL_free(ssl);

    /* If we are using DSA, we can copy the parameters from
     * the private key */

    if(check_privkey == TRUE) {
      /* Now we know that a key and cert have been set against
       * the SSL context */
      if(!SSL_CTX_check_private_key(ctx)) {
        failf(data, "Private key does not match the certificate public key");
        return 0;
      }
    }
  }
  return 1;
}

CURLcode Curl_ossl_set_client_cert(struct Curl_easy *data, SSL_CTX *ctx,
                                   char *cert_file,
                                   const struct curl_blob *cert_blob,
                                   const char *cert_type, char *key_file,
                                   const struct curl_blob *key_blob,
                                   const char *key_type, char *key_passwd)
{
  int rv = cert_stuff(data, ctx, cert_file, cert_blob, cert_type, key_file,
                      key_blob, key_type, key_passwd);
  if(rv != 1) {
    return CURLE_SSL_CERTPROBLEM;
  }

  return CURLE_OK;
}

/* returns non-zero on failure */
static int x509_name_oneline(X509_NAME *a, char *buf, size_t size)
{
  BIO *bio_out = BIO_new(BIO_s_mem());
  BUF_MEM *biomem;
  int rc;

  if(!bio_out)
    return 1; /* alloc failed! */

  rc = X509_NAME_print_ex(bio_out, a, 0, XN_FLAG_SEP_SPLUS_SPC);
  BIO_get_mem_ptr(bio_out, &biomem);

  if((size_t)biomem->length < size)
    size = biomem->length;
  else
    size--; /* don't overwrite the buffer end */

  memcpy(buf, biomem->data, size);
  buf[size] = 0;

  BIO_free(bio_out);

  return !rc;
}

/**
 * Global SSL init
 *
 * @retval 0 error initializing SSL
 * @retval 1 SSL initialized successfully
 */
static int ossl_init(void)
{
#if (OPENSSL_VERSION_NUMBER >= 0x10100000L) &&  \
  !defined(LIBRESSL_VERSION_NUMBER)
  const uint64_t flags =
#ifdef OPENSSL_INIT_ENGINE_ALL_BUILTIN
    /* not present in BoringSSL */
    OPENSSL_INIT_ENGINE_ALL_BUILTIN |
#endif
#ifdef CURL_DISABLE_OPENSSL_AUTO_LOAD_CONFIG
    OPENSSL_INIT_NO_LOAD_CONFIG |
#else
    OPENSSL_INIT_LOAD_CONFIG |
#endif
    0;
  OPENSSL_init_ssl(flags, NULL);
#else
  OPENSSL_load_builtin_modules();

#ifdef USE_OPENSSL_ENGINE
  ENGINE_load_builtin_engines();
#endif

/* CONF_MFLAGS_DEFAULT_SECTION was introduced some time between 0.9.8b and
   0.9.8e */
#ifndef CONF_MFLAGS_DEFAULT_SECTION
#define CONF_MFLAGS_DEFAULT_SECTION 0x0
#endif

#ifndef CURL_DISABLE_OPENSSL_AUTO_LOAD_CONFIG
  CONF_modules_load_file(NULL, NULL,
                         CONF_MFLAGS_DEFAULT_SECTION|
                         CONF_MFLAGS_IGNORE_MISSING_FILE);
#endif

  /* Let's get nice error messages */
  SSL_load_error_strings();

  /* Init the global ciphers and digests */
  if(!SSLeay_add_ssl_algorithms())
    return 0;

  OpenSSL_add_all_algorithms();
#endif

  Curl_tls_keylog_open();

  return 1;
}

/* Global cleanup */
static void ossl_cleanup(void)
{
#if (OPENSSL_VERSION_NUMBER >= 0x10100000L) && \
    !defined(LIBRESSL_VERSION_NUMBER)
  /* OpenSSL 1.1 deprecates all these cleanup functions and
     turns them into no-ops in OpenSSL 1.0 compatibility mode */
#else
  /* Free ciphers and digests lists */
  EVP_cleanup();

#ifdef USE_OPENSSL_ENGINE
  /* Free engine list */
  ENGINE_cleanup();
#endif

  /* Free OpenSSL error strings */
  ERR_free_strings();

  /* Free thread local error state, destroying hash upon zero refcount */
#ifdef HAVE_ERR_REMOVE_THREAD_STATE
  ERR_remove_thread_state(NULL);
#else
  ERR_remove_state(0);
#endif

  /* Free all memory allocated by all configuration modules */
  CONF_modules_free();

#ifdef HAVE_SSL_COMP_FREE_COMPRESSION_METHODS
  SSL_COMP_free_compression_methods();
#endif
#endif

  Curl_tls_keylog_close();
}

/* Selects an OpenSSL crypto engine
 */
static CURLcode ossl_set_engine(struct Curl_easy *data, const char *engine)
{
#ifdef USE_OPENSSL_ENGINE
  ENGINE *e;

#if OPENSSL_VERSION_NUMBER >= 0x00909000L
  e = ENGINE_by_id(engine);
#else
  /* avoid memory leak */
  for(e = ENGINE_get_first(); e; e = ENGINE_get_next(e)) {
    const char *e_id = ENGINE_get_id(e);
    if(!strcmp(engine, e_id))
      break;
  }
#endif

  if(!e) {
    failf(data, "SSL Engine '%s' not found", engine);
    return CURLE_SSL_ENGINE_NOTFOUND;
  }

  if(data->state.engine) {
    ENGINE_finish(data->state.engine);
    ENGINE_free(data->state.engine);
    data->state.engine = NULL;
  }
  if(!ENGINE_init(e)) {
    char buf[256];

    ENGINE_free(e);
    failf(data, "Failed to initialise SSL Engine '%s': %s",
          engine, ossl_strerror(ERR_get_error(), buf, sizeof(buf)));
    return CURLE_SSL_ENGINE_INITFAILED;
  }
  data->state.engine = e;
  return CURLE_OK;
#else
  (void)engine;
  failf(data, "SSL Engine not supported");
  return CURLE_SSL_ENGINE_NOTFOUND;
#endif
}

/* Sets engine as default for all SSL operations
 */
static CURLcode ossl_set_engine_default(struct Curl_easy *data)
{
#ifdef USE_OPENSSL_ENGINE
  if(data->state.engine) {
    if(ENGINE_set_default(data->state.engine, ENGINE_METHOD_ALL) > 0) {
      infof(data, "set default crypto engine '%s'",
            ENGINE_get_id(data->state.engine));
    }
    else {
      failf(data, "set default crypto engine '%s' failed",
            ENGINE_get_id(data->state.engine));
      return CURLE_SSL_ENGINE_SETFAILED;
    }
  }
#else
  (void) data;
#endif
  return CURLE_OK;
}

/* Return list of OpenSSL crypto engine names.
 */
static struct curl_slist *ossl_engines_list(struct Curl_easy *data)
{
  struct curl_slist *list = NULL;
#ifdef USE_OPENSSL_ENGINE
  struct curl_slist *beg;
  ENGINE *e;

  for(e = ENGINE_get_first(); e; e = ENGINE_get_next(e)) {
    beg = curl_slist_append(list, ENGINE_get_id(e));
    if(!beg) {
      curl_slist_free_all(list);
      return NULL;
    }
    list = beg;
  }
#endif
  (void) data;
  return list;
}

static void ossl_close(struct Curl_cfilter *cf, struct Curl_easy *data)
{
  struct ssl_connect_data *connssl = cf->ctx;
  struct ssl_backend_data *backend = connssl->backend;

  (void)data;
  DEBUGASSERT(backend);

  if(backend->handle) {
    if(cf->next && cf->next->connected) {
      char buf[32];
      /* Maybe the server has already sent a close notify alert.
         Read it to avoid an RST on the TCP connection. */
      (void)SSL_read(backend->handle, buf, (int)sizeof(buf));

      (void)SSL_shutdown(backend->handle);
      SSL_set_connect_state(backend->handle);
    }

    SSL_free(backend->handle);
    backend->handle = NULL;
  }
  if(backend->ctx) {
    SSL_CTX_free(backend->ctx);
    backend->ctx = NULL;
    backend->x509_store_setup = FALSE;
  }
  if(backend->bio_method) {
    bio_cf_method_free(backend->bio_method);
    backend->bio_method = NULL;
  }
}

/*
 * This function is called to shut down the SSL layer but keep the
 * socket open (CCC - Clear Command Channel)
 */
static int ossl_shutdown(struct Curl_cfilter *cf,
                         struct Curl_easy *data)
{
  int retval = 0;
  struct ssl_connect_data *connssl = cf->ctx;
  char buf[256]; /* We will use this for the OpenSSL error buffer, so it has
                    to be at least 256 bytes long. */
  unsigned long sslerror;
  int nread;
  int buffsize;
  int err;
  bool done = FALSE;
  struct ssl_backend_data *backend = connssl->backend;
  int loop = 10;

  DEBUGASSERT(backend);

#ifndef CURL_DISABLE_FTP
  /* This has only been tested on the proftpd server, and the mod_tls code
     sends a close notify alert without waiting for a close notify alert in
     response. Thus we wait for a close notify alert from the server, but
     we do not send one. Let's hope other servers do the same... */

  if(data->set.ftp_ccc == CURLFTPSSL_CCC_ACTIVE)
      (void)SSL_shutdown(backend->handle);
#endif

  if(backend->handle) {
    buffsize = (int)sizeof(buf);
    while(!done && loop--) {
      int what = SOCKET_READABLE(Curl_conn_cf_get_socket(cf, data),
                                 SSL_SHUTDOWN_TIMEOUT);
      if(what > 0) {
        ERR_clear_error();

        /* Something to read, let's do it and hope that it is the close
           notify alert from the server */
        nread = SSL_read(backend->handle, buf, buffsize);
        err = SSL_get_error(backend->handle, nread);

        switch(err) {
        case SSL_ERROR_NONE: /* this is not an error */
        case SSL_ERROR_ZERO_RETURN: /* no more data */
          /* This is the expected response. There was no data but only
             the close notify alert */
          done = TRUE;
          break;
        case SSL_ERROR_WANT_READ:
          /* there's data pending, re-invoke SSL_read() */
          infof(data, "SSL_ERROR_WANT_READ");
          break;
        case SSL_ERROR_WANT_WRITE:
          /* SSL wants a write. Really odd. Let's bail out. */
          infof(data, "SSL_ERROR_WANT_WRITE");
          done = TRUE;
          break;
        default:
          /* openssl/ssl.h says "look at error stack/return value/errno" */
          sslerror = ERR_get_error();
          failf(data, OSSL_PACKAGE " SSL_read on shutdown: %s, errno %d",
                (sslerror ?
                 ossl_strerror(sslerror, buf, sizeof(buf)) :
                 SSL_ERROR_to_str(err)),
                SOCKERRNO);
          done = TRUE;
          break;
        }
      }
      else if(0 == what) {
        /* timeout */
        failf(data, "SSL shutdown timeout");
        done = TRUE;
      }
      else {
        /* anything that gets here is fatally bad */
        failf(data, "select/poll on SSL socket, errno: %d", SOCKERRNO);
        retval = -1;
        done = TRUE;
      }
    } /* while()-loop for the select() */

    if(data->set.verbose) {
#ifdef HAVE_SSL_GET_SHUTDOWN
      switch(SSL_get_shutdown(backend->handle)) {
      case SSL_SENT_SHUTDOWN:
        infof(data, "SSL_get_shutdown() returned SSL_SENT_SHUTDOWN");
        break;
      case SSL_RECEIVED_SHUTDOWN:
        infof(data, "SSL_get_shutdown() returned SSL_RECEIVED_SHUTDOWN");
        break;
      case SSL_SENT_SHUTDOWN|SSL_RECEIVED_SHUTDOWN:
        infof(data, "SSL_get_shutdown() returned SSL_SENT_SHUTDOWN|"
              "SSL_RECEIVED__SHUTDOWN");
        break;
      }
#endif
    }

    SSL_free(backend->handle);
    backend->handle = NULL;
  }
  return retval;
}

static void ossl_session_free(void *ptr)
{
  /* free the ID */
  SSL_SESSION_free(ptr);
}

/*
 * This function is called when the 'data' struct is going away. Close
 * down everything and free all resources!
 */
static void ossl_close_all(struct Curl_easy *data)
{
#ifdef USE_OPENSSL_ENGINE
  if(data->state.engine) {
    ENGINE_finish(data->state.engine);
    ENGINE_free(data->state.engine);
    data->state.engine = NULL;
  }
#else
  (void)data;
#endif
#if !defined(HAVE_ERR_REMOVE_THREAD_STATE_DEPRECATED) && \
  defined(HAVE_ERR_REMOVE_THREAD_STATE)
  /* OpenSSL 1.0.1 and 1.0.2 build an error queue that is stored per-thread
     so we need to clean it here in case the thread will be killed. All OpenSSL
     code should extract the error in association with the error so clearing
     this queue here should be harmless at worst. */
  ERR_remove_thread_state(NULL);
#endif
}

/* ====================================================== */

/*
 * Match subjectAltName against the host name.
 */
static bool subj_alt_hostcheck(struct Curl_easy *data,
                               const char *match_pattern,
                               size_t matchlen,
                               const char *hostname,
                               size_t hostlen,
                               const char *dispname)
{
#ifdef CURL_DISABLE_VERBOSE_STRINGS
  (void)dispname;
  (void)data;
#endif
  if(Curl_cert_hostcheck(match_pattern, matchlen, hostname, hostlen)) {
    infof(data, " subjectAltName: host \"%s\" matched cert's \"%s\"",
                  dispname, match_pattern);
    return TRUE;
  }
  return FALSE;
}

static CURLcode
ossl_verifyhost(struct Curl_easy *data, struct connectdata *conn,
                X509 *server_cert, const char *hostname,
                const char *dispname);

CURLcode Curl_ossl_verifyhost(struct Curl_easy *data, struct connectdata *conn,
                              X509 *server_cert)
{
  const char *hostname, *dispname;
  int port;

  (void)conn;
  Curl_conn_get_host(data, FIRSTSOCKET, &hostname, &dispname, &port);
  return ossl_verifyhost(data, conn, server_cert, hostname, dispname);
}

/* Quote from RFC2818 section 3.1 "Server Identity"

   If a subjectAltName extension of type dNSName is present, that MUST
   be used as the identity. Otherwise, the (most specific) Common Name
   field in the Subject field of the certificate MUST be used. Although
   the use of the Common Name is existing practice, it is deprecated and
   Certification Authorities are encouraged to use the dNSName instead.

   Matching is performed using the matching rules specified by
   [RFC2459].  If more than one identity of a given type is present in
   the certificate (e.g., more than one dNSName name, a match in any one
   of the set is considered acceptable.) Names may contain the wildcard
   character * which is considered to match any single domain name
   component or component fragment. E.g., *.a.com matches foo.a.com but
   not bar.foo.a.com. f*.com matches foo.com but not bar.com.

   In some cases, the URI is specified as an IP address rather than a
   hostname. In this case, the iPAddress subjectAltName must be present
   in the certificate and must exactly match the IP in the URI.

   This function is now used from ngtcp2 (QUIC) as well.
*/
static CURLcode
ossl_verifyhost(struct Curl_easy *data, struct connectdata *conn,
                X509 *server_cert, const char *hostname,
                const char *dispname)
{
  bool matched = FALSE;
  int target = GEN_DNS; /* target type, GEN_DNS or GEN_IPADD */
  size_t addrlen = 0;
  STACK_OF(GENERAL_NAME) *altnames;
#ifdef ENABLE_IPV6
  struct in6_addr addr;
#else
  struct in_addr addr;
#endif
  CURLcode result = CURLE_OK;
  bool dNSName = FALSE; /* if a dNSName field exists in the cert */
  bool iPAddress = FALSE; /* if a iPAddress field exists in the cert */
  size_t hostlen;

  (void)conn;
  hostlen = strlen(hostname);

#ifndef ENABLE_IPV6
  /* Silence compiler warnings for unused params */
  (void) conn;
#endif

#ifdef ENABLE_IPV6
  if(conn->bits.ipv6_ip &&
     Curl_inet_pton(AF_INET6, hostname, &addr)) {
    target = GEN_IPADD;
    addrlen = sizeof(struct in6_addr);
  }
  else
#endif
    if(Curl_inet_pton(AF_INET, hostname, &addr)) {
      target = GEN_IPADD;
      addrlen = sizeof(struct in_addr);
    }

  /* get a "list" of alternative names */
  altnames = X509_get_ext_d2i(server_cert, NID_subject_alt_name, NULL, NULL);

  if(altnames) {
#ifdef OPENSSL_IS_BORINGSSL
    size_t numalts;
    size_t i;
#else
    int numalts;
    int i;
#endif
    bool dnsmatched = FALSE;
    bool ipmatched = FALSE;

    /* get amount of alternatives, RFC2459 claims there MUST be at least
       one, but we don't depend on it... */
    numalts = sk_GENERAL_NAME_num(altnames);

    /* loop through all alternatives - until a dnsmatch */
    for(i = 0; (i < numalts) && !dnsmatched; i++) {
      /* get a handle to alternative name number i */
      const GENERAL_NAME *check = sk_GENERAL_NAME_value(altnames, i);

      if(check->type == GEN_DNS)
        dNSName = TRUE;
      else if(check->type == GEN_IPADD)
        iPAddress = TRUE;

      /* only check alternatives of the same type the target is */
      if(check->type == target) {
        /* get data and length */
        const char *altptr = (char *)ASN1_STRING_get0_data(check->d.ia5);
        size_t altlen = (size_t) ASN1_STRING_length(check->d.ia5);

        switch(target) {
        case GEN_DNS: /* name/pattern comparison */
          /* The OpenSSL man page explicitly says: "In general it cannot be
             assumed that the data returned by ASN1_STRING_data() is null
             terminated or does not contain embedded nulls." But also that
             "The actual format of the data will depend on the actual string
             type itself: for example for an IA5String the data will be ASCII"

             It has been however verified that in 0.9.6 and 0.9.7, IA5String
             is always null-terminated.
          */
          if((altlen == strlen(altptr)) &&
             /* if this isn't true, there was an embedded zero in the name
                string and we cannot match it. */
             subj_alt_hostcheck(data,
                                altptr,
                                altlen, hostname, hostlen, dispname)) {
            dnsmatched = TRUE;
          }
          break;

        case GEN_IPADD: /* IP address comparison */
          /* compare alternative IP address if the data chunk is the same size
             our server IP address is */
          if((altlen == addrlen) && !memcmp(altptr, &addr, altlen)) {
            ipmatched = TRUE;
            infof(data,
                  " subjectAltName: host \"%s\" matched cert's IP address!",
                  dispname);
          }
          break;
        }
      }
    }
    GENERAL_NAMES_free(altnames);

    if(dnsmatched || ipmatched)
      matched = TRUE;
  }

  if(matched)
    /* an alternative name matched */
    ;
  else if(dNSName || iPAddress) {
    infof(data, " subjectAltName does not match %s", dispname);
    failf(data, "SSL: no alternative certificate subject name matches "
          "target host name '%s'", dispname);
    result = CURLE_PEER_FAILED_VERIFICATION;
  }
  else {
    /* we have to look to the last occurrence of a commonName in the
       distinguished one to get the most significant one. */
    int i = -1;
    unsigned char *peer_CN = NULL;
    int peerlen = 0;

    /* The following is done because of a bug in 0.9.6b */
    X509_NAME *name = X509_get_subject_name(server_cert);
    if(name) {
      int j;
      while((j = X509_NAME_get_index_by_NID(name, NID_commonName, i)) >= 0)
        i = j;
    }

    /* we have the name entry and we will now convert this to a string
       that we can use for comparison. Doing this we support BMPstring,
       UTF8, etc. */

    if(i >= 0) {
      ASN1_STRING *tmp =
        X509_NAME_ENTRY_get_data(X509_NAME_get_entry(name, i));

      /* In OpenSSL 0.9.7d and earlier, ASN1_STRING_to_UTF8 fails if the input
         is already UTF-8 encoded. We check for this case and copy the raw
         string manually to avoid the problem. This code can be made
         conditional in the future when OpenSSL has been fixed. */
      if(tmp) {
        if(ASN1_STRING_type(tmp) == V_ASN1_UTF8STRING) {
          peerlen = ASN1_STRING_length(tmp);
          if(peerlen >= 0) {
            peer_CN = OPENSSL_malloc(peerlen + 1);
            if(peer_CN) {
              memcpy(peer_CN, ASN1_STRING_get0_data(tmp), peerlen);
              peer_CN[peerlen] = '\0';
            }
            else
              result = CURLE_OUT_OF_MEMORY;
          }
        }
        else /* not a UTF8 name */
          peerlen = ASN1_STRING_to_UTF8(&peer_CN, tmp);

        if(peer_CN && (curlx_uztosi(strlen((char *)peer_CN)) != peerlen)) {
          /* there was a terminating zero before the end of string, this
             cannot match and we return failure! */
          failf(data, "SSL: illegal cert name field");
          result = CURLE_PEER_FAILED_VERIFICATION;
        }
      }
    }

    if(result)
      /* error already detected, pass through */
      ;
    else if(!peer_CN) {
      failf(data,
            "SSL: unable to obtain common name from peer certificate");
      result = CURLE_PEER_FAILED_VERIFICATION;
    }
    else if(!Curl_cert_hostcheck((const char *)peer_CN,
                                 peerlen, hostname, hostlen)) {
      failf(data, "SSL: certificate subject name '%s' does not match "
            "target host name '%s'", peer_CN, dispname);
      result = CURLE_PEER_FAILED_VERIFICATION;
    }
    else {
      infof(data, " common name: %s (matched)", peer_CN);
    }
    if(peer_CN)
      OPENSSL_free(peer_CN);
  }

  return result;
}

#if (OPENSSL_VERSION_NUMBER >= 0x0090808fL) && !defined(OPENSSL_NO_TLSEXT) && \
    !defined(OPENSSL_NO_OCSP)
static CURLcode verifystatus(struct Curl_cfilter *cf,
                             struct Curl_easy *data)
{
  struct ssl_connect_data *connssl = cf->ctx;
  int i, ocsp_status;
  unsigned char *status;
  const unsigned char *p;
  CURLcode result = CURLE_OK;
  OCSP_RESPONSE *rsp = NULL;
  OCSP_BASICRESP *br = NULL;
  X509_STORE     *st = NULL;
  STACK_OF(X509) *ch = NULL;
  struct ssl_backend_data *backend = connssl->backend;
  X509 *cert;
  OCSP_CERTID *id = NULL;
  int cert_status, crl_reason;
  ASN1_GENERALIZEDTIME *rev, *thisupd, *nextupd;
  int ret;
  long len;

  DEBUGASSERT(backend);

  len = SSL_get_tlsext_status_ocsp_resp(backend->handle, &status);

  if(!status) {
    failf(data, "No OCSP response received");
    result = CURLE_SSL_INVALIDCERTSTATUS;
    goto end;
  }
  p = status;
  rsp = d2i_OCSP_RESPONSE(NULL, &p, len);
  if(!rsp) {
    failf(data, "Invalid OCSP response");
    result = CURLE_SSL_INVALIDCERTSTATUS;
    goto end;
  }

  ocsp_status = OCSP_response_status(rsp);
  if(ocsp_status != OCSP_RESPONSE_STATUS_SUCCESSFUL) {
    failf(data, "Invalid OCSP response status: %s (%d)",
          OCSP_response_status_str(ocsp_status), ocsp_status);
    result = CURLE_SSL_INVALIDCERTSTATUS;
    goto end;
  }

  br = OCSP_response_get1_basic(rsp);
  if(!br) {
    failf(data, "Invalid OCSP response");
    result = CURLE_SSL_INVALIDCERTSTATUS;
    goto end;
  }

  ch = SSL_get_peer_cert_chain(backend->handle);
  if(!ch) {
    failf(data, "Could not get peer certificate chain");
    result = CURLE_SSL_INVALIDCERTSTATUS;
    goto end;
  }
  st = SSL_CTX_get_cert_store(backend->ctx);

#if ((OPENSSL_VERSION_NUMBER <= 0x1000201fL) /* Fixed after 1.0.2a */ || \
     (defined(LIBRESSL_VERSION_NUMBER) &&                               \
      LIBRESSL_VERSION_NUMBER <= 0x2040200fL))
  /* The authorized responder cert in the OCSP response MUST be signed by the
     peer cert's issuer (see RFC6960 section 4.2.2.2). If that's a root cert,
     no problem, but if it's an intermediate cert OpenSSL has a bug where it
     expects this issuer to be present in the chain embedded in the OCSP
     response. So we add it if necessary. */

  /* First make sure the peer cert chain includes both a peer and an issuer,
     and the OCSP response contains a responder cert. */
  if(sk_X509_num(ch) >= 2 && sk_X509_num(br->certs) >= 1) {
    X509 *responder = sk_X509_value(br->certs, sk_X509_num(br->certs) - 1);

    /* Find issuer of responder cert and add it to the OCSP response chain */
    for(i = 0; i < sk_X509_num(ch); i++) {
      X509 *issuer = sk_X509_value(ch, i);
      if(X509_check_issued(issuer, responder) == X509_V_OK) {
        if(!OCSP_basic_add1_cert(br, issuer)) {
          failf(data, "Could not add issuer cert to OCSP response");
          result = CURLE_SSL_INVALIDCERTSTATUS;
          goto end;
        }
      }
    }
  }
#endif

  if(OCSP_basic_verify(br, ch, st, 0) <= 0) {
    failf(data, "OCSP response verification failed");
    result = CURLE_SSL_INVALIDCERTSTATUS;
    goto end;
  }

  /* Compute the certificate's ID */
  cert = SSL_get1_peer_certificate(backend->handle);
  if(!cert) {
    failf(data, "Error getting peer certificate");
    result = CURLE_SSL_INVALIDCERTSTATUS;
    goto end;
  }

  for(i = 0; i < sk_X509_num(ch); i++) {
    X509 *issuer = sk_X509_value(ch, i);
    if(X509_check_issued(issuer, cert) == X509_V_OK) {
      id = OCSP_cert_to_id(EVP_sha1(), cert, issuer);
      break;
    }
  }
  X509_free(cert);

  if(!id) {
    failf(data, "Error computing OCSP ID");
    result = CURLE_SSL_INVALIDCERTSTATUS;
    goto end;
  }

  /* Find the single OCSP response corresponding to the certificate ID */
  ret = OCSP_resp_find_status(br, id, &cert_status, &crl_reason, &rev,
                              &thisupd, &nextupd);
  OCSP_CERTID_free(id);
  if(ret != 1) {
    failf(data, "Could not find certificate ID in OCSP response");
    result = CURLE_SSL_INVALIDCERTSTATUS;
    goto end;
  }

  /* Validate the corresponding single OCSP response */
  if(!OCSP_check_validity(thisupd, nextupd, 300L, -1L)) {
    failf(data, "OCSP response has expired");
    result = CURLE_SSL_INVALIDCERTSTATUS;
    goto end;
  }

  infof(data, "SSL certificate status: %s (%d)",
        OCSP_cert_status_str(cert_status), cert_status);

  switch(cert_status) {
  case V_OCSP_CERTSTATUS_GOOD:
    break;

  case V_OCSP_CERTSTATUS_REVOKED:
    result = CURLE_SSL_INVALIDCERTSTATUS;
    failf(data, "SSL certificate revocation reason: %s (%d)",
          OCSP_crl_reason_str(crl_reason), crl_reason);
    goto end;

  case V_OCSP_CERTSTATUS_UNKNOWN:
  default:
    result = CURLE_SSL_INVALIDCERTSTATUS;
    goto end;
  }

end:
  if(br)
    OCSP_BASICRESP_free(br);
  OCSP_RESPONSE_free(rsp);

  return result;
}
#endif

#endif /* USE_OPENSSL */

/* The SSL_CTRL_SET_MSG_CALLBACK doesn't exist in ancient OpenSSL versions
   and thus this cannot be done there. */
#ifdef SSL_CTRL_SET_MSG_CALLBACK

static const char *ssl_msg_type(int ssl_ver, int msg)
{
#ifdef SSL2_VERSION_MAJOR
  if(ssl_ver == SSL2_VERSION_MAJOR) {
    switch(msg) {
      case SSL2_MT_ERROR:
        return "Error";
      case SSL2_MT_CLIENT_HELLO:
        return "Client hello";
      case SSL2_MT_CLIENT_MASTER_KEY:
        return "Client key";
      case SSL2_MT_CLIENT_FINISHED:
        return "Client finished";
      case SSL2_MT_SERVER_HELLO:
        return "Server hello";
      case SSL2_MT_SERVER_VERIFY:
        return "Server verify";
      case SSL2_MT_SERVER_FINISHED:
        return "Server finished";
      case SSL2_MT_REQUEST_CERTIFICATE:
        return "Request CERT";
      case SSL2_MT_CLIENT_CERTIFICATE:
        return "Client CERT";
    }
  }
  else
#endif
  if(ssl_ver == SSL3_VERSION_MAJOR) {
    switch(msg) {
      case SSL3_MT_HELLO_REQUEST:
        return "Hello request";
      case SSL3_MT_CLIENT_HELLO:
        return "Client hello";
      case SSL3_MT_SERVER_HELLO:
        return "Server hello";
#ifdef SSL3_MT_NEWSESSION_TICKET
      case SSL3_MT_NEWSESSION_TICKET:
        return "Newsession Ticket";
#endif
      case SSL3_MT_CERTIFICATE:
        return "Certificate";
      case SSL3_MT_SERVER_KEY_EXCHANGE:
        return "Server key exchange";
      case SSL3_MT_CLIENT_KEY_EXCHANGE:
        return "Client key exchange";
      case SSL3_MT_CERTIFICATE_REQUEST:
        return "Request CERT";
      case SSL3_MT_SERVER_DONE:
        return "Server finished";
      case SSL3_MT_CERTIFICATE_VERIFY:
        return "CERT verify";
      case SSL3_MT_FINISHED:
        return "Finished";
#ifdef SSL3_MT_CERTIFICATE_STATUS
      case SSL3_MT_CERTIFICATE_STATUS:
        return "Certificate Status";
#endif
#ifdef SSL3_MT_ENCRYPTED_EXTENSIONS
      case SSL3_MT_ENCRYPTED_EXTENSIONS:
        return "Encrypted Extensions";
#endif
#ifdef SSL3_MT_SUPPLEMENTAL_DATA
      case SSL3_MT_SUPPLEMENTAL_DATA:
        return "Supplemental data";
#endif
#ifdef SSL3_MT_END_OF_EARLY_DATA
      case SSL3_MT_END_OF_EARLY_DATA:
        return "End of early data";
#endif
#ifdef SSL3_MT_KEY_UPDATE
      case SSL3_MT_KEY_UPDATE:
        return "Key update";
#endif
#ifdef SSL3_MT_NEXT_PROTO
      case SSL3_MT_NEXT_PROTO:
        return "Next protocol";
#endif
#ifdef SSL3_MT_MESSAGE_HASH
      case SSL3_MT_MESSAGE_HASH:
        return "Message hash";
#endif
    }
  }
  return "Unknown";
}

static const char *tls_rt_type(int type)
{
  switch(type) {
#ifdef SSL3_RT_HEADER
  case SSL3_RT_HEADER:
    return "TLS header";
#endif
  case SSL3_RT_CHANGE_CIPHER_SPEC:
    return "TLS change cipher";
  case SSL3_RT_ALERT:
    return "TLS alert";
  case SSL3_RT_HANDSHAKE:
    return "TLS handshake";
  case SSL3_RT_APPLICATION_DATA:
    return "TLS app data";
  default:
    return "TLS Unknown";
  }
}

/*
 * Our callback from the SSL/TLS layers.
 */
static void ossl_trace(int direction, int ssl_ver, int content_type,
                       const void *buf, size_t len, SSL *ssl,
                       void *userp)
{
  const char *verstr = "???";
  struct Curl_cfilter *cf = userp;
  struct Curl_easy *data = NULL;
  char unknown[32];

  if(!cf)
    return;
  data = CF_DATA_CURRENT(cf);
  if(!data || !data->set.fdebug || (direction && direction != 1))
    return;

 switch(ssl_ver) {
#ifdef SSL2_VERSION /* removed in recent versions */
  case SSL2_VERSION:
    verstr = "SSLv2";
    break;
#endif
#ifdef SSL3_VERSION
  case SSL3_VERSION:
    verstr = "SSLv3";
    break;
#endif
  case TLS1_VERSION:
    verstr = "TLSv1.0";
    break;
#ifdef TLS1_1_VERSION
  case TLS1_1_VERSION:
    verstr = "TLSv1.1";
    break;
#endif
#ifdef TLS1_2_VERSION
  case TLS1_2_VERSION:
    verstr = "TLSv1.2";
    break;
#endif
#ifdef TLS1_3_VERSION
  case TLS1_3_VERSION:
    verstr = "TLSv1.3";
    break;
#endif
  case 0:
    break;
  default:
    msnprintf(unknown, sizeof(unknown), "(%x)", ssl_ver);
    verstr = unknown;
    break;
  }

  /* Log progress for interesting records only (like Handshake or Alert), skip
   * all raw record headers (content_type == SSL3_RT_HEADER or ssl_ver == 0).
   * For TLS 1.3, skip notification of the decrypted inner Content-Type.
   */
  if(ssl_ver
#ifdef SSL3_RT_HEADER
     && content_type != SSL3_RT_HEADER
#endif
#ifdef SSL3_RT_INNER_CONTENT_TYPE
     && content_type != SSL3_RT_INNER_CONTENT_TYPE
#endif
    ) {
    const char *msg_name, *tls_rt_name;
    char ssl_buf[1024];
    int msg_type, txt_len;

    /* the info given when the version is zero is not that useful for us */

    ssl_ver >>= 8; /* check the upper 8 bits only below */

    /* SSLv2 doesn't seem to have TLS record-type headers, so OpenSSL
     * always pass-up content-type as 0. But the interesting message-type
     * is at 'buf[0]'.
     */
    if(ssl_ver == SSL3_VERSION_MAJOR && content_type)
      tls_rt_name = tls_rt_type(content_type);
    else
      tls_rt_name = "";

    if(content_type == SSL3_RT_CHANGE_CIPHER_SPEC) {
      msg_type = *(char *)buf;
      msg_name = "Change cipher spec";
    }
    else if(content_type == SSL3_RT_ALERT) {
      msg_type = (((char *)buf)[0] << 8) + ((char *)buf)[1];
      msg_name = SSL_alert_desc_string_long(msg_type);
    }
    else {
      msg_type = *(char *)buf;
      msg_name = ssl_msg_type(ssl_ver, msg_type);
    }

    txt_len = msnprintf(ssl_buf, sizeof(ssl_buf),
                        "%s (%s), %s, %s (%d):\n",
                        verstr, direction?"OUT":"IN",
                        tls_rt_name, msg_name, msg_type);
    if(0 <= txt_len && (unsigned)txt_len < sizeof(ssl_buf)) {
      Curl_debug(data, CURLINFO_TEXT, ssl_buf, (size_t)txt_len);
    }
  }

  Curl_debug(data, (direction == 1) ? CURLINFO_SSL_DATA_OUT :
             CURLINFO_SSL_DATA_IN, (char *)buf, len);
  (void) ssl;
}
#endif

#ifdef USE_OPENSSL
/* ====================================================== */

#ifdef SSL_CTRL_SET_TLSEXT_HOSTNAME
#  define use_sni(x)  sni = (x)
#else
#  define use_sni(x)  Curl_nop_stmt
#endif

/* Check for OpenSSL 1.0.2 which has ALPN support. */
#undef HAS_ALPN
#if OPENSSL_VERSION_NUMBER >= 0x10002000L \
    && !defined(OPENSSL_NO_TLSEXT)
#  define HAS_ALPN 1
#endif

#if (OPENSSL_VERSION_NUMBER >= 0x10100000L) /* 1.1.0 */
static CURLcode
set_ssl_version_min_max(struct Curl_cfilter *cf, SSL_CTX *ctx)
{
  struct ssl_primary_config *conn_config = Curl_ssl_cf_get_primary_config(cf);
  /* first, TLS min version... */
  long curl_ssl_version_min = conn_config->version;
  long curl_ssl_version_max;

  /* convert curl min SSL version option to OpenSSL constant */
#if defined(OPENSSL_IS_BORINGSSL) || defined(LIBRESSL_VERSION_NUMBER)
  uint16_t ossl_ssl_version_min = 0;
  uint16_t ossl_ssl_version_max = 0;
#else
  long ossl_ssl_version_min = 0;
  long ossl_ssl_version_max = 0;
#endif
  switch(curl_ssl_version_min) {
    case CURL_SSLVERSION_TLSv1: /* TLS 1.x */
    case CURL_SSLVERSION_TLSv1_0:
      ossl_ssl_version_min = TLS1_VERSION;
      break;
    case CURL_SSLVERSION_TLSv1_1:
      ossl_ssl_version_min = TLS1_1_VERSION;
      break;
    case CURL_SSLVERSION_TLSv1_2:
      ossl_ssl_version_min = TLS1_2_VERSION;
      break;
    case CURL_SSLVERSION_TLSv1_3:
#ifdef TLS1_3_VERSION
      ossl_ssl_version_min = TLS1_3_VERSION;
      break;
#else
      return CURLE_NOT_BUILT_IN;
#endif
  }

  /* CURL_SSLVERSION_DEFAULT means that no option was selected.
     We don't want to pass 0 to SSL_CTX_set_min_proto_version as
     it would enable all versions down to the lowest supported by
     the library.
     So we skip this, and stay with the library default
  */
  if(curl_ssl_version_min != CURL_SSLVERSION_DEFAULT) {
    if(!SSL_CTX_set_min_proto_version(ctx, ossl_ssl_version_min)) {
      return CURLE_SSL_CONNECT_ERROR;
    }
  }

  /* ... then, TLS max version */
  curl_ssl_version_max = conn_config->version_max;

  /* convert curl max SSL version option to OpenSSL constant */
  switch(curl_ssl_version_max) {
    case CURL_SSLVERSION_MAX_TLSv1_0:
      ossl_ssl_version_max = TLS1_VERSION;
      break;
    case CURL_SSLVERSION_MAX_TLSv1_1:
      ossl_ssl_version_max = TLS1_1_VERSION;
      break;
    case CURL_SSLVERSION_MAX_TLSv1_2:
      ossl_ssl_version_max = TLS1_2_VERSION;
      break;
#ifdef TLS1_3_VERSION
    case CURL_SSLVERSION_MAX_TLSv1_3:
      ossl_ssl_version_max = TLS1_3_VERSION;
      break;
#endif
    case CURL_SSLVERSION_MAX_NONE:  /* none selected */
    case CURL_SSLVERSION_MAX_DEFAULT:  /* max selected */
    default:
      /* SSL_CTX_set_max_proto_version states that:
        setting the maximum to 0 will enable
        protocol versions up to the highest version
        supported by the library */
      ossl_ssl_version_max = 0;
      break;
  }

  if(!SSL_CTX_set_max_proto_version(ctx, ossl_ssl_version_max)) {
    return CURLE_SSL_CONNECT_ERROR;
  }

  return CURLE_OK;
}
#endif

#ifdef OPENSSL_IS_BORINGSSL
typedef uint32_t ctx_option_t;
#elif OPENSSL_VERSION_NUMBER >= 0x30000000L
typedef uint64_t ctx_option_t;
#else
typedef long ctx_option_t;
#endif

#if (OPENSSL_VERSION_NUMBER < 0x10100000L) /* 1.1.0 */
static CURLcode
set_ssl_version_min_max_legacy(ctx_option_t *ctx_options,
                               struct Curl_cfilter *cf,
                               struct Curl_easy *data)
{
  struct ssl_primary_config *conn_config = Curl_ssl_cf_get_primary_config(cf);
  long ssl_version = conn_config->version;
  long ssl_version_max = conn_config->version_max;

  (void) data; /* In case it's unused. */

  switch(ssl_version) {
    case CURL_SSLVERSION_TLSv1_3:
#ifdef TLS1_3_VERSION
    {
      struct ssl_connect_data *connssl = cf->ctx;
      DEBUGASSERT(connssl->backend);
      SSL_CTX_set_max_proto_version(connssl->backend->ctx, TLS1_3_VERSION);
      *ctx_options |= SSL_OP_NO_TLSv1_2;
    }
#else
      (void)ctx_options;
      failf(data, OSSL_PACKAGE " was built without TLS 1.3 support");
      return CURLE_NOT_BUILT_IN;
#endif
      /* FALLTHROUGH */
    case CURL_SSLVERSION_TLSv1_2:
#if OPENSSL_VERSION_NUMBER >= 0x1000100FL
      *ctx_options |= SSL_OP_NO_TLSv1_1;
#else
      failf(data, OSSL_PACKAGE " was built without TLS 1.2 support");
      return CURLE_NOT_BUILT_IN;
#endif
      /* FALLTHROUGH */
    case CURL_SSLVERSION_TLSv1_1:
#if OPENSSL_VERSION_NUMBER >= 0x1000100FL
      *ctx_options |= SSL_OP_NO_TLSv1;
#else
      failf(data, OSSL_PACKAGE " was built without TLS 1.1 support");
      return CURLE_NOT_BUILT_IN;
#endif
      /* FALLTHROUGH */
    case CURL_SSLVERSION_TLSv1_0:
    case CURL_SSLVERSION_TLSv1:
      break;
  }

  switch(ssl_version_max) {
    case CURL_SSLVERSION_MAX_TLSv1_0:
#if OPENSSL_VERSION_NUMBER >= 0x1000100FL
      *ctx_options |= SSL_OP_NO_TLSv1_1;
#endif
      /* FALLTHROUGH */
    case CURL_SSLVERSION_MAX_TLSv1_1:
#if OPENSSL_VERSION_NUMBER >= 0x1000100FL
      *ctx_options |= SSL_OP_NO_TLSv1_2;
#endif
      /* FALLTHROUGH */
    case CURL_SSLVERSION_MAX_TLSv1_2:
#ifdef TLS1_3_VERSION
      *ctx_options |= SSL_OP_NO_TLSv1_3;
#endif
      break;
    case CURL_SSLVERSION_MAX_TLSv1_3:
#ifdef TLS1_3_VERSION
      break;
#else
      failf(data, OSSL_PACKAGE " was built without TLS 1.3 support");
      return CURLE_NOT_BUILT_IN;
#endif
  }
  return CURLE_OK;
}
#endif

/* The "new session" callback must return zero if the session can be removed
 * or non-zero if the session has been put into the session cache.
 */
static int ossl_new_session_cb(SSL *ssl, SSL_SESSION *ssl_sessionid)
{
  int res = 0;
  struct Curl_easy *data;
  struct Curl_cfilter *cf;
  const struct ssl_config_data *config;
  struct ssl_connect_data *connssl;
  bool isproxy;

  cf = (struct Curl_cfilter*) SSL_get_app_data(ssl);
  connssl = cf? cf->ctx : NULL;
  data = connssl? CF_DATA_CURRENT(cf) : NULL;
  /* The sockindex has been stored as a pointer to an array element */
  if(!cf || !data)
    return 0;

  isproxy = Curl_ssl_cf_is_proxy(cf);

  config = Curl_ssl_cf_get_config(cf, data);
  if(config->primary.sessionid) {
    bool incache;
    bool added = FALSE;
    void *old_ssl_sessionid = NULL;

    Curl_ssl_sessionid_lock(data);
    if(isproxy)
      incache = FALSE;
    else
      incache = !(Curl_ssl_getsessionid(cf, data, &old_ssl_sessionid, NULL));
    if(incache) {
      if(old_ssl_sessionid != ssl_sessionid) {
        infof(data, "old SSL session ID is stale, removing");
        Curl_ssl_delsessionid(data, old_ssl_sessionid);
        incache = FALSE;
      }
    }

    if(!incache) {
      if(!Curl_ssl_addsessionid(cf, data, ssl_sessionid,
                                0 /* unknown size */, &added)) {
        if(added) {
          /* the session has been put into the session cache */
          res = 1;
        }
      }
      else
        failf(data, "failed to store ssl session");
    }
    Curl_ssl_sessionid_unlock(data);
  }

  return res;
}

static CURLcode load_cacert_from_memory(X509_STORE *store,
                                        const struct curl_blob *ca_info_blob)
{
  /* these need to be freed at the end */
  BIO *cbio = NULL;
  STACK_OF(X509_INFO) *inf = NULL;

  /* everything else is just a reference */
  int i, count = 0;
  X509_INFO *itmp = NULL;

  if(ca_info_blob->len > (size_t)INT_MAX)
    return CURLE_SSL_CACERT_BADFILE;

  cbio = BIO_new_mem_buf(ca_info_blob->data, (int)ca_info_blob->len);
  if(!cbio)
    return CURLE_OUT_OF_MEMORY;

  inf = PEM_X509_INFO_read_bio(cbio, NULL, NULL, NULL);
  if(!inf) {
    BIO_free(cbio);
    return CURLE_SSL_CACERT_BADFILE;
  }

  /* add each entry from PEM file to x509_store */
  for(i = 0; i < (int)sk_X509_INFO_num(inf); ++i) {
    itmp = sk_X509_INFO_value(inf, i);
    if(itmp->x509) {
      if(X509_STORE_add_cert(store, itmp->x509)) {
        ++count;
      }
      else {
        /* set count to 0 to return an error */
        count = 0;
        break;
      }
    }
    if(itmp->crl) {
      if(X509_STORE_add_crl(store, itmp->crl)) {
        ++count;
      }
      else {
        /* set count to 0 to return an error */
        count = 0;
        break;
      }
    }
  }

  sk_X509_INFO_pop_free(inf, X509_INFO_free);
  BIO_free(cbio);

  /* if we didn't end up importing anything, treat that as an error */
  return (count > 0) ? CURLE_OK : CURLE_SSL_CACERT_BADFILE;
}

static CURLcode populate_x509_store(struct Curl_cfilter *cf,
                                    struct Curl_easy *data,
                                    X509_STORE *store)
{
  struct ssl_primary_config *conn_config = Curl_ssl_cf_get_primary_config(cf);
  struct ssl_config_data *ssl_config = Curl_ssl_cf_get_config(cf, data);
  CURLcode result = CURLE_OK;
  X509_LOOKUP *lookup = NULL;
  const struct curl_blob *ca_info_blob = conn_config->ca_info_blob;
  const char * const ssl_cafile =
    /* CURLOPT_CAINFO_BLOB overrides CURLOPT_CAINFO */
    (ca_info_blob ? NULL : conn_config->CAfile);
  const char * const ssl_capath = conn_config->CApath;
  const char * const ssl_crlfile = ssl_config->primary.CRLfile;
  const bool verifypeer = conn_config->verifypeer;
  bool imported_native_ca = false;
  bool imported_ca_info_blob = false;

  if(!store)
    return CURLE_OUT_OF_MEMORY;

  if(verifypeer) {
#if defined(USE_WIN32_CRYPTO)
    /* Import certificates from the Windows root certificate store if
       requested.
       https://stackoverflow.com/questions/9507184/
       https://github.com/d3x0r/SACK/blob/master/src/netlib/ssl_layer.c#L1037
       https://datatracker.ietf.org/doc/html/rfc5280 */
    if(ssl_config->native_ca_store) {
      HCERTSTORE hStore = CertOpenSystemStore(0, TEXT("ROOT"));

      if(hStore) {
        PCCERT_CONTEXT pContext = NULL;
        /* The array of enhanced key usage OIDs will vary per certificate and
           is declared outside of the loop so that rather than malloc/free each
           iteration we can grow it with realloc, when necessary. */
        CERT_ENHKEY_USAGE *enhkey_usage = NULL;
        DWORD enhkey_usage_size = 0;

        /* This loop makes a best effort to import all valid certificates from
           the MS root store. If a certificate cannot be imported it is
           skipped. 'result' is used to store only hard-fail conditions (such
           as out of memory) that cause an early break. */
        result = CURLE_OK;
        for(;;) {
          X509 *x509;
          FILETIME now;
          BYTE key_usage[2];
          DWORD req_size;
          const unsigned char *encoded_cert;
#if defined(DEBUGBUILD) && !defined(CURL_DISABLE_VERBOSE_STRINGS)
          char cert_name[256];
#endif

          pContext = CertEnumCertificatesInStore(hStore, pContext);
          if(!pContext)
            break;

#if defined(DEBUGBUILD) && !defined(CURL_DISABLE_VERBOSE_STRINGS)
          if(!CertGetNameStringA(pContext, CERT_NAME_SIMPLE_DISPLAY_TYPE, 0,
                                 NULL, cert_name, sizeof(cert_name))) {
            strcpy(cert_name, "Unknown");
          }
          infof(data, "SSL: Checking cert \"%s\"", cert_name);
#endif
          encoded_cert = (const unsigned char *)pContext->pbCertEncoded;
          if(!encoded_cert)
            continue;

          GetSystemTimeAsFileTime(&now);
          if(CompareFileTime(&pContext->pCertInfo->NotBefore, &now) > 0 ||
             CompareFileTime(&now, &pContext->pCertInfo->NotAfter) > 0)
            continue;

          /* If key usage exists check for signing attribute */
          if(CertGetIntendedKeyUsage(pContext->dwCertEncodingType,
                                     pContext->pCertInfo,
                                     key_usage, sizeof(key_usage))) {
            if(!(key_usage[0] & CERT_KEY_CERT_SIGN_KEY_USAGE))
              continue;
          }
          else if(GetLastError())
            continue;

          /* If enhanced key usage exists check for server auth attribute.
           *
           * Note "In a Microsoft environment, a certificate might also have
           * EKU extended properties that specify valid uses for the
           * certificate."  The call below checks both, and behavior varies
           * depending on what is found. For more details see
           * CertGetEnhancedKeyUsage doc.
           */
          if(CertGetEnhancedKeyUsage(pContext, 0, NULL, &req_size)) {
            if(req_size && req_size > enhkey_usage_size) {
              void *tmp = realloc(enhkey_usage, req_size);

              if(!tmp) {
                failf(data, "SSL: Out of memory allocating for OID list");
                result = CURLE_OUT_OF_MEMORY;
                break;
              }

              enhkey_usage = (CERT_ENHKEY_USAGE *)tmp;
              enhkey_usage_size = req_size;
            }

            if(CertGetEnhancedKeyUsage(pContext, 0, enhkey_usage, &req_size)) {
              if(!enhkey_usage->cUsageIdentifier) {
                /* "If GetLastError returns CRYPT_E_NOT_FOUND, the certificate
                   is good for all uses. If it returns zero, the certificate
                   has no valid uses." */
                if((HRESULT)GetLastError() != CRYPT_E_NOT_FOUND)
                  continue;
              }
              else {
                DWORD i;
                bool found = false;

                for(i = 0; i < enhkey_usage->cUsageIdentifier; ++i) {
                  if(!strcmp("1.3.6.1.5.5.7.3.1" /* OID server auth */,
                             enhkey_usage->rgpszUsageIdentifier[i])) {
                    found = true;
                    break;
                  }
                }

                if(!found)
                  continue;
              }
            }
            else
              continue;
          }
          else
            continue;

          x509 = d2i_X509(NULL, &encoded_cert, pContext->cbCertEncoded);
          if(!x509)
            continue;

          /* Try to import the certificate. This may fail for legitimate
             reasons such as duplicate certificate, which is allowed by MS but
             not OpenSSL. */
          if(X509_STORE_add_cert(store, x509) == 1) {
#if defined(DEBUGBUILD) && !defined(CURL_DISABLE_VERBOSE_STRINGS)
            infof(data, "SSL: Imported cert \"%s\"", cert_name);
#endif
            imported_native_ca = true;
          }
          X509_free(x509);
        }

        free(enhkey_usage);
        CertFreeCertificateContext(pContext);
        CertCloseStore(hStore, 0);

        if(result)
          return result;
      }
      if(imported_native_ca)
        infof(data, "successfully imported Windows CA store");
      else
        infof(data, "error importing Windows CA store, continuing anyway");
    }
#endif
    if(ca_info_blob) {
      result = load_cacert_from_memory(store, ca_info_blob);
      if(result) {
        failf(data, "error importing CA certificate blob");
        return result;
      }
      else {
        imported_ca_info_blob = true;
        infof(data, "successfully imported CA certificate blob");
      }
    }

    if(ssl_cafile || ssl_capath) {
#if defined(OPENSSL_VERSION_MAJOR) && (OPENSSL_VERSION_MAJOR >= 3)
      /* OpenSSL 3.0.0 has deprecated SSL_CTX_load_verify_locations */
      if(ssl_cafile && !X509_STORE_load_file(store, ssl_cafile)) {
        if(!imported_native_ca && !imported_ca_info_blob) {
          /* Fail if we insist on successfully verifying the server. */
          failf(data, "error setting certificate file: %s", ssl_cafile);
          return CURLE_SSL_CACERT_BADFILE;
        }
        else
          infof(data, "error setting certificate file, continuing anyway");
      }
      if(ssl_capath && !X509_STORE_load_path(store, ssl_capath)) {
        if(!imported_native_ca && !imported_ca_info_blob) {
          /* Fail if we insist on successfully verifying the server. */
          failf(data, "error setting certificate path: %s", ssl_capath);
          return CURLE_SSL_CACERT_BADFILE;
        }
        else
          infof(data, "error setting certificate path, continuing anyway");
      }
#else
      /* tell OpenSSL where to find CA certificates that are used to verify the
         server's certificate. */
      if(!X509_STORE_load_locations(store, ssl_cafile, ssl_capath)) {
        if(!imported_native_ca && !imported_ca_info_blob) {
          /* Fail if we insist on successfully verifying the server. */
          failf(data, "error setting certificate verify locations:"
                "  CAfile: %s CApath: %s",
                ssl_cafile ? ssl_cafile : "none",
                ssl_capath ? ssl_capath : "none");
          return CURLE_SSL_CACERT_BADFILE;
        }
        else {
          infof(data, "error setting certificate verify locations,"
                " continuing anyway");
        }
      }
#endif
      infof(data, " CAfile: %s", ssl_cafile ? ssl_cafile : "none");
      infof(data, " CApath: %s", ssl_capath ? ssl_capath : "none");
    }

#ifdef CURL_CA_FALLBACK
    if(!ssl_cafile && !ssl_capath &&
       !imported_native_ca && !imported_ca_info_blob) {
      /* verifying the peer without any CA certificates won't
         work so use openssl's built-in default as fallback */
      X509_STORE_set_default_paths(store);
    }
#endif
  }

  if(ssl_crlfile) {
    /* tell OpenSSL where to find CRL file that is used to check certificate
     * revocation */
    lookup = X509_STORE_add_lookup(store, X509_LOOKUP_file());
    if(!lookup ||
       (!X509_load_crl_file(lookup, ssl_crlfile, X509_FILETYPE_PEM)) ) {
      failf(data, "error loading CRL file: %s", ssl_crlfile);
      return CURLE_SSL_CRL_BADFILE;
    }
    /* Everything is fine. */
    infof(data, "successfully loaded CRL file:");
    X509_STORE_set_flags(store,
                         X509_V_FLAG_CRL_CHECK|X509_V_FLAG_CRL_CHECK_ALL);

    infof(data, "  CRLfile: %s", ssl_crlfile);
  }

  if(verifypeer) {
    /* Try building a chain using issuers in the trusted store first to avoid
       problems with server-sent legacy intermediates.  Newer versions of
       OpenSSL do alternate chain checking by default but we do not know how to
       determine that in a reliable manner.
       https://rt.openssl.org/Ticket/Display.html?id=3621&user=guest&pass=guest
    */
#if defined(X509_V_FLAG_TRUSTED_FIRST)
    X509_STORE_set_flags(store, X509_V_FLAG_TRUSTED_FIRST);
#endif
#ifdef X509_V_FLAG_PARTIAL_CHAIN
    if(!ssl_config->no_partialchain && !ssl_crlfile) {
      /* Have intermediate certificates in the trust store be treated as
         trust-anchors, in the same way as self-signed root CA certificates
         are. This allows users to verify servers using the intermediate cert
         only, instead of needing the whole chain.

         Due to OpenSSL bug https://github.com/openssl/openssl/issues/5081 we
         cannot do partial chains with a CRL check.
      */
      X509_STORE_set_flags(store, X509_V_FLAG_PARTIAL_CHAIN);
    }
#endif
  }

  return result;
}

#if defined(HAVE_SSL_X509_STORE_SHARE)
static bool cached_x509_store_expired(const struct Curl_easy *data,
                                      const struct multi_ssl_backend_data *mb)
{
  const struct ssl_general_config *cfg = &data->set.general_ssl;
  struct curltime now = Curl_now();
  timediff_t elapsed_ms = Curl_timediff(now, mb->time);
  timediff_t timeout_ms = cfg->ca_cache_timeout * (timediff_t)1000;

  if(timeout_ms < 0)
    return false;

  return elapsed_ms >= timeout_ms;
}

static bool cached_x509_store_different(
  struct Curl_cfilter *cf,
  const struct multi_ssl_backend_data *mb)
{
  struct ssl_primary_config *conn_config = Curl_ssl_cf_get_primary_config(cf);
  if(!mb->CAfile || !conn_config->CAfile)
    return mb->CAfile != conn_config->CAfile;

  return strcmp(mb->CAfile, conn_config->CAfile);
}

static X509_STORE *get_cached_x509_store(struct Curl_cfilter *cf,
                                         const struct Curl_easy *data)
{
  struct Curl_multi *multi = data->multi_easy ? data->multi_easy : data->multi;
  X509_STORE *store = NULL;

  if(multi &&
     multi->ssl_backend_data &&
     multi->ssl_backend_data->store &&
     !cached_x509_store_expired(data, multi->ssl_backend_data) &&
     !cached_x509_store_different(cf, multi->ssl_backend_data)) {
    store = multi->ssl_backend_data->store;
  }

  return store;
}

static void set_cached_x509_store(struct Curl_cfilter *cf,
                                  const struct Curl_easy *data,
                                  X509_STORE *store)
{
  struct ssl_primary_config *conn_config = Curl_ssl_cf_get_primary_config(cf);
  struct Curl_multi *multi = data->multi_easy ? data->multi_easy : data->multi;
  struct multi_ssl_backend_data *mbackend;

  if(!multi)
    return;

  if(!multi->ssl_backend_data) {
    multi->ssl_backend_data = calloc(1, sizeof(struct multi_ssl_backend_data));
    if(!multi->ssl_backend_data)
      return;
  }

  mbackend = multi->ssl_backend_data;

  if(X509_STORE_up_ref(store)) {
    char *CAfile = NULL;

    if(conn_config->CAfile) {
      CAfile = strdup(conn_config->CAfile);
      if(!CAfile) {
        X509_STORE_free(store);
        return;
      }
    }

    if(mbackend->store) {
      X509_STORE_free(mbackend->store);
      free(mbackend->CAfile);
    }

    mbackend->time = Curl_now();
    mbackend->store = store;
    mbackend->CAfile = CAfile;
  }
}

CURLcode Curl_ssl_setup_x509_store(struct Curl_cfilter *cf,
                                   struct Curl_easy *data,
                                   SSL_CTX *ssl_ctx)
{
  struct ssl_primary_config *conn_config = Curl_ssl_cf_get_primary_config(cf);
  struct ssl_config_data *ssl_config = Curl_ssl_cf_get_config(cf, data);
  CURLcode result = CURLE_OK;
  X509_STORE *cached_store;
  bool cache_criteria_met;

  /* Consider the X509 store cacheable if it comes exclusively from a CAfile,
     or no source is provided and we are falling back to openssl's built-in
     default. */
  cache_criteria_met = (data->set.general_ssl.ca_cache_timeout != 0) &&
                       conn_config->verifypeer &&
                       !conn_config->CApath &&
                       !conn_config->ca_info_blob &&
                       !ssl_config->primary.CRLfile &&
                       !ssl_config->native_ca_store;

  cached_store = get_cached_x509_store(cf, data);
  if(cached_store && cache_criteria_met && X509_STORE_up_ref(cached_store)) {
    SSL_CTX_set_cert_store(ssl_ctx, cached_store);
  }
  else {
    X509_STORE *store = SSL_CTX_get_cert_store(ssl_ctx);

    result = populate_x509_store(cf, data, store);
    if(result == CURLE_OK && cache_criteria_met) {
      set_cached_x509_store(cf, data, store);
    }
  }

  return result;
}
#else /* HAVE_SSL_X509_STORE_SHARE */
CURLcode Curl_ssl_setup_x509_store(struct Curl_cfilter *cf,
                                   struct Curl_easy *data,
                                   SSL_CTX *ssl_ctx)
{
  X509_STORE *store = SSL_CTX_get_cert_store(ssl_ctx);

  return populate_x509_store(cf, data, store);
}
#endif /* HAVE_SSL_X509_STORE_SHARE */

static CURLcode ossl_connect_step1(struct Curl_cfilter *cf,
                                   struct Curl_easy *data)
{
  CURLcode result = CURLE_OK;
  char *ciphers;
  SSL_METHOD_QUAL SSL_METHOD *req_method = NULL;
  struct ssl_connect_data *connssl = cf->ctx;
  ctx_option_t ctx_options = 0;
  void *ssl_sessionid = NULL;
  struct ssl_primary_config *conn_config = Curl_ssl_cf_get_primary_config(cf);
  struct ssl_config_data *ssl_config = Curl_ssl_cf_get_config(cf, data);
  BIO *bio;

#ifdef SSL_CTRL_SET_TLSEXT_HOSTNAME
  bool sni;
  const char *hostname = connssl->hostname;

#ifdef ENABLE_IPV6
  struct in6_addr addr;
#else
  struct in_addr addr;
#endif
#endif
  const long int ssl_version = conn_config->version;
  char * const ssl_cert = ssl_config->primary.clientcert;
  const struct curl_blob *ssl_cert_blob = ssl_config->primary.cert_blob;
  const char * const ssl_cert_type = ssl_config->cert_type;
  const bool verifypeer = conn_config->verifypeer;
  char error_buffer[256];
  struct ssl_backend_data *backend = connssl->backend;

  DEBUGASSERT(ssl_connect_1 == connssl->connecting_state);
  DEBUGASSERT(backend);

  /* Make funny stuff to get random input */
  result = ossl_seed(data);
  if(result)
    return result;

  ssl_config->certverifyresult = !X509_V_OK;

  /* check to see if we've been told to use an explicit SSL/TLS version */

  switch(ssl_version) {
  case CURL_SSLVERSION_DEFAULT:
  case CURL_SSLVERSION_TLSv1:
  case CURL_SSLVERSION_TLSv1_0:
  case CURL_SSLVERSION_TLSv1_1:
  case CURL_SSLVERSION_TLSv1_2:
  case CURL_SSLVERSION_TLSv1_3:
    /* it will be handled later with the context options */
#if (OPENSSL_VERSION_NUMBER >= 0x10100000L)
    req_method = TLS_client_method();
#else
    req_method = SSLv23_client_method();
#endif
    use_sni(TRUE);
    break;
  case CURL_SSLVERSION_SSLv2:
    failf(data, "No SSLv2 support");
    return CURLE_NOT_BUILT_IN;
  case CURL_SSLVERSION_SSLv3:
    failf(data, "No SSLv3 support");
    return CURLE_NOT_BUILT_IN;
  default:
    failf(data, "Unrecognized parameter passed via CURLOPT_SSLVERSION");
    return CURLE_SSL_CONNECT_ERROR;
  }

  if(backend->ctx) {
    /* This happens when an error was encountered before in this
     * step and we are called to do it again. Get rid of any leftover
     * from the previous call. */
    ossl_close(cf, data);
  }
  backend->ctx = SSL_CTX_new(req_method);

  if(!backend->ctx) {
    failf(data, "SSL: couldn't create a context: %s",
          ossl_strerror(ERR_peek_error(), error_buffer, sizeof(error_buffer)));
    return CURLE_OUT_OF_MEMORY;
  }

#ifdef SSL_MODE_RELEASE_BUFFERS
  SSL_CTX_set_mode(backend->ctx, SSL_MODE_RELEASE_BUFFERS);
#endif

#ifdef SSL_CTRL_SET_MSG_CALLBACK
  if(data->set.fdebug && data->set.verbose) {
    /* the SSL trace callback is only used for verbose logging */
    SSL_CTX_set_msg_callback(backend->ctx, ossl_trace);
    SSL_CTX_set_msg_callback_arg(backend->ctx, cf);
  }
#endif

  /* OpenSSL contains code to work around lots of bugs and flaws in various
     SSL-implementations. SSL_CTX_set_options() is used to enabled those
     work-arounds. The man page for this option states that SSL_OP_ALL enables
     all the work-arounds and that "It is usually safe to use SSL_OP_ALL to
     enable the bug workaround options if compatibility with somewhat broken
     implementations is desired."

     The "-no_ticket" option was introduced in OpenSSL 0.9.8j. It's a flag to
     disable "rfc4507bis session ticket support". rfc4507bis was later turned
     into the proper RFC5077: https://datatracker.ietf.org/doc/html/rfc5077

     The enabled extension concerns the session management. I wonder how often
     libcurl stops a connection and then resumes a TLS session. Also, sending
     the session data is some overhead. I suggest that you just use your
     proposed patch (which explicitly disables TICKET).

     If someone writes an application with libcurl and OpenSSL who wants to
     enable the feature, one can do this in the SSL callback.

     SSL_OP_NETSCAPE_REUSE_CIPHER_CHANGE_BUG option enabling allowed proper
     interoperability with web server Netscape Enterprise Server 2.0.1 which
     was released back in 1996.

     Due to CVE-2010-4180, option SSL_OP_NETSCAPE_REUSE_CIPHER_CHANGE_BUG has
     become ineffective as of OpenSSL 0.9.8q and 1.0.0c. In order to mitigate
     CVE-2010-4180 when using previous OpenSSL versions we no longer enable
     this option regardless of OpenSSL version and SSL_OP_ALL definition.

     OpenSSL added a work-around for a SSL 3.0/TLS 1.0 CBC vulnerability
     (https://www.openssl.org/~bodo/tls-cbc.txt). In 0.9.6e they added a bit to
     SSL_OP_ALL that _disables_ that work-around despite the fact that
     SSL_OP_ALL is documented to do "rather harmless" workarounds. In order to
     keep the secure work-around, the SSL_OP_DONT_INSERT_EMPTY_FRAGMENTS bit
     must not be set.
  */

  ctx_options = SSL_OP_ALL;

#ifdef SSL_OP_NO_TICKET
  ctx_options |= SSL_OP_NO_TICKET;
#endif

#ifdef SSL_OP_NO_COMPRESSION
  ctx_options |= SSL_OP_NO_COMPRESSION;
#endif

#ifdef SSL_OP_NETSCAPE_REUSE_CIPHER_CHANGE_BUG
  /* mitigate CVE-2010-4180 */
  ctx_options &= ~SSL_OP_NETSCAPE_REUSE_CIPHER_CHANGE_BUG;
#endif

#ifdef SSL_OP_DONT_INSERT_EMPTY_FRAGMENTS
  /* unless the user explicitly asks to allow the protocol vulnerability we
     use the work-around */
  if(!ssl_config->enable_beast)
    ctx_options &= ~SSL_OP_DONT_INSERT_EMPTY_FRAGMENTS;
#endif

  switch(ssl_version) {
    case CURL_SSLVERSION_SSLv2:
    case CURL_SSLVERSION_SSLv3:
      return CURLE_NOT_BUILT_IN;

    /* "--tlsv<x.y>" options mean TLS >= version <x.y> */
    case CURL_SSLVERSION_DEFAULT:
    case CURL_SSLVERSION_TLSv1: /* TLS >= version 1.0 */
    case CURL_SSLVERSION_TLSv1_0: /* TLS >= version 1.0 */
    case CURL_SSLVERSION_TLSv1_1: /* TLS >= version 1.1 */
    case CURL_SSLVERSION_TLSv1_2: /* TLS >= version 1.2 */
    case CURL_SSLVERSION_TLSv1_3: /* TLS >= version 1.3 */
      /* asking for any TLS version as the minimum, means no SSL versions
        allowed */
      ctx_options |= SSL_OP_NO_SSLv2;
      ctx_options |= SSL_OP_NO_SSLv3;

#if (OPENSSL_VERSION_NUMBER >= 0x10100000L) /* 1.1.0 */
      result = set_ssl_version_min_max(cf, backend->ctx);
#else
      result = set_ssl_version_min_max_legacy(&ctx_options, cf, data);
#endif
      if(result != CURLE_OK)
        return result;
      break;

    default:
      failf(data, "Unrecognized parameter passed via CURLOPT_SSLVERSION");
      return CURLE_SSL_CONNECT_ERROR;
  }

  SSL_CTX_set_options(backend->ctx, ctx_options);

#ifdef HAS_ALPN
  if(connssl->alpn) {
    struct alpn_proto_buf proto;

    result = Curl_alpn_to_proto_buf(&proto, connssl->alpn);
    if(result ||
       SSL_CTX_set_alpn_protos(backend->ctx, proto.data, proto.len)) {
      failf(data, "Error setting ALPN");
      return CURLE_SSL_CONNECT_ERROR;
    }
    Curl_alpn_to_proto_str(&proto, connssl->alpn);
    infof(data, VTLS_INFOF_ALPN_OFFER_1STR, proto.data);
  }
#endif

  if(ssl_cert || ssl_cert_blob || ssl_cert_type) {
    if(!result &&
       !cert_stuff(data, backend->ctx,
                   ssl_cert, ssl_cert_blob, ssl_cert_type,
                   ssl_config->key, ssl_config->key_blob,
                   ssl_config->key_type, ssl_config->key_passwd))
      result = CURLE_SSL_CERTPROBLEM;
    if(result)
      /* failf() is already done in cert_stuff() */
      return result;
  }

  ciphers = conn_config->cipher_list;
  if(!ciphers)
    ciphers = (char *)DEFAULT_CIPHER_SELECTION;
  if(ciphers) {
    if(!SSL_CTX_set_cipher_list(backend->ctx, ciphers)) {
      failf(data, "failed setting cipher list: %s", ciphers);
      return CURLE_SSL_CIPHER;
    }
    infof(data, "Cipher selection: %s", ciphers);
  }

#ifdef HAVE_SSL_CTX_SET_CIPHERSUITES
  {
    char *ciphers13 = conn_config->cipher_list13;
    if(ciphers13) {
      if(!SSL_CTX_set_ciphersuites(backend->ctx, ciphers13)) {
        failf(data, "failed setting TLS 1.3 cipher suite: %s", ciphers13);
        return CURLE_SSL_CIPHER;
      }
      infof(data, "TLS 1.3 cipher selection: %s", ciphers13);
    }
  }
#endif

#ifdef HAVE_SSL_CTX_SET_POST_HANDSHAKE_AUTH
  /* OpenSSL 1.1.1 requires clients to opt-in for PHA */
  SSL_CTX_set_post_handshake_auth(backend->ctx, 1);
#endif

#ifdef HAVE_SSL_CTX_SET_EC_CURVES
  {
    char *curves = conn_config->curves;
    if(curves) {
      if(!SSL_CTX_set1_curves_list(backend->ctx, curves)) {
        failf(data, "failed setting curves list: '%s'", curves);
        return CURLE_SSL_CIPHER;
      }
    }
  }
#endif

#ifdef USE_OPENSSL_SRP
  if(ssl_config->primary.username && Curl_auth_allowed_to_host(data)) {
    char * const ssl_username = ssl_config->primary.username;
    char * const ssl_password = ssl_config->primary.password;
    infof(data, "Using TLS-SRP username: %s", ssl_username);

    if(!SSL_CTX_set_srp_username(backend->ctx, ssl_username)) {
      failf(data, "Unable to set SRP user name");
      return CURLE_BAD_FUNCTION_ARGUMENT;
    }
    if(!SSL_CTX_set_srp_password(backend->ctx, ssl_password)) {
      failf(data, "failed setting SRP password");
      return CURLE_BAD_FUNCTION_ARGUMENT;
    }
<<<<<<< HEAD
    if(!SSL_CONN_CONFIG(cipher_list)) {
      infof(data, "Setting cipher list SRP");

      if(!SSL_CTX_set_cipher_list(backend->ctx, "SRP")) {
        failf(data, "failed setting SRP cipher list");
        return CURLE_SSL_CIPHER;
      }
    }
  }
#endif


#if defined(USE_WIN32_CRYPTO)
  /* Import certificates from the Windows root certificate store if requested.
     https://stackoverflow.com/questions/9507184/
     https://github.com/d3x0r/SACK/blob/master/src/netlib/ssl_layer.c#L1037
     https://datatracker.ietf.org/doc/html/rfc5280 */
  if((SSL_CONN_CONFIG(verifypeer) || SSL_CONN_CONFIG(verifyhost)) &&
     (SSL_SET_OPTION(native_ca_store))) {
    X509_STORE *store = SSL_CTX_get_cert_store(backend->ctx);

    // === BENTLEY_CHANGES ===
    // Originally the method called here was CertOpenSystemStore, but for whatever reason
    // the linker can't find it when building WinRTx64 architecture. Calling CertOpenSystemStoreW instead.
    HCERTSTORE hStore = CertOpenSystemStoreW(0, TEXT("ROOT"));
    // === BENTLEY_CHANGES ===

    if(hStore) {
      PCCERT_CONTEXT pContext = NULL;
      /* The array of enhanced key usage OIDs will vary per certificate and is
         declared outside of the loop so that rather than malloc/free each
         iteration we can grow it with realloc, when necessary. */
      CERT_ENHKEY_USAGE *enhkey_usage = NULL;
      DWORD enhkey_usage_size = 0;

      /* This loop makes a best effort to import all valid certificates from
         the MS root store. If a certificate cannot be imported it is skipped.
         'result' is used to store only hard-fail conditions (such as out of
         memory) that cause an early break. */
      result = CURLE_OK;
      for(;;) {
        X509 *x509;
        FILETIME now;
        BYTE key_usage[2];
        DWORD req_size;
        const unsigned char *encoded_cert;
#if defined(DEBUGBUILD) && !defined(CURL_DISABLE_VERBOSE_STRINGS)
        char cert_name[256];
#endif

        pContext = CertEnumCertificatesInStore(hStore, pContext);
        if(!pContext)
          break;

#if defined(DEBUGBUILD) && !defined(CURL_DISABLE_VERBOSE_STRINGS)
        if(!CertGetNameStringA(pContext, CERT_NAME_SIMPLE_DISPLAY_TYPE, 0,
                               NULL, cert_name, sizeof(cert_name))) {
          strcpy(cert_name, "Unknown");
        }
        infof(data, "SSL: Checking cert \"%s\"", cert_name);
#endif

        encoded_cert = (const unsigned char *)pContext->pbCertEncoded;
        if(!encoded_cert)
          continue;

        GetSystemTimeAsFileTime(&now);
        if(CompareFileTime(&pContext->pCertInfo->NotBefore, &now) > 0 ||
           CompareFileTime(&now, &pContext->pCertInfo->NotAfter) > 0)
          continue;

        /* If key usage exists check for signing attribute */
        if(CertGetIntendedKeyUsage(pContext->dwCertEncodingType,
                                   pContext->pCertInfo,
                                   key_usage, sizeof(key_usage))) {
          if(!(key_usage[0] & CERT_KEY_CERT_SIGN_KEY_USAGE))
            continue;
        }
        else if(GetLastError())
          continue;

        /* If enhanced key usage exists check for server auth attribute.
         *
         * Note "In a Microsoft environment, a certificate might also have EKU
         * extended properties that specify valid uses for the certificate."
         * The call below checks both, and behavior varies depending on what is
         * found. For more details see CertGetEnhancedKeyUsage doc.
         */
        if(CertGetEnhancedKeyUsage(pContext, 0, NULL, &req_size)) {
          if(req_size && req_size > enhkey_usage_size) {
            void *tmp = realloc(enhkey_usage, req_size);

            if(!tmp) {
              failf(data, "SSL: Out of memory allocating for OID list");
              result = CURLE_OUT_OF_MEMORY;
              break;
            }

            enhkey_usage = (CERT_ENHKEY_USAGE *)tmp;
            enhkey_usage_size = req_size;
          }

          if(CertGetEnhancedKeyUsage(pContext, 0, enhkey_usage, &req_size)) {
            if(!enhkey_usage->cUsageIdentifier) {
              /* "If GetLastError returns CRYPT_E_NOT_FOUND, the certificate is
                 good for all uses. If it returns zero, the certificate has no
                 valid uses." */
              if((HRESULT)GetLastError() != CRYPT_E_NOT_FOUND)
                continue;
            }
            else {
              DWORD i;
              bool found = false;

              for(i = 0; i < enhkey_usage->cUsageIdentifier; ++i) {
                if(!strcmp("1.3.6.1.5.5.7.3.1" /* OID server auth */,
                           enhkey_usage->rgpszUsageIdentifier[i])) {
                  found = true;
                  break;
                }
              }

              if(!found)
                continue;
            }
          }
          else
            continue;
        }
        else
          continue;

        x509 = d2i_X509(NULL, &encoded_cert, pContext->cbCertEncoded);
        if(!x509)
          continue;

        /* Try to import the certificate. This may fail for legitimate reasons
           such as duplicate certificate, which is allowed by MS but not
           OpenSSL. */
        if(X509_STORE_add_cert(store, x509) == 1) {
#if defined(DEBUGBUILD) && !defined(CURL_DISABLE_VERBOSE_STRINGS)
          infof(data, "SSL: Imported cert \"%s\"", cert_name);
#endif
          imported_native_ca = true;
        }
        X509_free(x509);
      }

      free(enhkey_usage);
      CertFreeCertificateContext(pContext);
      CertCloseStore(hStore, 0);

      if(result)
        return result;
    }
    if(imported_native_ca)
      infof(data, "successfully imported Windows CA store");
    else
      infof(data, "error importing Windows CA store, continuing anyway");
  }
#endif

  if(ca_info_blob) {
    result = load_cacert_from_memory(backend->ctx, ca_info_blob);
    if(result) {
      if(result == CURLE_OUT_OF_MEMORY ||
         (verifypeer && !imported_native_ca)) {
        failf(data, "error importing CA certificate blob");
        return result;
      }
      /* Only warn if no certificate verification is required. */
      infof(data, "error importing CA certificate blob, continuing anyway");
    }
  }

  if(verifypeer && !imported_native_ca && (ssl_cafile || ssl_capath)) {
#if defined(OPENSSL_VERSION_MAJOR) && (OPENSSL_VERSION_MAJOR >= 3)
  /* OpenSSL 3.0.0 has deprecated SSL_CTX_load_verify_locations */
    if(ssl_cafile &&
       !SSL_CTX_load_verify_file(backend->ctx, ssl_cafile)) {
      /* Fail if we insist on successfully verifying the server. */
      failf(data, "error setting certificate file: %s", ssl_cafile);
      return CURLE_SSL_CACERT_BADFILE;
    }
    if(ssl_capath &&
       !SSL_CTX_load_verify_dir(backend->ctx, ssl_capath)) {
      /* Fail if we insist on successfully verifying the server. */
      failf(data, "error setting certificate path: %s", ssl_capath);
      return CURLE_SSL_CACERT_BADFILE;
    }
#else
    /* tell OpenSSL where to find CA certificates that are used to verify the
       server's certificate. */
    if(!SSL_CTX_load_verify_locations(backend->ctx, ssl_cafile, ssl_capath)) {
      /* Fail if we insist on successfully verifying the server. */
      failf(data, "error setting certificate verify locations:"
            "  CAfile: %s CApath: %s",
            ssl_cafile ? ssl_cafile : "none",
            ssl_capath ? ssl_capath : "none");
      return CURLE_SSL_CACERT_BADFILE;
    }
#endif
    infof(data, " CAfile: %s", ssl_cafile ? ssl_cafile : "none");
    infof(data, " CApath: %s", ssl_capath ? ssl_capath : "none");
  }

#ifdef CURL_CA_FALLBACK
  if(verifypeer &&
     !ca_info_blob && !ssl_cafile && !ssl_capath && !imported_native_ca) {
    /* verifying the peer without any CA certificates won't
       work so use openssl's built-in default as fallback */
    SSL_CTX_set_default_verify_paths(backend->ctx);
  }
#endif

  if(ssl_crlfile) {
    /* tell OpenSSL where to find CRL file that is used to check certificate
     * revocation */
    lookup = X509_STORE_add_lookup(SSL_CTX_get_cert_store(backend->ctx),
                                 X509_LOOKUP_file());
    if(!lookup ||
       (!X509_load_crl_file(lookup, ssl_crlfile, X509_FILETYPE_PEM)) ) {
      failf(data, "error loading CRL file: %s", ssl_crlfile);
      return CURLE_SSL_CRL_BADFILE;
    }
    /* Everything is fine. */
    infof(data, "successfully loaded CRL file:");
    X509_STORE_set_flags(SSL_CTX_get_cert_store(backend->ctx),
                         X509_V_FLAG_CRL_CHECK|X509_V_FLAG_CRL_CHECK_ALL);

    infof(data, "  CRLfile: %s", ssl_crlfile);
  }

  if(verifypeer) {
    /* Try building a chain using issuers in the trusted store first to avoid
       problems with server-sent legacy intermediates.  Newer versions of
       OpenSSL do alternate chain checking by default but we do not know how to
       determine that in a reliable manner.
       https://rt.openssl.org/Ticket/Display.html?id=3621&user=guest&pass=guest
    */
#if defined(X509_V_FLAG_TRUSTED_FIRST)
    X509_STORE_set_flags(SSL_CTX_get_cert_store(backend->ctx),
                         X509_V_FLAG_TRUSTED_FIRST);
#endif
#ifdef X509_V_FLAG_PARTIAL_CHAIN
    if(!SSL_SET_OPTION(no_partialchain) && !ssl_crlfile) {
      /* Have intermediate certificates in the trust store be treated as
         trust-anchors, in the same way as self-signed root CA certificates
         are. This allows users to verify servers using the intermediate cert
         only, instead of needing the whole chain.
=======
    if(!conn_config->cipher_list) {
      infof(data, "Setting cipher list SRP");
>>>>>>> 9c3c1b4a

      if(!SSL_CTX_set_cipher_list(backend->ctx, "SRP")) {
        failf(data, "failed setting SRP cipher list");
        return CURLE_SSL_CIPHER;
      }
    }
  }
#endif

  /* OpenSSL always tries to verify the peer, this only says whether it should
   * fail to connect if the verification fails, or if it should continue
   * anyway. In the latter case the result of the verification is checked with
   * SSL_get_verify_result() below. */
  SSL_CTX_set_verify(backend->ctx,
                     verifypeer ? SSL_VERIFY_PEER : SSL_VERIFY_NONE, NULL);

  /* Enable logging of secrets to the file specified in env SSLKEYLOGFILE. */
#ifdef HAVE_KEYLOG_CALLBACK
  if(Curl_tls_keylog_enabled()) {
    SSL_CTX_set_keylog_callback(backend->ctx, ossl_keylog_callback);
  }
#endif

  /* Enable the session cache because it's a prerequisite for the "new session"
   * callback. Use the "external storage" mode to prevent OpenSSL from creating
   * an internal session cache.
   */
  SSL_CTX_set_session_cache_mode(backend->ctx,
      SSL_SESS_CACHE_CLIENT | SSL_SESS_CACHE_NO_INTERNAL);
  SSL_CTX_sess_set_new_cb(backend->ctx, ossl_new_session_cb);

  /* give application a chance to interfere with SSL set up. */
  if(data->set.ssl.fsslctx) {
    Curl_set_in_callback(data, true);
    result = (*data->set.ssl.fsslctx)(data, backend->ctx,
                                      data->set.ssl.fsslctxp);
    Curl_set_in_callback(data, false);
    if(result) {
      failf(data, "error signaled by ssl ctx callback");
      return result;
    }
  }

  /* Let's make an SSL structure */
  if(backend->handle)
    SSL_free(backend->handle);
  backend->handle = SSL_new(backend->ctx);
  if(!backend->handle) {
    failf(data, "SSL: couldn't create a context (handle)");
    return CURLE_OUT_OF_MEMORY;
  }

  SSL_set_app_data(backend->handle, cf);

#if (OPENSSL_VERSION_NUMBER >= 0x0090808fL) && !defined(OPENSSL_NO_TLSEXT) && \
    !defined(OPENSSL_NO_OCSP)
  if(conn_config->verifystatus)
    SSL_set_tlsext_status_type(backend->handle, TLSEXT_STATUSTYPE_ocsp);
#endif

#if defined(OPENSSL_IS_BORINGSSL) && defined(ALLOW_RENEG)
  SSL_set_renegotiate_mode(backend->handle, ssl_renegotiate_freely);
#endif

  SSL_set_connect_state(backend->handle);

  backend->server_cert = 0x0;
#ifdef SSL_CTRL_SET_TLSEXT_HOSTNAME
  if((0 == Curl_inet_pton(AF_INET, hostname, &addr)) &&
#ifdef ENABLE_IPV6
     (0 == Curl_inet_pton(AF_INET6, hostname, &addr)) &&
#endif
     sni) {
    char *snihost = Curl_ssl_snihost(data, hostname, NULL);
    if(!snihost || !SSL_set_tlsext_host_name(backend->handle, snihost)) {
      failf(data, "Failed set SNI");
      return CURLE_SSL_CONNECT_ERROR;
    }
  }
#endif

  SSL_set_app_data(backend->handle, cf);

  if(ssl_config->primary.sessionid) {
    Curl_ssl_sessionid_lock(data);
    if(!Curl_ssl_getsessionid(cf, data, &ssl_sessionid, NULL)) {
      /* we got a session id, use it! */
      if(!SSL_set_session(backend->handle, ssl_sessionid)) {
        Curl_ssl_sessionid_unlock(data);
        failf(data, "SSL: SSL_set_session failed: %s",
              ossl_strerror(ERR_get_error(), error_buffer,
                            sizeof(error_buffer)));
        return CURLE_SSL_CONNECT_ERROR;
      }
      /* Informational message */
      infof(data, "SSL re-using session ID");
    }
    Curl_ssl_sessionid_unlock(data);
  }

  backend->bio_method = bio_cf_method_create();
  if(!backend->bio_method)
    return CURLE_OUT_OF_MEMORY;
  bio = BIO_new(backend->bio_method);
  if(!bio)
    return CURLE_OUT_OF_MEMORY;

  BIO_set_data(bio, cf);
#ifdef HAVE_SSL_SET0_WBIO
  /* with OpenSSL v1.1.1 we get an alternative to SSL_set_bio() that works
   * without backward compat quirks. Every call takes one reference, so we
   * up it and pass. SSL* then owns it and will free.
   * We check on the function in configure, since libressl and friends
   * each have their own versions to add support for this. */
  BIO_up_ref(bio);
  SSL_set0_rbio(backend->handle, bio);
  SSL_set0_wbio(backend->handle, bio);
#else
  SSL_set_bio(backend->handle, bio, bio);
#endif
  connssl->connecting_state = ssl_connect_2;

  return CURLE_OK;
}

static CURLcode ossl_connect_step2(struct Curl_cfilter *cf,
                                   struct Curl_easy *data)
{
  int err;
  struct ssl_connect_data *connssl = cf->ctx;
  struct ssl_backend_data *backend = connssl->backend;
  struct ssl_config_data *ssl_config = Curl_ssl_cf_get_config(cf, data);
  DEBUGASSERT(ssl_connect_2 == connssl->connecting_state
              || ssl_connect_2_reading == connssl->connecting_state
              || ssl_connect_2_writing == connssl->connecting_state);
  DEBUGASSERT(backend);

  ERR_clear_error();

  err = SSL_connect(backend->handle);

  if(!backend->x509_store_setup) {
    /* After having send off the ClientHello, we prepare the x509
     * store to verify the coming certificate from the server */
    CURLcode result = Curl_ssl_setup_x509_store(cf, data, backend->ctx);
    if(result)
      return result;
    backend->x509_store_setup = TRUE;
  }

#ifndef HAVE_KEYLOG_CALLBACK
  if(Curl_tls_keylog_enabled()) {
    /* If key logging is enabled, wait for the handshake to complete and then
     * proceed with logging secrets (for TLS 1.2 or older).
     */
    ossl_log_tls12_secret(backend->handle, &backend->keylog_done);
  }
#endif

  /* 1  is fine
     0  is "not successful but was shut down controlled"
     <0 is "handshake was not successful, because a fatal error occurred" */
  if(1 != err) {
    int detail = SSL_get_error(backend->handle, err);

    if(SSL_ERROR_WANT_READ == detail) {
      connssl->connecting_state = ssl_connect_2_reading;
      return CURLE_OK;
    }
    if(SSL_ERROR_WANT_WRITE == detail) {
      connssl->connecting_state = ssl_connect_2_writing;
      return CURLE_OK;
    }
#ifdef SSL_ERROR_WANT_ASYNC
    if(SSL_ERROR_WANT_ASYNC == detail) {
      connssl->connecting_state = ssl_connect_2;
      return CURLE_OK;
    }
#endif
    else if(backend->io_result == CURLE_AGAIN) {
      return CURLE_OK;
    }
    else {
      /* untreated error */
      sslerr_t errdetail;
      char error_buffer[256]="";
      CURLcode result;
      long lerr;
      int lib;
      int reason;

      /* the connection failed, we're not waiting for anything else. */
      connssl->connecting_state = ssl_connect_2;

      /* Get the earliest error code from the thread's error queue and remove
         the entry. */
      errdetail = ERR_get_error();

      /* Extract which lib and reason */
      lib = ERR_GET_LIB(errdetail);
      reason = ERR_GET_REASON(errdetail);

      if((lib == ERR_LIB_SSL) &&
         ((reason == SSL_R_CERTIFICATE_VERIFY_FAILED) ||
          (reason == SSL_R_SSLV3_ALERT_CERTIFICATE_EXPIRED))) {
        result = CURLE_PEER_FAILED_VERIFICATION;

        lerr = SSL_get_verify_result(backend->handle);
        if(lerr != X509_V_OK) {
          ssl_config->certverifyresult = lerr;
          msnprintf(error_buffer, sizeof(error_buffer),
                    "SSL certificate problem: %s",
                    X509_verify_cert_error_string(lerr));
        }
        else
          /* strcpy() is fine here as long as the string fits within
             error_buffer */
          strcpy(error_buffer, "SSL certificate verification failed");
      }
#if (OPENSSL_VERSION_NUMBER >= 0x10101000L && \
    !defined(LIBRESSL_VERSION_NUMBER) && \
    !defined(OPENSSL_IS_BORINGSSL))
      /* SSL_R_TLSV13_ALERT_CERTIFICATE_REQUIRED is only available on
         OpenSSL version above v1.1.1, not LibreSSL nor BoringSSL */
      else if((lib == ERR_LIB_SSL) &&
              (reason == SSL_R_TLSV13_ALERT_CERTIFICATE_REQUIRED)) {
          /* If client certificate is required, communicate the
             error to client */
          result = CURLE_SSL_CLIENTCERT;
          ossl_strerror(errdetail, error_buffer, sizeof(error_buffer));
      }
#endif
      else {
        result = CURLE_SSL_CONNECT_ERROR;
        ossl_strerror(errdetail, error_buffer, sizeof(error_buffer));
      }

      /* detail is already set to the SSL error above */

      /* If we e.g. use SSLv2 request-method and the server doesn't like us
       * (RST connection, etc.), OpenSSL gives no explanation whatsoever and
       * the SO_ERROR is also lost.
       */
      if(CURLE_SSL_CONNECT_ERROR == result && errdetail == 0) {
        char extramsg[80]="";
        int sockerr = SOCKERRNO;

        if(sockerr && detail == SSL_ERROR_SYSCALL)
          Curl_strerror(sockerr, extramsg, sizeof(extramsg));
        failf(data, OSSL_PACKAGE " SSL_connect: %s in connection to %s:%d ",
              extramsg[0] ? extramsg : SSL_ERROR_to_str(detail),
              connssl->hostname, connssl->port);
        return result;
      }

      /* Could be a CERT problem */
      failf(data, "%s", error_buffer);

      return result;
    }
  }
  else {
    /* we connected fine, we're not waiting for anything else. */
    connssl->connecting_state = ssl_connect_3;

    /* Informational message */
    infof(data, "SSL connection using %s / %s",
          SSL_get_version(backend->handle),
          SSL_get_cipher(backend->handle));

#ifdef HAS_ALPN
    /* Sets data and len to negotiated protocol, len is 0 if no protocol was
     * negotiated
     */
    if(cf->conn->bits.tls_enable_alpn) {
      const unsigned char *neg_protocol;
      unsigned int len;
      SSL_get0_alpn_selected(backend->handle, &neg_protocol, &len);

      return Curl_alpn_set_negotiated(cf, data, neg_protocol, len);
    }
#endif

    return CURLE_OK;
  }
}

/*
 * Heavily modified from:
 * https://www.owasp.org/index.php/Certificate_and_Public_Key_Pinning#OpenSSL
 */
static CURLcode pkp_pin_peer_pubkey(struct Curl_easy *data, X509* cert,
                                    const char *pinnedpubkey)
{
  /* Scratch */
  int len1 = 0, len2 = 0;
  unsigned char *buff1 = NULL, *temp = NULL;

  /* Result is returned to caller */
  CURLcode result = CURLE_SSL_PINNEDPUBKEYNOTMATCH;

  /* if a path wasn't specified, don't pin */
  if(!pinnedpubkey)
    return CURLE_OK;

  if(!cert)
    return result;

  do {
    /* Begin Gyrations to get the subjectPublicKeyInfo     */
    /* Thanks to Viktor Dukhovni on the OpenSSL mailing list */

    /* https://groups.google.com/group/mailing.openssl.users/browse_thread
     /thread/d61858dae102c6c7 */
    len1 = i2d_X509_PUBKEY(X509_get_X509_PUBKEY(cert), NULL);
    if(len1 < 1)
      break; /* failed */

    buff1 = temp = malloc(len1);
    if(!buff1)
      break; /* failed */

    /* https://www.openssl.org/docs/crypto/d2i_X509.html */
    len2 = i2d_X509_PUBKEY(X509_get_X509_PUBKEY(cert), &temp);

    /*
     * These checks are verifying we got back the same values as when we
     * sized the buffer. It's pretty weak since they should always be the
     * same. But it gives us something to test.
     */
    if((len1 != len2) || !temp || ((temp - buff1) != len1))
      break; /* failed */

    /* End Gyrations */

    /* The one good exit point */
    result = Curl_pin_peer_pubkey(data, pinnedpubkey, buff1, len1);
  } while(0);

  if(buff1)
    free(buff1);

  return result;
}

/*
 * Get the server cert, verify it and show it, etc., only call failf() if the
 * 'strict' argument is TRUE as otherwise all this is for informational
 * purposes only!
 *
 * We check certificates to authenticate the server; otherwise we risk
 * man-in-the-middle attack.
 */
static CURLcode servercert(struct Curl_cfilter *cf,
                           struct Curl_easy *data,
                           bool strict)
{
  struct connectdata *conn = cf->conn;
  struct ssl_connect_data *connssl = cf->ctx;
  struct ssl_config_data *ssl_config = Curl_ssl_cf_get_config(cf, data);
  struct ssl_primary_config *conn_config = Curl_ssl_cf_get_primary_config(cf);
  CURLcode result = CURLE_OK;
  int rc;
  long lerr;
  X509 *issuer;
  BIO *fp = NULL;
  char error_buffer[256]="";
  char buffer[2048];
  const char *ptr;
  BIO *mem = BIO_new(BIO_s_mem());
  struct ssl_backend_data *backend = connssl->backend;

  DEBUGASSERT(backend);

  if(!mem) {
    failf(data,
          "BIO_new return NULL, " OSSL_PACKAGE
          " error %s",
          ossl_strerror(ERR_get_error(), error_buffer,
                        sizeof(error_buffer)) );
    return CURLE_OUT_OF_MEMORY;
  }

  if(data->set.ssl.certinfo)
    /* asked to gather certificate info */
    (void)Curl_ossl_certchain(data, connssl->backend->handle);

  backend->server_cert = SSL_get1_peer_certificate(backend->handle);
  if(!backend->server_cert) {
    BIO_free(mem);
    if(!strict)
      return CURLE_OK;

    failf(data, "SSL: couldn't get peer certificate");
    return CURLE_PEER_FAILED_VERIFICATION;
  }

  infof(data, "%s certificate:",
        Curl_ssl_cf_is_proxy(cf)? "Proxy" : "Server");

  rc = x509_name_oneline(X509_get_subject_name(backend->server_cert),
                         buffer, sizeof(buffer));
  infof(data, " subject: %s", rc?"[NONE]":buffer);

#ifndef CURL_DISABLE_VERBOSE_STRINGS
  {
    long len;
    ASN1_TIME_print(mem, X509_get0_notBefore(backend->server_cert));
    len = BIO_get_mem_data(mem, (char **) &ptr);
    infof(data, " start date: %.*s", (int)len, ptr);
    (void)BIO_reset(mem);

    ASN1_TIME_print(mem, X509_get0_notAfter(backend->server_cert));
    len = BIO_get_mem_data(mem, (char **) &ptr);
    infof(data, " expire date: %.*s", (int)len, ptr);
    (void)BIO_reset(mem);
  }
#endif

  BIO_free(mem);

  if(conn_config->verifyhost) {
    result = ossl_verifyhost(data, conn, backend->server_cert,
                             connssl->hostname, connssl->dispname);
    if(result) {
      X509_free(backend->server_cert);
      backend->server_cert = NULL;
      return result;
    }
  }

  rc = x509_name_oneline(X509_get_issuer_name(backend->server_cert),
                         buffer, sizeof(buffer));
  if(rc) {
    if(strict)
      failf(data, "SSL: couldn't get X509-issuer name");
    result = CURLE_PEER_FAILED_VERIFICATION;
  }
  else {
    infof(data, " issuer: %s", buffer);

    /* We could do all sorts of certificate verification stuff here before
       deallocating the certificate. */

    /* e.g. match issuer name with provided issuer certificate */
    if(conn_config->issuercert || conn_config->issuercert_blob) {
      if(conn_config->issuercert_blob) {
        fp = BIO_new_mem_buf(conn_config->issuercert_blob->data,
                             (int)conn_config->issuercert_blob->len);
        if(!fp) {
          failf(data,
                "BIO_new_mem_buf NULL, " OSSL_PACKAGE
                " error %s",
                ossl_strerror(ERR_get_error(), error_buffer,
                              sizeof(error_buffer)) );
          X509_free(backend->server_cert);
          backend->server_cert = NULL;
          return CURLE_OUT_OF_MEMORY;
        }
      }
      else {
        fp = BIO_new(BIO_s_file());
        if(!fp) {
          failf(data,
                "BIO_new return NULL, " OSSL_PACKAGE
                " error %s",
                ossl_strerror(ERR_get_error(), error_buffer,
                              sizeof(error_buffer)) );
          X509_free(backend->server_cert);
          backend->server_cert = NULL;
          return CURLE_OUT_OF_MEMORY;
        }

        if(BIO_read_filename(fp, conn_config->issuercert) <= 0) {
          if(strict)
            failf(data, "SSL: Unable to open issuer cert (%s)",
                  conn_config->issuercert);
          BIO_free(fp);
          X509_free(backend->server_cert);
          backend->server_cert = NULL;
          return CURLE_SSL_ISSUER_ERROR;
        }
      }

      issuer = PEM_read_bio_X509(fp, NULL, ZERO_NULL, NULL);
      if(!issuer) {
        if(strict)
          failf(data, "SSL: Unable to read issuer cert (%s)",
                conn_config->issuercert);
        BIO_free(fp);
        X509_free(issuer);
        X509_free(backend->server_cert);
        backend->server_cert = NULL;
        return CURLE_SSL_ISSUER_ERROR;
      }

      if(X509_check_issued(issuer, backend->server_cert) != X509_V_OK) {
        if(strict)
          failf(data, "SSL: Certificate issuer check failed (%s)",
                conn_config->issuercert);
        BIO_free(fp);
        X509_free(issuer);
        X509_free(backend->server_cert);
        backend->server_cert = NULL;
        return CURLE_SSL_ISSUER_ERROR;
      }

      infof(data, " SSL certificate issuer check ok (%s)",
            conn_config->issuercert);
      BIO_free(fp);
      X509_free(issuer);
    }

    lerr = SSL_get_verify_result(backend->handle);
    ssl_config->certverifyresult = lerr;
    if(lerr != X509_V_OK) {
      if(conn_config->verifypeer) {
        /* We probably never reach this, because SSL_connect() will fail
           and we return earlier if verifypeer is set? */
        if(strict)
          failf(data, "SSL certificate verify result: %s (%ld)",
                X509_verify_cert_error_string(lerr), lerr);
        result = CURLE_PEER_FAILED_VERIFICATION;
      }
      else
        infof(data, " SSL certificate verify result: %s (%ld),"
              " continuing anyway.",
              X509_verify_cert_error_string(lerr), lerr);
    }
    else
      infof(data, " SSL certificate verify ok.");
  }

#if (OPENSSL_VERSION_NUMBER >= 0x0090808fL) && !defined(OPENSSL_NO_TLSEXT) && \
    !defined(OPENSSL_NO_OCSP)
  if(conn_config->verifystatus) {
    result = verifystatus(cf, data);
    if(result) {
      X509_free(backend->server_cert);
      backend->server_cert = NULL;
      return result;
    }
  }
#endif

  if(!strict)
    /* when not strict, we don't bother about the verify cert problems */
    result = CURLE_OK;

  ptr = Curl_ssl_cf_is_proxy(cf)?
    data->set.str[STRING_SSL_PINNEDPUBLICKEY_PROXY]:
    data->set.str[STRING_SSL_PINNEDPUBLICKEY];
  if(!result && ptr) {
    result = pkp_pin_peer_pubkey(data, backend->server_cert, ptr);
    if(result)
      failf(data, "SSL: public key does not match pinned public key");
  }

  X509_free(backend->server_cert);
  backend->server_cert = NULL;
  connssl->connecting_state = ssl_connect_done;

  return result;
}

static CURLcode ossl_connect_step3(struct Curl_cfilter *cf,
                                   struct Curl_easy *data)
{
  CURLcode result = CURLE_OK;
  struct ssl_connect_data *connssl = cf->ctx;
  struct ssl_primary_config *conn_config = Curl_ssl_cf_get_primary_config(cf);

  DEBUGASSERT(ssl_connect_3 == connssl->connecting_state);

  /*
   * We check certificates to authenticate the server; otherwise we risk
   * man-in-the-middle attack; NEVERTHELESS, if we're told explicitly not to
   * verify the peer, ignore faults and failures from the server cert
   * operations.
   */

  result = servercert(cf, data, conn_config->verifypeer ||
                                conn_config->verifyhost);

  if(!result)
    connssl->connecting_state = ssl_connect_done;

  return result;
}

static CURLcode ossl_connect_common(struct Curl_cfilter *cf,
                                    struct Curl_easy *data,
                                    bool nonblocking,
                                    bool *done)
{
  CURLcode result = CURLE_OK;
  struct ssl_connect_data *connssl = cf->ctx;
  curl_socket_t sockfd = Curl_conn_cf_get_socket(cf, data);
  int what;

  /* check if the connection has already been established */
  if(ssl_connection_complete == connssl->state) {
    *done = TRUE;
    return CURLE_OK;
  }

  if(ssl_connect_1 == connssl->connecting_state) {
    /* Find out how much more time we're allowed */
    const timediff_t timeout_ms = Curl_timeleft(data, NULL, TRUE);

    if(timeout_ms < 0) {
      /* no need to continue if time is already up */
      failf(data, "SSL connection timeout");
      return CURLE_OPERATION_TIMEDOUT;
    }

    result = ossl_connect_step1(cf, data);
    if(result)
      goto out;
  }

  while(ssl_connect_2 == connssl->connecting_state ||
        ssl_connect_2_reading == connssl->connecting_state ||
        ssl_connect_2_writing == connssl->connecting_state) {

    /* check allowed time left */
    const timediff_t timeout_ms = Curl_timeleft(data, NULL, TRUE);

    if(timeout_ms < 0) {
      /* no need to continue if time already is up */
      failf(data, "SSL connection timeout");
      result = CURLE_OPERATION_TIMEDOUT;
      goto out;
    }

    /* if ssl is expecting something, check if it's available. */
    if(!nonblocking &&
       (connssl->connecting_state == ssl_connect_2_reading ||
        connssl->connecting_state == ssl_connect_2_writing)) {

      curl_socket_t writefd = ssl_connect_2_writing ==
        connssl->connecting_state?sockfd:CURL_SOCKET_BAD;
      curl_socket_t readfd = ssl_connect_2_reading ==
        connssl->connecting_state?sockfd:CURL_SOCKET_BAD;

      what = Curl_socket_check(readfd, CURL_SOCKET_BAD, writefd,
                               timeout_ms);
      if(what < 0) {
        /* fatal error */
        failf(data, "select/poll on SSL socket, errno: %d", SOCKERRNO);
        result = CURLE_SSL_CONNECT_ERROR;
        goto out;
      }
      if(0 == what) {
        /* timeout */
        failf(data, "SSL connection timeout");
        result = CURLE_OPERATION_TIMEDOUT;
        goto out;
      }
      /* socket is readable or writable */
    }

    /* Run transaction, and return to the caller if it failed or if this
     * connection is done nonblocking and this loop would execute again. This
     * permits the owner of a multi handle to abort a connection attempt
     * before step2 has completed while ensuring that a client using select()
     * or epoll() will always have a valid fdset to wait on.
     */
    result = ossl_connect_step2(cf, data);
    if(result || (nonblocking &&
                  (ssl_connect_2 == connssl->connecting_state ||
                   ssl_connect_2_reading == connssl->connecting_state ||
                   ssl_connect_2_writing == connssl->connecting_state)))
      goto out;

  } /* repeat step2 until all transactions are done. */

  if(ssl_connect_3 == connssl->connecting_state) {
    result = ossl_connect_step3(cf, data);
    if(result)
      goto out;
  }

  if(ssl_connect_done == connssl->connecting_state) {
    connssl->state = ssl_connection_complete;
    *done = TRUE;
  }
  else
    *done = FALSE;

  /* Reset our connect state machine */
  connssl->connecting_state = ssl_connect_1;

out:
  return result;
}

static CURLcode ossl_connect_nonblocking(struct Curl_cfilter *cf,
                                         struct Curl_easy *data,
                                         bool *done)
{
  return ossl_connect_common(cf, data, TRUE, done);
}

static CURLcode ossl_connect(struct Curl_cfilter *cf,
                             struct Curl_easy *data)
{
  CURLcode result;
  bool done = FALSE;

  result = ossl_connect_common(cf, data, FALSE, &done);
  if(result)
    return result;

  DEBUGASSERT(done);

  return CURLE_OK;
}

static bool ossl_data_pending(struct Curl_cfilter *cf,
                              const struct Curl_easy *data)
{
  struct ssl_connect_data *ctx = cf->ctx;

  (void)data;
  DEBUGASSERT(ctx && ctx->backend);
  if(ctx->backend->handle && SSL_pending(ctx->backend->handle))
    return TRUE;
  return FALSE;
}

static ssize_t ossl_send(struct Curl_cfilter *cf,
                         struct Curl_easy *data,
                         const void *mem,
                         size_t len,
                         CURLcode *curlcode)
{
  /* SSL_write() is said to return 'int' while write() and send() returns
     'size_t' */
  int err;
  char error_buffer[256];
  sslerr_t sslerror;
  int memlen;
  int rc;
  struct ssl_connect_data *connssl = cf->ctx;
  struct ssl_backend_data *backend = connssl->backend;

  (void)data;
  DEBUGASSERT(backend);

  ERR_clear_error();

  memlen = (len > (size_t)INT_MAX) ? INT_MAX : (int)len;
  rc = SSL_write(backend->handle, mem, memlen);

  if(rc <= 0) {
    err = SSL_get_error(backend->handle, rc);

    switch(err) {
    case SSL_ERROR_WANT_READ:
    case SSL_ERROR_WANT_WRITE:
      /* The operation did not complete; the same TLS/SSL I/O function
         should be called again later. This is basically an EWOULDBLOCK
         equivalent. */
      *curlcode = CURLE_AGAIN;
      rc = -1;
      goto out;
    case SSL_ERROR_SYSCALL:
      {
        int sockerr = SOCKERRNO;

        if(backend->io_result == CURLE_AGAIN) {
          *curlcode = CURLE_AGAIN;
          rc = -1;
          goto out;
        }
        sslerror = ERR_get_error();
        if(sslerror)
          ossl_strerror(sslerror, error_buffer, sizeof(error_buffer));
        else if(sockerr)
          Curl_strerror(sockerr, error_buffer, sizeof(error_buffer));
        else {
          strncpy(error_buffer, SSL_ERROR_to_str(err), sizeof(error_buffer));
          error_buffer[sizeof(error_buffer) - 1] = '\0';
        }
        failf(data, OSSL_PACKAGE " SSL_write: %s, errno %d",
              error_buffer, sockerr);
        *curlcode = CURLE_SEND_ERROR;
        rc = -1;
        goto out;
      }
    case SSL_ERROR_SSL: {
      /*  A failure in the SSL library occurred, usually a protocol error.
          The OpenSSL error queue contains more information on the error. */
      struct Curl_cfilter *cf_ssl_next = Curl_ssl_cf_get_ssl(cf->next);
      struct ssl_connect_data *connssl_next = cf_ssl_next?
                                                cf_ssl_next->ctx : NULL;
      sslerror = ERR_get_error();
      if(ERR_GET_LIB(sslerror) == ERR_LIB_SSL &&
         ERR_GET_REASON(sslerror) == SSL_R_BIO_NOT_SET &&
         connssl->state == ssl_connection_complete &&
         (connssl_next && connssl_next->state == ssl_connection_complete)
        ) {
        char ver[120];
        (void)ossl_version(ver, sizeof(ver));
        failf(data, "Error: %s does not support double SSL tunneling.", ver);
      }
      else
        failf(data, "SSL_write() error: %s",
              ossl_strerror(sslerror, error_buffer, sizeof(error_buffer)));
      *curlcode = CURLE_SEND_ERROR;
      rc = -1;
      goto out;
    }
    default:
      /* a true error */
      failf(data, OSSL_PACKAGE " SSL_write: %s, errno %d",
            SSL_ERROR_to_str(err), SOCKERRNO);
      *curlcode = CURLE_SEND_ERROR;
      rc = -1;
      goto out;
    }
  }
  *curlcode = CURLE_OK;

out:
  return (ssize_t)rc; /* number of bytes */
}

static ssize_t ossl_recv(struct Curl_cfilter *cf,
                         struct Curl_easy *data,   /* transfer */
                         char *buf,                /* store read data here */
                         size_t buffersize,        /* max amount to read */
                         CURLcode *curlcode)
{
  char error_buffer[256];
  unsigned long sslerror;
  ssize_t nread;
  int buffsize;
  struct connectdata *conn = cf->conn;
  struct ssl_connect_data *connssl = cf->ctx;
  struct ssl_backend_data *backend = connssl->backend;

  (void)data;
  DEBUGASSERT(backend);

  ERR_clear_error();

  buffsize = (buffersize > (size_t)INT_MAX) ? INT_MAX : (int)buffersize;
  nread = (ssize_t)SSL_read(backend->handle, buf, buffsize);

  if(nread <= 0) {
    /* failed SSL_read */
    int err = SSL_get_error(backend->handle, (int)nread);

    switch(err) {
    case SSL_ERROR_NONE: /* this is not an error */
      break;
    case SSL_ERROR_ZERO_RETURN: /* no more data */
      /* close_notify alert */
      if(cf->sockindex == FIRSTSOCKET)
        /* mark the connection for close if it is indeed the control
           connection */
        connclose(conn, "TLS close_notify");
      break;
    case SSL_ERROR_WANT_READ:
    case SSL_ERROR_WANT_WRITE:
      /* there's data pending, re-invoke SSL_read() */
      *curlcode = CURLE_AGAIN;
      nread = -1;
      goto out;
    default:
      /* openssl/ssl.h for SSL_ERROR_SYSCALL says "look at error stack/return
         value/errno" */
      /* https://www.openssl.org/docs/crypto/ERR_get_error.html */
      if(backend->io_result == CURLE_AGAIN) {
        *curlcode = CURLE_AGAIN;
        nread = -1;
        goto out;
      }
      sslerror = ERR_get_error();
      if((nread < 0) || sslerror) {
        /* If the return code was negative or there actually is an error in the
           queue */
        int sockerr = SOCKERRNO;
        if(sslerror)
          ossl_strerror(sslerror, error_buffer, sizeof(error_buffer));
        else if(sockerr && err == SSL_ERROR_SYSCALL)
          Curl_strerror(sockerr, error_buffer, sizeof(error_buffer));
        else {
          strncpy(error_buffer, SSL_ERROR_to_str(err), sizeof(error_buffer));
          error_buffer[sizeof(error_buffer) - 1] = '\0';
        }
        failf(data, OSSL_PACKAGE " SSL_read: %s, errno %d",
              error_buffer, sockerr);
        *curlcode = CURLE_RECV_ERROR;
        nread = -1;
        goto out;
      }
      /* For debug builds be a little stricter and error on any
         SSL_ERROR_SYSCALL. For example a server may have closed the connection
         abruptly without a close_notify alert. For compatibility with older
         peers we don't do this by default. #4624

         We can use this to gauge how many users may be affected, and
         if it goes ok eventually transition to allow in dev and release with
         the newest OpenSSL: #if (OPENSSL_VERSION_NUMBER >= 0x10101000L) */
#ifdef DEBUGBUILD
      if(err == SSL_ERROR_SYSCALL) {
        int sockerr = SOCKERRNO;
        if(sockerr)
          Curl_strerror(sockerr, error_buffer, sizeof(error_buffer));
        else {
          msnprintf(error_buffer, sizeof(error_buffer),
                    "Connection closed abruptly");
        }
        failf(data, OSSL_PACKAGE " SSL_read: %s, errno %d"
              " (Fatal because this is a curl debug build)",
              error_buffer, sockerr);
        *curlcode = CURLE_RECV_ERROR;
        nread = -1;
        goto out;
      }
#endif
    }
  }

out:
  return nread;
}

static size_t ossl_version(char *buffer, size_t size)
{
#ifdef LIBRESSL_VERSION_NUMBER
#ifdef HAVE_OPENSSL_VERSION
  char *p;
  int count;
  const char *ver = OpenSSL_version(OPENSSL_VERSION);
  const char expected[] = OSSL_PACKAGE " "; /* ie "LibreSSL " */
  if(strncasecompare(ver, expected, sizeof(expected) - 1)) {
    ver += sizeof(expected) - 1;
  }
  count = msnprintf(buffer, size, "%s/%s", OSSL_PACKAGE, ver);
  for(p = buffer; *p; ++p) {
    if(ISBLANK(*p))
      *p = '_';
  }
  return count;
#else
  return msnprintf(buffer, size, "%s/%lx.%lx.%lx",
                   OSSL_PACKAGE,
                   (LIBRESSL_VERSION_NUMBER>>28)&0xf,
                   (LIBRESSL_VERSION_NUMBER>>20)&0xff,
                   (LIBRESSL_VERSION_NUMBER>>12)&0xff);
#endif
#elif defined(OPENSSL_IS_BORINGSSL)
#ifdef CURL_BORINGSSL_VERSION
  return msnprintf(buffer, size, "%s/%s",
                   OSSL_PACKAGE,
                   CURL_BORINGSSL_VERSION);
#else
  return msnprintf(buffer, size, OSSL_PACKAGE);
#endif
#elif defined(HAVE_OPENSSL_VERSION) && defined(OPENSSL_VERSION_STRING)
  return msnprintf(buffer, size, "%s/%s",
                   OSSL_PACKAGE, OpenSSL_version(OPENSSL_VERSION_STRING));
#else
  /* not LibreSSL, BoringSSL and not using OpenSSL_version */

  char sub[3];
  unsigned long ssleay_value;
  sub[2]='\0';
  sub[1]='\0';
  ssleay_value = OpenSSL_version_num();
  if(ssleay_value < 0x906000) {
    ssleay_value = SSLEAY_VERSION_NUMBER;
    sub[0]='\0';
  }
  else {
    if(ssleay_value&0xff0) {
      int minor_ver = (ssleay_value >> 4) & 0xff;
      if(minor_ver > 26) {
        /* handle extended version introduced for 0.9.8za */
        sub[1] = (char) ((minor_ver - 1) % 26 + 'a' + 1);
        sub[0] = 'z';
      }
      else {
        sub[0] = (char) (minor_ver + 'a' - 1);
      }
    }
    else
      sub[0]='\0';
  }

  return msnprintf(buffer, size, "%s/%lx.%lx.%lx%s"
#ifdef OPENSSL_FIPS
                   "-fips"
#endif
                   ,
                   OSSL_PACKAGE,
                   (ssleay_value>>28)&0xf,
                   (ssleay_value>>20)&0xff,
                   (ssleay_value>>12)&0xff,
                   sub);
#endif /* OPENSSL_IS_BORINGSSL */
}

/* can be called with data == NULL */
static CURLcode ossl_random(struct Curl_easy *data,
                            unsigned char *entropy, size_t length)
{
  int rc;
  if(data) {
    if(ossl_seed(data)) /* Initiate the seed if not already done */
      return CURLE_FAILED_INIT; /* couldn't seed for some reason */
  }
  else {
    if(!rand_enough())
      return CURLE_FAILED_INIT;
  }
  /* RAND_bytes() returns 1 on success, 0 otherwise.  */
  rc = RAND_bytes(entropy, curlx_uztosi(length));
  return (rc == 1 ? CURLE_OK : CURLE_FAILED_INIT);
}

#if (OPENSSL_VERSION_NUMBER >= 0x0090800fL) && !defined(OPENSSL_NO_SHA256)
static CURLcode ossl_sha256sum(const unsigned char *tmp, /* input */
                               size_t tmplen,
                               unsigned char *sha256sum /* output */,
                               size_t unused)
{
  EVP_MD_CTX *mdctx;
  unsigned int len = 0;
  (void) unused;

  mdctx = EVP_MD_CTX_create();
  if(!mdctx)
    return CURLE_OUT_OF_MEMORY;
  EVP_DigestInit(mdctx, EVP_sha256());
  EVP_DigestUpdate(mdctx, tmp, tmplen);
  EVP_DigestFinal_ex(mdctx, sha256sum, &len);
  EVP_MD_CTX_destroy(mdctx);
  return CURLE_OK;
}
#endif

static bool ossl_cert_status_request(void)
{
#if (OPENSSL_VERSION_NUMBER >= 0x0090808fL) && !defined(OPENSSL_NO_TLSEXT) && \
    !defined(OPENSSL_NO_OCSP)
  return TRUE;
#else
  return FALSE;
#endif
}

static void *ossl_get_internals(struct ssl_connect_data *connssl,
                                CURLINFO info)
{
  /* Legacy: CURLINFO_TLS_SESSION must return an SSL_CTX pointer. */
  struct ssl_backend_data *backend = connssl->backend;
  DEBUGASSERT(backend);
  return info == CURLINFO_TLS_SESSION ?
         (void *)backend->ctx : (void *)backend->handle;
}

static void ossl_free_multi_ssl_backend_data(
  struct multi_ssl_backend_data *mbackend)
{
#if defined(HAVE_SSL_X509_STORE_SHARE)
  if(mbackend->store) {
    X509_STORE_free(mbackend->store);
  }
  free(mbackend->CAfile);
  free(mbackend);
#else /* HAVE_SSL_X509_STORE_SHARE */
  (void)mbackend;
#endif /* HAVE_SSL_X509_STORE_SHARE */
}

const struct Curl_ssl Curl_ssl_openssl = {
  { CURLSSLBACKEND_OPENSSL, "openssl" }, /* info */

  SSLSUPP_CA_PATH |
  SSLSUPP_CAINFO_BLOB |
  SSLSUPP_CERTINFO |
  SSLSUPP_PINNEDPUBKEY |
  SSLSUPP_SSL_CTX |
#ifdef HAVE_SSL_CTX_SET_CIPHERSUITES
  SSLSUPP_TLS13_CIPHERSUITES |
#endif
  SSLSUPP_HTTPS_PROXY,

  sizeof(struct ssl_backend_data),

  ossl_init,                /* init */
  ossl_cleanup,             /* cleanup */
  ossl_version,             /* version */
  Curl_none_check_cxn,      /* check_cxn */
  ossl_shutdown,            /* shutdown */
  ossl_data_pending,        /* data_pending */
  ossl_random,              /* random */
  ossl_cert_status_request, /* cert_status_request */
  ossl_connect,             /* connect */
  ossl_connect_nonblocking, /* connect_nonblocking */
  Curl_ssl_get_select_socks,/* getsock */
  ossl_get_internals,       /* get_internals */
  ossl_close,               /* close_one */
  ossl_close_all,           /* close_all */
  ossl_session_free,        /* session_free */
  ossl_set_engine,          /* set_engine */
  ossl_set_engine_default,  /* set_engine_default */
  ossl_engines_list,        /* engines_list */
  Curl_none_false_start,    /* false_start */
#if (OPENSSL_VERSION_NUMBER >= 0x0090800fL) && !defined(OPENSSL_NO_SHA256)
  ossl_sha256sum,           /* sha256sum */
#else
  NULL,                     /* sha256sum */
#endif
  NULL,                     /* use of data in this connection */
  NULL,                     /* remote of data from this connection */
  ossl_free_multi_ssl_backend_data, /* free_multi_ssl_backend_data */
  ossl_recv,                /* recv decrypted data */
  ossl_send,                /* send data to encrypt */
};

#endif /* USE_OPENSSL */<|MERGE_RESOLUTION|>--- conflicted
+++ resolved
@@ -3663,261 +3663,8 @@
       failf(data, "failed setting SRP password");
       return CURLE_BAD_FUNCTION_ARGUMENT;
     }
-<<<<<<< HEAD
-    if(!SSL_CONN_CONFIG(cipher_list)) {
-      infof(data, "Setting cipher list SRP");
-
-      if(!SSL_CTX_set_cipher_list(backend->ctx, "SRP")) {
-        failf(data, "failed setting SRP cipher list");
-        return CURLE_SSL_CIPHER;
-      }
-    }
-  }
-#endif
-
-
-#if defined(USE_WIN32_CRYPTO)
-  /* Import certificates from the Windows root certificate store if requested.
-     https://stackoverflow.com/questions/9507184/
-     https://github.com/d3x0r/SACK/blob/master/src/netlib/ssl_layer.c#L1037
-     https://datatracker.ietf.org/doc/html/rfc5280 */
-  if((SSL_CONN_CONFIG(verifypeer) || SSL_CONN_CONFIG(verifyhost)) &&
-     (SSL_SET_OPTION(native_ca_store))) {
-    X509_STORE *store = SSL_CTX_get_cert_store(backend->ctx);
-
-    // === BENTLEY_CHANGES ===
-    // Originally the method called here was CertOpenSystemStore, but for whatever reason
-    // the linker can't find it when building WinRTx64 architecture. Calling CertOpenSystemStoreW instead.
-    HCERTSTORE hStore = CertOpenSystemStoreW(0, TEXT("ROOT"));
-    // === BENTLEY_CHANGES ===
-
-    if(hStore) {
-      PCCERT_CONTEXT pContext = NULL;
-      /* The array of enhanced key usage OIDs will vary per certificate and is
-         declared outside of the loop so that rather than malloc/free each
-         iteration we can grow it with realloc, when necessary. */
-      CERT_ENHKEY_USAGE *enhkey_usage = NULL;
-      DWORD enhkey_usage_size = 0;
-
-      /* This loop makes a best effort to import all valid certificates from
-         the MS root store. If a certificate cannot be imported it is skipped.
-         'result' is used to store only hard-fail conditions (such as out of
-         memory) that cause an early break. */
-      result = CURLE_OK;
-      for(;;) {
-        X509 *x509;
-        FILETIME now;
-        BYTE key_usage[2];
-        DWORD req_size;
-        const unsigned char *encoded_cert;
-#if defined(DEBUGBUILD) && !defined(CURL_DISABLE_VERBOSE_STRINGS)
-        char cert_name[256];
-#endif
-
-        pContext = CertEnumCertificatesInStore(hStore, pContext);
-        if(!pContext)
-          break;
-
-#if defined(DEBUGBUILD) && !defined(CURL_DISABLE_VERBOSE_STRINGS)
-        if(!CertGetNameStringA(pContext, CERT_NAME_SIMPLE_DISPLAY_TYPE, 0,
-                               NULL, cert_name, sizeof(cert_name))) {
-          strcpy(cert_name, "Unknown");
-        }
-        infof(data, "SSL: Checking cert \"%s\"", cert_name);
-#endif
-
-        encoded_cert = (const unsigned char *)pContext->pbCertEncoded;
-        if(!encoded_cert)
-          continue;
-
-        GetSystemTimeAsFileTime(&now);
-        if(CompareFileTime(&pContext->pCertInfo->NotBefore, &now) > 0 ||
-           CompareFileTime(&now, &pContext->pCertInfo->NotAfter) > 0)
-          continue;
-
-        /* If key usage exists check for signing attribute */
-        if(CertGetIntendedKeyUsage(pContext->dwCertEncodingType,
-                                   pContext->pCertInfo,
-                                   key_usage, sizeof(key_usage))) {
-          if(!(key_usage[0] & CERT_KEY_CERT_SIGN_KEY_USAGE))
-            continue;
-        }
-        else if(GetLastError())
-          continue;
-
-        /* If enhanced key usage exists check for server auth attribute.
-         *
-         * Note "In a Microsoft environment, a certificate might also have EKU
-         * extended properties that specify valid uses for the certificate."
-         * The call below checks both, and behavior varies depending on what is
-         * found. For more details see CertGetEnhancedKeyUsage doc.
-         */
-        if(CertGetEnhancedKeyUsage(pContext, 0, NULL, &req_size)) {
-          if(req_size && req_size > enhkey_usage_size) {
-            void *tmp = realloc(enhkey_usage, req_size);
-
-            if(!tmp) {
-              failf(data, "SSL: Out of memory allocating for OID list");
-              result = CURLE_OUT_OF_MEMORY;
-              break;
-            }
-
-            enhkey_usage = (CERT_ENHKEY_USAGE *)tmp;
-            enhkey_usage_size = req_size;
-          }
-
-          if(CertGetEnhancedKeyUsage(pContext, 0, enhkey_usage, &req_size)) {
-            if(!enhkey_usage->cUsageIdentifier) {
-              /* "If GetLastError returns CRYPT_E_NOT_FOUND, the certificate is
-                 good for all uses. If it returns zero, the certificate has no
-                 valid uses." */
-              if((HRESULT)GetLastError() != CRYPT_E_NOT_FOUND)
-                continue;
-            }
-            else {
-              DWORD i;
-              bool found = false;
-
-              for(i = 0; i < enhkey_usage->cUsageIdentifier; ++i) {
-                if(!strcmp("1.3.6.1.5.5.7.3.1" /* OID server auth */,
-                           enhkey_usage->rgpszUsageIdentifier[i])) {
-                  found = true;
-                  break;
-                }
-              }
-
-              if(!found)
-                continue;
-            }
-          }
-          else
-            continue;
-        }
-        else
-          continue;
-
-        x509 = d2i_X509(NULL, &encoded_cert, pContext->cbCertEncoded);
-        if(!x509)
-          continue;
-
-        /* Try to import the certificate. This may fail for legitimate reasons
-           such as duplicate certificate, which is allowed by MS but not
-           OpenSSL. */
-        if(X509_STORE_add_cert(store, x509) == 1) {
-#if defined(DEBUGBUILD) && !defined(CURL_DISABLE_VERBOSE_STRINGS)
-          infof(data, "SSL: Imported cert \"%s\"", cert_name);
-#endif
-          imported_native_ca = true;
-        }
-        X509_free(x509);
-      }
-
-      free(enhkey_usage);
-      CertFreeCertificateContext(pContext);
-      CertCloseStore(hStore, 0);
-
-      if(result)
-        return result;
-    }
-    if(imported_native_ca)
-      infof(data, "successfully imported Windows CA store");
-    else
-      infof(data, "error importing Windows CA store, continuing anyway");
-  }
-#endif
-
-  if(ca_info_blob) {
-    result = load_cacert_from_memory(backend->ctx, ca_info_blob);
-    if(result) {
-      if(result == CURLE_OUT_OF_MEMORY ||
-         (verifypeer && !imported_native_ca)) {
-        failf(data, "error importing CA certificate blob");
-        return result;
-      }
-      /* Only warn if no certificate verification is required. */
-      infof(data, "error importing CA certificate blob, continuing anyway");
-    }
-  }
-
-  if(verifypeer && !imported_native_ca && (ssl_cafile || ssl_capath)) {
-#if defined(OPENSSL_VERSION_MAJOR) && (OPENSSL_VERSION_MAJOR >= 3)
-  /* OpenSSL 3.0.0 has deprecated SSL_CTX_load_verify_locations */
-    if(ssl_cafile &&
-       !SSL_CTX_load_verify_file(backend->ctx, ssl_cafile)) {
-      /* Fail if we insist on successfully verifying the server. */
-      failf(data, "error setting certificate file: %s", ssl_cafile);
-      return CURLE_SSL_CACERT_BADFILE;
-    }
-    if(ssl_capath &&
-       !SSL_CTX_load_verify_dir(backend->ctx, ssl_capath)) {
-      /* Fail if we insist on successfully verifying the server. */
-      failf(data, "error setting certificate path: %s", ssl_capath);
-      return CURLE_SSL_CACERT_BADFILE;
-    }
-#else
-    /* tell OpenSSL where to find CA certificates that are used to verify the
-       server's certificate. */
-    if(!SSL_CTX_load_verify_locations(backend->ctx, ssl_cafile, ssl_capath)) {
-      /* Fail if we insist on successfully verifying the server. */
-      failf(data, "error setting certificate verify locations:"
-            "  CAfile: %s CApath: %s",
-            ssl_cafile ? ssl_cafile : "none",
-            ssl_capath ? ssl_capath : "none");
-      return CURLE_SSL_CACERT_BADFILE;
-    }
-#endif
-    infof(data, " CAfile: %s", ssl_cafile ? ssl_cafile : "none");
-    infof(data, " CApath: %s", ssl_capath ? ssl_capath : "none");
-  }
-
-#ifdef CURL_CA_FALLBACK
-  if(verifypeer &&
-     !ca_info_blob && !ssl_cafile && !ssl_capath && !imported_native_ca) {
-    /* verifying the peer without any CA certificates won't
-       work so use openssl's built-in default as fallback */
-    SSL_CTX_set_default_verify_paths(backend->ctx);
-  }
-#endif
-
-  if(ssl_crlfile) {
-    /* tell OpenSSL where to find CRL file that is used to check certificate
-     * revocation */
-    lookup = X509_STORE_add_lookup(SSL_CTX_get_cert_store(backend->ctx),
-                                 X509_LOOKUP_file());
-    if(!lookup ||
-       (!X509_load_crl_file(lookup, ssl_crlfile, X509_FILETYPE_PEM)) ) {
-      failf(data, "error loading CRL file: %s", ssl_crlfile);
-      return CURLE_SSL_CRL_BADFILE;
-    }
-    /* Everything is fine. */
-    infof(data, "successfully loaded CRL file:");
-    X509_STORE_set_flags(SSL_CTX_get_cert_store(backend->ctx),
-                         X509_V_FLAG_CRL_CHECK|X509_V_FLAG_CRL_CHECK_ALL);
-
-    infof(data, "  CRLfile: %s", ssl_crlfile);
-  }
-
-  if(verifypeer) {
-    /* Try building a chain using issuers in the trusted store first to avoid
-       problems with server-sent legacy intermediates.  Newer versions of
-       OpenSSL do alternate chain checking by default but we do not know how to
-       determine that in a reliable manner.
-       https://rt.openssl.org/Ticket/Display.html?id=3621&user=guest&pass=guest
-    */
-#if defined(X509_V_FLAG_TRUSTED_FIRST)
-    X509_STORE_set_flags(SSL_CTX_get_cert_store(backend->ctx),
-                         X509_V_FLAG_TRUSTED_FIRST);
-#endif
-#ifdef X509_V_FLAG_PARTIAL_CHAIN
-    if(!SSL_SET_OPTION(no_partialchain) && !ssl_crlfile) {
-      /* Have intermediate certificates in the trust store be treated as
-         trust-anchors, in the same way as self-signed root CA certificates
-         are. This allows users to verify servers using the intermediate cert
-         only, instead of needing the whole chain.
-=======
     if(!conn_config->cipher_list) {
       infof(data, "Setting cipher list SRP");
->>>>>>> 9c3c1b4a
 
       if(!SSL_CTX_set_cipher_list(backend->ctx, "SRP")) {
         failf(data, "failed setting SRP cipher list");
