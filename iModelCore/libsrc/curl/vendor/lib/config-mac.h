#ifndef HEADER_CURL_CONFIG_MAC_H
#define HEADER_CURL_CONFIG_MAC_H
/***************************************************************************
 *                                  _   _ ____  _
 *  Project                     ___| | | |  _ \| |
 *                             / __| | | | |_) | |
 *                            | (__| |_| |  _ <| |___
 *                             \___|\___/|_| \_\_____|
 *
 * Copyright (C) Daniel Stenberg, <daniel@haxx.se>, et al.
 *
 * This software is licensed as described in the file COPYING, which
 * you should have received as part of this distribution. The terms
 * are also available at https://curl.se/docs/copyright.html.
 *
 * You may opt to use, copy, modify, merge, publish, distribute and/or sell
 * copies of the Software, and permit persons to whom the Software is
 * furnished to do so, under the terms of the COPYING file.
 *
 * This software is distributed on an "AS IS" basis, WITHOUT WARRANTY OF ANY
 * KIND, either express or implied.
 *
 * SPDX-License-Identifier: curl
 *
 ***************************************************************************/

/* =================================================================== */
/*                Hand crafted config file for Mac OS 9                */
/* =================================================================== */
/*  On Mac OS X you must run configure to generate curl_config.h file  */
/* =================================================================== */

#ifndef OS
#define OS "mac"
#endif

#include <ConditionalMacros.h>
#if TYPE_LONGLONG
#define HAVE_LONGLONG           1
#endif

/* Define if you want the built-in manual */
#define USE_MANUAL              1

#define HAVE_NETINET_IN_H       1
#define HAVE_SYS_SOCKET_H       1
#define HAVE_NETDB_H            1
#define HAVE_ARPA_INET_H        1
#define HAVE_UNISTD_H           1
#define HAVE_NET_IF_H           1
#define HAVE_SYS_TYPES_H        1
#define HAVE_GETTIMEOFDAY       1
#define HAVE_FCNTL_H            1
#define HAVE_SYS_STAT_H         1
#define HAVE_STDLIB_H           1
#define HAVE_TIME_H             1
#define HAVE_UTIME_H            1
#define HAVE_SYS_TIME_H         1
#define HAVE_SYS_UTIME_H        1
#define HAVE_SYS_IOCTL_H        1

#define TIME_WITH_SYS_TIME      1

#define HAVE_ALARM              1
#define HAVE_FTRUNCATE          1
#define HAVE_UTIME              1
#define HAVE_SELECT             1
#define HAVE_SOCKET             1
#define HAVE_STRUCT_TIMEVAL     1

#define HAVE_SIGACTION          1
#define HAVE_SIGNAL_H           1

#ifdef MACOS_SSL_SUPPORT
#  define USE_OPENSSL           1
#endif

#define CURL_DISABLE_LDAP       1

<<<<<<< HEAD
#define HAVE_RAND_STATUS        1
//#define HAVE_RAND_EGD           1
=======
#define HAVE_RAND_EGD           1
>>>>>>> 9c3c1b4a

#define HAVE_IOCTL_FIONBIO      1

#define SIZEOF_INT              4
#define SIZEOF_LONG             4
#define SIZEOF_SIZE_T           4
#ifdef HAVE_LONGLONG
#define SIZEOF_CURL_OFF_T       8
#else
#define SIZEOF_CURL_OFF_T       4
#endif

#define HAVE_RECV 1
#define RECV_TYPE_ARG1 int
#define RECV_TYPE_ARG2 void *
#define RECV_TYPE_ARG3 size_t
#define RECV_TYPE_ARG4 int
#define RECV_TYPE_RETV ssize_t

#define HAVE_SEND 1
#define SEND_TYPE_ARG1 int
#define SEND_QUAL_ARG2 const
#define SEND_TYPE_ARG2 void *
#define SEND_TYPE_ARG3 size_t
#define SEND_TYPE_ARG4 int
#define SEND_TYPE_RETV ssize_t

#define HAVE_EXTRA_STRICMP_H 1
#define HAVE_EXTRA_STRDUP_H  1

/* Define if you have inet_ntop. */
#define HAVE_INET_NTOP 1

/* Define to enable c-ares support */
#define USE_ARES 1

/* Define to 1 if have struct sockaddr_in6. CARES */
#define HAVE_STRUCT_SOCKADDR_IN6 1

/* Define to 1 if have struct addrinfo. CARES */
#define HAVE_STRUCT_ADDRINFO 1

/* Define to 1 if have writev. CARES */
#define HAVE_WRITEV 1

/* Define if you have the <limits.h> header file. CARES */
#define HAVE_LIMITS_H 1

/* Define if you have strcasecmp. CARES */
#define HAVE_STRCASECMP 1

/* Define if you have strncasecmp. CARES */
#define HAVE_STRNCASECMP 1



#endif /* HEADER_CURL_CONFIG_MAC_H */<|MERGE_RESOLUTION|>--- conflicted
+++ resolved
@@ -77,12 +77,7 @@
 
 #define CURL_DISABLE_LDAP       1
 
-<<<<<<< HEAD
-#define HAVE_RAND_STATUS        1
 //#define HAVE_RAND_EGD           1
-=======
-#define HAVE_RAND_EGD           1
->>>>>>> 9c3c1b4a
 
 #define HAVE_IOCTL_FIONBIO      1
 
