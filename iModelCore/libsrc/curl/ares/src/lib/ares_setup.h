--- conflicted
+++ resolved
@@ -42,7 +42,6 @@
 #ifdef HAVE_CONFIG_H
 #  include "ares_config.h"
 #else
-<<<<<<< HEAD
 
 // ===== Bentley Configuration =====
 #include "../../../BeCurlConfig.h"
@@ -52,30 +51,6 @@
 #include "config-win32.h"
 #endif
 
-#endif /* HAVE_CONFIG_H */
-
-/* ================================================================ */
-/* Definition of preprocessor macros/symbols which modify compiler  */
-/* behaviour or generated code characteristics must be done here,   */
-/* as appropriate, before any system header file is included. It is */
-/* also possible to have them defined in the config file included   */
-/* before this point. As a result of all this we frown inclusion of */
-/* system header files in our config files, avoid this at any cost. */
-/* ================================================================ */
-
-/*
- * AIX 4.3 and newer needs _THREAD_SAFE defined to build
- * proper reentrant code. Others may also need it.
- */
-
-#ifdef NEED_THREAD_SAFE
-#  ifndef _THREAD_SAFE
-#    define _THREAD_SAFE
-=======
-#  ifdef _WIN32
-#    include "config-win32.h"
->>>>>>> 859f4afb
-#  endif
 #endif /* HAVE_CONFIG_H */
 
 /*
