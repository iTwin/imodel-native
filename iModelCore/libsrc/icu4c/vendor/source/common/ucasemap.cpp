--- conflicted
+++ resolved
@@ -1,1048 +1,1038 @@
-// © 2016 and later: Unicode, Inc. and others.
-// License & terms of use: http://www.unicode.org/copyright.html
-/*
-*******************************************************************************
-*
-*   Copyright (C) 2005-2016, International Business Machines
-*   Corporation and others.  All Rights Reserved.
-*
-*******************************************************************************
-*   file name:  ucasemap.cpp
-*   encoding:   UTF-8
-*   tab size:   8 (not used)
-*   indentation:4
-*
-*   created on: 2005may06
-*   created by: Markus W. Scherer
-*
-*   Case mapping service object and functions using it.
-*/
-
-#include "unicode/utypes.h"
-#include "unicode/brkiter.h"
-#include "unicode/bytestream.h"
-#include "unicode/casemap.h"
-#include "unicode/edits.h"
-#include "unicode/stringoptions.h"
-#include "unicode/stringpiece.h"
-#include "unicode/ubrk.h"
-#include "unicode/uloc.h"
-#include "unicode/ustring.h"
-#include "unicode/ucasemap.h"
-#if !UCONFIG_NO_BREAK_ITERATION
-#include "unicode/utext.h"
-#endif
-#include "unicode/utf.h"
-#include "unicode/utf8.h"
-#include "unicode/utf16.h"
-#include "bytesinkutil.h"
-#include "cmemory.h"
-#include "cstring.h"
-#include "uassert.h"
-#include "ucase.h"
-#include "ucasemap_imp.h"
-#include "ustr_imp.h"
-
-U_NAMESPACE_USE
-
-/* UCaseMap service object -------------------------------------------------- */
-
-UCaseMap::UCaseMap(const char *localeID, uint32_t opts, UErrorCode *pErrorCode) :
-#if !UCONFIG_NO_BREAK_ITERATION
-        iter(nullptr),
-#endif
-        caseLocale(UCASE_LOC_UNKNOWN), options(opts) {
-    ucasemap_setLocale(this, localeID, pErrorCode);
-}
-
-UCaseMap::~UCaseMap() {
-#if !UCONFIG_NO_BREAK_ITERATION
-    delete iter;
-#endif
-}
-
-U_CAPI UCaseMap * U_EXPORT2
-ucasemap_open(const char *locale, uint32_t options, UErrorCode *pErrorCode) {
-    if(U_FAILURE(*pErrorCode)) {
-        return nullptr;
-    }
-    UCaseMap *csm = new UCaseMap(locale, options, pErrorCode);
-    if(csm==nullptr) {
-        *pErrorCode = U_MEMORY_ALLOCATION_ERROR;
-        return nullptr;
-    } else if (U_FAILURE(*pErrorCode)) {
-        delete csm;
-        return nullptr;
-    }
-    return csm;
-}
-
-U_CAPI void U_EXPORT2
-ucasemap_close(UCaseMap *csm) {
-    delete csm;
-}
-
-U_CAPI const char * U_EXPORT2
-ucasemap_getLocale(const UCaseMap *csm) {
-    return csm->locale;
-}
-
-U_CAPI uint32_t U_EXPORT2
-ucasemap_getOptions(const UCaseMap *csm) {
-    return csm->options;
-}
-
-U_CAPI void U_EXPORT2
-ucasemap_setLocale(UCaseMap *csm, const char *locale, UErrorCode *pErrorCode) {
-    if(U_FAILURE(*pErrorCode)) {
-        return;
-    }
-    if (locale != nullptr && *locale == 0) {
-        csm->locale[0] = 0;
-        csm->caseLocale = UCASE_LOC_ROOT;
-        return;
-    }
-
-    int32_t length=uloc_getName(locale, csm->locale, (int32_t)sizeof(csm->locale), pErrorCode);
-    if(*pErrorCode==U_BUFFER_OVERFLOW_ERROR || length==sizeof(csm->locale)) {
-        *pErrorCode=U_ZERO_ERROR;
-        /* we only really need the language code for case mappings */
-        length=uloc_getLanguage(locale, csm->locale, (int32_t)sizeof(csm->locale), pErrorCode);
-    }
-    if(length==sizeof(csm->locale)) {
-        *pErrorCode=U_BUFFER_OVERFLOW_ERROR;
-    }
-    if(U_SUCCESS(*pErrorCode)) {     
-        csm->caseLocale = ucase_getCaseLocale(csm->locale);
-    } else {
-        csm->locale[0]=0;
-        csm->caseLocale = UCASE_LOC_ROOT;
-    }
-}
-
-U_CAPI void U_EXPORT2
-ucasemap_setOptions(UCaseMap *csm, uint32_t options, UErrorCode *pErrorCode) {
-    if(U_FAILURE(*pErrorCode)) {
-        return;
-    }
-    csm->options=options;
-}
-
-/* UTF-8 string case mappings ----------------------------------------------- */
-
-/* TODO(markus): Move to a new, separate utf8case.cpp file. */
-
-namespace {
-
-/* append a full case mapping result, see UCASE_MAX_STRING_LENGTH */
-inline UBool
-appendResult(int32_t cpLength, int32_t result, const char16_t *s,
-             ByteSink &sink, uint32_t options, icu::Edits *edits, UErrorCode &errorCode) {
-    U_ASSERT(U_SUCCESS(errorCode));
-
-    /* decode the result */
-    if(result<0) {
-        /* (not) original code point */
-        if(edits!=nullptr) {
-            edits->addUnchanged(cpLength);
-        }
-        if((options & U_OMIT_UNCHANGED_TEXT) == 0) {
-            ByteSinkUtil::appendCodePoint(cpLength, ~result, sink);
-        }
-    } else {
-        if(result<=UCASE_MAX_STRING_LENGTH) {
-            // string: "result" is the UTF-16 length
-            return ByteSinkUtil::appendChange(cpLength, s, result, sink, edits, errorCode);
-        } else {
-            ByteSinkUtil::appendCodePoint(cpLength, result, sink, edits);
-        }
-    }
-    return true;
-}
-
-// See unicode/utf8.h U8_APPEND_UNSAFE().
-inline uint8_t getTwoByteLead(UChar32 c) { return (uint8_t)((c >> 6) | 0xc0); }
-inline uint8_t getTwoByteTrail(UChar32 c) { return (uint8_t)((c & 0x3f) | 0x80); }
-
-UChar32 U_CALLCONV
-utf8_caseContextIterator(void *context, int8_t dir) {
-    UCaseContext *csc=(UCaseContext *)context;
-    UChar32 c;
-
-    if(dir<0) {
-        /* reset for backward iteration */
-        csc->index=csc->cpStart;
-        csc->dir=dir;
-    } else if(dir>0) {
-        /* reset for forward iteration */
-        csc->index=csc->cpLimit;
-        csc->dir=dir;
-    } else {
-        /* continue current iteration direction */
-        dir=csc->dir;
-    }
-
-    if(dir<0) {
-        if(csc->start<csc->index) {
-            U8_PREV((const uint8_t *)csc->p, csc->start, csc->index, c);
-            return c;
-        }
-    } else {
-        if(csc->index<csc->limit) {
-            U8_NEXT((const uint8_t *)csc->p, csc->index, csc->limit, c);
-            return c;
-        }
-    }
-    return U_SENTINEL;
-}
-
-/**
- * caseLocale >= 0: Lowercases [srcStart..srcLimit[ but takes context [0..srcLength[ into account.
- * caseLocale < 0: Case-folds [srcStart..srcLimit[.
- */
-void toLower(int32_t caseLocale, uint32_t options,
-             const uint8_t *src, UCaseContext *csc, int32_t srcStart, int32_t srcLimit,
-             icu::ByteSink &sink, icu::Edits *edits, UErrorCode &errorCode) {
-    const int8_t *latinToLower;
-    if (caseLocale == UCASE_LOC_ROOT ||
-            (caseLocale >= 0 ?
-                !(caseLocale == UCASE_LOC_TURKISH || caseLocale == UCASE_LOC_LITHUANIAN) :
-                (options & _FOLD_CASE_OPTIONS_MASK) == U_FOLD_CASE_DEFAULT)) {
-        latinToLower = LatinCase::TO_LOWER_NORMAL;
-    } else {
-        latinToLower = LatinCase::TO_LOWER_TR_LT;
-    }
-    const UTrie2 *trie = ucase_getTrie();
-    int32_t prev = srcStart;
-    int32_t srcIndex = srcStart;
-    for (;;) {
-        // fast path for simple cases
-        int32_t cpStart;
-        UChar32 c;
-        for (;;) {
-            if (U_FAILURE(errorCode) || srcIndex >= srcLimit) {
-                c = U_SENTINEL;
-                break;
-            }
-            uint8_t lead = src[srcIndex++];
-            if (lead <= 0x7f) {
-                int8_t d = latinToLower[lead];
-                if (d == LatinCase::EXC) {
-                    cpStart = srcIndex - 1;
-                    c = lead;
-                    break;
-                }
-                if (d == 0) { continue; }
-                ByteSinkUtil::appendUnchanged(src + prev, srcIndex - 1 - prev,
-                                              sink, options, edits, errorCode);
-                char ascii = (char)(lead + d);
-                sink.Append(&ascii, 1);
-                if (edits != nullptr) {
-                    edits->addReplace(1, 1);
-                }
-                prev = srcIndex;
-                continue;
-            } else if (lead < 0xe3) {
-                uint8_t t;
-                if (0xc2 <= lead && lead <= 0xc5 && srcIndex < srcLimit &&
-                        (t = src[srcIndex] - 0x80) <= 0x3f) {
-                    // U+0080..U+017F
-                    ++srcIndex;
-                    c = ((lead - 0xc0) << 6) | t;
-                    int8_t d = latinToLower[c];
-                    if (d == LatinCase::EXC) {
-                        cpStart = srcIndex - 2;
-                        break;
-                    }
-                    if (d == 0) { continue; }
-                    ByteSinkUtil::appendUnchanged(src + prev, srcIndex - 2 - prev,
-                                                  sink, options, edits, errorCode);
-                    ByteSinkUtil::appendTwoBytes(c + d, sink);
-                    if (edits != nullptr) {
-                        edits->addReplace(2, 2);
-                    }
-                    prev = srcIndex;
-                    continue;
-                }
-            } else if ((lead <= 0xe9 || lead == 0xeb || lead == 0xec) &&
-                    (srcIndex + 2) <= srcLimit &&
-                    U8_IS_TRAIL(src[srcIndex]) && U8_IS_TRAIL(src[srcIndex + 1])) {
-                // most of CJK: no case mappings
-                srcIndex += 2;
-                continue;
-            }
-            cpStart = --srcIndex;
-            U8_NEXT(src, srcIndex, srcLimit, c);
-            if (c < 0) {
-                // ill-formed UTF-8
-                continue;
-            }
-            uint16_t props = UTRIE2_GET16(trie, c);
-            if (UCASE_HAS_EXCEPTION(props)) { break; }
-            int32_t delta;
-            if (!UCASE_IS_UPPER_OR_TITLE(props) || (delta = UCASE_GET_DELTA(props)) == 0) {
-                continue;
-            }
-            ByteSinkUtil::appendUnchanged(src + prev, cpStart - prev,
-                                          sink, options, edits, errorCode);
-            ByteSinkUtil::appendCodePoint(srcIndex - cpStart, c + delta, sink, edits);
-            prev = srcIndex;
-        }
-        if (c < 0) {
-            break;
-        }
-        // slow path
-        const char16_t *s;
-        if (caseLocale >= 0) {
-            csc->cpStart = cpStart;
-            csc->cpLimit = srcIndex;
-            c = ucase_toFullLower(c, utf8_caseContextIterator, csc, &s, caseLocale);
-        } else {
-            c = ucase_toFullFolding(c, &s, options);
-        }
-        if (c >= 0) {
-            ByteSinkUtil::appendUnchanged(src + prev, cpStart - prev,
-                                          sink, options, edits, errorCode);
-            appendResult(srcIndex - cpStart, c, s, sink, options, edits, errorCode);
-            prev = srcIndex;
-        }
-    }
-    ByteSinkUtil::appendUnchanged(src + prev, srcIndex - prev,
-                                  sink, options, edits, errorCode);
-}
-
-void toUpper(int32_t caseLocale, uint32_t options,
-             const uint8_t *src, UCaseContext *csc, int32_t srcLength,
-             icu::ByteSink &sink, icu::Edits *edits, UErrorCode &errorCode) {
-    const int8_t *latinToUpper;
-    if (caseLocale == UCASE_LOC_TURKISH) {
-        latinToUpper = LatinCase::TO_UPPER_TR;
-    } else {
-        latinToUpper = LatinCase::TO_UPPER_NORMAL;
-    }
-    const UTrie2 *trie = ucase_getTrie();
-    int32_t prev = 0;
-    int32_t srcIndex = 0;
-    for (;;) {
-        // fast path for simple cases
-        int32_t cpStart;
-        UChar32 c;
-        for (;;) {
-            if (U_FAILURE(errorCode) || srcIndex >= srcLength) {
-                c = U_SENTINEL;
-                break;
-            }
-            uint8_t lead = src[srcIndex++];
-            if (lead <= 0x7f) {
-                int8_t d = latinToUpper[lead];
-                if (d == LatinCase::EXC) {
-                    cpStart = srcIndex - 1;
-                    c = lead;
-                    break;
-                }
-                if (d == 0) { continue; }
-                ByteSinkUtil::appendUnchanged(src + prev, srcIndex - 1 - prev,
-                                              sink, options, edits, errorCode);
-                char ascii = (char)(lead + d);
-                sink.Append(&ascii, 1);
-                if (edits != nullptr) {
-                    edits->addReplace(1, 1);
-                }
-                prev = srcIndex;
-                continue;
-            } else if (lead < 0xe3) {
-                uint8_t t;
-                if (0xc2 <= lead && lead <= 0xc5 && srcIndex < srcLength &&
-                        (t = src[srcIndex] - 0x80) <= 0x3f) {
-                    // U+0080..U+017F
-                    ++srcIndex;
-                    c = ((lead - 0xc0) << 6) | t;
-                    int8_t d = latinToUpper[c];
-                    if (d == LatinCase::EXC) {
-                        cpStart = srcIndex - 2;
-                        break;
-                    }
-                    if (d == 0) { continue; }
-                    ByteSinkUtil::appendUnchanged(src + prev, srcIndex - 2 - prev,
-                                                  sink, options, edits, errorCode);
-                    ByteSinkUtil::appendTwoBytes(c + d, sink);
-                    if (edits != nullptr) {
-                        edits->addReplace(2, 2);
-                    }
-                    prev = srcIndex;
-                    continue;
-                }
-            } else if ((lead <= 0xe9 || lead == 0xeb || lead == 0xec) &&
-                    (srcIndex + 2) <= srcLength &&
-                    U8_IS_TRAIL(src[srcIndex]) && U8_IS_TRAIL(src[srcIndex + 1])) {
-                // most of CJK: no case mappings
-                srcIndex += 2;
-                continue;
-            }
-            cpStart = --srcIndex;
-            U8_NEXT(src, srcIndex, srcLength, c);
-            if (c < 0) {
-                // ill-formed UTF-8
-                continue;
-            }
-            uint16_t props = UTRIE2_GET16(trie, c);
-            if (UCASE_HAS_EXCEPTION(props)) { break; }
-            int32_t delta;
-            if (UCASE_GET_TYPE(props) != UCASE_LOWER || (delta = UCASE_GET_DELTA(props)) == 0) {
-                continue;
-            }
-            ByteSinkUtil::appendUnchanged(src + prev, cpStart - prev,
-                                          sink, options, edits, errorCode);
-            ByteSinkUtil::appendCodePoint(srcIndex - cpStart, c + delta, sink, edits);
-            prev = srcIndex;
-        }
-        if (c < 0) {
-            break;
-        }
-        // slow path
-        csc->cpStart = cpStart;
-        csc->cpLimit = srcIndex;
-        const char16_t *s;
-        c = ucase_toFullUpper(c, utf8_caseContextIterator, csc, &s, caseLocale);
-        if (c >= 0) {
-            ByteSinkUtil::appendUnchanged(src + prev, cpStart - prev,
-                                          sink, options, edits, errorCode);
-            appendResult(srcIndex - cpStart, c, s, sink, options, edits, errorCode);
-            prev = srcIndex;
-        }
-    }
-    ByteSinkUtil::appendUnchanged(src + prev, srcIndex - prev,
-                                  sink, options, edits, errorCode);
-}
-
-}  // namespace
-
-#if !UCONFIG_NO_BREAK_ITERATION
-
-namespace {
-
-constexpr uint8_t ACUTE_BYTE0 = u8"\u0301"[0];
-
-constexpr uint8_t ACUTE_BYTE1 = u8"\u0301"[1];
-
-/**
- * Input: c is a letter I with or without acute accent.
- * start is the index in src after c, and is less than segmentLimit.
- * If a plain i/I is followed by a plain j/J,
- * or an i/I with acute (precomposed or decomposed) is followed by a j/J with acute,
- * then we output accordingly.
- *
- * @return the src index after the titlecased sequence, or the start index if no Dutch IJ
- */
-int32_t maybeTitleDutchIJ(const uint8_t *src, UChar32 c, int32_t start, int32_t segmentLimit,
-                          ByteSink &sink, uint32_t options, icu::Edits *edits, UErrorCode &errorCode) {
-    U_ASSERT(start < segmentLimit);
-
-    int32_t index = start;
-    bool withAcute = false;
-
-    // If the conditions are met, then the following variables tell us what to output.
-    int32_t unchanged1 = 0;  // code units before the j, or the whole sequence (0..3)
-    bool doTitleJ = false;  // true if the j needs to be titlecased
-    int32_t unchanged2 = 0;  // after the j (0 or 1)
-
-    // next character after the first letter
-    UChar32 c2;
-    c2 = src[index++];
-
-    // Is the first letter an i/I with accent?
-    if (c == u'I') {
-        if (c2 == ACUTE_BYTE0 && index < segmentLimit && src[index++] == ACUTE_BYTE1) {
-            withAcute = true;
-            unchanged1 = 2;  // ACUTE is 2 code units in UTF-8
-            if (index == segmentLimit) { return start; }
-            c2 = src[index++];
-        }
-    } else {  // Í
-        withAcute = true;
-    }
-
-    // Is the next character a j/J?
-    if (c2 == u'j') {
-        doTitleJ = true;
-    } else if (c2 == u'J') {
-        ++unchanged1;
-    } else {
-        return start;
-    }
-
-    // A plain i/I must be followed by a plain j/J.
-    // An i/I with acute must be followed by a j/J with acute.
-    if (withAcute) {
-        if ((index + 1) >= segmentLimit || src[index++] != ACUTE_BYTE0 || src[index++] != ACUTE_BYTE1) {
-            return start;
-        }
-        if (doTitleJ) {
-            unchanged2 = 2;  // ACUTE is 2 code units in UTF-8
-        } else {
-            unchanged1 = unchanged1 + 2;    // ACUTE is 2 code units in UTF-8
-        }
-    }
-
-    // There must not be another combining mark.
-    if (index < segmentLimit) {
-        int32_t cp;
-        int32_t i = index;
-        U8_NEXT(src, i, segmentLimit, cp);
-        uint32_t typeMask = U_GET_GC_MASK(cp);
-        if ((typeMask & U_GC_M_MASK) != 0) {
-            return start;
-        }
-    }
-
-    // Output the rest of the Dutch IJ.
-    ByteSinkUtil::appendUnchanged(src + start, unchanged1, sink, options, edits, errorCode);
-    start += unchanged1;
-    if (doTitleJ) {
-        ByteSinkUtil::appendCodePoint(1, u'J', sink, edits);
-        ++start;
-    }
-    ByteSinkUtil::appendUnchanged(src + start, unchanged2, sink, options, edits, errorCode);
-
-    U_ASSERT(start + unchanged2 == index);
-    return index;
-}
-
-}  // namespace
-
-U_CFUNC void U_CALLCONV
-ucasemap_internalUTF8ToTitle(
-        int32_t caseLocale, uint32_t options, BreakIterator *iter,
-        const uint8_t *src, int32_t srcLength,
-        ByteSink &sink, icu::Edits *edits,
-        UErrorCode &errorCode) {
-    if (!ustrcase_checkTitleAdjustmentOptions(options, errorCode)) {
-        return;
-    }
-
-    /* set up local variables */
-    UCaseContext csc=UCASECONTEXT_INITIALIZER;
-    csc.p=(void *)src;
-    csc.limit=srcLength;
-    int32_t prev=0;
-    UBool isFirstIndex=true;
-
-    /* titlecasing loop */
-    while(prev<srcLength) {
-        /* find next index where to titlecase */
-        int32_t index;
-        if(isFirstIndex) {
-            isFirstIndex=false;
-            index=iter->first();
-        } else {
-            index=iter->next();
-        }
-        if(index==UBRK_DONE || index>srcLength) {
-            index=srcLength;
-        }
-
-        /*
-         * Segment [prev..index[ into 3 parts:
-         * a) skipped characters (copy as-is) [prev..titleStart[
-         * b) first letter (titlecase)              [titleStart..titleLimit[
-         * c) subsequent characters (lowercase)                 [titleLimit..index[
-         */
-        if(prev<index) {
-            /* find and copy skipped characters [prev..titleStart[ */
-            int32_t titleStart=prev;
-            int32_t titleLimit=prev;
-            UChar32 c;
-            U8_NEXT(src, titleLimit, index, c);
-            if ((options&U_TITLECASE_NO_BREAK_ADJUSTMENT)==0) {
-                // Adjust the titlecasing index to the next cased character,
-                // or to the next letter/number/symbol/private use.
-                // Stop with titleStart<titleLimit<=index
-                // if there is a character to be titlecased,
-                // or else stop with titleStart==titleLimit==index.
-                UBool toCased = (options&U_TITLECASE_ADJUST_TO_CASED) != 0;
-                while (toCased ? UCASE_NONE==ucase_getType(c) : !ustrcase_isLNS(c)) {
-                    titleStart=titleLimit;
-                    if(titleLimit==index) {
-                        break;
-                    }
-                    U8_NEXT(src, titleLimit, index, c);
-                }
-                if (prev < titleStart) {
-                    if (!ByteSinkUtil::appendUnchanged(src+prev, titleStart-prev,
-                                                       sink, options, edits, errorCode)) {
-                        return;
-                    }
-                }
-            }
-
-            if(titleStart<titleLimit) {
-                /* titlecase c which is from [titleStart..titleLimit[ */
-                if(c>=0) {
-                    csc.cpStart=titleStart;
-                    csc.cpLimit=titleLimit;
-                    const char16_t *s;
-                    c=ucase_toFullTitle(c, utf8_caseContextIterator, &csc, &s, caseLocale);
-                    if (!appendResult(titleLimit-titleStart, c, s, sink, options, edits, errorCode)) {
-                        return;
-                    }
-                } else {
-                    // Malformed UTF-8.
-                    if (!ByteSinkUtil::appendUnchanged(src+titleStart, titleLimit-titleStart,
-                                                       sink, options, edits, errorCode)) {
-                        return;
-                    }
-                }
-
-                /* Special case Dutch IJ titlecasing */
-                if (titleLimit < index &&
-                    caseLocale == UCASE_LOC_DUTCH) {
-                    if (c < 0) {
-                        c = ~c;
-                    }
-
-                    if (c == u'I' || c == u'Í') {
-                        titleLimit = maybeTitleDutchIJ(src, c, titleLimit, index, sink, options, edits, errorCode);
-                    }
-                }
-
-                /* lowercase [titleLimit..index[ */
-                if(titleLimit<index) {
-                    if((options&U_TITLECASE_NO_LOWERCASE)==0) {
-                        /* Normal operation: Lowercase the rest of the word. */
-                        toLower(caseLocale, options,
-                                src, &csc, titleLimit, index,
-                                sink, edits, errorCode);
-                        if(U_FAILURE(errorCode)) {
-                            return;
-                        }
-                    } else {
-                        /* Optionally just copy the rest of the word unchanged. */
-                        if (!ByteSinkUtil::appendUnchanged(src+titleLimit, index-titleLimit,
-                                                           sink, options, edits, errorCode)) {
-                            return;
-                        }
-                    }
-                }
-            }
-        }
-
-        prev=index;
-    }
-}
-
-#endif
-
-U_NAMESPACE_BEGIN
-namespace GreekUpper {
-
-UBool isFollowedByCasedLetter(const uint8_t *s, int32_t i, int32_t length) {
-    while (i < length) {
-        UChar32 c;
-        U8_NEXT(s, i, length, c);
-        int32_t type = ucase_getTypeOrIgnorable(c);
-        if ((type & UCASE_IGNORABLE) != 0) {
-            // Case-ignorable, continue with the loop.
-        } else if (type != UCASE_NONE) {
-            return true;  // Followed by cased letter.
-        } else {
-            return false;  // Uncased and not case-ignorable.
-        }
-    }
-    return false;  // Not followed by cased letter.
-}
-
-// Keep this consistent with the UTF-16 version in ustrcase.cpp and the Java version in CaseMap.java.
-void toUpper(uint32_t options,
-             const uint8_t *src, int32_t srcLength,
-             ByteSink &sink, Edits *edits,
-             UErrorCode &errorCode) {
-    uint32_t state = 0;
-    for (int32_t i = 0; i < srcLength;) {
-        int32_t nextIndex = i;
-        UChar32 c;
-        U8_NEXT(src, nextIndex, srcLength, c);
-        uint32_t nextState = 0;
-        int32_t type = ucase_getTypeOrIgnorable(c);
-        if ((type & UCASE_IGNORABLE) != 0) {
-            // c is case-ignorable
-            nextState |= (state & AFTER_CASED);
-        } else if (type != UCASE_NONE) {
-            // c is cased
-            nextState |= AFTER_CASED;
-        }
-        uint32_t data = getLetterData(c);
-        if (data > 0) {
-            uint32_t upper = data & UPPER_MASK;
-            // Add a dialytika to this iota or ypsilon vowel
-            // if we removed a tonos from the previous vowel,
-            // and that previous vowel did not also have (or gain) a dialytika.
-            // Adding one only to the final vowel in a longer sequence
-            // (which does not occur in normal writing) would require lookahead.
-            // Set the same flag as for preserving an existing dialytika.
-            if ((data & HAS_VOWEL) != 0 && (state & AFTER_VOWEL_WITH_ACCENT) != 0 &&
-                    (upper == 0x399 || upper == 0x3A5)) {
-                data |= HAS_DIALYTIKA;
-            }
-            int32_t numYpogegrammeni = 0;  // Map each one to a trailing, spacing, capital iota.
-            if ((data & HAS_YPOGEGRAMMENI) != 0) {
-                numYpogegrammeni = 1;
-            }
-            // Skip combining diacritics after this Greek letter.
-            int32_t nextNextIndex = nextIndex;
-            while (nextIndex < srcLength) {
-                UChar32 c2;
-                U8_NEXT(src, nextNextIndex, srcLength, c2);
-                uint32_t diacriticData = getDiacriticData(c2);
-                if (diacriticData != 0) {
-                    data |= diacriticData;
-                    if ((diacriticData & HAS_YPOGEGRAMMENI) != 0) {
-                        ++numYpogegrammeni;
-                    }
-                    nextIndex = nextNextIndex;
-                } else {
-                    break;  // not a Greek diacritic
-                }
-            }
-            if ((data & HAS_VOWEL_AND_ACCENT_AND_DIALYTIKA) == HAS_VOWEL_AND_ACCENT) {
-                nextState |= AFTER_VOWEL_WITH_ACCENT;
-            }
-            // Map according to Greek rules.
-            UBool addTonos = false;
-            if (upper == 0x397 &&
-                    (data & HAS_ACCENT) != 0 &&
-                    numYpogegrammeni == 0 &&
-                    (state & AFTER_CASED) == 0 &&
-                    !isFollowedByCasedLetter(src, nextIndex, srcLength)) {
-                // Keep disjunctive "or" with (only) a tonos.
-                // We use the same "word boundary" conditions as for the Final_Sigma test.
-                if (i == nextIndex) {
-                    upper = 0x389;  // Preserve the precomposed form.
-                } else {
-                    addTonos = true;
-                }
-            } else if ((data & HAS_DIALYTIKA) != 0) {
-                // Preserve a vowel with dialytika in precomposed form if it exists.
-                if (upper == 0x399) {
-                    upper = 0x3AA;
-                    data &= ~HAS_EITHER_DIALYTIKA;
-                } else if (upper == 0x3A5) {
-                    upper = 0x3AB;
-                    data &= ~HAS_EITHER_DIALYTIKA;
-                }
-            }
-
-            UBool change;
-            if (edits == nullptr && (options & U_OMIT_UNCHANGED_TEXT) == 0) {
-                change = true;  // common, simple usage
-            } else {
-                // Find out first whether we are changing the text.
-                U_ASSERT(0x370 <= upper && upper <= 0x3ff);  // 2-byte UTF-8, main Greek block
-                change = (i + 2) > nextIndex ||
-                        src[i] != getTwoByteLead(upper) || src[i + 1] != getTwoByteTrail(upper) ||
-                        numYpogegrammeni > 0;
-                int32_t i2 = i + 2;
-                if ((data & HAS_EITHER_DIALYTIKA) != 0) {
-                    change |= (i2 + 2) > nextIndex ||
-                            src[i2] != (uint8_t)u8"\u0308"[0] ||
-                            src[i2 + 1] != (uint8_t)u8"\u0308"[1];
-                    i2 += 2;
-                }
-                if (addTonos) {
-                    change |= (i2 + 2) > nextIndex ||
-                            src[i2] != (uint8_t)u8"\u0301"[0] ||
-                            src[i2 + 1] != (uint8_t)u8"\u0301"[1];
-                    i2 += 2;
-                }
-                int32_t oldLength = nextIndex - i;
-                int32_t newLength = (i2 - i) + numYpogegrammeni * 2;  // 2 bytes per U+0399
-                change |= oldLength != newLength;
-                if (change) {
-                    if (edits != nullptr) {
-                        edits->addReplace(oldLength, newLength);
-                    }
-                } else {
-                    if (edits != nullptr) {
-                        edits->addUnchanged(oldLength);
-                    }
-                    // Write unchanged text?
-                    change = (options & U_OMIT_UNCHANGED_TEXT) == 0;
-                }
-            }
-
-            if (change) {
-                ByteSinkUtil::appendTwoBytes(upper, sink);
-                if ((data & HAS_EITHER_DIALYTIKA) != 0) {
-<<<<<<< HEAD
-                    sink.Append(reinterpret_cast<const char*>(u8"\u0308"), 2);  // restore or add a dialytika
-                }
-                if (addTonos) {
-                    sink.Append(reinterpret_cast<const char*>(u8"\u0301"), 2);
-                }
-                while (numYpogegrammeni > 0) {
-                    sink.Append(reinterpret_cast<const char*>(u8"\u0399"), 2);
-=======
-                    sink.AppendU8(u8"\u0308", 2);  // restore or add a dialytika
-                }
-                if (addTonos) {
-                    sink.AppendU8(u8"\u0301", 2);
-                }
-                while (numYpogegrammeni > 0) {
-                    sink.AppendU8(u8"\u0399", 2);
->>>>>>> 944e2a55
-                    --numYpogegrammeni;
-                }
-            }
-        } else if(c>=0) {
-            const char16_t *s;
-            c=ucase_toFullUpper(c, nullptr, nullptr, &s, UCASE_LOC_GREEK);
-            if (!appendResult(nextIndex - i, c, s, sink, options, edits, errorCode)) {
-                return;
-            }
-        } else {
-            // Malformed UTF-8.
-            if (!ByteSinkUtil::appendUnchanged(src+i, nextIndex-i,
-                                               sink, options, edits, errorCode)) {
-                return;
-            }
-        }
-        i = nextIndex;
-        state = nextState;
-    }
-}
-
-}  // namespace GreekUpper
-U_NAMESPACE_END
-
-static void U_CALLCONV
-ucasemap_internalUTF8ToLower(int32_t caseLocale, uint32_t options, UCASEMAP_BREAK_ITERATOR_UNUSED
-                             const uint8_t *src, int32_t srcLength,
-                             icu::ByteSink &sink, icu::Edits *edits,
-                             UErrorCode &errorCode) {
-    UCaseContext csc=UCASECONTEXT_INITIALIZER;
-    csc.p=(void *)src;
-    csc.limit=srcLength;
-    toLower(
-        caseLocale, options,
-        src, &csc, 0, srcLength,
-        sink, edits, errorCode);
-}
-
-static void U_CALLCONV
-ucasemap_internalUTF8ToUpper(int32_t caseLocale, uint32_t options, UCASEMAP_BREAK_ITERATOR_UNUSED
-                             const uint8_t *src, int32_t srcLength,
-                             icu::ByteSink &sink, icu::Edits *edits,
-                             UErrorCode &errorCode) {
-    if (caseLocale == UCASE_LOC_GREEK) {
-        GreekUpper::toUpper(options, src, srcLength, sink, edits, errorCode);
-    } else {
-        UCaseContext csc=UCASECONTEXT_INITIALIZER;
-        csc.p=(void *)src;
-        csc.limit=srcLength;
-        toUpper(
-            caseLocale, options,
-            src, &csc, srcLength,
-            sink, edits, errorCode);
-    }
-}
-
-static void U_CALLCONV
-ucasemap_internalUTF8Fold(int32_t /* caseLocale */, uint32_t options, UCASEMAP_BREAK_ITERATOR_UNUSED
-                          const uint8_t *src, int32_t srcLength,
-                          icu::ByteSink &sink, icu::Edits *edits,
-                          UErrorCode &errorCode) {
-    toLower(
-        -1, options,
-        src, nullptr, 0, srcLength,
-        sink, edits, errorCode);
-}
-
-void
-ucasemap_mapUTF8(int32_t caseLocale, uint32_t options, UCASEMAP_BREAK_ITERATOR_PARAM
-                 const char *src, int32_t srcLength,
-                 UTF8CaseMapper *stringCaseMapper,
-                 icu::ByteSink &sink, icu::Edits *edits,
-                 UErrorCode &errorCode) {
-    /* check argument values */
-    if (U_FAILURE(errorCode)) {
-        return;
-    }
-    if ((src == nullptr && srcLength != 0) || srcLength < -1) {
-        errorCode = U_ILLEGAL_ARGUMENT_ERROR;
-        return;
-    }
-
-    // Get the string length.
-    if (srcLength == -1) {
-        srcLength = (int32_t)uprv_strlen((const char *)src);
-    }
-
-    if (edits != nullptr && (options & U_EDITS_NO_RESET) == 0) {
-        edits->reset();
-    }
-    stringCaseMapper(caseLocale, options, UCASEMAP_BREAK_ITERATOR
-                     (const uint8_t *)src, srcLength, sink, edits, errorCode);
-    sink.Flush();
-    if (U_SUCCESS(errorCode)) {
-        if (edits != nullptr) {
-            edits->copyErrorTo(errorCode);
-        }
-    }
-}
-
-int32_t
-ucasemap_mapUTF8(int32_t caseLocale, uint32_t options, UCASEMAP_BREAK_ITERATOR_PARAM
-                 char *dest, int32_t destCapacity,
-                 const char *src, int32_t srcLength,
-                 UTF8CaseMapper *stringCaseMapper,
-                 icu::Edits *edits,
-                 UErrorCode &errorCode) {
-    /* check argument values */
-    if(U_FAILURE(errorCode)) {
-        return 0;
-    }
-    if( destCapacity<0 ||
-        (dest==nullptr && destCapacity>0) ||
-        (src==nullptr && srcLength!=0) || srcLength<-1
-    ) {
-        errorCode=U_ILLEGAL_ARGUMENT_ERROR;
-        return 0;
-    }
-
-    /* get the string length */
-    if(srcLength==-1) {
-        srcLength=(int32_t)uprv_strlen((const char *)src);
-    }
-
-    /* check for overlapping source and destination */
-    if( dest!=nullptr &&
-        ((src>=dest && src<(dest+destCapacity)) ||
-         (dest>=src && dest<(src+srcLength)))
-    ) {
-        errorCode=U_ILLEGAL_ARGUMENT_ERROR;
-        return 0;
-    }
-
-    CheckedArrayByteSink sink(dest, destCapacity);
-    if (edits != nullptr && (options & U_EDITS_NO_RESET) == 0) {
-        edits->reset();
-    }
-    stringCaseMapper(caseLocale, options, UCASEMAP_BREAK_ITERATOR
-                     (const uint8_t *)src, srcLength, sink, edits, errorCode);
-    sink.Flush();
-    if (U_SUCCESS(errorCode)) {
-        if (sink.Overflowed()) {
-            errorCode = U_BUFFER_OVERFLOW_ERROR;
-        } else if (edits != nullptr) {
-            edits->copyErrorTo(errorCode);
-        }
-    }
-    return u_terminateChars(dest, destCapacity, sink.NumberOfBytesAppended(), &errorCode);
-}
-
-/* public API functions */
-
-U_CAPI int32_t U_EXPORT2
-ucasemap_utf8ToLower(const UCaseMap *csm,
-                     char *dest, int32_t destCapacity,
-                     const char *src, int32_t srcLength,
-                     UErrorCode *pErrorCode) {
-    return ucasemap_mapUTF8(
-        csm->caseLocale, csm->options, UCASEMAP_BREAK_ITERATOR_NULL
-        dest, destCapacity,
-        src, srcLength,
-        ucasemap_internalUTF8ToLower, nullptr, *pErrorCode);
-}
-
-U_CAPI int32_t U_EXPORT2
-ucasemap_utf8ToUpper(const UCaseMap *csm,
-                     char *dest, int32_t destCapacity,
-                     const char *src, int32_t srcLength,
-                     UErrorCode *pErrorCode) {
-    return ucasemap_mapUTF8(
-        csm->caseLocale, csm->options, UCASEMAP_BREAK_ITERATOR_NULL
-        dest, destCapacity,
-        src, srcLength,
-        ucasemap_internalUTF8ToUpper, nullptr, *pErrorCode);
-}
-
-U_CAPI int32_t U_EXPORT2
-ucasemap_utf8FoldCase(const UCaseMap *csm,
-                      char *dest, int32_t destCapacity,
-                      const char *src, int32_t srcLength,
-                      UErrorCode *pErrorCode) {
-    return ucasemap_mapUTF8(
-        UCASE_LOC_ROOT, csm->options, UCASEMAP_BREAK_ITERATOR_NULL
-        dest, destCapacity,
-        src, srcLength,
-        ucasemap_internalUTF8Fold, nullptr, *pErrorCode);
-}
-
-U_NAMESPACE_BEGIN
-
-void CaseMap::utf8ToLower(
-        const char *locale, uint32_t options,
-        StringPiece src, ByteSink &sink, Edits *edits,
-        UErrorCode &errorCode) {
-    ucasemap_mapUTF8(
-        ustrcase_getCaseLocale(locale), options, UCASEMAP_BREAK_ITERATOR_NULL
-        src.data(), src.length(),
-        ucasemap_internalUTF8ToLower, sink, edits, errorCode);
-}
-
-void CaseMap::utf8ToUpper(
-        const char *locale, uint32_t options,
-        StringPiece src, ByteSink &sink, Edits *edits,
-        UErrorCode &errorCode) {
-    ucasemap_mapUTF8(
-        ustrcase_getCaseLocale(locale), options, UCASEMAP_BREAK_ITERATOR_NULL
-        src.data(), src.length(),
-        ucasemap_internalUTF8ToUpper, sink, edits, errorCode);
-}
-
-void CaseMap::utf8Fold(
-        uint32_t options,
-        StringPiece src, ByteSink &sink, Edits *edits,
-        UErrorCode &errorCode) {
-    ucasemap_mapUTF8(
-        UCASE_LOC_ROOT, options, UCASEMAP_BREAK_ITERATOR_NULL
-        src.data(), src.length(),
-        ucasemap_internalUTF8Fold, sink, edits, errorCode);
-}
-
-int32_t CaseMap::utf8ToLower(
-        const char *locale, uint32_t options,
-        const char *src, int32_t srcLength,
-        char *dest, int32_t destCapacity, Edits *edits,
-        UErrorCode &errorCode) {
-    return ucasemap_mapUTF8(
-        ustrcase_getCaseLocale(locale), options, UCASEMAP_BREAK_ITERATOR_NULL
-        dest, destCapacity,
-        src, srcLength,
-        ucasemap_internalUTF8ToLower, edits, errorCode);
-}
-
-int32_t CaseMap::utf8ToUpper(
-        const char *locale, uint32_t options,
-        const char *src, int32_t srcLength,
-        char *dest, int32_t destCapacity, Edits *edits,
-        UErrorCode &errorCode) {
-    return ucasemap_mapUTF8(
-        ustrcase_getCaseLocale(locale), options, UCASEMAP_BREAK_ITERATOR_NULL
-        dest, destCapacity,
-        src, srcLength,
-        ucasemap_internalUTF8ToUpper, edits, errorCode);
-}
-
-int32_t CaseMap::utf8Fold(
-        uint32_t options,
-        const char *src, int32_t srcLength,
-        char *dest, int32_t destCapacity, Edits *edits,
-        UErrorCode &errorCode) {
-    return ucasemap_mapUTF8(
-        UCASE_LOC_ROOT, options, UCASEMAP_BREAK_ITERATOR_NULL
-        dest, destCapacity,
-        src, srcLength,
-        ucasemap_internalUTF8Fold, edits, errorCode);
-}
-
-U_NAMESPACE_END
+// © 2016 and later: Unicode, Inc. and others.
+// License & terms of use: http://www.unicode.org/copyright.html
+/*
+*******************************************************************************
+*
+*   Copyright (C) 2005-2016, International Business Machines
+*   Corporation and others.  All Rights Reserved.
+*
+*******************************************************************************
+*   file name:  ucasemap.cpp
+*   encoding:   UTF-8
+*   tab size:   8 (not used)
+*   indentation:4
+*
+*   created on: 2005may06
+*   created by: Markus W. Scherer
+*
+*   Case mapping service object and functions using it.
+*/
+
+#include "unicode/utypes.h"
+#include "unicode/brkiter.h"
+#include "unicode/bytestream.h"
+#include "unicode/casemap.h"
+#include "unicode/edits.h"
+#include "unicode/stringoptions.h"
+#include "unicode/stringpiece.h"
+#include "unicode/ubrk.h"
+#include "unicode/uloc.h"
+#include "unicode/ustring.h"
+#include "unicode/ucasemap.h"
+#if !UCONFIG_NO_BREAK_ITERATION
+#include "unicode/utext.h"
+#endif
+#include "unicode/utf.h"
+#include "unicode/utf8.h"
+#include "unicode/utf16.h"
+#include "bytesinkutil.h"
+#include "cmemory.h"
+#include "cstring.h"
+#include "uassert.h"
+#include "ucase.h"
+#include "ucasemap_imp.h"
+#include "ustr_imp.h"
+
+U_NAMESPACE_USE
+
+/* UCaseMap service object -------------------------------------------------- */
+
+UCaseMap::UCaseMap(const char *localeID, uint32_t opts, UErrorCode *pErrorCode) :
+#if !UCONFIG_NO_BREAK_ITERATION
+        iter(nullptr),
+#endif
+        caseLocale(UCASE_LOC_UNKNOWN), options(opts) {
+    ucasemap_setLocale(this, localeID, pErrorCode);
+}
+
+UCaseMap::~UCaseMap() {
+#if !UCONFIG_NO_BREAK_ITERATION
+    delete iter;
+#endif
+}
+
+U_CAPI UCaseMap * U_EXPORT2
+ucasemap_open(const char *locale, uint32_t options, UErrorCode *pErrorCode) {
+    if(U_FAILURE(*pErrorCode)) {
+        return nullptr;
+    }
+    UCaseMap *csm = new UCaseMap(locale, options, pErrorCode);
+    if(csm==nullptr) {
+        *pErrorCode = U_MEMORY_ALLOCATION_ERROR;
+        return nullptr;
+    } else if (U_FAILURE(*pErrorCode)) {
+        delete csm;
+        return nullptr;
+    }
+    return csm;
+}
+
+U_CAPI void U_EXPORT2
+ucasemap_close(UCaseMap *csm) {
+    delete csm;
+}
+
+U_CAPI const char * U_EXPORT2
+ucasemap_getLocale(const UCaseMap *csm) {
+    return csm->locale;
+}
+
+U_CAPI uint32_t U_EXPORT2
+ucasemap_getOptions(const UCaseMap *csm) {
+    return csm->options;
+}
+
+U_CAPI void U_EXPORT2
+ucasemap_setLocale(UCaseMap *csm, const char *locale, UErrorCode *pErrorCode) {
+    if(U_FAILURE(*pErrorCode)) {
+        return;
+    }
+    if (locale != nullptr && *locale == 0) {
+        csm->locale[0] = 0;
+        csm->caseLocale = UCASE_LOC_ROOT;
+        return;
+    }
+
+    int32_t length=uloc_getName(locale, csm->locale, (int32_t)sizeof(csm->locale), pErrorCode);
+    if(*pErrorCode==U_BUFFER_OVERFLOW_ERROR || length==sizeof(csm->locale)) {
+        *pErrorCode=U_ZERO_ERROR;
+        /* we only really need the language code for case mappings */
+        length=uloc_getLanguage(locale, csm->locale, (int32_t)sizeof(csm->locale), pErrorCode);
+    }
+    if(length==sizeof(csm->locale)) {
+        *pErrorCode=U_BUFFER_OVERFLOW_ERROR;
+    }
+    if(U_SUCCESS(*pErrorCode)) {     
+        csm->caseLocale = ucase_getCaseLocale(csm->locale);
+    } else {
+        csm->locale[0]=0;
+        csm->caseLocale = UCASE_LOC_ROOT;
+    }
+}
+
+U_CAPI void U_EXPORT2
+ucasemap_setOptions(UCaseMap *csm, uint32_t options, UErrorCode *pErrorCode) {
+    if(U_FAILURE(*pErrorCode)) {
+        return;
+    }
+    csm->options=options;
+}
+
+/* UTF-8 string case mappings ----------------------------------------------- */
+
+/* TODO(markus): Move to a new, separate utf8case.cpp file. */
+
+namespace {
+
+/* append a full case mapping result, see UCASE_MAX_STRING_LENGTH */
+inline UBool
+appendResult(int32_t cpLength, int32_t result, const char16_t *s,
+             ByteSink &sink, uint32_t options, icu::Edits *edits, UErrorCode &errorCode) {
+    U_ASSERT(U_SUCCESS(errorCode));
+
+    /* decode the result */
+    if(result<0) {
+        /* (not) original code point */
+        if(edits!=nullptr) {
+            edits->addUnchanged(cpLength);
+        }
+        if((options & U_OMIT_UNCHANGED_TEXT) == 0) {
+            ByteSinkUtil::appendCodePoint(cpLength, ~result, sink);
+        }
+    } else {
+        if(result<=UCASE_MAX_STRING_LENGTH) {
+            // string: "result" is the UTF-16 length
+            return ByteSinkUtil::appendChange(cpLength, s, result, sink, edits, errorCode);
+        } else {
+            ByteSinkUtil::appendCodePoint(cpLength, result, sink, edits);
+        }
+    }
+    return true;
+}
+
+// See unicode/utf8.h U8_APPEND_UNSAFE().
+inline uint8_t getTwoByteLead(UChar32 c) { return (uint8_t)((c >> 6) | 0xc0); }
+inline uint8_t getTwoByteTrail(UChar32 c) { return (uint8_t)((c & 0x3f) | 0x80); }
+
+UChar32 U_CALLCONV
+utf8_caseContextIterator(void *context, int8_t dir) {
+    UCaseContext *csc=(UCaseContext *)context;
+    UChar32 c;
+
+    if(dir<0) {
+        /* reset for backward iteration */
+        csc->index=csc->cpStart;
+        csc->dir=dir;
+    } else if(dir>0) {
+        /* reset for forward iteration */
+        csc->index=csc->cpLimit;
+        csc->dir=dir;
+    } else {
+        /* continue current iteration direction */
+        dir=csc->dir;
+    }
+
+    if(dir<0) {
+        if(csc->start<csc->index) {
+            U8_PREV((const uint8_t *)csc->p, csc->start, csc->index, c);
+            return c;
+        }
+    } else {
+        if(csc->index<csc->limit) {
+            U8_NEXT((const uint8_t *)csc->p, csc->index, csc->limit, c);
+            return c;
+        }
+    }
+    return U_SENTINEL;
+}
+
+/**
+ * caseLocale >= 0: Lowercases [srcStart..srcLimit[ but takes context [0..srcLength[ into account.
+ * caseLocale < 0: Case-folds [srcStart..srcLimit[.
+ */
+void toLower(int32_t caseLocale, uint32_t options,
+             const uint8_t *src, UCaseContext *csc, int32_t srcStart, int32_t srcLimit,
+             icu::ByteSink &sink, icu::Edits *edits, UErrorCode &errorCode) {
+    const int8_t *latinToLower;
+    if (caseLocale == UCASE_LOC_ROOT ||
+            (caseLocale >= 0 ?
+                !(caseLocale == UCASE_LOC_TURKISH || caseLocale == UCASE_LOC_LITHUANIAN) :
+                (options & _FOLD_CASE_OPTIONS_MASK) == U_FOLD_CASE_DEFAULT)) {
+        latinToLower = LatinCase::TO_LOWER_NORMAL;
+    } else {
+        latinToLower = LatinCase::TO_LOWER_TR_LT;
+    }
+    const UTrie2 *trie = ucase_getTrie();
+    int32_t prev = srcStart;
+    int32_t srcIndex = srcStart;
+    for (;;) {
+        // fast path for simple cases
+        int32_t cpStart;
+        UChar32 c;
+        for (;;) {
+            if (U_FAILURE(errorCode) || srcIndex >= srcLimit) {
+                c = U_SENTINEL;
+                break;
+            }
+            uint8_t lead = src[srcIndex++];
+            if (lead <= 0x7f) {
+                int8_t d = latinToLower[lead];
+                if (d == LatinCase::EXC) {
+                    cpStart = srcIndex - 1;
+                    c = lead;
+                    break;
+                }
+                if (d == 0) { continue; }
+                ByteSinkUtil::appendUnchanged(src + prev, srcIndex - 1 - prev,
+                                              sink, options, edits, errorCode);
+                char ascii = (char)(lead + d);
+                sink.Append(&ascii, 1);
+                if (edits != nullptr) {
+                    edits->addReplace(1, 1);
+                }
+                prev = srcIndex;
+                continue;
+            } else if (lead < 0xe3) {
+                uint8_t t;
+                if (0xc2 <= lead && lead <= 0xc5 && srcIndex < srcLimit &&
+                        (t = src[srcIndex] - 0x80) <= 0x3f) {
+                    // U+0080..U+017F
+                    ++srcIndex;
+                    c = ((lead - 0xc0) << 6) | t;
+                    int8_t d = latinToLower[c];
+                    if (d == LatinCase::EXC) {
+                        cpStart = srcIndex - 2;
+                        break;
+                    }
+                    if (d == 0) { continue; }
+                    ByteSinkUtil::appendUnchanged(src + prev, srcIndex - 2 - prev,
+                                                  sink, options, edits, errorCode);
+                    ByteSinkUtil::appendTwoBytes(c + d, sink);
+                    if (edits != nullptr) {
+                        edits->addReplace(2, 2);
+                    }
+                    prev = srcIndex;
+                    continue;
+                }
+            } else if ((lead <= 0xe9 || lead == 0xeb || lead == 0xec) &&
+                    (srcIndex + 2) <= srcLimit &&
+                    U8_IS_TRAIL(src[srcIndex]) && U8_IS_TRAIL(src[srcIndex + 1])) {
+                // most of CJK: no case mappings
+                srcIndex += 2;
+                continue;
+            }
+            cpStart = --srcIndex;
+            U8_NEXT(src, srcIndex, srcLimit, c);
+            if (c < 0) {
+                // ill-formed UTF-8
+                continue;
+            }
+            uint16_t props = UTRIE2_GET16(trie, c);
+            if (UCASE_HAS_EXCEPTION(props)) { break; }
+            int32_t delta;
+            if (!UCASE_IS_UPPER_OR_TITLE(props) || (delta = UCASE_GET_DELTA(props)) == 0) {
+                continue;
+            }
+            ByteSinkUtil::appendUnchanged(src + prev, cpStart - prev,
+                                          sink, options, edits, errorCode);
+            ByteSinkUtil::appendCodePoint(srcIndex - cpStart, c + delta, sink, edits);
+            prev = srcIndex;
+        }
+        if (c < 0) {
+            break;
+        }
+        // slow path
+        const char16_t *s;
+        if (caseLocale >= 0) {
+            csc->cpStart = cpStart;
+            csc->cpLimit = srcIndex;
+            c = ucase_toFullLower(c, utf8_caseContextIterator, csc, &s, caseLocale);
+        } else {
+            c = ucase_toFullFolding(c, &s, options);
+        }
+        if (c >= 0) {
+            ByteSinkUtil::appendUnchanged(src + prev, cpStart - prev,
+                                          sink, options, edits, errorCode);
+            appendResult(srcIndex - cpStart, c, s, sink, options, edits, errorCode);
+            prev = srcIndex;
+        }
+    }
+    ByteSinkUtil::appendUnchanged(src + prev, srcIndex - prev,
+                                  sink, options, edits, errorCode);
+}
+
+void toUpper(int32_t caseLocale, uint32_t options,
+             const uint8_t *src, UCaseContext *csc, int32_t srcLength,
+             icu::ByteSink &sink, icu::Edits *edits, UErrorCode &errorCode) {
+    const int8_t *latinToUpper;
+    if (caseLocale == UCASE_LOC_TURKISH) {
+        latinToUpper = LatinCase::TO_UPPER_TR;
+    } else {
+        latinToUpper = LatinCase::TO_UPPER_NORMAL;
+    }
+    const UTrie2 *trie = ucase_getTrie();
+    int32_t prev = 0;
+    int32_t srcIndex = 0;
+    for (;;) {
+        // fast path for simple cases
+        int32_t cpStart;
+        UChar32 c;
+        for (;;) {
+            if (U_FAILURE(errorCode) || srcIndex >= srcLength) {
+                c = U_SENTINEL;
+                break;
+            }
+            uint8_t lead = src[srcIndex++];
+            if (lead <= 0x7f) {
+                int8_t d = latinToUpper[lead];
+                if (d == LatinCase::EXC) {
+                    cpStart = srcIndex - 1;
+                    c = lead;
+                    break;
+                }
+                if (d == 0) { continue; }
+                ByteSinkUtil::appendUnchanged(src + prev, srcIndex - 1 - prev,
+                                              sink, options, edits, errorCode);
+                char ascii = (char)(lead + d);
+                sink.Append(&ascii, 1);
+                if (edits != nullptr) {
+                    edits->addReplace(1, 1);
+                }
+                prev = srcIndex;
+                continue;
+            } else if (lead < 0xe3) {
+                uint8_t t;
+                if (0xc2 <= lead && lead <= 0xc5 && srcIndex < srcLength &&
+                        (t = src[srcIndex] - 0x80) <= 0x3f) {
+                    // U+0080..U+017F
+                    ++srcIndex;
+                    c = ((lead - 0xc0) << 6) | t;
+                    int8_t d = latinToUpper[c];
+                    if (d == LatinCase::EXC) {
+                        cpStart = srcIndex - 2;
+                        break;
+                    }
+                    if (d == 0) { continue; }
+                    ByteSinkUtil::appendUnchanged(src + prev, srcIndex - 2 - prev,
+                                                  sink, options, edits, errorCode);
+                    ByteSinkUtil::appendTwoBytes(c + d, sink);
+                    if (edits != nullptr) {
+                        edits->addReplace(2, 2);
+                    }
+                    prev = srcIndex;
+                    continue;
+                }
+            } else if ((lead <= 0xe9 || lead == 0xeb || lead == 0xec) &&
+                    (srcIndex + 2) <= srcLength &&
+                    U8_IS_TRAIL(src[srcIndex]) && U8_IS_TRAIL(src[srcIndex + 1])) {
+                // most of CJK: no case mappings
+                srcIndex += 2;
+                continue;
+            }
+            cpStart = --srcIndex;
+            U8_NEXT(src, srcIndex, srcLength, c);
+            if (c < 0) {
+                // ill-formed UTF-8
+                continue;
+            }
+            uint16_t props = UTRIE2_GET16(trie, c);
+            if (UCASE_HAS_EXCEPTION(props)) { break; }
+            int32_t delta;
+            if (UCASE_GET_TYPE(props) != UCASE_LOWER || (delta = UCASE_GET_DELTA(props)) == 0) {
+                continue;
+            }
+            ByteSinkUtil::appendUnchanged(src + prev, cpStart - prev,
+                                          sink, options, edits, errorCode);
+            ByteSinkUtil::appendCodePoint(srcIndex - cpStart, c + delta, sink, edits);
+            prev = srcIndex;
+        }
+        if (c < 0) {
+            break;
+        }
+        // slow path
+        csc->cpStart = cpStart;
+        csc->cpLimit = srcIndex;
+        const char16_t *s;
+        c = ucase_toFullUpper(c, utf8_caseContextIterator, csc, &s, caseLocale);
+        if (c >= 0) {
+            ByteSinkUtil::appendUnchanged(src + prev, cpStart - prev,
+                                          sink, options, edits, errorCode);
+            appendResult(srcIndex - cpStart, c, s, sink, options, edits, errorCode);
+            prev = srcIndex;
+        }
+    }
+    ByteSinkUtil::appendUnchanged(src + prev, srcIndex - prev,
+                                  sink, options, edits, errorCode);
+}
+
+}  // namespace
+
+#if !UCONFIG_NO_BREAK_ITERATION
+
+namespace {
+
+constexpr uint8_t ACUTE_BYTE0 = u8"\u0301"[0];
+
+constexpr uint8_t ACUTE_BYTE1 = u8"\u0301"[1];
+
+/**
+ * Input: c is a letter I with or without acute accent.
+ * start is the index in src after c, and is less than segmentLimit.
+ * If a plain i/I is followed by a plain j/J,
+ * or an i/I with acute (precomposed or decomposed) is followed by a j/J with acute,
+ * then we output accordingly.
+ *
+ * @return the src index after the titlecased sequence, or the start index if no Dutch IJ
+ */
+int32_t maybeTitleDutchIJ(const uint8_t *src, UChar32 c, int32_t start, int32_t segmentLimit,
+                          ByteSink &sink, uint32_t options, icu::Edits *edits, UErrorCode &errorCode) {
+    U_ASSERT(start < segmentLimit);
+
+    int32_t index = start;
+    bool withAcute = false;
+
+    // If the conditions are met, then the following variables tell us what to output.
+    int32_t unchanged1 = 0;  // code units before the j, or the whole sequence (0..3)
+    bool doTitleJ = false;  // true if the j needs to be titlecased
+    int32_t unchanged2 = 0;  // after the j (0 or 1)
+
+    // next character after the first letter
+    UChar32 c2;
+    c2 = src[index++];
+
+    // Is the first letter an i/I with accent?
+    if (c == u'I') {
+        if (c2 == ACUTE_BYTE0 && index < segmentLimit && src[index++] == ACUTE_BYTE1) {
+            withAcute = true;
+            unchanged1 = 2;  // ACUTE is 2 code units in UTF-8
+            if (index == segmentLimit) { return start; }
+            c2 = src[index++];
+        }
+    } else {  // Í
+        withAcute = true;
+    }
+
+    // Is the next character a j/J?
+    if (c2 == u'j') {
+        doTitleJ = true;
+    } else if (c2 == u'J') {
+        ++unchanged1;
+    } else {
+        return start;
+    }
+
+    // A plain i/I must be followed by a plain j/J.
+    // An i/I with acute must be followed by a j/J with acute.
+    if (withAcute) {
+        if ((index + 1) >= segmentLimit || src[index++] != ACUTE_BYTE0 || src[index++] != ACUTE_BYTE1) {
+            return start;
+        }
+        if (doTitleJ) {
+            unchanged2 = 2;  // ACUTE is 2 code units in UTF-8
+        } else {
+            unchanged1 = unchanged1 + 2;    // ACUTE is 2 code units in UTF-8
+        }
+    }
+
+    // There must not be another combining mark.
+    if (index < segmentLimit) {
+        int32_t cp;
+        int32_t i = index;
+        U8_NEXT(src, i, segmentLimit, cp);
+        uint32_t typeMask = U_GET_GC_MASK(cp);
+        if ((typeMask & U_GC_M_MASK) != 0) {
+            return start;
+        }
+    }
+
+    // Output the rest of the Dutch IJ.
+    ByteSinkUtil::appendUnchanged(src + start, unchanged1, sink, options, edits, errorCode);
+    start += unchanged1;
+    if (doTitleJ) {
+        ByteSinkUtil::appendCodePoint(1, u'J', sink, edits);
+        ++start;
+    }
+    ByteSinkUtil::appendUnchanged(src + start, unchanged2, sink, options, edits, errorCode);
+
+    U_ASSERT(start + unchanged2 == index);
+    return index;
+}
+
+}  // namespace
+
+U_CFUNC void U_CALLCONV
+ucasemap_internalUTF8ToTitle(
+        int32_t caseLocale, uint32_t options, BreakIterator *iter,
+        const uint8_t *src, int32_t srcLength,
+        ByteSink &sink, icu::Edits *edits,
+        UErrorCode &errorCode) {
+    if (!ustrcase_checkTitleAdjustmentOptions(options, errorCode)) {
+        return;
+    }
+
+    /* set up local variables */
+    UCaseContext csc=UCASECONTEXT_INITIALIZER;
+    csc.p=(void *)src;
+    csc.limit=srcLength;
+    int32_t prev=0;
+    UBool isFirstIndex=true;
+
+    /* titlecasing loop */
+    while(prev<srcLength) {
+        /* find next index where to titlecase */
+        int32_t index;
+        if(isFirstIndex) {
+            isFirstIndex=false;
+            index=iter->first();
+        } else {
+            index=iter->next();
+        }
+        if(index==UBRK_DONE || index>srcLength) {
+            index=srcLength;
+        }
+
+        /*
+         * Segment [prev..index[ into 3 parts:
+         * a) skipped characters (copy as-is) [prev..titleStart[
+         * b) first letter (titlecase)              [titleStart..titleLimit[
+         * c) subsequent characters (lowercase)                 [titleLimit..index[
+         */
+        if(prev<index) {
+            /* find and copy skipped characters [prev..titleStart[ */
+            int32_t titleStart=prev;
+            int32_t titleLimit=prev;
+            UChar32 c;
+            U8_NEXT(src, titleLimit, index, c);
+            if ((options&U_TITLECASE_NO_BREAK_ADJUSTMENT)==0) {
+                // Adjust the titlecasing index to the next cased character,
+                // or to the next letter/number/symbol/private use.
+                // Stop with titleStart<titleLimit<=index
+                // if there is a character to be titlecased,
+                // or else stop with titleStart==titleLimit==index.
+                UBool toCased = (options&U_TITLECASE_ADJUST_TO_CASED) != 0;
+                while (toCased ? UCASE_NONE==ucase_getType(c) : !ustrcase_isLNS(c)) {
+                    titleStart=titleLimit;
+                    if(titleLimit==index) {
+                        break;
+                    }
+                    U8_NEXT(src, titleLimit, index, c);
+                }
+                if (prev < titleStart) {
+                    if (!ByteSinkUtil::appendUnchanged(src+prev, titleStart-prev,
+                                                       sink, options, edits, errorCode)) {
+                        return;
+                    }
+                }
+            }
+
+            if(titleStart<titleLimit) {
+                /* titlecase c which is from [titleStart..titleLimit[ */
+                if(c>=0) {
+                    csc.cpStart=titleStart;
+                    csc.cpLimit=titleLimit;
+                    const char16_t *s;
+                    c=ucase_toFullTitle(c, utf8_caseContextIterator, &csc, &s, caseLocale);
+                    if (!appendResult(titleLimit-titleStart, c, s, sink, options, edits, errorCode)) {
+                        return;
+                    }
+                } else {
+                    // Malformed UTF-8.
+                    if (!ByteSinkUtil::appendUnchanged(src+titleStart, titleLimit-titleStart,
+                                                       sink, options, edits, errorCode)) {
+                        return;
+                    }
+                }
+
+                /* Special case Dutch IJ titlecasing */
+                if (titleLimit < index &&
+                    caseLocale == UCASE_LOC_DUTCH) {
+                    if (c < 0) {
+                        c = ~c;
+                    }
+
+                    if (c == u'I' || c == u'Í') {
+                        titleLimit = maybeTitleDutchIJ(src, c, titleLimit, index, sink, options, edits, errorCode);
+                    }
+                }
+
+                /* lowercase [titleLimit..index[ */
+                if(titleLimit<index) {
+                    if((options&U_TITLECASE_NO_LOWERCASE)==0) {
+                        /* Normal operation: Lowercase the rest of the word. */
+                        toLower(caseLocale, options,
+                                src, &csc, titleLimit, index,
+                                sink, edits, errorCode);
+                        if(U_FAILURE(errorCode)) {
+                            return;
+                        }
+                    } else {
+                        /* Optionally just copy the rest of the word unchanged. */
+                        if (!ByteSinkUtil::appendUnchanged(src+titleLimit, index-titleLimit,
+                                                           sink, options, edits, errorCode)) {
+                            return;
+                        }
+                    }
+                }
+            }
+        }
+
+        prev=index;
+    }
+}
+
+#endif
+
+U_NAMESPACE_BEGIN
+namespace GreekUpper {
+
+UBool isFollowedByCasedLetter(const uint8_t *s, int32_t i, int32_t length) {
+    while (i < length) {
+        UChar32 c;
+        U8_NEXT(s, i, length, c);
+        int32_t type = ucase_getTypeOrIgnorable(c);
+        if ((type & UCASE_IGNORABLE) != 0) {
+            // Case-ignorable, continue with the loop.
+        } else if (type != UCASE_NONE) {
+            return true;  // Followed by cased letter.
+        } else {
+            return false;  // Uncased and not case-ignorable.
+        }
+    }
+    return false;  // Not followed by cased letter.
+}
+
+// Keep this consistent with the UTF-16 version in ustrcase.cpp and the Java version in CaseMap.java.
+void toUpper(uint32_t options,
+             const uint8_t *src, int32_t srcLength,
+             ByteSink &sink, Edits *edits,
+             UErrorCode &errorCode) {
+    uint32_t state = 0;
+    for (int32_t i = 0; i < srcLength;) {
+        int32_t nextIndex = i;
+        UChar32 c;
+        U8_NEXT(src, nextIndex, srcLength, c);
+        uint32_t nextState = 0;
+        int32_t type = ucase_getTypeOrIgnorable(c);
+        if ((type & UCASE_IGNORABLE) != 0) {
+            // c is case-ignorable
+            nextState |= (state & AFTER_CASED);
+        } else if (type != UCASE_NONE) {
+            // c is cased
+            nextState |= AFTER_CASED;
+        }
+        uint32_t data = getLetterData(c);
+        if (data > 0) {
+            uint32_t upper = data & UPPER_MASK;
+            // Add a dialytika to this iota or ypsilon vowel
+            // if we removed a tonos from the previous vowel,
+            // and that previous vowel did not also have (or gain) a dialytika.
+            // Adding one only to the final vowel in a longer sequence
+            // (which does not occur in normal writing) would require lookahead.
+            // Set the same flag as for preserving an existing dialytika.
+            if ((data & HAS_VOWEL) != 0 && (state & AFTER_VOWEL_WITH_ACCENT) != 0 &&
+                    (upper == 0x399 || upper == 0x3A5)) {
+                data |= HAS_DIALYTIKA;
+            }
+            int32_t numYpogegrammeni = 0;  // Map each one to a trailing, spacing, capital iota.
+            if ((data & HAS_YPOGEGRAMMENI) != 0) {
+                numYpogegrammeni = 1;
+            }
+            // Skip combining diacritics after this Greek letter.
+            int32_t nextNextIndex = nextIndex;
+            while (nextIndex < srcLength) {
+                UChar32 c2;
+                U8_NEXT(src, nextNextIndex, srcLength, c2);
+                uint32_t diacriticData = getDiacriticData(c2);
+                if (diacriticData != 0) {
+                    data |= diacriticData;
+                    if ((diacriticData & HAS_YPOGEGRAMMENI) != 0) {
+                        ++numYpogegrammeni;
+                    }
+                    nextIndex = nextNextIndex;
+                } else {
+                    break;  // not a Greek diacritic
+                }
+            }
+            if ((data & HAS_VOWEL_AND_ACCENT_AND_DIALYTIKA) == HAS_VOWEL_AND_ACCENT) {
+                nextState |= AFTER_VOWEL_WITH_ACCENT;
+            }
+            // Map according to Greek rules.
+            UBool addTonos = false;
+            if (upper == 0x397 &&
+                    (data & HAS_ACCENT) != 0 &&
+                    numYpogegrammeni == 0 &&
+                    (state & AFTER_CASED) == 0 &&
+                    !isFollowedByCasedLetter(src, nextIndex, srcLength)) {
+                // Keep disjunctive "or" with (only) a tonos.
+                // We use the same "word boundary" conditions as for the Final_Sigma test.
+                if (i == nextIndex) {
+                    upper = 0x389;  // Preserve the precomposed form.
+                } else {
+                    addTonos = true;
+                }
+            } else if ((data & HAS_DIALYTIKA) != 0) {
+                // Preserve a vowel with dialytika in precomposed form if it exists.
+                if (upper == 0x399) {
+                    upper = 0x3AA;
+                    data &= ~HAS_EITHER_DIALYTIKA;
+                } else if (upper == 0x3A5) {
+                    upper = 0x3AB;
+                    data &= ~HAS_EITHER_DIALYTIKA;
+                }
+            }
+
+            UBool change;
+            if (edits == nullptr && (options & U_OMIT_UNCHANGED_TEXT) == 0) {
+                change = true;  // common, simple usage
+            } else {
+                // Find out first whether we are changing the text.
+                U_ASSERT(0x370 <= upper && upper <= 0x3ff);  // 2-byte UTF-8, main Greek block
+                change = (i + 2) > nextIndex ||
+                        src[i] != getTwoByteLead(upper) || src[i + 1] != getTwoByteTrail(upper) ||
+                        numYpogegrammeni > 0;
+                int32_t i2 = i + 2;
+                if ((data & HAS_EITHER_DIALYTIKA) != 0) {
+                    change |= (i2 + 2) > nextIndex ||
+                            src[i2] != (uint8_t)u8"\u0308"[0] ||
+                            src[i2 + 1] != (uint8_t)u8"\u0308"[1];
+                    i2 += 2;
+                }
+                if (addTonos) {
+                    change |= (i2 + 2) > nextIndex ||
+                            src[i2] != (uint8_t)u8"\u0301"[0] ||
+                            src[i2 + 1] != (uint8_t)u8"\u0301"[1];
+                    i2 += 2;
+                }
+                int32_t oldLength = nextIndex - i;
+                int32_t newLength = (i2 - i) + numYpogegrammeni * 2;  // 2 bytes per U+0399
+                change |= oldLength != newLength;
+                if (change) {
+                    if (edits != nullptr) {
+                        edits->addReplace(oldLength, newLength);
+                    }
+                } else {
+                    if (edits != nullptr) {
+                        edits->addUnchanged(oldLength);
+                    }
+                    // Write unchanged text?
+                    change = (options & U_OMIT_UNCHANGED_TEXT) == 0;
+                }
+            }
+
+            if (change) {
+                ByteSinkUtil::appendTwoBytes(upper, sink);
+                if ((data & HAS_EITHER_DIALYTIKA) != 0) {
+                    sink.AppendU8(u8"\u0308", 2);  // restore or add a dialytika
+                }
+                if (addTonos) {
+                    sink.AppendU8(u8"\u0301", 2);
+                }
+                while (numYpogegrammeni > 0) {
+                    sink.AppendU8(u8"\u0399", 2);
+                    --numYpogegrammeni;
+                }
+            }
+        } else if(c>=0) {
+            const char16_t *s;
+            c=ucase_toFullUpper(c, nullptr, nullptr, &s, UCASE_LOC_GREEK);
+            if (!appendResult(nextIndex - i, c, s, sink, options, edits, errorCode)) {
+                return;
+            }
+        } else {
+            // Malformed UTF-8.
+            if (!ByteSinkUtil::appendUnchanged(src+i, nextIndex-i,
+                                               sink, options, edits, errorCode)) {
+                return;
+            }
+        }
+        i = nextIndex;
+        state = nextState;
+    }
+}
+
+}  // namespace GreekUpper
+U_NAMESPACE_END
+
+static void U_CALLCONV
+ucasemap_internalUTF8ToLower(int32_t caseLocale, uint32_t options, UCASEMAP_BREAK_ITERATOR_UNUSED
+                             const uint8_t *src, int32_t srcLength,
+                             icu::ByteSink &sink, icu::Edits *edits,
+                             UErrorCode &errorCode) {
+    UCaseContext csc=UCASECONTEXT_INITIALIZER;
+    csc.p=(void *)src;
+    csc.limit=srcLength;
+    toLower(
+        caseLocale, options,
+        src, &csc, 0, srcLength,
+        sink, edits, errorCode);
+}
+
+static void U_CALLCONV
+ucasemap_internalUTF8ToUpper(int32_t caseLocale, uint32_t options, UCASEMAP_BREAK_ITERATOR_UNUSED
+                             const uint8_t *src, int32_t srcLength,
+                             icu::ByteSink &sink, icu::Edits *edits,
+                             UErrorCode &errorCode) {
+    if (caseLocale == UCASE_LOC_GREEK) {
+        GreekUpper::toUpper(options, src, srcLength, sink, edits, errorCode);
+    } else {
+        UCaseContext csc=UCASECONTEXT_INITIALIZER;
+        csc.p=(void *)src;
+        csc.limit=srcLength;
+        toUpper(
+            caseLocale, options,
+            src, &csc, srcLength,
+            sink, edits, errorCode);
+    }
+}
+
+static void U_CALLCONV
+ucasemap_internalUTF8Fold(int32_t /* caseLocale */, uint32_t options, UCASEMAP_BREAK_ITERATOR_UNUSED
+                          const uint8_t *src, int32_t srcLength,
+                          icu::ByteSink &sink, icu::Edits *edits,
+                          UErrorCode &errorCode) {
+    toLower(
+        -1, options,
+        src, nullptr, 0, srcLength,
+        sink, edits, errorCode);
+}
+
+void
+ucasemap_mapUTF8(int32_t caseLocale, uint32_t options, UCASEMAP_BREAK_ITERATOR_PARAM
+                 const char *src, int32_t srcLength,
+                 UTF8CaseMapper *stringCaseMapper,
+                 icu::ByteSink &sink, icu::Edits *edits,
+                 UErrorCode &errorCode) {
+    /* check argument values */
+    if (U_FAILURE(errorCode)) {
+        return;
+    }
+    if ((src == nullptr && srcLength != 0) || srcLength < -1) {
+        errorCode = U_ILLEGAL_ARGUMENT_ERROR;
+        return;
+    }
+
+    // Get the string length.
+    if (srcLength == -1) {
+        srcLength = (int32_t)uprv_strlen((const char *)src);
+    }
+
+    if (edits != nullptr && (options & U_EDITS_NO_RESET) == 0) {
+        edits->reset();
+    }
+    stringCaseMapper(caseLocale, options, UCASEMAP_BREAK_ITERATOR
+                     (const uint8_t *)src, srcLength, sink, edits, errorCode);
+    sink.Flush();
+    if (U_SUCCESS(errorCode)) {
+        if (edits != nullptr) {
+            edits->copyErrorTo(errorCode);
+        }
+    }
+}
+
+int32_t
+ucasemap_mapUTF8(int32_t caseLocale, uint32_t options, UCASEMAP_BREAK_ITERATOR_PARAM
+                 char *dest, int32_t destCapacity,
+                 const char *src, int32_t srcLength,
+                 UTF8CaseMapper *stringCaseMapper,
+                 icu::Edits *edits,
+                 UErrorCode &errorCode) {
+    /* check argument values */
+    if(U_FAILURE(errorCode)) {
+        return 0;
+    }
+    if( destCapacity<0 ||
+        (dest==nullptr && destCapacity>0) ||
+        (src==nullptr && srcLength!=0) || srcLength<-1
+    ) {
+        errorCode=U_ILLEGAL_ARGUMENT_ERROR;
+        return 0;
+    }
+
+    /* get the string length */
+    if(srcLength==-1) {
+        srcLength=(int32_t)uprv_strlen((const char *)src);
+    }
+
+    /* check for overlapping source and destination */
+    if( dest!=nullptr &&
+        ((src>=dest && src<(dest+destCapacity)) ||
+         (dest>=src && dest<(src+srcLength)))
+    ) {
+        errorCode=U_ILLEGAL_ARGUMENT_ERROR;
+        return 0;
+    }
+
+    CheckedArrayByteSink sink(dest, destCapacity);
+    if (edits != nullptr && (options & U_EDITS_NO_RESET) == 0) {
+        edits->reset();
+    }
+    stringCaseMapper(caseLocale, options, UCASEMAP_BREAK_ITERATOR
+                     (const uint8_t *)src, srcLength, sink, edits, errorCode);
+    sink.Flush();
+    if (U_SUCCESS(errorCode)) {
+        if (sink.Overflowed()) {
+            errorCode = U_BUFFER_OVERFLOW_ERROR;
+        } else if (edits != nullptr) {
+            edits->copyErrorTo(errorCode);
+        }
+    }
+    return u_terminateChars(dest, destCapacity, sink.NumberOfBytesAppended(), &errorCode);
+}
+
+/* public API functions */
+
+U_CAPI int32_t U_EXPORT2
+ucasemap_utf8ToLower(const UCaseMap *csm,
+                     char *dest, int32_t destCapacity,
+                     const char *src, int32_t srcLength,
+                     UErrorCode *pErrorCode) {
+    return ucasemap_mapUTF8(
+        csm->caseLocale, csm->options, UCASEMAP_BREAK_ITERATOR_NULL
+        dest, destCapacity,
+        src, srcLength,
+        ucasemap_internalUTF8ToLower, nullptr, *pErrorCode);
+}
+
+U_CAPI int32_t U_EXPORT2
+ucasemap_utf8ToUpper(const UCaseMap *csm,
+                     char *dest, int32_t destCapacity,
+                     const char *src, int32_t srcLength,
+                     UErrorCode *pErrorCode) {
+    return ucasemap_mapUTF8(
+        csm->caseLocale, csm->options, UCASEMAP_BREAK_ITERATOR_NULL
+        dest, destCapacity,
+        src, srcLength,
+        ucasemap_internalUTF8ToUpper, nullptr, *pErrorCode);
+}
+
+U_CAPI int32_t U_EXPORT2
+ucasemap_utf8FoldCase(const UCaseMap *csm,
+                      char *dest, int32_t destCapacity,
+                      const char *src, int32_t srcLength,
+                      UErrorCode *pErrorCode) {
+    return ucasemap_mapUTF8(
+        UCASE_LOC_ROOT, csm->options, UCASEMAP_BREAK_ITERATOR_NULL
+        dest, destCapacity,
+        src, srcLength,
+        ucasemap_internalUTF8Fold, nullptr, *pErrorCode);
+}
+
+U_NAMESPACE_BEGIN
+
+void CaseMap::utf8ToLower(
+        const char *locale, uint32_t options,
+        StringPiece src, ByteSink &sink, Edits *edits,
+        UErrorCode &errorCode) {
+    ucasemap_mapUTF8(
+        ustrcase_getCaseLocale(locale), options, UCASEMAP_BREAK_ITERATOR_NULL
+        src.data(), src.length(),
+        ucasemap_internalUTF8ToLower, sink, edits, errorCode);
+}
+
+void CaseMap::utf8ToUpper(
+        const char *locale, uint32_t options,
+        StringPiece src, ByteSink &sink, Edits *edits,
+        UErrorCode &errorCode) {
+    ucasemap_mapUTF8(
+        ustrcase_getCaseLocale(locale), options, UCASEMAP_BREAK_ITERATOR_NULL
+        src.data(), src.length(),
+        ucasemap_internalUTF8ToUpper, sink, edits, errorCode);
+}
+
+void CaseMap::utf8Fold(
+        uint32_t options,
+        StringPiece src, ByteSink &sink, Edits *edits,
+        UErrorCode &errorCode) {
+    ucasemap_mapUTF8(
+        UCASE_LOC_ROOT, options, UCASEMAP_BREAK_ITERATOR_NULL
+        src.data(), src.length(),
+        ucasemap_internalUTF8Fold, sink, edits, errorCode);
+}
+
+int32_t CaseMap::utf8ToLower(
+        const char *locale, uint32_t options,
+        const char *src, int32_t srcLength,
+        char *dest, int32_t destCapacity, Edits *edits,
+        UErrorCode &errorCode) {
+    return ucasemap_mapUTF8(
+        ustrcase_getCaseLocale(locale), options, UCASEMAP_BREAK_ITERATOR_NULL
+        dest, destCapacity,
+        src, srcLength,
+        ucasemap_internalUTF8ToLower, edits, errorCode);
+}
+
+int32_t CaseMap::utf8ToUpper(
+        const char *locale, uint32_t options,
+        const char *src, int32_t srcLength,
+        char *dest, int32_t destCapacity, Edits *edits,
+        UErrorCode &errorCode) {
+    return ucasemap_mapUTF8(
+        ustrcase_getCaseLocale(locale), options, UCASEMAP_BREAK_ITERATOR_NULL
+        dest, destCapacity,
+        src, srcLength,
+        ucasemap_internalUTF8ToUpper, edits, errorCode);
+}
+
+int32_t CaseMap::utf8Fold(
+        uint32_t options,
+        const char *src, int32_t srcLength,
+        char *dest, int32_t destCapacity, Edits *edits,
+        UErrorCode &errorCode) {
+    return ucasemap_mapUTF8(
+        UCASE_LOC_ROOT, options, UCASEMAP_BREAK_ITERATOR_NULL
+        dest, destCapacity,
+        src, srcLength,
+        ucasemap_internalUTF8Fold, edits, errorCode);
+}
+
+U_NAMESPACE_END