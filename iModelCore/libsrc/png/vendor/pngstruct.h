<<<<<<< HEAD

/* pngstruct.h - header file for PNG reference library
 *
 * Copyright (c) 2018-2022 Cosmin Truta
 * Copyright (c) 1998-2002,2004,2006-2018 Glenn Randers-Pehrson
 * Copyright (c) 1996-1997 Andreas Dilger
 * Copyright (c) 1995-1996 Guy Eric Schalnat, Group 42, Inc.
 *
 * This code is released under the libpng license.
 * For conditions of distribution and use, see the disclaimer
 * and license in png.h
 */

/* The structure that holds the information to read and write PNG files.
 * The only people who need to care about what is inside of this are the
 * people who will be modifying the library for their own special needs.
 * It should NOT be accessed directly by an application.
 */

#ifndef PNGSTRUCT_H
#define PNGSTRUCT_H
/* zlib.h defines the structure z_stream, an instance of which is included
 * in this structure and is required for decompressing the LZ compressed
 * data in PNG files.
 */
#ifndef ZLIB_CONST
   /* We must ensure that zlib uses 'const' in declarations. */
#  define ZLIB_CONST
#endif
// BENTLEY_CHANGE for include path
#include "zlib/zlib.h"
#ifdef const
   /* zlib.h sometimes #defines const to nothing, undo this. */
#  undef const
#endif

/* zlib.h has mediocre z_const use before 1.2.6, this stuff is for compatibility
 * with older builds.
 */
#if ZLIB_VERNUM < 0x1260
#  define PNGZ_MSG_CAST(s) png_constcast(char*,s)
#  define PNGZ_INPUT_CAST(b) png_constcast(png_bytep,b)
#else
#  define PNGZ_MSG_CAST(s) (s)
#  define PNGZ_INPUT_CAST(b) (b)
#endif

/* zlib.h declares a magic type 'uInt' that limits the amount of data that zlib
 * can handle at once.  This type need be no larger than 16 bits (so maximum of
 * 65535), this define allows us to discover how big it is, but limited by the
 * maximum for size_t.  The value can be overridden in a library build
 * (pngusr.h, or set it in CPPFLAGS) and it works to set it to a considerably
 * lower value (e.g. 255 works).  A lower value may help memory usage (slightly)
 * and may even improve performance on some systems (and degrade it on others.)
 */
#ifndef ZLIB_IO_MAX
#  define ZLIB_IO_MAX ((uInt)-1)
#endif

#ifdef PNG_WRITE_SUPPORTED
/* The type of a compression buffer list used by the write code. */
typedef struct png_compression_buffer
{
   struct png_compression_buffer *next;
   png_byte                       output[1]; /* actually zbuf_size */
} png_compression_buffer, *png_compression_bufferp;

#define PNG_COMPRESSION_BUFFER_SIZE(pp)\
   (offsetof(png_compression_buffer, output) + (pp)->zbuffer_size)
#endif

/* Colorspace support; structures used in png_struct, png_info and in internal
 * functions to hold and communicate information about the color space.
 *
 * PNG_COLORSPACE_SUPPORTED is only required if the application will perform
 * colorspace corrections, otherwise all the colorspace information can be
 * skipped and the size of libpng can be reduced (significantly) by compiling
 * out the colorspace support.
 */
#ifdef PNG_COLORSPACE_SUPPORTED
/* The chromaticities of the red, green and blue colorants and the chromaticity
 * of the corresponding white point (i.e. of rgb(1.0,1.0,1.0)).
 */
typedef struct png_xy
{
   png_fixed_point redx, redy;
   png_fixed_point greenx, greeny;
   png_fixed_point bluex, bluey;
   png_fixed_point whitex, whitey;
} png_xy;

/* The same data as above but encoded as CIE XYZ values.  When this data comes
 * from chromaticities the sum of the Y values is assumed to be 1.0
 */
typedef struct png_XYZ
{
   png_fixed_point red_X, red_Y, red_Z;
   png_fixed_point green_X, green_Y, green_Z;
   png_fixed_point blue_X, blue_Y, blue_Z;
} png_XYZ;
#endif /* COLORSPACE */

#if defined(PNG_COLORSPACE_SUPPORTED) || defined(PNG_GAMMA_SUPPORTED)
/* A colorspace is all the above plus, potentially, profile information;
 * however at present libpng does not use the profile internally so it is only
 * stored in the png_info struct (if iCCP is supported.)  The rendering intent
 * is retained here and is checked.
 *
 * The file gamma encoding information is also stored here and gamma correction
 * is done by libpng, whereas color correction must currently be done by the
 * application.
 */
typedef struct png_colorspace
{
#ifdef PNG_GAMMA_SUPPORTED
   png_fixed_point gamma;        /* File gamma */
#endif

#ifdef PNG_COLORSPACE_SUPPORTED
   png_xy      end_points_xy;    /* End points as chromaticities */
   png_XYZ     end_points_XYZ;   /* End points as CIE XYZ colorant values */
   png_uint_16 rendering_intent; /* Rendering intent of a profile */
#endif

   /* Flags are always defined to simplify the code. */
   png_uint_16 flags;            /* As defined below */
} png_colorspace, * PNG_RESTRICT png_colorspacerp;

typedef const png_colorspace * PNG_RESTRICT png_const_colorspacerp;

/* General flags for the 'flags' field */
#define PNG_COLORSPACE_HAVE_GAMMA           0x0001
#define PNG_COLORSPACE_HAVE_ENDPOINTS       0x0002
#define PNG_COLORSPACE_HAVE_INTENT          0x0004
#define PNG_COLORSPACE_FROM_gAMA            0x0008
#define PNG_COLORSPACE_FROM_cHRM            0x0010
#define PNG_COLORSPACE_FROM_sRGB            0x0020
#define PNG_COLORSPACE_ENDPOINTS_MATCH_sRGB 0x0040
#define PNG_COLORSPACE_MATCHES_sRGB         0x0080 /* exact match on profile */
#define PNG_COLORSPACE_INVALID              0x8000
#define PNG_COLORSPACE_CANCEL(flags)        (0xffff ^ (flags))
#endif /* COLORSPACE || GAMMA */

struct png_struct_def
{
#ifdef PNG_SETJMP_SUPPORTED
   jmp_buf jmp_buf_local;     /* New name in 1.6.0 for jmp_buf in png_struct */
   png_longjmp_ptr longjmp_fn;/* setjmp non-local goto function. */
   jmp_buf *jmp_buf_ptr;      /* passed to longjmp_fn */
   size_t jmp_buf_size;       /* size of the above, if allocated */
#endif
   png_error_ptr error_fn;    /* function for printing errors and aborting */
#ifdef PNG_WARNINGS_SUPPORTED
   png_error_ptr warning_fn;  /* function for printing warnings */
#endif
   png_voidp error_ptr;       /* user supplied struct for error functions */
   png_rw_ptr write_data_fn;  /* function for writing output data */
   png_rw_ptr read_data_fn;   /* function for reading input data */
   png_voidp io_ptr;          /* ptr to application struct for I/O functions */

#ifdef PNG_READ_USER_TRANSFORM_SUPPORTED
   png_user_transform_ptr read_user_transform_fn; /* user read transform */
#endif

#ifdef PNG_WRITE_USER_TRANSFORM_SUPPORTED
   png_user_transform_ptr write_user_transform_fn; /* user write transform */
#endif

/* These were added in libpng-1.0.2 */
#ifdef PNG_USER_TRANSFORM_PTR_SUPPORTED
#if defined(PNG_READ_USER_TRANSFORM_SUPPORTED) || \
    defined(PNG_WRITE_USER_TRANSFORM_SUPPORTED)
   png_voidp user_transform_ptr; /* user supplied struct for user transform */
   png_byte user_transform_depth;    /* bit depth of user transformed pixels */
   png_byte user_transform_channels; /* channels in user transformed pixels */
#endif
#endif

   png_uint_32 mode;          /* tells us where we are in the PNG file */
   png_uint_32 flags;         /* flags indicating various things to libpng */
   png_uint_32 transformations; /* which transformations to perform */

   png_uint_32 zowner;        /* ID (chunk type) of zstream owner, 0 if none */
   z_stream    zstream;       /* decompression structure */

#ifdef PNG_WRITE_SUPPORTED
   png_compression_bufferp zbuffer_list; /* Created on demand during write */
   uInt                    zbuffer_size; /* size of the actual buffer */

   int zlib_level;            /* holds zlib compression level */
   int zlib_method;           /* holds zlib compression method */
   int zlib_window_bits;      /* holds zlib compression window bits */
   int zlib_mem_level;        /* holds zlib compression memory level */
   int zlib_strategy;         /* holds zlib compression strategy */
#endif
/* Added at libpng 1.5.4 */
#ifdef PNG_WRITE_CUSTOMIZE_ZTXT_COMPRESSION_SUPPORTED
   int zlib_text_level;            /* holds zlib compression level */
   int zlib_text_method;           /* holds zlib compression method */
   int zlib_text_window_bits;      /* holds zlib compression window bits */
   int zlib_text_mem_level;        /* holds zlib compression memory level */
   int zlib_text_strategy;         /* holds zlib compression strategy */
#endif
/* End of material added at libpng 1.5.4 */
/* Added at libpng 1.6.0 */
#ifdef PNG_WRITE_SUPPORTED
   int zlib_set_level;        /* Actual values set into the zstream on write */
   int zlib_set_method;
   int zlib_set_window_bits;
   int zlib_set_mem_level;
   int zlib_set_strategy;
#endif

   png_uint_32 width;         /* width of image in pixels */
   png_uint_32 height;        /* height of image in pixels */
   png_uint_32 num_rows;      /* number of rows in current pass */
   png_uint_32 usr_width;     /* width of row at start of write */
   size_t rowbytes;           /* size of row in bytes */
   png_uint_32 iwidth;        /* width of current interlaced row in pixels */
   png_uint_32 row_number;    /* current row in interlace pass */
   png_uint_32 chunk_name;    /* PNG_CHUNK() id of current chunk */
   png_bytep prev_row;        /* buffer to save previous (unfiltered) row.
                               * While reading this is a pointer into
                               * big_prev_row; while writing it is separately
                               * allocated if needed.
                               */
   png_bytep row_buf;         /* buffer to save current (unfiltered) row.
                               * While reading, this is a pointer into
                               * big_row_buf; while writing it is separately
                               * allocated.
                               */
#ifdef PNG_WRITE_FILTER_SUPPORTED
   png_bytep try_row;    /* buffer to save trial row when filtering */
   png_bytep tst_row;    /* buffer to save best trial row when filtering */
#endif
   size_t info_rowbytes;      /* Added in 1.5.4: cache of updated row bytes */

   png_uint_32 idat_size;     /* current IDAT size for read */
   png_uint_32 crc;           /* current chunk CRC value */
   png_colorp palette;        /* palette from the input file */
   png_uint_16 num_palette;   /* number of color entries in palette */

/* Added at libpng-1.5.10 */
#ifdef PNG_CHECK_FOR_INVALID_INDEX_SUPPORTED
   int num_palette_max;       /* maximum palette index found in IDAT */
#endif

   png_uint_16 num_trans;     /* number of transparency values */
   png_byte compression;      /* file compression type (always 0) */
   png_byte filter;           /* file filter type (always 0) */
   png_byte interlaced;       /* PNG_INTERLACE_NONE, PNG_INTERLACE_ADAM7 */
   png_byte pass;             /* current interlace pass (0 - 6) */
   png_byte do_filter;        /* row filter flags (see PNG_FILTER_ in png.h ) */
   png_byte color_type;       /* color type of file */
   png_byte bit_depth;        /* bit depth of file */
   png_byte usr_bit_depth;    /* bit depth of users row: write only */
   png_byte pixel_depth;      /* number of bits per pixel */
   png_byte channels;         /* number of channels in file */
#ifdef PNG_WRITE_SUPPORTED
   png_byte usr_channels;     /* channels at start of write: write only */
#endif
   png_byte sig_bytes;        /* magic bytes read/written from start of file */
   png_byte maximum_pixel_depth;
                              /* pixel depth used for the row buffers */
   png_byte transformed_pixel_depth;
                              /* pixel depth after read/write transforms */
#if ZLIB_VERNUM >= 0x1240
   png_byte zstream_start;    /* at start of an input zlib stream */
#endif /* Zlib >= 1.2.4 */
#if defined(PNG_READ_FILLER_SUPPORTED) || defined(PNG_WRITE_FILLER_SUPPORTED)
   png_uint_16 filler;           /* filler bytes for pixel expansion */
#endif

#if defined(PNG_bKGD_SUPPORTED) || defined(PNG_READ_BACKGROUND_SUPPORTED) ||\
   defined(PNG_READ_ALPHA_MODE_SUPPORTED)
   png_byte background_gamma_type;
   png_fixed_point background_gamma;
   png_color_16 background;   /* background color in screen gamma space */
#ifdef PNG_READ_GAMMA_SUPPORTED
   png_color_16 background_1; /* background normalized to gamma 1.0 */
#endif
#endif /* bKGD */

#ifdef PNG_WRITE_FLUSH_SUPPORTED
   png_flush_ptr output_flush_fn; /* Function for flushing output */
   png_uint_32 flush_dist;    /* how many rows apart to flush, 0 - no flush */
   png_uint_32 flush_rows;    /* number of rows written since last flush */
#endif

#ifdef PNG_READ_GAMMA_SUPPORTED
   int gamma_shift;      /* number of "insignificant" bits in 16-bit gamma */
   png_fixed_point screen_gamma; /* screen gamma value (display_exponent) */

   png_bytep gamma_table;     /* gamma table for 8-bit depth files */
   png_uint_16pp gamma_16_table; /* gamma table for 16-bit depth files */
#if defined(PNG_READ_BACKGROUND_SUPPORTED) || \
   defined(PNG_READ_ALPHA_MODE_SUPPORTED) || \
   defined(PNG_READ_RGB_TO_GRAY_SUPPORTED)
   png_bytep gamma_from_1;    /* converts from 1.0 to screen */
   png_bytep gamma_to_1;      /* converts from file to 1.0 */
   png_uint_16pp gamma_16_from_1; /* converts from 1.0 to screen */
   png_uint_16pp gamma_16_to_1; /* converts from file to 1.0 */
#endif /* READ_BACKGROUND || READ_ALPHA_MODE || RGB_TO_GRAY */
#endif

#if defined(PNG_READ_GAMMA_SUPPORTED) || defined(PNG_sBIT_SUPPORTED)
   png_color_8 sig_bit;       /* significant bits in each available channel */
#endif

#if defined(PNG_READ_SHIFT_SUPPORTED) || defined(PNG_WRITE_SHIFT_SUPPORTED)
   png_color_8 shift;         /* shift for significant bit transformation */
#endif

#if defined(PNG_tRNS_SUPPORTED) || defined(PNG_READ_BACKGROUND_SUPPORTED) \
 || defined(PNG_READ_EXPAND_SUPPORTED) || defined(PNG_READ_BACKGROUND_SUPPORTED)
   png_bytep trans_alpha;           /* alpha values for paletted files */
   png_color_16 trans_color;  /* transparent color for non-paletted files */
#endif

   png_read_status_ptr read_row_fn;   /* called after each row is decoded */
   png_write_status_ptr write_row_fn; /* called after each row is encoded */
#ifdef PNG_PROGRESSIVE_READ_SUPPORTED
   png_progressive_info_ptr info_fn; /* called after header data fully read */
   png_progressive_row_ptr row_fn;   /* called after a prog. row is decoded */
   png_progressive_end_ptr end_fn;   /* called after image is complete */
   png_bytep save_buffer_ptr;        /* current location in save_buffer */
   png_bytep save_buffer;            /* buffer for previously read data */
   png_bytep current_buffer_ptr;     /* current location in current_buffer */
   png_bytep current_buffer;         /* buffer for recently used data */
   png_uint_32 push_length;          /* size of current input chunk */
   png_uint_32 skip_length;          /* bytes to skip in input data */
   size_t save_buffer_size;          /* amount of data now in save_buffer */
   size_t save_buffer_max;           /* total size of save_buffer */
   size_t buffer_size;               /* total amount of available input data */
   size_t current_buffer_size;       /* amount of data now in current_buffer */
   int process_mode;                 /* what push library is currently doing */
   int cur_palette;                  /* current push library palette index */
#endif /* PROGRESSIVE_READ */

#ifdef PNG_READ_QUANTIZE_SUPPORTED
   png_bytep palette_lookup; /* lookup table for quantizing */
   png_bytep quantize_index; /* index translation for palette files */
#endif

/* Options */
#ifdef PNG_SET_OPTION_SUPPORTED
   png_uint_32 options;           /* On/off state (up to 16 options) */
#endif

#if PNG_LIBPNG_VER < 10700
/* To do: remove this from libpng-1.7 */
#ifdef PNG_TIME_RFC1123_SUPPORTED
   char time_buffer[29]; /* String to hold RFC 1123 time text */
#endif
#endif

/* New members added in libpng-1.0.6 */

   png_uint_32 free_me;    /* flags items libpng is responsible for freeing */

#ifdef PNG_USER_CHUNKS_SUPPORTED
   png_voidp user_chunk_ptr;
#ifdef PNG_READ_USER_CHUNKS_SUPPORTED
   png_user_chunk_ptr read_user_chunk_fn; /* user read chunk handler */
#endif
#endif

#ifdef PNG_SET_UNKNOWN_CHUNKS_SUPPORTED
   int          unknown_default; /* As PNG_HANDLE_* */
   unsigned int num_chunk_list;  /* Number of entries in the list */
   png_bytep    chunk_list;      /* List of png_byte[5]; the textual chunk name
                                  * followed by a PNG_HANDLE_* byte */
#endif

/* New members added in libpng-1.0.3 */
#ifdef PNG_READ_RGB_TO_GRAY_SUPPORTED
   png_byte rgb_to_gray_status;
   /* Added in libpng 1.5.5 to record setting of coefficients: */
   png_byte rgb_to_gray_coefficients_set;
   /* These were changed from png_byte in libpng-1.0.6 */
   png_uint_16 rgb_to_gray_red_coeff;
   png_uint_16 rgb_to_gray_green_coeff;
   /* deleted in 1.5.5: rgb_to_gray_blue_coeff; */
#endif

/* New member added in libpng-1.6.36 */
#if defined(PNG_READ_EXPAND_SUPPORTED) && \
    defined(PNG_ARM_NEON_IMPLEMENTATION)
   png_bytep riffled_palette; /* buffer for accelerated palette expansion */
#endif

/* New member added in libpng-1.0.4 (renamed in 1.0.9) */
#if defined(PNG_MNG_FEATURES_SUPPORTED)
/* Changed from png_byte to png_uint_32 at version 1.2.0 */
   png_uint_32 mng_features_permitted;
#endif

/* New member added in libpng-1.0.9, ifdef'ed out in 1.0.12, enabled in 1.2.0 */
#ifdef PNG_MNG_FEATURES_SUPPORTED
   png_byte filter_type;
#endif

/* New members added in libpng-1.2.0 */

/* New members added in libpng-1.0.2 but first enabled by default in 1.2.0 */
#ifdef PNG_USER_MEM_SUPPORTED
   png_voidp mem_ptr;             /* user supplied struct for mem functions */
   png_malloc_ptr malloc_fn;      /* function for allocating memory */
   png_free_ptr free_fn;          /* function for freeing memory */
#endif

/* New member added in libpng-1.0.13 and 1.2.0 */
   png_bytep big_row_buf;         /* buffer to save current (unfiltered) row */

#ifdef PNG_READ_QUANTIZE_SUPPORTED
/* The following three members were added at version 1.0.14 and 1.2.4 */
   png_bytep quantize_sort;          /* working sort array */
   png_bytep index_to_palette;       /* where the original index currently is
                                        in the palette */
   png_bytep palette_to_index;       /* which original index points to this
                                         palette color */
#endif

/* New members added in libpng-1.0.16 and 1.2.6 */
   png_byte compression_type;

#ifdef PNG_USER_LIMITS_SUPPORTED
   png_uint_32 user_width_max;
   png_uint_32 user_height_max;

   /* Added in libpng-1.4.0: Total number of sPLT, text, and unknown
    * chunks that can be stored (0 means unlimited).
    */
   png_uint_32 user_chunk_cache_max;

   /* Total memory that a zTXt, sPLT, iTXt, iCCP, or unknown chunk
    * can occupy when decompressed.  0 means unlimited.
    */
   png_alloc_size_t user_chunk_malloc_max;
#endif

/* New member added in libpng-1.0.25 and 1.2.17 */
#ifdef PNG_READ_UNKNOWN_CHUNKS_SUPPORTED
   /* Temporary storage for unknown chunk that the library doesn't recognize,
    * used while reading the chunk.
    */
   png_unknown_chunk unknown_chunk;
#endif

/* New member added in libpng-1.2.26 */
   size_t old_big_row_buf_size;

#ifdef PNG_READ_SUPPORTED
/* New member added in libpng-1.2.30 */
  png_bytep        read_buffer;      /* buffer for reading chunk data */
  png_alloc_size_t read_buffer_size; /* current size of the buffer */
#endif
#ifdef PNG_SEQUENTIAL_READ_SUPPORTED
  uInt             IDAT_read_size;   /* limit on read buffer size for IDAT */
#endif

#ifdef PNG_IO_STATE_SUPPORTED
/* New member added in libpng-1.4.0 */
   png_uint_32 io_state;
#endif

/* New member added in libpng-1.5.6 */
   png_bytep big_prev_row;

/* New member added in libpng-1.5.7 */
   void (*read_filter[PNG_FILTER_VALUE_LAST-1])(png_row_infop row_info,
      png_bytep row, png_const_bytep prev_row);

#ifdef PNG_READ_SUPPORTED
#if defined(PNG_COLORSPACE_SUPPORTED) || defined(PNG_GAMMA_SUPPORTED)
   png_colorspace   colorspace;
#endif
#endif
};
#endif /* PNGSTRUCT_H */
=======
/* pngstruct.h - internal structures for libpng
 *
 * Copyright (c) 2018-2025 Cosmin Truta
 * Copyright (c) 1998-2002,2004,2006-2018 Glenn Randers-Pehrson
 * Copyright (c) 1996-1997 Andreas Dilger
 * Copyright (c) 1995-1996 Guy Eric Schalnat, Group 42, Inc.
 *
 * This code is released under the libpng license.
 * For conditions of distribution and use, see the disclaimer
 * and license in png.h
 */

#ifndef PNGPRIV_H
#  error This file must not be included by applications; please include <png.h>
#endif

#ifndef PNGSTRUCT_H
#define PNGSTRUCT_H
/* zlib.h defines the structure z_stream, an instance of which is included
 * in this structure and is required for decompressing the LZ compressed
 * data in PNG files.
 */
#ifndef ZLIB_CONST
   /* We must ensure that zlib uses 'const' in declarations. */
#  define ZLIB_CONST
#endif
#include "zlib.h"
#ifdef const
   /* zlib.h sometimes #defines const to nothing, undo this. */
#  undef const
#endif

/* zlib.h has mediocre z_const use before 1.2.6, this stuff is for compatibility
 * with older builds.
 */
#if ZLIB_VERNUM < 0x1260
#  define PNGZ_MSG_CAST(s) png_constcast(char*,s)
#  define PNGZ_INPUT_CAST(b) png_constcast(png_bytep,b)
#else
#  define PNGZ_MSG_CAST(s) (s)
#  define PNGZ_INPUT_CAST(b) (b)
#endif

/* zlib.h declares a magic type 'uInt' that limits the amount of data that zlib
 * can handle at once.  This type need be no larger than 16 bits (so maximum of
 * 65535), this define allows us to discover how big it is, but limited by the
 * maximum for size_t.  The value can be overridden in a library build
 * (pngusr.h, or set it in CPPFLAGS) and it works to set it to a considerably
 * lower value (e.g. 255 works).  A lower value may help memory usage (slightly)
 * and may even improve performance on some systems (and degrade it on others.)
 */
#ifndef ZLIB_IO_MAX
#  define ZLIB_IO_MAX ((uInt)-1)
#endif

#ifdef PNG_WRITE_SUPPORTED
/* The type of a compression buffer list used by the write code. */
typedef struct png_compression_buffer
{
   struct png_compression_buffer *next;
   png_byte                       output[1]; /* actually zbuf_size */
} png_compression_buffer, *png_compression_bufferp;

#define PNG_COMPRESSION_BUFFER_SIZE(pp)\
   (offsetof(png_compression_buffer, output) + (pp)->zbuffer_size)
#endif

/* Colorspace support; structures used in png_struct, png_info and in internal
 * functions to hold and communicate information about the color space.
 */
/* The chromaticities of the red, green and blue colorants and the chromaticity
 * of the corresponding white point (i.e. of rgb(1.0,1.0,1.0)).
 */
typedef struct png_xy
{
   png_fixed_point redx, redy;
   png_fixed_point greenx, greeny;
   png_fixed_point bluex, bluey;
   png_fixed_point whitex, whitey;
} png_xy;

/* The same data as above but encoded as CIE XYZ values.  When this data comes
 * from chromaticities the sum of the Y values is assumed to be 1.0
 */
typedef struct png_XYZ
{
   png_fixed_point red_X, red_Y, red_Z;
   png_fixed_point green_X, green_Y, green_Z;
   png_fixed_point blue_X, blue_Y, blue_Z;
} png_XYZ;

/* Chunk index values as an enum, PNG_INDEX_unknown is also a count of the
 * number of chunks.
 */
#define PNG_CHUNK(cHNK, i) PNG_INDEX_ ## cHNK = (i),
typedef enum
{
   PNG_KNOWN_CHUNKS
   PNG_INDEX_unknown
} png_index;
#undef PNG_CHUNK

/* Chunk flag values.  These are (png_uint_32 values) with exactly one bit set
 * and can be combined into a flag set with bitwise 'or'.
 *
 * TODO: C23: convert these macros to C23 inlines (which are static).
 */
#define png_chunk_flag_from_index(i) (0x80000000U >> (31 - (i)))
   /* The flag coresponding to the given png_index enum value.  This is defined
    * for png_unknown as well (until it reaches the value 32) but this should
    * not be relied on.
    */

#define png_file_has_chunk(png_ptr, i)\
   (((png_ptr)->chunks & png_chunk_flag_from_index(i)) != 0)
   /* The chunk has been recorded in png_struct */

#define png_file_add_chunk(pnt_ptr, i)\
   ((void)((png_ptr)->chunks |= png_chunk_flag_from_index(i)))
   /* Record the chunk in the png_struct */

struct png_struct_def
{
#ifdef PNG_SETJMP_SUPPORTED
   jmp_buf jmp_buf_local;     /* New name in 1.6.0 for jmp_buf in png_struct */
   png_longjmp_ptr longjmp_fn;/* setjmp non-local goto function. */
   jmp_buf *jmp_buf_ptr;      /* passed to longjmp_fn */
   size_t jmp_buf_size;       /* size of the above, if allocated */
#endif
   png_error_ptr error_fn;    /* function for printing errors and aborting */
#ifdef PNG_WARNINGS_SUPPORTED
   png_error_ptr warning_fn;  /* function for printing warnings */
#endif
   png_voidp error_ptr;       /* user supplied struct for error functions */
   png_rw_ptr write_data_fn;  /* function for writing output data */
   png_rw_ptr read_data_fn;   /* function for reading input data */
   png_voidp io_ptr;          /* ptr to application struct for I/O functions */

#ifdef PNG_READ_USER_TRANSFORM_SUPPORTED
   png_user_transform_ptr read_user_transform_fn; /* user read transform */
#endif

#ifdef PNG_WRITE_USER_TRANSFORM_SUPPORTED
   png_user_transform_ptr write_user_transform_fn; /* user write transform */
#endif

/* These were added in libpng-1.0.2 */
#ifdef PNG_USER_TRANSFORM_PTR_SUPPORTED
#if defined(PNG_READ_USER_TRANSFORM_SUPPORTED) || \
    defined(PNG_WRITE_USER_TRANSFORM_SUPPORTED)
   png_voidp user_transform_ptr; /* user supplied struct for user transform */
   png_byte user_transform_depth;    /* bit depth of user transformed pixels */
   png_byte user_transform_channels; /* channels in user transformed pixels */
#endif
#endif

   png_uint_32 mode;          /* tells us where we are in the PNG file */
   png_uint_32 flags;         /* flags indicating various things to libpng */
   png_uint_32 transformations; /* which transformations to perform */

   png_uint_32 zowner;        /* ID (chunk type) of zstream owner, 0 if none */
   z_stream    zstream;       /* decompression structure */

#ifdef PNG_WRITE_SUPPORTED
   png_compression_bufferp zbuffer_list; /* Created on demand during write */
   uInt                    zbuffer_size; /* size of the actual buffer */

   int zlib_level;            /* holds zlib compression level */
   int zlib_method;           /* holds zlib compression method */
   int zlib_window_bits;      /* holds zlib compression window bits */
   int zlib_mem_level;        /* holds zlib compression memory level */
   int zlib_strategy;         /* holds zlib compression strategy */
#endif
/* Added at libpng 1.5.4 */
#ifdef PNG_WRITE_CUSTOMIZE_ZTXT_COMPRESSION_SUPPORTED
   int zlib_text_level;            /* holds zlib compression level */
   int zlib_text_method;           /* holds zlib compression method */
   int zlib_text_window_bits;      /* holds zlib compression window bits */
   int zlib_text_mem_level;        /* holds zlib compression memory level */
   int zlib_text_strategy;         /* holds zlib compression strategy */
#endif
/* End of material added at libpng 1.5.4 */
/* Added at libpng 1.6.0 */
#ifdef PNG_WRITE_SUPPORTED
   int zlib_set_level;        /* Actual values set into the zstream on write */
   int zlib_set_method;
   int zlib_set_window_bits;
   int zlib_set_mem_level;
   int zlib_set_strategy;
#endif

   png_uint_32 chunks; /* PNG_CF_ for every chunk read or (NYI) written */
#  define png_has_chunk(png_ptr, cHNK)\
      png_file_has_chunk(png_ptr, PNG_INDEX_ ## cHNK)
      /* Convenience accessor - use this to check for a known chunk by name */

   png_uint_32 width;         /* width of image in pixels */
   png_uint_32 height;        /* height of image in pixels */
   png_uint_32 num_rows;      /* number of rows in current pass */
   png_uint_32 usr_width;     /* width of row at start of write */
   size_t rowbytes;           /* size of row in bytes */
   png_uint_32 iwidth;        /* width of current interlaced row in pixels */
   png_uint_32 row_number;    /* current row in interlace pass */
   png_uint_32 chunk_name;    /* PNG_CHUNK() id of current chunk */
   png_bytep prev_row;        /* buffer to save previous (unfiltered) row.
                               * While reading this is a pointer into
                               * big_prev_row; while writing it is separately
                               * allocated if needed.
                               */
   png_bytep row_buf;         /* buffer to save current (unfiltered) row.
                               * While reading, this is a pointer into
                               * big_row_buf; while writing it is separately
                               * allocated.
                               */
#ifdef PNG_WRITE_FILTER_SUPPORTED
   png_bytep try_row;    /* buffer to save trial row when filtering */
   png_bytep tst_row;    /* buffer to save best trial row when filtering */
#endif
   size_t info_rowbytes;      /* Added in 1.5.4: cache of updated row bytes */

   png_uint_32 idat_size;     /* current IDAT size for read */
   png_uint_32 crc;           /* current chunk CRC value */
   png_colorp palette;        /* palette from the input file */
   png_uint_16 num_palette;   /* number of color entries in palette */

/* Added at libpng-1.5.10 */
#ifdef PNG_CHECK_FOR_INVALID_INDEX_SUPPORTED
   int num_palette_max;       /* maximum palette index found in IDAT */
#endif

   png_uint_16 num_trans;     /* number of transparency values */
   png_byte compression;      /* file compression type (always 0) */
   png_byte filter;           /* file filter type (always 0) */
   png_byte interlaced;       /* PNG_INTERLACE_NONE, PNG_INTERLACE_ADAM7 */
   png_byte pass;             /* current interlace pass (0 - 6) */
   png_byte do_filter;        /* row filter flags (see PNG_FILTER_ in png.h ) */
   png_byte color_type;       /* color type of file */
   png_byte bit_depth;        /* bit depth of file */
   png_byte usr_bit_depth;    /* bit depth of users row: write only */
   png_byte pixel_depth;      /* number of bits per pixel */
   png_byte channels;         /* number of channels in file */
#ifdef PNG_WRITE_SUPPORTED
   png_byte usr_channels;     /* channels at start of write: write only */
#endif
   png_byte sig_bytes;        /* magic bytes read/written from start of file */
   png_byte maximum_pixel_depth;
                              /* pixel depth used for the row buffers */
   png_byte transformed_pixel_depth;
                              /* pixel depth after read/write transforms */
#if ZLIB_VERNUM >= 0x1240
   png_byte zstream_start;    /* at start of an input zlib stream */
#endif /* Zlib >= 1.2.4 */
#if defined(PNG_READ_FILLER_SUPPORTED) || defined(PNG_WRITE_FILLER_SUPPORTED)
   png_uint_16 filler;           /* filler bytes for pixel expansion */
#endif

#if defined(PNG_bKGD_SUPPORTED) || defined(PNG_READ_BACKGROUND_SUPPORTED) ||\
   defined(PNG_READ_ALPHA_MODE_SUPPORTED)
   png_byte background_gamma_type;
   png_fixed_point background_gamma;
   png_color_16 background;   /* background color in screen gamma space */
#ifdef PNG_READ_GAMMA_SUPPORTED
   png_color_16 background_1; /* background normalized to gamma 1.0 */
#endif
#endif /* bKGD */

#ifdef PNG_WRITE_FLUSH_SUPPORTED
   png_flush_ptr output_flush_fn; /* Function for flushing output */
   png_uint_32 flush_dist;    /* how many rows apart to flush, 0 - no flush */
   png_uint_32 flush_rows;    /* number of rows written since last flush */
#endif

#ifdef PNG_READ_RGB_TO_GRAY_SUPPORTED
   png_xy          chromaticities; /* From mDVC, cICP, [iCCP], sRGB or cHRM */
#endif

#ifdef PNG_READ_GAMMA_SUPPORTED
   int gamma_shift;      /* number of "insignificant" bits in 16-bit gamma */
   png_fixed_point screen_gamma; /* screen gamma value (display exponent) */
   png_fixed_point file_gamma;   /* file gamma value (encoding exponent) */
   png_fixed_point chunk_gamma;  /* from cICP, iCCP, sRGB or gAMA */
   png_fixed_point default_gamma;/* from png_set_alpha_mode */

   png_bytep gamma_table;     /* gamma table for 8-bit depth files */
   png_uint_16pp gamma_16_table; /* gamma table for 16-bit depth files */
#if defined(PNG_READ_BACKGROUND_SUPPORTED) || \
   defined(PNG_READ_ALPHA_MODE_SUPPORTED) || \
   defined(PNG_READ_RGB_TO_GRAY_SUPPORTED)
   png_bytep gamma_from_1;    /* converts from 1.0 to screen */
   png_bytep gamma_to_1;      /* converts from file to 1.0 */
   png_uint_16pp gamma_16_from_1; /* converts from 1.0 to screen */
   png_uint_16pp gamma_16_to_1; /* converts from file to 1.0 */
#endif /* READ_BACKGROUND || READ_ALPHA_MODE || RGB_TO_GRAY */
#endif /* READ_GAMMA */

#if defined(PNG_READ_GAMMA_SUPPORTED) || defined(PNG_sBIT_SUPPORTED)
   png_color_8 sig_bit;       /* significant bits in each available channel */
#endif

#if defined(PNG_READ_SHIFT_SUPPORTED) || defined(PNG_WRITE_SHIFT_SUPPORTED)
   png_color_8 shift;         /* shift for significant bit transformation */
#endif

#if defined(PNG_tRNS_SUPPORTED) || defined(PNG_READ_BACKGROUND_SUPPORTED) \
 || defined(PNG_READ_EXPAND_SUPPORTED) || defined(PNG_READ_BACKGROUND_SUPPORTED)
   png_bytep trans_alpha;           /* alpha values for paletted files */
   png_color_16 trans_color;  /* transparent color for non-paletted files */
#endif

   png_read_status_ptr read_row_fn;   /* called after each row is decoded */
   png_write_status_ptr write_row_fn; /* called after each row is encoded */
#ifdef PNG_PROGRESSIVE_READ_SUPPORTED
   png_progressive_info_ptr info_fn; /* called after header data fully read */
   png_progressive_row_ptr row_fn;   /* called after a prog. row is decoded */
   png_progressive_end_ptr end_fn;   /* called after image is complete */
   png_bytep save_buffer_ptr;        /* current location in save_buffer */
   png_bytep save_buffer;            /* buffer for previously read data */
   png_bytep current_buffer_ptr;     /* current location in current_buffer */
   png_bytep current_buffer;         /* buffer for recently used data */
   png_uint_32 push_length;          /* size of current input chunk */
   png_uint_32 skip_length;          /* bytes to skip in input data */
   size_t save_buffer_size;          /* amount of data now in save_buffer */
   size_t save_buffer_max;           /* total size of save_buffer */
   size_t buffer_size;               /* total amount of available input data */
   size_t current_buffer_size;       /* amount of data now in current_buffer */
   int process_mode;                 /* what push library is currently doing */
   int cur_palette;                  /* current push library palette index */
#endif /* PROGRESSIVE_READ */

#ifdef PNG_READ_QUANTIZE_SUPPORTED
   png_bytep palette_lookup; /* lookup table for quantizing */
   png_bytep quantize_index; /* index translation for palette files */
#endif

/* Options */
#ifdef PNG_SET_OPTION_SUPPORTED
   png_uint_32 options;           /* On/off state (up to 16 options) */
#endif

#if PNG_LIBPNG_VER < 10700
/* To do: remove this from libpng-1.7 */
#ifdef PNG_TIME_RFC1123_SUPPORTED
   char time_buffer[29]; /* String to hold RFC 1123 time text */
#endif /* TIME_RFC1123 */
#endif /* LIBPNG_VER < 10700 */

/* New members added in libpng-1.0.6 */

   png_uint_32 free_me;    /* flags items libpng is responsible for freeing */

#ifdef PNG_USER_CHUNKS_SUPPORTED
   png_voidp user_chunk_ptr;
#ifdef PNG_READ_USER_CHUNKS_SUPPORTED
   png_user_chunk_ptr read_user_chunk_fn; /* user read chunk handler */
#endif /* READ_USER_CHUNKS */
#endif /* USER_CHUNKS */

#ifdef PNG_SET_UNKNOWN_CHUNKS_SUPPORTED
   int          unknown_default; /* As PNG_HANDLE_* */
   unsigned int num_chunk_list;  /* Number of entries in the list */
   png_bytep    chunk_list;      /* List of png_byte[5]; the textual chunk name
                                  * followed by a PNG_HANDLE_* byte */
#endif

/* New members added in libpng-1.0.3 */
#ifdef PNG_READ_RGB_TO_GRAY_SUPPORTED
   png_byte rgb_to_gray_status;
   /* Added in libpng 1.5.5 to record setting of coefficients: */
   png_byte rgb_to_gray_coefficients_set;
   /* These were changed from png_byte in libpng-1.0.6 */
   png_uint_16 rgb_to_gray_red_coeff;
   png_uint_16 rgb_to_gray_green_coeff;
   /* deleted in 1.5.5: rgb_to_gray_blue_coeff; */
#endif

/* New member added in libpng-1.6.36 */
#if defined(PNG_READ_EXPAND_SUPPORTED) && \
    (defined(PNG_ARM_NEON_IMPLEMENTATION) || \
     defined(PNG_RISCV_RVV_IMPLEMENTATION))
   png_bytep riffled_palette; /* buffer for accelerated palette expansion */
#endif

/* New member added in libpng-1.0.4 (renamed in 1.0.9) */
#if defined(PNG_MNG_FEATURES_SUPPORTED)
/* Changed from png_byte to png_uint_32 at version 1.2.0 */
   png_uint_32 mng_features_permitted;
#endif

/* New member added in libpng-1.0.9, ifdef'ed out in 1.0.12, enabled in 1.2.0 */
#ifdef PNG_MNG_FEATURES_SUPPORTED
   png_byte filter_type;
#endif

/* New members added in libpng-1.2.0 */

/* New members added in libpng-1.0.2 but first enabled by default in 1.2.0 */
#ifdef PNG_USER_MEM_SUPPORTED
   png_voidp mem_ptr;             /* user supplied struct for mem functions */
   png_malloc_ptr malloc_fn;      /* function for allocating memory */
   png_free_ptr free_fn;          /* function for freeing memory */
#endif

/* New member added in libpng-1.0.13 and 1.2.0 */
   png_bytep big_row_buf;         /* buffer to save current (unfiltered) row */

#ifdef PNG_READ_QUANTIZE_SUPPORTED
/* The following three members were added at version 1.0.14 and 1.2.4 */
   png_bytep index_to_palette;       /* where the original index currently is
                                        in the palette */
   png_bytep palette_to_index;       /* which original index points to this
                                         palette color */
#endif

/* New members added in libpng-1.0.16 and 1.2.6 */
   png_byte compression_type;

#ifdef PNG_USER_LIMITS_SUPPORTED
   png_uint_32 user_width_max;
   png_uint_32 user_height_max;

   /* Added in libpng-1.4.0: Total number of sPLT, text, and unknown
    * chunks that can be stored (0 means unlimited).
    */
   png_uint_32 user_chunk_cache_max;

   /* Total memory that a zTXt, sPLT, iTXt, iCCP, or unknown chunk
    * can occupy when decompressed.  0 means unlimited.
    */
   png_alloc_size_t user_chunk_malloc_max;
#endif

/* New member added in libpng-1.0.25 and 1.2.17 */
#ifdef PNG_READ_UNKNOWN_CHUNKS_SUPPORTED
   /* Temporary storage for unknown chunk that the library doesn't recognize,
    * used while reading the chunk.
    */
   png_unknown_chunk unknown_chunk;
#endif

/* New member added in libpng-1.2.26 */
   size_t old_big_row_buf_size;

#ifdef PNG_READ_SUPPORTED
/* New member added in libpng-1.2.30 */
  png_bytep        read_buffer;      /* buffer for reading chunk data */
  png_alloc_size_t read_buffer_size; /* current size of the buffer */
#endif
#ifdef PNG_SEQUENTIAL_READ_SUPPORTED
  uInt             IDAT_read_size;   /* limit on read buffer size for IDAT */
#endif

#ifdef PNG_IO_STATE_SUPPORTED
/* New member added in libpng-1.4.0 */
   png_uint_32 io_state;
#endif

/* New member added in libpng-1.5.6 */
   png_bytep big_prev_row;

/* New member added in libpng-1.5.7 */
   void (*read_filter[PNG_FILTER_VALUE_LAST-1])(png_row_infop row_info,
      png_bytep row, png_const_bytep prev_row);
};
#endif /* PNGSTRUCT_H */
>>>>>>> 79cdba11
<|MERGE_RESOLUTION|>--- conflicted
+++ resolved
@@ -1,947 +1,465 @@
-<<<<<<< HEAD
-
-/* pngstruct.h - header file for PNG reference library
- *
- * Copyright (c) 2018-2022 Cosmin Truta
- * Copyright (c) 1998-2002,2004,2006-2018 Glenn Randers-Pehrson
- * Copyright (c) 1996-1997 Andreas Dilger
- * Copyright (c) 1995-1996 Guy Eric Schalnat, Group 42, Inc.
- *
- * This code is released under the libpng license.
- * For conditions of distribution and use, see the disclaimer
- * and license in png.h
- */
-
-/* The structure that holds the information to read and write PNG files.
- * The only people who need to care about what is inside of this are the
- * people who will be modifying the library for their own special needs.
- * It should NOT be accessed directly by an application.
- */
-
-#ifndef PNGSTRUCT_H
-#define PNGSTRUCT_H
-/* zlib.h defines the structure z_stream, an instance of which is included
- * in this structure and is required for decompressing the LZ compressed
- * data in PNG files.
- */
-#ifndef ZLIB_CONST
-   /* We must ensure that zlib uses 'const' in declarations. */
-#  define ZLIB_CONST
-#endif
-// BENTLEY_CHANGE for include path
-#include "zlib/zlib.h"
-#ifdef const
-   /* zlib.h sometimes #defines const to nothing, undo this. */
-#  undef const
-#endif
-
-/* zlib.h has mediocre z_const use before 1.2.6, this stuff is for compatibility
- * with older builds.
- */
-#if ZLIB_VERNUM < 0x1260
-#  define PNGZ_MSG_CAST(s) png_constcast(char*,s)
-#  define PNGZ_INPUT_CAST(b) png_constcast(png_bytep,b)
-#else
-#  define PNGZ_MSG_CAST(s) (s)
-#  define PNGZ_INPUT_CAST(b) (b)
-#endif
-
-/* zlib.h declares a magic type 'uInt' that limits the amount of data that zlib
- * can handle at once.  This type need be no larger than 16 bits (so maximum of
- * 65535), this define allows us to discover how big it is, but limited by the
- * maximum for size_t.  The value can be overridden in a library build
- * (pngusr.h, or set it in CPPFLAGS) and it works to set it to a considerably
- * lower value (e.g. 255 works).  A lower value may help memory usage (slightly)
- * and may even improve performance on some systems (and degrade it on others.)
- */
-#ifndef ZLIB_IO_MAX
-#  define ZLIB_IO_MAX ((uInt)-1)
-#endif
-
-#ifdef PNG_WRITE_SUPPORTED
-/* The type of a compression buffer list used by the write code. */
-typedef struct png_compression_buffer
-{
-   struct png_compression_buffer *next;
-   png_byte                       output[1]; /* actually zbuf_size */
-} png_compression_buffer, *png_compression_bufferp;
-
-#define PNG_COMPRESSION_BUFFER_SIZE(pp)\
-   (offsetof(png_compression_buffer, output) + (pp)->zbuffer_size)
-#endif
-
-/* Colorspace support; structures used in png_struct, png_info and in internal
- * functions to hold and communicate information about the color space.
- *
- * PNG_COLORSPACE_SUPPORTED is only required if the application will perform
- * colorspace corrections, otherwise all the colorspace information can be
- * skipped and the size of libpng can be reduced (significantly) by compiling
- * out the colorspace support.
- */
-#ifdef PNG_COLORSPACE_SUPPORTED
-/* The chromaticities of the red, green and blue colorants and the chromaticity
- * of the corresponding white point (i.e. of rgb(1.0,1.0,1.0)).
- */
-typedef struct png_xy
-{
-   png_fixed_point redx, redy;
-   png_fixed_point greenx, greeny;
-   png_fixed_point bluex, bluey;
-   png_fixed_point whitex, whitey;
-} png_xy;
-
-/* The same data as above but encoded as CIE XYZ values.  When this data comes
- * from chromaticities the sum of the Y values is assumed to be 1.0
- */
-typedef struct png_XYZ
-{
-   png_fixed_point red_X, red_Y, red_Z;
-   png_fixed_point green_X, green_Y, green_Z;
-   png_fixed_point blue_X, blue_Y, blue_Z;
-} png_XYZ;
-#endif /* COLORSPACE */
-
-#if defined(PNG_COLORSPACE_SUPPORTED) || defined(PNG_GAMMA_SUPPORTED)
-/* A colorspace is all the above plus, potentially, profile information;
- * however at present libpng does not use the profile internally so it is only
- * stored in the png_info struct (if iCCP is supported.)  The rendering intent
- * is retained here and is checked.
- *
- * The file gamma encoding information is also stored here and gamma correction
- * is done by libpng, whereas color correction must currently be done by the
- * application.
- */
-typedef struct png_colorspace
-{
-#ifdef PNG_GAMMA_SUPPORTED
-   png_fixed_point gamma;        /* File gamma */
-#endif
-
-#ifdef PNG_COLORSPACE_SUPPORTED
-   png_xy      end_points_xy;    /* End points as chromaticities */
-   png_XYZ     end_points_XYZ;   /* End points as CIE XYZ colorant values */
-   png_uint_16 rendering_intent; /* Rendering intent of a profile */
-#endif
-
-   /* Flags are always defined to simplify the code. */
-   png_uint_16 flags;            /* As defined below */
-} png_colorspace, * PNG_RESTRICT png_colorspacerp;
-
-typedef const png_colorspace * PNG_RESTRICT png_const_colorspacerp;
-
-/* General flags for the 'flags' field */
-#define PNG_COLORSPACE_HAVE_GAMMA           0x0001
-#define PNG_COLORSPACE_HAVE_ENDPOINTS       0x0002
-#define PNG_COLORSPACE_HAVE_INTENT          0x0004
-#define PNG_COLORSPACE_FROM_gAMA            0x0008
-#define PNG_COLORSPACE_FROM_cHRM            0x0010
-#define PNG_COLORSPACE_FROM_sRGB            0x0020
-#define PNG_COLORSPACE_ENDPOINTS_MATCH_sRGB 0x0040
-#define PNG_COLORSPACE_MATCHES_sRGB         0x0080 /* exact match on profile */
-#define PNG_COLORSPACE_INVALID              0x8000
-#define PNG_COLORSPACE_CANCEL(flags)        (0xffff ^ (flags))
-#endif /* COLORSPACE || GAMMA */
-
-struct png_struct_def
-{
-#ifdef PNG_SETJMP_SUPPORTED
-   jmp_buf jmp_buf_local;     /* New name in 1.6.0 for jmp_buf in png_struct */
-   png_longjmp_ptr longjmp_fn;/* setjmp non-local goto function. */
-   jmp_buf *jmp_buf_ptr;      /* passed to longjmp_fn */
-   size_t jmp_buf_size;       /* size of the above, if allocated */
-#endif
-   png_error_ptr error_fn;    /* function for printing errors and aborting */
-#ifdef PNG_WARNINGS_SUPPORTED
-   png_error_ptr warning_fn;  /* function for printing warnings */
-#endif
-   png_voidp error_ptr;       /* user supplied struct for error functions */
-   png_rw_ptr write_data_fn;  /* function for writing output data */
-   png_rw_ptr read_data_fn;   /* function for reading input data */
-   png_voidp io_ptr;          /* ptr to application struct for I/O functions */
-
-#ifdef PNG_READ_USER_TRANSFORM_SUPPORTED
-   png_user_transform_ptr read_user_transform_fn; /* user read transform */
-#endif
-
-#ifdef PNG_WRITE_USER_TRANSFORM_SUPPORTED
-   png_user_transform_ptr write_user_transform_fn; /* user write transform */
-#endif
-
-/* These were added in libpng-1.0.2 */
-#ifdef PNG_USER_TRANSFORM_PTR_SUPPORTED
-#if defined(PNG_READ_USER_TRANSFORM_SUPPORTED) || \
-    defined(PNG_WRITE_USER_TRANSFORM_SUPPORTED)
-   png_voidp user_transform_ptr; /* user supplied struct for user transform */
-   png_byte user_transform_depth;    /* bit depth of user transformed pixels */
-   png_byte user_transform_channels; /* channels in user transformed pixels */
-#endif
-#endif
-
-   png_uint_32 mode;          /* tells us where we are in the PNG file */
-   png_uint_32 flags;         /* flags indicating various things to libpng */
-   png_uint_32 transformations; /* which transformations to perform */
-
-   png_uint_32 zowner;        /* ID (chunk type) of zstream owner, 0 if none */
-   z_stream    zstream;       /* decompression structure */
-
-#ifdef PNG_WRITE_SUPPORTED
-   png_compression_bufferp zbuffer_list; /* Created on demand during write */
-   uInt                    zbuffer_size; /* size of the actual buffer */
-
-   int zlib_level;            /* holds zlib compression level */
-   int zlib_method;           /* holds zlib compression method */
-   int zlib_window_bits;      /* holds zlib compression window bits */
-   int zlib_mem_level;        /* holds zlib compression memory level */
-   int zlib_strategy;         /* holds zlib compression strategy */
-#endif
-/* Added at libpng 1.5.4 */
-#ifdef PNG_WRITE_CUSTOMIZE_ZTXT_COMPRESSION_SUPPORTED
-   int zlib_text_level;            /* holds zlib compression level */
-   int zlib_text_method;           /* holds zlib compression method */
-   int zlib_text_window_bits;      /* holds zlib compression window bits */
-   int zlib_text_mem_level;        /* holds zlib compression memory level */
-   int zlib_text_strategy;         /* holds zlib compression strategy */
-#endif
-/* End of material added at libpng 1.5.4 */
-/* Added at libpng 1.6.0 */
-#ifdef PNG_WRITE_SUPPORTED
-   int zlib_set_level;        /* Actual values set into the zstream on write */
-   int zlib_set_method;
-   int zlib_set_window_bits;
-   int zlib_set_mem_level;
-   int zlib_set_strategy;
-#endif
-
-   png_uint_32 width;         /* width of image in pixels */
-   png_uint_32 height;        /* height of image in pixels */
-   png_uint_32 num_rows;      /* number of rows in current pass */
-   png_uint_32 usr_width;     /* width of row at start of write */
-   size_t rowbytes;           /* size of row in bytes */
-   png_uint_32 iwidth;        /* width of current interlaced row in pixels */
-   png_uint_32 row_number;    /* current row in interlace pass */
-   png_uint_32 chunk_name;    /* PNG_CHUNK() id of current chunk */
-   png_bytep prev_row;        /* buffer to save previous (unfiltered) row.
-                               * While reading this is a pointer into
-                               * big_prev_row; while writing it is separately
-                               * allocated if needed.
-                               */
-   png_bytep row_buf;         /* buffer to save current (unfiltered) row.
-                               * While reading, this is a pointer into
-                               * big_row_buf; while writing it is separately
-                               * allocated.
-                               */
-#ifdef PNG_WRITE_FILTER_SUPPORTED
-   png_bytep try_row;    /* buffer to save trial row when filtering */
-   png_bytep tst_row;    /* buffer to save best trial row when filtering */
-#endif
-   size_t info_rowbytes;      /* Added in 1.5.4: cache of updated row bytes */
-
-   png_uint_32 idat_size;     /* current IDAT size for read */
-   png_uint_32 crc;           /* current chunk CRC value */
-   png_colorp palette;        /* palette from the input file */
-   png_uint_16 num_palette;   /* number of color entries in palette */
-
-/* Added at libpng-1.5.10 */
-#ifdef PNG_CHECK_FOR_INVALID_INDEX_SUPPORTED
-   int num_palette_max;       /* maximum palette index found in IDAT */
-#endif
-
-   png_uint_16 num_trans;     /* number of transparency values */
-   png_byte compression;      /* file compression type (always 0) */
-   png_byte filter;           /* file filter type (always 0) */
-   png_byte interlaced;       /* PNG_INTERLACE_NONE, PNG_INTERLACE_ADAM7 */
-   png_byte pass;             /* current interlace pass (0 - 6) */
-   png_byte do_filter;        /* row filter flags (see PNG_FILTER_ in png.h ) */
-   png_byte color_type;       /* color type of file */
-   png_byte bit_depth;        /* bit depth of file */
-   png_byte usr_bit_depth;    /* bit depth of users row: write only */
-   png_byte pixel_depth;      /* number of bits per pixel */
-   png_byte channels;         /* number of channels in file */
-#ifdef PNG_WRITE_SUPPORTED
-   png_byte usr_channels;     /* channels at start of write: write only */
-#endif
-   png_byte sig_bytes;        /* magic bytes read/written from start of file */
-   png_byte maximum_pixel_depth;
-                              /* pixel depth used for the row buffers */
-   png_byte transformed_pixel_depth;
-                              /* pixel depth after read/write transforms */
-#if ZLIB_VERNUM >= 0x1240
-   png_byte zstream_start;    /* at start of an input zlib stream */
-#endif /* Zlib >= 1.2.4 */
-#if defined(PNG_READ_FILLER_SUPPORTED) || defined(PNG_WRITE_FILLER_SUPPORTED)
-   png_uint_16 filler;           /* filler bytes for pixel expansion */
-#endif
-
-#if defined(PNG_bKGD_SUPPORTED) || defined(PNG_READ_BACKGROUND_SUPPORTED) ||\
-   defined(PNG_READ_ALPHA_MODE_SUPPORTED)
-   png_byte background_gamma_type;
-   png_fixed_point background_gamma;
-   png_color_16 background;   /* background color in screen gamma space */
-#ifdef PNG_READ_GAMMA_SUPPORTED
-   png_color_16 background_1; /* background normalized to gamma 1.0 */
-#endif
-#endif /* bKGD */
-
-#ifdef PNG_WRITE_FLUSH_SUPPORTED
-   png_flush_ptr output_flush_fn; /* Function for flushing output */
-   png_uint_32 flush_dist;    /* how many rows apart to flush, 0 - no flush */
-   png_uint_32 flush_rows;    /* number of rows written since last flush */
-#endif
-
-#ifdef PNG_READ_GAMMA_SUPPORTED
-   int gamma_shift;      /* number of "insignificant" bits in 16-bit gamma */
-   png_fixed_point screen_gamma; /* screen gamma value (display_exponent) */
-
-   png_bytep gamma_table;     /* gamma table for 8-bit depth files */
-   png_uint_16pp gamma_16_table; /* gamma table for 16-bit depth files */
-#if defined(PNG_READ_BACKGROUND_SUPPORTED) || \
-   defined(PNG_READ_ALPHA_MODE_SUPPORTED) || \
-   defined(PNG_READ_RGB_TO_GRAY_SUPPORTED)
-   png_bytep gamma_from_1;    /* converts from 1.0 to screen */
-   png_bytep gamma_to_1;      /* converts from file to 1.0 */
-   png_uint_16pp gamma_16_from_1; /* converts from 1.0 to screen */
-   png_uint_16pp gamma_16_to_1; /* converts from file to 1.0 */
-#endif /* READ_BACKGROUND || READ_ALPHA_MODE || RGB_TO_GRAY */
-#endif
-
-#if defined(PNG_READ_GAMMA_SUPPORTED) || defined(PNG_sBIT_SUPPORTED)
-   png_color_8 sig_bit;       /* significant bits in each available channel */
-#endif
-
-#if defined(PNG_READ_SHIFT_SUPPORTED) || defined(PNG_WRITE_SHIFT_SUPPORTED)
-   png_color_8 shift;         /* shift for significant bit transformation */
-#endif
-
-#if defined(PNG_tRNS_SUPPORTED) || defined(PNG_READ_BACKGROUND_SUPPORTED) \
- || defined(PNG_READ_EXPAND_SUPPORTED) || defined(PNG_READ_BACKGROUND_SUPPORTED)
-   png_bytep trans_alpha;           /* alpha values for paletted files */
-   png_color_16 trans_color;  /* transparent color for non-paletted files */
-#endif
-
-   png_read_status_ptr read_row_fn;   /* called after each row is decoded */
-   png_write_status_ptr write_row_fn; /* called after each row is encoded */
-#ifdef PNG_PROGRESSIVE_READ_SUPPORTED
-   png_progressive_info_ptr info_fn; /* called after header data fully read */
-   png_progressive_row_ptr row_fn;   /* called after a prog. row is decoded */
-   png_progressive_end_ptr end_fn;   /* called after image is complete */
-   png_bytep save_buffer_ptr;        /* current location in save_buffer */
-   png_bytep save_buffer;            /* buffer for previously read data */
-   png_bytep current_buffer_ptr;     /* current location in current_buffer */
-   png_bytep current_buffer;         /* buffer for recently used data */
-   png_uint_32 push_length;          /* size of current input chunk */
-   png_uint_32 skip_length;          /* bytes to skip in input data */
-   size_t save_buffer_size;          /* amount of data now in save_buffer */
-   size_t save_buffer_max;           /* total size of save_buffer */
-   size_t buffer_size;               /* total amount of available input data */
-   size_t current_buffer_size;       /* amount of data now in current_buffer */
-   int process_mode;                 /* what push library is currently doing */
-   int cur_palette;                  /* current push library palette index */
-#endif /* PROGRESSIVE_READ */
-
-#ifdef PNG_READ_QUANTIZE_SUPPORTED
-   png_bytep palette_lookup; /* lookup table for quantizing */
-   png_bytep quantize_index; /* index translation for palette files */
-#endif
-
-/* Options */
-#ifdef PNG_SET_OPTION_SUPPORTED
-   png_uint_32 options;           /* On/off state (up to 16 options) */
-#endif
-
-#if PNG_LIBPNG_VER < 10700
-/* To do: remove this from libpng-1.7 */
-#ifdef PNG_TIME_RFC1123_SUPPORTED
-   char time_buffer[29]; /* String to hold RFC 1123 time text */
-#endif
-#endif
-
-/* New members added in libpng-1.0.6 */
-
-   png_uint_32 free_me;    /* flags items libpng is responsible for freeing */
-
-#ifdef PNG_USER_CHUNKS_SUPPORTED
-   png_voidp user_chunk_ptr;
-#ifdef PNG_READ_USER_CHUNKS_SUPPORTED
-   png_user_chunk_ptr read_user_chunk_fn; /* user read chunk handler */
-#endif
-#endif
-
-#ifdef PNG_SET_UNKNOWN_CHUNKS_SUPPORTED
-   int          unknown_default; /* As PNG_HANDLE_* */
-   unsigned int num_chunk_list;  /* Number of entries in the list */
-   png_bytep    chunk_list;      /* List of png_byte[5]; the textual chunk name
-                                  * followed by a PNG_HANDLE_* byte */
-#endif
-
-/* New members added in libpng-1.0.3 */
-#ifdef PNG_READ_RGB_TO_GRAY_SUPPORTED
-   png_byte rgb_to_gray_status;
-   /* Added in libpng 1.5.5 to record setting of coefficients: */
-   png_byte rgb_to_gray_coefficients_set;
-   /* These were changed from png_byte in libpng-1.0.6 */
-   png_uint_16 rgb_to_gray_red_coeff;
-   png_uint_16 rgb_to_gray_green_coeff;
-   /* deleted in 1.5.5: rgb_to_gray_blue_coeff; */
-#endif
-
-/* New member added in libpng-1.6.36 */
-#if defined(PNG_READ_EXPAND_SUPPORTED) && \
-    defined(PNG_ARM_NEON_IMPLEMENTATION)
-   png_bytep riffled_palette; /* buffer for accelerated palette expansion */
-#endif
-
-/* New member added in libpng-1.0.4 (renamed in 1.0.9) */
-#if defined(PNG_MNG_FEATURES_SUPPORTED)
-/* Changed from png_byte to png_uint_32 at version 1.2.0 */
-   png_uint_32 mng_features_permitted;
-#endif
-
-/* New member added in libpng-1.0.9, ifdef'ed out in 1.0.12, enabled in 1.2.0 */
-#ifdef PNG_MNG_FEATURES_SUPPORTED
-   png_byte filter_type;
-#endif
-
-/* New members added in libpng-1.2.0 */
-
-/* New members added in libpng-1.0.2 but first enabled by default in 1.2.0 */
-#ifdef PNG_USER_MEM_SUPPORTED
-   png_voidp mem_ptr;             /* user supplied struct for mem functions */
-   png_malloc_ptr malloc_fn;      /* function for allocating memory */
-   png_free_ptr free_fn;          /* function for freeing memory */
-#endif
-
-/* New member added in libpng-1.0.13 and 1.2.0 */
-   png_bytep big_row_buf;         /* buffer to save current (unfiltered) row */
-
-#ifdef PNG_READ_QUANTIZE_SUPPORTED
-/* The following three members were added at version 1.0.14 and 1.2.4 */
-   png_bytep quantize_sort;          /* working sort array */
-   png_bytep index_to_palette;       /* where the original index currently is
-                                        in the palette */
-   png_bytep palette_to_index;       /* which original index points to this
-                                         palette color */
-#endif
-
-/* New members added in libpng-1.0.16 and 1.2.6 */
-   png_byte compression_type;
-
-#ifdef PNG_USER_LIMITS_SUPPORTED
-   png_uint_32 user_width_max;
-   png_uint_32 user_height_max;
-
-   /* Added in libpng-1.4.0: Total number of sPLT, text, and unknown
-    * chunks that can be stored (0 means unlimited).
-    */
-   png_uint_32 user_chunk_cache_max;
-
-   /* Total memory that a zTXt, sPLT, iTXt, iCCP, or unknown chunk
-    * can occupy when decompressed.  0 means unlimited.
-    */
-   png_alloc_size_t user_chunk_malloc_max;
-#endif
-
-/* New member added in libpng-1.0.25 and 1.2.17 */
-#ifdef PNG_READ_UNKNOWN_CHUNKS_SUPPORTED
-   /* Temporary storage for unknown chunk that the library doesn't recognize,
-    * used while reading the chunk.
-    */
-   png_unknown_chunk unknown_chunk;
-#endif
-
-/* New member added in libpng-1.2.26 */
-   size_t old_big_row_buf_size;
-
-#ifdef PNG_READ_SUPPORTED
-/* New member added in libpng-1.2.30 */
-  png_bytep        read_buffer;      /* buffer for reading chunk data */
-  png_alloc_size_t read_buffer_size; /* current size of the buffer */
-#endif
-#ifdef PNG_SEQUENTIAL_READ_SUPPORTED
-  uInt             IDAT_read_size;   /* limit on read buffer size for IDAT */
-#endif
-
-#ifdef PNG_IO_STATE_SUPPORTED
-/* New member added in libpng-1.4.0 */
-   png_uint_32 io_state;
-#endif
-
-/* New member added in libpng-1.5.6 */
-   png_bytep big_prev_row;
-
-/* New member added in libpng-1.5.7 */
-   void (*read_filter[PNG_FILTER_VALUE_LAST-1])(png_row_infop row_info,
-      png_bytep row, png_const_bytep prev_row);
-
-#ifdef PNG_READ_SUPPORTED
-#if defined(PNG_COLORSPACE_SUPPORTED) || defined(PNG_GAMMA_SUPPORTED)
-   png_colorspace   colorspace;
-#endif
-#endif
-};
-#endif /* PNGSTRUCT_H */
-=======
-/* pngstruct.h - internal structures for libpng
- *
- * Copyright (c) 2018-2025 Cosmin Truta
- * Copyright (c) 1998-2002,2004,2006-2018 Glenn Randers-Pehrson
- * Copyright (c) 1996-1997 Andreas Dilger
- * Copyright (c) 1995-1996 Guy Eric Schalnat, Group 42, Inc.
- *
- * This code is released under the libpng license.
- * For conditions of distribution and use, see the disclaimer
- * and license in png.h
- */
-
-#ifndef PNGPRIV_H
-#  error This file must not be included by applications; please include <png.h>
-#endif
-
-#ifndef PNGSTRUCT_H
-#define PNGSTRUCT_H
-/* zlib.h defines the structure z_stream, an instance of which is included
- * in this structure and is required for decompressing the LZ compressed
- * data in PNG files.
- */
-#ifndef ZLIB_CONST
-   /* We must ensure that zlib uses 'const' in declarations. */
-#  define ZLIB_CONST
-#endif
-#include "zlib.h"
-#ifdef const
-   /* zlib.h sometimes #defines const to nothing, undo this. */
-#  undef const
-#endif
-
-/* zlib.h has mediocre z_const use before 1.2.6, this stuff is for compatibility
- * with older builds.
- */
-#if ZLIB_VERNUM < 0x1260
-#  define PNGZ_MSG_CAST(s) png_constcast(char*,s)
-#  define PNGZ_INPUT_CAST(b) png_constcast(png_bytep,b)
-#else
-#  define PNGZ_MSG_CAST(s) (s)
-#  define PNGZ_INPUT_CAST(b) (b)
-#endif
-
-/* zlib.h declares a magic type 'uInt' that limits the amount of data that zlib
- * can handle at once.  This type need be no larger than 16 bits (so maximum of
- * 65535), this define allows us to discover how big it is, but limited by the
- * maximum for size_t.  The value can be overridden in a library build
- * (pngusr.h, or set it in CPPFLAGS) and it works to set it to a considerably
- * lower value (e.g. 255 works).  A lower value may help memory usage (slightly)
- * and may even improve performance on some systems (and degrade it on others.)
- */
-#ifndef ZLIB_IO_MAX
-#  define ZLIB_IO_MAX ((uInt)-1)
-#endif
-
-#ifdef PNG_WRITE_SUPPORTED
-/* The type of a compression buffer list used by the write code. */
-typedef struct png_compression_buffer
-{
-   struct png_compression_buffer *next;
-   png_byte                       output[1]; /* actually zbuf_size */
-} png_compression_buffer, *png_compression_bufferp;
-
-#define PNG_COMPRESSION_BUFFER_SIZE(pp)\
-   (offsetof(png_compression_buffer, output) + (pp)->zbuffer_size)
-#endif
-
-/* Colorspace support; structures used in png_struct, png_info and in internal
- * functions to hold and communicate information about the color space.
- */
-/* The chromaticities of the red, green and blue colorants and the chromaticity
- * of the corresponding white point (i.e. of rgb(1.0,1.0,1.0)).
- */
-typedef struct png_xy
-{
-   png_fixed_point redx, redy;
-   png_fixed_point greenx, greeny;
-   png_fixed_point bluex, bluey;
-   png_fixed_point whitex, whitey;
-} png_xy;
-
-/* The same data as above but encoded as CIE XYZ values.  When this data comes
- * from chromaticities the sum of the Y values is assumed to be 1.0
- */
-typedef struct png_XYZ
-{
-   png_fixed_point red_X, red_Y, red_Z;
-   png_fixed_point green_X, green_Y, green_Z;
-   png_fixed_point blue_X, blue_Y, blue_Z;
-} png_XYZ;
-
-/* Chunk index values as an enum, PNG_INDEX_unknown is also a count of the
- * number of chunks.
- */
-#define PNG_CHUNK(cHNK, i) PNG_INDEX_ ## cHNK = (i),
-typedef enum
-{
-   PNG_KNOWN_CHUNKS
-   PNG_INDEX_unknown
-} png_index;
-#undef PNG_CHUNK
-
-/* Chunk flag values.  These are (png_uint_32 values) with exactly one bit set
- * and can be combined into a flag set with bitwise 'or'.
- *
- * TODO: C23: convert these macros to C23 inlines (which are static).
- */
-#define png_chunk_flag_from_index(i) (0x80000000U >> (31 - (i)))
-   /* The flag coresponding to the given png_index enum value.  This is defined
-    * for png_unknown as well (until it reaches the value 32) but this should
-    * not be relied on.
-    */
-
-#define png_file_has_chunk(png_ptr, i)\
-   (((png_ptr)->chunks & png_chunk_flag_from_index(i)) != 0)
-   /* The chunk has been recorded in png_struct */
-
-#define png_file_add_chunk(pnt_ptr, i)\
-   ((void)((png_ptr)->chunks |= png_chunk_flag_from_index(i)))
-   /* Record the chunk in the png_struct */
-
-struct png_struct_def
-{
-#ifdef PNG_SETJMP_SUPPORTED
-   jmp_buf jmp_buf_local;     /* New name in 1.6.0 for jmp_buf in png_struct */
-   png_longjmp_ptr longjmp_fn;/* setjmp non-local goto function. */
-   jmp_buf *jmp_buf_ptr;      /* passed to longjmp_fn */
-   size_t jmp_buf_size;       /* size of the above, if allocated */
-#endif
-   png_error_ptr error_fn;    /* function for printing errors and aborting */
-#ifdef PNG_WARNINGS_SUPPORTED
-   png_error_ptr warning_fn;  /* function for printing warnings */
-#endif
-   png_voidp error_ptr;       /* user supplied struct for error functions */
-   png_rw_ptr write_data_fn;  /* function for writing output data */
-   png_rw_ptr read_data_fn;   /* function for reading input data */
-   png_voidp io_ptr;          /* ptr to application struct for I/O functions */
-
-#ifdef PNG_READ_USER_TRANSFORM_SUPPORTED
-   png_user_transform_ptr read_user_transform_fn; /* user read transform */
-#endif
-
-#ifdef PNG_WRITE_USER_TRANSFORM_SUPPORTED
-   png_user_transform_ptr write_user_transform_fn; /* user write transform */
-#endif
-
-/* These were added in libpng-1.0.2 */
-#ifdef PNG_USER_TRANSFORM_PTR_SUPPORTED
-#if defined(PNG_READ_USER_TRANSFORM_SUPPORTED) || \
-    defined(PNG_WRITE_USER_TRANSFORM_SUPPORTED)
-   png_voidp user_transform_ptr; /* user supplied struct for user transform */
-   png_byte user_transform_depth;    /* bit depth of user transformed pixels */
-   png_byte user_transform_channels; /* channels in user transformed pixels */
-#endif
-#endif
-
-   png_uint_32 mode;          /* tells us where we are in the PNG file */
-   png_uint_32 flags;         /* flags indicating various things to libpng */
-   png_uint_32 transformations; /* which transformations to perform */
-
-   png_uint_32 zowner;        /* ID (chunk type) of zstream owner, 0 if none */
-   z_stream    zstream;       /* decompression structure */
-
-#ifdef PNG_WRITE_SUPPORTED
-   png_compression_bufferp zbuffer_list; /* Created on demand during write */
-   uInt                    zbuffer_size; /* size of the actual buffer */
-
-   int zlib_level;            /* holds zlib compression level */
-   int zlib_method;           /* holds zlib compression method */
-   int zlib_window_bits;      /* holds zlib compression window bits */
-   int zlib_mem_level;        /* holds zlib compression memory level */
-   int zlib_strategy;         /* holds zlib compression strategy */
-#endif
-/* Added at libpng 1.5.4 */
-#ifdef PNG_WRITE_CUSTOMIZE_ZTXT_COMPRESSION_SUPPORTED
-   int zlib_text_level;            /* holds zlib compression level */
-   int zlib_text_method;           /* holds zlib compression method */
-   int zlib_text_window_bits;      /* holds zlib compression window bits */
-   int zlib_text_mem_level;        /* holds zlib compression memory level */
-   int zlib_text_strategy;         /* holds zlib compression strategy */
-#endif
-/* End of material added at libpng 1.5.4 */
-/* Added at libpng 1.6.0 */
-#ifdef PNG_WRITE_SUPPORTED
-   int zlib_set_level;        /* Actual values set into the zstream on write */
-   int zlib_set_method;
-   int zlib_set_window_bits;
-   int zlib_set_mem_level;
-   int zlib_set_strategy;
-#endif
-
-   png_uint_32 chunks; /* PNG_CF_ for every chunk read or (NYI) written */
-#  define png_has_chunk(png_ptr, cHNK)\
-      png_file_has_chunk(png_ptr, PNG_INDEX_ ## cHNK)
-      /* Convenience accessor - use this to check for a known chunk by name */
-
-   png_uint_32 width;         /* width of image in pixels */
-   png_uint_32 height;        /* height of image in pixels */
-   png_uint_32 num_rows;      /* number of rows in current pass */
-   png_uint_32 usr_width;     /* width of row at start of write */
-   size_t rowbytes;           /* size of row in bytes */
-   png_uint_32 iwidth;        /* width of current interlaced row in pixels */
-   png_uint_32 row_number;    /* current row in interlace pass */
-   png_uint_32 chunk_name;    /* PNG_CHUNK() id of current chunk */
-   png_bytep prev_row;        /* buffer to save previous (unfiltered) row.
-                               * While reading this is a pointer into
-                               * big_prev_row; while writing it is separately
-                               * allocated if needed.
-                               */
-   png_bytep row_buf;         /* buffer to save current (unfiltered) row.
-                               * While reading, this is a pointer into
-                               * big_row_buf; while writing it is separately
-                               * allocated.
-                               */
-#ifdef PNG_WRITE_FILTER_SUPPORTED
-   png_bytep try_row;    /* buffer to save trial row when filtering */
-   png_bytep tst_row;    /* buffer to save best trial row when filtering */
-#endif
-   size_t info_rowbytes;      /* Added in 1.5.4: cache of updated row bytes */
-
-   png_uint_32 idat_size;     /* current IDAT size for read */
-   png_uint_32 crc;           /* current chunk CRC value */
-   png_colorp palette;        /* palette from the input file */
-   png_uint_16 num_palette;   /* number of color entries in palette */
-
-/* Added at libpng-1.5.10 */
-#ifdef PNG_CHECK_FOR_INVALID_INDEX_SUPPORTED
-   int num_palette_max;       /* maximum palette index found in IDAT */
-#endif
-
-   png_uint_16 num_trans;     /* number of transparency values */
-   png_byte compression;      /* file compression type (always 0) */
-   png_byte filter;           /* file filter type (always 0) */
-   png_byte interlaced;       /* PNG_INTERLACE_NONE, PNG_INTERLACE_ADAM7 */
-   png_byte pass;             /* current interlace pass (0 - 6) */
-   png_byte do_filter;        /* row filter flags (see PNG_FILTER_ in png.h ) */
-   png_byte color_type;       /* color type of file */
-   png_byte bit_depth;        /* bit depth of file */
-   png_byte usr_bit_depth;    /* bit depth of users row: write only */
-   png_byte pixel_depth;      /* number of bits per pixel */
-   png_byte channels;         /* number of channels in file */
-#ifdef PNG_WRITE_SUPPORTED
-   png_byte usr_channels;     /* channels at start of write: write only */
-#endif
-   png_byte sig_bytes;        /* magic bytes read/written from start of file */
-   png_byte maximum_pixel_depth;
-                              /* pixel depth used for the row buffers */
-   png_byte transformed_pixel_depth;
-                              /* pixel depth after read/write transforms */
-#if ZLIB_VERNUM >= 0x1240
-   png_byte zstream_start;    /* at start of an input zlib stream */
-#endif /* Zlib >= 1.2.4 */
-#if defined(PNG_READ_FILLER_SUPPORTED) || defined(PNG_WRITE_FILLER_SUPPORTED)
-   png_uint_16 filler;           /* filler bytes for pixel expansion */
-#endif
-
-#if defined(PNG_bKGD_SUPPORTED) || defined(PNG_READ_BACKGROUND_SUPPORTED) ||\
-   defined(PNG_READ_ALPHA_MODE_SUPPORTED)
-   png_byte background_gamma_type;
-   png_fixed_point background_gamma;
-   png_color_16 background;   /* background color in screen gamma space */
-#ifdef PNG_READ_GAMMA_SUPPORTED
-   png_color_16 background_1; /* background normalized to gamma 1.0 */
-#endif
-#endif /* bKGD */
-
-#ifdef PNG_WRITE_FLUSH_SUPPORTED
-   png_flush_ptr output_flush_fn; /* Function for flushing output */
-   png_uint_32 flush_dist;    /* how many rows apart to flush, 0 - no flush */
-   png_uint_32 flush_rows;    /* number of rows written since last flush */
-#endif
-
-#ifdef PNG_READ_RGB_TO_GRAY_SUPPORTED
-   png_xy          chromaticities; /* From mDVC, cICP, [iCCP], sRGB or cHRM */
-#endif
-
-#ifdef PNG_READ_GAMMA_SUPPORTED
-   int gamma_shift;      /* number of "insignificant" bits in 16-bit gamma */
-   png_fixed_point screen_gamma; /* screen gamma value (display exponent) */
-   png_fixed_point file_gamma;   /* file gamma value (encoding exponent) */
-   png_fixed_point chunk_gamma;  /* from cICP, iCCP, sRGB or gAMA */
-   png_fixed_point default_gamma;/* from png_set_alpha_mode */
-
-   png_bytep gamma_table;     /* gamma table for 8-bit depth files */
-   png_uint_16pp gamma_16_table; /* gamma table for 16-bit depth files */
-#if defined(PNG_READ_BACKGROUND_SUPPORTED) || \
-   defined(PNG_READ_ALPHA_MODE_SUPPORTED) || \
-   defined(PNG_READ_RGB_TO_GRAY_SUPPORTED)
-   png_bytep gamma_from_1;    /* converts from 1.0 to screen */
-   png_bytep gamma_to_1;      /* converts from file to 1.0 */
-   png_uint_16pp gamma_16_from_1; /* converts from 1.0 to screen */
-   png_uint_16pp gamma_16_to_1; /* converts from file to 1.0 */
-#endif /* READ_BACKGROUND || READ_ALPHA_MODE || RGB_TO_GRAY */
-#endif /* READ_GAMMA */
-
-#if defined(PNG_READ_GAMMA_SUPPORTED) || defined(PNG_sBIT_SUPPORTED)
-   png_color_8 sig_bit;       /* significant bits in each available channel */
-#endif
-
-#if defined(PNG_READ_SHIFT_SUPPORTED) || defined(PNG_WRITE_SHIFT_SUPPORTED)
-   png_color_8 shift;         /* shift for significant bit transformation */
-#endif
-
-#if defined(PNG_tRNS_SUPPORTED) || defined(PNG_READ_BACKGROUND_SUPPORTED) \
- || defined(PNG_READ_EXPAND_SUPPORTED) || defined(PNG_READ_BACKGROUND_SUPPORTED)
-   png_bytep trans_alpha;           /* alpha values for paletted files */
-   png_color_16 trans_color;  /* transparent color for non-paletted files */
-#endif
-
-   png_read_status_ptr read_row_fn;   /* called after each row is decoded */
-   png_write_status_ptr write_row_fn; /* called after each row is encoded */
-#ifdef PNG_PROGRESSIVE_READ_SUPPORTED
-   png_progressive_info_ptr info_fn; /* called after header data fully read */
-   png_progressive_row_ptr row_fn;   /* called after a prog. row is decoded */
-   png_progressive_end_ptr end_fn;   /* called after image is complete */
-   png_bytep save_buffer_ptr;        /* current location in save_buffer */
-   png_bytep save_buffer;            /* buffer for previously read data */
-   png_bytep current_buffer_ptr;     /* current location in current_buffer */
-   png_bytep current_buffer;         /* buffer for recently used data */
-   png_uint_32 push_length;          /* size of current input chunk */
-   png_uint_32 skip_length;          /* bytes to skip in input data */
-   size_t save_buffer_size;          /* amount of data now in save_buffer */
-   size_t save_buffer_max;           /* total size of save_buffer */
-   size_t buffer_size;               /* total amount of available input data */
-   size_t current_buffer_size;       /* amount of data now in current_buffer */
-   int process_mode;                 /* what push library is currently doing */
-   int cur_palette;                  /* current push library palette index */
-#endif /* PROGRESSIVE_READ */
-
-#ifdef PNG_READ_QUANTIZE_SUPPORTED
-   png_bytep palette_lookup; /* lookup table for quantizing */
-   png_bytep quantize_index; /* index translation for palette files */
-#endif
-
-/* Options */
-#ifdef PNG_SET_OPTION_SUPPORTED
-   png_uint_32 options;           /* On/off state (up to 16 options) */
-#endif
-
-#if PNG_LIBPNG_VER < 10700
-/* To do: remove this from libpng-1.7 */
-#ifdef PNG_TIME_RFC1123_SUPPORTED
-   char time_buffer[29]; /* String to hold RFC 1123 time text */
-#endif /* TIME_RFC1123 */
-#endif /* LIBPNG_VER < 10700 */
-
-/* New members added in libpng-1.0.6 */
-
-   png_uint_32 free_me;    /* flags items libpng is responsible for freeing */
-
-#ifdef PNG_USER_CHUNKS_SUPPORTED
-   png_voidp user_chunk_ptr;
-#ifdef PNG_READ_USER_CHUNKS_SUPPORTED
-   png_user_chunk_ptr read_user_chunk_fn; /* user read chunk handler */
-#endif /* READ_USER_CHUNKS */
-#endif /* USER_CHUNKS */
-
-#ifdef PNG_SET_UNKNOWN_CHUNKS_SUPPORTED
-   int          unknown_default; /* As PNG_HANDLE_* */
-   unsigned int num_chunk_list;  /* Number of entries in the list */
-   png_bytep    chunk_list;      /* List of png_byte[5]; the textual chunk name
-                                  * followed by a PNG_HANDLE_* byte */
-#endif
-
-/* New members added in libpng-1.0.3 */
-#ifdef PNG_READ_RGB_TO_GRAY_SUPPORTED
-   png_byte rgb_to_gray_status;
-   /* Added in libpng 1.5.5 to record setting of coefficients: */
-   png_byte rgb_to_gray_coefficients_set;
-   /* These were changed from png_byte in libpng-1.0.6 */
-   png_uint_16 rgb_to_gray_red_coeff;
-   png_uint_16 rgb_to_gray_green_coeff;
-   /* deleted in 1.5.5: rgb_to_gray_blue_coeff; */
-#endif
-
-/* New member added in libpng-1.6.36 */
-#if defined(PNG_READ_EXPAND_SUPPORTED) && \
-    (defined(PNG_ARM_NEON_IMPLEMENTATION) || \
-     defined(PNG_RISCV_RVV_IMPLEMENTATION))
-   png_bytep riffled_palette; /* buffer for accelerated palette expansion */
-#endif
-
-/* New member added in libpng-1.0.4 (renamed in 1.0.9) */
-#if defined(PNG_MNG_FEATURES_SUPPORTED)
-/* Changed from png_byte to png_uint_32 at version 1.2.0 */
-   png_uint_32 mng_features_permitted;
-#endif
-
-/* New member added in libpng-1.0.9, ifdef'ed out in 1.0.12, enabled in 1.2.0 */
-#ifdef PNG_MNG_FEATURES_SUPPORTED
-   png_byte filter_type;
-#endif
-
-/* New members added in libpng-1.2.0 */
-
-/* New members added in libpng-1.0.2 but first enabled by default in 1.2.0 */
-#ifdef PNG_USER_MEM_SUPPORTED
-   png_voidp mem_ptr;             /* user supplied struct for mem functions */
-   png_malloc_ptr malloc_fn;      /* function for allocating memory */
-   png_free_ptr free_fn;          /* function for freeing memory */
-#endif
-
-/* New member added in libpng-1.0.13 and 1.2.0 */
-   png_bytep big_row_buf;         /* buffer to save current (unfiltered) row */
-
-#ifdef PNG_READ_QUANTIZE_SUPPORTED
-/* The following three members were added at version 1.0.14 and 1.2.4 */
-   png_bytep index_to_palette;       /* where the original index currently is
-                                        in the palette */
-   png_bytep palette_to_index;       /* which original index points to this
-                                         palette color */
-#endif
-
-/* New members added in libpng-1.0.16 and 1.2.6 */
-   png_byte compression_type;
-
-#ifdef PNG_USER_LIMITS_SUPPORTED
-   png_uint_32 user_width_max;
-   png_uint_32 user_height_max;
-
-   /* Added in libpng-1.4.0: Total number of sPLT, text, and unknown
-    * chunks that can be stored (0 means unlimited).
-    */
-   png_uint_32 user_chunk_cache_max;
-
-   /* Total memory that a zTXt, sPLT, iTXt, iCCP, or unknown chunk
-    * can occupy when decompressed.  0 means unlimited.
-    */
-   png_alloc_size_t user_chunk_malloc_max;
-#endif
-
-/* New member added in libpng-1.0.25 and 1.2.17 */
-#ifdef PNG_READ_UNKNOWN_CHUNKS_SUPPORTED
-   /* Temporary storage for unknown chunk that the library doesn't recognize,
-    * used while reading the chunk.
-    */
-   png_unknown_chunk unknown_chunk;
-#endif
-
-/* New member added in libpng-1.2.26 */
-   size_t old_big_row_buf_size;
-
-#ifdef PNG_READ_SUPPORTED
-/* New member added in libpng-1.2.30 */
-  png_bytep        read_buffer;      /* buffer for reading chunk data */
-  png_alloc_size_t read_buffer_size; /* current size of the buffer */
-#endif
-#ifdef PNG_SEQUENTIAL_READ_SUPPORTED
-  uInt             IDAT_read_size;   /* limit on read buffer size for IDAT */
-#endif
-
-#ifdef PNG_IO_STATE_SUPPORTED
-/* New member added in libpng-1.4.0 */
-   png_uint_32 io_state;
-#endif
-
-/* New member added in libpng-1.5.6 */
-   png_bytep big_prev_row;
-
-/* New member added in libpng-1.5.7 */
-   void (*read_filter[PNG_FILTER_VALUE_LAST-1])(png_row_infop row_info,
-      png_bytep row, png_const_bytep prev_row);
-};
-#endif /* PNGSTRUCT_H */
->>>>>>> 79cdba11
+/* pngstruct.h - internal structures for libpng
+ *
+ * Copyright (c) 2018-2025 Cosmin Truta
+ * Copyright (c) 1998-2002,2004,2006-2018 Glenn Randers-Pehrson
+ * Copyright (c) 1996-1997 Andreas Dilger
+ * Copyright (c) 1995-1996 Guy Eric Schalnat, Group 42, Inc.
+ *
+ * This code is released under the libpng license.
+ * For conditions of distribution and use, see the disclaimer
+ * and license in png.h
+ */
+
+#ifndef PNGPRIV_H
+#  error This file must not be included by applications; please include <png.h>
+#endif
+
+#ifndef PNGSTRUCT_H
+#define PNGSTRUCT_H
+/* zlib.h defines the structure z_stream, an instance of which is included
+ * in this structure and is required for decompressing the LZ compressed
+ * data in PNG files.
+ */
+#ifndef ZLIB_CONST
+   /* We must ensure that zlib uses 'const' in declarations. */
+#  define ZLIB_CONST
+#endif
+// BENTLEY_CHANGE for include path
+#include "zlib/zlib.h"
+#ifdef const
+   /* zlib.h sometimes #defines const to nothing, undo this. */
+#  undef const
+#endif
+
+/* zlib.h has mediocre z_const use before 1.2.6, this stuff is for compatibility
+ * with older builds.
+ */
+#if ZLIB_VERNUM < 0x1260
+#  define PNGZ_MSG_CAST(s) png_constcast(char*,s)
+#  define PNGZ_INPUT_CAST(b) png_constcast(png_bytep,b)
+#else
+#  define PNGZ_MSG_CAST(s) (s)
+#  define PNGZ_INPUT_CAST(b) (b)
+#endif
+
+/* zlib.h declares a magic type 'uInt' that limits the amount of data that zlib
+ * can handle at once.  This type need be no larger than 16 bits (so maximum of
+ * 65535), this define allows us to discover how big it is, but limited by the
+ * maximum for size_t.  The value can be overridden in a library build
+ * (pngusr.h, or set it in CPPFLAGS) and it works to set it to a considerably
+ * lower value (e.g. 255 works).  A lower value may help memory usage (slightly)
+ * and may even improve performance on some systems (and degrade it on others.)
+ */
+#ifndef ZLIB_IO_MAX
+#  define ZLIB_IO_MAX ((uInt)-1)
+#endif
+
+#ifdef PNG_WRITE_SUPPORTED
+/* The type of a compression buffer list used by the write code. */
+typedef struct png_compression_buffer
+{
+   struct png_compression_buffer *next;
+   png_byte                       output[1]; /* actually zbuf_size */
+} png_compression_buffer, *png_compression_bufferp;
+
+#define PNG_COMPRESSION_BUFFER_SIZE(pp)\
+   (offsetof(png_compression_buffer, output) + (pp)->zbuffer_size)
+#endif
+
+/* Colorspace support; structures used in png_struct, png_info and in internal
+ * functions to hold and communicate information about the color space.
+ */
+/* The chromaticities of the red, green and blue colorants and the chromaticity
+ * of the corresponding white point (i.e. of rgb(1.0,1.0,1.0)).
+ */
+typedef struct png_xy
+{
+   png_fixed_point redx, redy;
+   png_fixed_point greenx, greeny;
+   png_fixed_point bluex, bluey;
+   png_fixed_point whitex, whitey;
+} png_xy;
+
+/* The same data as above but encoded as CIE XYZ values.  When this data comes
+ * from chromaticities the sum of the Y values is assumed to be 1.0
+ */
+typedef struct png_XYZ
+{
+   png_fixed_point red_X, red_Y, red_Z;
+   png_fixed_point green_X, green_Y, green_Z;
+   png_fixed_point blue_X, blue_Y, blue_Z;
+} png_XYZ;
+
+/* Chunk index values as an enum, PNG_INDEX_unknown is also a count of the
+ * number of chunks.
+ */
+#define PNG_CHUNK(cHNK, i) PNG_INDEX_ ## cHNK = (i),
+typedef enum
+{
+   PNG_KNOWN_CHUNKS
+   PNG_INDEX_unknown
+} png_index;
+#undef PNG_CHUNK
+
+/* Chunk flag values.  These are (png_uint_32 values) with exactly one bit set
+ * and can be combined into a flag set with bitwise 'or'.
+ *
+ * TODO: C23: convert these macros to C23 inlines (which are static).
+ */
+#define png_chunk_flag_from_index(i) (0x80000000U >> (31 - (i)))
+   /* The flag coresponding to the given png_index enum value.  This is defined
+    * for png_unknown as well (until it reaches the value 32) but this should
+    * not be relied on.
+    */
+
+#define png_file_has_chunk(png_ptr, i)\
+   (((png_ptr)->chunks & png_chunk_flag_from_index(i)) != 0)
+   /* The chunk has been recorded in png_struct */
+
+#define png_file_add_chunk(pnt_ptr, i)\
+   ((void)((png_ptr)->chunks |= png_chunk_flag_from_index(i)))
+   /* Record the chunk in the png_struct */
+
+struct png_struct_def
+{
+#ifdef PNG_SETJMP_SUPPORTED
+   jmp_buf jmp_buf_local;     /* New name in 1.6.0 for jmp_buf in png_struct */
+   png_longjmp_ptr longjmp_fn;/* setjmp non-local goto function. */
+   jmp_buf *jmp_buf_ptr;      /* passed to longjmp_fn */
+   size_t jmp_buf_size;       /* size of the above, if allocated */
+#endif
+   png_error_ptr error_fn;    /* function for printing errors and aborting */
+#ifdef PNG_WARNINGS_SUPPORTED
+   png_error_ptr warning_fn;  /* function for printing warnings */
+#endif
+   png_voidp error_ptr;       /* user supplied struct for error functions */
+   png_rw_ptr write_data_fn;  /* function for writing output data */
+   png_rw_ptr read_data_fn;   /* function for reading input data */
+   png_voidp io_ptr;          /* ptr to application struct for I/O functions */
+
+#ifdef PNG_READ_USER_TRANSFORM_SUPPORTED
+   png_user_transform_ptr read_user_transform_fn; /* user read transform */
+#endif
+
+#ifdef PNG_WRITE_USER_TRANSFORM_SUPPORTED
+   png_user_transform_ptr write_user_transform_fn; /* user write transform */
+#endif
+
+/* These were added in libpng-1.0.2 */
+#ifdef PNG_USER_TRANSFORM_PTR_SUPPORTED
+#if defined(PNG_READ_USER_TRANSFORM_SUPPORTED) || \
+    defined(PNG_WRITE_USER_TRANSFORM_SUPPORTED)
+   png_voidp user_transform_ptr; /* user supplied struct for user transform */
+   png_byte user_transform_depth;    /* bit depth of user transformed pixels */
+   png_byte user_transform_channels; /* channels in user transformed pixels */
+#endif
+#endif
+
+   png_uint_32 mode;          /* tells us where we are in the PNG file */
+   png_uint_32 flags;         /* flags indicating various things to libpng */
+   png_uint_32 transformations; /* which transformations to perform */
+
+   png_uint_32 zowner;        /* ID (chunk type) of zstream owner, 0 if none */
+   z_stream    zstream;       /* decompression structure */
+
+#ifdef PNG_WRITE_SUPPORTED
+   png_compression_bufferp zbuffer_list; /* Created on demand during write */
+   uInt                    zbuffer_size; /* size of the actual buffer */
+
+   int zlib_level;            /* holds zlib compression level */
+   int zlib_method;           /* holds zlib compression method */
+   int zlib_window_bits;      /* holds zlib compression window bits */
+   int zlib_mem_level;        /* holds zlib compression memory level */
+   int zlib_strategy;         /* holds zlib compression strategy */
+#endif
+/* Added at libpng 1.5.4 */
+#ifdef PNG_WRITE_CUSTOMIZE_ZTXT_COMPRESSION_SUPPORTED
+   int zlib_text_level;            /* holds zlib compression level */
+   int zlib_text_method;           /* holds zlib compression method */
+   int zlib_text_window_bits;      /* holds zlib compression window bits */
+   int zlib_text_mem_level;        /* holds zlib compression memory level */
+   int zlib_text_strategy;         /* holds zlib compression strategy */
+#endif
+/* End of material added at libpng 1.5.4 */
+/* Added at libpng 1.6.0 */
+#ifdef PNG_WRITE_SUPPORTED
+   int zlib_set_level;        /* Actual values set into the zstream on write */
+   int zlib_set_method;
+   int zlib_set_window_bits;
+   int zlib_set_mem_level;
+   int zlib_set_strategy;
+#endif
+
+   png_uint_32 chunks; /* PNG_CF_ for every chunk read or (NYI) written */
+#  define png_has_chunk(png_ptr, cHNK)\
+      png_file_has_chunk(png_ptr, PNG_INDEX_ ## cHNK)
+      /* Convenience accessor - use this to check for a known chunk by name */
+
+   png_uint_32 width;         /* width of image in pixels */
+   png_uint_32 height;        /* height of image in pixels */
+   png_uint_32 num_rows;      /* number of rows in current pass */
+   png_uint_32 usr_width;     /* width of row at start of write */
+   size_t rowbytes;           /* size of row in bytes */
+   png_uint_32 iwidth;        /* width of current interlaced row in pixels */
+   png_uint_32 row_number;    /* current row in interlace pass */
+   png_uint_32 chunk_name;    /* PNG_CHUNK() id of current chunk */
+   png_bytep prev_row;        /* buffer to save previous (unfiltered) row.
+                               * While reading this is a pointer into
+                               * big_prev_row; while writing it is separately
+                               * allocated if needed.
+                               */
+   png_bytep row_buf;         /* buffer to save current (unfiltered) row.
+                               * While reading, this is a pointer into
+                               * big_row_buf; while writing it is separately
+                               * allocated.
+                               */
+#ifdef PNG_WRITE_FILTER_SUPPORTED
+   png_bytep try_row;    /* buffer to save trial row when filtering */
+   png_bytep tst_row;    /* buffer to save best trial row when filtering */
+#endif
+   size_t info_rowbytes;      /* Added in 1.5.4: cache of updated row bytes */
+
+   png_uint_32 idat_size;     /* current IDAT size for read */
+   png_uint_32 crc;           /* current chunk CRC value */
+   png_colorp palette;        /* palette from the input file */
+   png_uint_16 num_palette;   /* number of color entries in palette */
+
+/* Added at libpng-1.5.10 */
+#ifdef PNG_CHECK_FOR_INVALID_INDEX_SUPPORTED
+   int num_palette_max;       /* maximum palette index found in IDAT */
+#endif
+
+   png_uint_16 num_trans;     /* number of transparency values */
+   png_byte compression;      /* file compression type (always 0) */
+   png_byte filter;           /* file filter type (always 0) */
+   png_byte interlaced;       /* PNG_INTERLACE_NONE, PNG_INTERLACE_ADAM7 */
+   png_byte pass;             /* current interlace pass (0 - 6) */
+   png_byte do_filter;        /* row filter flags (see PNG_FILTER_ in png.h ) */
+   png_byte color_type;       /* color type of file */
+   png_byte bit_depth;        /* bit depth of file */
+   png_byte usr_bit_depth;    /* bit depth of users row: write only */
+   png_byte pixel_depth;      /* number of bits per pixel */
+   png_byte channels;         /* number of channels in file */
+#ifdef PNG_WRITE_SUPPORTED
+   png_byte usr_channels;     /* channels at start of write: write only */
+#endif
+   png_byte sig_bytes;        /* magic bytes read/written from start of file */
+   png_byte maximum_pixel_depth;
+                              /* pixel depth used for the row buffers */
+   png_byte transformed_pixel_depth;
+                              /* pixel depth after read/write transforms */
+#if ZLIB_VERNUM >= 0x1240
+   png_byte zstream_start;    /* at start of an input zlib stream */
+#endif /* Zlib >= 1.2.4 */
+#if defined(PNG_READ_FILLER_SUPPORTED) || defined(PNG_WRITE_FILLER_SUPPORTED)
+   png_uint_16 filler;           /* filler bytes for pixel expansion */
+#endif
+
+#if defined(PNG_bKGD_SUPPORTED) || defined(PNG_READ_BACKGROUND_SUPPORTED) ||\
+   defined(PNG_READ_ALPHA_MODE_SUPPORTED)
+   png_byte background_gamma_type;
+   png_fixed_point background_gamma;
+   png_color_16 background;   /* background color in screen gamma space */
+#ifdef PNG_READ_GAMMA_SUPPORTED
+   png_color_16 background_1; /* background normalized to gamma 1.0 */
+#endif
+#endif /* bKGD */
+
+#ifdef PNG_WRITE_FLUSH_SUPPORTED
+   png_flush_ptr output_flush_fn; /* Function for flushing output */
+   png_uint_32 flush_dist;    /* how many rows apart to flush, 0 - no flush */
+   png_uint_32 flush_rows;    /* number of rows written since last flush */
+#endif
+
+#ifdef PNG_READ_RGB_TO_GRAY_SUPPORTED
+   png_xy          chromaticities; /* From mDVC, cICP, [iCCP], sRGB or cHRM */
+#endif
+
+#ifdef PNG_READ_GAMMA_SUPPORTED
+   int gamma_shift;      /* number of "insignificant" bits in 16-bit gamma */
+   png_fixed_point screen_gamma; /* screen gamma value (display exponent) */
+   png_fixed_point file_gamma;   /* file gamma value (encoding exponent) */
+   png_fixed_point chunk_gamma;  /* from cICP, iCCP, sRGB or gAMA */
+   png_fixed_point default_gamma;/* from png_set_alpha_mode */
+
+   png_bytep gamma_table;     /* gamma table for 8-bit depth files */
+   png_uint_16pp gamma_16_table; /* gamma table for 16-bit depth files */
+#if defined(PNG_READ_BACKGROUND_SUPPORTED) || \
+   defined(PNG_READ_ALPHA_MODE_SUPPORTED) || \
+   defined(PNG_READ_RGB_TO_GRAY_SUPPORTED)
+   png_bytep gamma_from_1;    /* converts from 1.0 to screen */
+   png_bytep gamma_to_1;      /* converts from file to 1.0 */
+   png_uint_16pp gamma_16_from_1; /* converts from 1.0 to screen */
+   png_uint_16pp gamma_16_to_1; /* converts from file to 1.0 */
+#endif /* READ_BACKGROUND || READ_ALPHA_MODE || RGB_TO_GRAY */
+#endif /* READ_GAMMA */
+
+#if defined(PNG_READ_GAMMA_SUPPORTED) || defined(PNG_sBIT_SUPPORTED)
+   png_color_8 sig_bit;       /* significant bits in each available channel */
+#endif
+
+#if defined(PNG_READ_SHIFT_SUPPORTED) || defined(PNG_WRITE_SHIFT_SUPPORTED)
+   png_color_8 shift;         /* shift for significant bit transformation */
+#endif
+
+#if defined(PNG_tRNS_SUPPORTED) || defined(PNG_READ_BACKGROUND_SUPPORTED) \
+ || defined(PNG_READ_EXPAND_SUPPORTED) || defined(PNG_READ_BACKGROUND_SUPPORTED)
+   png_bytep trans_alpha;           /* alpha values for paletted files */
+   png_color_16 trans_color;  /* transparent color for non-paletted files */
+#endif
+
+   png_read_status_ptr read_row_fn;   /* called after each row is decoded */
+   png_write_status_ptr write_row_fn; /* called after each row is encoded */
+#ifdef PNG_PROGRESSIVE_READ_SUPPORTED
+   png_progressive_info_ptr info_fn; /* called after header data fully read */
+   png_progressive_row_ptr row_fn;   /* called after a prog. row is decoded */
+   png_progressive_end_ptr end_fn;   /* called after image is complete */
+   png_bytep save_buffer_ptr;        /* current location in save_buffer */
+   png_bytep save_buffer;            /* buffer for previously read data */
+   png_bytep current_buffer_ptr;     /* current location in current_buffer */
+   png_bytep current_buffer;         /* buffer for recently used data */
+   png_uint_32 push_length;          /* size of current input chunk */
+   png_uint_32 skip_length;          /* bytes to skip in input data */
+   size_t save_buffer_size;          /* amount of data now in save_buffer */
+   size_t save_buffer_max;           /* total size of save_buffer */
+   size_t buffer_size;               /* total amount of available input data */
+   size_t current_buffer_size;       /* amount of data now in current_buffer */
+   int process_mode;                 /* what push library is currently doing */
+   int cur_palette;                  /* current push library palette index */
+#endif /* PROGRESSIVE_READ */
+
+#ifdef PNG_READ_QUANTIZE_SUPPORTED
+   png_bytep palette_lookup; /* lookup table for quantizing */
+   png_bytep quantize_index; /* index translation for palette files */
+#endif
+
+/* Options */
+#ifdef PNG_SET_OPTION_SUPPORTED
+   png_uint_32 options;           /* On/off state (up to 16 options) */
+#endif
+
+#if PNG_LIBPNG_VER < 10700
+/* To do: remove this from libpng-1.7 */
+#ifdef PNG_TIME_RFC1123_SUPPORTED
+   char time_buffer[29]; /* String to hold RFC 1123 time text */
+#endif /* TIME_RFC1123 */
+#endif /* LIBPNG_VER < 10700 */
+
+/* New members added in libpng-1.0.6 */
+
+   png_uint_32 free_me;    /* flags items libpng is responsible for freeing */
+
+#ifdef PNG_USER_CHUNKS_SUPPORTED
+   png_voidp user_chunk_ptr;
+#ifdef PNG_READ_USER_CHUNKS_SUPPORTED
+   png_user_chunk_ptr read_user_chunk_fn; /* user read chunk handler */
+#endif /* READ_USER_CHUNKS */
+#endif /* USER_CHUNKS */
+
+#ifdef PNG_SET_UNKNOWN_CHUNKS_SUPPORTED
+   int          unknown_default; /* As PNG_HANDLE_* */
+   unsigned int num_chunk_list;  /* Number of entries in the list */
+   png_bytep    chunk_list;      /* List of png_byte[5]; the textual chunk name
+                                  * followed by a PNG_HANDLE_* byte */
+#endif
+
+/* New members added in libpng-1.0.3 */
+#ifdef PNG_READ_RGB_TO_GRAY_SUPPORTED
+   png_byte rgb_to_gray_status;
+   /* Added in libpng 1.5.5 to record setting of coefficients: */
+   png_byte rgb_to_gray_coefficients_set;
+   /* These were changed from png_byte in libpng-1.0.6 */
+   png_uint_16 rgb_to_gray_red_coeff;
+   png_uint_16 rgb_to_gray_green_coeff;
+   /* deleted in 1.5.5: rgb_to_gray_blue_coeff; */
+#endif
+
+/* New member added in libpng-1.6.36 */
+#if defined(PNG_READ_EXPAND_SUPPORTED) && \
+    (defined(PNG_ARM_NEON_IMPLEMENTATION) || \
+     defined(PNG_RISCV_RVV_IMPLEMENTATION))
+   png_bytep riffled_palette; /* buffer for accelerated palette expansion */
+#endif
+
+/* New member added in libpng-1.0.4 (renamed in 1.0.9) */
+#if defined(PNG_MNG_FEATURES_SUPPORTED)
+/* Changed from png_byte to png_uint_32 at version 1.2.0 */
+   png_uint_32 mng_features_permitted;
+#endif
+
+/* New member added in libpng-1.0.9, ifdef'ed out in 1.0.12, enabled in 1.2.0 */
+#ifdef PNG_MNG_FEATURES_SUPPORTED
+   png_byte filter_type;
+#endif
+
+/* New members added in libpng-1.2.0 */
+
+/* New members added in libpng-1.0.2 but first enabled by default in 1.2.0 */
+#ifdef PNG_USER_MEM_SUPPORTED
+   png_voidp mem_ptr;             /* user supplied struct for mem functions */
+   png_malloc_ptr malloc_fn;      /* function for allocating memory */
+   png_free_ptr free_fn;          /* function for freeing memory */
+#endif
+
+/* New member added in libpng-1.0.13 and 1.2.0 */
+   png_bytep big_row_buf;         /* buffer to save current (unfiltered) row */
+
+#ifdef PNG_READ_QUANTIZE_SUPPORTED
+/* The following three members were added at version 1.0.14 and 1.2.4 */
+   png_bytep index_to_palette;       /* where the original index currently is
+                                        in the palette */
+   png_bytep palette_to_index;       /* which original index points to this
+                                         palette color */
+#endif
+
+/* New members added in libpng-1.0.16 and 1.2.6 */
+   png_byte compression_type;
+
+#ifdef PNG_USER_LIMITS_SUPPORTED
+   png_uint_32 user_width_max;
+   png_uint_32 user_height_max;
+
+   /* Added in libpng-1.4.0: Total number of sPLT, text, and unknown
+    * chunks that can be stored (0 means unlimited).
+    */
+   png_uint_32 user_chunk_cache_max;
+
+   /* Total memory that a zTXt, sPLT, iTXt, iCCP, or unknown chunk
+    * can occupy when decompressed.  0 means unlimited.
+    */
+   png_alloc_size_t user_chunk_malloc_max;
+#endif
+
+/* New member added in libpng-1.0.25 and 1.2.17 */
+#ifdef PNG_READ_UNKNOWN_CHUNKS_SUPPORTED
+   /* Temporary storage for unknown chunk that the library doesn't recognize,
+    * used while reading the chunk.
+    */
+   png_unknown_chunk unknown_chunk;
+#endif
+
+/* New member added in libpng-1.2.26 */
+   size_t old_big_row_buf_size;
+
+#ifdef PNG_READ_SUPPORTED
+/* New member added in libpng-1.2.30 */
+  png_bytep        read_buffer;      /* buffer for reading chunk data */
+  png_alloc_size_t read_buffer_size; /* current size of the buffer */
+#endif
+#ifdef PNG_SEQUENTIAL_READ_SUPPORTED
+  uInt             IDAT_read_size;   /* limit on read buffer size for IDAT */
+#endif
+
+#ifdef PNG_IO_STATE_SUPPORTED
+/* New member added in libpng-1.4.0 */
+   png_uint_32 io_state;
+#endif
+
+/* New member added in libpng-1.5.6 */
+   png_bytep big_prev_row;
+
+/* New member added in libpng-1.5.7 */
+   void (*read_filter[PNG_FILTER_VALUE_LAST-1])(png_row_infop row_info,
+      png_bytep row, png_const_bytep prev_row);
+};
+#endif /* PNGSTRUCT_H */