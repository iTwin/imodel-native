--- conflicted
+++ resolved
@@ -1,296 +1,5 @@
-<<<<<<< HEAD
-<<<<<<< HEAD
-# makefile for libpng.a and libpng16.so, SGI IRIX with 'cc'
-=======
 # makefile for libpng.a and libpng16.so, SGI IRIX with 'cc'
 # Copyright (C) 2018-2025 Cosmin Truta
->>>>>>> 79cdba11
-# Copyright (C) 2001-2002, 2006, 2007, 2010-2014 Glenn Randers-Pehrson
-# Copyright (C) 1995 Guy Eric Schalnat, Group 42, Inc.
-#
-# This code is released under the libpng license.
-# For conditions of distribution and use, see the disclaimer
-# and license in png.h
-
-# Library name:
-LIBNAME=libpng16
-<<<<<<< HEAD
-PNGMAJ = 16
-=======
-PNGMAJ=16
->>>>>>> 79cdba11
-
-# Shared library names:
-LIBSO=$(LIBNAME).so
-LIBSOMAJ=$(LIBNAME).so.$(PNGMAJ)
-<<<<<<< HEAD
-LIBSOREL=$(LIBSOMAJ).$(RELEASE)
-OLDSO=libpng.so
-
-# Utilities:
-AR_RC=ar rc
-CC=cc
-MKDIR_P=mkdir -p
-LN_SF=ln -sf
-RANLIB=echo
-CP=cp
-RM_F=/bin/rm -f
-
-# Where make install puts libpng.a, libpng16.so, and libpng16/png.h
-# Prefix must be a full pathname.
-
-prefix=/usr/local
-exec_prefix=$(prefix)
-
-=======
-
-# Utilities:
-CC=cc
-AR=ar
-RANLIB=echo
-LN_SF=ln -sf
-CP=cp
-RM_F=/bin/rm -f
-
->>>>>>> 79cdba11
-# Where the zlib library and include files are located
-#ZLIBLIB=/usr/local/lib32
-#ZLIBINC=/usr/local/include
-#ZLIBLIB=/usr/local/lib
-#ZLIBINC=/usr/local/include
-ZLIBLIB=../zlib
-ZLIBINC=../zlib
-
-# ABI can be blank to use default for your system, -32, -o32, -n32, or -64
-# See "man abi".  zlib must be built with the same ABI.
-ABI=
-
-<<<<<<< HEAD
-WARNMORE=-fullwarn
-# Note: -KPIC is the default anyhow
-CPPFLAGS=-I$(ZLIBINC) # -DPNG_DEBUG=5
-#CFLAGS= $(ABI) -O $(WARNMORE) -KPIC # -g
-CFLAGS=$(ABI) -O $(WARNMORE)
-LDFLAGS_A=$(ABI) -L. -L$(ZLIBLIB) -lpng16 -lz -lm
-LDFLAGS=$(ABI) -L. -L$(ZLIBLIB) -lpng -lz -lm
-=======
-# Note: -KPIC is the default anyhow
-CPPFLAGS=-I$(ZLIBINC) # -DPNG_DEBUG=5
-#CFLAGS=$(ABI) -O -fullwarn -KPIC # -g
-CFLAGS=$(ABI) -O -fullwarn # -g
-ARFLAGS=rc
-LDFLAGS_A=$(ABI) -L. -L$(ZLIBLIB) -lpng16 -lz -lm # -g
-LDFLAGS=$(ABI) -L. -L$(ZLIBLIB) -lpng -lz -lm # -g
->>>>>>> 79cdba11
-LDSHARED=cc $(ABI) -shared -soname $(LIBSOMAJ) \
-	-set_version sgi$(PNGMAJ).0
-# See "man dso" for info about shared objects
-
-<<<<<<< HEAD
-INCPATH=$(prefix)/include
-LIBPATH=$(exec_prefix)/lib
-#LIBPATH=$(exec_prefix)/lib32
-MANPATH=$(prefix)/man
-BINPATH=$(exec_prefix)/bin
-
-# override DESTDIR= on the make install command line to easily support
-# installing into a temporary location.  Example:
-#
-#    make install DESTDIR=/tmp/build/libpng
-#
-# If you're going to install into a temporary location
-# via DESTDIR, $(DESTDIR)$(prefix) must already exist before
-# you execute make install.
-DESTDIR=
-
-DB=$(DESTDIR)$(BINPATH)
-DI=$(DESTDIR)$(INCPATH)
-DL=$(DESTDIR)$(LIBPATH)
-DM=$(DESTDIR)$(MANPATH)
-
-=======
->>>>>>> 79cdba11
-# Pre-built configuration
-# See scripts/pnglibconf.mak for more options
-PNGLIBCONF_H_PREBUILT = scripts/pnglibconf.h.prebuilt
-
-<<<<<<< HEAD
-OBJS =  png.o pngset.o pngget.o pngrutil.o pngtrans.o pngwutil.o \
-	pngread.o pngrio.o pngwio.o pngwrite.o pngrtran.o \
-	pngwtran.o pngmem.o pngerror.o pngpread.o
-
-.c.o:
-	$(CC) -c $(CPPFLAGS) $(CFLAGS) -o $@ $<
-
-all: libpng.a pngtest shared libpng.pc libpng-config
-=======
-OBJS = png.o pngerror.o pngget.o pngmem.o pngpread.o \
-       pngread.o pngrio.o pngrtran.o pngrutil.o pngset.o \
-       pngtrans.o pngwio.o pngwrite.o pngwtran.o pngwutil.o
-
-.c.o:
-	$(CC) -c $(CPPFLAGS) $(CFLAGS) -o $@ $*.c
-
-all: libpng.a pngtest shared
->>>>>>> 79cdba11
-
-pnglibconf.h: $(PNGLIBCONF_H_PREBUILT)
-	$(CP) $(PNGLIBCONF_H_PREBUILT) $@
-
-libpng.a: $(OBJS)
-<<<<<<< HEAD
-	$(AR_RC) $@ $(OBJS)
-	$(RANLIB) $@
-
-libpng.pc:
-	cat scripts/libpng.pc.in | sed -e s!@prefix@!$(prefix)! \
-	-e s!@exec_prefix@!$(exec_prefix)! \
-	-e s!@libdir@!$(LIBPATH)! \
-	-e s!@includedir@!$(INCPATH)! \
-	-e s!-lpng16!-lpng16\ -lz\ -lm! > libpng.pc
-
-libpng-config:
-	( cat scripts/libpng-config-head.in; \
-	echo prefix=\"$(prefix)\"; \
-	echo I_opts=\"-I$(INCPATH)/$(LIBNAME)\"; \
-	echo ccopts=\"$(ABI)\"; \
-	echo ldopts=\"$(ABI)\"; \
-	echo L_opts=\"-L$(LIBPATH)\"; \
-	echo libdir=\"$(LIBPATH)\"; \
-	echo libs=\"-lpng16 -lz -lm\"; \
-	cat scripts/libpng-config-body.in ) > libpng-config
-	chmod +x libpng-config
-
-=======
-	$(AR) $(ARFLAGS) $@ $(OBJS)
-	$(RANLIB) $@
-
->>>>>>> 79cdba11
-$(LIBSO): $(LIBSOMAJ)
-	$(LN_SF) $(LIBSOMAJ) $(LIBSO)
-
-$(LIBSOMAJ): $(OBJS)
-	$(LDSHARED) -o $@ $(OBJS)
-	$(RM_F) $(LIBSO) $(LIBSOMAJ)
-
-pngtest: pngtest.o libpng.a
-	$(CC) -o pngtest $(CFLAGS) pngtest.o $(LDFLAGS)
-
-test: pngtest
-	echo
-	echo Testing local static library.
-	./pngtest
-
-<<<<<<< HEAD
-install-headers: png.h pngconf.h pnglibconf.h
-	-@if [ ! -d $(DI) ]; then $(MKDIR_P) $(DI); fi
-	-@if [ ! -d $(DI)/$(LIBNAME) ]; then $(MKDIR_P) $(DI)/$(LIBNAME); fi
-	cp png.h pngconf.h pnglibconf.h $(DI)/$(LIBNAME)
-	chmod 644 $(DI)/$(LIBNAME)/png.h $(DI)/$(LIBNAME)/pngconf.h $(DI)/$(LIBNAME)/pnglibconf.h
-	-@$(RM_F) $(DI)/png.h $(DI)/pngconf.h $(DI)/pnglibconf.h
-	-@$(RM_F) $(DI)/libpng
-	(cd $(DI); $(LN_SF) $(LIBNAME) libpng; $(LN_SF) $(LIBNAME)/* .)
-
-install-static: install-headers libpng.a
-	-@if [ ! -d $(DL) ]; then $(MKDIR_P) $(DL); fi
-	cp libpng.a $(DL)/$(LIBNAME).a
-	chmod 644 $(DL)/$(LIBNAME).a
-	-@$(RM_F) $(DL)/libpng.a
-	(cd $(DL); $(LN_SF) $(LIBNAME).a libpng.a)
-
-install-shared: install-headers $(LIBSOMAJ) libpng.pc
-	-@if [ ! -d $(DL) ]; then $(MKDIR_P) $(DL); fi
-	-@$(RM_F) $(DL)/$(LIBSO)
-	-@$(RM_F) $(DL)/$(LIBSOREL)
-	-@$(RM_F) $(DL)/$(OLDSO)
-	cp $(LIBSOMAJ) $(DL)/$(LIBSOREL)
-	chmod 755 $(DL)/$(LIBSOREL)
-	(cd $(DL); \
-	$(LN_SF) $(LIBSOREL) $(LIBSO); \
-	$(LN_SF) $(LIBSO) $(OLDSO))
-	-@if [ ! -d $(DL)/pkgconfig ]; then $(MKDIR_P) $(DL)/pkgconfig; fi
-	-@$(RM_F) $(DL)/pkgconfig/$(LIBNAME).pc
-	-@$(RM_F) $(DL)/pkgconfig/libpng.pc
-	cp libpng.pc $(DL)/pkgconfig/$(LIBNAME).pc
-	chmod 644 $(DL)/pkgconfig/$(LIBNAME).pc
-	(cd $(DL)/pkgconfig; $(LN_SF) $(LIBNAME).pc libpng.pc)
-
-install-man: libpng.3 libpngpf.3 png.5
-	-@if [ ! -d $(DM) ]; then $(MKDIR_P) $(DM); fi
-	-@if [ ! -d $(DM)/man3 ]; then $(MKDIR_P) $(DM)/man3; fi
-	-@$(RM_F) $(DM)/man3/libpng.3
-	-@$(RM_F) $(DM)/man3/libpngpf.3
-	cp libpng.3 $(DM)/man3
-	cp libpngpf.3 $(DM)/man3
-	-@if [ ! -d $(DM)/man5 ]; then $(MKDIR_P) $(DM)/man5; fi
-	-@$(RM_F) $(DM)/man5/png.5
-	cp png.5 $(DM)/man5
-
-install-config: libpng-config
-	-@if [ ! -d $(DB) ]; then $(MKDIR_P) $(DB); fi
-	-@$(RM_F) $(DB)/libpng-config
-	-@$(RM_F) $(DB)/$(LIBNAME)-config
-	cp libpng-config $(DB)/$(LIBNAME)-config
-	chmod 755 $(DB)/$(LIBNAME)-config
-	(cd $(DB); $(LN_SF) $(LIBNAME)-config libpng-config)
-
-install: install-static install-shared install-man install-config
-
-# If you installed in $(DESTDIR), test-installed won't work until you
-# move the library to its final location.  Use test-dd to test it
-# before then.
-
-test-dd:
-	echo
-	echo Testing installed dynamic shared library in $(DL).
-	$(CC) -I$(DI) $(CPPFLAGS) \
-	   `$(BINPATH)/$(LIBNAME)-config --cflags` pngtest.c \
-	   -L$(DL) -L$(ZLIBLIB) \
-	   -rpath $(ZLIBLIB):$(DL) \
-	   -o pngtestd `$(BINPATH)/$(LIBNAME)-config --ldflags`
-	./pngtestd pngtest.png
-
-test-installed:
-	echo
-	echo Testing installed dynamic shared library.
-	$(CC) $(CPPFLAGS) \
-	   `$(BINPATH)/$(LIBNAME)-config --cflags` pngtest.c \
-	   -L$(ZLIBLIB) \
-	   -rpath $(ZLIBLIB):`$(BINPATH)/$(LIBNAME)-config --libdir` \
-	   -o pngtesti `$(BINPATH)/$(LIBNAME)-config --ldflags`
-	./pngtesti pngtest.png
-
-clean:
-	$(RM_F) *.o libpng.a pngtest pngtesti pngout.png libpng.pc libpng-config \
-	$(LIBSO) $(LIBSOMAJ)* \
-	so_locations pnglibconf.h
-
-DOCS = ANNOUNCE CHANGES INSTALL KNOWNBUG LICENSE README TODO
-writelock:
-	chmod a-w *.[ch35] $(DOCS) scripts/*
-
-# DO NOT DELETE THIS LINE -- make depend depends on it.
-
-png.o: png.h pngconf.h pnglibconf.h pngpriv.h pngstruct.h pnginfo.h pngdebug.h
-pngerror.o: png.h pngconf.h pnglibconf.h pngpriv.h pngstruct.h pnginfo.h pngdebug.h
-pngrio.o: png.h pngconf.h pnglibconf.h pngpriv.h pngstruct.h pnginfo.h pngdebug.h
-pngwio.o: png.h pngconf.h pnglibconf.h pngpriv.h pngstruct.h pnginfo.h pngdebug.h
-pngmem.o: png.h pngconf.h pnglibconf.h pngpriv.h pngstruct.h pnginfo.h pngdebug.h
-pngset.o: png.h pngconf.h pnglibconf.h pngpriv.h pngstruct.h pnginfo.h pngdebug.h
-pngget.o: png.h pngconf.h pnglibconf.h pngpriv.h pngstruct.h pnginfo.h pngdebug.h
-pngread.o: png.h pngconf.h pnglibconf.h pngpriv.h pngstruct.h pnginfo.h pngdebug.h
-pngrtran.o: png.h pngconf.h pnglibconf.h pngpriv.h pngstruct.h pnginfo.h pngdebug.h
-pngrutil.o: png.h pngconf.h pnglibconf.h pngpriv.h pngstruct.h pnginfo.h pngdebug.h
-pngtrans.o: png.h pngconf.h pnglibconf.h pngpriv.h pngstruct.h pnginfo.h pngdebug.h
-pngwrite.o: png.h pngconf.h pnglibconf.h pngpriv.h pngstruct.h pnginfo.h pngdebug.h
-pngwtran.o: png.h pngconf.h pnglibconf.h pngpriv.h pngstruct.h pnginfo.h pngdebug.h
-pngwutil.o: png.h pngconf.h pnglibconf.h pngpriv.h pngstruct.h pnginfo.h pngdebug.h
-pngpread.o: png.h pngconf.h pnglibconf.h pngpriv.h pngstruct.h pnginfo.h pngdebug.h
-
-pngtest.o: png.h pngconf.h pnglibconf.h
-=======
-# makefile for libpng.a and libpng16.so, SGI IRIX with 'cc'
-# Copyright (C) 2020-2022 Cosmin Truta
 # Copyright (C) 2001-2002, 2006, 2007, 2010-2014 Glenn Randers-Pehrson
 # Copyright (C) 1995 Guy Eric Schalnat, Group 42, Inc.
 #
@@ -308,9 +17,8 @@
 
 # Utilities:
 CC=cc
-AR_RC=ar rc
+AR=ar
 RANLIB=echo
-MKDIR_P=mkdir -p
 LN_SF=ln -sf
 CP=cp
 RM_F=/bin/rm -f
@@ -327,11 +35,11 @@
 # See "man abi".  zlib must be built with the same ABI.
 ABI=
 
-WARNMORE=-fullwarn
 # Note: -KPIC is the default anyhow
 CPPFLAGS=-I$(ZLIBINC) # -DPNG_DEBUG=5
-#CFLAGS= $(ABI) -O $(WARNMORE) -KPIC # -g
-CFLAGS=$(ABI) -O $(WARNMORE) # -g
+#CFLAGS=$(ABI) -O -fullwarn -KPIC # -g
+CFLAGS=$(ABI) -O -fullwarn # -g
+ARFLAGS=rc
 LDFLAGS_A=$(ABI) -L. -L$(ZLIBLIB) -lpng16 -lz -lm # -g
 LDFLAGS=$(ABI) -L. -L$(ZLIBLIB) -lpng -lz -lm # -g
 LDSHARED=cc $(ABI) -shared -soname $(LIBSOMAJ) \
@@ -347,7 +55,7 @@
        pngtrans.o pngwio.o pngwrite.o pngwtran.o pngwutil.o
 
 .c.o:
-	$(CC) -c $(CPPFLAGS) $(CFLAGS) -o $@ $<
+	$(CC) -c $(CPPFLAGS) $(CFLAGS) -o $@ $*.c
 
 all: libpng.a pngtest shared
 
@@ -355,7 +63,7 @@
 	$(CP) $(PNGLIBCONF_H_PREBUILT) $@
 
 libpng.a: $(OBJS)
-	$(AR_RC) $@ $(OBJS)
+	$(AR) $(ARFLAGS) $@ $(OBJS)
 	$(RANLIB) $@
 
 $(LIBSO): $(LIBSOMAJ)
@@ -407,42 +115,4 @@
 pngwtran.o: png.h pngconf.h pnglibconf.h pngpriv.h pngstruct.h pnginfo.h pngdebug.h
 pngwutil.o: png.h pngconf.h pnglibconf.h pngpriv.h pngstruct.h pnginfo.h pngdebug.h
 
-pngtest.o:  png.h pngconf.h pnglibconf.h
->>>>>>> libsrc-Vendor
-=======
-install:
-	@echo "The $@ target is no longer supported by this makefile."
-	@false
-
-install-static:
-	@echo "The $@ target is no longer supported by this makefile."
-	@false
-
-install-shared:
-	@echo "The $@ target is no longer supported by this makefile."
-	@false
-
-clean:
-	$(RM_F) *.o libpng.a pngtest pngout.png
-	$(RM_F) $(LIBSO) $(LIBSOMAJ)* so_locations pnglibconf.h
-
-# DO NOT DELETE THIS LINE -- make depend depends on it.
-
-png.o:      png.h pngconf.h pnglibconf.h pngpriv.h pngstruct.h pnginfo.h pngdebug.h
-pngerror.o: png.h pngconf.h pnglibconf.h pngpriv.h pngstruct.h pnginfo.h pngdebug.h
-pngget.o:   png.h pngconf.h pnglibconf.h pngpriv.h pngstruct.h pnginfo.h pngdebug.h
-pngmem.o:   png.h pngconf.h pnglibconf.h pngpriv.h pngstruct.h pnginfo.h pngdebug.h
-pngpread.o: png.h pngconf.h pnglibconf.h pngpriv.h pngstruct.h pnginfo.h pngdebug.h
-pngread.o:  png.h pngconf.h pnglibconf.h pngpriv.h pngstruct.h pnginfo.h pngdebug.h
-pngrio.o:   png.h pngconf.h pnglibconf.h pngpriv.h pngstruct.h pnginfo.h pngdebug.h
-pngrtran.o: png.h pngconf.h pnglibconf.h pngpriv.h pngstruct.h pnginfo.h pngdebug.h
-pngrutil.o: png.h pngconf.h pnglibconf.h pngpriv.h pngstruct.h pnginfo.h pngdebug.h
-pngset.o:   png.h pngconf.h pnglibconf.h pngpriv.h pngstruct.h pnginfo.h pngdebug.h
-pngtrans.o: png.h pngconf.h pnglibconf.h pngpriv.h pngstruct.h pnginfo.h pngdebug.h
-pngwio.o:   png.h pngconf.h pnglibconf.h pngpriv.h pngstruct.h pnginfo.h pngdebug.h
-pngwrite.o: png.h pngconf.h pnglibconf.h pngpriv.h pngstruct.h pnginfo.h pngdebug.h
-pngwtran.o: png.h pngconf.h pnglibconf.h pngpriv.h pngstruct.h pnginfo.h pngdebug.h
-pngwutil.o: png.h pngconf.h pnglibconf.h pngpriv.h pngstruct.h pnginfo.h pngdebug.h
-
-pngtest.o:  png.h pngconf.h pnglibconf.h
->>>>>>> 79cdba11
+pngtest.o:  png.h pngconf.h pnglibconf.h