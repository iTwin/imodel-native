--- conflicted
+++ resolved
@@ -1,8 +1,6 @@
-<<<<<<< HEAD
-
 /* pngpriv.h - private declarations for use inside libpng
  *
- * Copyright (c) 2018-2022 Cosmin Truta
+ * Copyright (c) 2018-2025 Cosmin Truta
  * Copyright (c) 1998-2002,2004,2006-2018 Glenn Randers-Pehrson
  * Copyright (c) 1996-1997 Andreas Dilger
  * Copyright (c) 1995-1996 Guy Eric Schalnat, Group 42, Inc.
@@ -21,8 +19,20 @@
  * they should be well aware of the issues that may arise from doing so.
  */
 
+
+/* pngpriv.h must be included first in each translation unit inside libpng.
+ * On the other hand, it must not be included at all, directly or indirectly,
+ * by any application code that uses the libpng API.
+ */
 #ifndef PNGPRIV_H
-#define PNGPRIV_H
+#  define PNGPRIV_H
+#else
+#  error Duplicate inclusion of pngpriv.h; please check the libpng source files
+#endif
+
+#if defined(PNG_H) || defined(PNGCONF_H) || defined(PNGLCONF_H)
+#  error This file must not be included by applications; please include <png.h>
+#endif
 
 /* Feature Test Macros.  The following are defined here to ensure that correctly
  * implemented libraries reveal the APIs libpng needs to build and hide those
@@ -37,7 +47,7 @@
  * still required (as of 2011-05-02.)
  */
 #ifndef _POSIX_SOURCE
-# define _POSIX_SOURCE 1 /* Just the POSIX 1003.1 and C89 APIs */
+#  define _POSIX_SOURCE 1 /* Just the POSIX 1003.1 and C89 APIs */
 #endif
 
 #ifndef PNG_VERSION_INFO_ONLY
@@ -59,7 +69,6 @@
  */
 #if defined(HAVE_CONFIG_H) && !defined(PNG_NO_CONFIG_H)
 #  include <config.h>
-
    /* Pick up the definition of 'restrict' from config.h if it was read: */
 #  define PNG_RESTRICT restrict
 #endif
@@ -69,9 +78,7 @@
  * are not internal definitions may be required.  This is handled below just
  * before png.h is included, but load the configuration now if it is available.
  */
-#ifndef PNGLCONF_H
-#  include "pnglibconf.h"
-#endif
+#include "pnglibconf.h"
 
 /* Local renames may change non-exported API functions from png.h */
 #if defined(PNG_PREFIX) && !defined(PNGPREFIX_H)
@@ -136,52 +143,25 @@
 #  endif
 #endif
 
+#ifndef PNG_RISCV_RVV_OPT
+   /* RISCV_RVV optimizations are being controlled by the compiler settings,
+    * typically the target compiler will define __riscv but the rvv extension
+    * availability has to be explicitly stated. This is why if no
+    * PNG_RISCV_RVV_OPT was defined then a runtime check will be executed.
+    *
+    * To enable RISCV_RVV optimizations unconditionally, and compile the
+    * associated code, pass --enable-riscv-rvv=yes or --enable-riscv-rvv=on
+    * to configure or put -DPNG_RISCV_RVV_OPT=2 in CPPFLAGS.
+    */
+
+#  define PNG_RISCV_RVV_OPT 0
+#endif
+
 #if PNG_ARM_NEON_OPT > 0
    /* NEON optimizations are to be at least considered by libpng, so enable the
     * callbacks to do this.
     */
 #  define PNG_FILTER_OPTIMIZATIONS png_init_filter_functions_neon
-
-   /* By default the 'intrinsics' code in arm/filter_neon_intrinsics.c is used
-    * if possible - if __ARM_NEON__ is set and the compiler version is not known
-    * to be broken.  This is controlled by PNG_ARM_NEON_IMPLEMENTATION which can
-    * be:
-    *
-    *    1  The intrinsics code (the default with __ARM_NEON__)
-    *    2  The hand coded assembler (the default without __ARM_NEON__)
-    *
-    * It is possible to set PNG_ARM_NEON_IMPLEMENTATION in CPPFLAGS, however
-    * this is *NOT* supported and may cease to work even after a minor revision
-    * to libpng.  It *is* valid to do this for testing purposes, e.g. speed
-    * testing or a new compiler, but the results should be communicated to the
-    * libpng implementation list for incorporation in the next minor release.
-    */
-#  ifndef PNG_ARM_NEON_IMPLEMENTATION
-#     if defined(__ARM_NEON__) || defined(__ARM_NEON)
-#        if defined(__clang__)
-            /* At present it is unknown by the libpng developers which versions
-             * of clang support the intrinsics, however some or perhaps all
-             * versions do not work with the assembler so this may be
-             * irrelevant, so just use the default (do nothing here.)
-             */
-#        elif defined(__GNUC__)
-            /* GCC 4.5.4 NEON support is known to be broken.  4.6.3 is known to
-             * work, so if this *is* GCC, or G++, look for a version >4.5
-             */
-#           if __GNUC__ < 4 || (__GNUC__ == 4 && __GNUC_MINOR__ < 6)
-#              define PNG_ARM_NEON_IMPLEMENTATION 2
-#           endif /* no GNUC support */
-#        endif /* __GNUC__ */
-#     else /* !defined __ARM_NEON__ */
-         /* The 'intrinsics' code simply won't compile without this -mfpu=neon:
-          */
-#        if !defined(__aarch64__) && !defined(_M_ARM64)
-            /* The assembler code currently does not work on ARM64 */
-#          define PNG_ARM_NEON_IMPLEMENTATION 2
-#        endif /* __aarch64__ */
-#     endif /* __ARM_NEON__ */
-#  endif /* !PNG_ARM_NEON_IMPLEMENTATION */
-
 #  ifndef PNG_ARM_NEON_IMPLEMENTATION
       /* Use the intrinsics code by default. */
 #     define PNG_ARM_NEON_IMPLEMENTATION 1
@@ -191,10 +171,24 @@
 #endif /* PNG_ARM_NEON_OPT > 0 */
 
 #ifndef PNG_MIPS_MSA_OPT
-#  if defined(__mips_msa) && (__mips_isa_rev >= 5) && defined(PNG_ALIGNED_MEMORY_SUPPORTED)
+#  if defined(__mips_msa) && (__mips_isa_rev >= 5) && \
+   defined(PNG_ALIGNED_MEMORY_SUPPORTED)
 #     define PNG_MIPS_MSA_OPT 2
 #  else
 #     define PNG_MIPS_MSA_OPT 0
+#  endif
+#endif
+
+#ifndef PNG_MIPS_MMI_OPT
+#  ifdef PNG_MIPS_MMI
+#    if defined(__mips_loongson_mmi) && (_MIPS_SIM == _ABI64) && \
+     defined(PNG_ALIGNED_MEMORY_SUPPORTED)
+#       define PNG_MIPS_MMI_OPT 1
+#    else
+#       define PNG_MIPS_MMI_OPT 0
+#    endif
+#  else
+#    define PNG_MIPS_MMI_OPT 0
 #  endif
 #endif
 
@@ -206,13 +200,21 @@
 #  endif
 #endif
 
+#ifndef PNG_LOONGARCH_LSX_OPT
+#  if defined(__loongarch_sx)
+#     define PNG_LOONGARCH_LSX_OPT 1
+#  else
+#     define PNG_LOONGARCH_LSX_OPT 0
+#  endif
+#endif
+
 #ifndef PNG_INTEL_SSE_OPT
 #   ifdef PNG_INTEL_SSE
       /* Only check for SSE if the build configuration has been modified to
        * enable SSE optimizations.  This means that these optimizations will
        * be off by default.  See contrib/intel for more details.
        */
-#     if defined(__SSE4_1__) || defined(__AVX__) || defined(__SSSE3__) || \
+#      if defined(__SSE4_1__) || defined(__AVX__) || defined(__SSSE3__) || \
        defined(__SSE2__) || defined(_M_X64) || defined(_M_AMD64) || \
        (defined(_M_IX86_FP) && _M_IX86_FP >= 2)
 #         define PNG_INTEL_SSE_OPT 1
@@ -249,7 +251,6 @@
 #endif
 
 #if PNG_MIPS_MSA_OPT > 0
-#  define PNG_FILTER_OPTIMIZATIONS png_init_filter_functions_msa
 #  ifndef PNG_MIPS_MSA_IMPLEMENTATION
 #     if defined(__mips_msa)
 #        if defined(__clang__)
@@ -265,10 +266,27 @@
 
 #  ifndef PNG_MIPS_MSA_IMPLEMENTATION
 #     define PNG_MIPS_MSA_IMPLEMENTATION 1
+#     define PNG_FILTER_OPTIMIZATIONS png_init_filter_functions_mips
 #  endif
 #else
 #  define PNG_MIPS_MSA_IMPLEMENTATION 0
 #endif /* PNG_MIPS_MSA_OPT > 0 */
+
+#if PNG_MIPS_MMI_OPT > 0
+#  ifndef PNG_MIPS_MMI_IMPLEMENTATION
+#     if defined(__mips_loongson_mmi) && (_MIPS_SIM == _ABI64)
+#        define PNG_MIPS_MMI_IMPLEMENTATION 2
+#     else /* !defined __mips_loongson_mmi  || _MIPS_SIM != _ABI64 */
+#        define PNG_MIPS_MMI_IMPLEMENTATION 0
+#     endif /* __mips_loongson_mmi  && _MIPS_SIM == _ABI64 */
+#  endif /* !PNG_MIPS_MMI_IMPLEMENTATION */
+
+#   if PNG_MIPS_MMI_IMPLEMENTATION > 0
+#      define PNG_FILTER_OPTIMIZATIONS png_init_filter_functions_mips
+#   endif
+#else
+#   define PNG_MIPS_MMI_IMPLEMENTATION 0
+#endif /* PNG_MIPS_MMI_OPT > 0 */
 
 #if PNG_POWERPC_VSX_OPT > 0
 #  define PNG_FILTER_OPTIMIZATIONS png_init_filter_functions_vsx
@@ -277,6 +295,22 @@
 #  define PNG_POWERPC_VSX_IMPLEMENTATION 0
 #endif
 
+#if PNG_LOONGARCH_LSX_OPT > 0
+#   define PNG_FILTER_OPTIMIZATIONS png_init_filter_functions_lsx
+#   define PNG_LOONGARCH_LSX_IMPLEMENTATION 1
+#else
+#   define PNG_LOONGARCH_LSX_IMPLEMENTATION 0
+#endif
+
+#if PNG_RISCV_RVV_OPT > 0 && __riscv_v >= 1000000
+#  define PNG_FILTER_OPTIMIZATIONS png_init_filter_functions_rvv
+#  ifndef PNG_RISCV_RVV_IMPLEMENTATION
+      /* Use the intrinsics code by default. */
+#     define PNG_RISCV_RVV_IMPLEMENTATION 1
+#  endif
+#else
+#  define PNG_RISCV_RVV_IMPLEMENTATION 0
+#endif /* PNG_RISCV_RVV_OPT > 0 && __riscv_v >= 1000000 */
 
 /* Is this a build of a DLL where compilation of the object modules requires
  * different preprocessor settings to those required for a simple library?  If
@@ -515,21 +549,8 @@
     */
 #  include <float.h>
 
-/* BENTLEY_CHANGE Use math.h instead of fp.h for builds on Mac with clang 17+. */
-#  if (defined(TARGET_OS_MAC) || defined(TARGET_OS_IPHONE) || defined(TARGET_IPHONE_SIMULATOR)) && __clang_major__ >= 17
-#    include <math.h>
-#  elif (defined(__MWERKS__) && defined(macintosh)) || defined(applec) || \
-    defined(THINK_C) || defined(__SC__) || defined(TARGET_OS_MAC)
-   /* We need to check that <math.h> hasn't already been included earlier
-    * as it seems it doesn't agree with <fp.h>, yet we should really use
-    * <fp.h> if possible.
-    */
-#    if !defined(__MATH_H__) && !defined(__MATH_H) && !defined(__cmath__)
-#      include <fp.h>
-#    endif
-#  else
-#    include <math.h>
-#  endif
+#  include <math.h>
+
 #  if defined(_AMIGA) && defined(__SASC) && defined(_M68881)
    /* Amiga SAS/C: We must include builtin FPU functions when compiling using
     * MATH=68881
@@ -630,7 +651,7 @@
 #define PNG_BACKGROUND_IS_GRAY     0x800U
 #define PNG_HAVE_PNG_SIGNATURE    0x1000U
 #define PNG_HAVE_CHUNK_AFTER_IDAT 0x2000U /* Have another chunk after IDAT */
-                   /*             0x4000U (unused) */
+#define PNG_WROTE_eXIf            0x4000U
 #define PNG_IS_READ_STRUCT        0x8000U /* Else is a write struct */
 
 /* Flags for the transformations the PNG library does on the image data */
@@ -683,2175 +704,6 @@
 #define PNG_FLAG_CRC_ANCILLARY_NOWARN     0x0200U
 #define PNG_FLAG_CRC_CRITICAL_USE         0x0400U
 #define PNG_FLAG_CRC_CRITICAL_IGNORE      0x0800U
-#define PNG_FLAG_ASSUME_sRGB              0x1000U /* Added to libpng-1.5.4 */
-#define PNG_FLAG_OPTIMIZE_ALPHA           0x2000U /* Added to libpng-1.5.4 */
-#define PNG_FLAG_DETECT_UNINITIALIZED     0x4000U /* Added to libpng-1.5.4 */
-/* #define PNG_FLAG_KEEP_UNKNOWN_CHUNKS      0x8000U */
-/* #define PNG_FLAG_KEEP_UNSAFE_CHUNKS      0x10000U */
-#define PNG_FLAG_LIBRARY_MISMATCH        0x20000U
-#define PNG_FLAG_STRIP_ERROR_NUMBERS     0x40000U
-#define PNG_FLAG_STRIP_ERROR_TEXT        0x80000U
-#define PNG_FLAG_BENIGN_ERRORS_WARN     0x100000U /* Added to libpng-1.4.0 */
-#define PNG_FLAG_APP_WARNINGS_WARN      0x200000U /* Added to libpng-1.6.0 */
-#define PNG_FLAG_APP_ERRORS_WARN        0x400000U /* Added to libpng-1.6.0 */
-                                  /*    0x800000U    unused */
-                                  /*   0x1000000U    unused */
-                                  /*   0x2000000U    unused */
-                                  /*   0x4000000U    unused */
-                                  /*   0x8000000U    unused */
-                                  /*  0x10000000U    unused */
-                                  /*  0x20000000U    unused */
-                                  /*  0x40000000U    unused */
-
-#define PNG_FLAG_CRC_ANCILLARY_MASK (PNG_FLAG_CRC_ANCILLARY_USE | \
-                                     PNG_FLAG_CRC_ANCILLARY_NOWARN)
-
-#define PNG_FLAG_CRC_CRITICAL_MASK  (PNG_FLAG_CRC_CRITICAL_USE | \
-                                     PNG_FLAG_CRC_CRITICAL_IGNORE)
-
-#define PNG_FLAG_CRC_MASK           (PNG_FLAG_CRC_ANCILLARY_MASK | \
-                                     PNG_FLAG_CRC_CRITICAL_MASK)
-
-/* Save typing and make code easier to understand */
-
-#define PNG_COLOR_DIST(c1, c2) (abs((int)((c1).red) - (int)((c2).red)) + \
-   abs((int)((c1).green) - (int)((c2).green)) + \
-   abs((int)((c1).blue) - (int)((c2).blue)))
-
-/* Added to libpng-1.6.0: scale a 16-bit value in the range 0..65535 to 0..255
- * by dividing by 257 *with rounding*.  This macro is exact for the given range.
- * See the discourse in pngrtran.c png_do_scale_16_to_8.  The values in the
- * macro were established by experiment (modifying the added value).  The macro
- * has a second variant that takes a value already scaled by 255 and divides by
- * 65535 - this has a maximum error of .502.  Over the range 0..65535*65535 it
- * only gives off-by-one errors and only for 0.5% (1 in 200) of the values.
- */
-#define PNG_DIV65535(v24) (((v24) + 32895) >> 16)
-#define PNG_DIV257(v16) PNG_DIV65535((png_uint_32)(v16) * 255)
-
-/* Added to libpng-1.2.6 JB */
-#define PNG_ROWBYTES(pixel_bits, width) \
-    ((pixel_bits) >= 8 ? \
-    ((size_t)(width) * (((size_t)(pixel_bits)) >> 3)) : \
-    (( ((size_t)(width) * ((size_t)(pixel_bits))) + 7) >> 3) )
-
-/* This returns the number of trailing bits in the last byte of a row, 0 if the
- * last byte is completely full of pixels.  It is, in principle, (pixel_bits x
- * width) % 8, but that would overflow for large 'width'.  The second macro is
- * the same except that it returns the number of unused bits in the last byte;
- * (8-TRAILBITS), but 0 when TRAILBITS is 0.
- *
- * NOTE: these macros are intended to be self-evidently correct and never
- * overflow on the assumption that pixel_bits is in the range 0..255.  The
- * arguments are evaluated only once and they can be signed (e.g. as a result of
- * the integral promotions).  The result of the expression always has type
- * (png_uint_32), however the compiler always knows it is in the range 0..7.
- */
-#define PNG_TRAILBITS(pixel_bits, width) \
-    (((pixel_bits) * ((width) % (png_uint_32)8)) % 8)
-
-#define PNG_PADBITS(pixel_bits, width) \
-    ((8 - PNG_TRAILBITS(pixel_bits, width)) % 8)
-
-/* PNG_OUT_OF_RANGE returns true if value is outside the range
- * ideal-delta..ideal+delta.  Each argument is evaluated twice.
- * "ideal" and "delta" should be constants, normally simple
- * integers, "value" a variable. Added to libpng-1.2.6 JB
- */
-#define PNG_OUT_OF_RANGE(value, ideal, delta) \
-   ( (value) < (ideal)-(delta) || (value) > (ideal)+(delta) )
-
-/* Conversions between fixed and floating point, only defined if
- * required (to make sure the code doesn't accidentally use float
- * when it is supposedly disabled.)
- */
-#ifdef PNG_FLOATING_POINT_SUPPORTED
-/* The floating point conversion can't overflow, though it can and
- * does lose accuracy relative to the original fixed point value.
- * In practice this doesn't matter because png_fixed_point only
- * stores numbers with very low precision.  The png_ptr and s
- * arguments are unused by default but are there in case error
- * checking becomes a requirement.
- */
-#define png_float(png_ptr, fixed, s) (.00001 * (fixed))
-
-/* The fixed point conversion performs range checking and evaluates
- * its argument multiple times, so must be used with care.  The
- * range checking uses the PNG specification values for a signed
- * 32-bit fixed point value except that the values are deliberately
- * rounded-to-zero to an integral value - 21474 (21474.83 is roughly
- * (2^31-1) * 100000). 's' is a string that describes the value being
- * converted.
- *
- * NOTE: this macro will raise a png_error if the range check fails,
- * therefore it is normally only appropriate to use this on values
- * that come from API calls or other sources where an out of range
- * error indicates a programming error, not a data error!
- *
- * NOTE: by default this is off - the macro is not used - because the
- * function call saves a lot of code.
- */
-#ifdef PNG_FIXED_POINT_MACRO_SUPPORTED
-#define png_fixed(png_ptr, fp, s) ((fp) <= 21474 && (fp) >= -21474 ?\
-    ((png_fixed_point)(100000 * (fp))) : (png_fixed_error(png_ptr, s),0))
-#endif
-/* else the corresponding function is defined below, inside the scope of the
- * cplusplus test.
- */
-#endif
-
-/* Constants for known chunk types.  If you need to add a chunk, define the name
- * here.  For historical reasons these constants have the form png_<name>; i.e.
- * the prefix is lower case.  Please use decimal values as the parameters to
- * match the ISO PNG specification and to avoid relying on the C locale
- * interpretation of character values.
- *
- * Prior to 1.5.6 these constants were strings, as of 1.5.6 png_uint_32 values
- * are computed and a new macro (PNG_STRING_FROM_CHUNK) added to allow a string
- * to be generated if required.
- *
- * PNG_32b correctly produces a value shifted by up to 24 bits, even on
- * architectures where (int) is only 16 bits.
- */
-#define PNG_32b(b,s) ((png_uint_32)(b) << (s))
-#define PNG_U32(b1,b2,b3,b4) \
-   (PNG_32b(b1,24) | PNG_32b(b2,16) | PNG_32b(b3,8) | PNG_32b(b4,0))
-
-/* Constants for known chunk types.
- *
- * MAINTAINERS: If you need to add a chunk, define the name here.
- * For historical reasons these constants have the form png_<name>; i.e.
- * the prefix is lower case.  Please use decimal values as the parameters to
- * match the ISO PNG specification and to avoid relying on the C locale
- * interpretation of character values.  Please keep the list sorted.
- *
- * Notice that PNG_U32 is used to define a 32-bit value for the 4 byte chunk
- * type.  In fact the specification does not express chunk types this way,
- * however using a 32-bit value means that the chunk type can be read from the
- * stream using exactly the same code as used for a 32-bit unsigned value and
- * can be examined far more efficiently (using one arithmetic compare).
- *
- * Prior to 1.5.6 the chunk type constants were expressed as C strings.  The
- * libpng API still uses strings for 'unknown' chunks and a macro,
- * PNG_STRING_FROM_CHUNK, allows a string to be generated if required.  Notice
- * that for portable code numeric values must still be used; the string "IHDR"
- * is not portable and neither is PNG_U32('I', 'H', 'D', 'R').
- *
- * In 1.7.0 the definitions will be made public in png.h to avoid having to
- * duplicate the same definitions in application code.
- */
-#define png_IDAT PNG_U32( 73,  68,  65,  84)
-#define png_IEND PNG_U32( 73,  69,  78,  68)
-#define png_IHDR PNG_U32( 73,  72,  68,  82)
-#define png_PLTE PNG_U32( 80,  76,  84,  69)
-#define png_bKGD PNG_U32( 98,  75,  71,  68)
-#define png_cHRM PNG_U32( 99,  72,  82,  77)
-#define png_eXIf PNG_U32(101,  88,  73, 102) /* registered July 2017 */
-#define png_fRAc PNG_U32(102,  82,  65,  99) /* registered, not defined */
-#define png_gAMA PNG_U32(103,  65,  77,  65)
-#define png_gIFg PNG_U32(103,  73,  70, 103)
-#define png_gIFt PNG_U32(103,  73,  70, 116) /* deprecated */
-#define png_gIFx PNG_U32(103,  73,  70, 120)
-#define png_hIST PNG_U32(104,  73,  83,  84)
-#define png_iCCP PNG_U32(105,  67,  67,  80)
-#define png_iTXt PNG_U32(105,  84,  88, 116)
-#define png_oFFs PNG_U32(111,  70,  70, 115)
-#define png_pCAL PNG_U32(112,  67,  65,  76)
-#define png_pHYs PNG_U32(112,  72,  89, 115)
-#define png_sBIT PNG_U32(115,  66,  73,  84)
-#define png_sCAL PNG_U32(115,  67,  65,  76)
-#define png_sPLT PNG_U32(115,  80,  76,  84)
-#define png_sRGB PNG_U32(115,  82,  71,  66)
-#define png_sTER PNG_U32(115,  84,  69,  82)
-#define png_tEXt PNG_U32(116,  69,  88, 116)
-#define png_tIME PNG_U32(116,  73,  77,  69)
-#define png_tRNS PNG_U32(116,  82,  78,  83)
-#define png_zTXt PNG_U32(122,  84,  88, 116)
-
-/* The following will work on (signed char*) strings, whereas the get_uint_32
- * macro will fail on top-bit-set values because of the sign extension.
- */
-#define PNG_CHUNK_FROM_STRING(s)\
-   PNG_U32(0xff & (s)[0], 0xff & (s)[1], 0xff & (s)[2], 0xff & (s)[3])
-
-/* This uses (char), not (png_byte) to avoid warnings on systems where (char) is
- * signed and the argument is a (char[])  This macro will fail miserably on
- * systems where (char) is more than 8 bits.
- */
-#define PNG_STRING_FROM_CHUNK(s,c)\
-   (void)(((char*)(s))[0]=(char)(((c)>>24) & 0xff), \
-   ((char*)(s))[1]=(char)(((c)>>16) & 0xff),\
-   ((char*)(s))[2]=(char)(((c)>>8) & 0xff), \
-   ((char*)(s))[3]=(char)((c & 0xff)))
-
-/* Do the same but terminate with a null character. */
-#define PNG_CSTRING_FROM_CHUNK(s,c)\
-   (void)(PNG_STRING_FROM_CHUNK(s,c), ((char*)(s))[4] = 0)
-
-/* Test on flag values as defined in the spec (section 5.4): */
-#define PNG_CHUNK_ANCILLARY(c)   (1 & ((c) >> 29))
-#define PNG_CHUNK_CRITICAL(c)     (!PNG_CHUNK_ANCILLARY(c))
-#define PNG_CHUNK_PRIVATE(c)      (1 & ((c) >> 21))
-#define PNG_CHUNK_RESERVED(c)     (1 & ((c) >> 13))
-#define PNG_CHUNK_SAFE_TO_COPY(c) (1 & ((c) >>  5))
-
-/* Gamma values (new at libpng-1.5.4): */
-#define PNG_GAMMA_MAC_OLD 151724  /* Assume '1.8' is really 2.2/1.45! */
-#define PNG_GAMMA_MAC_INVERSE 65909
-#define PNG_GAMMA_sRGB_INVERSE 45455
-
-/* Almost everything below is C specific; the #defines above can be used in
- * non-C code (so long as it is C-preprocessed) the rest of this stuff cannot.
- */
-#ifndef PNG_VERSION_INFO_ONLY
-
-#include "pngstruct.h"
-#include "pnginfo.h"
-
-/* Validate the include paths - the include path used to generate pnglibconf.h
- * must match that used in the build, or we must be using pnglibconf.h.prebuilt:
- */
-#if PNG_ZLIB_VERNUM != 0 && PNG_ZLIB_VERNUM != ZLIB_VERNUM
-#  error ZLIB_VERNUM != PNG_ZLIB_VERNUM \
-      "-I (include path) error: see the notes in pngpriv.h"
-   /* This means that when pnglibconf.h was built the copy of zlib.h that it
-    * used is not the same as the one being used here.  Because the build of
-    * libpng makes decisions to use inflateInit2 and inflateReset2 based on the
-    * zlib version number and because this affects handling of certain broken
-    * PNG files the -I directives must match.
-    *
-    * The most likely explanation is that you passed a -I in CFLAGS. This will
-    * not work; all the preprocessor directives and in particular all the -I
-    * directives must be in CPPFLAGS.
-    */
-#endif
-
-/* This is used for 16-bit gamma tables -- only the top level pointers are
- * const; this could be changed:
- */
-typedef const png_uint_16p * png_const_uint_16pp;
-
-/* Added to libpng-1.5.7: sRGB conversion tables */
-#if defined(PNG_SIMPLIFIED_READ_SUPPORTED) ||\
-   defined(PNG_SIMPLIFIED_WRITE_SUPPORTED)
-#ifdef PNG_SIMPLIFIED_READ_SUPPORTED
-PNG_INTERNAL_DATA(const png_uint_16, png_sRGB_table, [256]);
-   /* Convert from an sRGB encoded value 0..255 to a 16-bit linear value,
-    * 0..65535.  This table gives the closest 16-bit answers (no errors).
-    */
-#endif
-
-PNG_INTERNAL_DATA(const png_uint_16, png_sRGB_base, [512]);
-PNG_INTERNAL_DATA(const png_byte, png_sRGB_delta, [512]);
-
-#define PNG_sRGB_FROM_LINEAR(linear) \
-  ((png_byte)(0xff & ((png_sRGB_base[(linear)>>15] \
-   + ((((linear) & 0x7fff)*png_sRGB_delta[(linear)>>15])>>12)) >> 8)))
-   /* Given a value 'linear' in the range 0..255*65535 calculate the 8-bit sRGB
-    * encoded value with maximum error 0.646365.  Note that the input is not a
-    * 16-bit value; it has been multiplied by 255! */
-#endif /* SIMPLIFIED_READ/WRITE */
-
-
-/* Inhibit C++ name-mangling for libpng functions but not for system calls. */
-#ifdef __cplusplus
-extern "C" {
-#endif /* __cplusplus */
-
-/* Internal functions; these are not exported from a DLL however because they
- * are used within several of the C source files they have to be C extern.
- *
- * All of these functions must be declared with PNG_INTERNAL_FUNCTION.
- */
-
-/* Zlib support */
-#define PNG_UNEXPECTED_ZLIB_RETURN (-7)
-PNG_INTERNAL_FUNCTION(void, png_zstream_error,(png_structrp png_ptr, int ret),
-   PNG_EMPTY);
-   /* Used by the zlib handling functions to ensure that z_stream::msg is always
-    * set before they return.
-    */
-
-#ifdef PNG_WRITE_SUPPORTED
-PNG_INTERNAL_FUNCTION(void,png_free_buffer_list,(png_structrp png_ptr,
-   png_compression_bufferp *list),PNG_EMPTY);
-   /* Free the buffer list used by the compressed write code. */
-#endif
-
-#if defined(PNG_FLOATING_POINT_SUPPORTED) && \
-   !defined(PNG_FIXED_POINT_MACRO_SUPPORTED) && \
-   (defined(PNG_gAMA_SUPPORTED) || defined(PNG_cHRM_SUPPORTED) || \
-   defined(PNG_sCAL_SUPPORTED) || defined(PNG_READ_BACKGROUND_SUPPORTED) || \
-   defined(PNG_READ_RGB_TO_GRAY_SUPPORTED)) || \
-   (defined(PNG_sCAL_SUPPORTED) && \
-   defined(PNG_FLOATING_ARITHMETIC_SUPPORTED))
-PNG_INTERNAL_FUNCTION(png_fixed_point,png_fixed,(png_const_structrp png_ptr,
-   double fp, png_const_charp text),PNG_EMPTY);
-#endif
-
-/* Check the user version string for compatibility, returns false if the version
- * numbers aren't compatible.
- */
-PNG_INTERNAL_FUNCTION(int,png_user_version_check,(png_structrp png_ptr,
-   png_const_charp user_png_ver),PNG_EMPTY);
-
-/* Internal base allocator - no messages, NULL on failure to allocate.  This
- * does, however, call the application provided allocator and that could call
- * png_error (although that would be a bug in the application implementation.)
- */
-PNG_INTERNAL_FUNCTION(png_voidp,png_malloc_base,(png_const_structrp png_ptr,
-   png_alloc_size_t size),PNG_ALLOCATED);
-
-#if defined(PNG_TEXT_SUPPORTED) || defined(PNG_sPLT_SUPPORTED) ||\
-   defined(PNG_STORE_UNKNOWN_CHUNKS_SUPPORTED)
-/* Internal array allocator, outputs no error or warning messages on failure,
- * just returns NULL.
- */
-PNG_INTERNAL_FUNCTION(png_voidp,png_malloc_array,(png_const_structrp png_ptr,
-   int nelements, size_t element_size),PNG_ALLOCATED);
-
-/* The same but an existing array is extended by add_elements.  This function
- * also memsets the new elements to 0 and copies the old elements.  The old
- * array is not freed or altered.
- */
-PNG_INTERNAL_FUNCTION(png_voidp,png_realloc_array,(png_const_structrp png_ptr,
-   png_const_voidp array, int old_elements, int add_elements,
-   size_t element_size),PNG_ALLOCATED);
-#endif /* text, sPLT or unknown chunks */
-
-/* Magic to create a struct when there is no struct to call the user supplied
- * memory allocators.  Because error handling has not been set up the memory
- * handlers can't safely call png_error, but this is an obscure and undocumented
- * restriction so libpng has to assume that the 'free' handler, at least, might
- * call png_error.
- */
-PNG_INTERNAL_FUNCTION(png_structp,png_create_png_struct,
-   (png_const_charp user_png_ver, png_voidp error_ptr, png_error_ptr error_fn,
-    png_error_ptr warn_fn, png_voidp mem_ptr, png_malloc_ptr malloc_fn,
-    png_free_ptr free_fn),PNG_ALLOCATED);
-
-/* Free memory from internal libpng struct */
-PNG_INTERNAL_FUNCTION(void,png_destroy_png_struct,(png_structrp png_ptr),
-   PNG_EMPTY);
-
-/* Free an allocated jmp_buf (always succeeds) */
-PNG_INTERNAL_FUNCTION(void,png_free_jmpbuf,(png_structrp png_ptr),PNG_EMPTY);
-
-/* Function to allocate memory for zlib.  PNGAPI is disallowed. */
-PNG_INTERNAL_FUNCTION(voidpf,png_zalloc,(voidpf png_ptr, uInt items, uInt size),
-   PNG_ALLOCATED);
-
-/* Function to free memory for zlib.  PNGAPI is disallowed. */
-PNG_INTERNAL_FUNCTION(void,png_zfree,(voidpf png_ptr, voidpf ptr),PNG_EMPTY);
-
-/* Next four functions are used internally as callbacks.  PNGCBAPI is required
- * but not PNG_EXPORT.  PNGAPI added at libpng version 1.2.3, changed to
- * PNGCBAPI at 1.5.0
- */
-
-PNG_INTERNAL_FUNCTION(void PNGCBAPI,png_default_read_data,(png_structp png_ptr,
-    png_bytep data, size_t length),PNG_EMPTY);
-
-#ifdef PNG_PROGRESSIVE_READ_SUPPORTED
-PNG_INTERNAL_FUNCTION(void PNGCBAPI,png_push_fill_buffer,(png_structp png_ptr,
-    png_bytep buffer, size_t length),PNG_EMPTY);
-#endif
-
-PNG_INTERNAL_FUNCTION(void PNGCBAPI,png_default_write_data,(png_structp png_ptr,
-    png_bytep data, size_t length),PNG_EMPTY);
-
-#ifdef PNG_WRITE_FLUSH_SUPPORTED
-#  ifdef PNG_STDIO_SUPPORTED
-PNG_INTERNAL_FUNCTION(void PNGCBAPI,png_default_flush,(png_structp png_ptr),
-   PNG_EMPTY);
-#  endif
-#endif
-
-/* Reset the CRC variable */
-PNG_INTERNAL_FUNCTION(void,png_reset_crc,(png_structrp png_ptr),PNG_EMPTY);
-
-/* Write the "data" buffer to whatever output you are using */
-PNG_INTERNAL_FUNCTION(void,png_write_data,(png_structrp png_ptr,
-    png_const_bytep data, size_t length),PNG_EMPTY);
-
-/* Read and check the PNG file signature */
-PNG_INTERNAL_FUNCTION(void,png_read_sig,(png_structrp png_ptr,
-   png_inforp info_ptr),PNG_EMPTY);
-
-/* Read the chunk header (length + type name) */
-PNG_INTERNAL_FUNCTION(png_uint_32,png_read_chunk_header,(png_structrp png_ptr),
-   PNG_EMPTY);
-
-/* Read data from whatever input you are using into the "data" buffer */
-PNG_INTERNAL_FUNCTION(void,png_read_data,(png_structrp png_ptr, png_bytep data,
-    size_t length),PNG_EMPTY);
-
-/* Read bytes into buf, and update png_ptr->crc */
-PNG_INTERNAL_FUNCTION(void,png_crc_read,(png_structrp png_ptr, png_bytep buf,
-    png_uint_32 length),PNG_EMPTY);
-
-/* Read "skip" bytes, read the file crc, and (optionally) verify png_ptr->crc */
-PNG_INTERNAL_FUNCTION(int,png_crc_finish,(png_structrp png_ptr,
-   png_uint_32 skip),PNG_EMPTY);
-
-/* Read the CRC from the file and compare it to the libpng calculated CRC */
-PNG_INTERNAL_FUNCTION(int,png_crc_error,(png_structrp png_ptr),PNG_EMPTY);
-
-/* Calculate the CRC over a section of data.  Note that we are only
- * passing a maximum of 64K on systems that have this as a memory limit,
- * since this is the maximum buffer size we can specify.
- */
-PNG_INTERNAL_FUNCTION(void,png_calculate_crc,(png_structrp png_ptr,
-   png_const_bytep ptr, size_t length),PNG_EMPTY);
-
-#ifdef PNG_WRITE_FLUSH_SUPPORTED
-PNG_INTERNAL_FUNCTION(void,png_flush,(png_structrp png_ptr),PNG_EMPTY);
-#endif
-
-/* Write various chunks */
-
-/* Write the IHDR chunk, and update the png_struct with the necessary
- * information.
- */
-PNG_INTERNAL_FUNCTION(void,png_write_IHDR,(png_structrp png_ptr,
-   png_uint_32 width, png_uint_32 height, int bit_depth, int color_type,
-   int compression_method, int filter_method, int interlace_method),PNG_EMPTY);
-
-PNG_INTERNAL_FUNCTION(void,png_write_PLTE,(png_structrp png_ptr,
-   png_const_colorp palette, png_uint_32 num_pal),PNG_EMPTY);
-
-PNG_INTERNAL_FUNCTION(void,png_compress_IDAT,(png_structrp png_ptr,
-   png_const_bytep row_data, png_alloc_size_t row_data_length, int flush),
-   PNG_EMPTY);
-
-PNG_INTERNAL_FUNCTION(void,png_write_IEND,(png_structrp png_ptr),PNG_EMPTY);
-
-#ifdef PNG_WRITE_gAMA_SUPPORTED
-PNG_INTERNAL_FUNCTION(void,png_write_gAMA_fixed,(png_structrp png_ptr,
-    png_fixed_point file_gamma),PNG_EMPTY);
-#endif
-
-#ifdef PNG_WRITE_sBIT_SUPPORTED
-PNG_INTERNAL_FUNCTION(void,png_write_sBIT,(png_structrp png_ptr,
-    png_const_color_8p sbit, int color_type),PNG_EMPTY);
-#endif
-
-#ifdef PNG_WRITE_cHRM_SUPPORTED
-PNG_INTERNAL_FUNCTION(void,png_write_cHRM_fixed,(png_structrp png_ptr,
-    const png_xy *xy), PNG_EMPTY);
-   /* The xy value must have been previously validated */
-#endif
-
-#ifdef PNG_WRITE_sRGB_SUPPORTED
-PNG_INTERNAL_FUNCTION(void,png_write_sRGB,(png_structrp png_ptr,
-    int intent),PNG_EMPTY);
-#endif
-
-#ifdef PNG_WRITE_eXIf_SUPPORTED
-PNG_INTERNAL_FUNCTION(void,png_write_eXIf,(png_structrp png_ptr,
-    png_bytep exif, int num_exif),PNG_EMPTY);
-#endif
-
-#ifdef PNG_WRITE_iCCP_SUPPORTED
-PNG_INTERNAL_FUNCTION(void,png_write_iCCP,(png_structrp png_ptr,
-   png_const_charp name, png_const_bytep profile), PNG_EMPTY);
-   /* The profile must have been previously validated for correctness, the
-    * length comes from the first four bytes.  Only the base, deflate,
-    * compression is supported.
-    */
-#endif
-
-#ifdef PNG_WRITE_sPLT_SUPPORTED
-PNG_INTERNAL_FUNCTION(void,png_write_sPLT,(png_structrp png_ptr,
-    png_const_sPLT_tp palette),PNG_EMPTY);
-#endif
-
-#ifdef PNG_WRITE_tRNS_SUPPORTED
-PNG_INTERNAL_FUNCTION(void,png_write_tRNS,(png_structrp png_ptr,
-    png_const_bytep trans, png_const_color_16p values, int number,
-    int color_type),PNG_EMPTY);
-#endif
-
-#ifdef PNG_WRITE_bKGD_SUPPORTED
-PNG_INTERNAL_FUNCTION(void,png_write_bKGD,(png_structrp png_ptr,
-    png_const_color_16p values, int color_type),PNG_EMPTY);
-#endif
-
-#ifdef PNG_WRITE_hIST_SUPPORTED
-PNG_INTERNAL_FUNCTION(void,png_write_hIST,(png_structrp png_ptr,
-    png_const_uint_16p hist, int num_hist),PNG_EMPTY);
-#endif
-
-/* Chunks that have keywords */
-#ifdef PNG_WRITE_tEXt_SUPPORTED
-PNG_INTERNAL_FUNCTION(void,png_write_tEXt,(png_structrp png_ptr,
-   png_const_charp key, png_const_charp text, size_t text_len),PNG_EMPTY);
-#endif
-
-#ifdef PNG_WRITE_zTXt_SUPPORTED
-PNG_INTERNAL_FUNCTION(void,png_write_zTXt,(png_structrp png_ptr, png_const_charp
-    key, png_const_charp text, int compression),PNG_EMPTY);
-#endif
-
-#ifdef PNG_WRITE_iTXt_SUPPORTED
-PNG_INTERNAL_FUNCTION(void,png_write_iTXt,(png_structrp png_ptr,
-    int compression, png_const_charp key, png_const_charp lang,
-    png_const_charp lang_key, png_const_charp text),PNG_EMPTY);
-#endif
-
-#ifdef PNG_TEXT_SUPPORTED  /* Added at version 1.0.14 and 1.2.4 */
-PNG_INTERNAL_FUNCTION(int,png_set_text_2,(png_const_structrp png_ptr,
-    png_inforp info_ptr, png_const_textp text_ptr, int num_text),PNG_EMPTY);
-#endif
-
-#ifdef PNG_WRITE_oFFs_SUPPORTED
-PNG_INTERNAL_FUNCTION(void,png_write_oFFs,(png_structrp png_ptr,
-    png_int_32 x_offset, png_int_32 y_offset, int unit_type),PNG_EMPTY);
-#endif
-
-#ifdef PNG_WRITE_pCAL_SUPPORTED
-PNG_INTERNAL_FUNCTION(void,png_write_pCAL,(png_structrp png_ptr,
-    png_charp purpose, png_int_32 X0, png_int_32 X1, int type, int nparams,
-    png_const_charp units, png_charpp params),PNG_EMPTY);
-#endif
-
-#ifdef PNG_WRITE_pHYs_SUPPORTED
-PNG_INTERNAL_FUNCTION(void,png_write_pHYs,(png_structrp png_ptr,
-    png_uint_32 x_pixels_per_unit, png_uint_32 y_pixels_per_unit,
-    int unit_type),PNG_EMPTY);
-#endif
-
-#ifdef PNG_WRITE_tIME_SUPPORTED
-PNG_INTERNAL_FUNCTION(void,png_write_tIME,(png_structrp png_ptr,
-    png_const_timep mod_time),PNG_EMPTY);
-#endif
-
-#ifdef PNG_WRITE_sCAL_SUPPORTED
-PNG_INTERNAL_FUNCTION(void,png_write_sCAL_s,(png_structrp png_ptr,
-    int unit, png_const_charp width, png_const_charp height),PNG_EMPTY);
-#endif
-
-/* Called when finished processing a row of data */
-PNG_INTERNAL_FUNCTION(void,png_write_finish_row,(png_structrp png_ptr),
-    PNG_EMPTY);
-
-/* Internal use only.   Called before first row of data */
-PNG_INTERNAL_FUNCTION(void,png_write_start_row,(png_structrp png_ptr),
-    PNG_EMPTY);
-
-/* Combine a row of data, dealing with alpha, etc. if requested.  'row' is an
- * array of png_ptr->width pixels.  If the image is not interlaced or this
- * is the final pass this just does a memcpy, otherwise the "display" flag
- * is used to determine whether to copy pixels that are not in the current pass.
- *
- * Because 'png_do_read_interlace' (below) replicates pixels this allows this
- * function to achieve the documented 'blocky' appearance during interlaced read
- * if display is 1 and the 'sparkle' appearance, where existing pixels in 'row'
- * are not changed if they are not in the current pass, when display is 0.
- *
- * 'display' must be 0 or 1, otherwise the memcpy will be done regardless.
- *
- * The API always reads from the png_struct row buffer and always assumes that
- * it is full width (png_do_read_interlace has already been called.)
- *
- * This function is only ever used to write to row buffers provided by the
- * caller of the relevant libpng API and the row must have already been
- * transformed by the read transformations.
- *
- * The PNG_USE_COMPILE_TIME_MASKS option causes generation of pre-computed
- * bitmasks for use within the code, otherwise runtime generated masks are used.
- * The default is compile time masks.
- */
-#ifndef PNG_USE_COMPILE_TIME_MASKS
-#  define PNG_USE_COMPILE_TIME_MASKS 1
-#endif
-PNG_INTERNAL_FUNCTION(void,png_combine_row,(png_const_structrp png_ptr,
-    png_bytep row, int display),PNG_EMPTY);
-
-#ifdef PNG_READ_INTERLACING_SUPPORTED
-/* Expand an interlaced row: the 'row_info' describes the pass data that has
- * been read in and must correspond to the pixels in 'row', the pixels are
- * expanded (moved apart) in 'row' to match the final layout, when doing this
- * the pixels are *replicated* to the intervening space.  This is essential for
- * the correct operation of png_combine_row, above.
- */
-PNG_INTERNAL_FUNCTION(void,png_do_read_interlace,(png_row_infop row_info,
-    png_bytep row, int pass, png_uint_32 transformations),PNG_EMPTY);
-#endif
-
-/* GRR TO DO (2.0 or whenever):  simplify other internal calling interfaces */
-
-#ifdef PNG_WRITE_INTERLACING_SUPPORTED
-/* Grab pixels out of a row for an interlaced pass */
-PNG_INTERNAL_FUNCTION(void,png_do_write_interlace,(png_row_infop row_info,
-    png_bytep row, int pass),PNG_EMPTY);
-#endif
-
-/* Unfilter a row: check the filter value before calling this, there is no point
- * calling it for PNG_FILTER_VALUE_NONE.
- */
-PNG_INTERNAL_FUNCTION(void,png_read_filter_row,(png_structrp pp, png_row_infop
-    row_info, png_bytep row, png_const_bytep prev_row, int filter),PNG_EMPTY);
-
-#if PNG_ARM_NEON_OPT > 0
-PNG_INTERNAL_FUNCTION(void,png_read_filter_row_up_neon,(png_row_infop row_info,
-    png_bytep row, png_const_bytep prev_row),PNG_EMPTY);
-PNG_INTERNAL_FUNCTION(void,png_read_filter_row_sub3_neon,(png_row_infop
-    row_info, png_bytep row, png_const_bytep prev_row),PNG_EMPTY);
-PNG_INTERNAL_FUNCTION(void,png_read_filter_row_sub4_neon,(png_row_infop
-    row_info, png_bytep row, png_const_bytep prev_row),PNG_EMPTY);
-PNG_INTERNAL_FUNCTION(void,png_read_filter_row_avg3_neon,(png_row_infop
-    row_info, png_bytep row, png_const_bytep prev_row),PNG_EMPTY);
-PNG_INTERNAL_FUNCTION(void,png_read_filter_row_avg4_neon,(png_row_infop
-    row_info, png_bytep row, png_const_bytep prev_row),PNG_EMPTY);
-PNG_INTERNAL_FUNCTION(void,png_read_filter_row_paeth3_neon,(png_row_infop
-    row_info, png_bytep row, png_const_bytep prev_row),PNG_EMPTY);
-PNG_INTERNAL_FUNCTION(void,png_read_filter_row_paeth4_neon,(png_row_infop
-    row_info, png_bytep row, png_const_bytep prev_row),PNG_EMPTY);
-#endif
-
-#if PNG_MIPS_MSA_OPT > 0
-PNG_INTERNAL_FUNCTION(void,png_read_filter_row_up_msa,(png_row_infop row_info,
-    png_bytep row, png_const_bytep prev_row),PNG_EMPTY);
-PNG_INTERNAL_FUNCTION(void,png_read_filter_row_sub3_msa,(png_row_infop
-    row_info, png_bytep row, png_const_bytep prev_row),PNG_EMPTY);
-PNG_INTERNAL_FUNCTION(void,png_read_filter_row_sub4_msa,(png_row_infop
-    row_info, png_bytep row, png_const_bytep prev_row),PNG_EMPTY);
-PNG_INTERNAL_FUNCTION(void,png_read_filter_row_avg3_msa,(png_row_infop
-    row_info, png_bytep row, png_const_bytep prev_row),PNG_EMPTY);
-PNG_INTERNAL_FUNCTION(void,png_read_filter_row_avg4_msa,(png_row_infop
-    row_info, png_bytep row, png_const_bytep prev_row),PNG_EMPTY);
-PNG_INTERNAL_FUNCTION(void,png_read_filter_row_paeth3_msa,(png_row_infop
-    row_info, png_bytep row, png_const_bytep prev_row),PNG_EMPTY);
-PNG_INTERNAL_FUNCTION(void,png_read_filter_row_paeth4_msa,(png_row_infop
-    row_info, png_bytep row, png_const_bytep prev_row),PNG_EMPTY);
-#endif
-
-#if PNG_POWERPC_VSX_OPT > 0
-PNG_INTERNAL_FUNCTION(void,png_read_filter_row_up_vsx,(png_row_infop row_info,
-    png_bytep row, png_const_bytep prev_row),PNG_EMPTY);
-PNG_INTERNAL_FUNCTION(void,png_read_filter_row_sub3_vsx,(png_row_infop
-    row_info, png_bytep row, png_const_bytep prev_row),PNG_EMPTY);
-PNG_INTERNAL_FUNCTION(void,png_read_filter_row_sub4_vsx,(png_row_infop
-    row_info, png_bytep row, png_const_bytep prev_row),PNG_EMPTY);
-PNG_INTERNAL_FUNCTION(void,png_read_filter_row_avg3_vsx,(png_row_infop
-    row_info, png_bytep row, png_const_bytep prev_row),PNG_EMPTY);
-PNG_INTERNAL_FUNCTION(void,png_read_filter_row_avg4_vsx,(png_row_infop
-    row_info, png_bytep row, png_const_bytep prev_row),PNG_EMPTY);
-PNG_INTERNAL_FUNCTION(void,png_read_filter_row_paeth3_vsx,(png_row_infop
-    row_info, png_bytep row, png_const_bytep prev_row),PNG_EMPTY);
-PNG_INTERNAL_FUNCTION(void,png_read_filter_row_paeth4_vsx,(png_row_infop
-    row_info, png_bytep row, png_const_bytep prev_row),PNG_EMPTY);
-#endif
-
-#if PNG_INTEL_SSE_IMPLEMENTATION > 0
-PNG_INTERNAL_FUNCTION(void,png_read_filter_row_sub3_sse2,(png_row_infop
-    row_info, png_bytep row, png_const_bytep prev_row),PNG_EMPTY);
-PNG_INTERNAL_FUNCTION(void,png_read_filter_row_sub4_sse2,(png_row_infop
-    row_info, png_bytep row, png_const_bytep prev_row),PNG_EMPTY);
-PNG_INTERNAL_FUNCTION(void,png_read_filter_row_avg3_sse2,(png_row_infop
-    row_info, png_bytep row, png_const_bytep prev_row),PNG_EMPTY);
-PNG_INTERNAL_FUNCTION(void,png_read_filter_row_avg4_sse2,(png_row_infop
-    row_info, png_bytep row, png_const_bytep prev_row),PNG_EMPTY);
-PNG_INTERNAL_FUNCTION(void,png_read_filter_row_paeth3_sse2,(png_row_infop
-    row_info, png_bytep row, png_const_bytep prev_row),PNG_EMPTY);
-PNG_INTERNAL_FUNCTION(void,png_read_filter_row_paeth4_sse2,(png_row_infop
-    row_info, png_bytep row, png_const_bytep prev_row),PNG_EMPTY);
-#endif
-
-/* Choose the best filter to use and filter the row data */
-PNG_INTERNAL_FUNCTION(void,png_write_find_filter,(png_structrp png_ptr,
-    png_row_infop row_info),PNG_EMPTY);
-
-#ifdef PNG_SEQUENTIAL_READ_SUPPORTED
-PNG_INTERNAL_FUNCTION(void,png_read_IDAT_data,(png_structrp png_ptr,
-   png_bytep output, png_alloc_size_t avail_out),PNG_EMPTY);
-   /* Read 'avail_out' bytes of data from the IDAT stream.  If the output buffer
-    * is NULL the function checks, instead, for the end of the stream.  In this
-    * case a benign error will be issued if the stream end is not found or if
-    * extra data has to be consumed.
-    */
-PNG_INTERNAL_FUNCTION(void,png_read_finish_IDAT,(png_structrp png_ptr),
-   PNG_EMPTY);
-   /* This cleans up when the IDAT LZ stream does not end when the last image
-    * byte is read; there is still some pending input.
-    */
-
-PNG_INTERNAL_FUNCTION(void,png_read_finish_row,(png_structrp png_ptr),
-   PNG_EMPTY);
-   /* Finish a row while reading, dealing with interlacing passes, etc. */
-#endif /* SEQUENTIAL_READ */
-
-/* Initialize the row buffers, etc. */
-PNG_INTERNAL_FUNCTION(void,png_read_start_row,(png_structrp png_ptr),PNG_EMPTY);
-
-#if ZLIB_VERNUM >= 0x1240
-PNG_INTERNAL_FUNCTION(int,png_zlib_inflate,(png_structrp png_ptr, int flush),
-      PNG_EMPTY);
-#  define PNG_INFLATE(pp, flush) png_zlib_inflate(pp, flush)
-#else /* Zlib < 1.2.4 */
-#  define PNG_INFLATE(pp, flush) inflate(&(pp)->zstream, flush)
-#endif /* Zlib < 1.2.4 */
-
-#ifdef PNG_READ_TRANSFORMS_SUPPORTED
-/* Optional call to update the users info structure */
-PNG_INTERNAL_FUNCTION(void,png_read_transform_info,(png_structrp png_ptr,
-    png_inforp info_ptr),PNG_EMPTY);
-#endif
-
-/* Shared transform functions, defined in pngtran.c */
-#if defined(PNG_WRITE_FILLER_SUPPORTED) || \
-    defined(PNG_READ_STRIP_ALPHA_SUPPORTED)
-PNG_INTERNAL_FUNCTION(void,png_do_strip_channel,(png_row_infop row_info,
-    png_bytep row, int at_start),PNG_EMPTY);
-#endif
-
-#ifdef PNG_16BIT_SUPPORTED
-#if defined(PNG_READ_SWAP_SUPPORTED) || defined(PNG_WRITE_SWAP_SUPPORTED)
-PNG_INTERNAL_FUNCTION(void,png_do_swap,(png_row_infop row_info,
-    png_bytep row),PNG_EMPTY);
-#endif
-#endif
-
-#if defined(PNG_READ_PACKSWAP_SUPPORTED) || \
-    defined(PNG_WRITE_PACKSWAP_SUPPORTED)
-PNG_INTERNAL_FUNCTION(void,png_do_packswap,(png_row_infop row_info,
-    png_bytep row),PNG_EMPTY);
-#endif
-
-#if defined(PNG_READ_INVERT_SUPPORTED) || defined(PNG_WRITE_INVERT_SUPPORTED)
-PNG_INTERNAL_FUNCTION(void,png_do_invert,(png_row_infop row_info,
-    png_bytep row),PNG_EMPTY);
-#endif
-
-#if defined(PNG_READ_BGR_SUPPORTED) || defined(PNG_WRITE_BGR_SUPPORTED)
-PNG_INTERNAL_FUNCTION(void,png_do_bgr,(png_row_infop row_info,
-    png_bytep row),PNG_EMPTY);
-#endif
-
-/* The following decodes the appropriate chunks, and does error correction,
- * then calls the appropriate callback for the chunk if it is valid.
- */
-
-/* Decode the IHDR chunk */
-PNG_INTERNAL_FUNCTION(void,png_handle_IHDR,(png_structrp png_ptr,
-    png_inforp info_ptr, png_uint_32 length),PNG_EMPTY);
-PNG_INTERNAL_FUNCTION(void,png_handle_PLTE,(png_structrp png_ptr,
-    png_inforp info_ptr, png_uint_32 length),PNG_EMPTY);
-PNG_INTERNAL_FUNCTION(void,png_handle_IEND,(png_structrp png_ptr,
-    png_inforp info_ptr, png_uint_32 length),PNG_EMPTY);
-
-#ifdef PNG_READ_bKGD_SUPPORTED
-PNG_INTERNAL_FUNCTION(void,png_handle_bKGD,(png_structrp png_ptr,
-    png_inforp info_ptr, png_uint_32 length),PNG_EMPTY);
-#endif
-
-#ifdef PNG_READ_cHRM_SUPPORTED
-PNG_INTERNAL_FUNCTION(void,png_handle_cHRM,(png_structrp png_ptr,
-    png_inforp info_ptr, png_uint_32 length),PNG_EMPTY);
-#endif
-
-#ifdef PNG_READ_eXIf_SUPPORTED
-PNG_INTERNAL_FUNCTION(void,png_handle_eXIf,(png_structrp png_ptr,
-    png_inforp info_ptr, png_uint_32 length),PNG_EMPTY);
-#endif
-
-#ifdef PNG_READ_gAMA_SUPPORTED
-PNG_INTERNAL_FUNCTION(void,png_handle_gAMA,(png_structrp png_ptr,
-    png_inforp info_ptr, png_uint_32 length),PNG_EMPTY);
-#endif
-
-#ifdef PNG_READ_hIST_SUPPORTED
-PNG_INTERNAL_FUNCTION(void,png_handle_hIST,(png_structrp png_ptr,
-    png_inforp info_ptr, png_uint_32 length),PNG_EMPTY);
-#endif
-
-#ifdef PNG_READ_iCCP_SUPPORTED
-PNG_INTERNAL_FUNCTION(void,png_handle_iCCP,(png_structrp png_ptr,
-    png_inforp info_ptr, png_uint_32 length),PNG_EMPTY);
-#endif /* READ_iCCP */
-
-#ifdef PNG_READ_iTXt_SUPPORTED
-PNG_INTERNAL_FUNCTION(void,png_handle_iTXt,(png_structrp png_ptr,
-    png_inforp info_ptr, png_uint_32 length),PNG_EMPTY);
-#endif
-
-#ifdef PNG_READ_oFFs_SUPPORTED
-PNG_INTERNAL_FUNCTION(void,png_handle_oFFs,(png_structrp png_ptr,
-    png_inforp info_ptr, png_uint_32 length),PNG_EMPTY);
-#endif
-
-#ifdef PNG_READ_pCAL_SUPPORTED
-PNG_INTERNAL_FUNCTION(void,png_handle_pCAL,(png_structrp png_ptr,
-    png_inforp info_ptr, png_uint_32 length),PNG_EMPTY);
-#endif
-
-#ifdef PNG_READ_pHYs_SUPPORTED
-PNG_INTERNAL_FUNCTION(void,png_handle_pHYs,(png_structrp png_ptr,
-    png_inforp info_ptr, png_uint_32 length),PNG_EMPTY);
-#endif
-
-#ifdef PNG_READ_sBIT_SUPPORTED
-PNG_INTERNAL_FUNCTION(void,png_handle_sBIT,(png_structrp png_ptr,
-    png_inforp info_ptr, png_uint_32 length),PNG_EMPTY);
-#endif
-
-#ifdef PNG_READ_sCAL_SUPPORTED
-PNG_INTERNAL_FUNCTION(void,png_handle_sCAL,(png_structrp png_ptr,
-    png_inforp info_ptr, png_uint_32 length),PNG_EMPTY);
-#endif
-
-#ifdef PNG_READ_sPLT_SUPPORTED
-PNG_INTERNAL_FUNCTION(void,png_handle_sPLT,(png_structrp png_ptr,
-    png_inforp info_ptr, png_uint_32 length),PNG_EMPTY);
-#endif /* READ_sPLT */
-
-#ifdef PNG_READ_sRGB_SUPPORTED
-PNG_INTERNAL_FUNCTION(void,png_handle_sRGB,(png_structrp png_ptr,
-    png_inforp info_ptr, png_uint_32 length),PNG_EMPTY);
-#endif
-
-#ifdef PNG_READ_tEXt_SUPPORTED
-PNG_INTERNAL_FUNCTION(void,png_handle_tEXt,(png_structrp png_ptr,
-    png_inforp info_ptr, png_uint_32 length),PNG_EMPTY);
-#endif
-
-#ifdef PNG_READ_tIME_SUPPORTED
-PNG_INTERNAL_FUNCTION(void,png_handle_tIME,(png_structrp png_ptr,
-    png_inforp info_ptr, png_uint_32 length),PNG_EMPTY);
-#endif
-
-#ifdef PNG_READ_tRNS_SUPPORTED
-PNG_INTERNAL_FUNCTION(void,png_handle_tRNS,(png_structrp png_ptr,
-    png_inforp info_ptr, png_uint_32 length),PNG_EMPTY);
-#endif
-
-#ifdef PNG_READ_zTXt_SUPPORTED
-PNG_INTERNAL_FUNCTION(void,png_handle_zTXt,(png_structrp png_ptr,
-    png_inforp info_ptr, png_uint_32 length),PNG_EMPTY);
-#endif
-
-PNG_INTERNAL_FUNCTION(void,png_check_chunk_name,(png_const_structrp png_ptr,
-    png_uint_32 chunk_name),PNG_EMPTY);
-
-PNG_INTERNAL_FUNCTION(void,png_check_chunk_length,(png_const_structrp png_ptr,
-    png_uint_32 chunk_length),PNG_EMPTY);
-
-PNG_INTERNAL_FUNCTION(void,png_handle_unknown,(png_structrp png_ptr,
-    png_inforp info_ptr, png_uint_32 length, int keep),PNG_EMPTY);
-   /* This is the function that gets called for unknown chunks.  The 'keep'
-    * argument is either non-zero for a known chunk that has been set to be
-    * handled as unknown or zero for an unknown chunk.  By default the function
-    * just skips the chunk or errors out if it is critical.
-    */
-
-#if defined(PNG_READ_UNKNOWN_CHUNKS_SUPPORTED) ||\
-    defined(PNG_HANDLE_AS_UNKNOWN_SUPPORTED)
-PNG_INTERNAL_FUNCTION(int,png_chunk_unknown_handling,
-    (png_const_structrp png_ptr, png_uint_32 chunk_name),PNG_EMPTY);
-   /* Exactly as the API png_handle_as_unknown() except that the argument is a
-    * 32-bit chunk name, not a string.
-    */
-#endif /* READ_UNKNOWN_CHUNKS || HANDLE_AS_UNKNOWN */
-
-/* Handle the transformations for reading and writing */
-#ifdef PNG_READ_TRANSFORMS_SUPPORTED
-PNG_INTERNAL_FUNCTION(void,png_do_read_transformations,(png_structrp png_ptr,
-   png_row_infop row_info),PNG_EMPTY);
-#endif
-#ifdef PNG_WRITE_TRANSFORMS_SUPPORTED
-PNG_INTERNAL_FUNCTION(void,png_do_write_transformations,(png_structrp png_ptr,
-   png_row_infop row_info),PNG_EMPTY);
-#endif
-
-#ifdef PNG_READ_TRANSFORMS_SUPPORTED
-PNG_INTERNAL_FUNCTION(void,png_init_read_transformations,(png_structrp png_ptr),
-    PNG_EMPTY);
-#endif
-
-#ifdef PNG_PROGRESSIVE_READ_SUPPORTED
-PNG_INTERNAL_FUNCTION(void,png_push_read_chunk,(png_structrp png_ptr,
-    png_inforp info_ptr),PNG_EMPTY);
-PNG_INTERNAL_FUNCTION(void,png_push_read_sig,(png_structrp png_ptr,
-    png_inforp info_ptr),PNG_EMPTY);
-PNG_INTERNAL_FUNCTION(void,png_push_check_crc,(png_structrp png_ptr),PNG_EMPTY);
-PNG_INTERNAL_FUNCTION(void,png_push_save_buffer,(png_structrp png_ptr),
-    PNG_EMPTY);
-PNG_INTERNAL_FUNCTION(void,png_push_restore_buffer,(png_structrp png_ptr,
-    png_bytep buffer, size_t buffer_length),PNG_EMPTY);
-PNG_INTERNAL_FUNCTION(void,png_push_read_IDAT,(png_structrp png_ptr),PNG_EMPTY);
-PNG_INTERNAL_FUNCTION(void,png_process_IDAT_data,(png_structrp png_ptr,
-    png_bytep buffer, size_t buffer_length),PNG_EMPTY);
-PNG_INTERNAL_FUNCTION(void,png_push_process_row,(png_structrp png_ptr),
-    PNG_EMPTY);
-PNG_INTERNAL_FUNCTION(void,png_push_handle_unknown,(png_structrp png_ptr,
-   png_inforp info_ptr, png_uint_32 length),PNG_EMPTY);
-PNG_INTERNAL_FUNCTION(void,png_push_have_info,(png_structrp png_ptr,
-   png_inforp info_ptr),PNG_EMPTY);
-PNG_INTERNAL_FUNCTION(void,png_push_have_end,(png_structrp png_ptr,
-   png_inforp info_ptr),PNG_EMPTY);
-PNG_INTERNAL_FUNCTION(void,png_push_have_row,(png_structrp png_ptr,
-    png_bytep row),PNG_EMPTY);
-PNG_INTERNAL_FUNCTION(void,png_push_read_end,(png_structrp png_ptr,
-    png_inforp info_ptr),PNG_EMPTY);
-PNG_INTERNAL_FUNCTION(void,png_process_some_data,(png_structrp png_ptr,
-    png_inforp info_ptr),PNG_EMPTY);
-PNG_INTERNAL_FUNCTION(void,png_read_push_finish_row,(png_structrp png_ptr),
-    PNG_EMPTY);
-#  ifdef PNG_READ_tEXt_SUPPORTED
-PNG_INTERNAL_FUNCTION(void,png_push_handle_tEXt,(png_structrp png_ptr,
-    png_inforp info_ptr, png_uint_32 length),PNG_EMPTY);
-PNG_INTERNAL_FUNCTION(void,png_push_read_tEXt,(png_structrp png_ptr,
-    png_inforp info_ptr),PNG_EMPTY);
-#  endif
-#  ifdef PNG_READ_zTXt_SUPPORTED
-PNG_INTERNAL_FUNCTION(void,png_push_handle_zTXt,(png_structrp png_ptr,
-    png_inforp info_ptr, png_uint_32 length),PNG_EMPTY);
-PNG_INTERNAL_FUNCTION(void,png_push_read_zTXt,(png_structrp png_ptr,
-    png_inforp info_ptr),PNG_EMPTY);
-#  endif
-#  ifdef PNG_READ_iTXt_SUPPORTED
-PNG_INTERNAL_FUNCTION(void,png_push_handle_iTXt,(png_structrp png_ptr,
-    png_inforp info_ptr, png_uint_32 length),PNG_EMPTY);
-PNG_INTERNAL_FUNCTION(void,png_push_read_iTXt,(png_structrp png_ptr,
-    png_inforp info_ptr),PNG_EMPTY);
-#  endif
-
-#endif /* PROGRESSIVE_READ */
-
-/* Added at libpng version 1.6.0 */
-#ifdef PNG_GAMMA_SUPPORTED
-PNG_INTERNAL_FUNCTION(void,png_colorspace_set_gamma,(png_const_structrp png_ptr,
-    png_colorspacerp colorspace, png_fixed_point gAMA), PNG_EMPTY);
-   /* Set the colorspace gamma with a value provided by the application or by
-    * the gAMA chunk on read.  The value will override anything set by an ICC
-    * profile.
-    */
-
-PNG_INTERNAL_FUNCTION(void,png_colorspace_sync_info,(png_const_structrp png_ptr,
-    png_inforp info_ptr), PNG_EMPTY);
-   /* Synchronize the info 'valid' flags with the colorspace */
-
-PNG_INTERNAL_FUNCTION(void,png_colorspace_sync,(png_const_structrp png_ptr,
-    png_inforp info_ptr), PNG_EMPTY);
-   /* Copy the png_struct colorspace to the info_struct and call the above to
-    * synchronize the flags.  Checks for NULL info_ptr and does nothing.
-    */
-#endif
-
-/* Added at libpng version 1.4.0 */
-#ifdef PNG_COLORSPACE_SUPPORTED
-/* These internal functions are for maintaining the colorspace structure within
- * a png_info or png_struct (or, indeed, both).
- */
-PNG_INTERNAL_FUNCTION(int,png_colorspace_set_chromaticities,
-   (png_const_structrp png_ptr, png_colorspacerp colorspace, const png_xy *xy,
-    int preferred), PNG_EMPTY);
-
-PNG_INTERNAL_FUNCTION(int,png_colorspace_set_endpoints,
-   (png_const_structrp png_ptr, png_colorspacerp colorspace, const png_XYZ *XYZ,
-    int preferred), PNG_EMPTY);
-
-#ifdef PNG_sRGB_SUPPORTED
-PNG_INTERNAL_FUNCTION(int,png_colorspace_set_sRGB,(png_const_structrp png_ptr,
-   png_colorspacerp colorspace, int intent), PNG_EMPTY);
-   /* This does set the colorspace gAMA and cHRM values too, but doesn't set the
-    * flags to write them, if it returns false there was a problem and an error
-    * message has already been output (but the colorspace may still need to be
-    * synced to record the invalid flag).
-    */
-#endif /* sRGB */
-
-#ifdef PNG_iCCP_SUPPORTED
-PNG_INTERNAL_FUNCTION(int,png_colorspace_set_ICC,(png_const_structrp png_ptr,
-   png_colorspacerp colorspace, png_const_charp name,
-   png_uint_32 profile_length, png_const_bytep profile, int color_type),
-   PNG_EMPTY);
-   /* The 'name' is used for information only */
-
-/* Routines for checking parts of an ICC profile. */
-#ifdef PNG_READ_iCCP_SUPPORTED
-PNG_INTERNAL_FUNCTION(int,png_icc_check_length,(png_const_structrp png_ptr,
-   png_colorspacerp colorspace, png_const_charp name,
-   png_uint_32 profile_length), PNG_EMPTY);
-#endif /* READ_iCCP */
-PNG_INTERNAL_FUNCTION(int,png_icc_check_header,(png_const_structrp png_ptr,
-   png_colorspacerp colorspace, png_const_charp name,
-   png_uint_32 profile_length,
-   png_const_bytep profile /* first 132 bytes only */, int color_type),
-   PNG_EMPTY);
-PNG_INTERNAL_FUNCTION(int,png_icc_check_tag_table,(png_const_structrp png_ptr,
-   png_colorspacerp colorspace, png_const_charp name,
-   png_uint_32 profile_length,
-   png_const_bytep profile /* header plus whole tag table */), PNG_EMPTY);
-#ifdef PNG_sRGB_SUPPORTED
-PNG_INTERNAL_FUNCTION(void,png_icc_set_sRGB,(
-   png_const_structrp png_ptr, png_colorspacerp colorspace,
-   png_const_bytep profile, uLong adler), PNG_EMPTY);
-   /* 'adler' is the Adler32 checksum of the uncompressed profile data. It may
-    * be zero to indicate that it is not available.  It is used, if provided,
-    * as a fast check on the profile when checking to see if it is sRGB.
-    */
-#endif
-#endif /* iCCP */
-
-#ifdef PNG_READ_RGB_TO_GRAY_SUPPORTED
-PNG_INTERNAL_FUNCTION(void,png_colorspace_set_rgb_coefficients,
-   (png_structrp png_ptr), PNG_EMPTY);
-   /* Set the rgb_to_gray coefficients from the colorspace Y values */
-#endif /* READ_RGB_TO_GRAY */
-#endif /* COLORSPACE */
-
-/* Added at libpng version 1.4.0 */
-PNG_INTERNAL_FUNCTION(void,png_check_IHDR,(png_const_structrp png_ptr,
-    png_uint_32 width, png_uint_32 height, int bit_depth,
-    int color_type, int interlace_type, int compression_type,
-    int filter_type),PNG_EMPTY);
-
-/* Added at libpng version 1.5.10 */
-#if defined(PNG_READ_CHECK_FOR_INVALID_INDEX_SUPPORTED) || \
-    defined(PNG_WRITE_CHECK_FOR_INVALID_INDEX_SUPPORTED)
-PNG_INTERNAL_FUNCTION(void,png_do_check_palette_indexes,
-   (png_structrp png_ptr, png_row_infop row_info),PNG_EMPTY);
-#endif
-
-#if defined(PNG_FLOATING_POINT_SUPPORTED) && defined(PNG_ERROR_TEXT_SUPPORTED)
-PNG_INTERNAL_FUNCTION(void,png_fixed_error,(png_const_structrp png_ptr,
-   png_const_charp name),PNG_NORETURN);
-#endif
-
-/* Puts 'string' into 'buffer' at buffer[pos], taking care never to overwrite
- * the end.  Always leaves the buffer nul terminated.  Never errors out (and
- * there is no error code.)
- */
-PNG_INTERNAL_FUNCTION(size_t,png_safecat,(png_charp buffer, size_t bufsize,
-   size_t pos, png_const_charp string),PNG_EMPTY);
-
-/* Various internal functions to handle formatted warning messages, currently
- * only implemented for warnings.
- */
-#if defined(PNG_WARNINGS_SUPPORTED) || defined(PNG_TIME_RFC1123_SUPPORTED)
-/* Utility to dump an unsigned value into a buffer, given a start pointer and
- * and end pointer (which should point just *beyond* the end of the buffer!)
- * Returns the pointer to the start of the formatted string.  This utility only
- * does unsigned values.
- */
-PNG_INTERNAL_FUNCTION(png_charp,png_format_number,(png_const_charp start,
-   png_charp end, int format, png_alloc_size_t number),PNG_EMPTY);
-
-/* Convenience macro that takes an array: */
-#define PNG_FORMAT_NUMBER(buffer,format,number) \
-   png_format_number(buffer, buffer + (sizeof buffer), format, number)
-
-/* Suggested size for a number buffer (enough for 64 bits and a sign!) */
-#define PNG_NUMBER_BUFFER_SIZE 24
-
-/* These are the integer formats currently supported, the name is formed from
- * the standard printf(3) format string.
- */
-#define PNG_NUMBER_FORMAT_u     1 /* chose unsigned API! */
-#define PNG_NUMBER_FORMAT_02u   2
-#define PNG_NUMBER_FORMAT_d     1 /* chose signed API! */
-#define PNG_NUMBER_FORMAT_02d   2
-#define PNG_NUMBER_FORMAT_x     3
-#define PNG_NUMBER_FORMAT_02x   4
-#define PNG_NUMBER_FORMAT_fixed 5 /* choose the signed API */
-#endif
-
-#ifdef PNG_WARNINGS_SUPPORTED
-/* New defines and members adding in libpng-1.5.4 */
-#  define PNG_WARNING_PARAMETER_SIZE 32
-#  define PNG_WARNING_PARAMETER_COUNT 8 /* Maximum 9; see pngerror.c */
-
-/* An l-value of this type has to be passed to the APIs below to cache the
- * values of the parameters to a formatted warning message.
- */
-typedef char png_warning_parameters[PNG_WARNING_PARAMETER_COUNT][
-   PNG_WARNING_PARAMETER_SIZE];
-
-PNG_INTERNAL_FUNCTION(void,png_warning_parameter,(png_warning_parameters p,
-   int number, png_const_charp string),PNG_EMPTY);
-   /* Parameters are limited in size to PNG_WARNING_PARAMETER_SIZE characters,
-    * including the trailing '\0'.
-    */
-PNG_INTERNAL_FUNCTION(void,png_warning_parameter_unsigned,
-   (png_warning_parameters p, int number, int format, png_alloc_size_t value),
-   PNG_EMPTY);
-   /* Use png_alloc_size_t because it is an unsigned type as big as any we
-    * need to output.  Use the following for a signed value.
-    */
-PNG_INTERNAL_FUNCTION(void,png_warning_parameter_signed,
-   (png_warning_parameters p, int number, int format, png_int_32 value),
-   PNG_EMPTY);
-
-PNG_INTERNAL_FUNCTION(void,png_formatted_warning,(png_const_structrp png_ptr,
-   png_warning_parameters p, png_const_charp message),PNG_EMPTY);
-   /* 'message' follows the X/Open approach of using @1, @2 to insert
-    * parameters previously supplied using the above functions.  Errors in
-    * specifying the parameters will simply result in garbage substitutions.
-    */
-#endif
-
-#ifdef PNG_BENIGN_ERRORS_SUPPORTED
-/* Application errors (new in 1.6); use these functions (declared below) for
- * errors in the parameters or order of API function calls on read.  The
- * 'warning' should be used for an error that can be handled completely; the
- * 'error' for one which can be handled safely but which may lose application
- * information or settings.
- *
- * By default these both result in a png_error call prior to release, while in a
- * released version the 'warning' is just a warning.  However if the application
- * explicitly disables benign errors (explicitly permitting the code to lose
- * information) they both turn into warnings.
- *
- * If benign errors aren't supported they end up as the corresponding base call
- * (png_warning or png_error.)
- */
-PNG_INTERNAL_FUNCTION(void,png_app_warning,(png_const_structrp png_ptr,
-   png_const_charp message),PNG_EMPTY);
-   /* The application provided invalid parameters to an API function or called
-    * an API function at the wrong time, libpng can completely recover.
-    */
-
-PNG_INTERNAL_FUNCTION(void,png_app_error,(png_const_structrp png_ptr,
-   png_const_charp message),PNG_EMPTY);
-   /* As above but libpng will ignore the call, or attempt some other partial
-    * recovery from the error.
-    */
-#else
-#  define png_app_warning(pp,s) png_warning(pp,s)
-#  define png_app_error(pp,s) png_error(pp,s)
-#endif
-
-PNG_INTERNAL_FUNCTION(void,png_chunk_report,(png_const_structrp png_ptr,
-   png_const_charp message, int error),PNG_EMPTY);
-   /* Report a recoverable issue in chunk data.  On read this is used to report
-    * a problem found while reading a particular chunk and the
-    * png_chunk_benign_error or png_chunk_warning function is used as
-    * appropriate.  On write this is used to report an error that comes from
-    * data set via an application call to a png_set_ API and png_app_error or
-    * png_app_warning is used as appropriate.
-    *
-    * The 'error' parameter must have one of the following values:
-    */
-#define PNG_CHUNK_WARNING     0 /* never an error */
-#define PNG_CHUNK_WRITE_ERROR 1 /* an error only on write */
-#define PNG_CHUNK_ERROR       2 /* always an error */
-
-/* ASCII to FP interfaces, currently only implemented if sCAL
- * support is required.
- */
-#if defined(PNG_sCAL_SUPPORTED)
-/* MAX_DIGITS is actually the maximum number of characters in an sCAL
- * width or height, derived from the precision (number of significant
- * digits - a build time settable option) and assumptions about the
- * maximum ridiculous exponent.
- */
-#define PNG_sCAL_MAX_DIGITS (PNG_sCAL_PRECISION+1/*.*/+1/*E*/+10/*exponent*/)
-
-#ifdef PNG_FLOATING_POINT_SUPPORTED
-PNG_INTERNAL_FUNCTION(void,png_ascii_from_fp,(png_const_structrp png_ptr,
-   png_charp ascii, size_t size, double fp, unsigned int precision),
-   PNG_EMPTY);
-#endif /* FLOATING_POINT */
-
-#ifdef PNG_FIXED_POINT_SUPPORTED
-PNG_INTERNAL_FUNCTION(void,png_ascii_from_fixed,(png_const_structrp png_ptr,
-   png_charp ascii, size_t size, png_fixed_point fp),PNG_EMPTY);
-#endif /* FIXED_POINT */
-#endif /* sCAL */
-
-#if defined(PNG_sCAL_SUPPORTED) || defined(PNG_pCAL_SUPPORTED)
-/* An internal API to validate the format of a floating point number.
- * The result is the index of the next character.  If the number is
- * not valid it will be the index of a character in the supposed number.
- *
- * The format of a number is defined in the PNG extensions specification
- * and this API is strictly conformant to that spec, not anyone elses!
- *
- * The format as a regular expression is:
- *
- * [+-]?[0-9]+.?([Ee][+-]?[0-9]+)?
- *
- * or:
- *
- * [+-]?.[0-9]+(.[0-9]+)?([Ee][+-]?[0-9]+)?
- *
- * The complexity is that either integer or fraction must be present and the
- * fraction is permitted to have no digits only if the integer is present.
- *
- * NOTE: The dangling E problem.
- *   There is a PNG valid floating point number in the following:
- *
- *       PNG floating point numbers are not greedy.
- *
- *   Working this out requires *TWO* character lookahead (because of the
- *   sign), the parser does not do this - it will fail at the 'r' - this
- *   doesn't matter for PNG sCAL chunk values, but it requires more care
- *   if the value were ever to be embedded in something more complex.  Use
- *   ANSI-C strtod if you need the lookahead.
- */
-/* State table for the parser. */
-#define PNG_FP_INTEGER    0  /* before or in integer */
-#define PNG_FP_FRACTION   1  /* before or in fraction */
-#define PNG_FP_EXPONENT   2  /* before or in exponent */
-#define PNG_FP_STATE      3  /* mask for the above */
-#define PNG_FP_SAW_SIGN   4  /* Saw +/- in current state */
-#define PNG_FP_SAW_DIGIT  8  /* Saw a digit in current state */
-#define PNG_FP_SAW_DOT   16  /* Saw a dot in current state */
-#define PNG_FP_SAW_E     32  /* Saw an E (or e) in current state */
-#define PNG_FP_SAW_ANY   60  /* Saw any of the above 4 */
-
-/* These three values don't affect the parser.  They are set but not used.
- */
-#define PNG_FP_WAS_VALID 64  /* Preceding substring is a valid fp number */
-#define PNG_FP_NEGATIVE 128  /* A negative number, including "-0" */
-#define PNG_FP_NONZERO  256  /* A non-zero value */
-#define PNG_FP_STICKY   448  /* The above three flags */
-
-/* This is available for the caller to store in 'state' if required.  Do not
- * call the parser after setting it (the parser sometimes clears it.)
- */
-#define PNG_FP_INVALID  512  /* Available for callers as a distinct value */
-
-/* Result codes for the parser (boolean - true meants ok, false means
- * not ok yet.)
- */
-#define PNG_FP_MAYBE      0  /* The number may be valid in the future */
-#define PNG_FP_OK         1  /* The number is valid */
-
-/* Tests on the sticky non-zero and negative flags.  To pass these checks
- * the state must also indicate that the whole number is valid - this is
- * achieved by testing PNG_FP_SAW_DIGIT (see the implementation for why this
- * is equivalent to PNG_FP_OK above.)
- */
-#define PNG_FP_NZ_MASK (PNG_FP_SAW_DIGIT | PNG_FP_NEGATIVE | PNG_FP_NONZERO)
-   /* NZ_MASK: the string is valid and a non-zero negative value */
-#define PNG_FP_Z_MASK (PNG_FP_SAW_DIGIT | PNG_FP_NONZERO)
-   /* Z MASK: the string is valid and a non-zero value. */
-   /* PNG_FP_SAW_DIGIT: the string is valid. */
-#define PNG_FP_IS_ZERO(state) (((state) & PNG_FP_Z_MASK) == PNG_FP_SAW_DIGIT)
-#define PNG_FP_IS_POSITIVE(state) (((state) & PNG_FP_NZ_MASK) == PNG_FP_Z_MASK)
-#define PNG_FP_IS_NEGATIVE(state) (((state) & PNG_FP_NZ_MASK) == PNG_FP_NZ_MASK)
-
-/* The actual parser.  This can be called repeatedly. It updates
- * the index into the string and the state variable (which must
- * be initialized to 0).  It returns a result code, as above.  There
- * is no point calling the parser any more if it fails to advance to
- * the end of the string - it is stuck on an invalid character (or
- * terminated by '\0').
- *
- * Note that the pointer will consume an E or even an E+ and then leave
- * a 'maybe' state even though a preceding integer.fraction is valid.
- * The PNG_FP_WAS_VALID flag indicates that a preceding substring was
- * a valid number.  It's possible to recover from this by calling
- * the parser again (from the start, with state 0) but with a string
- * that omits the last character (i.e. set the size to the index of
- * the problem character.)  This has not been tested within libpng.
- */
-PNG_INTERNAL_FUNCTION(int,png_check_fp_number,(png_const_charp string,
-   size_t size, int *statep, size_t *whereami),PNG_EMPTY);
-
-/* This is the same but it checks a complete string and returns true
- * only if it just contains a floating point number.  As of 1.5.4 this
- * function also returns the state at the end of parsing the number if
- * it was valid (otherwise it returns 0.)  This can be used for testing
- * for negative or zero values using the sticky flag.
- */
-PNG_INTERNAL_FUNCTION(int,png_check_fp_string,(png_const_charp string,
-   size_t size),PNG_EMPTY);
-#endif /* pCAL || sCAL */
-
-#if defined(PNG_GAMMA_SUPPORTED) ||\
-    defined(PNG_INCH_CONVERSIONS_SUPPORTED) || defined(PNG_READ_pHYs_SUPPORTED)
-/* Added at libpng version 1.5.0 */
-/* This is a utility to provide a*times/div (rounded) and indicate
- * if there is an overflow.  The result is a boolean - false (0)
- * for overflow, true (1) if no overflow, in which case *res
- * holds the result.
- */
-PNG_INTERNAL_FUNCTION(int,png_muldiv,(png_fixed_point_p res, png_fixed_point a,
-   png_int_32 multiplied_by, png_int_32 divided_by),PNG_EMPTY);
-#endif
-
-#if defined(PNG_READ_GAMMA_SUPPORTED) || defined(PNG_INCH_CONVERSIONS_SUPPORTED)
-/* Same deal, but issue a warning on overflow and return 0. */
-PNG_INTERNAL_FUNCTION(png_fixed_point,png_muldiv_warn,
-   (png_const_structrp png_ptr, png_fixed_point a, png_int_32 multiplied_by,
-   png_int_32 divided_by),PNG_EMPTY);
-#endif
-
-#ifdef PNG_GAMMA_SUPPORTED
-/* Calculate a reciprocal - used for gamma values.  This returns
- * 0 if the argument is 0 in order to maintain an undefined value;
- * there are no warnings.
- */
-PNG_INTERNAL_FUNCTION(png_fixed_point,png_reciprocal,(png_fixed_point a),
-   PNG_EMPTY);
-
-#ifdef PNG_READ_GAMMA_SUPPORTED
-/* The same but gives a reciprocal of the product of two fixed point
- * values.  Accuracy is suitable for gamma calculations but this is
- * not exact - use png_muldiv for that.  Only required at present on read.
- */
-PNG_INTERNAL_FUNCTION(png_fixed_point,png_reciprocal2,(png_fixed_point a,
-   png_fixed_point b),PNG_EMPTY);
-#endif
-
-/* Return true if the gamma value is significantly different from 1.0 */
-PNG_INTERNAL_FUNCTION(int,png_gamma_significant,(png_fixed_point gamma_value),
-   PNG_EMPTY);
-#endif
-
-#ifdef PNG_READ_GAMMA_SUPPORTED
-/* Internal fixed point gamma correction.  These APIs are called as
- * required to convert single values - they don't need to be fast,
- * they are not used when processing image pixel values.
- *
- * While the input is an 'unsigned' value it must actually be the
- * correct bit value - 0..255 or 0..65535 as required.
- */
-PNG_INTERNAL_FUNCTION(png_uint_16,png_gamma_correct,(png_structrp png_ptr,
-   unsigned int value, png_fixed_point gamma_value),PNG_EMPTY);
-PNG_INTERNAL_FUNCTION(png_uint_16,png_gamma_16bit_correct,(unsigned int value,
-   png_fixed_point gamma_value),PNG_EMPTY);
-PNG_INTERNAL_FUNCTION(png_byte,png_gamma_8bit_correct,(unsigned int value,
-   png_fixed_point gamma_value),PNG_EMPTY);
-PNG_INTERNAL_FUNCTION(void,png_destroy_gamma_table,(png_structrp png_ptr),
-   PNG_EMPTY);
-PNG_INTERNAL_FUNCTION(void,png_build_gamma_table,(png_structrp png_ptr,
-   int bit_depth),PNG_EMPTY);
-#endif
-
-/* SIMPLIFIED READ/WRITE SUPPORT */
-#if defined(PNG_SIMPLIFIED_READ_SUPPORTED) ||\
-   defined(PNG_SIMPLIFIED_WRITE_SUPPORTED)
-/* The internal structure that png_image::opaque points to. */
-typedef struct png_control
-{
-   png_structp png_ptr;
-   png_infop   info_ptr;
-   png_voidp   error_buf;           /* Always a jmp_buf at present. */
-
-   png_const_bytep memory;          /* Memory buffer. */
-   size_t          size;            /* Size of the memory buffer. */
-
-   unsigned int for_write       :1; /* Otherwise it is a read structure */
-   unsigned int owned_file      :1; /* We own the file in io_ptr */
-} png_control;
-
-/* Return the pointer to the jmp_buf from a png_control: necessary because C
- * does not reveal the type of the elements of jmp_buf.
- */
-#ifdef __cplusplus
-#  define png_control_jmp_buf(pc) (((jmp_buf*)((pc)->error_buf))[0])
-#else
-#  define png_control_jmp_buf(pc) ((pc)->error_buf)
-#endif
-
-/* Utility to safely execute a piece of libpng code catching and logging any
- * errors that might occur.  Returns true on success, false on failure (either
- * of the function or as a result of a png_error.)
- */
-PNG_INTERNAL_CALLBACK(void,png_safe_error,(png_structp png_ptr,
-   png_const_charp error_message),PNG_NORETURN);
-
-#ifdef PNG_WARNINGS_SUPPORTED
-PNG_INTERNAL_CALLBACK(void,png_safe_warning,(png_structp png_ptr,
-   png_const_charp warning_message),PNG_EMPTY);
-#else
-#  define png_safe_warning 0/*dummy argument*/
-#endif
-
-PNG_INTERNAL_FUNCTION(int,png_safe_execute,(png_imagep image,
-   int (*function)(png_voidp), png_voidp arg),PNG_EMPTY);
-
-/* Utility to log an error; this also cleans up the png_image; the function
- * always returns 0 (false).
- */
-PNG_INTERNAL_FUNCTION(int,png_image_error,(png_imagep image,
-   png_const_charp error_message),PNG_EMPTY);
-
-#ifndef PNG_SIMPLIFIED_READ_SUPPORTED
-/* png_image_free is used by the write code but not exported */
-PNG_INTERNAL_FUNCTION(void, png_image_free, (png_imagep image), PNG_EMPTY);
-#endif /* !SIMPLIFIED_READ */
-
-#endif /* SIMPLIFIED READ/WRITE */
-
-/* These are initialization functions for hardware specific PNG filter
- * optimizations; list these here then select the appropriate one at compile
- * time using the macro PNG_FILTER_OPTIMIZATIONS.  If the macro is not defined
- * the generic code is used.
- */
-#ifdef PNG_FILTER_OPTIMIZATIONS
-PNG_INTERNAL_FUNCTION(void, PNG_FILTER_OPTIMIZATIONS, (png_structp png_ptr,
-   unsigned int bpp), PNG_EMPTY);
-   /* Just declare the optimization that will be used */
-#else
-   /* List *all* the possible optimizations here - this branch is required if
-    * the builder of libpng passes the definition of PNG_FILTER_OPTIMIZATIONS in
-    * CFLAGS in place of CPPFLAGS *and* uses symbol prefixing.
-    */
-#  if PNG_ARM_NEON_OPT > 0
-PNG_INTERNAL_FUNCTION(void, png_init_filter_functions_neon,
-   (png_structp png_ptr, unsigned int bpp), PNG_EMPTY);
-#endif
-
-#if PNG_MIPS_MSA_OPT > 0
-PNG_INTERNAL_FUNCTION(void, png_init_filter_functions_msa,
-   (png_structp png_ptr, unsigned int bpp), PNG_EMPTY);
-#endif
-
-#  if PNG_INTEL_SSE_IMPLEMENTATION > 0
-PNG_INTERNAL_FUNCTION(void, png_init_filter_functions_sse2,
-   (png_structp png_ptr, unsigned int bpp), PNG_EMPTY);
-#  endif
-#endif
-
-PNG_INTERNAL_FUNCTION(png_uint_32, png_check_keyword, (png_structrp png_ptr,
-   png_const_charp key, png_bytep new_key), PNG_EMPTY);
-
-#if PNG_ARM_NEON_IMPLEMENTATION == 1
-PNG_INTERNAL_FUNCTION(void,
-                      png_riffle_palette_neon,
-                      (png_structrp),
-                      PNG_EMPTY);
-PNG_INTERNAL_FUNCTION(int,
-                      png_do_expand_palette_rgba8_neon,
-                      (png_structrp,
-                       png_row_infop,
-                       png_const_bytep,
-                       const png_bytepp,
-                       const png_bytepp),
-                      PNG_EMPTY);
-PNG_INTERNAL_FUNCTION(int,
-                      png_do_expand_palette_rgb8_neon,
-                      (png_structrp,
-                       png_row_infop,
-                       png_const_bytep,
-                       const png_bytepp,
-                       const png_bytepp),
-                      PNG_EMPTY);
-#endif
-
-/* Maintainer: Put new private prototypes here ^ */
-
-#include "pngdebug.h"
-
-#ifdef __cplusplus
-}
-#endif
-
-#endif /* PNG_VERSION_INFO_ONLY */
-#endif /* PNGPRIV_H */
-=======
-/* pngpriv.h - private declarations for use inside libpng
- *
- * Copyright (c) 2018-2025 Cosmin Truta
- * Copyright (c) 1998-2002,2004,2006-2018 Glenn Randers-Pehrson
- * Copyright (c) 1996-1997 Andreas Dilger
- * Copyright (c) 1995-1996 Guy Eric Schalnat, Group 42, Inc.
- *
- * This code is released under the libpng license.
- * For conditions of distribution and use, see the disclaimer
- * and license in png.h
- */
-
-/* The symbols declared in this file (including the functions declared
- * as extern) are PRIVATE.  They are not part of the libpng public
- * interface, and are not recommended for use by regular applications.
- * Some of them may become public in the future; others may stay private,
- * change in an incompatible way, or even disappear.
- * Although the libpng users are not forbidden to include this header,
- * they should be well aware of the issues that may arise from doing so.
- */
-
-
-/* pngpriv.h must be included first in each translation unit inside libpng.
- * On the other hand, it must not be included at all, directly or indirectly,
- * by any application code that uses the libpng API.
- */
-#ifndef PNGPRIV_H
-#  define PNGPRIV_H
-#else
-#  error Duplicate inclusion of pngpriv.h; please check the libpng source files
-#endif
-
-#if defined(PNG_H) || defined(PNGCONF_H) || defined(PNGLCONF_H)
-#  error This file must not be included by applications; please include <png.h>
-#endif
-
-/* Feature Test Macros.  The following are defined here to ensure that correctly
- * implemented libraries reveal the APIs libpng needs to build and hide those
- * that are not needed and potentially damaging to the compilation.
- *
- * Feature Test Macros must be defined before any system header is included (see
- * POSIX 1003.1 2.8.2 "POSIX Symbols."
- *
- * These macros only have an effect if the operating system supports either
- * POSIX 1003.1 or C99, or both.  On other operating systems (particularly
- * Windows/Visual Studio) there is no effect; the OS specific tests below are
- * still required (as of 2011-05-02.)
- */
-#ifndef _POSIX_SOURCE
-#  define _POSIX_SOURCE 1 /* Just the POSIX 1003.1 and C89 APIs */
-#endif
-
-#ifndef PNG_VERSION_INFO_ONLY
-/* Standard library headers not required by png.h: */
-#  include <stdlib.h>
-#  include <string.h>
-#endif
-
-#define PNGLIB_BUILD /*libpng is being built, not used*/
-
-/* If HAVE_CONFIG_H is defined during the build then the build system must
- * provide an appropriate "config.h" file on the include path.  The header file
- * must provide definitions as required below (search for "HAVE_CONFIG_H");
- * see configure.ac for more details of the requirements.  The macro
- * "PNG_NO_CONFIG_H" is provided for maintainers to test for dependencies on
- * 'configure'; define this macro to prevent the configure build including the
- * configure generated config.h.  Libpng is expected to compile without *any*
- * special build system support on a reasonably ANSI-C compliant system.
- */
-#if defined(HAVE_CONFIG_H) && !defined(PNG_NO_CONFIG_H)
-#  include <config.h>
-   /* Pick up the definition of 'restrict' from config.h if it was read: */
-#  define PNG_RESTRICT restrict
-#endif
-
-/* To support symbol prefixing it is necessary to know *before* including png.h
- * whether the fixed point (and maybe other) APIs are exported, because if they
- * are not internal definitions may be required.  This is handled below just
- * before png.h is included, but load the configuration now if it is available.
- */
-#include "pnglibconf.h"
-
-/* Local renames may change non-exported API functions from png.h */
-#if defined(PNG_PREFIX) && !defined(PNGPREFIX_H)
-#  include "pngprefix.h"
-#endif
-
-#ifdef PNG_USER_CONFIG
-#  include "pngusr.h"
-   /* These should have been defined in pngusr.h */
-#  ifndef PNG_USER_PRIVATEBUILD
-#    define PNG_USER_PRIVATEBUILD "Custom libpng build"
-#  endif
-#  ifndef PNG_USER_DLLFNAME_POSTFIX
-#    define PNG_USER_DLLFNAME_POSTFIX "Cb"
-#  endif
-#endif
-
-/* Compile time options.
- * =====================
- * In a multi-arch build the compiler may compile the code several times for the
- * same object module, producing different binaries for different architectures.
- * When this happens configure-time setting of the target host options cannot be
- * done and this interferes with the handling of the ARM NEON optimizations, and
- * possibly other similar optimizations.  Put additional tests here; in general
- * this is needed when the same option can be changed at both compile time and
- * run time depending on the target OS (i.e. iOS vs Android.)
- *
- * NOTE: symbol prefixing does not pass $(CFLAGS) to the preprocessor, because
- * this is not possible with certain compilers (Oracle SUN OS CC), as a result
- * it is necessary to ensure that all extern functions that *might* be used
- * regardless of $(CFLAGS) get declared in this file.  The test on __ARM_NEON__
- * below is one example of this behavior because it is controlled by the
- * presence or not of -mfpu=neon on the GCC command line, it is possible to do
- * this in $(CC), e.g. "CC=gcc -mfpu=neon", but people who build libpng rarely
- * do this.
- */
-#ifndef PNG_ARM_NEON_OPT
-   /* ARM NEON optimizations are being controlled by the compiler settings,
-    * typically the target FPU.  If the FPU has been set to NEON (-mfpu=neon
-    * with GCC) then the compiler will define __ARM_NEON__ and we can rely
-    * unconditionally on NEON instructions not crashing, otherwise we must
-    * disable use of NEON instructions.
-    *
-    * NOTE: at present these optimizations depend on 'ALIGNED_MEMORY', so they
-    * can only be turned on automatically if that is supported too.  If
-    * PNG_ARM_NEON_OPT is set in CPPFLAGS (to >0) then arm/arm_init.c will fail
-    * to compile with an appropriate #error if ALIGNED_MEMORY has been turned
-    * off.
-    *
-    * Note that gcc-4.9 defines __ARM_NEON instead of the deprecated
-    * __ARM_NEON__, so we check both variants.
-    *
-    * To disable ARM_NEON optimizations entirely, and skip compiling the
-    * associated assembler code, pass --enable-arm-neon=no to configure
-    * or put -DPNG_ARM_NEON_OPT=0 in CPPFLAGS.
-    */
-#  if (defined(__ARM_NEON__) || defined(__ARM_NEON)) && \
-   defined(PNG_ALIGNED_MEMORY_SUPPORTED)
-#     define PNG_ARM_NEON_OPT 2
-#  else
-#     define PNG_ARM_NEON_OPT 0
-#  endif
-#endif
-
-#ifndef PNG_RISCV_RVV_OPT
-   /* RISCV_RVV optimizations are being controlled by the compiler settings,
-    * typically the target compiler will define __riscv but the rvv extension
-    * availability has to be explicitly stated. This is why if no
-    * PNG_RISCV_RVV_OPT was defined then a runtime check will be executed.
-    *
-    * To enable RISCV_RVV optimizations unconditionally, and compile the
-    * associated code, pass --enable-riscv-rvv=yes or --enable-riscv-rvv=on
-    * to configure or put -DPNG_RISCV_RVV_OPT=2 in CPPFLAGS.
-    */
-
-#  define PNG_RISCV_RVV_OPT 0
-#endif
-
-#if PNG_ARM_NEON_OPT > 0
-   /* NEON optimizations are to be at least considered by libpng, so enable the
-    * callbacks to do this.
-    */
-#  define PNG_FILTER_OPTIMIZATIONS png_init_filter_functions_neon
-#  ifndef PNG_ARM_NEON_IMPLEMENTATION
-      /* Use the intrinsics code by default. */
-#     define PNG_ARM_NEON_IMPLEMENTATION 1
-#  endif
-#else /* PNG_ARM_NEON_OPT == 0 */
-#     define PNG_ARM_NEON_IMPLEMENTATION 0
-#endif /* PNG_ARM_NEON_OPT > 0 */
-
-#ifndef PNG_MIPS_MSA_OPT
-#  if defined(__mips_msa) && (__mips_isa_rev >= 5) && \
-   defined(PNG_ALIGNED_MEMORY_SUPPORTED)
-#     define PNG_MIPS_MSA_OPT 2
-#  else
-#     define PNG_MIPS_MSA_OPT 0
-#  endif
-#endif
-
-#ifndef PNG_MIPS_MMI_OPT
-#  ifdef PNG_MIPS_MMI
-#    if defined(__mips_loongson_mmi) && (_MIPS_SIM == _ABI64) && \
-     defined(PNG_ALIGNED_MEMORY_SUPPORTED)
-#       define PNG_MIPS_MMI_OPT 1
-#    else
-#       define PNG_MIPS_MMI_OPT 0
-#    endif
-#  else
-#    define PNG_MIPS_MMI_OPT 0
-#  endif
-#endif
-
-#ifndef PNG_POWERPC_VSX_OPT
-#  if defined(__PPC64__) && defined(__ALTIVEC__) && defined(__VSX__)
-#     define PNG_POWERPC_VSX_OPT 2
-#  else
-#     define PNG_POWERPC_VSX_OPT 0
-#  endif
-#endif
-
-#ifndef PNG_LOONGARCH_LSX_OPT
-#  if defined(__loongarch_sx)
-#     define PNG_LOONGARCH_LSX_OPT 1
-#  else
-#     define PNG_LOONGARCH_LSX_OPT 0
-#  endif
-#endif
-
-#ifndef PNG_INTEL_SSE_OPT
-#   ifdef PNG_INTEL_SSE
-      /* Only check for SSE if the build configuration has been modified to
-       * enable SSE optimizations.  This means that these optimizations will
-       * be off by default.  See contrib/intel for more details.
-       */
-#      if defined(__SSE4_1__) || defined(__AVX__) || defined(__SSSE3__) || \
-       defined(__SSE2__) || defined(_M_X64) || defined(_M_AMD64) || \
-       (defined(_M_IX86_FP) && _M_IX86_FP >= 2)
-#         define PNG_INTEL_SSE_OPT 1
-#      else
-#         define PNG_INTEL_SSE_OPT 0
-#      endif
-#   else
-#      define PNG_INTEL_SSE_OPT 0
-#   endif
-#endif
-
-#if PNG_INTEL_SSE_OPT > 0
-#   ifndef PNG_INTEL_SSE_IMPLEMENTATION
-#      if defined(__SSE4_1__) || defined(__AVX__)
-          /* We are not actually using AVX, but checking for AVX is the best
-             way we can detect SSE4.1 and SSSE3 on MSVC.
-          */
-#         define PNG_INTEL_SSE_IMPLEMENTATION 3
-#      elif defined(__SSSE3__)
-#         define PNG_INTEL_SSE_IMPLEMENTATION 2
-#      elif defined(__SSE2__) || defined(_M_X64) || defined(_M_AMD64) || \
-       (defined(_M_IX86_FP) && _M_IX86_FP >= 2)
-#         define PNG_INTEL_SSE_IMPLEMENTATION 1
-#      else
-#         define PNG_INTEL_SSE_IMPLEMENTATION 0
-#      endif
-#   endif
-
-#   if PNG_INTEL_SSE_IMPLEMENTATION > 0
-#      define PNG_FILTER_OPTIMIZATIONS png_init_filter_functions_sse2
-#   endif
-#else
-#   define PNG_INTEL_SSE_IMPLEMENTATION 0
-#endif
-
-#if PNG_MIPS_MSA_OPT > 0
-#  ifndef PNG_MIPS_MSA_IMPLEMENTATION
-#     if defined(__mips_msa)
-#        if defined(__clang__)
-#        elif defined(__GNUC__)
-#           if __GNUC__ < 4 || (__GNUC__ == 4 && __GNUC_MINOR__ < 7)
-#              define PNG_MIPS_MSA_IMPLEMENTATION 2
-#           endif /* no GNUC support */
-#        endif /* __GNUC__ */
-#     else /* !defined __mips_msa */
-#        define PNG_MIPS_MSA_IMPLEMENTATION 2
-#     endif /* __mips_msa */
-#  endif /* !PNG_MIPS_MSA_IMPLEMENTATION */
-
-#  ifndef PNG_MIPS_MSA_IMPLEMENTATION
-#     define PNG_MIPS_MSA_IMPLEMENTATION 1
-#     define PNG_FILTER_OPTIMIZATIONS png_init_filter_functions_mips
-#  endif
-#else
-#  define PNG_MIPS_MSA_IMPLEMENTATION 0
-#endif /* PNG_MIPS_MSA_OPT > 0 */
-
-#if PNG_MIPS_MMI_OPT > 0
-#  ifndef PNG_MIPS_MMI_IMPLEMENTATION
-#     if defined(__mips_loongson_mmi) && (_MIPS_SIM == _ABI64)
-#        define PNG_MIPS_MMI_IMPLEMENTATION 2
-#     else /* !defined __mips_loongson_mmi  || _MIPS_SIM != _ABI64 */
-#        define PNG_MIPS_MMI_IMPLEMENTATION 0
-#     endif /* __mips_loongson_mmi  && _MIPS_SIM == _ABI64 */
-#  endif /* !PNG_MIPS_MMI_IMPLEMENTATION */
-
-#   if PNG_MIPS_MMI_IMPLEMENTATION > 0
-#      define PNG_FILTER_OPTIMIZATIONS png_init_filter_functions_mips
-#   endif
-#else
-#   define PNG_MIPS_MMI_IMPLEMENTATION 0
-#endif /* PNG_MIPS_MMI_OPT > 0 */
-
-#if PNG_POWERPC_VSX_OPT > 0
-#  define PNG_FILTER_OPTIMIZATIONS png_init_filter_functions_vsx
-#  define PNG_POWERPC_VSX_IMPLEMENTATION 1
-#else
-#  define PNG_POWERPC_VSX_IMPLEMENTATION 0
-#endif
-
-#if PNG_LOONGARCH_LSX_OPT > 0
-#   define PNG_FILTER_OPTIMIZATIONS png_init_filter_functions_lsx
-#   define PNG_LOONGARCH_LSX_IMPLEMENTATION 1
-#else
-#   define PNG_LOONGARCH_LSX_IMPLEMENTATION 0
-#endif
-
-#if PNG_RISCV_RVV_OPT > 0 && __riscv_v >= 1000000
-#  define PNG_FILTER_OPTIMIZATIONS png_init_filter_functions_rvv
-#  ifndef PNG_RISCV_RVV_IMPLEMENTATION
-      /* Use the intrinsics code by default. */
-#     define PNG_RISCV_RVV_IMPLEMENTATION 1
-#  endif
-#else
-#  define PNG_RISCV_RVV_IMPLEMENTATION 0
-#endif /* PNG_RISCV_RVV_OPT > 0 && __riscv_v >= 1000000 */
-
-/* Is this a build of a DLL where compilation of the object modules requires
- * different preprocessor settings to those required for a simple library?  If
- * so PNG_BUILD_DLL must be set.
- *
- * If libpng is used inside a DLL but that DLL does not export the libpng APIs
- * PNG_BUILD_DLL must not be set.  To avoid the code below kicking in build a
- * static library of libpng then link the DLL against that.
- */
-#ifndef PNG_BUILD_DLL
-#  ifdef DLL_EXPORT
-      /* This is set by libtool when files are compiled for a DLL; libtool
-       * always compiles twice, even on systems where it isn't necessary.  Set
-       * PNG_BUILD_DLL in case it is necessary:
-       */
-#     define PNG_BUILD_DLL
-#  else
-#     ifdef _WINDLL
-         /* This is set by the Microsoft Visual Studio IDE in projects that
-          * build a DLL.  It can't easily be removed from those projects (it
-          * isn't visible in the Visual Studio UI) so it is a fairly reliable
-          * indication that PNG_IMPEXP needs to be set to the DLL export
-          * attributes.
-          */
-#        define PNG_BUILD_DLL
-#     else
-#        ifdef __DLL__
-            /* This is set by the Borland C system when compiling for a DLL
-             * (as above.)
-             */
-#           define PNG_BUILD_DLL
-#        else
-            /* Add additional compiler cases here. */
-#        endif
-#     endif
-#  endif
-#endif /* Setting PNG_BUILD_DLL if required */
-
-/* See pngconf.h for more details: the builder of the library may set this on
- * the command line to the right thing for the specific compilation system or it
- * may be automagically set above (at present we know of no system where it does
- * need to be set on the command line.)
- *
- * PNG_IMPEXP must be set here when building the library to prevent pngconf.h
- * setting it to the "import" setting for a DLL build.
- */
-#ifndef PNG_IMPEXP
-#  ifdef PNG_BUILD_DLL
-#     define PNG_IMPEXP PNG_DLL_EXPORT
-#  else
-      /* Not building a DLL, or the DLL doesn't require specific export
-       * definitions.
-       */
-#     define PNG_IMPEXP
-#  endif
-#endif
-
-/* No warnings for private or deprecated functions in the build: */
-#ifndef PNG_DEPRECATED
-#  define PNG_DEPRECATED
-#endif
-#ifndef PNG_PRIVATE
-#  define PNG_PRIVATE
-#endif
-
-/* Symbol preprocessing support.
- *
- * To enable listing global, but internal, symbols the following macros should
- * always be used to declare an extern data or function object in this file.
- */
-#ifndef PNG_INTERNAL_DATA
-#  define PNG_INTERNAL_DATA(type, name, array) PNG_LINKAGE_DATA type name array
-#endif
-
-#ifndef PNG_INTERNAL_FUNCTION
-#  define PNG_INTERNAL_FUNCTION(type, name, args, attributes)\
-      PNG_LINKAGE_FUNCTION PNG_FUNCTION(type, name, args, PNG_EMPTY attributes)
-#endif
-
-#ifndef PNG_INTERNAL_CALLBACK
-#  define PNG_INTERNAL_CALLBACK(type, name, args, attributes)\
-      PNG_LINKAGE_CALLBACK PNG_FUNCTION(type, (PNGCBAPI name), args,\
-         PNG_EMPTY attributes)
-#endif
-
-/* If floating or fixed point APIs are disabled they may still be compiled
- * internally.  To handle this make sure they are declared as the appropriate
- * internal extern function (otherwise the symbol prefixing stuff won't work and
- * the functions will be used without definitions.)
- *
- * NOTE: although all the API functions are declared here they are not all
- * actually built!  Because the declarations are still made it is necessary to
- * fake out types that they depend on.
- */
-#ifndef PNG_FP_EXPORT
-#  ifndef PNG_FLOATING_POINT_SUPPORTED
-#     define PNG_FP_EXPORT(ordinal, type, name, args)\
-         PNG_INTERNAL_FUNCTION(type, name, args, PNG_EMPTY);
-#     ifndef PNG_VERSION_INFO_ONLY
-         typedef struct png_incomplete png_double;
-         typedef png_double*           png_doublep;
-         typedef const png_double*     png_const_doublep;
-         typedef png_double**          png_doublepp;
-#     endif
-#  endif
-#endif
-#ifndef PNG_FIXED_EXPORT
-#  ifndef PNG_FIXED_POINT_SUPPORTED
-#     define PNG_FIXED_EXPORT(ordinal, type, name, args)\
-         PNG_INTERNAL_FUNCTION(type, name, args, PNG_EMPTY);
-#  endif
-#endif
-
-#include "png.h"
-
-/* pngconf.h does not set PNG_DLL_EXPORT unless it is required, so: */
-#ifndef PNG_DLL_EXPORT
-#  define PNG_DLL_EXPORT
-#endif
-
-/* This is a global switch to set the compilation for an installed system
- * (a release build).  It can be set for testing debug builds to ensure that
- * they will compile when the build type is switched to RC or STABLE, the
- * default is just to use PNG_LIBPNG_BUILD_BASE_TYPE.  Set this in CPPFLAGS
- * with either:
- *
- *   -DPNG_RELEASE_BUILD Turns on the release compile path
- *   -DPNG_RELEASE_BUILD=0 Turns it off
- * or in your pngusr.h with
- *   #define PNG_RELEASE_BUILD=1 Turns on the release compile path
- *   #define PNG_RELEASE_BUILD=0 Turns it off
- */
-#ifndef PNG_RELEASE_BUILD
-#  define PNG_RELEASE_BUILD (PNG_LIBPNG_BUILD_BASE_TYPE >= PNG_LIBPNG_BUILD_RC)
-#endif
-
-/* SECURITY and SAFETY:
- *
- * libpng is built with support for internal limits on image dimensions and
- * memory usage.  These are documented in scripts/pnglibconf.dfa of the
- * source and recorded in the machine generated header file pnglibconf.h.
- */
-
-/* If you are running on a machine where you cannot allocate more
- * than 64K of memory at once, uncomment this.  While libpng will not
- * normally need that much memory in a chunk (unless you load up a very
- * large file), zlib needs to know how big of a chunk it can use, and
- * libpng thus makes sure to check any memory allocation to verify it
- * will fit into memory.
- *
- * zlib provides 'MAXSEG_64K' which, if defined, indicates the
- * same limit and pngconf.h (already included) sets the limit
- * if certain operating systems are detected.
- */
-#if defined(MAXSEG_64K) && !defined(PNG_MAX_MALLOC_64K)
-#  define PNG_MAX_MALLOC_64K
-#endif
-
-#ifndef PNG_UNUSED
-/* Unused formal parameter warnings are silenced using the following macro
- * which is expected to have no bad effects on performance (optimizing
- * compilers will probably remove it entirely).  Note that if you replace
- * it with something other than whitespace, you must include the terminating
- * semicolon.
- */
-#  define PNG_UNUSED(param) (void)param;
-#endif
-
-/* Just a little check that someone hasn't tried to define something
- * contradictory.
- */
-#if (PNG_ZBUF_SIZE > 65536L) && defined(PNG_MAX_MALLOC_64K)
-#  undef PNG_ZBUF_SIZE
-#  define PNG_ZBUF_SIZE 65536L
-#endif
-
-/* If warnings or errors are turned off the code is disabled or redirected here.
- * From 1.5.4 functions have been added to allow very limited formatting of
- * error and warning messages - this code will also be disabled here.
- */
-#ifdef PNG_WARNINGS_SUPPORTED
-#  define PNG_WARNING_PARAMETERS(p) png_warning_parameters p;
-#else
-#  define png_warning_parameter(p,number,string) ((void)0)
-#  define png_warning_parameter_unsigned(p,number,format,value) ((void)0)
-#  define png_warning_parameter_signed(p,number,format,value) ((void)0)
-#  define png_formatted_warning(pp,p,message) ((void)(pp))
-#  define PNG_WARNING_PARAMETERS(p)
-#endif
-#ifndef PNG_ERROR_TEXT_SUPPORTED
-#  define png_fixed_error(s1,s2) png_err(s1)
-#endif
-
-/* Some fixed point APIs are still required even if not exported because
- * they get used by the corresponding floating point APIs.  This magic
- * deals with this:
- */
-#ifdef PNG_FIXED_POINT_SUPPORTED
-#  define PNGFAPI PNGAPI
-#else
-#  define PNGFAPI /* PRIVATE */
-#endif
-
-#ifndef PNG_VERSION_INFO_ONLY
-/* Other defines specific to compilers can go here.  Try to keep
- * them inside an appropriate ifdef/endif pair for portability.
- */
-
-/* C allows up-casts from (void*) to any pointer and (const void*) to any
- * pointer to a const object.  C++ regards this as a type error and requires an
- * explicit, static, cast and provides the static_cast<> rune to ensure that
- * const is not cast away.
- */
-#ifdef __cplusplus
-#  define png_voidcast(type, value) static_cast<type>(value)
-#  define png_constcast(type, value) const_cast<type>(value)
-#  define png_aligncast(type, value) \
-   static_cast<type>(static_cast<void*>(value))
-#  define png_aligncastconst(type, value) \
-   static_cast<type>(static_cast<const void*>(value))
-#else
-#  define png_voidcast(type, value) (value)
-#  define png_constcast(type, value) ((type)(void*)(const void*)(value))
-#  define png_aligncast(type, value) ((void*)(value))
-#  define png_aligncastconst(type, value) ((const void*)(value))
-#endif /* __cplusplus */
-
-#if defined(PNG_FLOATING_POINT_SUPPORTED) ||\
-    defined(PNG_FLOATING_ARITHMETIC_SUPPORTED)
-   /* png.c requires the following ANSI-C constants if the conversion of
-    * floating point to ASCII is implemented therein:
-    *
-    *  DBL_DIG  Maximum number of decimal digits (can be set to any constant)
-    *  DBL_MIN  Smallest normalized fp number (can be set to an arbitrary value)
-    *  DBL_MAX  Maximum floating point number (can be set to an arbitrary value)
-    */
-#  include <float.h>
-
-#  include <math.h>
-
-#  if defined(_AMIGA) && defined(__SASC) && defined(_M68881)
-   /* Amiga SAS/C: We must include builtin FPU functions when compiling using
-    * MATH=68881
-    */
-#    include <m68881.h>
-#  endif
-#endif
-
-/* This provides the non-ANSI (far) memory allocation routines. */
-#if defined(__TURBOC__) && defined(__MSDOS__)
-#  include <mem.h>
-#  include <alloc.h>
-#endif
-
-#if defined(_WIN32) || defined(__WIN32__) || defined(__NT__)
-#  include <windows.h>
-#endif
-#endif /* PNG_VERSION_INFO_ONLY */
-
-/* Moved here around 1.5.0beta36 from pngconf.h */
-/* Users may want to use these so they are not private.  Any library
- * functions that are passed far data must be model-independent.
- */
-
-/* Platform-independent functions */
-#ifndef PNG_ABORT
-#  define PNG_ABORT() abort()
-#endif
-
-/* These macros may need to be architecture dependent. */
-#define PNG_ALIGN_NONE      0 /* do not use data alignment */
-#define PNG_ALIGN_ALWAYS    1 /* assume unaligned accesses are OK */
-#ifdef offsetof
-#  define PNG_ALIGN_OFFSET  2 /* use offsetof to determine alignment */
-#else
-#  define PNG_ALIGN_OFFSET -1 /* prevent the use of this */
-#endif
-#define PNG_ALIGN_SIZE      3 /* use sizeof to determine alignment */
-
-#ifndef PNG_ALIGN_TYPE
-   /* Default to using aligned access optimizations and requiring alignment to a
-    * multiple of the data type size.  Override in a compiler specific fashion
-    * if necessary by inserting tests here:
-    */
-#  define PNG_ALIGN_TYPE PNG_ALIGN_SIZE
-#endif
-
-#if PNG_ALIGN_TYPE == PNG_ALIGN_SIZE
-   /* This is used because in some compiler implementations non-aligned
-    * structure members are supported, so the offsetof approach below fails.
-    * Set PNG_ALIGN_SIZE=0 for compiler combinations where unaligned access
-    * is good for performance.  Do not do this unless you have tested the
-    * result and understand it.
-    */
-#  define png_alignof(type) (sizeof(type))
-#else
-#  if PNG_ALIGN_TYPE == PNG_ALIGN_OFFSET
-#    define png_alignof(type) offsetof(struct{char c; type t;}, t)
-#  else
-#    if PNG_ALIGN_TYPE == PNG_ALIGN_ALWAYS
-#      define png_alignof(type) 1
-#    endif
-     /* Else leave png_alignof undefined to prevent use thereof */
-#  endif
-#endif
-
-/* This implicitly assumes alignment is always a multiple of 2. */
-#ifdef png_alignof
-#  define png_isaligned(ptr, type) \
-   (((type)(size_t)((const void*)(ptr)) & (type)(png_alignof(type)-1)) == 0)
-#else
-#  define png_isaligned(ptr, type) 0
-#endif
-
-/* End of memory model/platform independent support */
-/* End of 1.5.0beta36 move from pngconf.h */
-
-/* CONSTANTS and UTILITY MACROS
- * These are used internally by libpng and not exposed in the API
- */
-
-/* Various modes of operation.  Note that after an init, mode is set to
- * zero automatically when the structure is created.  Three of these
- * are defined in png.h because they need to be visible to applications
- * that call png_set_unknown_chunk().
- */
-/* #define PNG_HAVE_IHDR            0x01U (defined in png.h) */
-/* #define PNG_HAVE_PLTE            0x02U (defined in png.h) */
-#define PNG_HAVE_IDAT               0x04U
-/* #define PNG_AFTER_IDAT           0x08U (defined in png.h) */
-#define PNG_HAVE_IEND               0x10U
-                   /*               0x20U (unused) */
-                   /*               0x40U (unused) */
-                   /*               0x80U (unused) */
-#define PNG_HAVE_CHUNK_HEADER      0x100U
-#define PNG_WROTE_tIME             0x200U
-#define PNG_WROTE_INFO_BEFORE_PLTE 0x400U
-#define PNG_BACKGROUND_IS_GRAY     0x800U
-#define PNG_HAVE_PNG_SIGNATURE    0x1000U
-#define PNG_HAVE_CHUNK_AFTER_IDAT 0x2000U /* Have another chunk after IDAT */
-#define PNG_WROTE_eXIf            0x4000U
-#define PNG_IS_READ_STRUCT        0x8000U /* Else is a write struct */
-
-/* Flags for the transformations the PNG library does on the image data */
-#define PNG_BGR                 0x0001U
-#define PNG_INTERLACE           0x0002U
-#define PNG_PACK                0x0004U
-#define PNG_SHIFT               0x0008U
-#define PNG_SWAP_BYTES          0x0010U
-#define PNG_INVERT_MONO         0x0020U
-#define PNG_QUANTIZE            0x0040U
-#define PNG_COMPOSE             0x0080U    /* Was PNG_BACKGROUND */
-#define PNG_BACKGROUND_EXPAND   0x0100U
-#define PNG_EXPAND_16           0x0200U    /* Added to libpng 1.5.2 */
-#define PNG_16_TO_8             0x0400U    /* Becomes 'chop' in 1.5.4 */
-#define PNG_RGBA                0x0800U
-#define PNG_EXPAND              0x1000U
-#define PNG_GAMMA               0x2000U
-#define PNG_GRAY_TO_RGB         0x4000U
-#define PNG_FILLER              0x8000U
-#define PNG_PACKSWAP           0x10000U
-#define PNG_SWAP_ALPHA         0x20000U
-#define PNG_STRIP_ALPHA        0x40000U
-#define PNG_INVERT_ALPHA       0x80000U
-#define PNG_USER_TRANSFORM    0x100000U
-#define PNG_RGB_TO_GRAY_ERR   0x200000U
-#define PNG_RGB_TO_GRAY_WARN  0x400000U
-#define PNG_RGB_TO_GRAY       0x600000U /* two bits, RGB_TO_GRAY_ERR|WARN */
-#define PNG_ENCODE_ALPHA      0x800000U /* Added to libpng-1.5.4 */
-#define PNG_ADD_ALPHA        0x1000000U /* Added to libpng-1.2.7 */
-#define PNG_EXPAND_tRNS      0x2000000U /* Added to libpng-1.2.9 */
-#define PNG_SCALE_16_TO_8    0x4000000U /* Added to libpng-1.5.4 */
-                       /*    0x8000000U unused */
-                       /*   0x10000000U unused */
-                       /*   0x20000000U unused */
-                       /*   0x40000000U unused */
-/* Flags for png_create_struct */
-#define PNG_STRUCT_PNG   0x0001U
-#define PNG_STRUCT_INFO  0x0002U
-
-/* Flags for the png_ptr->flags rather than declaring a byte for each one */
-#define PNG_FLAG_ZLIB_CUSTOM_STRATEGY     0x0001U
-#define PNG_FLAG_ZSTREAM_INITIALIZED      0x0002U /* Added to libpng-1.6.0 */
-                                  /*      0x0004U    unused */
-#define PNG_FLAG_ZSTREAM_ENDED            0x0008U /* Added to libpng-1.6.0 */
-                                  /*      0x0010U    unused */
-                                  /*      0x0020U    unused */
-#define PNG_FLAG_ROW_INIT                 0x0040U
-#define PNG_FLAG_FILLER_AFTER             0x0080U
-#define PNG_FLAG_CRC_ANCILLARY_USE        0x0100U
-#define PNG_FLAG_CRC_ANCILLARY_NOWARN     0x0200U
-#define PNG_FLAG_CRC_CRITICAL_USE         0x0400U
-#define PNG_FLAG_CRC_CRITICAL_IGNORE      0x0800U
 /*      PNG_FLAG_ASSUME_sRGB unused       0x1000U  * Added to libpng-1.5.4 */
 #define PNG_FLAG_OPTIMIZE_ALPHA           0x2000U /* Added to libpng-1.5.4 */
 #define PNG_FLAG_DETECT_UNINITIALIZED     0x4000U /* Added to libpng-1.5.4 */
@@ -4362,5 +2214,4 @@
 }
 #endif
 
-#endif /* PNG_VERSION_INFO_ONLY */
->>>>>>> 79cdba11
+#endif /* PNG_VERSION_INFO_ONLY */