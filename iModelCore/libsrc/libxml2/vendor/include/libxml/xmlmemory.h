--- conflicted
+++ resolved
@@ -15,37 +15,6 @@
 #include <stdio.h>
 #include <libxml/xmlversion.h>
 
-<<<<<<< HEAD
-/**
- * DEBUG_MEMORY:
- *
- * DEBUG_MEMORY replaces the allocator with a collect and debug
- * shell to the libc allocator.
- * DEBUG_MEMORY should only be activated when debugging
- * libxml i.e. if libxml has been configured with --with-debug-mem too.
- */
-/* #define DEBUG_MEMORY_FREED */
-/* #define DEBUG_MEMORY_LOCATION */
-
-#ifdef NO_BENTLEY_CHANGES
-#ifdef DEBUG
-#ifndef DEBUG_MEMORY
-#define DEBUG_MEMORY
-#endif
-#endif
-#endif
-
-/**
- * DEBUG_MEMORY_LOCATION:
- *
- * DEBUG_MEMORY_LOCATION should be activated only when debugging
- * libxml i.e. if libxml has been configured with --with-debug-mem too.
- */
-#ifdef DEBUG_MEMORY_LOCATION
-#endif
-
-=======
->>>>>>> 3651e30b
 #ifdef __cplusplus
 extern "C" {
 #endif
