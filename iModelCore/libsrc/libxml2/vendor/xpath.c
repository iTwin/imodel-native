/*
 * xpath.c: XML Path Language implementation
 *          XPath is a language for addressing parts of an XML document,
 *          designed to be used by both XSLT and XPointer
 *
 * Reference: W3C Recommendation 16 November 1999
 *     http://www.w3.org/TR/1999/REC-xpath-19991116
 * Public reference:
 *     http://www.w3.org/TR/xpath
 *
 * See Copyright for the status of this software
 *
 * Author: daniel@veillard.com
 *
 */

/* To avoid EBCDIC trouble when parsing on zOS */
#if defined(__MVS__)
#pragma convert("ISO8859-1")
#endif

#define IN_LIBXML
#include "libxml.h"

#include <limits.h>
#include <string.h>
#include <stddef.h>
#include <math.h>
#include <float.h>
#include <ctype.h>

#include <libxml/xmlmemory.h>
#include <libxml/tree.h>
#include <libxml/valid.h>
#include <libxml/xpath.h>
#include <libxml/xpathInternals.h>
#include <libxml/parserInternals.h>
#include <libxml/hash.h>
#ifdef LIBXML_XPTR_LOCS_ENABLED
#include <libxml/xpointer.h>
#endif
#ifdef LIBXML_DEBUG_ENABLED
#include <libxml/debugXML.h>
#endif
#include <libxml/xmlerror.h>
#include <libxml/threads.h>
#include <libxml/globals.h>
#ifdef LIBXML_PATTERN_ENABLED
#include <libxml/pattern.h>
#endif

#include "private/buf.h"
#include "private/error.h"
#include "private/xpath.h"

#ifdef LIBXML_PATTERN_ENABLED
#define XPATH_STREAMING
#endif

#define TODO								\
    xmlGenericError(xmlGenericErrorContext,				\
	    "Unimplemented block at %s:%d\n",				\
            __FILE__, __LINE__);

/**
 * WITH_TIM_SORT:
 *
 * Use the Timsort algorithm provided in timsort.h to sort
 * nodeset as this is a great improvement over the old Shell sort
 * used in xmlXPathNodeSetSort()
 */
#define WITH_TIM_SORT

/*
* XP_OPTIMIZED_NON_ELEM_COMPARISON:
* If defined, this will use xmlXPathCmpNodesExt() instead of
* xmlXPathCmpNodes(). The new function is optimized comparison of
* non-element nodes; actually it will speed up comparison only if
* xmlXPathOrderDocElems() was called in order to index the elements of
* a tree in document order; Libxslt does such an indexing, thus it will
* benefit from this optimization.
*/
#define XP_OPTIMIZED_NON_ELEM_COMPARISON

/*
* XP_OPTIMIZED_FILTER_FIRST:
* If defined, this will optimize expressions like "key('foo', 'val')[b][1]"
* in a way, that it stop evaluation at the first node.
*/
#define XP_OPTIMIZED_FILTER_FIRST

/*
* XP_DEBUG_OBJ_USAGE:
* Internal flag to enable tracking of how much XPath objects have been
* created.
*/
/* #define XP_DEBUG_OBJ_USAGE */

/*
 * XPATH_MAX_STEPS:
 * when compiling an XPath expression we arbitrary limit the maximum
 * number of step operation in the compiled expression. 1000000 is
 * an insanely large value which should never be reached under normal
 * circumstances
 */
#define XPATH_MAX_STEPS 1000000

/*
 * XPATH_MAX_STACK_DEPTH:
 * when evaluating an XPath expression we arbitrary limit the maximum
 * number of object allowed to be pushed on the stack. 1000000 is
 * an insanely large value which should never be reached under normal
 * circumstances
 */
#define XPATH_MAX_STACK_DEPTH 1000000

/*
 * XPATH_MAX_NODESET_LENGTH:
 * when evaluating an XPath expression nodesets are created and we
 * arbitrary limit the maximum length of those node set. 10000000 is
 * an insanely large value which should never be reached under normal
 * circumstances, one would first need to construct an in memory tree
 * with more than 10 millions nodes.
 */
#define XPATH_MAX_NODESET_LENGTH 10000000

/*
 * XPATH_MAX_RECRUSION_DEPTH:
 * Maximum amount of nested functions calls when parsing or evaluating
 * expressions
 */
#ifdef FUZZING_BUILD_MODE_UNSAFE_FOR_PRODUCTION
#define XPATH_MAX_RECURSION_DEPTH 500
#elif defined(_WIN32)
/* Windows typically limits stack size to 1MB. */
#define XPATH_MAX_RECURSION_DEPTH 1000
#else
#define XPATH_MAX_RECURSION_DEPTH 5000
#endif

/*
 * TODO:
 * There are a few spots where some tests are done which depend upon ascii
 * data.  These should be enhanced for full UTF8 support (see particularly
 * any use of the macros IS_ASCII_CHARACTER and IS_ASCII_DIGIT)
 */

#if defined(LIBXML_XPATH_ENABLED) || defined(LIBXML_SCHEMAS_ENABLED)

/************************************************************************
 *									*
 *			Floating point stuff				*
 *									*
 ************************************************************************/

double xmlXPathNAN = 0.0;
double xmlXPathPINF = 0.0;
double xmlXPathNINF = 0.0;

/**
 * xmlXPathInit:
 *
 * DEPRECATED: Alias for xmlInitParser.
 */
void
xmlXPathInit(void) {
    xmlInitParser();
}

/**
 * xmlInitXPathInternal:
 *
 * Initialize the XPath environment
 */
ATTRIBUTE_NO_SANITIZE("float-divide-by-zero")
void
xmlInitXPathInternal(void) {
#if defined(NAN) && defined(INFINITY)
    xmlXPathNAN = NAN;
    xmlXPathPINF = INFINITY;
    xmlXPathNINF = -INFINITY;
#else
    /* MSVC doesn't allow division by zero in constant expressions. */
    double zero = 0.0;
    xmlXPathNAN = 0.0 / zero;
    xmlXPathPINF = 1.0 / zero;
    xmlXPathNINF = -xmlXPathPINF;
#endif
}

/**
 * xmlXPathIsNaN:
 * @val:  a double value
 *
 * Returns 1 if the value is a NaN, 0 otherwise
 */
int
xmlXPathIsNaN(double val) {
#ifdef isnan
    return isnan(val);
#else
    return !(val == val);
#endif
}

/**
 * xmlXPathIsInf:
 * @val:  a double value
 *
 * Returns 1 if the value is +Infinite, -1 if -Infinite, 0 otherwise
 */
int
xmlXPathIsInf(double val) {
#ifdef isinf
    return isinf(val) ? (val > 0 ? 1 : -1) : 0;
#else
    if (val >= xmlXPathPINF)
        return 1;
    if (val <= -xmlXPathPINF)
        return -1;
    return 0;
#endif
}

#endif /* SCHEMAS or XPATH */

#ifdef LIBXML_XPATH_ENABLED

/*
 * TODO: when compatibility allows remove all "fake node libxslt" strings
 *       the test should just be name[0] = ' '
 */
#ifdef DEBUG_XPATH_EXPRESSION
#define DEBUG_STEP
#define DEBUG_EXPR
#define DEBUG_EVAL_COUNTS
#endif

static xmlNs xmlXPathXMLNamespaceStruct = {
    NULL,
    XML_NAMESPACE_DECL,
    XML_XML_NAMESPACE,
    BAD_CAST "xml",
    NULL,
    NULL
};
static xmlNsPtr xmlXPathXMLNamespace = &xmlXPathXMLNamespaceStruct;
#ifndef LIBXML_THREAD_ENABLED
/*
 * Optimizer is disabled only when threaded apps are detected while
 * the library ain't compiled for thread safety.
 */
static int xmlXPathDisableOptimizer = 0;
#endif

static void
xmlXPathNodeSetClear(xmlNodeSetPtr set, int hasNsNodes);

#ifdef XP_OPTIMIZED_NON_ELEM_COMPARISON
/**
 * xmlXPathCmpNodesExt:
 * @node1:  the first node
 * @node2:  the second node
 *
 * Compare two nodes w.r.t document order.
 * This one is optimized for handling of non-element nodes.
 *
 * Returns -2 in case of error 1 if first point < second point, 0 if
 *         it's the same node, -1 otherwise
 */
static int
xmlXPathCmpNodesExt(xmlNodePtr node1, xmlNodePtr node2) {
    int depth1, depth2;
    int misc = 0, precedence1 = 0, precedence2 = 0;
    xmlNodePtr miscNode1 = NULL, miscNode2 = NULL;
    xmlNodePtr cur, root;
    ptrdiff_t l1, l2;

    if ((node1 == NULL) || (node2 == NULL))
	return(-2);

    if (node1 == node2)
	return(0);

    /*
     * a couple of optimizations which will avoid computations in most cases
     */
    switch (node1->type) {
	case XML_ELEMENT_NODE:
	    if (node2->type == XML_ELEMENT_NODE) {
		if ((0 > (ptrdiff_t) node1->content) &&
		    (0 > (ptrdiff_t) node2->content) &&
		    (node1->doc == node2->doc))
		{
		    l1 = -((ptrdiff_t) node1->content);
		    l2 = -((ptrdiff_t) node2->content);
		    if (l1 < l2)
			return(1);
		    if (l1 > l2)
			return(-1);
		} else
		    goto turtle_comparison;
	    }
	    break;
	case XML_ATTRIBUTE_NODE:
	    precedence1 = 1; /* element is owner */
	    miscNode1 = node1;
	    node1 = node1->parent;
	    misc = 1;
	    break;
	case XML_TEXT_NODE:
	case XML_CDATA_SECTION_NODE:
	case XML_COMMENT_NODE:
	case XML_PI_NODE: {
	    miscNode1 = node1;
	    /*
	    * Find nearest element node.
	    */
	    if (node1->prev != NULL) {
		do {
		    node1 = node1->prev;
		    if (node1->type == XML_ELEMENT_NODE) {
			precedence1 = 3; /* element in prev-sibl axis */
			break;
		    }
		    if (node1->prev == NULL) {
			precedence1 = 2; /* element is parent */
			/*
			* URGENT TODO: Are there any cases, where the
			* parent of such a node is not an element node?
			*/
			node1 = node1->parent;
			break;
		    }
		} while (1);
	    } else {
		precedence1 = 2; /* element is parent */
		node1 = node1->parent;
	    }
	    if ((node1 == NULL) || (node1->type != XML_ELEMENT_NODE) ||
		(0 <= (ptrdiff_t) node1->content)) {
		/*
		* Fallback for whatever case.
		*/
		node1 = miscNode1;
		precedence1 = 0;
	    } else
		misc = 1;
	}
	    break;
	case XML_NAMESPACE_DECL:
	    /*
	    * TODO: why do we return 1 for namespace nodes?
	    */
	    return(1);
	default:
	    break;
    }
    switch (node2->type) {
	case XML_ELEMENT_NODE:
	    break;
	case XML_ATTRIBUTE_NODE:
	    precedence2 = 1; /* element is owner */
	    miscNode2 = node2;
	    node2 = node2->parent;
	    misc = 1;
	    break;
	case XML_TEXT_NODE:
	case XML_CDATA_SECTION_NODE:
	case XML_COMMENT_NODE:
	case XML_PI_NODE: {
	    miscNode2 = node2;
	    if (node2->prev != NULL) {
		do {
		    node2 = node2->prev;
		    if (node2->type == XML_ELEMENT_NODE) {
			precedence2 = 3; /* element in prev-sibl axis */
			break;
		    }
		    if (node2->prev == NULL) {
			precedence2 = 2; /* element is parent */
			node2 = node2->parent;
			break;
		    }
		} while (1);
	    } else {
		precedence2 = 2; /* element is parent */
		node2 = node2->parent;
	    }
	    if ((node2 == NULL) || (node2->type != XML_ELEMENT_NODE) ||
		(0 <= (ptrdiff_t) node2->content))
	    {
		node2 = miscNode2;
		precedence2 = 0;
	    } else
		misc = 1;
	}
	    break;
	case XML_NAMESPACE_DECL:
	    return(1);
	default:
	    break;
    }
    if (misc) {
	if (node1 == node2) {
	    if (precedence1 == precedence2) {
		/*
		* The ugly case; but normally there aren't many
		* adjacent non-element nodes around.
		*/
		cur = miscNode2->prev;
		while (cur != NULL) {
		    if (cur == miscNode1)
			return(1);
		    if (cur->type == XML_ELEMENT_NODE)
			return(-1);
		    cur = cur->prev;
		}
		return (-1);
	    } else {
		/*
		* Evaluate based on higher precedence wrt to the element.
		* TODO: This assumes attributes are sorted before content.
		*   Is this 100% correct?
		*/
		if (precedence1 < precedence2)
		    return(1);
		else
		    return(-1);
	    }
	}
	/*
	* Special case: One of the helper-elements is contained by the other.
	* <foo>
	*   <node2>
	*     <node1>Text-1(precedence1 == 2)</node1>
	*   </node2>
	*   Text-6(precedence2 == 3)
	* </foo>
	*/
	if ((precedence2 == 3) && (precedence1 > 1)) {
	    cur = node1->parent;
	    while (cur) {
		if (cur == node2)
		    return(1);
		cur = cur->parent;
	    }
	}
	if ((precedence1 == 3) && (precedence2 > 1)) {
	    cur = node2->parent;
	    while (cur) {
		if (cur == node1)
		    return(-1);
		cur = cur->parent;
	    }
	}
    }

    /*
     * Speedup using document order if available.
     */
    if ((node1->type == XML_ELEMENT_NODE) &&
	(node2->type == XML_ELEMENT_NODE) &&
	(0 > (ptrdiff_t) node1->content) &&
	(0 > (ptrdiff_t) node2->content) &&
	(node1->doc == node2->doc)) {

	l1 = -((ptrdiff_t) node1->content);
	l2 = -((ptrdiff_t) node2->content);
	if (l1 < l2)
	    return(1);
	if (l1 > l2)
	    return(-1);
    }

turtle_comparison:

    if (node1 == node2->prev)
	return(1);
    if (node1 == node2->next)
	return(-1);
    /*
     * compute depth to root
     */
    for (depth2 = 0, cur = node2; cur->parent != NULL; cur = cur->parent) {
	if (cur->parent == node1)
	    return(1);
	depth2++;
    }
    root = cur;
    for (depth1 = 0, cur = node1; cur->parent != NULL; cur = cur->parent) {
	if (cur->parent == node2)
	    return(-1);
	depth1++;
    }
    /*
     * Distinct document (or distinct entities :-( ) case.
     */
    if (root != cur) {
	return(-2);
    }
    /*
     * get the nearest common ancestor.
     */
    while (depth1 > depth2) {
	depth1--;
	node1 = node1->parent;
    }
    while (depth2 > depth1) {
	depth2--;
	node2 = node2->parent;
    }
    while (node1->parent != node2->parent) {
	node1 = node1->parent;
	node2 = node2->parent;
	/* should not happen but just in case ... */
	if ((node1 == NULL) || (node2 == NULL))
	    return(-2);
    }
    /*
     * Find who's first.
     */
    if (node1 == node2->prev)
	return(1);
    if (node1 == node2->next)
	return(-1);
    /*
     * Speedup using document order if available.
     */
    if ((node1->type == XML_ELEMENT_NODE) &&
	(node2->type == XML_ELEMENT_NODE) &&
	(0 > (ptrdiff_t) node1->content) &&
	(0 > (ptrdiff_t) node2->content) &&
	(node1->doc == node2->doc)) {

	l1 = -((ptrdiff_t) node1->content);
	l2 = -((ptrdiff_t) node2->content);
	if (l1 < l2)
	    return(1);
	if (l1 > l2)
	    return(-1);
    }

    for (cur = node1->next;cur != NULL;cur = cur->next)
	if (cur == node2)
	    return(1);
    return(-1); /* assume there is no sibling list corruption */
}
#endif /* XP_OPTIMIZED_NON_ELEM_COMPARISON */

/*
 * Wrapper for the Timsort algorithm from timsort.h
 */
#ifdef WITH_TIM_SORT
#define SORT_NAME libxml_domnode
#define SORT_TYPE xmlNodePtr
/**
 * wrap_cmp:
 * @x: a node
 * @y: another node
 *
 * Comparison function for the Timsort implementation
 *
 * Returns -2 in case of error -1 if first point < second point, 0 if
 *         it's the same node, +1 otherwise
 */
static
int wrap_cmp( xmlNodePtr x, xmlNodePtr y );
#ifdef XP_OPTIMIZED_NON_ELEM_COMPARISON
    static int wrap_cmp( xmlNodePtr x, xmlNodePtr y )
    {
        int res = xmlXPathCmpNodesExt(x, y);
        return res == -2 ? res : -res;
    }
#else
    static int wrap_cmp( xmlNodePtr x, xmlNodePtr y )
    {
        int res = xmlXPathCmpNodes(x, y);
        return res == -2 ? res : -res;
    }
#endif
#define SORT_CMP(x, y)  (wrap_cmp(x, y))
#include "timsort.h"
#endif /* WITH_TIM_SORT */

<<<<<<< HEAD
#if defined(LIBXML_XPATH_ENABLED) || defined(LIBXML_SCHEMAS_ENABLED)

/************************************************************************
 *									*
 *			Floating point stuff				*
 *									*
 ************************************************************************/


// BENTLEY_CHANGES -- need an additional header on some platforms
#if defined (__clang__) && (defined (__APPLE__) || defined(__linux))
#include <float.h>
#endif


double xmlXPathNAN = 0.0;
double xmlXPathPINF = 0.0;
double xmlXPathNINF = 0.0;

/**
 * xmlXPathInit:
 *
 * DEPRECATED: Alias for xmlInitParser.
 */
void
xmlXPathInit(void) {
    xmlInitParser();
}

/**
 * xmlInitXPathInternal:
 *
 * Initialize the XPath environment
 */
ATTRIBUTE_NO_SANITIZE("float-divide-by-zero")
void
xmlInitXPathInternal(void) {
#if defined(NAN) && defined(INFINITY)
    xmlXPathNAN = NAN;
    xmlXPathPINF = INFINITY;
    xmlXPathNINF = -INFINITY;
#else
    /* MSVC doesn't allow division by zero in constant expressions. */
    double zero = 0.0;
    xmlXPathNAN = 0.0 / zero;
    xmlXPathPINF = 1.0 / zero;
    xmlXPathNINF = -xmlXPathPINF;
#endif
}

/**
 * xmlXPathIsNaN:
 * @val:  a double value
 *
 * Returns 1 if the value is a NaN, 0 otherwise
 */
int
xmlXPathIsNaN(double val) {
#ifdef isnan
    return isnan(val);
#else
    return !(val == val);
#endif
}

/**
 * xmlXPathIsInf:
 * @val:  a double value
 *
 * Returns 1 if the value is +Infinite, -1 if -Infinite, 0 otherwise
 */
int
xmlXPathIsInf(double val) {
#ifdef isinf
    return isinf(val) ? (val > 0 ? 1 : -1) : 0;
#else
    if (val >= xmlXPathPINF)
        return 1;
    if (val <= -xmlXPathPINF)
        return -1;
    return 0;
#endif
}

#endif /* SCHEMAS or XPATH */

#ifdef LIBXML_XPATH_ENABLED

/*
 * TODO: when compatibility allows remove all "fake node libxslt" strings
 *       the test should just be name[0] = ' '
 */
#ifdef DEBUG_XPATH_EXPRESSION
#define DEBUG_STEP
#define DEBUG_EXPR
#define DEBUG_EVAL_COUNTS
#endif

static xmlNs xmlXPathXMLNamespaceStruct = {
    NULL,
    XML_NAMESPACE_DECL,
    XML_XML_NAMESPACE,
    BAD_CAST "xml",
    NULL,
    NULL
};
static xmlNsPtr xmlXPathXMLNamespace = &xmlXPathXMLNamespaceStruct;
#ifndef LIBXML_THREAD_ENABLED
/*
 * Optimizer is disabled only when threaded apps are detected while
 * the library ain't compiled for thread safety.
 */
static int xmlXPathDisableOptimizer = 0;
#endif

=======
>>>>>>> 0d26e443
/************************************************************************
 *									*
 *			Error handling routines				*
 *									*
 ************************************************************************/

/**
 * XP_ERRORNULL:
 * @X:  the error code
 *
 * Macro to raise an XPath error and return NULL.
 */
#define XP_ERRORNULL(X)							\
    { xmlXPathErr(ctxt, X); return(NULL); }

/*
 * The array xmlXPathErrorMessages corresponds to the enum xmlXPathError
 */
static const char* const xmlXPathErrorMessages[] = {
    "Ok\n",
    "Number encoding\n",
    "Unfinished literal\n",
    "Start of literal\n",
    "Expected $ for variable reference\n",
    "Undefined variable\n",
    "Invalid predicate\n",
    "Invalid expression\n",
    "Missing closing curly brace\n",
    "Unregistered function\n",
    "Invalid operand\n",
    "Invalid type\n",
    "Invalid number of arguments\n",
    "Invalid context size\n",
    "Invalid context position\n",
    "Memory allocation error\n",
    "Syntax error\n",
    "Resource error\n",
    "Sub resource error\n",
    "Undefined namespace prefix\n",
    "Encoding error\n",
    "Char out of XML range\n",
    "Invalid or incomplete context\n",
    "Stack usage error\n",
    "Forbidden variable\n",
    "Operation limit exceeded\n",
    "Recursion limit exceeded\n",
    "?? Unknown error ??\n"	/* Must be last in the list! */
};
#define MAXERRNO ((int)(sizeof(xmlXPathErrorMessages) /	\
		   sizeof(xmlXPathErrorMessages[0])) - 1)
/**
 * xmlXPathErrMemory:
 * @ctxt:  an XPath context
 * @extra:  extra information
 *
 * Handle a redefinition of attribute error
 */
static void
xmlXPathErrMemory(xmlXPathContextPtr ctxt, const char *extra)
{
    if (ctxt != NULL) {
        xmlResetError(&ctxt->lastError);
        if (extra) {
            xmlChar buf[200];

            xmlStrPrintf(buf, 200,
                         "Memory allocation failed : %s\n",
                         extra);
            ctxt->lastError.message = (char *) xmlStrdup(buf);
        } else {
            ctxt->lastError.message = (char *)
	       xmlStrdup(BAD_CAST "Memory allocation failed\n");
        }
        ctxt->lastError.domain = XML_FROM_XPATH;
        ctxt->lastError.code = XML_ERR_NO_MEMORY;
	if (ctxt->error != NULL)
	    ctxt->error(ctxt->userData, &ctxt->lastError);
    } else {
        if (extra)
            __xmlRaiseError(NULL, NULL, NULL,
                            NULL, NULL, XML_FROM_XPATH,
                            XML_ERR_NO_MEMORY, XML_ERR_FATAL, NULL, 0,
                            extra, NULL, NULL, 0, 0,
                            "Memory allocation failed : %s\n", extra);
        else
            __xmlRaiseError(NULL, NULL, NULL,
                            NULL, NULL, XML_FROM_XPATH,
                            XML_ERR_NO_MEMORY, XML_ERR_FATAL, NULL, 0,
                            NULL, NULL, NULL, 0, 0,
                            "Memory allocation failed\n");
    }
}

/**
 * xmlXPathPErrMemory:
 * @ctxt:  an XPath parser context
 * @extra:  extra information
 *
 * Handle a redefinition of attribute error
 */
static void
xmlXPathPErrMemory(xmlXPathParserContextPtr ctxt, const char *extra)
{
    if (ctxt == NULL)
	xmlXPathErrMemory(NULL, extra);
    else {
	ctxt->error = XPATH_MEMORY_ERROR;
	xmlXPathErrMemory(ctxt->context, extra);
    }
}

/**
 * xmlXPathErr:
 * @ctxt:  a XPath parser context
 * @error:  the error code
 *
 * Handle an XPath error
 */
void
xmlXPathErr(xmlXPathParserContextPtr ctxt, int error)
{
    if ((error < 0) || (error > MAXERRNO))
	error = MAXERRNO;
    if (ctxt == NULL) {
	__xmlRaiseError(NULL, NULL, NULL,
			NULL, NULL, XML_FROM_XPATH,
			error + XML_XPATH_EXPRESSION_OK - XPATH_EXPRESSION_OK,
			XML_ERR_ERROR, NULL, 0,
			NULL, NULL, NULL, 0, 0,
			"%s", xmlXPathErrorMessages[error]);
	return;
    }
    /* Only report the first error */
    if (ctxt->error != 0)
        return;
    ctxt->error = error;
    if (ctxt->context == NULL) {
	__xmlRaiseError(NULL, NULL, NULL,
			NULL, NULL, XML_FROM_XPATH,
			error + XML_XPATH_EXPRESSION_OK - XPATH_EXPRESSION_OK,
			XML_ERR_ERROR, NULL, 0,
			(const char *) ctxt->base, NULL, NULL,
			ctxt->cur - ctxt->base, 0,
			"%s", xmlXPathErrorMessages[error]);
	return;
    }

    /* cleanup current last error */
    xmlResetError(&ctxt->context->lastError);

    ctxt->context->lastError.domain = XML_FROM_XPATH;
    ctxt->context->lastError.code = error + XML_XPATH_EXPRESSION_OK -
                           XPATH_EXPRESSION_OK;
    ctxt->context->lastError.level = XML_ERR_ERROR;
    ctxt->context->lastError.str1 = (char *) xmlStrdup(ctxt->base);
    ctxt->context->lastError.int1 = ctxt->cur - ctxt->base;
    ctxt->context->lastError.node = ctxt->context->debugNode;
    if (ctxt->context->error != NULL) {
	ctxt->context->error(ctxt->context->userData,
	                     &ctxt->context->lastError);
    } else {
	__xmlRaiseError(NULL, NULL, NULL,
			NULL, ctxt->context->debugNode, XML_FROM_XPATH,
			error + XML_XPATH_EXPRESSION_OK - XPATH_EXPRESSION_OK,
			XML_ERR_ERROR, NULL, 0,
			(const char *) ctxt->base, NULL, NULL,
			ctxt->cur - ctxt->base, 0,
			"%s", xmlXPathErrorMessages[error]);
    }

}

/**
 * xmlXPatherror:
 * @ctxt:  the XPath Parser context
 * @file:  the file name
 * @line:  the line number
 * @no:  the error number
 *
 * Formats an error message.
 */
void
xmlXPatherror(xmlXPathParserContextPtr ctxt, const char *file ATTRIBUTE_UNUSED,
              int line ATTRIBUTE_UNUSED, int no) {
    xmlXPathErr(ctxt, no);
}

/**
 * xmlXPathCheckOpLimit:
 * @ctxt:  the XPath Parser context
 * @opCount:  the number of operations to be added
 *
 * Adds opCount to the running total of operations and returns -1 if the
 * operation limit is exceeded. Returns 0 otherwise.
 */
static int
xmlXPathCheckOpLimit(xmlXPathParserContextPtr ctxt, unsigned long opCount) {
    xmlXPathContextPtr xpctxt = ctxt->context;

    if ((opCount > xpctxt->opLimit) ||
        (xpctxt->opCount > xpctxt->opLimit - opCount)) {
        xpctxt->opCount = xpctxt->opLimit;
        xmlXPathErr(ctxt, XPATH_OP_LIMIT_EXCEEDED);
        return(-1);
    }

    xpctxt->opCount += opCount;
    return(0);
}

#define OP_LIMIT_EXCEEDED(ctxt, n) \
    ((ctxt->context->opLimit != 0) && (xmlXPathCheckOpLimit(ctxt, n) < 0))

/************************************************************************
 *									*
 *			Utilities					*
 *									*
 ************************************************************************/

/**
 * xsltPointerList:
 *
 * Pointer-list for various purposes.
 */
typedef struct _xmlPointerList xmlPointerList;
typedef xmlPointerList *xmlPointerListPtr;
struct _xmlPointerList {
    void **items;
    int number;
    int size;
};
/*
* TODO: Since such a list-handling is used in xmlschemas.c and libxslt
* and here, we should make the functions public.
*/
static int
xmlPointerListAddSize(xmlPointerListPtr list,
		       void *item,
		       int initialSize)
{
    if (list->size <= list->number) {
        void **tmp;
        size_t newSize;

        if (list->size == 0) {
            if (initialSize <= 0)
                initialSize = 1;
            newSize = initialSize;
        } else {
            if (list->size > 50000000) {
                xmlXPathErrMemory(NULL,
                    "xmlPointerListAddSize: re-allocating item\n");
                return(-1);
            }
	    newSize = list->size * 2;
        }
	tmp = (void **) xmlRealloc(list->items, newSize * sizeof(void *));
	if (tmp == NULL) {
	    xmlXPathErrMemory(NULL,
		"xmlPointerListAddSize: re-allocating item\n");
	    return(-1);
	}
        list->items = tmp;
        list->size = newSize;
    }
    list->items[list->number++] = item;
    return(0);
}

/**
 * xsltPointerListCreate:
 *
 * Creates an xsltPointerList structure.
 *
 * Returns a xsltPointerList structure or NULL in case of an error.
 */
static xmlPointerListPtr
xmlPointerListCreate(int initialSize)
{
    xmlPointerListPtr ret;

    ret = xmlMalloc(sizeof(xmlPointerList));
    if (ret == NULL) {
	xmlXPathErrMemory(NULL,
	    "xmlPointerListCreate: allocating item\n");
	return (NULL);
    }
    memset(ret, 0, sizeof(xmlPointerList));
    if (initialSize > 0) {
	xmlPointerListAddSize(ret, NULL, initialSize);
	ret->number = 0;
    }
    return (ret);
}

/**
 * xsltPointerListFree:
 *
 * Frees the xsltPointerList structure. This does not free
 * the content of the list.
 */
static void
xmlPointerListFree(xmlPointerListPtr list)
{
    if (list == NULL)
	return;
    if (list->items != NULL)
	xmlFree(list->items);
    xmlFree(list);
}

/************************************************************************
 *									*
 *			Parser Types					*
 *									*
 ************************************************************************/

/*
 * Types are private:
 */

typedef enum {
    XPATH_OP_END=0,
    XPATH_OP_AND,
    XPATH_OP_OR,
    XPATH_OP_EQUAL,
    XPATH_OP_CMP,
    XPATH_OP_PLUS,
    XPATH_OP_MULT,
    XPATH_OP_UNION,
    XPATH_OP_ROOT,
    XPATH_OP_NODE,
    XPATH_OP_COLLECT,
    XPATH_OP_VALUE, /* 11 */
    XPATH_OP_VARIABLE,
    XPATH_OP_FUNCTION,
    XPATH_OP_ARG,
    XPATH_OP_PREDICATE,
    XPATH_OP_FILTER, /* 16 */
    XPATH_OP_SORT /* 17 */
#ifdef LIBXML_XPTR_LOCS_ENABLED
    ,XPATH_OP_RANGETO
#endif
} xmlXPathOp;

typedef enum {
    AXIS_ANCESTOR = 1,
    AXIS_ANCESTOR_OR_SELF,
    AXIS_ATTRIBUTE,
    AXIS_CHILD,
    AXIS_DESCENDANT,
    AXIS_DESCENDANT_OR_SELF,
    AXIS_FOLLOWING,
    AXIS_FOLLOWING_SIBLING,
    AXIS_NAMESPACE,
    AXIS_PARENT,
    AXIS_PRECEDING,
    AXIS_PRECEDING_SIBLING,
    AXIS_SELF
} xmlXPathAxisVal;

typedef enum {
    NODE_TEST_NONE = 0,
    NODE_TEST_TYPE = 1,
    NODE_TEST_PI = 2,
    NODE_TEST_ALL = 3,
    NODE_TEST_NS = 4,
    NODE_TEST_NAME = 5
} xmlXPathTestVal;

typedef enum {
    NODE_TYPE_NODE = 0,
    NODE_TYPE_COMMENT = XML_COMMENT_NODE,
    NODE_TYPE_TEXT = XML_TEXT_NODE,
    NODE_TYPE_PI = XML_PI_NODE
} xmlXPathTypeVal;

typedef struct _xmlXPathStepOp xmlXPathStepOp;
typedef xmlXPathStepOp *xmlXPathStepOpPtr;
struct _xmlXPathStepOp {
    xmlXPathOp op;		/* The identifier of the operation */
    int ch1;			/* First child */
    int ch2;			/* Second child */
    int value;
    int value2;
    int value3;
    void *value4;
    void *value5;
    xmlXPathFunction cache;
    void *cacheURI;
};

struct _xmlXPathCompExpr {
    int nbStep;			/* Number of steps in this expression */
    int maxStep;		/* Maximum number of steps allocated */
    xmlXPathStepOp *steps;	/* ops for computation of this expression */
    int last;			/* index of last step in expression */
    xmlChar *expr;		/* the expression being computed */
    xmlDictPtr dict;		/* the dictionary to use if any */
#ifdef DEBUG_EVAL_COUNTS
    int nb;
    xmlChar *string;
#endif
#ifdef XPATH_STREAMING
    xmlPatternPtr stream;
#endif
};

/************************************************************************
 *									*
 *			Forward declarations				*
 *									*
 ************************************************************************/
static void
xmlXPathFreeValueTree(xmlNodeSetPtr obj);
static void
xmlXPathReleaseObject(xmlXPathContextPtr ctxt, xmlXPathObjectPtr obj);
static int
xmlXPathCompOpEvalFirst(xmlXPathParserContextPtr ctxt,
                        xmlXPathStepOpPtr op, xmlNodePtr *first);
static int
xmlXPathCompOpEvalToBoolean(xmlXPathParserContextPtr ctxt,
			    xmlXPathStepOpPtr op,
			    int isPredicate);
static void
xmlXPathFreeObjectEntry(void *obj, const xmlChar *name);

/************************************************************************
 *									*
 *			Parser Type functions				*
 *									*
 ************************************************************************/

/**
 * xmlXPathNewCompExpr:
 *
 * Create a new Xpath component
 *
 * Returns the newly allocated xmlXPathCompExprPtr or NULL in case of error
 */
static xmlXPathCompExprPtr
xmlXPathNewCompExpr(void) {
    xmlXPathCompExprPtr cur;

    cur = (xmlXPathCompExprPtr) xmlMalloc(sizeof(xmlXPathCompExpr));
    if (cur == NULL) {
        xmlXPathErrMemory(NULL, "allocating component\n");
	return(NULL);
    }
    memset(cur, 0, sizeof(xmlXPathCompExpr));
    cur->maxStep = 10;
    cur->nbStep = 0;
    cur->steps = (xmlXPathStepOp *) xmlMalloc(cur->maxStep *
	                                   sizeof(xmlXPathStepOp));
    if (cur->steps == NULL) {
        xmlXPathErrMemory(NULL, "allocating steps\n");
	xmlFree(cur);
	return(NULL);
    }
    memset(cur->steps, 0, cur->maxStep * sizeof(xmlXPathStepOp));
    cur->last = -1;
#ifdef DEBUG_EVAL_COUNTS
    cur->nb = 0;
#endif
    return(cur);
}

/**
 * xmlXPathFreeCompExpr:
 * @comp:  an XPATH comp
 *
 * Free up the memory allocated by @comp
 */
void
xmlXPathFreeCompExpr(xmlXPathCompExprPtr comp)
{
    xmlXPathStepOpPtr op;
    int i;

    if (comp == NULL)
        return;
    if (comp->dict == NULL) {
	for (i = 0; i < comp->nbStep; i++) {
	    op = &comp->steps[i];
	    if (op->value4 != NULL) {
		if (op->op == XPATH_OP_VALUE)
		    xmlXPathFreeObject(op->value4);
		else
		    xmlFree(op->value4);
	    }
	    if (op->value5 != NULL)
		xmlFree(op->value5);
	}
    } else {
	for (i = 0; i < comp->nbStep; i++) {
	    op = &comp->steps[i];
	    if (op->value4 != NULL) {
		if (op->op == XPATH_OP_VALUE)
		    xmlXPathFreeObject(op->value4);
	    }
	}
        xmlDictFree(comp->dict);
    }
    if (comp->steps != NULL) {
        xmlFree(comp->steps);
    }
#ifdef DEBUG_EVAL_COUNTS
    if (comp->string != NULL) {
        xmlFree(comp->string);
    }
#endif
#ifdef XPATH_STREAMING
    if (comp->stream != NULL) {
        xmlFreePatternList(comp->stream);
    }
#endif
    if (comp->expr != NULL) {
        xmlFree(comp->expr);
    }

    xmlFree(comp);
}

/**
 * xmlXPathCompExprAdd:
 * @comp:  the compiled expression
 * @ch1: first child index
 * @ch2: second child index
 * @op:  an op
 * @value:  the first int value
 * @value2:  the second int value
 * @value3:  the third int value
 * @value4:  the first string value
 * @value5:  the second string value
 *
 * Add a step to an XPath Compiled Expression
 *
 * Returns -1 in case of failure, the index otherwise
 */
static int
xmlXPathCompExprAdd(xmlXPathParserContextPtr ctxt, int ch1, int ch2,
   xmlXPathOp op, int value,
   int value2, int value3, void *value4, void *value5) {
    xmlXPathCompExprPtr comp = ctxt->comp;
    if (comp->nbStep >= comp->maxStep) {
	xmlXPathStepOp *real;

        if (comp->maxStep >= XPATH_MAX_STEPS) {
	    xmlXPathPErrMemory(ctxt, "adding step\n");
	    return(-1);
        }
	comp->maxStep *= 2;
	real = (xmlXPathStepOp *) xmlRealloc(comp->steps,
		                      comp->maxStep * sizeof(xmlXPathStepOp));
	if (real == NULL) {
	    comp->maxStep /= 2;
	    xmlXPathPErrMemory(ctxt, "adding step\n");
	    return(-1);
	}
	comp->steps = real;
    }
    comp->last = comp->nbStep;
    comp->steps[comp->nbStep].ch1 = ch1;
    comp->steps[comp->nbStep].ch2 = ch2;
    comp->steps[comp->nbStep].op = op;
    comp->steps[comp->nbStep].value = value;
    comp->steps[comp->nbStep].value2 = value2;
    comp->steps[comp->nbStep].value3 = value3;
    if ((comp->dict != NULL) &&
        ((op == XPATH_OP_FUNCTION) || (op == XPATH_OP_VARIABLE) ||
	 (op == XPATH_OP_COLLECT))) {
        if (value4 != NULL) {
	    comp->steps[comp->nbStep].value4 = (xmlChar *)
	        (void *)xmlDictLookup(comp->dict, value4, -1);
	    xmlFree(value4);
	} else
	    comp->steps[comp->nbStep].value4 = NULL;
        if (value5 != NULL) {
	    comp->steps[comp->nbStep].value5 = (xmlChar *)
	        (void *)xmlDictLookup(comp->dict, value5, -1);
	    xmlFree(value5);
	} else
	    comp->steps[comp->nbStep].value5 = NULL;
    } else {
	comp->steps[comp->nbStep].value4 = value4;
	comp->steps[comp->nbStep].value5 = value5;
    }
    comp->steps[comp->nbStep].cache = NULL;
    return(comp->nbStep++);
}

/**
 * xmlXPathCompSwap:
 * @comp:  the compiled expression
 * @op: operation index
 *
 * Swaps 2 operations in the compiled expression
 */
static void
xmlXPathCompSwap(xmlXPathStepOpPtr op) {
    int tmp;

#ifndef LIBXML_THREAD_ENABLED
    /*
     * Since this manipulates possibly shared variables, this is
     * disabled if one detects that the library is used in a multithreaded
     * application
     */
    if (xmlXPathDisableOptimizer)
	return;
#endif

    tmp = op->ch1;
    op->ch1 = op->ch2;
    op->ch2 = tmp;
}

#define PUSH_FULL_EXPR(op, op1, op2, val, val2, val3, val4, val5)	\
    xmlXPathCompExprAdd(ctxt, (op1), (op2),			\
	                (op), (val), (val2), (val3), (val4), (val5))
#define PUSH_LONG_EXPR(op, val, val2, val3, val4, val5)			\
    xmlXPathCompExprAdd(ctxt, ctxt->comp->last, -1,		\
	                (op), (val), (val2), (val3), (val4), (val5))

#define PUSH_LEAVE_EXPR(op, val, val2)					\
xmlXPathCompExprAdd(ctxt, -1, -1, (op), (val), (val2), 0 ,NULL ,NULL)

#define PUSH_UNARY_EXPR(op, ch, val, val2)				\
xmlXPathCompExprAdd(ctxt, (ch), -1, (op), (val), (val2), 0 ,NULL ,NULL)

#define PUSH_BINARY_EXPR(op, ch1, ch2, val, val2)			\
xmlXPathCompExprAdd(ctxt, (ch1), (ch2), (op),			\
			(val), (val2), 0 ,NULL ,NULL)

/************************************************************************
 *									*
 *		XPath object cache structures				*
 *									*
 ************************************************************************/

/* #define XP_DEFAULT_CACHE_ON */

#define XP_HAS_CACHE(c) ((c != NULL) && ((c)->cache != NULL))

typedef struct _xmlXPathContextCache xmlXPathContextCache;
typedef xmlXPathContextCache *xmlXPathContextCachePtr;
struct _xmlXPathContextCache {
    xmlPointerListPtr nodesetObjs;  /* contains xmlXPathObjectPtr */
    xmlPointerListPtr stringObjs;   /* contains xmlXPathObjectPtr */
    xmlPointerListPtr booleanObjs;  /* contains xmlXPathObjectPtr */
    xmlPointerListPtr numberObjs;   /* contains xmlXPathObjectPtr */
    xmlPointerListPtr miscObjs;     /* contains xmlXPathObjectPtr */
    int maxNodeset;
    int maxString;
    int maxBoolean;
    int maxNumber;
    int maxMisc;
#ifdef XP_DEBUG_OBJ_USAGE
    int dbgCachedAll;
    int dbgCachedNodeset;
    int dbgCachedString;
    int dbgCachedBool;
    int dbgCachedNumber;
    int dbgCachedPoint;
    int dbgCachedRange;
    int dbgCachedLocset;
    int dbgCachedUsers;
    int dbgCachedXSLTTree;
    int dbgCachedUndefined;


    int dbgReusedAll;
    int dbgReusedNodeset;
    int dbgReusedString;
    int dbgReusedBool;
    int dbgReusedNumber;
    int dbgReusedPoint;
    int dbgReusedRange;
    int dbgReusedLocset;
    int dbgReusedUsers;
    int dbgReusedXSLTTree;
    int dbgReusedUndefined;

#endif
};

/************************************************************************
 *									*
 *		Debugging related functions				*
 *									*
 ************************************************************************/

#define STRANGE							\
    xmlGenericError(xmlGenericErrorContext,				\
	    "Internal error at %s:%d\n",				\
            __FILE__, __LINE__);

#ifdef LIBXML_DEBUG_ENABLED
static void
xmlXPathDebugDumpNode(FILE *output, xmlNodePtr cur, int depth) {
    int i;
    char shift[100];

    for (i = 0;((i < depth) && (i < 25));i++)
        shift[2 * i] = shift[2 * i + 1] = ' ';
    shift[2 * i] = shift[2 * i + 1] = 0;
    if (cur == NULL) {
	fprintf(output, "%s", shift);
	fprintf(output, "Node is NULL !\n");
	return;

    }

    if ((cur->type == XML_DOCUMENT_NODE) ||
	     (cur->type == XML_HTML_DOCUMENT_NODE)) {
	fprintf(output, "%s", shift);
	fprintf(output, " /\n");
    } else if (cur->type == XML_ATTRIBUTE_NODE)
	xmlDebugDumpAttr(output, (xmlAttrPtr)cur, depth);
    else
	xmlDebugDumpOneNode(output, cur, depth);
}
static void
xmlXPathDebugDumpNodeList(FILE *output, xmlNodePtr cur, int depth) {
    xmlNodePtr tmp;
    int i;
    char shift[100];

    for (i = 0;((i < depth) && (i < 25));i++)
        shift[2 * i] = shift[2 * i + 1] = ' ';
    shift[2 * i] = shift[2 * i + 1] = 0;
    if (cur == NULL) {
	fprintf(output, "%s", shift);
	fprintf(output, "Node is NULL !\n");
	return;

    }

    while (cur != NULL) {
	tmp = cur;
	cur = cur->next;
	xmlDebugDumpOneNode(output, tmp, depth);
    }
}

static void
xmlXPathDebugDumpNodeSet(FILE *output, xmlNodeSetPtr cur, int depth) {
    int i;
    char shift[100];

    for (i = 0;((i < depth) && (i < 25));i++)
        shift[2 * i] = shift[2 * i + 1] = ' ';
    shift[2 * i] = shift[2 * i + 1] = 0;

    if (cur == NULL) {
	fprintf(output, "%s", shift);
	fprintf(output, "NodeSet is NULL !\n");
	return;

    }

    if (cur != NULL) {
	fprintf(output, "Set contains %d nodes:\n", cur->nodeNr);
	for (i = 0;i < cur->nodeNr;i++) {
	    fprintf(output, "%s", shift);
	    fprintf(output, "%d", i + 1);
	    xmlXPathDebugDumpNode(output, cur->nodeTab[i], depth + 1);
	}
    }
}

static void
xmlXPathDebugDumpValueTree(FILE *output, xmlNodeSetPtr cur, int depth) {
    int i;
    char shift[100];

    for (i = 0;((i < depth) && (i < 25));i++)
        shift[2 * i] = shift[2 * i + 1] = ' ';
    shift[2 * i] = shift[2 * i + 1] = 0;

    if ((cur == NULL) || (cur->nodeNr == 0) || (cur->nodeTab[0] == NULL)) {
	fprintf(output, "%s", shift);
	fprintf(output, "Value Tree is NULL !\n");
	return;

    }

    fprintf(output, "%s", shift);
    fprintf(output, "%d", i + 1);
    xmlXPathDebugDumpNodeList(output, cur->nodeTab[0]->children, depth + 1);
}
#if defined(LIBXML_XPTR_LOCS_ENABLED)
static void
xmlXPathDebugDumpLocationSet(FILE *output, xmlLocationSetPtr cur, int depth) {
    int i;
    char shift[100];

    for (i = 0;((i < depth) && (i < 25));i++)
        shift[2 * i] = shift[2 * i + 1] = ' ';
    shift[2 * i] = shift[2 * i + 1] = 0;

    if (cur == NULL) {
	fprintf(output, "%s", shift);
	fprintf(output, "LocationSet is NULL !\n");
	return;

    }

    for (i = 0;i < cur->locNr;i++) {
	fprintf(output, "%s", shift);
        fprintf(output, "%d : ", i + 1);
	xmlXPathDebugDumpObject(output, cur->locTab[i], depth + 1);
    }
}
#endif /* LIBXML_XPTR_LOCS_ENABLED */

/**
 * xmlXPathDebugDumpObject:
 * @output:  the FILE * to dump the output
 * @cur:  the object to inspect
 * @depth:  indentation level
 *
 * Dump the content of the object for debugging purposes
 */
void
xmlXPathDebugDumpObject(FILE *output, xmlXPathObjectPtr cur, int depth) {
    int i;
    char shift[100];

    if (output == NULL) return;

    for (i = 0;((i < depth) && (i < 25));i++)
        shift[2 * i] = shift[2 * i + 1] = ' ';
    shift[2 * i] = shift[2 * i + 1] = 0;


    fprintf(output, "%s", shift);

    if (cur == NULL) {
        fprintf(output, "Object is empty (NULL)\n");
	return;
    }
    switch(cur->type) {
        case XPATH_UNDEFINED:
	    fprintf(output, "Object is uninitialized\n");
	    break;
        case XPATH_NODESET:
	    fprintf(output, "Object is a Node Set :\n");
	    xmlXPathDebugDumpNodeSet(output, cur->nodesetval, depth);
	    break;
	case XPATH_XSLT_TREE:
	    fprintf(output, "Object is an XSLT value tree :\n");
	    xmlXPathDebugDumpValueTree(output, cur->nodesetval, depth);
	    break;
        case XPATH_BOOLEAN:
	    fprintf(output, "Object is a Boolean : ");
	    if (cur->boolval) fprintf(output, "true\n");
	    else fprintf(output, "false\n");
	    break;
        case XPATH_NUMBER:
	    switch (xmlXPathIsInf(cur->floatval)) {
	    case 1:
		fprintf(output, "Object is a number : Infinity\n");
		break;
	    case -1:
		fprintf(output, "Object is a number : -Infinity\n");
		break;
	    default:
		if (xmlXPathIsNaN(cur->floatval)) {
		    fprintf(output, "Object is a number : NaN\n");
		} else if (cur->floatval == 0) {
                    /* Omit sign for negative zero. */
		    fprintf(output, "Object is a number : 0\n");
		} else {
		    fprintf(output, "Object is a number : %0g\n", cur->floatval);
		}
	    }
	    break;
        case XPATH_STRING:
	    fprintf(output, "Object is a string : ");
	    xmlDebugDumpString(output, cur->stringval);
	    fprintf(output, "\n");
	    break;
#ifdef LIBXML_XPTR_LOCS_ENABLED
	case XPATH_POINT:
	    fprintf(output, "Object is a point : index %d in node", cur->index);
	    xmlXPathDebugDumpNode(output, (xmlNodePtr) cur->user, depth + 1);
	    fprintf(output, "\n");
	    break;
	case XPATH_RANGE:
	    if ((cur->user2 == NULL) ||
		((cur->user2 == cur->user) && (cur->index == cur->index2))) {
		fprintf(output, "Object is a collapsed range :\n");
		fprintf(output, "%s", shift);
		if (cur->index >= 0)
		    fprintf(output, "index %d in ", cur->index);
		fprintf(output, "node\n");
		xmlXPathDebugDumpNode(output, (xmlNodePtr) cur->user,
			              depth + 1);
	    } else  {
		fprintf(output, "Object is a range :\n");
		fprintf(output, "%s", shift);
		fprintf(output, "From ");
		if (cur->index >= 0)
		    fprintf(output, "index %d in ", cur->index);
		fprintf(output, "node\n");
		xmlXPathDebugDumpNode(output, (xmlNodePtr) cur->user,
			              depth + 1);
		fprintf(output, "%s", shift);
		fprintf(output, "To ");
		if (cur->index2 >= 0)
		    fprintf(output, "index %d in ", cur->index2);
		fprintf(output, "node\n");
		xmlXPathDebugDumpNode(output, (xmlNodePtr) cur->user2,
			              depth + 1);
		fprintf(output, "\n");
	    }
	    break;
	case XPATH_LOCATIONSET:
	    fprintf(output, "Object is a Location Set:\n");
	    xmlXPathDebugDumpLocationSet(output,
		    (xmlLocationSetPtr) cur->user, depth);
	    break;
#endif /* LIBXML_XPTR_LOCS_ENABLED */
	case XPATH_USERS:
	    fprintf(output, "Object is user defined\n");
	    break;
    }
}

static void
xmlXPathDebugDumpStepOp(FILE *output, xmlXPathCompExprPtr comp,
	                     xmlXPathStepOpPtr op, int depth) {
    int i;
    char shift[100];

    for (i = 0;((i < depth) && (i < 25));i++)
        shift[2 * i] = shift[2 * i + 1] = ' ';
    shift[2 * i] = shift[2 * i + 1] = 0;

    fprintf(output, "%s", shift);
    if (op == NULL) {
	fprintf(output, "Step is NULL\n");
	return;
    }
    switch (op->op) {
        case XPATH_OP_END:
	    fprintf(output, "END"); break;
        case XPATH_OP_AND:
	    fprintf(output, "AND"); break;
        case XPATH_OP_OR:
	    fprintf(output, "OR"); break;
        case XPATH_OP_EQUAL:
	     if (op->value)
		 fprintf(output, "EQUAL =");
	     else
		 fprintf(output, "EQUAL !=");
	     break;
        case XPATH_OP_CMP:
	     if (op->value)
		 fprintf(output, "CMP <");
	     else
		 fprintf(output, "CMP >");
	     if (!op->value2)
		 fprintf(output, "=");
	     break;
        case XPATH_OP_PLUS:
	     if (op->value == 0)
		 fprintf(output, "PLUS -");
	     else if (op->value == 1)
		 fprintf(output, "PLUS +");
	     else if (op->value == 2)
		 fprintf(output, "PLUS unary -");
	     else if (op->value == 3)
		 fprintf(output, "PLUS unary - -");
	     break;
        case XPATH_OP_MULT:
	     if (op->value == 0)
		 fprintf(output, "MULT *");
	     else if (op->value == 1)
		 fprintf(output, "MULT div");
	     else
		 fprintf(output, "MULT mod");
	     break;
        case XPATH_OP_UNION:
	     fprintf(output, "UNION"); break;
        case XPATH_OP_ROOT:
	     fprintf(output, "ROOT"); break;
        case XPATH_OP_NODE:
	     fprintf(output, "NODE"); break;
        case XPATH_OP_SORT:
	     fprintf(output, "SORT"); break;
        case XPATH_OP_COLLECT: {
	    xmlXPathAxisVal axis = (xmlXPathAxisVal)op->value;
	    xmlXPathTestVal test = (xmlXPathTestVal)op->value2;
	    xmlXPathTypeVal type = (xmlXPathTypeVal)op->value3;
	    const xmlChar *prefix = op->value4;
	    const xmlChar *name = op->value5;

	    fprintf(output, "COLLECT ");
	    switch (axis) {
		case AXIS_ANCESTOR:
		    fprintf(output, " 'ancestors' "); break;
		case AXIS_ANCESTOR_OR_SELF:
		    fprintf(output, " 'ancestors-or-self' "); break;
		case AXIS_ATTRIBUTE:
		    fprintf(output, " 'attributes' "); break;
		case AXIS_CHILD:
		    fprintf(output, " 'child' "); break;
		case AXIS_DESCENDANT:
		    fprintf(output, " 'descendant' "); break;
		case AXIS_DESCENDANT_OR_SELF:
		    fprintf(output, " 'descendant-or-self' "); break;
		case AXIS_FOLLOWING:
		    fprintf(output, " 'following' "); break;
		case AXIS_FOLLOWING_SIBLING:
		    fprintf(output, " 'following-siblings' "); break;
		case AXIS_NAMESPACE:
		    fprintf(output, " 'namespace' "); break;
		case AXIS_PARENT:
		    fprintf(output, " 'parent' "); break;
		case AXIS_PRECEDING:
		    fprintf(output, " 'preceding' "); break;
		case AXIS_PRECEDING_SIBLING:
		    fprintf(output, " 'preceding-sibling' "); break;
		case AXIS_SELF:
		    fprintf(output, " 'self' "); break;
	    }
	    switch (test) {
                case NODE_TEST_NONE:
		    fprintf(output, "'none' "); break;
                case NODE_TEST_TYPE:
		    fprintf(output, "'type' "); break;
                case NODE_TEST_PI:
		    fprintf(output, "'PI' "); break;
                case NODE_TEST_ALL:
		    fprintf(output, "'all' "); break;
                case NODE_TEST_NS:
		    fprintf(output, "'namespace' "); break;
                case NODE_TEST_NAME:
		    fprintf(output, "'name' "); break;
	    }
	    switch (type) {
                case NODE_TYPE_NODE:
		    fprintf(output, "'node' "); break;
                case NODE_TYPE_COMMENT:
		    fprintf(output, "'comment' "); break;
                case NODE_TYPE_TEXT:
		    fprintf(output, "'text' "); break;
                case NODE_TYPE_PI:
		    fprintf(output, "'PI' "); break;
	    }
	    if (prefix != NULL)
		fprintf(output, "%s:", prefix);
	    if (name != NULL)
		fprintf(output, "%s", (const char *) name);
	    break;

        }
	case XPATH_OP_VALUE: {
	    xmlXPathObjectPtr object = (xmlXPathObjectPtr) op->value4;

	    fprintf(output, "ELEM ");
	    xmlXPathDebugDumpObject(output, object, 0);
	    goto finish;
	}
	case XPATH_OP_VARIABLE: {
	    const xmlChar *prefix = op->value5;
	    const xmlChar *name = op->value4;

	    if (prefix != NULL)
		fprintf(output, "VARIABLE %s:%s", prefix, name);
	    else
		fprintf(output, "VARIABLE %s", name);
	    break;
	}
	case XPATH_OP_FUNCTION: {
	    int nbargs = op->value;
	    const xmlChar *prefix = op->value5;
	    const xmlChar *name = op->value4;

	    if (prefix != NULL)
		fprintf(output, "FUNCTION %s:%s(%d args)",
			prefix, name, nbargs);
	    else
		fprintf(output, "FUNCTION %s(%d args)", name, nbargs);
	    break;
	}
        case XPATH_OP_ARG: fprintf(output, "ARG"); break;
        case XPATH_OP_PREDICATE: fprintf(output, "PREDICATE"); break;
        case XPATH_OP_FILTER: fprintf(output, "FILTER"); break;
#ifdef LIBXML_XPTR_LOCS_ENABLED
        case XPATH_OP_RANGETO: fprintf(output, "RANGETO"); break;
#endif
	default:
        fprintf(output, "UNKNOWN %d\n", op->op); return;
    }
    fprintf(output, "\n");
finish:
    if (op->ch1 >= 0)
	xmlXPathDebugDumpStepOp(output, comp, &comp->steps[op->ch1], depth + 1);
    if (op->ch2 >= 0)
	xmlXPathDebugDumpStepOp(output, comp, &comp->steps[op->ch2], depth + 1);
}

/**
 * xmlXPathDebugDumpCompExpr:
 * @output:  the FILE * for the output
 * @comp:  the precompiled XPath expression
 * @depth:  the indentation level.
 *
 * Dumps the tree of the compiled XPath expression.
 */
void
xmlXPathDebugDumpCompExpr(FILE *output, xmlXPathCompExprPtr comp,
	                  int depth) {
    int i;
    char shift[100];

    if ((output == NULL) || (comp == NULL)) return;

    for (i = 0;((i < depth) && (i < 25));i++)
        shift[2 * i] = shift[2 * i + 1] = ' ';
    shift[2 * i] = shift[2 * i + 1] = 0;

    fprintf(output, "%s", shift);

#ifdef XPATH_STREAMING
    if (comp->stream) {
        fprintf(output, "Streaming Expression\n");
    } else
#endif
    {
        fprintf(output, "Compiled Expression : %d elements\n",
                comp->nbStep);
        i = comp->last;
        xmlXPathDebugDumpStepOp(output, comp, &comp->steps[i], depth + 1);
    }
}

#ifdef XP_DEBUG_OBJ_USAGE

/*
* XPath object usage related debugging variables.
*/
static int xmlXPathDebugObjCounterUndefined = 0;
static int xmlXPathDebugObjCounterNodeset = 0;
static int xmlXPathDebugObjCounterBool = 0;
static int xmlXPathDebugObjCounterNumber = 0;
static int xmlXPathDebugObjCounterString = 0;
static int xmlXPathDebugObjCounterPoint = 0;
static int xmlXPathDebugObjCounterRange = 0;
static int xmlXPathDebugObjCounterLocset = 0;
static int xmlXPathDebugObjCounterUsers = 0;
static int xmlXPathDebugObjCounterXSLTTree = 0;
static int xmlXPathDebugObjCounterAll = 0;

static int xmlXPathDebugObjTotalUndefined = 0;
static int xmlXPathDebugObjTotalNodeset = 0;
static int xmlXPathDebugObjTotalBool = 0;
static int xmlXPathDebugObjTotalNumber = 0;
static int xmlXPathDebugObjTotalString = 0;
static int xmlXPathDebugObjTotalPoint = 0;
static int xmlXPathDebugObjTotalRange = 0;
static int xmlXPathDebugObjTotalLocset = 0;
static int xmlXPathDebugObjTotalUsers = 0;
static int xmlXPathDebugObjTotalXSLTTree = 0;
static int xmlXPathDebugObjTotalAll = 0;

static int xmlXPathDebugObjMaxUndefined = 0;
static int xmlXPathDebugObjMaxNodeset = 0;
static int xmlXPathDebugObjMaxBool = 0;
static int xmlXPathDebugObjMaxNumber = 0;
static int xmlXPathDebugObjMaxString = 0;
static int xmlXPathDebugObjMaxPoint = 0;
static int xmlXPathDebugObjMaxRange = 0;
static int xmlXPathDebugObjMaxLocset = 0;
static int xmlXPathDebugObjMaxUsers = 0;
static int xmlXPathDebugObjMaxXSLTTree = 0;
static int xmlXPathDebugObjMaxAll = 0;

static void
xmlXPathDebugObjUsageReset(xmlXPathContextPtr ctxt)
{
    if (ctxt != NULL) {
	if (ctxt->cache != NULL) {
	    xmlXPathContextCachePtr cache =
		(xmlXPathContextCachePtr) ctxt->cache;

	    cache->dbgCachedAll = 0;
	    cache->dbgCachedNodeset = 0;
	    cache->dbgCachedString = 0;
	    cache->dbgCachedBool = 0;
	    cache->dbgCachedNumber = 0;
	    cache->dbgCachedPoint = 0;
	    cache->dbgCachedRange = 0;
	    cache->dbgCachedLocset = 0;
	    cache->dbgCachedUsers = 0;
	    cache->dbgCachedXSLTTree = 0;
	    cache->dbgCachedUndefined = 0;

	    cache->dbgReusedAll = 0;
	    cache->dbgReusedNodeset = 0;
	    cache->dbgReusedString = 0;
	    cache->dbgReusedBool = 0;
	    cache->dbgReusedNumber = 0;
	    cache->dbgReusedPoint = 0;
	    cache->dbgReusedRange = 0;
	    cache->dbgReusedLocset = 0;
	    cache->dbgReusedUsers = 0;
	    cache->dbgReusedXSLTTree = 0;
	    cache->dbgReusedUndefined = 0;
	}
    }

    xmlXPathDebugObjCounterUndefined = 0;
    xmlXPathDebugObjCounterNodeset = 0;
    xmlXPathDebugObjCounterBool = 0;
    xmlXPathDebugObjCounterNumber = 0;
    xmlXPathDebugObjCounterString = 0;
    xmlXPathDebugObjCounterPoint = 0;
    xmlXPathDebugObjCounterRange = 0;
    xmlXPathDebugObjCounterLocset = 0;
    xmlXPathDebugObjCounterUsers = 0;
    xmlXPathDebugObjCounterXSLTTree = 0;
    xmlXPathDebugObjCounterAll = 0;

    xmlXPathDebugObjTotalUndefined = 0;
    xmlXPathDebugObjTotalNodeset = 0;
    xmlXPathDebugObjTotalBool = 0;
    xmlXPathDebugObjTotalNumber = 0;
    xmlXPathDebugObjTotalString = 0;
    xmlXPathDebugObjTotalPoint = 0;
    xmlXPathDebugObjTotalRange = 0;
    xmlXPathDebugObjTotalLocset = 0;
    xmlXPathDebugObjTotalUsers = 0;
    xmlXPathDebugObjTotalXSLTTree = 0;
    xmlXPathDebugObjTotalAll = 0;

    xmlXPathDebugObjMaxUndefined = 0;
    xmlXPathDebugObjMaxNodeset = 0;
    xmlXPathDebugObjMaxBool = 0;
    xmlXPathDebugObjMaxNumber = 0;
    xmlXPathDebugObjMaxString = 0;
    xmlXPathDebugObjMaxPoint = 0;
    xmlXPathDebugObjMaxRange = 0;
    xmlXPathDebugObjMaxLocset = 0;
    xmlXPathDebugObjMaxUsers = 0;
    xmlXPathDebugObjMaxXSLTTree = 0;
    xmlXPathDebugObjMaxAll = 0;

}

static void
xmlXPathDebugObjUsageRequested(xmlXPathContextPtr ctxt,
			      xmlXPathObjectType objType)
{
    int isCached = 0;

    if (ctxt != NULL) {
	if (ctxt->cache != NULL) {
	    xmlXPathContextCachePtr cache =
		(xmlXPathContextCachePtr) ctxt->cache;

	    isCached = 1;

	    cache->dbgReusedAll++;
	    switch (objType) {
		case XPATH_UNDEFINED:
		    cache->dbgReusedUndefined++;
		    break;
		case XPATH_NODESET:
		    cache->dbgReusedNodeset++;
		    break;
		case XPATH_BOOLEAN:
		    cache->dbgReusedBool++;
		    break;
		case XPATH_NUMBER:
		    cache->dbgReusedNumber++;
		    break;
		case XPATH_STRING:
		    cache->dbgReusedString++;
		    break;
#ifdef LIBXML_XPTR_LOCS_ENABLED
		case XPATH_POINT:
		    cache->dbgReusedPoint++;
		    break;
		case XPATH_RANGE:
		    cache->dbgReusedRange++;
		    break;
		case XPATH_LOCATIONSET:
		    cache->dbgReusedLocset++;
		    break;
#endif /* LIBXML_XPTR_LOCS_ENABLED */
		case XPATH_USERS:
		    cache->dbgReusedUsers++;
		    break;
		case XPATH_XSLT_TREE:
		    cache->dbgReusedXSLTTree++;
		    break;
		default:
		    break;
	    }
	}
    }

    switch (objType) {
	case XPATH_UNDEFINED:
	    if (! isCached)
		xmlXPathDebugObjTotalUndefined++;
	    xmlXPathDebugObjCounterUndefined++;
	    if (xmlXPathDebugObjCounterUndefined >
		xmlXPathDebugObjMaxUndefined)
		xmlXPathDebugObjMaxUndefined =
		    xmlXPathDebugObjCounterUndefined;
	    break;
	case XPATH_NODESET:
	    if (! isCached)
		xmlXPathDebugObjTotalNodeset++;
	    xmlXPathDebugObjCounterNodeset++;
	    if (xmlXPathDebugObjCounterNodeset >
		xmlXPathDebugObjMaxNodeset)
		xmlXPathDebugObjMaxNodeset =
		    xmlXPathDebugObjCounterNodeset;
	    break;
	case XPATH_BOOLEAN:
	    if (! isCached)
		xmlXPathDebugObjTotalBool++;
	    xmlXPathDebugObjCounterBool++;
	    if (xmlXPathDebugObjCounterBool >
		xmlXPathDebugObjMaxBool)
		xmlXPathDebugObjMaxBool =
		    xmlXPathDebugObjCounterBool;
	    break;
	case XPATH_NUMBER:
	    if (! isCached)
		xmlXPathDebugObjTotalNumber++;
	    xmlXPathDebugObjCounterNumber++;
	    if (xmlXPathDebugObjCounterNumber >
		xmlXPathDebugObjMaxNumber)
		xmlXPathDebugObjMaxNumber =
		    xmlXPathDebugObjCounterNumber;
	    break;
	case XPATH_STRING:
	    if (! isCached)
		xmlXPathDebugObjTotalString++;
	    xmlXPathDebugObjCounterString++;
	    if (xmlXPathDebugObjCounterString >
		xmlXPathDebugObjMaxString)
		xmlXPathDebugObjMaxString =
		    xmlXPathDebugObjCounterString;
	    break;
#ifdef LIBXML_XPTR_LOCS_ENABLED
	case XPATH_POINT:
	    if (! isCached)
		xmlXPathDebugObjTotalPoint++;
	    xmlXPathDebugObjCounterPoint++;
	    if (xmlXPathDebugObjCounterPoint >
		xmlXPathDebugObjMaxPoint)
		xmlXPathDebugObjMaxPoint =
		    xmlXPathDebugObjCounterPoint;
	    break;
	case XPATH_RANGE:
	    if (! isCached)
		xmlXPathDebugObjTotalRange++;
	    xmlXPathDebugObjCounterRange++;
	    if (xmlXPathDebugObjCounterRange >
		xmlXPathDebugObjMaxRange)
		xmlXPathDebugObjMaxRange =
		    xmlXPathDebugObjCounterRange;
	    break;
	case XPATH_LOCATIONSET:
	    if (! isCached)
		xmlXPathDebugObjTotalLocset++;
	    xmlXPathDebugObjCounterLocset++;
	    if (xmlXPathDebugObjCounterLocset >
		xmlXPathDebugObjMaxLocset)
		xmlXPathDebugObjMaxLocset =
		    xmlXPathDebugObjCounterLocset;
	    break;
#endif /* LIBXML_XPTR_LOCS_ENABLED */
	case XPATH_USERS:
	    if (! isCached)
		xmlXPathDebugObjTotalUsers++;
	    xmlXPathDebugObjCounterUsers++;
	    if (xmlXPathDebugObjCounterUsers >
		xmlXPathDebugObjMaxUsers)
		xmlXPathDebugObjMaxUsers =
		    xmlXPathDebugObjCounterUsers;
	    break;
	case XPATH_XSLT_TREE:
	    if (! isCached)
		xmlXPathDebugObjTotalXSLTTree++;
	    xmlXPathDebugObjCounterXSLTTree++;
	    if (xmlXPathDebugObjCounterXSLTTree >
		xmlXPathDebugObjMaxXSLTTree)
		xmlXPathDebugObjMaxXSLTTree =
		    xmlXPathDebugObjCounterXSLTTree;
	    break;
	default:
	    break;
    }
    if (! isCached)
	xmlXPathDebugObjTotalAll++;
    xmlXPathDebugObjCounterAll++;
    if (xmlXPathDebugObjCounterAll >
	xmlXPathDebugObjMaxAll)
	xmlXPathDebugObjMaxAll =
	    xmlXPathDebugObjCounterAll;
}

static void
xmlXPathDebugObjUsageReleased(xmlXPathContextPtr ctxt,
			      xmlXPathObjectType objType)
{
    int isCached = 0;

    if (ctxt != NULL) {
	if (ctxt->cache != NULL) {
	    xmlXPathContextCachePtr cache =
		(xmlXPathContextCachePtr) ctxt->cache;

	    isCached = 1;

	    cache->dbgCachedAll++;
	    switch (objType) {
		case XPATH_UNDEFINED:
		    cache->dbgCachedUndefined++;
		    break;
		case XPATH_NODESET:
		    cache->dbgCachedNodeset++;
		    break;
		case XPATH_BOOLEAN:
		    cache->dbgCachedBool++;
		    break;
		case XPATH_NUMBER:
		    cache->dbgCachedNumber++;
		    break;
		case XPATH_STRING:
		    cache->dbgCachedString++;
		    break;
#ifdef LIBXML_XPTR_LOCS_ENABLED
		case XPATH_POINT:
		    cache->dbgCachedPoint++;
		    break;
		case XPATH_RANGE:
		    cache->dbgCachedRange++;
		    break;
		case XPATH_LOCATIONSET:
		    cache->dbgCachedLocset++;
		    break;
#endif /* LIBXML_XPTR_LOCS_ENABLED */
		case XPATH_USERS:
		    cache->dbgCachedUsers++;
		    break;
		case XPATH_XSLT_TREE:
		    cache->dbgCachedXSLTTree++;
		    break;
		default:
		    break;
	    }

	}
    }
    switch (objType) {
	case XPATH_UNDEFINED:
	    xmlXPathDebugObjCounterUndefined--;
	    break;
	case XPATH_NODESET:
	    xmlXPathDebugObjCounterNodeset--;
	    break;
	case XPATH_BOOLEAN:
	    xmlXPathDebugObjCounterBool--;
	    break;
	case XPATH_NUMBER:
	    xmlXPathDebugObjCounterNumber--;
	    break;
	case XPATH_STRING:
	    xmlXPathDebugObjCounterString--;
	    break;
#ifdef LIBXML_XPTR_LOCS_ENABLED
	case XPATH_POINT:
	    xmlXPathDebugObjCounterPoint--;
	    break;
	case XPATH_RANGE:
	    xmlXPathDebugObjCounterRange--;
	    break;
	case XPATH_LOCATIONSET:
	    xmlXPathDebugObjCounterLocset--;
	    break;
#endif /* LIBXML_XPTR_LOCS_ENABLED */
	case XPATH_USERS:
	    xmlXPathDebugObjCounterUsers--;
	    break;
	case XPATH_XSLT_TREE:
	    xmlXPathDebugObjCounterXSLTTree--;
	    break;
	default:
	    break;
    }
    xmlXPathDebugObjCounterAll--;
}

static void
xmlXPathDebugObjUsageDisplay(xmlXPathContextPtr ctxt)
{
    int reqAll, reqNodeset, reqString, reqBool, reqNumber,
	reqXSLTTree, reqUndefined;
    int caAll = 0, caNodeset = 0, caString = 0, caBool = 0,
	caNumber = 0, caXSLTTree = 0, caUndefined = 0;
    int reAll = 0, reNodeset = 0, reString = 0, reBool = 0,
	reNumber = 0, reXSLTTree = 0, reUndefined = 0;
    int leftObjs = xmlXPathDebugObjCounterAll;

    reqAll = xmlXPathDebugObjTotalAll;
    reqNodeset = xmlXPathDebugObjTotalNodeset;
    reqString = xmlXPathDebugObjTotalString;
    reqBool = xmlXPathDebugObjTotalBool;
    reqNumber = xmlXPathDebugObjTotalNumber;
    reqXSLTTree = xmlXPathDebugObjTotalXSLTTree;
    reqUndefined = xmlXPathDebugObjTotalUndefined;

    printf("# XPath object usage:\n");

    if (ctxt != NULL) {
	if (ctxt->cache != NULL) {
	    xmlXPathContextCachePtr cache =
		(xmlXPathContextCachePtr) ctxt->cache;

	    reAll = cache->dbgReusedAll;
	    reqAll += reAll;
	    reNodeset = cache->dbgReusedNodeset;
	    reqNodeset += reNodeset;
	    reString = cache->dbgReusedString;
	    reqString += reString;
	    reBool = cache->dbgReusedBool;
	    reqBool += reBool;
	    reNumber = cache->dbgReusedNumber;
	    reqNumber += reNumber;
	    reXSLTTree = cache->dbgReusedXSLTTree;
	    reqXSLTTree += reXSLTTree;
	    reUndefined = cache->dbgReusedUndefined;
	    reqUndefined += reUndefined;

	    caAll = cache->dbgCachedAll;
	    caBool = cache->dbgCachedBool;
	    caNodeset = cache->dbgCachedNodeset;
	    caString = cache->dbgCachedString;
	    caNumber = cache->dbgCachedNumber;
	    caXSLTTree = cache->dbgCachedXSLTTree;
	    caUndefined = cache->dbgCachedUndefined;

	    if (cache->nodesetObjs)
		leftObjs -= cache->nodesetObjs->number;
	    if (cache->stringObjs)
		leftObjs -= cache->stringObjs->number;
	    if (cache->booleanObjs)
		leftObjs -= cache->booleanObjs->number;
	    if (cache->numberObjs)
		leftObjs -= cache->numberObjs->number;
	    if (cache->miscObjs)
		leftObjs -= cache->miscObjs->number;
	}
    }

    printf("# all\n");
    printf("#   total  : %d\n", reqAll);
    printf("#   left  : %d\n", leftObjs);
    printf("#   created: %d\n", xmlXPathDebugObjTotalAll);
    printf("#   reused : %d\n", reAll);
    printf("#   max    : %d\n", xmlXPathDebugObjMaxAll);

    printf("# node-sets\n");
    printf("#   total  : %d\n", reqNodeset);
    printf("#   created: %d\n", xmlXPathDebugObjTotalNodeset);
    printf("#   reused : %d\n", reNodeset);
    printf("#   max    : %d\n", xmlXPathDebugObjMaxNodeset);

    printf("# strings\n");
    printf("#   total  : %d\n", reqString);
    printf("#   created: %d\n", xmlXPathDebugObjTotalString);
    printf("#   reused : %d\n", reString);
    printf("#   max    : %d\n", xmlXPathDebugObjMaxString);

    printf("# booleans\n");
    printf("#   total  : %d\n", reqBool);
    printf("#   created: %d\n", xmlXPathDebugObjTotalBool);
    printf("#   reused : %d\n", reBool);
    printf("#   max    : %d\n", xmlXPathDebugObjMaxBool);

    printf("# numbers\n");
    printf("#   total  : %d\n", reqNumber);
    printf("#   created: %d\n", xmlXPathDebugObjTotalNumber);
    printf("#   reused : %d\n", reNumber);
    printf("#   max    : %d\n", xmlXPathDebugObjMaxNumber);

    printf("# XSLT result tree fragments\n");
    printf("#   total  : %d\n", reqXSLTTree);
    printf("#   created: %d\n", xmlXPathDebugObjTotalXSLTTree);
    printf("#   reused : %d\n", reXSLTTree);
    printf("#   max    : %d\n", xmlXPathDebugObjMaxXSLTTree);

    printf("# undefined\n");
    printf("#   total  : %d\n", reqUndefined);
    printf("#   created: %d\n", xmlXPathDebugObjTotalUndefined);
    printf("#   reused : %d\n", reUndefined);
    printf("#   max    : %d\n", xmlXPathDebugObjMaxUndefined);

}

#endif /* XP_DEBUG_OBJ_USAGE */

#endif /* LIBXML_DEBUG_ENABLED */

/************************************************************************
 *									*
 *			XPath object caching				*
 *									*
 ************************************************************************/

/**
 * xmlXPathNewCache:
 *
 * Create a new object cache
 *
 * Returns the xmlXPathCache just allocated.
 */
static xmlXPathContextCachePtr
xmlXPathNewCache(void)
{
    xmlXPathContextCachePtr ret;

    ret = (xmlXPathContextCachePtr) xmlMalloc(sizeof(xmlXPathContextCache));
    if (ret == NULL) {
        xmlXPathErrMemory(NULL, "creating object cache\n");
	return(NULL);
    }
    memset(ret, 0 , sizeof(xmlXPathContextCache));
    ret->maxNodeset = 100;
    ret->maxString = 100;
    ret->maxBoolean = 100;
    ret->maxNumber = 100;
    ret->maxMisc = 100;
    return(ret);
}

static void
xmlXPathCacheFreeObjectList(xmlPointerListPtr list)
{
    int i;
    xmlXPathObjectPtr obj;

    if (list == NULL)
	return;

    for (i = 0; i < list->number; i++) {
	obj = list->items[i];
	/*
	* Note that it is already assured that we don't need to
	* look out for namespace nodes in the node-set.
	*/
	if (obj->nodesetval != NULL) {
	    if (obj->nodesetval->nodeTab != NULL)
		xmlFree(obj->nodesetval->nodeTab);
	    xmlFree(obj->nodesetval);
	}
	xmlFree(obj);
#ifdef XP_DEBUG_OBJ_USAGE
	xmlXPathDebugObjCounterAll--;
#endif
    }
    xmlPointerListFree(list);
}

static void
xmlXPathFreeCache(xmlXPathContextCachePtr cache)
{
    if (cache == NULL)
	return;
    if (cache->nodesetObjs)
	xmlXPathCacheFreeObjectList(cache->nodesetObjs);
    if (cache->stringObjs)
	xmlXPathCacheFreeObjectList(cache->stringObjs);
    if (cache->booleanObjs)
	xmlXPathCacheFreeObjectList(cache->booleanObjs);
    if (cache->numberObjs)
	xmlXPathCacheFreeObjectList(cache->numberObjs);
    if (cache->miscObjs)
	xmlXPathCacheFreeObjectList(cache->miscObjs);
    xmlFree(cache);
}

/**
 * xmlXPathContextSetCache:
 *
 * @ctxt:  the XPath context
 * @active: enables/disables (creates/frees) the cache
 * @value: a value with semantics dependent on @options
 * @options: options (currently only the value 0 is used)
 *
 * Creates/frees an object cache on the XPath context.
 * If activates XPath objects (xmlXPathObject) will be cached internally
 * to be reused.
 * @options:
 *   0: This will set the XPath object caching:
 *      @value:
 *        This will set the maximum number of XPath objects
 *        to be cached per slot
 *        There are 5 slots for: node-set, string, number, boolean, and
 *        misc objects. Use <0 for the default number (100).
 *   Other values for @options have currently no effect.
 *
 * Returns 0 if the setting succeeded, and -1 on API or internal errors.
 */
int
xmlXPathContextSetCache(xmlXPathContextPtr ctxt,
			int active,
			int value,
			int options)
{
    if (ctxt == NULL)
	return(-1);
    if (active) {
	xmlXPathContextCachePtr cache;

	if (ctxt->cache == NULL) {
	    ctxt->cache = xmlXPathNewCache();
	    if (ctxt->cache == NULL)
		return(-1);
	}
	cache = (xmlXPathContextCachePtr) ctxt->cache;
	if (options == 0) {
	    if (value < 0)
		value = 100;
	    cache->maxNodeset = value;
	    cache->maxString = value;
	    cache->maxNumber = value;
	    cache->maxBoolean = value;
	    cache->maxMisc = value;
	}
    } else if (ctxt->cache != NULL) {
	xmlXPathFreeCache((xmlXPathContextCachePtr) ctxt->cache);
	ctxt->cache = NULL;
    }
    return(0);
}

/**
 * xmlXPathCacheWrapNodeSet:
 * @ctxt: the XPath context
 * @val:  the NodePtr value
 *
 * This is the cached version of xmlXPathWrapNodeSet().
 * Wrap the Nodeset @val in a new xmlXPathObjectPtr
 *
 * Returns the created or reused object.
 *
 * In case of error the node set is destroyed and NULL is returned.
 */
static xmlXPathObjectPtr
xmlXPathCacheWrapNodeSet(xmlXPathContextPtr ctxt, xmlNodeSetPtr val)
{
    if ((ctxt != NULL) && (ctxt->cache != NULL)) {
	xmlXPathContextCachePtr cache =
	    (xmlXPathContextCachePtr) ctxt->cache;

	if ((cache->miscObjs != NULL) &&
	    (cache->miscObjs->number != 0))
	{
	    xmlXPathObjectPtr ret;

	    ret = (xmlXPathObjectPtr)
		cache->miscObjs->items[--cache->miscObjs->number];
	    ret->type = XPATH_NODESET;
	    ret->nodesetval = val;
#ifdef XP_DEBUG_OBJ_USAGE
	    xmlXPathDebugObjUsageRequested(ctxt, XPATH_NODESET);
#endif
	    return(ret);
	}
    }

    return(xmlXPathWrapNodeSet(val));

}

/**
 * xmlXPathCacheWrapString:
 * @ctxt: the XPath context
 * @val:  the xmlChar * value
 *
 * This is the cached version of xmlXPathWrapString().
 * Wraps the @val string into an XPath object.
 *
 * Returns the created or reused object.
 */
static xmlXPathObjectPtr
xmlXPathCacheWrapString(xmlXPathContextPtr ctxt, xmlChar *val)
{
    if ((ctxt != NULL) && (ctxt->cache != NULL)) {
	xmlXPathContextCachePtr cache = (xmlXPathContextCachePtr) ctxt->cache;

	if ((cache->stringObjs != NULL) &&
	    (cache->stringObjs->number != 0))
	{

	    xmlXPathObjectPtr ret;

	    ret = (xmlXPathObjectPtr)
		cache->stringObjs->items[--cache->stringObjs->number];
	    ret->type = XPATH_STRING;
	    ret->stringval = val;
#ifdef XP_DEBUG_OBJ_USAGE
	    xmlXPathDebugObjUsageRequested(ctxt, XPATH_STRING);
#endif
	    return(ret);
	} else if ((cache->miscObjs != NULL) &&
	    (cache->miscObjs->number != 0))
	{
	    xmlXPathObjectPtr ret;
	    /*
	    * Fallback to misc-cache.
	    */
	    ret = (xmlXPathObjectPtr)
		cache->miscObjs->items[--cache->miscObjs->number];

	    ret->type = XPATH_STRING;
	    ret->stringval = val;
#ifdef XP_DEBUG_OBJ_USAGE
	    xmlXPathDebugObjUsageRequested(ctxt, XPATH_STRING);
#endif
	    return(ret);
	}
    }
    return(xmlXPathWrapString(val));
}

/**
 * xmlXPathCacheNewNodeSet:
 * @ctxt: the XPath context
 * @val:  the NodePtr value
 *
 * This is the cached version of xmlXPathNewNodeSet().
 * Acquire an xmlXPathObjectPtr of type NodeSet and initialize
 * it with the single Node @val
 *
 * Returns the created or reused object.
 */
static xmlXPathObjectPtr
xmlXPathCacheNewNodeSet(xmlXPathContextPtr ctxt, xmlNodePtr val)
{
    if ((ctxt != NULL) && (ctxt->cache)) {
	xmlXPathContextCachePtr cache = (xmlXPathContextCachePtr) ctxt->cache;

	if ((cache->nodesetObjs != NULL) &&
	    (cache->nodesetObjs->number != 0))
	{
	    xmlXPathObjectPtr ret;
	    /*
	    * Use the nodeset-cache.
	    */
	    ret = (xmlXPathObjectPtr)
		cache->nodesetObjs->items[--cache->nodesetObjs->number];
	    ret->type = XPATH_NODESET;
	    ret->boolval = 0;
	    if (val) {
		if ((ret->nodesetval->nodeMax == 0) ||
		    (val->type == XML_NAMESPACE_DECL))
		{
                    /* TODO: Check memory error. */
		    xmlXPathNodeSetAddUnique(ret->nodesetval, val);
		} else {
		    ret->nodesetval->nodeTab[0] = val;
		    ret->nodesetval->nodeNr = 1;
		}
	    }
#ifdef XP_DEBUG_OBJ_USAGE
	    xmlXPathDebugObjUsageRequested(ctxt, XPATH_NODESET);
#endif
	    return(ret);
	} else if ((cache->miscObjs != NULL) &&
	    (cache->miscObjs->number != 0))
	{
	    xmlXPathObjectPtr ret;
            xmlNodeSetPtr set;
	    /*
	    * Fallback to misc-cache.
	    */

	    set = xmlXPathNodeSetCreate(val);
	    if (set == NULL) {
		ctxt->lastError.domain = XML_FROM_XPATH;
		ctxt->lastError.code = XML_ERR_NO_MEMORY;
		return(NULL);
	    }

	    ret = (xmlXPathObjectPtr)
		cache->miscObjs->items[--cache->miscObjs->number];

	    ret->type = XPATH_NODESET;
	    ret->boolval = 0;
	    ret->nodesetval = set;
#ifdef XP_DEBUG_OBJ_USAGE
	    xmlXPathDebugObjUsageRequested(ctxt, XPATH_NODESET);
#endif
	    return(ret);
	}
    }
    return(xmlXPathNewNodeSet(val));
}

/**
 * xmlXPathCacheNewString:
 * @ctxt: the XPath context
 * @val:  the xmlChar * value
 *
 * This is the cached version of xmlXPathNewString().
 * Acquire an xmlXPathObjectPtr of type string and of value @val
 *
 * Returns the created or reused object.
 */
static xmlXPathObjectPtr
xmlXPathCacheNewString(xmlXPathContextPtr ctxt, const xmlChar *val)
{
    if ((ctxt != NULL) && (ctxt->cache)) {
	xmlXPathContextCachePtr cache = (xmlXPathContextCachePtr) ctxt->cache;

	if ((cache->stringObjs != NULL) &&
	    (cache->stringObjs->number != 0))
	{
	    xmlXPathObjectPtr ret;
            xmlChar *copy;

            if (val == NULL)
                val = BAD_CAST "";
            copy = xmlStrdup(val);
            if (copy == NULL) {
                xmlXPathErrMemory(ctxt, NULL);
                return(NULL);
            }

	    ret = (xmlXPathObjectPtr)
		cache->stringObjs->items[--cache->stringObjs->number];
	    ret->type = XPATH_STRING;
            ret->stringval = copy;
#ifdef XP_DEBUG_OBJ_USAGE
	    xmlXPathDebugObjUsageRequested(ctxt, XPATH_STRING);
#endif
	    return(ret);
	} else if ((cache->miscObjs != NULL) &&
	    (cache->miscObjs->number != 0))
	{
	    xmlXPathObjectPtr ret;
            xmlChar *copy;

            if (val == NULL)
                val = BAD_CAST "";
            copy = xmlStrdup(val);
            if (copy == NULL) {
                xmlXPathErrMemory(ctxt, NULL);
                return(NULL);
            }

	    ret = (xmlXPathObjectPtr)
		cache->miscObjs->items[--cache->miscObjs->number];

	    ret->type = XPATH_STRING;
            ret->stringval = copy;
#ifdef XP_DEBUG_OBJ_USAGE
	    xmlXPathDebugObjUsageRequested(ctxt, XPATH_STRING);
#endif
	    return(ret);
	}
    }
    return(xmlXPathNewString(val));
}

/**
 * xmlXPathCacheNewCString:
 * @ctxt: the XPath context
 * @val:  the char * value
 *
 * This is the cached version of xmlXPathNewCString().
 * Acquire an xmlXPathObjectPtr of type string and of value @val
 *
 * Returns the created or reused object.
 */
static xmlXPathObjectPtr
xmlXPathCacheNewCString(xmlXPathContextPtr ctxt, const char *val)
{
    return xmlXPathCacheNewString(ctxt, BAD_CAST val);
}

/**
 * xmlXPathCacheNewBoolean:
 * @ctxt: the XPath context
 * @val:  the boolean value
 *
 * This is the cached version of xmlXPathNewBoolean().
 * Acquires an xmlXPathObjectPtr of type boolean and of value @val
 *
 * Returns the created or reused object.
 */
static xmlXPathObjectPtr
xmlXPathCacheNewBoolean(xmlXPathContextPtr ctxt, int val)
{
    if ((ctxt != NULL) && (ctxt->cache)) {
	xmlXPathContextCachePtr cache = (xmlXPathContextCachePtr) ctxt->cache;

	if ((cache->booleanObjs != NULL) &&
	    (cache->booleanObjs->number != 0))
	{
	    xmlXPathObjectPtr ret;

	    ret = (xmlXPathObjectPtr)
		cache->booleanObjs->items[--cache->booleanObjs->number];
	    ret->type = XPATH_BOOLEAN;
	    ret->boolval = (val != 0);
#ifdef XP_DEBUG_OBJ_USAGE
	    xmlXPathDebugObjUsageRequested(ctxt, XPATH_BOOLEAN);
#endif
	    return(ret);
	} else if ((cache->miscObjs != NULL) &&
	    (cache->miscObjs->number != 0))
	{
	    xmlXPathObjectPtr ret;

	    ret = (xmlXPathObjectPtr)
		cache->miscObjs->items[--cache->miscObjs->number];

	    ret->type = XPATH_BOOLEAN;
	    ret->boolval = (val != 0);
#ifdef XP_DEBUG_OBJ_USAGE
	    xmlXPathDebugObjUsageRequested(ctxt, XPATH_BOOLEAN);
#endif
	    return(ret);
	}
    }
    return(xmlXPathNewBoolean(val));
}

/**
 * xmlXPathCacheNewFloat:
 * @ctxt: the XPath context
 * @val:  the double value
 *
 * This is the cached version of xmlXPathNewFloat().
 * Acquires an xmlXPathObjectPtr of type double and of value @val
 *
 * Returns the created or reused object.
 */
static xmlXPathObjectPtr
xmlXPathCacheNewFloat(xmlXPathContextPtr ctxt, double val)
{
     if ((ctxt != NULL) && (ctxt->cache)) {
	xmlXPathContextCachePtr cache = (xmlXPathContextCachePtr) ctxt->cache;

	if ((cache->numberObjs != NULL) &&
	    (cache->numberObjs->number != 0))
	{
	    xmlXPathObjectPtr ret;

	    ret = (xmlXPathObjectPtr)
		cache->numberObjs->items[--cache->numberObjs->number];
	    ret->type = XPATH_NUMBER;
	    ret->floatval = val;
#ifdef XP_DEBUG_OBJ_USAGE
	    xmlXPathDebugObjUsageRequested(ctxt, XPATH_NUMBER);
#endif
	    return(ret);
	} else if ((cache->miscObjs != NULL) &&
	    (cache->miscObjs->number != 0))
	{
	    xmlXPathObjectPtr ret;

	    ret = (xmlXPathObjectPtr)
		cache->miscObjs->items[--cache->miscObjs->number];

	    ret->type = XPATH_NUMBER;
	    ret->floatval = val;
#ifdef XP_DEBUG_OBJ_USAGE
	    xmlXPathDebugObjUsageRequested(ctxt, XPATH_NUMBER);
#endif
	    return(ret);
	}
    }
    return(xmlXPathNewFloat(val));
}

/**
 * xmlXPathCacheConvertString:
 * @ctxt: the XPath context
 * @val:  an XPath object
 *
 * This is the cached version of xmlXPathConvertString().
 * Converts an existing object to its string() equivalent
 *
 * Returns a created or reused object, the old one is freed (cached)
 *         (or the operation is done directly on @val)
 */

static xmlXPathObjectPtr
xmlXPathCacheConvertString(xmlXPathContextPtr ctxt, xmlXPathObjectPtr val) {
    xmlChar *res = NULL;

    if (val == NULL)
	return(xmlXPathCacheNewCString(ctxt, ""));

    switch (val->type) {
    case XPATH_UNDEFINED:
#ifdef DEBUG_EXPR
	xmlGenericError(xmlGenericErrorContext, "STRING: undefined\n");
#endif
	break;
    case XPATH_NODESET:
    case XPATH_XSLT_TREE:
	res = xmlXPathCastNodeSetToString(val->nodesetval);
	break;
    case XPATH_STRING:
	return(val);
    case XPATH_BOOLEAN:
	res = xmlXPathCastBooleanToString(val->boolval);
	break;
    case XPATH_NUMBER:
	res = xmlXPathCastNumberToString(val->floatval);
	break;
    case XPATH_USERS:
#ifdef LIBXML_XPTR_LOCS_ENABLED
    case XPATH_POINT:
    case XPATH_RANGE:
    case XPATH_LOCATIONSET:
#endif /* LIBXML_XPTR_LOCS_ENABLED */
	TODO;
	break;
    }
    xmlXPathReleaseObject(ctxt, val);
    if (res == NULL)
	return(xmlXPathCacheNewCString(ctxt, ""));
    return(xmlXPathCacheWrapString(ctxt, res));
}

/**
 * xmlXPathCacheObjectCopy:
 * @ctxt: the XPath context
 * @val:  the original object
 *
 * This is the cached version of xmlXPathObjectCopy().
 * Acquire a copy of a given object
 *
 * Returns a created or reused created object.
 */
static xmlXPathObjectPtr
xmlXPathCacheObjectCopy(xmlXPathContextPtr ctxt, xmlXPathObjectPtr val)
{
    if (val == NULL)
	return(NULL);

    if (XP_HAS_CACHE(ctxt)) {
	switch (val->type) {
	    case XPATH_NODESET:
		return(xmlXPathCacheWrapNodeSet(ctxt,
		    xmlXPathNodeSetMerge(NULL, val->nodesetval)));
	    case XPATH_STRING:
		return(xmlXPathCacheNewString(ctxt, val->stringval));
	    case XPATH_BOOLEAN:
		return(xmlXPathCacheNewBoolean(ctxt, val->boolval));
	    case XPATH_NUMBER:
		return(xmlXPathCacheNewFloat(ctxt, val->floatval));
	    default:
		break;
	}
    }
    return(xmlXPathObjectCopy(val));
}

/**
 * xmlXPathCacheConvertBoolean:
 * @ctxt: the XPath context
 * @val:  an XPath object
 *
 * This is the cached version of xmlXPathConvertBoolean().
 * Converts an existing object to its boolean() equivalent
 *
 * Returns a created or reused object, the old one is freed (or the operation
 *         is done directly on @val)
 */
static xmlXPathObjectPtr
xmlXPathCacheConvertBoolean(xmlXPathContextPtr ctxt, xmlXPathObjectPtr val) {
    xmlXPathObjectPtr ret;

    if (val == NULL)
	return(xmlXPathCacheNewBoolean(ctxt, 0));
    if (val->type == XPATH_BOOLEAN)
	return(val);
    ret = xmlXPathCacheNewBoolean(ctxt, xmlXPathCastToBoolean(val));
    xmlXPathReleaseObject(ctxt, val);
    return(ret);
}

/**
 * xmlXPathCacheConvertNumber:
 * @ctxt: the XPath context
 * @val:  an XPath object
 *
 * This is the cached version of xmlXPathConvertNumber().
 * Converts an existing object to its number() equivalent
 *
 * Returns a created or reused object, the old one is freed (or the operation
 *         is done directly on @val)
 */
static xmlXPathObjectPtr
xmlXPathCacheConvertNumber(xmlXPathContextPtr ctxt, xmlXPathObjectPtr val) {
    xmlXPathObjectPtr ret;

    if (val == NULL)
	return(xmlXPathCacheNewFloat(ctxt, 0.0));
    if (val->type == XPATH_NUMBER)
	return(val);
    ret = xmlXPathCacheNewFloat(ctxt, xmlXPathCastToNumber(val));
    xmlXPathReleaseObject(ctxt, val);
    return(ret);
}

/************************************************************************
 *									*
 *		Parser stacks related functions and macros		*
 *									*
 ************************************************************************/

/**
 * valuePop:
 * @ctxt: an XPath evaluation context
 *
 * Pops the top XPath object from the value stack
 *
 * Returns the XPath object just removed
 */
xmlXPathObjectPtr
valuePop(xmlXPathParserContextPtr ctxt)
{
    xmlXPathObjectPtr ret;

    if ((ctxt == NULL) || (ctxt->valueNr <= 0))
        return (NULL);

    ctxt->valueNr--;
    if (ctxt->valueNr > 0)
        ctxt->value = ctxt->valueTab[ctxt->valueNr - 1];
    else
        ctxt->value = NULL;
    ret = ctxt->valueTab[ctxt->valueNr];
    ctxt->valueTab[ctxt->valueNr] = NULL;
    return (ret);
}
/**
 * valuePush:
 * @ctxt:  an XPath evaluation context
 * @value:  the XPath object
 *
 * Pushes a new XPath object on top of the value stack. If value is NULL,
 * a memory error is recorded in the parser context.
 *
 * Returns the number of items on the value stack, or -1 in case of error.
 *
 * The object is destroyed in case of error.
 */
int
valuePush(xmlXPathParserContextPtr ctxt, xmlXPathObjectPtr value)
{
    if (ctxt == NULL) return(-1);
    if (value == NULL) {
        /*
         * A NULL value typically indicates that a memory allocation failed,
         * so we set ctxt->error here to propagate the error.
         */
	ctxt->error = XPATH_MEMORY_ERROR;
        return(-1);
    }
    if (ctxt->valueNr >= ctxt->valueMax) {
        xmlXPathObjectPtr *tmp;

        if (ctxt->valueMax >= XPATH_MAX_STACK_DEPTH) {
            xmlXPathPErrMemory(ctxt, "XPath stack depth limit reached\n");
            xmlXPathFreeObject(value);
            return (-1);
        }
        tmp = (xmlXPathObjectPtr *) xmlRealloc(ctxt->valueTab,
                                             2 * ctxt->valueMax *
                                             sizeof(ctxt->valueTab[0]));
        if (tmp == NULL) {
            xmlXPathPErrMemory(ctxt, "pushing value\n");
            xmlXPathFreeObject(value);
            return (-1);
        }
        ctxt->valueMax *= 2;
	ctxt->valueTab = tmp;
    }
    ctxt->valueTab[ctxt->valueNr] = value;
    ctxt->value = value;
    return (ctxt->valueNr++);
}

/**
 * xmlXPathPopBoolean:
 * @ctxt:  an XPath parser context
 *
 * Pops a boolean from the stack, handling conversion if needed.
 * Check error with #xmlXPathCheckError.
 *
 * Returns the boolean
 */
int
xmlXPathPopBoolean (xmlXPathParserContextPtr ctxt) {
    xmlXPathObjectPtr obj;
    int ret;

    obj = valuePop(ctxt);
    if (obj == NULL) {
	xmlXPathSetError(ctxt, XPATH_INVALID_OPERAND);
	return(0);
    }
    if (obj->type != XPATH_BOOLEAN)
	ret = xmlXPathCastToBoolean(obj);
    else
        ret = obj->boolval;
    xmlXPathReleaseObject(ctxt->context, obj);
    return(ret);
}

/**
 * xmlXPathPopNumber:
 * @ctxt:  an XPath parser context
 *
 * Pops a number from the stack, handling conversion if needed.
 * Check error with #xmlXPathCheckError.
 *
 * Returns the number
 */
double
xmlXPathPopNumber (xmlXPathParserContextPtr ctxt) {
    xmlXPathObjectPtr obj;
    double ret;

    obj = valuePop(ctxt);
    if (obj == NULL) {
	xmlXPathSetError(ctxt, XPATH_INVALID_OPERAND);
	return(0);
    }
    if (obj->type != XPATH_NUMBER)
	ret = xmlXPathCastToNumber(obj);
    else
        ret = obj->floatval;
    xmlXPathReleaseObject(ctxt->context, obj);
    return(ret);
}

/**
 * xmlXPathPopString:
 * @ctxt:  an XPath parser context
 *
 * Pops a string from the stack, handling conversion if needed.
 * Check error with #xmlXPathCheckError.
 *
 * Returns the string
 */
xmlChar *
xmlXPathPopString (xmlXPathParserContextPtr ctxt) {
    xmlXPathObjectPtr obj;
    xmlChar * ret;

    obj = valuePop(ctxt);
    if (obj == NULL) {
	xmlXPathSetError(ctxt, XPATH_INVALID_OPERAND);
	return(NULL);
    }
    ret = xmlXPathCastToString(obj);	/* this does required strdup */
    /* TODO: needs refactoring somewhere else */
    if (obj->stringval == ret)
	obj->stringval = NULL;
    xmlXPathReleaseObject(ctxt->context, obj);
    return(ret);
}

/**
 * xmlXPathPopNodeSet:
 * @ctxt:  an XPath parser context
 *
 * Pops a node-set from the stack, handling conversion if needed.
 * Check error with #xmlXPathCheckError.
 *
 * Returns the node-set
 */
xmlNodeSetPtr
xmlXPathPopNodeSet (xmlXPathParserContextPtr ctxt) {
    xmlXPathObjectPtr obj;
    xmlNodeSetPtr ret;

    if (ctxt == NULL) return(NULL);
    if (ctxt->value == NULL) {
	xmlXPathSetError(ctxt, XPATH_INVALID_OPERAND);
	return(NULL);
    }
    if (!xmlXPathStackIsNodeSet(ctxt)) {
	xmlXPathSetTypeError(ctxt);
	return(NULL);
    }
    obj = valuePop(ctxt);
    ret = obj->nodesetval;
#if 0
    /* to fix memory leak of not clearing obj->user */
    if (obj->boolval && obj->user != NULL)
        xmlFreeNodeList((xmlNodePtr) obj->user);
#endif
    obj->nodesetval = NULL;
    xmlXPathReleaseObject(ctxt->context, obj);
    return(ret);
}

/**
 * xmlXPathPopExternal:
 * @ctxt:  an XPath parser context
 *
 * Pops an external object from the stack, handling conversion if needed.
 * Check error with #xmlXPathCheckError.
 *
 * Returns the object
 */
void *
xmlXPathPopExternal (xmlXPathParserContextPtr ctxt) {
    xmlXPathObjectPtr obj;
    void * ret;

    if ((ctxt == NULL) || (ctxt->value == NULL)) {
	xmlXPathSetError(ctxt, XPATH_INVALID_OPERAND);
	return(NULL);
    }
    if (ctxt->value->type != XPATH_USERS) {
	xmlXPathSetTypeError(ctxt);
	return(NULL);
    }
    obj = valuePop(ctxt);
    ret = obj->user;
    obj->user = NULL;
    xmlXPathReleaseObject(ctxt->context, obj);
    return(ret);
}

/*
 * Macros for accessing the content. Those should be used only by the parser,
 * and not exported.
 *
 * Dirty macros, i.e. one need to make assumption on the context to use them
 *
 *   CUR_PTR return the current pointer to the xmlChar to be parsed.
 *   CUR     returns the current xmlChar value, i.e. a 8 bit value
 *           in ISO-Latin or UTF-8.
 *           This should be used internally by the parser
 *           only to compare to ASCII values otherwise it would break when
 *           running with UTF-8 encoding.
 *   NXT(n)  returns the n'th next xmlChar. Same as CUR is should be used only
 *           to compare on ASCII based substring.
 *   SKIP(n) Skip n xmlChar, and must also be used only to skip ASCII defined
 *           strings within the parser.
 *   CURRENT Returns the current char value, with the full decoding of
 *           UTF-8 if we are using this mode. It returns an int.
 *   NEXT    Skip to the next character, this does the proper decoding
 *           in UTF-8 mode. It also pop-up unfinished entities on the fly.
 *           It returns the pointer to the current xmlChar.
 */

#define CUR (*ctxt->cur)
#define SKIP(val) ctxt->cur += (val)
#define NXT(val) ctxt->cur[(val)]
#define CUR_PTR ctxt->cur
#define CUR_CHAR(l) xmlXPathCurrentChar(ctxt, &l)

#define COPY_BUF(l,b,i,v)                                              \
    if (l == 1) b[i++] = v;                                            \
    else i += xmlCopyChar(l,&b[i],v)

#define NEXTL(l)  ctxt->cur += l

#define SKIP_BLANKS							\
    while (IS_BLANK_CH(*(ctxt->cur))) NEXT

#define CURRENT (*ctxt->cur)
#define NEXT ((*ctxt->cur) ?  ctxt->cur++: ctxt->cur)


#ifndef DBL_DIG
#define DBL_DIG 16
#endif
#ifndef DBL_EPSILON
#define DBL_EPSILON 1E-9
#endif

#define UPPER_DOUBLE 1E9
#define LOWER_DOUBLE 1E-5
#define	LOWER_DOUBLE_EXP 5

#define INTEGER_DIGITS DBL_DIG
#define FRACTION_DIGITS (DBL_DIG + 1 + (LOWER_DOUBLE_EXP))
#define EXPONENT_DIGITS (3 + 2)

/**
 * xmlXPathFormatNumber:
 * @number:     number to format
 * @buffer:     output buffer
 * @buffersize: size of output buffer
 *
 * Convert the number into a string representation.
 */
static void
xmlXPathFormatNumber(double number, char buffer[], int buffersize)
{
    switch (xmlXPathIsInf(number)) {
    case 1:
	if (buffersize > (int)sizeof("Infinity"))
	    snprintf(buffer, buffersize, "Infinity");
	break;
    case -1:
	if (buffersize > (int)sizeof("-Infinity"))
	    snprintf(buffer, buffersize, "-Infinity");
	break;
    default:
	if (xmlXPathIsNaN(number)) {
	    if (buffersize > (int)sizeof("NaN"))
		snprintf(buffer, buffersize, "NaN");
	} else if (number == 0) {
            /* Omit sign for negative zero. */
	    snprintf(buffer, buffersize, "0");
	} else if ((number > INT_MIN) && (number < INT_MAX) &&
                   (number == (int) number)) {
	    char work[30];
	    char *ptr, *cur;
	    int value = (int) number;

            ptr = &buffer[0];
	    if (value == 0) {
		*ptr++ = '0';
	    } else {
		snprintf(work, 29, "%d", value);
		cur = &work[0];
		while ((*cur) && (ptr - buffer < buffersize)) {
		    *ptr++ = *cur++;
		}
	    }
	    if (ptr - buffer < buffersize) {
		*ptr = 0;
	    } else if (buffersize > 0) {
		ptr--;
		*ptr = 0;
	    }
	} else {
	    /*
	      For the dimension of work,
	          DBL_DIG is number of significant digits
		  EXPONENT is only needed for "scientific notation"
	          3 is sign, decimal point, and terminating zero
		  LOWER_DOUBLE_EXP is max number of leading zeroes in fraction
	      Note that this dimension is slightly (a few characters)
	      larger than actually necessary.
	    */
	    char work[DBL_DIG + EXPONENT_DIGITS + 3 + LOWER_DOUBLE_EXP];
	    int integer_place, fraction_place;
	    char *ptr;
	    char *after_fraction;
	    double absolute_value;
	    int size;

	    absolute_value = fabs(number);

	    /*
	     * First choose format - scientific or regular floating point.
	     * In either case, result is in work, and after_fraction points
	     * just past the fractional part.
	    */
	    if ( ((absolute_value > UPPER_DOUBLE) ||
		  (absolute_value < LOWER_DOUBLE)) &&
		 (absolute_value != 0.0) ) {
		/* Use scientific notation */
		integer_place = DBL_DIG + EXPONENT_DIGITS + 1;
		fraction_place = DBL_DIG - 1;
		size = snprintf(work, sizeof(work),"%*.*e",
			 integer_place, fraction_place, number);
		while ((size > 0) && (work[size] != 'e')) size--;

	    }
	    else {
		/* Use regular notation */
		if (absolute_value > 0.0) {
		    integer_place = (int)log10(absolute_value);
		    if (integer_place > 0)
		        fraction_place = DBL_DIG - integer_place - 1;
		    else
		        fraction_place = DBL_DIG - integer_place;
		} else {
		    fraction_place = 1;
		}
		size = snprintf(work, sizeof(work), "%0.*f",
				fraction_place, number);
	    }

	    /* Remove leading spaces sometimes inserted by snprintf */
	    while (work[0] == ' ') {
	        for (ptr = &work[0];(ptr[0] = ptr[1]);ptr++);
		size--;
	    }

	    /* Remove fractional trailing zeroes */
	    after_fraction = work + size;
	    ptr = after_fraction;
	    while (*(--ptr) == '0')
		;
	    if (*ptr != '.')
	        ptr++;
	    while ((*ptr++ = *after_fraction++) != 0);

	    /* Finally copy result back to caller */
	    size = strlen(work) + 1;
	    if (size > buffersize) {
		work[buffersize - 1] = 0;
		size = buffersize;
	    }
	    memmove(buffer, work, size);
	}
	break;
    }
}


/************************************************************************
 *									*
 *			Routines to handle NodeSets			*
 *									*
 ************************************************************************/

/**
 * xmlXPathOrderDocElems:
 * @doc:  an input document
 *
 * Call this routine to speed up XPath computation on static documents.
 * This stamps all the element nodes with the document order
 * Like for line information, the order is kept in the element->content
 * field, the value stored is actually - the node number (starting at -1)
 * to be able to differentiate from line numbers.
 *
 * Returns the number of elements found in the document or -1 in case
 *    of error.
 */
long
xmlXPathOrderDocElems(xmlDocPtr doc) {
    ptrdiff_t count = 0;
    xmlNodePtr cur;

    if (doc == NULL)
	return(-1);
    cur = doc->children;
    while (cur != NULL) {
	if (cur->type == XML_ELEMENT_NODE) {
	    cur->content = (void *) (-(++count));
	    if (cur->children != NULL) {
		cur = cur->children;
		continue;
	    }
	}
	if (cur->next != NULL) {
	    cur = cur->next;
	    continue;
	}
	do {
	    cur = cur->parent;
	    if (cur == NULL)
		break;
	    if (cur == (xmlNodePtr) doc) {
		cur = NULL;
		break;
	    }
	    if (cur->next != NULL) {
		cur = cur->next;
		break;
	    }
	} while (cur != NULL);
    }
    return(count);
}

/**
 * xmlXPathCmpNodes:
 * @node1:  the first node
 * @node2:  the second node
 *
 * Compare two nodes w.r.t document order
 *
 * Returns -2 in case of error 1 if first point < second point, 0 if
 *         it's the same node, -1 otherwise
 */
int
xmlXPathCmpNodes(xmlNodePtr node1, xmlNodePtr node2) {
    int depth1, depth2;
    int attr1 = 0, attr2 = 0;
    xmlNodePtr attrNode1 = NULL, attrNode2 = NULL;
    xmlNodePtr cur, root;

    if ((node1 == NULL) || (node2 == NULL))
	return(-2);
    /*
     * a couple of optimizations which will avoid computations in most cases
     */
    if (node1 == node2)		/* trivial case */
	return(0);
    if (node1->type == XML_ATTRIBUTE_NODE) {
	attr1 = 1;
	attrNode1 = node1;
	node1 = node1->parent;
    }
    if (node2->type == XML_ATTRIBUTE_NODE) {
	attr2 = 1;
	attrNode2 = node2;
	node2 = node2->parent;
    }
    if (node1 == node2) {
	if (attr1 == attr2) {
	    /* not required, but we keep attributes in order */
	    if (attr1 != 0) {
	        cur = attrNode2->prev;
		while (cur != NULL) {
		    if (cur == attrNode1)
		        return (1);
		    cur = cur->prev;
		}
		return (-1);
	    }
	    return(0);
	}
	if (attr2 == 1)
	    return(1);
	return(-1);
    }
    if ((node1->type == XML_NAMESPACE_DECL) ||
        (node2->type == XML_NAMESPACE_DECL))
	return(1);
    if (node1 == node2->prev)
	return(1);
    if (node1 == node2->next)
	return(-1);

    /*
     * Speedup using document order if available.
     */
    if ((node1->type == XML_ELEMENT_NODE) &&
	(node2->type == XML_ELEMENT_NODE) &&
	(0 > (ptrdiff_t) node1->content) &&
	(0 > (ptrdiff_t) node2->content) &&
	(node1->doc == node2->doc)) {
	ptrdiff_t l1, l2;

	l1 = -((ptrdiff_t) node1->content);
	l2 = -((ptrdiff_t) node2->content);
	if (l1 < l2)
	    return(1);
	if (l1 > l2)
	    return(-1);
    }

    /*
     * compute depth to root
     */
    for (depth2 = 0, cur = node2;cur->parent != NULL;cur = cur->parent) {
	if (cur->parent == node1)
	    return(1);
	depth2++;
    }
    root = cur;
    for (depth1 = 0, cur = node1;cur->parent != NULL;cur = cur->parent) {
	if (cur->parent == node2)
	    return(-1);
	depth1++;
    }
    /*
     * Distinct document (or distinct entities :-( ) case.
     */
    if (root != cur) {
	return(-2);
    }
    /*
     * get the nearest common ancestor.
     */
    while (depth1 > depth2) {
	depth1--;
	node1 = node1->parent;
    }
    while (depth2 > depth1) {
	depth2--;
	node2 = node2->parent;
    }
    while (node1->parent != node2->parent) {
	node1 = node1->parent;
	node2 = node2->parent;
	/* should not happen but just in case ... */
	if ((node1 == NULL) || (node2 == NULL))
	    return(-2);
    }
    /*
     * Find who's first.
     */
    if (node1 == node2->prev)
	return(1);
    if (node1 == node2->next)
	return(-1);
    /*
     * Speedup using document order if available.
     */
    if ((node1->type == XML_ELEMENT_NODE) &&
	(node2->type == XML_ELEMENT_NODE) &&
	(0 > (ptrdiff_t) node1->content) &&
	(0 > (ptrdiff_t) node2->content) &&
	(node1->doc == node2->doc)) {
	ptrdiff_t l1, l2;

	l1 = -((ptrdiff_t) node1->content);
	l2 = -((ptrdiff_t) node2->content);
	if (l1 < l2)
	    return(1);
	if (l1 > l2)
	    return(-1);
    }

    for (cur = node1->next;cur != NULL;cur = cur->next)
	if (cur == node2)
	    return(1);
    return(-1); /* assume there is no sibling list corruption */
}

/**
 * xmlXPathNodeSetSort:
 * @set:  the node set
 *
 * Sort the node set in document order
 */
void
xmlXPathNodeSetSort(xmlNodeSetPtr set) {
#ifndef WITH_TIM_SORT
    int i, j, incr, len;
    xmlNodePtr tmp;
#endif

    if (set == NULL)
	return;

#ifndef WITH_TIM_SORT
    /*
     * Use the old Shell's sort implementation to sort the node-set
     * Timsort ought to be quite faster
     */
    len = set->nodeNr;
    for (incr = len / 2; incr > 0; incr /= 2) {
	for (i = incr; i < len; i++) {
	    j = i - incr;
	    while (j >= 0) {
#ifdef XP_OPTIMIZED_NON_ELEM_COMPARISON
		if (xmlXPathCmpNodesExt(set->nodeTab[j],
			set->nodeTab[j + incr]) == -1)
#else
		if (xmlXPathCmpNodes(set->nodeTab[j],
			set->nodeTab[j + incr]) == -1)
#endif
		{
		    tmp = set->nodeTab[j];
		    set->nodeTab[j] = set->nodeTab[j + incr];
		    set->nodeTab[j + incr] = tmp;
		    j -= incr;
		} else
		    break;
	    }
	}
    }
#else /* WITH_TIM_SORT */
    libxml_domnode_tim_sort(set->nodeTab, set->nodeNr);
#endif /* WITH_TIM_SORT */
}

#define XML_NODESET_DEFAULT	10
/**
 * xmlXPathNodeSetDupNs:
 * @node:  the parent node of the namespace XPath node
 * @ns:  the libxml namespace declaration node.
 *
 * Namespace node in libxml don't match the XPath semantic. In a node set
 * the namespace nodes are duplicated and the next pointer is set to the
 * parent node in the XPath semantic.
 *
 * Returns the newly created object.
 */
static xmlNodePtr
xmlXPathNodeSetDupNs(xmlNodePtr node, xmlNsPtr ns) {
    xmlNsPtr cur;

    if ((ns == NULL) || (ns->type != XML_NAMESPACE_DECL))
	return(NULL);
    if ((node == NULL) || (node->type == XML_NAMESPACE_DECL))
	return((xmlNodePtr) ns);

    /*
     * Allocate a new Namespace and fill the fields.
     */
    cur = (xmlNsPtr) xmlMalloc(sizeof(xmlNs));
    if (cur == NULL) {
        xmlXPathErrMemory(NULL, "duplicating namespace\n");
	return(NULL);
    }
    memset(cur, 0, sizeof(xmlNs));
    cur->type = XML_NAMESPACE_DECL;
    if (ns->href != NULL)
	cur->href = xmlStrdup(ns->href);
    if (ns->prefix != NULL)
	cur->prefix = xmlStrdup(ns->prefix);
    cur->next = (xmlNsPtr) node;
    return((xmlNodePtr) cur);
}

/**
 * xmlXPathNodeSetFreeNs:
 * @ns:  the XPath namespace node found in a nodeset.
 *
 * Namespace nodes in libxml don't match the XPath semantic. In a node set
 * the namespace nodes are duplicated and the next pointer is set to the
 * parent node in the XPath semantic. Check if such a node needs to be freed
 */
void
xmlXPathNodeSetFreeNs(xmlNsPtr ns) {
    if ((ns == NULL) || (ns->type != XML_NAMESPACE_DECL))
	return;

    if ((ns->next != NULL) && (ns->next->type != XML_NAMESPACE_DECL)) {
	if (ns->href != NULL)
	    xmlFree((xmlChar *)ns->href);
	if (ns->prefix != NULL)
	    xmlFree((xmlChar *)ns->prefix);
	xmlFree(ns);
    }
}

/**
 * xmlXPathNodeSetCreate:
 * @val:  an initial xmlNodePtr, or NULL
 *
 * Create a new xmlNodeSetPtr of type double and of value @val
 *
 * Returns the newly created object.
 */
xmlNodeSetPtr
xmlXPathNodeSetCreate(xmlNodePtr val) {
    xmlNodeSetPtr ret;

    ret = (xmlNodeSetPtr) xmlMalloc(sizeof(xmlNodeSet));
    if (ret == NULL) {
        xmlXPathErrMemory(NULL, "creating nodeset\n");
	return(NULL);
    }
    memset(ret, 0 , sizeof(xmlNodeSet));
    if (val != NULL) {
        ret->nodeTab = (xmlNodePtr *) xmlMalloc(XML_NODESET_DEFAULT *
					     sizeof(xmlNodePtr));
	if (ret->nodeTab == NULL) {
	    xmlXPathErrMemory(NULL, "creating nodeset\n");
	    xmlFree(ret);
	    return(NULL);
	}
	memset(ret->nodeTab, 0 ,
	       XML_NODESET_DEFAULT * sizeof(xmlNodePtr));
        ret->nodeMax = XML_NODESET_DEFAULT;
	if (val->type == XML_NAMESPACE_DECL) {
	    xmlNsPtr ns = (xmlNsPtr) val;
            xmlNodePtr nsNode = xmlXPathNodeSetDupNs((xmlNodePtr) ns->next, ns);

            if (nsNode == NULL) {
                xmlXPathFreeNodeSet(ret);
                return(NULL);
            }
	    ret->nodeTab[ret->nodeNr++] = nsNode;
	} else
	    ret->nodeTab[ret->nodeNr++] = val;
    }
    return(ret);
}

/**
 * xmlXPathNodeSetContains:
 * @cur:  the node-set
 * @val:  the node
 *
 * checks whether @cur contains @val
 *
 * Returns true (1) if @cur contains @val, false (0) otherwise
 */
int
xmlXPathNodeSetContains (xmlNodeSetPtr cur, xmlNodePtr val) {
    int i;

    if ((cur == NULL) || (val == NULL)) return(0);
    if (val->type == XML_NAMESPACE_DECL) {
	for (i = 0; i < cur->nodeNr; i++) {
	    if (cur->nodeTab[i]->type == XML_NAMESPACE_DECL) {
		xmlNsPtr ns1, ns2;

		ns1 = (xmlNsPtr) val;
		ns2 = (xmlNsPtr) cur->nodeTab[i];
		if (ns1 == ns2)
		    return(1);
		if ((ns1->next != NULL) && (ns2->next == ns1->next) &&
	            (xmlStrEqual(ns1->prefix, ns2->prefix)))
		    return(1);
	    }
	}
    } else {
	for (i = 0; i < cur->nodeNr; i++) {
	    if (cur->nodeTab[i] == val)
		return(1);
	}
    }
    return(0);
}

/**
 * xmlXPathNodeSetAddNs:
 * @cur:  the initial node set
 * @node:  the hosting node
 * @ns:  a the namespace node
 *
 * add a new namespace node to an existing NodeSet
 *
 * Returns 0 in case of success and -1 in case of error
 */
int
xmlXPathNodeSetAddNs(xmlNodeSetPtr cur, xmlNodePtr node, xmlNsPtr ns) {
    int i;
    xmlNodePtr nsNode;

    if ((cur == NULL) || (ns == NULL) || (node == NULL) ||
        (ns->type != XML_NAMESPACE_DECL) ||
	(node->type != XML_ELEMENT_NODE))
	return(-1);

    /* @@ with_ns to check whether namespace nodes should be looked at @@ */
    /*
     * prevent duplicates
     */
    for (i = 0;i < cur->nodeNr;i++) {
        if ((cur->nodeTab[i] != NULL) &&
	    (cur->nodeTab[i]->type == XML_NAMESPACE_DECL) &&
	    (((xmlNsPtr)cur->nodeTab[i])->next == (xmlNsPtr) node) &&
	    (xmlStrEqual(ns->prefix, ((xmlNsPtr)cur->nodeTab[i])->prefix)))
	    return(0);
    }

    /*
     * grow the nodeTab if needed
     */
    if (cur->nodeMax == 0) {
        cur->nodeTab = (xmlNodePtr *) xmlMalloc(XML_NODESET_DEFAULT *
					     sizeof(xmlNodePtr));
	if (cur->nodeTab == NULL) {
	    xmlXPathErrMemory(NULL, "growing nodeset\n");
	    return(-1);
	}
	memset(cur->nodeTab, 0 ,
	       XML_NODESET_DEFAULT * sizeof(xmlNodePtr));
        cur->nodeMax = XML_NODESET_DEFAULT;
    } else if (cur->nodeNr == cur->nodeMax) {
        xmlNodePtr *temp;

        if (cur->nodeMax >= XPATH_MAX_NODESET_LENGTH) {
            xmlXPathErrMemory(NULL, "growing nodeset hit limit\n");
            return(-1);
        }
	temp = (xmlNodePtr *) xmlRealloc(cur->nodeTab, cur->nodeMax * 2 *
				      sizeof(xmlNodePtr));
	if (temp == NULL) {
	    xmlXPathErrMemory(NULL, "growing nodeset\n");
	    return(-1);
	}
        cur->nodeMax *= 2;
	cur->nodeTab = temp;
    }
    nsNode = xmlXPathNodeSetDupNs(node, ns);
    if(nsNode == NULL)
        return(-1);
    cur->nodeTab[cur->nodeNr++] = nsNode;
    return(0);
}

/**
 * xmlXPathNodeSetAdd:
 * @cur:  the initial node set
 * @val:  a new xmlNodePtr
 *
 * add a new xmlNodePtr to an existing NodeSet
 *
 * Returns 0 in case of success, and -1 in case of error
 */
int
xmlXPathNodeSetAdd(xmlNodeSetPtr cur, xmlNodePtr val) {
    int i;

    if ((cur == NULL) || (val == NULL)) return(-1);

    /* @@ with_ns to check whether namespace nodes should be looked at @@ */
    /*
     * prevent duplicates
     */
    for (i = 0;i < cur->nodeNr;i++)
        if (cur->nodeTab[i] == val) return(0);

    /*
     * grow the nodeTab if needed
     */
    if (cur->nodeMax == 0) {
        cur->nodeTab = (xmlNodePtr *) xmlMalloc(XML_NODESET_DEFAULT *
					     sizeof(xmlNodePtr));
	if (cur->nodeTab == NULL) {
	    xmlXPathErrMemory(NULL, "growing nodeset\n");
	    return(-1);
	}
	memset(cur->nodeTab, 0 ,
	       XML_NODESET_DEFAULT * sizeof(xmlNodePtr));
        cur->nodeMax = XML_NODESET_DEFAULT;
    } else if (cur->nodeNr == cur->nodeMax) {
        xmlNodePtr *temp;

        if (cur->nodeMax >= XPATH_MAX_NODESET_LENGTH) {
            xmlXPathErrMemory(NULL, "growing nodeset hit limit\n");
            return(-1);
        }
	temp = (xmlNodePtr *) xmlRealloc(cur->nodeTab, cur->nodeMax * 2 *
				      sizeof(xmlNodePtr));
	if (temp == NULL) {
	    xmlXPathErrMemory(NULL, "growing nodeset\n");
	    return(-1);
	}
        cur->nodeMax *= 2;
	cur->nodeTab = temp;
    }
    if (val->type == XML_NAMESPACE_DECL) {
	xmlNsPtr ns = (xmlNsPtr) val;
        xmlNodePtr nsNode = xmlXPathNodeSetDupNs((xmlNodePtr) ns->next, ns);

        if (nsNode == NULL)
            return(-1);
	cur->nodeTab[cur->nodeNr++] = nsNode;
    } else
	cur->nodeTab[cur->nodeNr++] = val;
    return(0);
}

/**
 * xmlXPathNodeSetAddUnique:
 * @cur:  the initial node set
 * @val:  a new xmlNodePtr
 *
 * add a new xmlNodePtr to an existing NodeSet, optimized version
 * when we are sure the node is not already in the set.
 *
 * Returns 0 in case of success and -1 in case of failure
 */
int
xmlXPathNodeSetAddUnique(xmlNodeSetPtr cur, xmlNodePtr val) {
    if ((cur == NULL) || (val == NULL)) return(-1);

    /* @@ with_ns to check whether namespace nodes should be looked at @@ */
    /*
     * grow the nodeTab if needed
     */
    if (cur->nodeMax == 0) {
        cur->nodeTab = (xmlNodePtr *) xmlMalloc(XML_NODESET_DEFAULT *
					     sizeof(xmlNodePtr));
	if (cur->nodeTab == NULL) {
	    xmlXPathErrMemory(NULL, "growing nodeset\n");
	    return(-1);
	}
	memset(cur->nodeTab, 0 ,
	       XML_NODESET_DEFAULT * sizeof(xmlNodePtr));
        cur->nodeMax = XML_NODESET_DEFAULT;
    } else if (cur->nodeNr == cur->nodeMax) {
        xmlNodePtr *temp;

        if (cur->nodeMax >= XPATH_MAX_NODESET_LENGTH) {
            xmlXPathErrMemory(NULL, "growing nodeset hit limit\n");
            return(-1);
        }
	temp = (xmlNodePtr *) xmlRealloc(cur->nodeTab, cur->nodeMax * 2 *
				      sizeof(xmlNodePtr));
	if (temp == NULL) {
	    xmlXPathErrMemory(NULL, "growing nodeset\n");
	    return(-1);
	}
	cur->nodeTab = temp;
        cur->nodeMax *= 2;
    }
    if (val->type == XML_NAMESPACE_DECL) {
	xmlNsPtr ns = (xmlNsPtr) val;
        xmlNodePtr nsNode = xmlXPathNodeSetDupNs((xmlNodePtr) ns->next, ns);

        if (nsNode == NULL)
            return(-1);
	cur->nodeTab[cur->nodeNr++] = nsNode;
    } else
	cur->nodeTab[cur->nodeNr++] = val;
    return(0);
}

/**
 * xmlXPathNodeSetMerge:
 * @val1:  the first NodeSet or NULL
 * @val2:  the second NodeSet
 *
 * Merges two nodesets, all nodes from @val2 are added to @val1
 * if @val1 is NULL, a new set is created and copied from @val2
 *
 * Returns @val1 once extended or NULL in case of error.
 *
 * Frees @val1 in case of error.
 */
xmlNodeSetPtr
xmlXPathNodeSetMerge(xmlNodeSetPtr val1, xmlNodeSetPtr val2) {
    int i, j, initNr, skip;
    xmlNodePtr n1, n2;

    if (val2 == NULL) return(val1);
    if (val1 == NULL) {
	val1 = xmlXPathNodeSetCreate(NULL);
        if (val1 == NULL)
            return (NULL);
    }

    /* @@ with_ns to check whether namespace nodes should be looked at @@ */
    initNr = val1->nodeNr;

    for (i = 0;i < val2->nodeNr;i++) {
	n2 = val2->nodeTab[i];
	/*
	 * check against duplicates
	 */
	skip = 0;
	for (j = 0; j < initNr; j++) {
	    n1 = val1->nodeTab[j];
	    if (n1 == n2) {
		skip = 1;
		break;
	    } else if ((n1->type == XML_NAMESPACE_DECL) &&
		       (n2->type == XML_NAMESPACE_DECL)) {
		if ((((xmlNsPtr) n1)->next == ((xmlNsPtr) n2)->next) &&
		    (xmlStrEqual(((xmlNsPtr) n1)->prefix,
			((xmlNsPtr) n2)->prefix)))
		{
		    skip = 1;
		    break;
		}
	    }
	}
	if (skip)
	    continue;

	/*
	 * grow the nodeTab if needed
	 */
	if (val1->nodeMax == 0) {
	    val1->nodeTab = (xmlNodePtr *) xmlMalloc(XML_NODESET_DEFAULT *
						    sizeof(xmlNodePtr));
	    if (val1->nodeTab == NULL) {
	        xmlXPathErrMemory(NULL, "merging nodeset\n");
		goto error;
	    }
	    memset(val1->nodeTab, 0 ,
		   XML_NODESET_DEFAULT * sizeof(xmlNodePtr));
	    val1->nodeMax = XML_NODESET_DEFAULT;
	} else if (val1->nodeNr == val1->nodeMax) {
	    xmlNodePtr *temp;

            if (val1->nodeMax >= XPATH_MAX_NODESET_LENGTH) {
                xmlXPathErrMemory(NULL, "merging nodeset hit limit\n");
                goto error;
            }
	    temp = (xmlNodePtr *) xmlRealloc(val1->nodeTab, val1->nodeMax * 2 *
					     sizeof(xmlNodePtr));
	    if (temp == NULL) {
	        xmlXPathErrMemory(NULL, "merging nodeset\n");
		goto error;
	    }
	    val1->nodeTab = temp;
	    val1->nodeMax *= 2;
	}
	if (n2->type == XML_NAMESPACE_DECL) {
	    xmlNsPtr ns = (xmlNsPtr) n2;
            xmlNodePtr nsNode = xmlXPathNodeSetDupNs((xmlNodePtr) ns->next, ns);

            if (nsNode == NULL)
                goto error;
	    val1->nodeTab[val1->nodeNr++] = nsNode;
	} else
	    val1->nodeTab[val1->nodeNr++] = n2;
    }

    return(val1);

error:
    xmlXPathFreeNodeSet(val1);
    return(NULL);
}


/**
 * xmlXPathNodeSetMergeAndClear:
 * @set1:  the first NodeSet or NULL
 * @set2:  the second NodeSet
 *
 * Merges two nodesets, all nodes from @set2 are added to @set1.
 * Checks for duplicate nodes. Clears set2.
 *
 * Returns @set1 once extended or NULL in case of error.
 *
 * Frees @set1 in case of error.
 */
static xmlNodeSetPtr
xmlXPathNodeSetMergeAndClear(xmlNodeSetPtr set1, xmlNodeSetPtr set2)
{
    {
	int i, j, initNbSet1;
	xmlNodePtr n1, n2;

	initNbSet1 = set1->nodeNr;
	for (i = 0;i < set2->nodeNr;i++) {
	    n2 = set2->nodeTab[i];
	    /*
	    * Skip duplicates.
	    */
	    for (j = 0; j < initNbSet1; j++) {
		n1 = set1->nodeTab[j];
		if (n1 == n2) {
		    goto skip_node;
		} else if ((n1->type == XML_NAMESPACE_DECL) &&
		    (n2->type == XML_NAMESPACE_DECL))
		{
		    if ((((xmlNsPtr) n1)->next == ((xmlNsPtr) n2)->next) &&
			(xmlStrEqual(((xmlNsPtr) n1)->prefix,
			((xmlNsPtr) n2)->prefix)))
		    {
			/*
			* Free the namespace node.
			*/
			xmlXPathNodeSetFreeNs((xmlNsPtr) n2);
			goto skip_node;
		    }
		}
	    }
	    /*
	    * grow the nodeTab if needed
	    */
	    if (set1->nodeMax == 0) {
		set1->nodeTab = (xmlNodePtr *) xmlMalloc(
		    XML_NODESET_DEFAULT * sizeof(xmlNodePtr));
		if (set1->nodeTab == NULL) {
		    xmlXPathErrMemory(NULL, "merging nodeset\n");
		    goto error;
		}
		memset(set1->nodeTab, 0,
		    XML_NODESET_DEFAULT * sizeof(xmlNodePtr));
		set1->nodeMax = XML_NODESET_DEFAULT;
	    } else if (set1->nodeNr >= set1->nodeMax) {
		xmlNodePtr *temp;

                if (set1->nodeMax >= XPATH_MAX_NODESET_LENGTH) {
                    xmlXPathErrMemory(NULL, "merging nodeset hit limit\n");
                    goto error;
                }
		temp = (xmlNodePtr *) xmlRealloc(
		    set1->nodeTab, set1->nodeMax * 2 * sizeof(xmlNodePtr));
		if (temp == NULL) {
		    xmlXPathErrMemory(NULL, "merging nodeset\n");
		    goto error;
		}
		set1->nodeTab = temp;
		set1->nodeMax *= 2;
	    }
	    set1->nodeTab[set1->nodeNr++] = n2;
skip_node:
            set2->nodeTab[i] = NULL;
	}
    }
    set2->nodeNr = 0;
    return(set1);

error:
    xmlXPathFreeNodeSet(set1);
    xmlXPathNodeSetClear(set2, 1);
    return(NULL);
}

/**
 * xmlXPathNodeSetMergeAndClearNoDupls:
 * @set1:  the first NodeSet or NULL
 * @set2:  the second NodeSet
 *
 * Merges two nodesets, all nodes from @set2 are added to @set1.
 * Doesn't check for duplicate nodes. Clears set2.
 *
 * Returns @set1 once extended or NULL in case of error.
 *
 * Frees @set1 in case of error.
 */
static xmlNodeSetPtr
xmlXPathNodeSetMergeAndClearNoDupls(xmlNodeSetPtr set1, xmlNodeSetPtr set2)
{
    {
	int i;
	xmlNodePtr n2;

	for (i = 0;i < set2->nodeNr;i++) {
	    n2 = set2->nodeTab[i];
	    if (set1->nodeMax == 0) {
		set1->nodeTab = (xmlNodePtr *) xmlMalloc(
		    XML_NODESET_DEFAULT * sizeof(xmlNodePtr));
		if (set1->nodeTab == NULL) {
		    xmlXPathErrMemory(NULL, "merging nodeset\n");
		    goto error;
		}
		memset(set1->nodeTab, 0,
		    XML_NODESET_DEFAULT * sizeof(xmlNodePtr));
		set1->nodeMax = XML_NODESET_DEFAULT;
	    } else if (set1->nodeNr >= set1->nodeMax) {
		xmlNodePtr *temp;

                if (set1->nodeMax >= XPATH_MAX_NODESET_LENGTH) {
                    xmlXPathErrMemory(NULL, "merging nodeset hit limit\n");
                    goto error;
                }
		temp = (xmlNodePtr *) xmlRealloc(
		    set1->nodeTab, set1->nodeMax * 2 * sizeof(xmlNodePtr));
		if (temp == NULL) {
		    xmlXPathErrMemory(NULL, "merging nodeset\n");
		    goto error;
		}
		set1->nodeTab = temp;
		set1->nodeMax *= 2;
	    }
	    set1->nodeTab[set1->nodeNr++] = n2;
            set2->nodeTab[i] = NULL;
	}
    }
    set2->nodeNr = 0;
    return(set1);

error:
    xmlXPathFreeNodeSet(set1);
    xmlXPathNodeSetClear(set2, 1);
    return(NULL);
}

/**
 * xmlXPathNodeSetDel:
 * @cur:  the initial node set
 * @val:  an xmlNodePtr
 *
 * Removes an xmlNodePtr from an existing NodeSet
 */
void
xmlXPathNodeSetDel(xmlNodeSetPtr cur, xmlNodePtr val) {
    int i;

    if (cur == NULL) return;
    if (val == NULL) return;

    /*
     * find node in nodeTab
     */
    for (i = 0;i < cur->nodeNr;i++)
        if (cur->nodeTab[i] == val) break;

    if (i >= cur->nodeNr) {	/* not found */
#ifdef DEBUG
        xmlGenericError(xmlGenericErrorContext,
	        "xmlXPathNodeSetDel: Node %s wasn't found in NodeList\n",
		val->name);
#endif
        return;
    }
    if ((cur->nodeTab[i] != NULL) &&
	(cur->nodeTab[i]->type == XML_NAMESPACE_DECL))
	xmlXPathNodeSetFreeNs((xmlNsPtr) cur->nodeTab[i]);
    cur->nodeNr--;
    for (;i < cur->nodeNr;i++)
        cur->nodeTab[i] = cur->nodeTab[i + 1];
    cur->nodeTab[cur->nodeNr] = NULL;
}

/**
 * xmlXPathNodeSetRemove:
 * @cur:  the initial node set
 * @val:  the index to remove
 *
 * Removes an entry from an existing NodeSet list.
 */
void
xmlXPathNodeSetRemove(xmlNodeSetPtr cur, int val) {
    if (cur == NULL) return;
    if (val >= cur->nodeNr) return;
    if ((cur->nodeTab[val] != NULL) &&
	(cur->nodeTab[val]->type == XML_NAMESPACE_DECL))
	xmlXPathNodeSetFreeNs((xmlNsPtr) cur->nodeTab[val]);
    cur->nodeNr--;
    for (;val < cur->nodeNr;val++)
        cur->nodeTab[val] = cur->nodeTab[val + 1];
    cur->nodeTab[cur->nodeNr] = NULL;
}

/**
 * xmlXPathFreeNodeSet:
 * @obj:  the xmlNodeSetPtr to free
 *
 * Free the NodeSet compound (not the actual nodes !).
 */
void
xmlXPathFreeNodeSet(xmlNodeSetPtr obj) {
    if (obj == NULL) return;
    if (obj->nodeTab != NULL) {
	int i;

	/* @@ with_ns to check whether namespace nodes should be looked at @@ */
	for (i = 0;i < obj->nodeNr;i++)
	    if ((obj->nodeTab[i] != NULL) &&
		(obj->nodeTab[i]->type == XML_NAMESPACE_DECL))
		xmlXPathNodeSetFreeNs((xmlNsPtr) obj->nodeTab[i]);
	xmlFree(obj->nodeTab);
    }
    xmlFree(obj);
}

/**
 * xmlXPathNodeSetClearFromPos:
 * @set: the node set to be cleared
 * @pos: the start position to clear from
 *
 * Clears the list from temporary XPath objects (e.g. namespace nodes
 * are feed) starting with the entry at @pos, but does *not* free the list
 * itself. Sets the length of the list to @pos.
 */
static void
xmlXPathNodeSetClearFromPos(xmlNodeSetPtr set, int pos, int hasNsNodes)
{
    if ((set == NULL) || (pos >= set->nodeNr))
	return;
    else if ((hasNsNodes)) {
	int i;
	xmlNodePtr node;

	for (i = pos; i < set->nodeNr; i++) {
	    node = set->nodeTab[i];
	    if ((node != NULL) &&
		(node->type == XML_NAMESPACE_DECL))
		xmlXPathNodeSetFreeNs((xmlNsPtr) node);
	}
    }
    set->nodeNr = pos;
}

/**
 * xmlXPathNodeSetClear:
 * @set:  the node set to clear
 *
 * Clears the list from all temporary XPath objects (e.g. namespace nodes
 * are feed), but does *not* free the list itself. Sets the length of the
 * list to 0.
 */
static void
xmlXPathNodeSetClear(xmlNodeSetPtr set, int hasNsNodes)
{
    xmlXPathNodeSetClearFromPos(set, 0, hasNsNodes);
}

/**
 * xmlXPathNodeSetKeepLast:
 * @set: the node set to be cleared
 *
 * Move the last node to the first position and clear temporary XPath objects
 * (e.g. namespace nodes) from all other nodes. Sets the length of the list
 * to 1.
 */
static void
xmlXPathNodeSetKeepLast(xmlNodeSetPtr set)
{
    int i;
    xmlNodePtr node;

    if ((set == NULL) || (set->nodeNr <= 1))
	return;
    for (i = 0; i < set->nodeNr - 1; i++) {
        node = set->nodeTab[i];
        if ((node != NULL) &&
            (node->type == XML_NAMESPACE_DECL))
            xmlXPathNodeSetFreeNs((xmlNsPtr) node);
    }
    set->nodeTab[0] = set->nodeTab[set->nodeNr-1];
    set->nodeNr = 1;
}

/**
 * xmlXPathFreeValueTree:
 * @obj:  the xmlNodeSetPtr to free
 *
 * Free the NodeSet compound and the actual tree, this is different
 * from xmlXPathFreeNodeSet()
 */
static void
xmlXPathFreeValueTree(xmlNodeSetPtr obj) {
    int i;

    if (obj == NULL) return;

    if (obj->nodeTab != NULL) {
	for (i = 0;i < obj->nodeNr;i++) {
	    if (obj->nodeTab[i] != NULL) {
		if (obj->nodeTab[i]->type == XML_NAMESPACE_DECL) {
		    xmlXPathNodeSetFreeNs((xmlNsPtr) obj->nodeTab[i]);
		} else {
		    xmlFreeNodeList(obj->nodeTab[i]);
		}
	    }
	}
	xmlFree(obj->nodeTab);
    }
    xmlFree(obj);
}

#if defined(DEBUG) || defined(DEBUG_STEP)
/**
 * xmlGenericErrorContextNodeSet:
 * @output:  a FILE * for the output
 * @obj:  the xmlNodeSetPtr to display
 *
 * Quick display of a NodeSet
 */
void
xmlGenericErrorContextNodeSet(FILE *output, xmlNodeSetPtr obj) {
    int i;

    if (output == NULL) output = xmlGenericErrorContext;
    if (obj == NULL)  {
        fprintf(output, "NodeSet == NULL !\n");
	return;
    }
    if (obj->nodeNr == 0) {
        fprintf(output, "NodeSet is empty\n");
	return;
    }
    if (obj->nodeTab == NULL) {
	fprintf(output, " nodeTab == NULL !\n");
	return;
    }
    for (i = 0; i < obj->nodeNr; i++) {
        if (obj->nodeTab[i] == NULL) {
	    fprintf(output, " NULL !\n");
	    return;
        }
	if ((obj->nodeTab[i]->type == XML_DOCUMENT_NODE) ||
	    (obj->nodeTab[i]->type == XML_HTML_DOCUMENT_NODE))
	    fprintf(output, " /");
	else if (obj->nodeTab[i]->name == NULL)
	    fprintf(output, " noname!");
	else fprintf(output, " %s", obj->nodeTab[i]->name);
    }
    fprintf(output, "\n");
}
#endif

/**
 * xmlXPathNewNodeSet:
 * @val:  the NodePtr value
 *
 * Create a new xmlXPathObjectPtr of type NodeSet and initialize
 * it with the single Node @val
 *
 * Returns the newly created object.
 */
xmlXPathObjectPtr
xmlXPathNewNodeSet(xmlNodePtr val) {
    xmlXPathObjectPtr ret;

    ret = (xmlXPathObjectPtr) xmlMalloc(sizeof(xmlXPathObject));
    if (ret == NULL) {
        xmlXPathErrMemory(NULL, "creating nodeset\n");
	return(NULL);
    }
    memset(ret, 0 , sizeof(xmlXPathObject));
    ret->type = XPATH_NODESET;
    ret->boolval = 0;
    /* TODO: Check memory error. */
    ret->nodesetval = xmlXPathNodeSetCreate(val);
    /* @@ with_ns to check whether namespace nodes should be looked at @@ */
#ifdef XP_DEBUG_OBJ_USAGE
    xmlXPathDebugObjUsageRequested(NULL, XPATH_NODESET);
#endif
    return(ret);
}

/**
 * xmlXPathNewValueTree:
 * @val:  the NodePtr value
 *
 * Create a new xmlXPathObjectPtr of type Value Tree (XSLT) and initialize
 * it with the tree root @val
 *
 * Returns the newly created object.
 */
xmlXPathObjectPtr
xmlXPathNewValueTree(xmlNodePtr val) {
    xmlXPathObjectPtr ret;

    ret = (xmlXPathObjectPtr) xmlMalloc(sizeof(xmlXPathObject));
    if (ret == NULL) {
        xmlXPathErrMemory(NULL, "creating result value tree\n");
	return(NULL);
    }
    memset(ret, 0 , sizeof(xmlXPathObject));
    ret->type = XPATH_XSLT_TREE;
    ret->boolval = 1;
    ret->user = (void *) val;
    ret->nodesetval = xmlXPathNodeSetCreate(val);
#ifdef XP_DEBUG_OBJ_USAGE
    xmlXPathDebugObjUsageRequested(NULL, XPATH_XSLT_TREE);
#endif
    return(ret);
}

/**
 * xmlXPathNewNodeSetList:
 * @val:  an existing NodeSet
 *
 * Create a new xmlXPathObjectPtr of type NodeSet and initialize
 * it with the Nodeset @val
 *
 * Returns the newly created object.
 */
xmlXPathObjectPtr
xmlXPathNewNodeSetList(xmlNodeSetPtr val)
{
    xmlXPathObjectPtr ret;
    int i;

    if (val == NULL)
        ret = NULL;
    else if (val->nodeTab == NULL)
        ret = xmlXPathNewNodeSet(NULL);
    else {
        ret = xmlXPathNewNodeSet(val->nodeTab[0]);
        if (ret) {
            for (i = 1; i < val->nodeNr; ++i) {
                /* TODO: Propagate memory error. */
                if (xmlXPathNodeSetAddUnique(ret->nodesetval, val->nodeTab[i])
		    < 0) break;
	    }
	}
    }

    return (ret);
}

/**
 * xmlXPathWrapNodeSet:
 * @val:  the NodePtr value
 *
 * Wrap the Nodeset @val in a new xmlXPathObjectPtr
 *
 * Returns the newly created object.
 *
 * In case of error the node set is destroyed and NULL is returned.
 */
xmlXPathObjectPtr
xmlXPathWrapNodeSet(xmlNodeSetPtr val) {
    xmlXPathObjectPtr ret;

    ret = (xmlXPathObjectPtr) xmlMalloc(sizeof(xmlXPathObject));
    if (ret == NULL) {
        xmlXPathErrMemory(NULL, "creating node set object\n");
        xmlXPathFreeNodeSet(val);
	return(NULL);
    }
    memset(ret, 0 , sizeof(xmlXPathObject));
    ret->type = XPATH_NODESET;
    ret->nodesetval = val;
#ifdef XP_DEBUG_OBJ_USAGE
    xmlXPathDebugObjUsageRequested(NULL, XPATH_NODESET);
#endif
    return(ret);
}

/**
 * xmlXPathFreeNodeSetList:
 * @obj:  an existing NodeSetList object
 *
 * Free up the xmlXPathObjectPtr @obj but don't deallocate the objects in
 * the list contrary to xmlXPathFreeObject().
 */
void
xmlXPathFreeNodeSetList(xmlXPathObjectPtr obj) {
    if (obj == NULL) return;
#ifdef XP_DEBUG_OBJ_USAGE
    xmlXPathDebugObjUsageReleased(NULL, obj->type);
#endif
    xmlFree(obj);
}

/**
 * xmlXPathDifference:
 * @nodes1:  a node-set
 * @nodes2:  a node-set
 *
 * Implements the EXSLT - Sets difference() function:
 *    node-set set:difference (node-set, node-set)
 *
 * Returns the difference between the two node sets, or nodes1 if
 *         nodes2 is empty
 */
xmlNodeSetPtr
xmlXPathDifference (xmlNodeSetPtr nodes1, xmlNodeSetPtr nodes2) {
    xmlNodeSetPtr ret;
    int i, l1;
    xmlNodePtr cur;

    if (xmlXPathNodeSetIsEmpty(nodes2))
	return(nodes1);

    /* TODO: Check memory error. */
    ret = xmlXPathNodeSetCreate(NULL);
    if (xmlXPathNodeSetIsEmpty(nodes1))
	return(ret);

    l1 = xmlXPathNodeSetGetLength(nodes1);

    for (i = 0; i < l1; i++) {
	cur = xmlXPathNodeSetItem(nodes1, i);
	if (!xmlXPathNodeSetContains(nodes2, cur)) {
            /* TODO: Propagate memory error. */
	    if (xmlXPathNodeSetAddUnique(ret, cur) < 0)
	        break;
	}
    }
    return(ret);
}

/**
 * xmlXPathIntersection:
 * @nodes1:  a node-set
 * @nodes2:  a node-set
 *
 * Implements the EXSLT - Sets intersection() function:
 *    node-set set:intersection (node-set, node-set)
 *
 * Returns a node set comprising the nodes that are within both the
 *         node sets passed as arguments
 */
xmlNodeSetPtr
xmlXPathIntersection (xmlNodeSetPtr nodes1, xmlNodeSetPtr nodes2) {
    xmlNodeSetPtr ret = xmlXPathNodeSetCreate(NULL);
    int i, l1;
    xmlNodePtr cur;

    if (ret == NULL)
        return(ret);
    if (xmlXPathNodeSetIsEmpty(nodes1))
	return(ret);
    if (xmlXPathNodeSetIsEmpty(nodes2))
	return(ret);

    l1 = xmlXPathNodeSetGetLength(nodes1);

    for (i = 0; i < l1; i++) {
	cur = xmlXPathNodeSetItem(nodes1, i);
	if (xmlXPathNodeSetContains(nodes2, cur)) {
            /* TODO: Propagate memory error. */
	    if (xmlXPathNodeSetAddUnique(ret, cur) < 0)
	        break;
	}
    }
    return(ret);
}

/**
 * xmlXPathDistinctSorted:
 * @nodes:  a node-set, sorted by document order
 *
 * Implements the EXSLT - Sets distinct() function:
 *    node-set set:distinct (node-set)
 *
 * Returns a subset of the nodes contained in @nodes, or @nodes if
 *         it is empty
 */
xmlNodeSetPtr
xmlXPathDistinctSorted (xmlNodeSetPtr nodes) {
    xmlNodeSetPtr ret;
    xmlHashTablePtr hash;
    int i, l;
    xmlChar * strval;
    xmlNodePtr cur;

    if (xmlXPathNodeSetIsEmpty(nodes))
	return(nodes);

    ret = xmlXPathNodeSetCreate(NULL);
    if (ret == NULL)
        return(ret);
    l = xmlXPathNodeSetGetLength(nodes);
    hash = xmlHashCreate (l);
    for (i = 0; i < l; i++) {
	cur = xmlXPathNodeSetItem(nodes, i);
	strval = xmlXPathCastNodeToString(cur);
	if (xmlHashLookup(hash, strval) == NULL) {
	    if (xmlHashAddEntry(hash, strval, strval) < 0) {
                xmlFree(strval);
                goto error;
            }
	    if (xmlXPathNodeSetAddUnique(ret, cur) < 0)
	        goto error;
	} else {
	    xmlFree(strval);
	}
    }
    xmlHashFree(hash, xmlHashDefaultDeallocator);
    return(ret);

error:
    xmlHashFree(hash, xmlHashDefaultDeallocator);
    xmlXPathFreeNodeSet(ret);
    return(NULL);
}

/**
 * xmlXPathDistinct:
 * @nodes:  a node-set
 *
 * Implements the EXSLT - Sets distinct() function:
 *    node-set set:distinct (node-set)
 * @nodes is sorted by document order, then #exslSetsDistinctSorted
 * is called with the sorted node-set
 *
 * Returns a subset of the nodes contained in @nodes, or @nodes if
 *         it is empty
 */
xmlNodeSetPtr
xmlXPathDistinct (xmlNodeSetPtr nodes) {
    if (xmlXPathNodeSetIsEmpty(nodes))
	return(nodes);

    xmlXPathNodeSetSort(nodes);
    return(xmlXPathDistinctSorted(nodes));
}

/**
 * xmlXPathHasSameNodes:
 * @nodes1:  a node-set
 * @nodes2:  a node-set
 *
 * Implements the EXSLT - Sets has-same-nodes function:
 *    boolean set:has-same-node(node-set, node-set)
 *
 * Returns true (1) if @nodes1 shares any node with @nodes2, false (0)
 *         otherwise
 */
int
xmlXPathHasSameNodes (xmlNodeSetPtr nodes1, xmlNodeSetPtr nodes2) {
    int i, l;
    xmlNodePtr cur;

    if (xmlXPathNodeSetIsEmpty(nodes1) ||
	xmlXPathNodeSetIsEmpty(nodes2))
	return(0);

    l = xmlXPathNodeSetGetLength(nodes1);
    for (i = 0; i < l; i++) {
	cur = xmlXPathNodeSetItem(nodes1, i);
	if (xmlXPathNodeSetContains(nodes2, cur))
	    return(1);
    }
    return(0);
}

/**
 * xmlXPathNodeLeadingSorted:
 * @nodes: a node-set, sorted by document order
 * @node: a node
 *
 * Implements the EXSLT - Sets leading() function:
 *    node-set set:leading (node-set, node-set)
 *
 * Returns the nodes in @nodes that precede @node in document order,
 *         @nodes if @node is NULL or an empty node-set if @nodes
 *         doesn't contain @node
 */
xmlNodeSetPtr
xmlXPathNodeLeadingSorted (xmlNodeSetPtr nodes, xmlNodePtr node) {
    int i, l;
    xmlNodePtr cur;
    xmlNodeSetPtr ret;

    if (node == NULL)
	return(nodes);

    ret = xmlXPathNodeSetCreate(NULL);
    if (ret == NULL)
        return(ret);
    if (xmlXPathNodeSetIsEmpty(nodes) ||
	(!xmlXPathNodeSetContains(nodes, node)))
	return(ret);

    l = xmlXPathNodeSetGetLength(nodes);
    for (i = 0; i < l; i++) {
	cur = xmlXPathNodeSetItem(nodes, i);
	if (cur == node)
	    break;
        /* TODO: Propagate memory error. */
	if (xmlXPathNodeSetAddUnique(ret, cur) < 0)
	    break;
    }
    return(ret);
}

/**
 * xmlXPathNodeLeading:
 * @nodes:  a node-set
 * @node:  a node
 *
 * Implements the EXSLT - Sets leading() function:
 *    node-set set:leading (node-set, node-set)
 * @nodes is sorted by document order, then #exslSetsNodeLeadingSorted
 * is called.
 *
 * Returns the nodes in @nodes that precede @node in document order,
 *         @nodes if @node is NULL or an empty node-set if @nodes
 *         doesn't contain @node
 */
xmlNodeSetPtr
xmlXPathNodeLeading (xmlNodeSetPtr nodes, xmlNodePtr node) {
    xmlXPathNodeSetSort(nodes);
    return(xmlXPathNodeLeadingSorted(nodes, node));
}

/**
 * xmlXPathLeadingSorted:
 * @nodes1:  a node-set, sorted by document order
 * @nodes2:  a node-set, sorted by document order
 *
 * Implements the EXSLT - Sets leading() function:
 *    node-set set:leading (node-set, node-set)
 *
 * Returns the nodes in @nodes1 that precede the first node in @nodes2
 *         in document order, @nodes1 if @nodes2 is NULL or empty or
 *         an empty node-set if @nodes1 doesn't contain @nodes2
 */
xmlNodeSetPtr
xmlXPathLeadingSorted (xmlNodeSetPtr nodes1, xmlNodeSetPtr nodes2) {
    if (xmlXPathNodeSetIsEmpty(nodes2))
	return(nodes1);
    return(xmlXPathNodeLeadingSorted(nodes1,
				     xmlXPathNodeSetItem(nodes2, 1)));
}

/**
 * xmlXPathLeading:
 * @nodes1:  a node-set
 * @nodes2:  a node-set
 *
 * Implements the EXSLT - Sets leading() function:
 *    node-set set:leading (node-set, node-set)
 * @nodes1 and @nodes2 are sorted by document order, then
 * #exslSetsLeadingSorted is called.
 *
 * Returns the nodes in @nodes1 that precede the first node in @nodes2
 *         in document order, @nodes1 if @nodes2 is NULL or empty or
 *         an empty node-set if @nodes1 doesn't contain @nodes2
 */
xmlNodeSetPtr
xmlXPathLeading (xmlNodeSetPtr nodes1, xmlNodeSetPtr nodes2) {
    if (xmlXPathNodeSetIsEmpty(nodes2))
	return(nodes1);
    if (xmlXPathNodeSetIsEmpty(nodes1))
	return(xmlXPathNodeSetCreate(NULL));
    xmlXPathNodeSetSort(nodes1);
    xmlXPathNodeSetSort(nodes2);
    return(xmlXPathNodeLeadingSorted(nodes1,
				     xmlXPathNodeSetItem(nodes2, 1)));
}

/**
 * xmlXPathNodeTrailingSorted:
 * @nodes: a node-set, sorted by document order
 * @node: a node
 *
 * Implements the EXSLT - Sets trailing() function:
 *    node-set set:trailing (node-set, node-set)
 *
 * Returns the nodes in @nodes that follow @node in document order,
 *         @nodes if @node is NULL or an empty node-set if @nodes
 *         doesn't contain @node
 */
xmlNodeSetPtr
xmlXPathNodeTrailingSorted (xmlNodeSetPtr nodes, xmlNodePtr node) {
    int i, l;
    xmlNodePtr cur;
    xmlNodeSetPtr ret;

    if (node == NULL)
	return(nodes);

    ret = xmlXPathNodeSetCreate(NULL);
    if (ret == NULL)
        return(ret);
    if (xmlXPathNodeSetIsEmpty(nodes) ||
	(!xmlXPathNodeSetContains(nodes, node)))
	return(ret);

    l = xmlXPathNodeSetGetLength(nodes);
    for (i = l - 1; i >= 0; i--) {
	cur = xmlXPathNodeSetItem(nodes, i);
	if (cur == node)
	    break;
        /* TODO: Propagate memory error. */
	if (xmlXPathNodeSetAddUnique(ret, cur) < 0)
	    break;
    }
    xmlXPathNodeSetSort(ret);	/* bug 413451 */
    return(ret);
}

/**
 * xmlXPathNodeTrailing:
 * @nodes:  a node-set
 * @node:  a node
 *
 * Implements the EXSLT - Sets trailing() function:
 *    node-set set:trailing (node-set, node-set)
 * @nodes is sorted by document order, then #xmlXPathNodeTrailingSorted
 * is called.
 *
 * Returns the nodes in @nodes that follow @node in document order,
 *         @nodes if @node is NULL or an empty node-set if @nodes
 *         doesn't contain @node
 */
xmlNodeSetPtr
xmlXPathNodeTrailing (xmlNodeSetPtr nodes, xmlNodePtr node) {
    xmlXPathNodeSetSort(nodes);
    return(xmlXPathNodeTrailingSorted(nodes, node));
}

/**
 * xmlXPathTrailingSorted:
 * @nodes1:  a node-set, sorted by document order
 * @nodes2:  a node-set, sorted by document order
 *
 * Implements the EXSLT - Sets trailing() function:
 *    node-set set:trailing (node-set, node-set)
 *
 * Returns the nodes in @nodes1 that follow the first node in @nodes2
 *         in document order, @nodes1 if @nodes2 is NULL or empty or
 *         an empty node-set if @nodes1 doesn't contain @nodes2
 */
xmlNodeSetPtr
xmlXPathTrailingSorted (xmlNodeSetPtr nodes1, xmlNodeSetPtr nodes2) {
    if (xmlXPathNodeSetIsEmpty(nodes2))
	return(nodes1);
    return(xmlXPathNodeTrailingSorted(nodes1,
				      xmlXPathNodeSetItem(nodes2, 0)));
}

/**
 * xmlXPathTrailing:
 * @nodes1:  a node-set
 * @nodes2:  a node-set
 *
 * Implements the EXSLT - Sets trailing() function:
 *    node-set set:trailing (node-set, node-set)
 * @nodes1 and @nodes2 are sorted by document order, then
 * #xmlXPathTrailingSorted is called.
 *
 * Returns the nodes in @nodes1 that follow the first node in @nodes2
 *         in document order, @nodes1 if @nodes2 is NULL or empty or
 *         an empty node-set if @nodes1 doesn't contain @nodes2
 */
xmlNodeSetPtr
xmlXPathTrailing (xmlNodeSetPtr nodes1, xmlNodeSetPtr nodes2) {
    if (xmlXPathNodeSetIsEmpty(nodes2))
	return(nodes1);
    if (xmlXPathNodeSetIsEmpty(nodes1))
	return(xmlXPathNodeSetCreate(NULL));
    xmlXPathNodeSetSort(nodes1);
    xmlXPathNodeSetSort(nodes2);
    return(xmlXPathNodeTrailingSorted(nodes1,
				      xmlXPathNodeSetItem(nodes2, 0)));
}

/************************************************************************
 *									*
 *		Routines to handle extra functions			*
 *									*
 ************************************************************************/

/**
 * xmlXPathRegisterFunc:
 * @ctxt:  the XPath context
 * @name:  the function name
 * @f:  the function implementation or NULL
 *
 * Register a new function. If @f is NULL it unregisters the function
 *
 * Returns 0 in case of success, -1 in case of error
 */
int
xmlXPathRegisterFunc(xmlXPathContextPtr ctxt, const xmlChar *name,
		     xmlXPathFunction f) {
    return(xmlXPathRegisterFuncNS(ctxt, name, NULL, f));
}

/**
 * xmlXPathRegisterFuncNS:
 * @ctxt:  the XPath context
 * @name:  the function name
 * @ns_uri:  the function namespace URI
 * @f:  the function implementation or NULL
 *
 * Register a new function. If @f is NULL it unregisters the function
 *
 * Returns 0 in case of success, -1 in case of error
 */
int
xmlXPathRegisterFuncNS(xmlXPathContextPtr ctxt, const xmlChar *name,
		       const xmlChar *ns_uri, xmlXPathFunction f) {
    if (ctxt == NULL)
	return(-1);
    if (name == NULL)
	return(-1);

    if (ctxt->funcHash == NULL)
	ctxt->funcHash = xmlHashCreate(0);
    if (ctxt->funcHash == NULL)
	return(-1);
    if (f == NULL)
        return(xmlHashRemoveEntry2(ctxt->funcHash, name, ns_uri, NULL));
XML_IGNORE_FPTR_CAST_WARNINGS
    return(xmlHashAddEntry2(ctxt->funcHash, name, ns_uri, (void *) f));
XML_POP_WARNINGS
}

/**
 * xmlXPathRegisterFuncLookup:
 * @ctxt:  the XPath context
 * @f:  the lookup function
 * @funcCtxt:  the lookup data
 *
 * Registers an external mechanism to do function lookup.
 */
void
xmlXPathRegisterFuncLookup (xmlXPathContextPtr ctxt,
			    xmlXPathFuncLookupFunc f,
			    void *funcCtxt) {
    if (ctxt == NULL)
	return;
    ctxt->funcLookupFunc = f;
    ctxt->funcLookupData = funcCtxt;
}

/**
 * xmlXPathFunctionLookup:
 * @ctxt:  the XPath context
 * @name:  the function name
 *
 * Search in the Function array of the context for the given
 * function.
 *
 * Returns the xmlXPathFunction or NULL if not found
 */
xmlXPathFunction
xmlXPathFunctionLookup(xmlXPathContextPtr ctxt, const xmlChar *name) {
    if (ctxt == NULL)
	return (NULL);

    if (ctxt->funcLookupFunc != NULL) {
	xmlXPathFunction ret;
	xmlXPathFuncLookupFunc f;

	f = ctxt->funcLookupFunc;
	ret = f(ctxt->funcLookupData, name, NULL);
	if (ret != NULL)
	    return(ret);
    }
    return(xmlXPathFunctionLookupNS(ctxt, name, NULL));
}

/**
 * xmlXPathFunctionLookupNS:
 * @ctxt:  the XPath context
 * @name:  the function name
 * @ns_uri:  the function namespace URI
 *
 * Search in the Function array of the context for the given
 * function.
 *
 * Returns the xmlXPathFunction or NULL if not found
 */
xmlXPathFunction
xmlXPathFunctionLookupNS(xmlXPathContextPtr ctxt, const xmlChar *name,
			 const xmlChar *ns_uri) {
    xmlXPathFunction ret;

    if (ctxt == NULL)
	return(NULL);
    if (name == NULL)
	return(NULL);

    if (ctxt->funcLookupFunc != NULL) {
	xmlXPathFuncLookupFunc f;

	f = ctxt->funcLookupFunc;
	ret = f(ctxt->funcLookupData, name, ns_uri);
	if (ret != NULL)
	    return(ret);
    }

    if (ctxt->funcHash == NULL)
	return(NULL);

XML_IGNORE_FPTR_CAST_WARNINGS
    ret = (xmlXPathFunction) xmlHashLookup2(ctxt->funcHash, name, ns_uri);
XML_POP_WARNINGS
    return(ret);
}

/**
 * xmlXPathRegisteredFuncsCleanup:
 * @ctxt:  the XPath context
 *
 * Cleanup the XPath context data associated to registered functions
 */
void
xmlXPathRegisteredFuncsCleanup(xmlXPathContextPtr ctxt) {
    if (ctxt == NULL)
	return;

    xmlHashFree(ctxt->funcHash, NULL);
    ctxt->funcHash = NULL;
}

/************************************************************************
 *									*
 *			Routines to handle Variables			*
 *									*
 ************************************************************************/

/**
 * xmlXPathRegisterVariable:
 * @ctxt:  the XPath context
 * @name:  the variable name
 * @value:  the variable value or NULL
 *
 * Register a new variable value. If @value is NULL it unregisters
 * the variable
 *
 * Returns 0 in case of success, -1 in case of error
 */
int
xmlXPathRegisterVariable(xmlXPathContextPtr ctxt, const xmlChar *name,
			 xmlXPathObjectPtr value) {
    return(xmlXPathRegisterVariableNS(ctxt, name, NULL, value));
}

/**
 * xmlXPathRegisterVariableNS:
 * @ctxt:  the XPath context
 * @name:  the variable name
 * @ns_uri:  the variable namespace URI
 * @value:  the variable value or NULL
 *
 * Register a new variable value. If @value is NULL it unregisters
 * the variable
 *
 * Returns 0 in case of success, -1 in case of error
 */
int
xmlXPathRegisterVariableNS(xmlXPathContextPtr ctxt, const xmlChar *name,
			   const xmlChar *ns_uri,
			   xmlXPathObjectPtr value) {
    if (ctxt == NULL)
	return(-1);
    if (name == NULL)
	return(-1);

    if (ctxt->varHash == NULL)
	ctxt->varHash = xmlHashCreate(0);
    if (ctxt->varHash == NULL)
	return(-1);
    if (value == NULL)
        return(xmlHashRemoveEntry2(ctxt->varHash, name, ns_uri,
	                           xmlXPathFreeObjectEntry));
    return(xmlHashUpdateEntry2(ctxt->varHash, name, ns_uri,
			       (void *) value, xmlXPathFreeObjectEntry));
}

/**
 * xmlXPathRegisterVariableLookup:
 * @ctxt:  the XPath context
 * @f:  the lookup function
 * @data:  the lookup data
 *
 * register an external mechanism to do variable lookup
 */
void
xmlXPathRegisterVariableLookup(xmlXPathContextPtr ctxt,
	 xmlXPathVariableLookupFunc f, void *data) {
    if (ctxt == NULL)
	return;
    ctxt->varLookupFunc = f;
    ctxt->varLookupData = data;
}

/**
 * xmlXPathVariableLookup:
 * @ctxt:  the XPath context
 * @name:  the variable name
 *
 * Search in the Variable array of the context for the given
 * variable value.
 *
 * Returns a copy of the value or NULL if not found
 */
xmlXPathObjectPtr
xmlXPathVariableLookup(xmlXPathContextPtr ctxt, const xmlChar *name) {
    if (ctxt == NULL)
	return(NULL);

    if (ctxt->varLookupFunc != NULL) {
	xmlXPathObjectPtr ret;

	ret = ((xmlXPathVariableLookupFunc)ctxt->varLookupFunc)
	        (ctxt->varLookupData, name, NULL);
	return(ret);
    }
    return(xmlXPathVariableLookupNS(ctxt, name, NULL));
}

/**
 * xmlXPathVariableLookupNS:
 * @ctxt:  the XPath context
 * @name:  the variable name
 * @ns_uri:  the variable namespace URI
 *
 * Search in the Variable array of the context for the given
 * variable value.
 *
 * Returns the a copy of the value or NULL if not found
 */
xmlXPathObjectPtr
xmlXPathVariableLookupNS(xmlXPathContextPtr ctxt, const xmlChar *name,
			 const xmlChar *ns_uri) {
    if (ctxt == NULL)
	return(NULL);

    if (ctxt->varLookupFunc != NULL) {
	xmlXPathObjectPtr ret;

	ret = ((xmlXPathVariableLookupFunc)ctxt->varLookupFunc)
	        (ctxt->varLookupData, name, ns_uri);
	if (ret != NULL) return(ret);
    }

    if (ctxt->varHash == NULL)
	return(NULL);
    if (name == NULL)
	return(NULL);

    return(xmlXPathCacheObjectCopy(ctxt, (xmlXPathObjectPtr)
		xmlHashLookup2(ctxt->varHash, name, ns_uri)));
}

/**
 * xmlXPathRegisteredVariablesCleanup:
 * @ctxt:  the XPath context
 *
 * Cleanup the XPath context data associated to registered variables
 */
void
xmlXPathRegisteredVariablesCleanup(xmlXPathContextPtr ctxt) {
    if (ctxt == NULL)
	return;

    xmlHashFree(ctxt->varHash, xmlXPathFreeObjectEntry);
    ctxt->varHash = NULL;
}

/**
 * xmlXPathRegisterNs:
 * @ctxt:  the XPath context
 * @prefix:  the namespace prefix cannot be NULL or empty string
 * @ns_uri:  the namespace name
 *
 * Register a new namespace. If @ns_uri is NULL it unregisters
 * the namespace
 *
 * Returns 0 in case of success, -1 in case of error
 */
int
xmlXPathRegisterNs(xmlXPathContextPtr ctxt, const xmlChar *prefix,
			   const xmlChar *ns_uri) {
    xmlChar *copy;

    if (ctxt == NULL)
	return(-1);
    if (prefix == NULL)
	return(-1);
    if (prefix[0] == 0)
	return(-1);

    if (ctxt->nsHash == NULL)
	ctxt->nsHash = xmlHashCreate(10);
    if (ctxt->nsHash == NULL)
	return(-1);
    if (ns_uri == NULL)
        return(xmlHashRemoveEntry(ctxt->nsHash, prefix,
	                          xmlHashDefaultDeallocator));

    copy = xmlStrdup(ns_uri);
    if (copy == NULL)
        return(-1);
    if (xmlHashUpdateEntry(ctxt->nsHash, prefix, copy,
                           xmlHashDefaultDeallocator) < 0) {
        xmlFree(copy);
        return(-1);
    }

    return(0);
}

/**
 * xmlXPathNsLookup:
 * @ctxt:  the XPath context
 * @prefix:  the namespace prefix value
 *
 * Search in the namespace declaration array of the context for the given
 * namespace name associated to the given prefix
 *
 * Returns the value or NULL if not found
 */
const xmlChar *
xmlXPathNsLookup(xmlXPathContextPtr ctxt, const xmlChar *prefix) {
    if (ctxt == NULL)
	return(NULL);
    if (prefix == NULL)
	return(NULL);

#ifdef XML_XML_NAMESPACE
    if (xmlStrEqual(prefix, (const xmlChar *) "xml"))
	return(XML_XML_NAMESPACE);
#endif

    if (ctxt->namespaces != NULL) {
	int i;

	for (i = 0;i < ctxt->nsNr;i++) {
	    if ((ctxt->namespaces[i] != NULL) &&
		(xmlStrEqual(ctxt->namespaces[i]->prefix, prefix)))
		return(ctxt->namespaces[i]->href);
	}
    }

    return((const xmlChar *) xmlHashLookup(ctxt->nsHash, prefix));
}

/**
 * xmlXPathRegisteredNsCleanup:
 * @ctxt:  the XPath context
 *
 * Cleanup the XPath context data associated to registered variables
 */
void
xmlXPathRegisteredNsCleanup(xmlXPathContextPtr ctxt) {
    if (ctxt == NULL)
	return;

    xmlHashFree(ctxt->nsHash, xmlHashDefaultDeallocator);
    ctxt->nsHash = NULL;
}

/************************************************************************
 *									*
 *			Routines to handle Values			*
 *									*
 ************************************************************************/

/* Allocations are terrible, one needs to optimize all this !!! */

/**
 * xmlXPathNewFloat:
 * @val:  the double value
 *
 * Create a new xmlXPathObjectPtr of type double and of value @val
 *
 * Returns the newly created object.
 */
xmlXPathObjectPtr
xmlXPathNewFloat(double val) {
    xmlXPathObjectPtr ret;

    ret = (xmlXPathObjectPtr) xmlMalloc(sizeof(xmlXPathObject));
    if (ret == NULL) {
        xmlXPathErrMemory(NULL, "creating float object\n");
	return(NULL);
    }
    memset(ret, 0 , sizeof(xmlXPathObject));
    ret->type = XPATH_NUMBER;
    ret->floatval = val;
#ifdef XP_DEBUG_OBJ_USAGE
    xmlXPathDebugObjUsageRequested(NULL, XPATH_NUMBER);
#endif
    return(ret);
}

/**
 * xmlXPathNewBoolean:
 * @val:  the boolean value
 *
 * Create a new xmlXPathObjectPtr of type boolean and of value @val
 *
 * Returns the newly created object.
 */
xmlXPathObjectPtr
xmlXPathNewBoolean(int val) {
    xmlXPathObjectPtr ret;

    ret = (xmlXPathObjectPtr) xmlMalloc(sizeof(xmlXPathObject));
    if (ret == NULL) {
        xmlXPathErrMemory(NULL, "creating boolean object\n");
	return(NULL);
    }
    memset(ret, 0 , sizeof(xmlXPathObject));
    ret->type = XPATH_BOOLEAN;
    ret->boolval = (val != 0);
#ifdef XP_DEBUG_OBJ_USAGE
    xmlXPathDebugObjUsageRequested(NULL, XPATH_BOOLEAN);
#endif
    return(ret);
}

/**
 * xmlXPathNewString:
 * @val:  the xmlChar * value
 *
 * Create a new xmlXPathObjectPtr of type string and of value @val
 *
 * Returns the newly created object.
 */
xmlXPathObjectPtr
xmlXPathNewString(const xmlChar *val) {
    xmlXPathObjectPtr ret;

    ret = (xmlXPathObjectPtr) xmlMalloc(sizeof(xmlXPathObject));
    if (ret == NULL) {
        xmlXPathErrMemory(NULL, "creating string object\n");
	return(NULL);
    }
    memset(ret, 0 , sizeof(xmlXPathObject));
    ret->type = XPATH_STRING;
    if (val == NULL)
        val = BAD_CAST "";
    ret->stringval = xmlStrdup(val);
    if (ret->stringval == NULL) {
        xmlFree(ret);
        return(NULL);
    }
#ifdef XP_DEBUG_OBJ_USAGE
    xmlXPathDebugObjUsageRequested(NULL, XPATH_STRING);
#endif
    return(ret);
}

/**
 * xmlXPathWrapString:
 * @val:  the xmlChar * value
 *
 * Wraps the @val string into an XPath object.
 *
 * Returns the newly created object.
 *
 * Frees @val in case of error.
 */
xmlXPathObjectPtr
xmlXPathWrapString (xmlChar *val) {
    xmlXPathObjectPtr ret;

    ret = (xmlXPathObjectPtr) xmlMalloc(sizeof(xmlXPathObject));
    if (ret == NULL) {
        xmlXPathErrMemory(NULL, "creating string object\n");
        xmlFree(val);
	return(NULL);
    }
    memset(ret, 0 , sizeof(xmlXPathObject));
    ret->type = XPATH_STRING;
    ret->stringval = val;
#ifdef XP_DEBUG_OBJ_USAGE
    xmlXPathDebugObjUsageRequested(NULL, XPATH_STRING);
#endif
    return(ret);
}

/**
 * xmlXPathNewCString:
 * @val:  the char * value
 *
 * Create a new xmlXPathObjectPtr of type string and of value @val
 *
 * Returns the newly created object.
 */
xmlXPathObjectPtr
xmlXPathNewCString(const char *val) {
    return(xmlXPathNewString(BAD_CAST val));
}

/**
 * xmlXPathWrapCString:
 * @val:  the char * value
 *
 * Wraps a string into an XPath object.
 *
 * Returns the newly created object.
 */
xmlXPathObjectPtr
xmlXPathWrapCString (char * val) {
    return(xmlXPathWrapString((xmlChar *)(val)));
}

/**
 * xmlXPathWrapExternal:
 * @val:  the user data
 *
 * Wraps the @val data into an XPath object.
 *
 * Returns the newly created object.
 */
xmlXPathObjectPtr
xmlXPathWrapExternal (void *val) {
    xmlXPathObjectPtr ret;

    ret = (xmlXPathObjectPtr) xmlMalloc(sizeof(xmlXPathObject));
    if (ret == NULL) {
        xmlXPathErrMemory(NULL, "creating user object\n");
	return(NULL);
    }
    memset(ret, 0 , sizeof(xmlXPathObject));
    ret->type = XPATH_USERS;
    ret->user = val;
#ifdef XP_DEBUG_OBJ_USAGE
    xmlXPathDebugObjUsageRequested(NULL, XPATH_USERS);
#endif
    return(ret);
}

/**
 * xmlXPathObjectCopy:
 * @val:  the original object
 *
 * allocate a new copy of a given object
 *
 * Returns the newly created object.
 */
xmlXPathObjectPtr
xmlXPathObjectCopy(xmlXPathObjectPtr val) {
    xmlXPathObjectPtr ret;

    if (val == NULL)
	return(NULL);

    ret = (xmlXPathObjectPtr) xmlMalloc(sizeof(xmlXPathObject));
    if (ret == NULL) {
        xmlXPathErrMemory(NULL, "copying object\n");
	return(NULL);
    }
    memcpy(ret, val , sizeof(xmlXPathObject));
#ifdef XP_DEBUG_OBJ_USAGE
    xmlXPathDebugObjUsageRequested(NULL, val->type);
#endif
    switch (val->type) {
	case XPATH_BOOLEAN:
	case XPATH_NUMBER:
#ifdef LIBXML_XPTR_LOCS_ENABLED
	case XPATH_POINT:
	case XPATH_RANGE:
#endif /* LIBXML_XPTR_LOCS_ENABLED */
	    break;
	case XPATH_STRING:
	    ret->stringval = xmlStrdup(val->stringval);
            if (ret->stringval == NULL) {
                xmlFree(ret);
                return(NULL);
            }
	    break;
	case XPATH_XSLT_TREE:
#if 0
/*
  Removed 11 July 2004 - the current handling of xslt tmpRVT nodes means that
  this previous handling is no longer correct, and can cause some serious
  problems (ref. bug 145547)
*/
	    if ((val->nodesetval != NULL) &&
		(val->nodesetval->nodeTab != NULL)) {
		xmlNodePtr cur, tmp;
		xmlDocPtr top;

		ret->boolval = 1;
		top =  xmlNewDoc(NULL);
		top->name = (char *)
		    xmlStrdup(val->nodesetval->nodeTab[0]->name);
		ret->user = top;
		if (top != NULL) {
		    top->doc = top;
		    cur = val->nodesetval->nodeTab[0]->children;
		    while (cur != NULL) {
			tmp = xmlDocCopyNode(cur, top, 1);
			xmlAddChild((xmlNodePtr) top, tmp);
			cur = cur->next;
		    }
		}

		ret->nodesetval = xmlXPathNodeSetCreate((xmlNodePtr) top);
	    } else
		ret->nodesetval = xmlXPathNodeSetCreate(NULL);
	    /* Deallocate the copied tree value */
	    break;
#endif
	case XPATH_NODESET:
            /* TODO: Check memory error. */
	    ret->nodesetval = xmlXPathNodeSetMerge(NULL, val->nodesetval);
	    /* Do not deallocate the copied tree value */
	    ret->boolval = 0;
	    break;
#ifdef LIBXML_XPTR_LOCS_ENABLED
	case XPATH_LOCATIONSET:
	{
	    xmlLocationSetPtr loc = val->user;
	    ret->user = (void *) xmlXPtrLocationSetMerge(NULL, loc);
	    break;
	}
#endif
        case XPATH_USERS:
	    ret->user = val->user;
	    break;
        case XPATH_UNDEFINED:
	    xmlGenericError(xmlGenericErrorContext,
		    "xmlXPathObjectCopy: unsupported type %d\n",
		    val->type);
	    break;
    }
    return(ret);
}

/**
 * xmlXPathFreeObject:
 * @obj:  the object to free
 *
 * Free up an xmlXPathObjectPtr object.
 */
void
xmlXPathFreeObject(xmlXPathObjectPtr obj) {
    if (obj == NULL) return;
    if ((obj->type == XPATH_NODESET) || (obj->type == XPATH_XSLT_TREE)) {
	if (obj->boolval) {
#if 0
	    if (obj->user != NULL) {
                xmlXPathFreeNodeSet(obj->nodesetval);
		xmlFreeNodeList((xmlNodePtr) obj->user);
	    } else
#endif
	    obj->type = XPATH_XSLT_TREE; /* TODO: Just for debugging. */
	    if (obj->nodesetval != NULL)
		xmlXPathFreeValueTree(obj->nodesetval);
	} else {
	    if (obj->nodesetval != NULL)
		xmlXPathFreeNodeSet(obj->nodesetval);
	}
#ifdef LIBXML_XPTR_LOCS_ENABLED
    } else if (obj->type == XPATH_LOCATIONSET) {
	if (obj->user != NULL)
	    xmlXPtrFreeLocationSet(obj->user);
#endif
    } else if (obj->type == XPATH_STRING) {
	if (obj->stringval != NULL)
	    xmlFree(obj->stringval);
    }
#ifdef XP_DEBUG_OBJ_USAGE
    xmlXPathDebugObjUsageReleased(NULL, obj->type);
#endif
    xmlFree(obj);
}

static void
xmlXPathFreeObjectEntry(void *obj, const xmlChar *name ATTRIBUTE_UNUSED) {
    xmlXPathFreeObject((xmlXPathObjectPtr) obj);
}

/**
 * xmlXPathReleaseObject:
 * @obj:  the xmlXPathObjectPtr to free or to cache
 *
 * Depending on the state of the cache this frees the given
 * XPath object or stores it in the cache.
 */
static void
xmlXPathReleaseObject(xmlXPathContextPtr ctxt, xmlXPathObjectPtr obj)
{
#define XP_CACHE_ADD(sl, o) if (sl == NULL) { \
	sl = xmlPointerListCreate(10); if (sl == NULL) goto free_obj; } \
    if (xmlPointerListAddSize(sl, obj, 0) == -1) goto free_obj;

#define XP_CACHE_WANTS(sl, n) ((sl == NULL) || ((sl)->number < n))

    if (obj == NULL)
	return;
    if ((ctxt == NULL) || (ctxt->cache == NULL)) {
	 xmlXPathFreeObject(obj);
    } else {
	xmlXPathContextCachePtr cache =
	    (xmlXPathContextCachePtr) ctxt->cache;

	switch (obj->type) {
	    case XPATH_NODESET:
	    case XPATH_XSLT_TREE:
		if (obj->nodesetval != NULL) {
		    if (obj->boolval) {
			/*
			* It looks like the @boolval is used for
			* evaluation if this an XSLT Result Tree Fragment.
			* TODO: Check if this assumption is correct.
			*/
			obj->type = XPATH_XSLT_TREE; /* just for debugging */
			xmlXPathFreeValueTree(obj->nodesetval);
			obj->nodesetval = NULL;
		    } else if ((obj->nodesetval->nodeMax <= 40) &&
			(XP_CACHE_WANTS(cache->nodesetObjs,
					cache->maxNodeset)))
		    {
			XP_CACHE_ADD(cache->nodesetObjs, obj);
			goto obj_cached;
		    } else {
			xmlXPathFreeNodeSet(obj->nodesetval);
			obj->nodesetval = NULL;
		    }
		}
		break;
	    case XPATH_STRING:
		if (obj->stringval != NULL)
		    xmlFree(obj->stringval);

		if (XP_CACHE_WANTS(cache->stringObjs, cache->maxString)) {
		    XP_CACHE_ADD(cache->stringObjs, obj);
		    goto obj_cached;
		}
		break;
	    case XPATH_BOOLEAN:
		if (XP_CACHE_WANTS(cache->booleanObjs, cache->maxBoolean)) {
		    XP_CACHE_ADD(cache->booleanObjs, obj);
		    goto obj_cached;
		}
		break;
	    case XPATH_NUMBER:
		if (XP_CACHE_WANTS(cache->numberObjs, cache->maxNumber)) {
		    XP_CACHE_ADD(cache->numberObjs, obj);
		    goto obj_cached;
		}
		break;
#ifdef LIBXML_XPTR_LOCS_ENABLED
	    case XPATH_LOCATIONSET:
		if (obj->user != NULL) {
		    xmlXPtrFreeLocationSet(obj->user);
		}
		goto free_obj;
#endif
	    default:
		goto free_obj;
	}

	/*
	* Fallback to adding to the misc-objects slot.
	*/
	if (XP_CACHE_WANTS(cache->miscObjs, cache->maxMisc)) {
	    XP_CACHE_ADD(cache->miscObjs, obj);
	} else
	    goto free_obj;

obj_cached:

#ifdef XP_DEBUG_OBJ_USAGE
	xmlXPathDebugObjUsageReleased(ctxt, obj->type);
#endif

	if (obj->nodesetval != NULL) {
	    xmlNodeSetPtr tmpset = obj->nodesetval;

	    /*
	    * TODO: Due to those nasty ns-nodes, we need to traverse
	    *  the list and free the ns-nodes.
	    * URGENT TODO: Check if it's actually slowing things down.
	    *  Maybe we shouldn't try to preserve the list.
	    */
	    if (tmpset->nodeNr > 1) {
		int i;
		xmlNodePtr node;

		for (i = 0; i < tmpset->nodeNr; i++) {
		    node = tmpset->nodeTab[i];
		    if ((node != NULL) &&
			(node->type == XML_NAMESPACE_DECL))
		    {
			xmlXPathNodeSetFreeNs((xmlNsPtr) node);
		    }
		}
	    } else if (tmpset->nodeNr == 1) {
		if ((tmpset->nodeTab[0] != NULL) &&
		    (tmpset->nodeTab[0]->type == XML_NAMESPACE_DECL))
		    xmlXPathNodeSetFreeNs((xmlNsPtr) tmpset->nodeTab[0]);
	    }
	    tmpset->nodeNr = 0;
	    memset(obj, 0, sizeof(xmlXPathObject));
	    obj->nodesetval = tmpset;
	} else
	    memset(obj, 0, sizeof(xmlXPathObject));

	return;

free_obj:
	/*
	* Cache is full; free the object.
	*/
	if (obj->nodesetval != NULL)
	    xmlXPathFreeNodeSet(obj->nodesetval);
#ifdef XP_DEBUG_OBJ_USAGE
	xmlXPathDebugObjUsageReleased(NULL, obj->type);
#endif
	xmlFree(obj);
    }
    return;
}


/************************************************************************
 *									*
 *			Type Casting Routines				*
 *									*
 ************************************************************************/

/**
 * xmlXPathCastBooleanToString:
 * @val:  a boolean
 *
 * Converts a boolean to its string value.
 *
 * Returns a newly allocated string.
 */
xmlChar *
xmlXPathCastBooleanToString (int val) {
    xmlChar *ret;
    if (val)
	ret = xmlStrdup((const xmlChar *) "true");
    else
	ret = xmlStrdup((const xmlChar *) "false");
    return(ret);
}

/**
 * xmlXPathCastNumberToString:
 * @val:  a number
 *
 * Converts a number to its string value.
 *
 * Returns a newly allocated string.
 */
xmlChar *
xmlXPathCastNumberToString (double val) {
    xmlChar *ret;
    switch (xmlXPathIsInf(val)) {
    case 1:
	ret = xmlStrdup((const xmlChar *) "Infinity");
	break;
    case -1:
	ret = xmlStrdup((const xmlChar *) "-Infinity");
	break;
    default:
	if (xmlXPathIsNaN(val)) {
	    ret = xmlStrdup((const xmlChar *) "NaN");
	} else if (val == 0) {
            /* Omit sign for negative zero. */
	    ret = xmlStrdup((const xmlChar *) "0");
	} else {
	    /* could be improved */
	    char buf[100];
	    xmlXPathFormatNumber(val, buf, 99);
	    buf[99] = 0;
	    ret = xmlStrdup((const xmlChar *) buf);
	}
    }
    return(ret);
}

/**
 * xmlXPathCastNodeToString:
 * @node:  a node
 *
 * Converts a node to its string value.
 *
 * Returns a newly allocated string.
 */
xmlChar *
xmlXPathCastNodeToString (xmlNodePtr node) {
xmlChar *ret;
    if ((ret = xmlNodeGetContent(node)) == NULL)
	ret = xmlStrdup((const xmlChar *) "");
    return(ret);
}

/**
 * xmlXPathCastNodeSetToString:
 * @ns:  a node-set
 *
 * Converts a node-set to its string value.
 *
 * Returns a newly allocated string.
 */
xmlChar *
xmlXPathCastNodeSetToString (xmlNodeSetPtr ns) {
    if ((ns == NULL) || (ns->nodeNr == 0) || (ns->nodeTab == NULL))
	return(xmlStrdup((const xmlChar *) ""));

    if (ns->nodeNr > 1)
	xmlXPathNodeSetSort(ns);
    return(xmlXPathCastNodeToString(ns->nodeTab[0]));
}

/**
 * xmlXPathCastToString:
 * @val:  an XPath object
 *
 * Converts an existing object to its string() equivalent
 *
 * Returns the allocated string value of the object, NULL in case of error.
 *         It's up to the caller to free the string memory with xmlFree().
 */
xmlChar *
xmlXPathCastToString(xmlXPathObjectPtr val) {
    xmlChar *ret = NULL;

    if (val == NULL)
	return(xmlStrdup((const xmlChar *) ""));
    switch (val->type) {
	case XPATH_UNDEFINED:
#ifdef DEBUG_EXPR
	    xmlGenericError(xmlGenericErrorContext, "String: undefined\n");
#endif
	    ret = xmlStrdup((const xmlChar *) "");
	    break;
        case XPATH_NODESET:
        case XPATH_XSLT_TREE:
	    ret = xmlXPathCastNodeSetToString(val->nodesetval);
	    break;
	case XPATH_STRING:
	    return(xmlStrdup(val->stringval));
        case XPATH_BOOLEAN:
	    ret = xmlXPathCastBooleanToString(val->boolval);
	    break;
	case XPATH_NUMBER: {
	    ret = xmlXPathCastNumberToString(val->floatval);
	    break;
	}
	case XPATH_USERS:
#ifdef LIBXML_XPTR_LOCS_ENABLED
	case XPATH_POINT:
	case XPATH_RANGE:
	case XPATH_LOCATIONSET:
#endif /* LIBXML_XPTR_LOCS_ENABLED */
	    TODO
	    ret = xmlStrdup((const xmlChar *) "");
	    break;
    }
    return(ret);
}

/**
 * xmlXPathConvertString:
 * @val:  an XPath object
 *
 * Converts an existing object to its string() equivalent
 *
 * Returns the new object, the old one is freed (or the operation
 *         is done directly on @val)
 */
xmlXPathObjectPtr
xmlXPathConvertString(xmlXPathObjectPtr val) {
    xmlChar *res = NULL;

    if (val == NULL)
	return(xmlXPathNewCString(""));

    switch (val->type) {
    case XPATH_UNDEFINED:
#ifdef DEBUG_EXPR
	xmlGenericError(xmlGenericErrorContext, "STRING: undefined\n");
#endif
	break;
    case XPATH_NODESET:
    case XPATH_XSLT_TREE:
	res = xmlXPathCastNodeSetToString(val->nodesetval);
	break;
    case XPATH_STRING:
	return(val);
    case XPATH_BOOLEAN:
	res = xmlXPathCastBooleanToString(val->boolval);
	break;
    case XPATH_NUMBER:
	res = xmlXPathCastNumberToString(val->floatval);
	break;
    case XPATH_USERS:
#ifdef LIBXML_XPTR_LOCS_ENABLED
    case XPATH_POINT:
    case XPATH_RANGE:
    case XPATH_LOCATIONSET:
#endif /* LIBXML_XPTR_LOCS_ENABLED */
	TODO;
	break;
    }
    xmlXPathFreeObject(val);
    if (res == NULL)
	return(xmlXPathNewCString(""));
    return(xmlXPathWrapString(res));
}

/**
 * xmlXPathCastBooleanToNumber:
 * @val:  a boolean
 *
 * Converts a boolean to its number value
 *
 * Returns the number value
 */
double
xmlXPathCastBooleanToNumber(int val) {
    if (val)
	return(1.0);
    return(0.0);
}

/**
 * xmlXPathCastStringToNumber:
 * @val:  a string
 *
 * Converts a string to its number value
 *
 * Returns the number value
 */
double
xmlXPathCastStringToNumber(const xmlChar * val) {
    return(xmlXPathStringEvalNumber(val));
}

/**
 * xmlXPathCastNodeToNumber:
 * @node:  a node
 *
 * Converts a node to its number value
 *
 * Returns the number value
 */
double
xmlXPathCastNodeToNumber (xmlNodePtr node) {
    xmlChar *strval;
    double ret;

    if (node == NULL)
	return(xmlXPathNAN);
    strval = xmlXPathCastNodeToString(node);
    if (strval == NULL)
	return(xmlXPathNAN);
    ret = xmlXPathCastStringToNumber(strval);
    xmlFree(strval);

    return(ret);
}

/**
 * xmlXPathCastNodeSetToNumber:
 * @ns:  a node-set
 *
 * Converts a node-set to its number value
 *
 * Returns the number value
 */
double
xmlXPathCastNodeSetToNumber (xmlNodeSetPtr ns) {
    xmlChar *str;
    double ret;

    if (ns == NULL)
	return(xmlXPathNAN);
    str = xmlXPathCastNodeSetToString(ns);
    ret = xmlXPathCastStringToNumber(str);
    xmlFree(str);
    return(ret);
}

/**
 * xmlXPathCastToNumber:
 * @val:  an XPath object
 *
 * Converts an XPath object to its number value
 *
 * Returns the number value
 */
double
xmlXPathCastToNumber(xmlXPathObjectPtr val) {
    double ret = 0.0;

    if (val == NULL)
	return(xmlXPathNAN);
    switch (val->type) {
    case XPATH_UNDEFINED:
#ifdef DEBUG_EXPR
	xmlGenericError(xmlGenericErrorContext, "NUMBER: undefined\n");
#endif
	ret = xmlXPathNAN;
	break;
    case XPATH_NODESET:
    case XPATH_XSLT_TREE:
	ret = xmlXPathCastNodeSetToNumber(val->nodesetval);
	break;
    case XPATH_STRING:
	ret = xmlXPathCastStringToNumber(val->stringval);
	break;
    case XPATH_NUMBER:
	ret = val->floatval;
	break;
    case XPATH_BOOLEAN:
	ret = xmlXPathCastBooleanToNumber(val->boolval);
	break;
    case XPATH_USERS:
#ifdef LIBXML_XPTR_LOCS_ENABLED
    case XPATH_POINT:
    case XPATH_RANGE:
    case XPATH_LOCATIONSET:
#endif /* LIBXML_XPTR_LOCS_ENABLED */
	TODO;
	ret = xmlXPathNAN;
	break;
    }
    return(ret);
}

/**
 * xmlXPathConvertNumber:
 * @val:  an XPath object
 *
 * Converts an existing object to its number() equivalent
 *
 * Returns the new object, the old one is freed (or the operation
 *         is done directly on @val)
 */
xmlXPathObjectPtr
xmlXPathConvertNumber(xmlXPathObjectPtr val) {
    xmlXPathObjectPtr ret;

    if (val == NULL)
	return(xmlXPathNewFloat(0.0));
    if (val->type == XPATH_NUMBER)
	return(val);
    ret = xmlXPathNewFloat(xmlXPathCastToNumber(val));
    xmlXPathFreeObject(val);
    return(ret);
}

/**
 * xmlXPathCastNumberToBoolean:
 * @val:  a number
 *
 * Converts a number to its boolean value
 *
 * Returns the boolean value
 */
int
xmlXPathCastNumberToBoolean (double val) {
     if (xmlXPathIsNaN(val) || (val == 0.0))
	 return(0);
     return(1);
}

/**
 * xmlXPathCastStringToBoolean:
 * @val:  a string
 *
 * Converts a string to its boolean value
 *
 * Returns the boolean value
 */
int
xmlXPathCastStringToBoolean (const xmlChar *val) {
    if ((val == NULL) || (xmlStrlen(val) == 0))
	return(0);
    return(1);
}

/**
 * xmlXPathCastNodeSetToBoolean:
 * @ns:  a node-set
 *
 * Converts a node-set to its boolean value
 *
 * Returns the boolean value
 */
int
xmlXPathCastNodeSetToBoolean (xmlNodeSetPtr ns) {
    if ((ns == NULL) || (ns->nodeNr == 0))
	return(0);
    return(1);
}

/**
 * xmlXPathCastToBoolean:
 * @val:  an XPath object
 *
 * Converts an XPath object to its boolean value
 *
 * Returns the boolean value
 */
int
xmlXPathCastToBoolean (xmlXPathObjectPtr val) {
    int ret = 0;

    if (val == NULL)
	return(0);
    switch (val->type) {
    case XPATH_UNDEFINED:
#ifdef DEBUG_EXPR
	xmlGenericError(xmlGenericErrorContext, "BOOLEAN: undefined\n");
#endif
	ret = 0;
	break;
    case XPATH_NODESET:
    case XPATH_XSLT_TREE:
	ret = xmlXPathCastNodeSetToBoolean(val->nodesetval);
	break;
    case XPATH_STRING:
	ret = xmlXPathCastStringToBoolean(val->stringval);
	break;
    case XPATH_NUMBER:
	ret = xmlXPathCastNumberToBoolean(val->floatval);
	break;
    case XPATH_BOOLEAN:
	ret = val->boolval;
	break;
    case XPATH_USERS:
#ifdef LIBXML_XPTR_LOCS_ENABLED
    case XPATH_POINT:
    case XPATH_RANGE:
    case XPATH_LOCATIONSET:
#endif /* LIBXML_XPTR_LOCS_ENABLED */
	TODO;
	ret = 0;
	break;
    }
    return(ret);
}


/**
 * xmlXPathConvertBoolean:
 * @val:  an XPath object
 *
 * Converts an existing object to its boolean() equivalent
 *
 * Returns the new object, the old one is freed (or the operation
 *         is done directly on @val)
 */
xmlXPathObjectPtr
xmlXPathConvertBoolean(xmlXPathObjectPtr val) {
    xmlXPathObjectPtr ret;

    if (val == NULL)
	return(xmlXPathNewBoolean(0));
    if (val->type == XPATH_BOOLEAN)
	return(val);
    ret = xmlXPathNewBoolean(xmlXPathCastToBoolean(val));
    xmlXPathFreeObject(val);
    return(ret);
}

/************************************************************************
 *									*
 *		Routines to handle XPath contexts			*
 *									*
 ************************************************************************/

/**
 * xmlXPathNewContext:
 * @doc:  the XML document
 *
 * Create a new xmlXPathContext
 *
 * Returns the xmlXPathContext just allocated. The caller will need to free it.
 */
xmlXPathContextPtr
xmlXPathNewContext(xmlDocPtr doc) {
    xmlXPathContextPtr ret;

    ret = (xmlXPathContextPtr) xmlMalloc(sizeof(xmlXPathContext));
    if (ret == NULL) {
        xmlXPathErrMemory(NULL, "creating context\n");
	return(NULL);
    }
    memset(ret, 0 , sizeof(xmlXPathContext));
    ret->doc = doc;
    ret->node = NULL;

    ret->varHash = NULL;

    ret->nb_types = 0;
    ret->max_types = 0;
    ret->types = NULL;

    ret->funcHash = xmlHashCreate(0);

    ret->nb_axis = 0;
    ret->max_axis = 0;
    ret->axis = NULL;

    ret->nsHash = NULL;
    ret->user = NULL;

    ret->contextSize = -1;
    ret->proximityPosition = -1;

#ifdef XP_DEFAULT_CACHE_ON
    if (xmlXPathContextSetCache(ret, 1, -1, 0) == -1) {
	xmlXPathFreeContext(ret);
	return(NULL);
    }
#endif

    xmlXPathRegisterAllFunctions(ret);

    return(ret);
}

/**
 * xmlXPathFreeContext:
 * @ctxt:  the context to free
 *
 * Free up an xmlXPathContext
 */
void
xmlXPathFreeContext(xmlXPathContextPtr ctxt) {
    if (ctxt == NULL) return;

    if (ctxt->cache != NULL)
	xmlXPathFreeCache((xmlXPathContextCachePtr) ctxt->cache);
    xmlXPathRegisteredNsCleanup(ctxt);
    xmlXPathRegisteredFuncsCleanup(ctxt);
    xmlXPathRegisteredVariablesCleanup(ctxt);
    xmlResetError(&ctxt->lastError);
    xmlFree(ctxt);
}

/************************************************************************
 *									*
 *		Routines to handle XPath parser contexts		*
 *									*
 ************************************************************************/

#define CHECK_CTXT(ctxt)						\
    if (ctxt == NULL) {						\
	__xmlRaiseError(NULL, NULL, NULL,				\
		NULL, NULL, XML_FROM_XPATH,				\
		XML_ERR_INTERNAL_ERROR, XML_ERR_FATAL,			\
		__FILE__, __LINE__,					\
		NULL, NULL, NULL, 0, 0,					\
		"NULL context pointer\n");				\
	return(NULL);							\
    }									\

#define CHECK_CTXT_NEG(ctxt)						\
    if (ctxt == NULL) {						\
	__xmlRaiseError(NULL, NULL, NULL,				\
		NULL, NULL, XML_FROM_XPATH,				\
		XML_ERR_INTERNAL_ERROR, XML_ERR_FATAL,			\
		__FILE__, __LINE__,					\
		NULL, NULL, NULL, 0, 0,					\
		"NULL context pointer\n");				\
	return(-1);							\
    }									\


#define CHECK_CONTEXT(ctxt)						\
    if ((ctxt == NULL) || (ctxt->doc == NULL) ||			\
        (ctxt->doc->children == NULL)) {				\
	xmlXPatherror(ctxt, __FILE__, __LINE__, XPATH_INVALID_CTXT);	\
	return(NULL);							\
    }


/**
 * xmlXPathNewParserContext:
 * @str:  the XPath expression
 * @ctxt:  the XPath context
 *
 * Create a new xmlXPathParserContext
 *
 * Returns the xmlXPathParserContext just allocated.
 */
xmlXPathParserContextPtr
xmlXPathNewParserContext(const xmlChar *str, xmlXPathContextPtr ctxt) {
    xmlXPathParserContextPtr ret;

    ret = (xmlXPathParserContextPtr) xmlMalloc(sizeof(xmlXPathParserContext));
    if (ret == NULL) {
        xmlXPathErrMemory(ctxt, "creating parser context\n");
	return(NULL);
    }
    memset(ret, 0 , sizeof(xmlXPathParserContext));
    ret->cur = ret->base = str;
    ret->context = ctxt;

    ret->comp = xmlXPathNewCompExpr();
    if (ret->comp == NULL) {
	xmlFree(ret->valueTab);
	xmlFree(ret);
	return(NULL);
    }
    if ((ctxt != NULL) && (ctxt->dict != NULL)) {
        ret->comp->dict = ctxt->dict;
	xmlDictReference(ret->comp->dict);
    }

    return(ret);
}

/**
 * xmlXPathCompParserContext:
 * @comp:  the XPath compiled expression
 * @ctxt:  the XPath context
 *
 * Create a new xmlXPathParserContext when processing a compiled expression
 *
 * Returns the xmlXPathParserContext just allocated.
 */
static xmlXPathParserContextPtr
xmlXPathCompParserContext(xmlXPathCompExprPtr comp, xmlXPathContextPtr ctxt) {
    xmlXPathParserContextPtr ret;

    ret = (xmlXPathParserContextPtr) xmlMalloc(sizeof(xmlXPathParserContext));
    if (ret == NULL) {
        xmlXPathErrMemory(ctxt, "creating evaluation context\n");
	return(NULL);
    }
    memset(ret, 0 , sizeof(xmlXPathParserContext));

    /* Allocate the value stack */
    ret->valueTab = (xmlXPathObjectPtr *)
                     xmlMalloc(10 * sizeof(xmlXPathObjectPtr));
    if (ret->valueTab == NULL) {
	xmlFree(ret);
	xmlXPathErrMemory(ctxt, "creating evaluation context\n");
	return(NULL);
    }
    ret->valueNr = 0;
    ret->valueMax = 10;
    ret->value = NULL;

    ret->context = ctxt;
    ret->comp = comp;

    return(ret);
}

/**
 * xmlXPathFreeParserContext:
 * @ctxt:  the context to free
 *
 * Free up an xmlXPathParserContext
 */
void
xmlXPathFreeParserContext(xmlXPathParserContextPtr ctxt) {
    int i;

    if (ctxt->valueTab != NULL) {
        for (i = 0; i < ctxt->valueNr; i++) {
            if (ctxt->context)
                xmlXPathReleaseObject(ctxt->context, ctxt->valueTab[i]);
            else
                xmlXPathFreeObject(ctxt->valueTab[i]);
        }
        xmlFree(ctxt->valueTab);
    }
    if (ctxt->comp != NULL) {
#ifdef XPATH_STREAMING
	if (ctxt->comp->stream != NULL) {
	    xmlFreePatternList(ctxt->comp->stream);
	    ctxt->comp->stream = NULL;
	}
#endif
	xmlXPathFreeCompExpr(ctxt->comp);
    }
    xmlFree(ctxt);
}

/************************************************************************
 *									*
 *		The implicit core function library			*
 *									*
 ************************************************************************/

/**
 * xmlXPathNodeValHash:
 * @node:  a node pointer
 *
 * Function computing the beginning of the string value of the node,
 * used to speed up comparisons
 *
 * Returns an int usable as a hash
 */
static unsigned int
xmlXPathNodeValHash(xmlNodePtr node) {
    int len = 2;
    const xmlChar * string = NULL;
    xmlNodePtr tmp = NULL;
    unsigned int ret = 0;

    if (node == NULL)
	return(0);

    if (node->type == XML_DOCUMENT_NODE) {
	tmp = xmlDocGetRootElement((xmlDocPtr) node);
	if (tmp == NULL)
	    node = node->children;
	else
	    node = tmp;

	if (node == NULL)
	    return(0);
    }

    switch (node->type) {
	case XML_COMMENT_NODE:
	case XML_PI_NODE:
	case XML_CDATA_SECTION_NODE:
	case XML_TEXT_NODE:
	    string = node->content;
	    if (string == NULL)
		return(0);
	    if (string[0] == 0)
		return(0);
	    return(string[0] + (string[1] << 8));
	case XML_NAMESPACE_DECL:
	    string = ((xmlNsPtr)node)->href;
	    if (string == NULL)
		return(0);
	    if (string[0] == 0)
		return(0);
	    return(string[0] + (string[1] << 8));
	case XML_ATTRIBUTE_NODE:
	    tmp = ((xmlAttrPtr) node)->children;
	    break;
	case XML_ELEMENT_NODE:
	    tmp = node->children;
	    break;
	default:
	    return(0);
    }
    while (tmp != NULL) {
	switch (tmp->type) {
	    case XML_CDATA_SECTION_NODE:
	    case XML_TEXT_NODE:
		string = tmp->content;
		break;
	    default:
                string = NULL;
		break;
	}
	if ((string != NULL) && (string[0] != 0)) {
	    if (len == 1) {
		return(ret + (string[0] << 8));
	    }
	    if (string[1] == 0) {
		len = 1;
		ret = string[0];
	    } else {
		return(string[0] + (string[1] << 8));
	    }
	}
	/*
	 * Skip to next node
	 */
	if ((tmp->children != NULL) && (tmp->type != XML_DTD_NODE)) {
	    if (tmp->children->type != XML_ENTITY_DECL) {
		tmp = tmp->children;
		continue;
	    }
	}
	if (tmp == node)
	    break;

	if (tmp->next != NULL) {
	    tmp = tmp->next;
	    continue;
	}

	do {
	    tmp = tmp->parent;
	    if (tmp == NULL)
		break;
	    if (tmp == node) {
		tmp = NULL;
		break;
	    }
	    if (tmp->next != NULL) {
		tmp = tmp->next;
		break;
	    }
	} while (tmp != NULL);
    }
    return(ret);
}

/**
 * xmlXPathStringHash:
 * @string:  a string
 *
 * Function computing the beginning of the string value of the node,
 * used to speed up comparisons
 *
 * Returns an int usable as a hash
 */
static unsigned int
xmlXPathStringHash(const xmlChar * string) {
    if (string == NULL)
	return(0);
    if (string[0] == 0)
	return(0);
    return(string[0] + (string[1] << 8));
}

/**
 * xmlXPathCompareNodeSetFloat:
 * @ctxt:  the XPath Parser context
 * @inf:  less than (1) or greater than (0)
 * @strict:  is the comparison strict
 * @arg:  the node set
 * @f:  the value
 *
 * Implement the compare operation between a nodeset and a number
 *     @ns < @val    (1, 1, ...
 *     @ns <= @val   (1, 0, ...
 *     @ns > @val    (0, 1, ...
 *     @ns >= @val   (0, 0, ...
 *
 * If one object to be compared is a node-set and the other is a number,
 * then the comparison will be true if and only if there is a node in the
 * node-set such that the result of performing the comparison on the number
 * to be compared and on the result of converting the string-value of that
 * node to a number using the number function is true.
 *
 * Returns 0 or 1 depending on the results of the test.
 */
static int
xmlXPathCompareNodeSetFloat(xmlXPathParserContextPtr ctxt, int inf, int strict,
	                    xmlXPathObjectPtr arg, xmlXPathObjectPtr f) {
    int i, ret = 0;
    xmlNodeSetPtr ns;
    xmlChar *str2;

    if ((f == NULL) || (arg == NULL) ||
	((arg->type != XPATH_NODESET) && (arg->type != XPATH_XSLT_TREE))) {
	xmlXPathReleaseObject(ctxt->context, arg);
	xmlXPathReleaseObject(ctxt->context, f);
        return(0);
    }
    ns = arg->nodesetval;
    if (ns != NULL) {
	for (i = 0;i < ns->nodeNr;i++) {
	     str2 = xmlXPathCastNodeToString(ns->nodeTab[i]);
	     if (str2 != NULL) {
		 valuePush(ctxt,
			   xmlXPathCacheNewString(ctxt->context, str2));
		 xmlFree(str2);
		 xmlXPathNumberFunction(ctxt, 1);
		 valuePush(ctxt, xmlXPathCacheObjectCopy(ctxt->context, f));
		 ret = xmlXPathCompareValues(ctxt, inf, strict);
		 if (ret)
		     break;
	     }
	}
    }
    xmlXPathReleaseObject(ctxt->context, arg);
    xmlXPathReleaseObject(ctxt->context, f);
    return(ret);
}

/**
 * xmlXPathCompareNodeSetString:
 * @ctxt:  the XPath Parser context
 * @inf:  less than (1) or greater than (0)
 * @strict:  is the comparison strict
 * @arg:  the node set
 * @s:  the value
 *
 * Implement the compare operation between a nodeset and a string
 *     @ns < @val    (1, 1, ...
 *     @ns <= @val   (1, 0, ...
 *     @ns > @val    (0, 1, ...
 *     @ns >= @val   (0, 0, ...
 *
 * If one object to be compared is a node-set and the other is a string,
 * then the comparison will be true if and only if there is a node in
 * the node-set such that the result of performing the comparison on the
 * string-value of the node and the other string is true.
 *
 * Returns 0 or 1 depending on the results of the test.
 */
static int
xmlXPathCompareNodeSetString(xmlXPathParserContextPtr ctxt, int inf, int strict,
	                    xmlXPathObjectPtr arg, xmlXPathObjectPtr s) {
    int i, ret = 0;
    xmlNodeSetPtr ns;
    xmlChar *str2;

    if ((s == NULL) || (arg == NULL) ||
	((arg->type != XPATH_NODESET) && (arg->type != XPATH_XSLT_TREE))) {
	xmlXPathReleaseObject(ctxt->context, arg);
	xmlXPathReleaseObject(ctxt->context, s);
        return(0);
    }
    ns = arg->nodesetval;
    if (ns != NULL) {
	for (i = 0;i < ns->nodeNr;i++) {
	     str2 = xmlXPathCastNodeToString(ns->nodeTab[i]);
	     if (str2 != NULL) {
		 valuePush(ctxt,
			   xmlXPathCacheNewString(ctxt->context, str2));
		 xmlFree(str2);
		 valuePush(ctxt, xmlXPathCacheObjectCopy(ctxt->context, s));
		 ret = xmlXPathCompareValues(ctxt, inf, strict);
		 if (ret)
		     break;
	     }
	}
    }
    xmlXPathReleaseObject(ctxt->context, arg);
    xmlXPathReleaseObject(ctxt->context, s);
    return(ret);
}

/**
 * xmlXPathCompareNodeSets:
 * @inf:  less than (1) or greater than (0)
 * @strict:  is the comparison strict
 * @arg1:  the first node set object
 * @arg2:  the second node set object
 *
 * Implement the compare operation on nodesets:
 *
 * If both objects to be compared are node-sets, then the comparison
 * will be true if and only if there is a node in the first node-set
 * and a node in the second node-set such that the result of performing
 * the comparison on the string-values of the two nodes is true.
 * ....
 * When neither object to be compared is a node-set and the operator
 * is <=, <, >= or >, then the objects are compared by converting both
 * objects to numbers and comparing the numbers according to IEEE 754.
 * ....
 * The number function converts its argument to a number as follows:
 *  - a string that consists of optional whitespace followed by an
 *    optional minus sign followed by a Number followed by whitespace
 *    is converted to the IEEE 754 number that is nearest (according
 *    to the IEEE 754 round-to-nearest rule) to the mathematical value
 *    represented by the string; any other string is converted to NaN
 *
 * Conclusion all nodes need to be converted first to their string value
 * and then the comparison must be done when possible
 */
static int
xmlXPathCompareNodeSets(int inf, int strict,
	                xmlXPathObjectPtr arg1, xmlXPathObjectPtr arg2) {
    int i, j, init = 0;
    double val1;
    double *values2;
    int ret = 0;
    xmlNodeSetPtr ns1;
    xmlNodeSetPtr ns2;

    if ((arg1 == NULL) ||
	((arg1->type != XPATH_NODESET) && (arg1->type != XPATH_XSLT_TREE))) {
	xmlXPathFreeObject(arg2);
        return(0);
    }
    if ((arg2 == NULL) ||
	((arg2->type != XPATH_NODESET) && (arg2->type != XPATH_XSLT_TREE))) {
	xmlXPathFreeObject(arg1);
	xmlXPathFreeObject(arg2);
        return(0);
    }

    ns1 = arg1->nodesetval;
    ns2 = arg2->nodesetval;

    if ((ns1 == NULL) || (ns1->nodeNr <= 0)) {
	xmlXPathFreeObject(arg1);
	xmlXPathFreeObject(arg2);
	return(0);
    }
    if ((ns2 == NULL) || (ns2->nodeNr <= 0)) {
	xmlXPathFreeObject(arg1);
	xmlXPathFreeObject(arg2);
	return(0);
    }

    values2 = (double *) xmlMalloc(ns2->nodeNr * sizeof(double));
    if (values2 == NULL) {
        /* TODO: Propagate memory error. */
        xmlXPathErrMemory(NULL, "comparing nodesets\n");
	xmlXPathFreeObject(arg1);
	xmlXPathFreeObject(arg2);
	return(0);
    }
    for (i = 0;i < ns1->nodeNr;i++) {
	val1 = xmlXPathCastNodeToNumber(ns1->nodeTab[i]);
	if (xmlXPathIsNaN(val1))
	    continue;
	for (j = 0;j < ns2->nodeNr;j++) {
	    if (init == 0) {
		values2[j] = xmlXPathCastNodeToNumber(ns2->nodeTab[j]);
	    }
	    if (xmlXPathIsNaN(values2[j]))
		continue;
	    if (inf && strict)
		ret = (val1 < values2[j]);
	    else if (inf && !strict)
		ret = (val1 <= values2[j]);
	    else if (!inf && strict)
		ret = (val1 > values2[j]);
	    else if (!inf && !strict)
		ret = (val1 >= values2[j]);
	    if (ret)
		break;
	}
	if (ret)
	    break;
	init = 1;
    }
    xmlFree(values2);
    xmlXPathFreeObject(arg1);
    xmlXPathFreeObject(arg2);
    return(ret);
}

/**
 * xmlXPathCompareNodeSetValue:
 * @ctxt:  the XPath Parser context
 * @inf:  less than (1) or greater than (0)
 * @strict:  is the comparison strict
 * @arg:  the node set
 * @val:  the value
 *
 * Implement the compare operation between a nodeset and a value
 *     @ns < @val    (1, 1, ...
 *     @ns <= @val   (1, 0, ...
 *     @ns > @val    (0, 1, ...
 *     @ns >= @val   (0, 0, ...
 *
 * If one object to be compared is a node-set and the other is a boolean,
 * then the comparison will be true if and only if the result of performing
 * the comparison on the boolean and on the result of converting
 * the node-set to a boolean using the boolean function is true.
 *
 * Returns 0 or 1 depending on the results of the test.
 */
static int
xmlXPathCompareNodeSetValue(xmlXPathParserContextPtr ctxt, int inf, int strict,
	                    xmlXPathObjectPtr arg, xmlXPathObjectPtr val) {
    if ((val == NULL) || (arg == NULL) ||
	((arg->type != XPATH_NODESET) && (arg->type != XPATH_XSLT_TREE)))
        return(0);

    switch(val->type) {
        case XPATH_NUMBER:
	    return(xmlXPathCompareNodeSetFloat(ctxt, inf, strict, arg, val));
        case XPATH_NODESET:
        case XPATH_XSLT_TREE:
	    return(xmlXPathCompareNodeSets(inf, strict, arg, val));
        case XPATH_STRING:
	    return(xmlXPathCompareNodeSetString(ctxt, inf, strict, arg, val));
        case XPATH_BOOLEAN:
	    valuePush(ctxt, arg);
	    xmlXPathBooleanFunction(ctxt, 1);
	    valuePush(ctxt, val);
	    return(xmlXPathCompareValues(ctxt, inf, strict));
	default:
            xmlGenericError(xmlGenericErrorContext,
                    "xmlXPathCompareNodeSetValue: Can't compare node set "
                    "and object of type %d\n",
                    val->type);
            xmlXPathReleaseObject(ctxt->context, arg);
            xmlXPathReleaseObject(ctxt->context, val);
            XP_ERROR0(XPATH_INVALID_TYPE);
    }
    return(0);
}

/**
 * xmlXPathEqualNodeSetString:
 * @arg:  the nodeset object argument
 * @str:  the string to compare to.
 * @neq:  flag to show whether for '=' (0) or '!=' (1)
 *
 * Implement the equal operation on XPath objects content: @arg1 == @arg2
 * If one object to be compared is a node-set and the other is a string,
 * then the comparison will be true if and only if there is a node in
 * the node-set such that the result of performing the comparison on the
 * string-value of the node and the other string is true.
 *
 * Returns 0 or 1 depending on the results of the test.
 */
static int
xmlXPathEqualNodeSetString(xmlXPathObjectPtr arg, const xmlChar * str, int neq)
{
    int i;
    xmlNodeSetPtr ns;
    xmlChar *str2;
    unsigned int hash;

    if ((str == NULL) || (arg == NULL) ||
        ((arg->type != XPATH_NODESET) && (arg->type != XPATH_XSLT_TREE)))
        return (0);
    ns = arg->nodesetval;
    /*
     * A NULL nodeset compared with a string is always false
     * (since there is no node equal, and no node not equal)
     */
    if ((ns == NULL) || (ns->nodeNr <= 0) )
        return (0);
    hash = xmlXPathStringHash(str);
    for (i = 0; i < ns->nodeNr; i++) {
        if (xmlXPathNodeValHash(ns->nodeTab[i]) == hash) {
            str2 = xmlNodeGetContent(ns->nodeTab[i]);
            if ((str2 != NULL) && (xmlStrEqual(str, str2))) {
                xmlFree(str2);
		if (neq)
		    continue;
                return (1);
	    } else if ((str2 == NULL) && (xmlStrEqual(str, BAD_CAST ""))) {
		if (neq)
		    continue;
                return (1);
            } else if (neq) {
		if (str2 != NULL)
		    xmlFree(str2);
		return (1);
	    }
            if (str2 != NULL)
                xmlFree(str2);
        } else if (neq)
	    return (1);
    }
    return (0);
}

/**
 * xmlXPathEqualNodeSetFloat:
 * @arg:  the nodeset object argument
 * @f:  the float to compare to
 * @neq:  flag to show whether to compare '=' (0) or '!=' (1)
 *
 * Implement the equal operation on XPath objects content: @arg1 == @arg2
 * If one object to be compared is a node-set and the other is a number,
 * then the comparison will be true if and only if there is a node in
 * the node-set such that the result of performing the comparison on the
 * number to be compared and on the result of converting the string-value
 * of that node to a number using the number function is true.
 *
 * Returns 0 or 1 depending on the results of the test.
 */
static int
xmlXPathEqualNodeSetFloat(xmlXPathParserContextPtr ctxt,
    xmlXPathObjectPtr arg, double f, int neq) {
  int i, ret=0;
  xmlNodeSetPtr ns;
  xmlChar *str2;
  xmlXPathObjectPtr val;
  double v;

    if ((arg == NULL) ||
	((arg->type != XPATH_NODESET) && (arg->type != XPATH_XSLT_TREE)))
        return(0);

    ns = arg->nodesetval;
    if (ns != NULL) {
	for (i=0;i<ns->nodeNr;i++) {
	    str2 = xmlXPathCastNodeToString(ns->nodeTab[i]);
	    if (str2 != NULL) {
		valuePush(ctxt, xmlXPathCacheNewString(ctxt->context, str2));
		xmlFree(str2);
		xmlXPathNumberFunction(ctxt, 1);
                CHECK_ERROR0;
		val = valuePop(ctxt);
		v = val->floatval;
		xmlXPathReleaseObject(ctxt->context, val);
		if (!xmlXPathIsNaN(v)) {
		    if ((!neq) && (v==f)) {
			ret = 1;
			break;
		    } else if ((neq) && (v!=f)) {
			ret = 1;
			break;
		    }
		} else {	/* NaN is unequal to any value */
		    if (neq)
			ret = 1;
		}
	    }
	}
    }

    return(ret);
}


/**
 * xmlXPathEqualNodeSets:
 * @arg1:  first nodeset object argument
 * @arg2:  second nodeset object argument
 * @neq:   flag to show whether to test '=' (0) or '!=' (1)
 *
 * Implement the equal / not equal operation on XPath nodesets:
 * @arg1 == @arg2  or  @arg1 != @arg2
 * If both objects to be compared are node-sets, then the comparison
 * will be true if and only if there is a node in the first node-set and
 * a node in the second node-set such that the result of performing the
 * comparison on the string-values of the two nodes is true.
 *
 * (needless to say, this is a costly operation)
 *
 * Returns 0 or 1 depending on the results of the test.
 */
static int
xmlXPathEqualNodeSets(xmlXPathObjectPtr arg1, xmlXPathObjectPtr arg2, int neq) {
    int i, j;
    unsigned int *hashs1;
    unsigned int *hashs2;
    xmlChar **values1;
    xmlChar **values2;
    int ret = 0;
    xmlNodeSetPtr ns1;
    xmlNodeSetPtr ns2;

    if ((arg1 == NULL) ||
	((arg1->type != XPATH_NODESET) && (arg1->type != XPATH_XSLT_TREE)))
        return(0);
    if ((arg2 == NULL) ||
	((arg2->type != XPATH_NODESET) && (arg2->type != XPATH_XSLT_TREE)))
        return(0);

    ns1 = arg1->nodesetval;
    ns2 = arg2->nodesetval;

    if ((ns1 == NULL) || (ns1->nodeNr <= 0))
	return(0);
    if ((ns2 == NULL) || (ns2->nodeNr <= 0))
	return(0);

    /*
     * for equal, check if there is a node pertaining to both sets
     */
    if (neq == 0)
	for (i = 0;i < ns1->nodeNr;i++)
	    for (j = 0;j < ns2->nodeNr;j++)
		if (ns1->nodeTab[i] == ns2->nodeTab[j])
		    return(1);

    values1 = (xmlChar **) xmlMalloc(ns1->nodeNr * sizeof(xmlChar *));
    if (values1 == NULL) {
        /* TODO: Propagate memory error. */
        xmlXPathErrMemory(NULL, "comparing nodesets\n");
	return(0);
    }
    hashs1 = (unsigned int *) xmlMalloc(ns1->nodeNr * sizeof(unsigned int));
    if (hashs1 == NULL) {
        /* TODO: Propagate memory error. */
        xmlXPathErrMemory(NULL, "comparing nodesets\n");
	xmlFree(values1);
	return(0);
    }
    memset(values1, 0, ns1->nodeNr * sizeof(xmlChar *));
    values2 = (xmlChar **) xmlMalloc(ns2->nodeNr * sizeof(xmlChar *));
    if (values2 == NULL) {
        /* TODO: Propagate memory error. */
        xmlXPathErrMemory(NULL, "comparing nodesets\n");
	xmlFree(hashs1);
	xmlFree(values1);
	return(0);
    }
    hashs2 = (unsigned int *) xmlMalloc(ns2->nodeNr * sizeof(unsigned int));
    if (hashs2 == NULL) {
        /* TODO: Propagate memory error. */
        xmlXPathErrMemory(NULL, "comparing nodesets\n");
	xmlFree(hashs1);
	xmlFree(values1);
	xmlFree(values2);
	return(0);
    }
    memset(values2, 0, ns2->nodeNr * sizeof(xmlChar *));
    for (i = 0;i < ns1->nodeNr;i++) {
	hashs1[i] = xmlXPathNodeValHash(ns1->nodeTab[i]);
	for (j = 0;j < ns2->nodeNr;j++) {
	    if (i == 0)
		hashs2[j] = xmlXPathNodeValHash(ns2->nodeTab[j]);
	    if (hashs1[i] != hashs2[j]) {
		if (neq) {
		    ret = 1;
		    break;
		}
	    }
	    else {
		if (values1[i] == NULL)
		    values1[i] = xmlNodeGetContent(ns1->nodeTab[i]);
		if (values2[j] == NULL)
		    values2[j] = xmlNodeGetContent(ns2->nodeTab[j]);
		ret = xmlStrEqual(values1[i], values2[j]) ^ neq;
		if (ret)
		    break;
	    }
	}
	if (ret)
	    break;
    }
    for (i = 0;i < ns1->nodeNr;i++)
	if (values1[i] != NULL)
	    xmlFree(values1[i]);
    for (j = 0;j < ns2->nodeNr;j++)
	if (values2[j] != NULL)
	    xmlFree(values2[j]);
    xmlFree(values1);
    xmlFree(values2);
    xmlFree(hashs1);
    xmlFree(hashs2);
    return(ret);
}

static int
xmlXPathEqualValuesCommon(xmlXPathParserContextPtr ctxt,
  xmlXPathObjectPtr arg1, xmlXPathObjectPtr arg2) {
    int ret = 0;
    /*
     *At this point we are assured neither arg1 nor arg2
     *is a nodeset, so we can just pick the appropriate routine.
     */
    switch (arg1->type) {
        case XPATH_UNDEFINED:
#ifdef DEBUG_EXPR
	    xmlGenericError(xmlGenericErrorContext,
		    "Equal: undefined\n");
#endif
	    break;
        case XPATH_BOOLEAN:
	    switch (arg2->type) {
	        case XPATH_UNDEFINED:
#ifdef DEBUG_EXPR
		    xmlGenericError(xmlGenericErrorContext,
			    "Equal: undefined\n");
#endif
		    break;
		case XPATH_BOOLEAN:
#ifdef DEBUG_EXPR
		    xmlGenericError(xmlGenericErrorContext,
			    "Equal: %d boolean %d \n",
			    arg1->boolval, arg2->boolval);
#endif
		    ret = (arg1->boolval == arg2->boolval);
		    break;
		case XPATH_NUMBER:
		    ret = (arg1->boolval ==
			   xmlXPathCastNumberToBoolean(arg2->floatval));
		    break;
		case XPATH_STRING:
		    if ((arg2->stringval == NULL) ||
			(arg2->stringval[0] == 0)) ret = 0;
		    else
			ret = 1;
		    ret = (arg1->boolval == ret);
		    break;
		case XPATH_USERS:
#ifdef LIBXML_XPTR_LOCS_ENABLED
		case XPATH_POINT:
		case XPATH_RANGE:
		case XPATH_LOCATIONSET:
#endif /* LIBXML_XPTR_LOCS_ENABLED */
		    TODO
		    break;
		case XPATH_NODESET:
		case XPATH_XSLT_TREE:
		    break;
	    }
	    break;
        case XPATH_NUMBER:
	    switch (arg2->type) {
	        case XPATH_UNDEFINED:
#ifdef DEBUG_EXPR
		    xmlGenericError(xmlGenericErrorContext,
			    "Equal: undefined\n");
#endif
		    break;
		case XPATH_BOOLEAN:
		    ret = (arg2->boolval==
			   xmlXPathCastNumberToBoolean(arg1->floatval));
		    break;
		case XPATH_STRING:
		    valuePush(ctxt, arg2);
		    xmlXPathNumberFunction(ctxt, 1);
		    arg2 = valuePop(ctxt);
                    if (ctxt->error)
                        break;
                    /* Falls through. */
		case XPATH_NUMBER:
		    /* Hand check NaN and Infinity equalities */
		    if (xmlXPathIsNaN(arg1->floatval) ||
			    xmlXPathIsNaN(arg2->floatval)) {
		        ret = 0;
		    } else if (xmlXPathIsInf(arg1->floatval) == 1) {
		        if (xmlXPathIsInf(arg2->floatval) == 1)
			    ret = 1;
			else
			    ret = 0;
		    } else if (xmlXPathIsInf(arg1->floatval) == -1) {
			if (xmlXPathIsInf(arg2->floatval) == -1)
			    ret = 1;
			else
			    ret = 0;
		    } else if (xmlXPathIsInf(arg2->floatval) == 1) {
			if (xmlXPathIsInf(arg1->floatval) == 1)
			    ret = 1;
			else
			    ret = 0;
		    } else if (xmlXPathIsInf(arg2->floatval) == -1) {
			if (xmlXPathIsInf(arg1->floatval) == -1)
			    ret = 1;
			else
			    ret = 0;
		    } else {
		        ret = (arg1->floatval == arg2->floatval);
		    }
		    break;
		case XPATH_USERS:
#ifdef LIBXML_XPTR_LOCS_ENABLED
		case XPATH_POINT:
		case XPATH_RANGE:
		case XPATH_LOCATIONSET:
#endif /* LIBXML_XPTR_LOCS_ENABLED */
		    TODO
		    break;
		case XPATH_NODESET:
		case XPATH_XSLT_TREE:
		    break;
	    }
	    break;
        case XPATH_STRING:
	    switch (arg2->type) {
	        case XPATH_UNDEFINED:
#ifdef DEBUG_EXPR
		    xmlGenericError(xmlGenericErrorContext,
			    "Equal: undefined\n");
#endif
		    break;
		case XPATH_BOOLEAN:
		    if ((arg1->stringval == NULL) ||
			(arg1->stringval[0] == 0)) ret = 0;
		    else
			ret = 1;
		    ret = (arg2->boolval == ret);
		    break;
		case XPATH_STRING:
		    ret = xmlStrEqual(arg1->stringval, arg2->stringval);
		    break;
		case XPATH_NUMBER:
		    valuePush(ctxt, arg1);
		    xmlXPathNumberFunction(ctxt, 1);
		    arg1 = valuePop(ctxt);
                    if (ctxt->error)
                        break;
		    /* Hand check NaN and Infinity equalities */
		    if (xmlXPathIsNaN(arg1->floatval) ||
			    xmlXPathIsNaN(arg2->floatval)) {
		        ret = 0;
		    } else if (xmlXPathIsInf(arg1->floatval) == 1) {
			if (xmlXPathIsInf(arg2->floatval) == 1)
			    ret = 1;
			else
			    ret = 0;
		    } else if (xmlXPathIsInf(arg1->floatval) == -1) {
			if (xmlXPathIsInf(arg2->floatval) == -1)
			    ret = 1;
			else
			    ret = 0;
		    } else if (xmlXPathIsInf(arg2->floatval) == 1) {
			if (xmlXPathIsInf(arg1->floatval) == 1)
			    ret = 1;
			else
			    ret = 0;
		    } else if (xmlXPathIsInf(arg2->floatval) == -1) {
			if (xmlXPathIsInf(arg1->floatval) == -1)
			    ret = 1;
			else
			    ret = 0;
		    } else {
		        ret = (arg1->floatval == arg2->floatval);
		    }
		    break;
		case XPATH_USERS:
#ifdef LIBXML_XPTR_LOCS_ENABLED
		case XPATH_POINT:
		case XPATH_RANGE:
		case XPATH_LOCATIONSET:
#endif /* LIBXML_XPTR_LOCS_ENABLED */
		    TODO
		    break;
		case XPATH_NODESET:
		case XPATH_XSLT_TREE:
		    break;
	    }
	    break;
        case XPATH_USERS:
#ifdef LIBXML_XPTR_LOCS_ENABLED
	case XPATH_POINT:
	case XPATH_RANGE:
	case XPATH_LOCATIONSET:
#endif /* LIBXML_XPTR_LOCS_ENABLED */
	    TODO
	    break;
	case XPATH_NODESET:
	case XPATH_XSLT_TREE:
	    break;
    }
    xmlXPathReleaseObject(ctxt->context, arg1);
    xmlXPathReleaseObject(ctxt->context, arg2);
    return(ret);
}

/**
 * xmlXPathEqualValues:
 * @ctxt:  the XPath Parser context
 *
 * Implement the equal operation on XPath objects content: @arg1 == @arg2
 *
 * Returns 0 or 1 depending on the results of the test.
 */
int
xmlXPathEqualValues(xmlXPathParserContextPtr ctxt) {
    xmlXPathObjectPtr arg1, arg2, argtmp;
    int ret = 0;

    if ((ctxt == NULL) || (ctxt->context == NULL)) return(0);
    arg2 = valuePop(ctxt);
    arg1 = valuePop(ctxt);
    if ((arg1 == NULL) || (arg2 == NULL)) {
	if (arg1 != NULL)
	    xmlXPathReleaseObject(ctxt->context, arg1);
	else
	    xmlXPathReleaseObject(ctxt->context, arg2);
	XP_ERROR0(XPATH_INVALID_OPERAND);
    }

    if (arg1 == arg2) {
#ifdef DEBUG_EXPR
        xmlGenericError(xmlGenericErrorContext,
		"Equal: by pointer\n");
#endif
	xmlXPathFreeObject(arg1);
        return(1);
    }

    /*
     *If either argument is a nodeset, it's a 'special case'
     */
    if ((arg2->type == XPATH_NODESET) || (arg2->type == XPATH_XSLT_TREE) ||
      (arg1->type == XPATH_NODESET) || (arg1->type == XPATH_XSLT_TREE)) {
	/*
	 *Hack it to assure arg1 is the nodeset
	 */
	if ((arg1->type != XPATH_NODESET) && (arg1->type != XPATH_XSLT_TREE)) {
		argtmp = arg2;
		arg2 = arg1;
		arg1 = argtmp;
	}
	switch (arg2->type) {
	    case XPATH_UNDEFINED:
#ifdef DEBUG_EXPR
		xmlGenericError(xmlGenericErrorContext,
			"Equal: undefined\n");
#endif
		break;
	    case XPATH_NODESET:
	    case XPATH_XSLT_TREE:
		ret = xmlXPathEqualNodeSets(arg1, arg2, 0);
		break;
	    case XPATH_BOOLEAN:
		if ((arg1->nodesetval == NULL) ||
		  (arg1->nodesetval->nodeNr == 0)) ret = 0;
		else
		    ret = 1;
		ret = (ret == arg2->boolval);
		break;
	    case XPATH_NUMBER:
		ret = xmlXPathEqualNodeSetFloat(ctxt, arg1, arg2->floatval, 0);
		break;
	    case XPATH_STRING:
		ret = xmlXPathEqualNodeSetString(arg1, arg2->stringval, 0);
		break;
	    case XPATH_USERS:
#ifdef LIBXML_XPTR_LOCS_ENABLED
	    case XPATH_POINT:
	    case XPATH_RANGE:
	    case XPATH_LOCATIONSET:
#endif /* LIBXML_XPTR_LOCS_ENABLED */
		TODO
		break;
	}
	xmlXPathReleaseObject(ctxt->context, arg1);
	xmlXPathReleaseObject(ctxt->context, arg2);
	return(ret);
    }

    return (xmlXPathEqualValuesCommon(ctxt, arg1, arg2));
}

/**
 * xmlXPathNotEqualValues:
 * @ctxt:  the XPath Parser context
 *
 * Implement the equal operation on XPath objects content: @arg1 == @arg2
 *
 * Returns 0 or 1 depending on the results of the test.
 */
int
xmlXPathNotEqualValues(xmlXPathParserContextPtr ctxt) {
    xmlXPathObjectPtr arg1, arg2, argtmp;
    int ret = 0;

    if ((ctxt == NULL) || (ctxt->context == NULL)) return(0);
    arg2 = valuePop(ctxt);
    arg1 = valuePop(ctxt);
    if ((arg1 == NULL) || (arg2 == NULL)) {
	if (arg1 != NULL)
	    xmlXPathReleaseObject(ctxt->context, arg1);
	else
	    xmlXPathReleaseObject(ctxt->context, arg2);
	XP_ERROR0(XPATH_INVALID_OPERAND);
    }

    if (arg1 == arg2) {
#ifdef DEBUG_EXPR
        xmlGenericError(xmlGenericErrorContext,
		"NotEqual: by pointer\n");
#endif
	xmlXPathReleaseObject(ctxt->context, arg1);
        return(0);
    }

    /*
     *If either argument is a nodeset, it's a 'special case'
     */
    if ((arg2->type == XPATH_NODESET) || (arg2->type == XPATH_XSLT_TREE) ||
      (arg1->type == XPATH_NODESET) || (arg1->type == XPATH_XSLT_TREE)) {
	/*
	 *Hack it to assure arg1 is the nodeset
	 */
	if ((arg1->type != XPATH_NODESET) && (arg1->type != XPATH_XSLT_TREE)) {
		argtmp = arg2;
		arg2 = arg1;
		arg1 = argtmp;
	}
	switch (arg2->type) {
	    case XPATH_UNDEFINED:
#ifdef DEBUG_EXPR
		xmlGenericError(xmlGenericErrorContext,
			"NotEqual: undefined\n");
#endif
		break;
	    case XPATH_NODESET:
	    case XPATH_XSLT_TREE:
		ret = xmlXPathEqualNodeSets(arg1, arg2, 1);
		break;
	    case XPATH_BOOLEAN:
		if ((arg1->nodesetval == NULL) ||
		  (arg1->nodesetval->nodeNr == 0)) ret = 0;
		else
		    ret = 1;
		ret = (ret != arg2->boolval);
		break;
	    case XPATH_NUMBER:
		ret = xmlXPathEqualNodeSetFloat(ctxt, arg1, arg2->floatval, 1);
		break;
	    case XPATH_STRING:
		ret = xmlXPathEqualNodeSetString(arg1, arg2->stringval,1);
		break;
	    case XPATH_USERS:
#ifdef LIBXML_XPTR_LOCS_ENABLED
	    case XPATH_POINT:
	    case XPATH_RANGE:
	    case XPATH_LOCATIONSET:
#endif /* LIBXML_XPTR_LOCS_ENABLED */
		TODO
		break;
	}
	xmlXPathReleaseObject(ctxt->context, arg1);
	xmlXPathReleaseObject(ctxt->context, arg2);
	return(ret);
    }

    return (!xmlXPathEqualValuesCommon(ctxt, arg1, arg2));
}

/**
 * xmlXPathCompareValues:
 * @ctxt:  the XPath Parser context
 * @inf:  less than (1) or greater than (0)
 * @strict:  is the comparison strict
 *
 * Implement the compare operation on XPath objects:
 *     @arg1 < @arg2    (1, 1, ...
 *     @arg1 <= @arg2   (1, 0, ...
 *     @arg1 > @arg2    (0, 1, ...
 *     @arg1 >= @arg2   (0, 0, ...
 *
 * When neither object to be compared is a node-set and the operator is
 * <=, <, >=, >, then the objects are compared by converted both objects
 * to numbers and comparing the numbers according to IEEE 754. The <
 * comparison will be true if and only if the first number is less than the
 * second number. The <= comparison will be true if and only if the first
 * number is less than or equal to the second number. The > comparison
 * will be true if and only if the first number is greater than the second
 * number. The >= comparison will be true if and only if the first number
 * is greater than or equal to the second number.
 *
 * Returns 1 if the comparison succeeded, 0 if it failed
 */
int
xmlXPathCompareValues(xmlXPathParserContextPtr ctxt, int inf, int strict) {
    int ret = 0, arg1i = 0, arg2i = 0;
    xmlXPathObjectPtr arg1, arg2;

    if ((ctxt == NULL) || (ctxt->context == NULL)) return(0);
    arg2 = valuePop(ctxt);
    arg1 = valuePop(ctxt);
    if ((arg1 == NULL) || (arg2 == NULL)) {
	if (arg1 != NULL)
	    xmlXPathReleaseObject(ctxt->context, arg1);
	else
	    xmlXPathReleaseObject(ctxt->context, arg2);
	XP_ERROR0(XPATH_INVALID_OPERAND);
    }

    if ((arg2->type == XPATH_NODESET) || (arg2->type == XPATH_XSLT_TREE) ||
      (arg1->type == XPATH_NODESET) || (arg1->type == XPATH_XSLT_TREE)) {
	/*
	 * If either argument is a XPATH_NODESET or XPATH_XSLT_TREE the two arguments
	 * are not freed from within this routine; they will be freed from the
	 * called routine, e.g. xmlXPathCompareNodeSets or xmlXPathCompareNodeSetValue
	 */
	if (((arg2->type == XPATH_NODESET) || (arg2->type == XPATH_XSLT_TREE)) &&
	  ((arg1->type == XPATH_NODESET) || (arg1->type == XPATH_XSLT_TREE))){
	    ret = xmlXPathCompareNodeSets(inf, strict, arg1, arg2);
	} else {
	    if ((arg1->type == XPATH_NODESET) || (arg1->type == XPATH_XSLT_TREE)) {
		ret = xmlXPathCompareNodeSetValue(ctxt, inf, strict,
			                          arg1, arg2);
	    } else {
		ret = xmlXPathCompareNodeSetValue(ctxt, !inf, strict,
			                          arg2, arg1);
	    }
	}
	return(ret);
    }

    if (arg1->type != XPATH_NUMBER) {
	valuePush(ctxt, arg1);
	xmlXPathNumberFunction(ctxt, 1);
	arg1 = valuePop(ctxt);
    }
    if (arg2->type != XPATH_NUMBER) {
	valuePush(ctxt, arg2);
	xmlXPathNumberFunction(ctxt, 1);
	arg2 = valuePop(ctxt);
    }
    if (ctxt->error)
        goto error;
    /*
     * Add tests for infinity and nan
     * => feedback on 3.4 for Inf and NaN
     */
    /* Hand check NaN and Infinity comparisons */
    if (xmlXPathIsNaN(arg1->floatval) || xmlXPathIsNaN(arg2->floatval)) {
	ret=0;
    } else {
	arg1i=xmlXPathIsInf(arg1->floatval);
	arg2i=xmlXPathIsInf(arg2->floatval);
	if (inf && strict) {
	    if ((arg1i == -1 && arg2i != -1) ||
		(arg2i == 1 && arg1i != 1)) {
		ret = 1;
	    } else if (arg1i == 0 && arg2i == 0) {
		ret = (arg1->floatval < arg2->floatval);
	    } else {
		ret = 0;
	    }
	}
	else if (inf && !strict) {
	    if (arg1i == -1 || arg2i == 1) {
		ret = 1;
	    } else if (arg1i == 0 && arg2i == 0) {
		ret = (arg1->floatval <= arg2->floatval);
	    } else {
		ret = 0;
	    }
	}
	else if (!inf && strict) {
	    if ((arg1i == 1 && arg2i != 1) ||
		(arg2i == -1 && arg1i != -1)) {
		ret = 1;
	    } else if (arg1i == 0 && arg2i == 0) {
		ret = (arg1->floatval > arg2->floatval);
	    } else {
		ret = 0;
	    }
	}
	else if (!inf && !strict) {
	    if (arg1i == 1 || arg2i == -1) {
		ret = 1;
	    } else if (arg1i == 0 && arg2i == 0) {
		ret = (arg1->floatval >= arg2->floatval);
	    } else {
		ret = 0;
	    }
	}
    }
error:
    xmlXPathReleaseObject(ctxt->context, arg1);
    xmlXPathReleaseObject(ctxt->context, arg2);
    return(ret);
}

/**
 * xmlXPathValueFlipSign:
 * @ctxt:  the XPath Parser context
 *
 * Implement the unary - operation on an XPath object
 * The numeric operators convert their operands to numbers as if
 * by calling the number function.
 */
void
xmlXPathValueFlipSign(xmlXPathParserContextPtr ctxt) {
    if ((ctxt == NULL) || (ctxt->context == NULL)) return;
    CAST_TO_NUMBER;
    CHECK_TYPE(XPATH_NUMBER);
    ctxt->value->floatval = -ctxt->value->floatval;
}

/**
 * xmlXPathAddValues:
 * @ctxt:  the XPath Parser context
 *
 * Implement the add operation on XPath objects:
 * The numeric operators convert their operands to numbers as if
 * by calling the number function.
 */
void
xmlXPathAddValues(xmlXPathParserContextPtr ctxt) {
    xmlXPathObjectPtr arg;
    double val;

    arg = valuePop(ctxt);
    if (arg == NULL)
	XP_ERROR(XPATH_INVALID_OPERAND);
    val = xmlXPathCastToNumber(arg);
    xmlXPathReleaseObject(ctxt->context, arg);
    CAST_TO_NUMBER;
    CHECK_TYPE(XPATH_NUMBER);
    ctxt->value->floatval += val;
}

/**
 * xmlXPathSubValues:
 * @ctxt:  the XPath Parser context
 *
 * Implement the subtraction operation on XPath objects:
 * The numeric operators convert their operands to numbers as if
 * by calling the number function.
 */
void
xmlXPathSubValues(xmlXPathParserContextPtr ctxt) {
    xmlXPathObjectPtr arg;
    double val;

    arg = valuePop(ctxt);
    if (arg == NULL)
	XP_ERROR(XPATH_INVALID_OPERAND);
    val = xmlXPathCastToNumber(arg);
    xmlXPathReleaseObject(ctxt->context, arg);
    CAST_TO_NUMBER;
    CHECK_TYPE(XPATH_NUMBER);
    ctxt->value->floatval -= val;
}

/**
 * xmlXPathMultValues:
 * @ctxt:  the XPath Parser context
 *
 * Implement the multiply operation on XPath objects:
 * The numeric operators convert their operands to numbers as if
 * by calling the number function.
 */
void
xmlXPathMultValues(xmlXPathParserContextPtr ctxt) {
    xmlXPathObjectPtr arg;
    double val;

    arg = valuePop(ctxt);
    if (arg == NULL)
	XP_ERROR(XPATH_INVALID_OPERAND);
    val = xmlXPathCastToNumber(arg);
    xmlXPathReleaseObject(ctxt->context, arg);
    CAST_TO_NUMBER;
    CHECK_TYPE(XPATH_NUMBER);
    ctxt->value->floatval *= val;
}

/**
 * xmlXPathDivValues:
 * @ctxt:  the XPath Parser context
 *
 * Implement the div operation on XPath objects @arg1 / @arg2:
 * The numeric operators convert their operands to numbers as if
 * by calling the number function.
 */
ATTRIBUTE_NO_SANITIZE("float-divide-by-zero")
void
xmlXPathDivValues(xmlXPathParserContextPtr ctxt) {
    xmlXPathObjectPtr arg;
    double val;

    arg = valuePop(ctxt);
    if (arg == NULL)
	XP_ERROR(XPATH_INVALID_OPERAND);
    val = xmlXPathCastToNumber(arg);
    xmlXPathReleaseObject(ctxt->context, arg);
    CAST_TO_NUMBER;
    CHECK_TYPE(XPATH_NUMBER);
    ctxt->value->floatval /= val;
}

/**
 * xmlXPathModValues:
 * @ctxt:  the XPath Parser context
 *
 * Implement the mod operation on XPath objects: @arg1 / @arg2
 * The numeric operators convert their operands to numbers as if
 * by calling the number function.
 */
void
xmlXPathModValues(xmlXPathParserContextPtr ctxt) {
    xmlXPathObjectPtr arg;
    double arg1, arg2;

    arg = valuePop(ctxt);
    if (arg == NULL)
	XP_ERROR(XPATH_INVALID_OPERAND);
    arg2 = xmlXPathCastToNumber(arg);
    xmlXPathReleaseObject(ctxt->context, arg);
    CAST_TO_NUMBER;
    CHECK_TYPE(XPATH_NUMBER);
    arg1 = ctxt->value->floatval;
    if (arg2 == 0)
	ctxt->value->floatval = xmlXPathNAN;
    else {
	ctxt->value->floatval = fmod(arg1, arg2);
    }
}

/************************************************************************
 *									*
 *		The traversal functions					*
 *									*
 ************************************************************************/

/*
 * A traversal function enumerates nodes along an axis.
 * Initially it must be called with NULL, and it indicates
 * termination on the axis by returning NULL.
 */
typedef xmlNodePtr (*xmlXPathTraversalFunction)
                    (xmlXPathParserContextPtr ctxt, xmlNodePtr cur);

/*
 * xmlXPathTraversalFunctionExt:
 * A traversal function enumerates nodes along an axis.
 * Initially it must be called with NULL, and it indicates
 * termination on the axis by returning NULL.
 * The context node of the traversal is specified via @contextNode.
 */
typedef xmlNodePtr (*xmlXPathTraversalFunctionExt)
                    (xmlNodePtr cur, xmlNodePtr contextNode);

/*
 * xmlXPathNodeSetMergeFunction:
 * Used for merging node sets in xmlXPathCollectAndTest().
 */
typedef xmlNodeSetPtr (*xmlXPathNodeSetMergeFunction)
		    (xmlNodeSetPtr, xmlNodeSetPtr);


/**
 * xmlXPathNextSelf:
 * @ctxt:  the XPath Parser context
 * @cur:  the current node in the traversal
 *
 * Traversal function for the "self" direction
 * The self axis contains just the context node itself
 *
 * Returns the next element following that axis
 */
xmlNodePtr
xmlXPathNextSelf(xmlXPathParserContextPtr ctxt, xmlNodePtr cur) {
    if ((ctxt == NULL) || (ctxt->context == NULL)) return(NULL);
    if (cur == NULL)
        return(ctxt->context->node);
    return(NULL);
}

/**
 * xmlXPathNextChild:
 * @ctxt:  the XPath Parser context
 * @cur:  the current node in the traversal
 *
 * Traversal function for the "child" direction
 * The child axis contains the children of the context node in document order.
 *
 * Returns the next element following that axis
 */
xmlNodePtr
xmlXPathNextChild(xmlXPathParserContextPtr ctxt, xmlNodePtr cur) {
    if ((ctxt == NULL) || (ctxt->context == NULL)) return(NULL);
    if (cur == NULL) {
	if (ctxt->context->node == NULL) return(NULL);
	switch (ctxt->context->node->type) {
            case XML_ELEMENT_NODE:
            case XML_TEXT_NODE:
            case XML_CDATA_SECTION_NODE:
            case XML_ENTITY_REF_NODE:
            case XML_ENTITY_NODE:
            case XML_PI_NODE:
            case XML_COMMENT_NODE:
            case XML_NOTATION_NODE:
            case XML_DTD_NODE:
		return(ctxt->context->node->children);
            case XML_DOCUMENT_NODE:
            case XML_DOCUMENT_TYPE_NODE:
            case XML_DOCUMENT_FRAG_NODE:
            case XML_HTML_DOCUMENT_NODE:
		return(((xmlDocPtr) ctxt->context->node)->children);
	    case XML_ELEMENT_DECL:
	    case XML_ATTRIBUTE_DECL:
	    case XML_ENTITY_DECL:
            case XML_ATTRIBUTE_NODE:
	    case XML_NAMESPACE_DECL:
	    case XML_XINCLUDE_START:
	    case XML_XINCLUDE_END:
		return(NULL);
	}
	return(NULL);
    }
    if ((cur->type == XML_DOCUMENT_NODE) ||
        (cur->type == XML_HTML_DOCUMENT_NODE))
	return(NULL);
    return(cur->next);
}

/**
 * xmlXPathNextChildElement:
 * @ctxt:  the XPath Parser context
 * @cur:  the current node in the traversal
 *
 * Traversal function for the "child" direction and nodes of type element.
 * The child axis contains the children of the context node in document order.
 *
 * Returns the next element following that axis
 */
static xmlNodePtr
xmlXPathNextChildElement(xmlXPathParserContextPtr ctxt, xmlNodePtr cur) {
    if ((ctxt == NULL) || (ctxt->context == NULL)) return(NULL);
    if (cur == NULL) {
	cur = ctxt->context->node;
	if (cur == NULL) return(NULL);
	/*
	* Get the first element child.
	*/
	switch (cur->type) {
            case XML_ELEMENT_NODE:
	    case XML_DOCUMENT_FRAG_NODE:
	    case XML_ENTITY_REF_NODE: /* URGENT TODO: entify-refs as well? */
            case XML_ENTITY_NODE:
		cur = cur->children;
		if (cur != NULL) {
		    if (cur->type == XML_ELEMENT_NODE)
			return(cur);
		    do {
			cur = cur->next;
		    } while ((cur != NULL) &&
			(cur->type != XML_ELEMENT_NODE));
		    return(cur);
		}
		return(NULL);
            case XML_DOCUMENT_NODE:
            case XML_HTML_DOCUMENT_NODE:
		return(xmlDocGetRootElement((xmlDocPtr) cur));
	    default:
		return(NULL);
	}
	return(NULL);
    }
    /*
    * Get the next sibling element node.
    */
    switch (cur->type) {
	case XML_ELEMENT_NODE:
	case XML_TEXT_NODE:
	case XML_ENTITY_REF_NODE:
	case XML_ENTITY_NODE:
	case XML_CDATA_SECTION_NODE:
	case XML_PI_NODE:
	case XML_COMMENT_NODE:
	case XML_XINCLUDE_END:
	    break;
	/* case XML_DTD_NODE: */ /* URGENT TODO: DTD-node as well? */
	default:
	    return(NULL);
    }
    if (cur->next != NULL) {
	if (cur->next->type == XML_ELEMENT_NODE)
	    return(cur->next);
	cur = cur->next;
	do {
	    cur = cur->next;
	} while ((cur != NULL) && (cur->type != XML_ELEMENT_NODE));
	return(cur);
    }
    return(NULL);
}

#if 0
/**
 * xmlXPathNextDescendantOrSelfElemParent:
 * @ctxt:  the XPath Parser context
 * @cur:  the current node in the traversal
 *
 * Traversal function for the "descendant-or-self" axis.
 * Additionally it returns only nodes which can be parents of
 * element nodes.
 *
 *
 * Returns the next element following that axis
 */
static xmlNodePtr
xmlXPathNextDescendantOrSelfElemParent(xmlNodePtr cur,
				       xmlNodePtr contextNode)
{
    if (cur == NULL) {
	if (contextNode == NULL)
	    return(NULL);
	switch (contextNode->type) {
	    case XML_ELEMENT_NODE:
	    case XML_XINCLUDE_START:
	    case XML_DOCUMENT_FRAG_NODE:
	    case XML_DOCUMENT_NODE:
	    case XML_HTML_DOCUMENT_NODE:
		return(contextNode);
	    default:
		return(NULL);
	}
	return(NULL);
    } else {
	xmlNodePtr start = cur;

	while (cur != NULL) {
	    switch (cur->type) {
		case XML_ELEMENT_NODE:
		/* TODO: OK to have XInclude here? */
		case XML_XINCLUDE_START:
		case XML_DOCUMENT_FRAG_NODE:
		    if (cur != start)
			return(cur);
		    if (cur->children != NULL) {
			cur = cur->children;
			continue;
		    }
		    break;
		/* Not sure if we need those here. */
		case XML_DOCUMENT_NODE:
		case XML_HTML_DOCUMENT_NODE:
		    if (cur != start)
			return(cur);
		    return(xmlDocGetRootElement((xmlDocPtr) cur));
		default:
		    break;
	    }

next_sibling:
	    if ((cur == NULL) || (cur == contextNode))
		return(NULL);
	    if (cur->next != NULL) {
		cur = cur->next;
	    } else {
		cur = cur->parent;
		goto next_sibling;
	    }
	}
    }
    return(NULL);
}
#endif

/**
 * xmlXPathNextDescendant:
 * @ctxt:  the XPath Parser context
 * @cur:  the current node in the traversal
 *
 * Traversal function for the "descendant" direction
 * the descendant axis contains the descendants of the context node in document
 * order; a descendant is a child or a child of a child and so on.
 *
 * Returns the next element following that axis
 */
xmlNodePtr
xmlXPathNextDescendant(xmlXPathParserContextPtr ctxt, xmlNodePtr cur) {
    if ((ctxt == NULL) || (ctxt->context == NULL)) return(NULL);
    if (cur == NULL) {
	if (ctxt->context->node == NULL)
	    return(NULL);
	if ((ctxt->context->node->type == XML_ATTRIBUTE_NODE) ||
	    (ctxt->context->node->type == XML_NAMESPACE_DECL))
	    return(NULL);

        if (ctxt->context->node == (xmlNodePtr) ctxt->context->doc)
	    return(ctxt->context->doc->children);
        return(ctxt->context->node->children);
    }

    if (cur->type == XML_NAMESPACE_DECL)
        return(NULL);
    if (cur->children != NULL) {
	/*
	 * Do not descend on entities declarations
	 */
	if (cur->children->type != XML_ENTITY_DECL) {
	    cur = cur->children;
	    /*
	     * Skip DTDs
	     */
	    if (cur->type != XML_DTD_NODE)
		return(cur);
	}
    }

    if (cur == ctxt->context->node) return(NULL);

    while (cur->next != NULL) {
	cur = cur->next;
	if ((cur->type != XML_ENTITY_DECL) &&
	    (cur->type != XML_DTD_NODE))
	    return(cur);
    }

    do {
        cur = cur->parent;
	if (cur == NULL) break;
	if (cur == ctxt->context->node) return(NULL);
	if (cur->next != NULL) {
	    cur = cur->next;
	    return(cur);
	}
    } while (cur != NULL);
    return(cur);
}

/**
 * xmlXPathNextDescendantOrSelf:
 * @ctxt:  the XPath Parser context
 * @cur:  the current node in the traversal
 *
 * Traversal function for the "descendant-or-self" direction
 * the descendant-or-self axis contains the context node and the descendants
 * of the context node in document order; thus the context node is the first
 * node on the axis, and the first child of the context node is the second node
 * on the axis
 *
 * Returns the next element following that axis
 */
xmlNodePtr
xmlXPathNextDescendantOrSelf(xmlXPathParserContextPtr ctxt, xmlNodePtr cur) {
    if ((ctxt == NULL) || (ctxt->context == NULL)) return(NULL);
    if (cur == NULL)
        return(ctxt->context->node);

    if (ctxt->context->node == NULL)
        return(NULL);
    if ((ctxt->context->node->type == XML_ATTRIBUTE_NODE) ||
        (ctxt->context->node->type == XML_NAMESPACE_DECL))
        return(NULL);

    return(xmlXPathNextDescendant(ctxt, cur));
}

/**
 * xmlXPathNextParent:
 * @ctxt:  the XPath Parser context
 * @cur:  the current node in the traversal
 *
 * Traversal function for the "parent" direction
 * The parent axis contains the parent of the context node, if there is one.
 *
 * Returns the next element following that axis
 */
xmlNodePtr
xmlXPathNextParent(xmlXPathParserContextPtr ctxt, xmlNodePtr cur) {
    if ((ctxt == NULL) || (ctxt->context == NULL)) return(NULL);
    /*
     * the parent of an attribute or namespace node is the element
     * to which the attribute or namespace node is attached
     * Namespace handling !!!
     */
    if (cur == NULL) {
	if (ctxt->context->node == NULL) return(NULL);
	switch (ctxt->context->node->type) {
            case XML_ELEMENT_NODE:
            case XML_TEXT_NODE:
            case XML_CDATA_SECTION_NODE:
            case XML_ENTITY_REF_NODE:
            case XML_ENTITY_NODE:
            case XML_PI_NODE:
            case XML_COMMENT_NODE:
            case XML_NOTATION_NODE:
            case XML_DTD_NODE:
	    case XML_ELEMENT_DECL:
	    case XML_ATTRIBUTE_DECL:
	    case XML_XINCLUDE_START:
	    case XML_XINCLUDE_END:
	    case XML_ENTITY_DECL:
		if (ctxt->context->node->parent == NULL)
		    return((xmlNodePtr) ctxt->context->doc);
		if ((ctxt->context->node->parent->type == XML_ELEMENT_NODE) &&
		    ((ctxt->context->node->parent->name[0] == ' ') ||
		     (xmlStrEqual(ctxt->context->node->parent->name,
				 BAD_CAST "fake node libxslt"))))
		    return(NULL);
		return(ctxt->context->node->parent);
            case XML_ATTRIBUTE_NODE: {
		xmlAttrPtr att = (xmlAttrPtr) ctxt->context->node;

		return(att->parent);
	    }
            case XML_DOCUMENT_NODE:
            case XML_DOCUMENT_TYPE_NODE:
            case XML_DOCUMENT_FRAG_NODE:
            case XML_HTML_DOCUMENT_NODE:
                return(NULL);
	    case XML_NAMESPACE_DECL: {
		xmlNsPtr ns = (xmlNsPtr) ctxt->context->node;

		if ((ns->next != NULL) &&
		    (ns->next->type != XML_NAMESPACE_DECL))
		    return((xmlNodePtr) ns->next);
                return(NULL);
	    }
	}
    }
    return(NULL);
}

/**
 * xmlXPathNextAncestor:
 * @ctxt:  the XPath Parser context
 * @cur:  the current node in the traversal
 *
 * Traversal function for the "ancestor" direction
 * the ancestor axis contains the ancestors of the context node; the ancestors
 * of the context node consist of the parent of context node and the parent's
 * parent and so on; the nodes are ordered in reverse document order; thus the
 * parent is the first node on the axis, and the parent's parent is the second
 * node on the axis
 *
 * Returns the next element following that axis
 */
xmlNodePtr
xmlXPathNextAncestor(xmlXPathParserContextPtr ctxt, xmlNodePtr cur) {
    if ((ctxt == NULL) || (ctxt->context == NULL)) return(NULL);
    /*
     * the parent of an attribute or namespace node is the element
     * to which the attribute or namespace node is attached
     * !!!!!!!!!!!!!
     */
    if (cur == NULL) {
	if (ctxt->context->node == NULL) return(NULL);
	switch (ctxt->context->node->type) {
            case XML_ELEMENT_NODE:
            case XML_TEXT_NODE:
            case XML_CDATA_SECTION_NODE:
            case XML_ENTITY_REF_NODE:
            case XML_ENTITY_NODE:
            case XML_PI_NODE:
            case XML_COMMENT_NODE:
	    case XML_DTD_NODE:
	    case XML_ELEMENT_DECL:
	    case XML_ATTRIBUTE_DECL:
	    case XML_ENTITY_DECL:
            case XML_NOTATION_NODE:
	    case XML_XINCLUDE_START:
	    case XML_XINCLUDE_END:
		if (ctxt->context->node->parent == NULL)
		    return((xmlNodePtr) ctxt->context->doc);
		if ((ctxt->context->node->parent->type == XML_ELEMENT_NODE) &&
		    ((ctxt->context->node->parent->name[0] == ' ') ||
		     (xmlStrEqual(ctxt->context->node->parent->name,
				 BAD_CAST "fake node libxslt"))))
		    return(NULL);
		return(ctxt->context->node->parent);
            case XML_ATTRIBUTE_NODE: {
		xmlAttrPtr tmp = (xmlAttrPtr) ctxt->context->node;

		return(tmp->parent);
	    }
            case XML_DOCUMENT_NODE:
            case XML_DOCUMENT_TYPE_NODE:
            case XML_DOCUMENT_FRAG_NODE:
            case XML_HTML_DOCUMENT_NODE:
                return(NULL);
	    case XML_NAMESPACE_DECL: {
		xmlNsPtr ns = (xmlNsPtr) ctxt->context->node;

		if ((ns->next != NULL) &&
		    (ns->next->type != XML_NAMESPACE_DECL))
		    return((xmlNodePtr) ns->next);
		/* Bad, how did that namespace end up here ? */
                return(NULL);
	    }
	}
	return(NULL);
    }
    if (cur == ctxt->context->doc->children)
	return((xmlNodePtr) ctxt->context->doc);
    if (cur == (xmlNodePtr) ctxt->context->doc)
	return(NULL);
    switch (cur->type) {
	case XML_ELEMENT_NODE:
	case XML_TEXT_NODE:
	case XML_CDATA_SECTION_NODE:
	case XML_ENTITY_REF_NODE:
	case XML_ENTITY_NODE:
	case XML_PI_NODE:
	case XML_COMMENT_NODE:
	case XML_NOTATION_NODE:
	case XML_DTD_NODE:
        case XML_ELEMENT_DECL:
        case XML_ATTRIBUTE_DECL:
        case XML_ENTITY_DECL:
	case XML_XINCLUDE_START:
	case XML_XINCLUDE_END:
	    if (cur->parent == NULL)
		return(NULL);
	    if ((cur->parent->type == XML_ELEMENT_NODE) &&
		((cur->parent->name[0] == ' ') ||
		 (xmlStrEqual(cur->parent->name,
			      BAD_CAST "fake node libxslt"))))
		return(NULL);
	    return(cur->parent);
	case XML_ATTRIBUTE_NODE: {
	    xmlAttrPtr att = (xmlAttrPtr) cur;

	    return(att->parent);
	}
	case XML_NAMESPACE_DECL: {
	    xmlNsPtr ns = (xmlNsPtr) cur;

	    if ((ns->next != NULL) &&
	        (ns->next->type != XML_NAMESPACE_DECL))
	        return((xmlNodePtr) ns->next);
	    /* Bad, how did that namespace end up here ? */
            return(NULL);
	}
	case XML_DOCUMENT_NODE:
	case XML_DOCUMENT_TYPE_NODE:
	case XML_DOCUMENT_FRAG_NODE:
	case XML_HTML_DOCUMENT_NODE:
	    return(NULL);
    }
    return(NULL);
}

/**
 * xmlXPathNextAncestorOrSelf:
 * @ctxt:  the XPath Parser context
 * @cur:  the current node in the traversal
 *
 * Traversal function for the "ancestor-or-self" direction
 * he ancestor-or-self axis contains the context node and ancestors of
 * the context node in reverse document order; thus the context node is
 * the first node on the axis, and the context node's parent the second;
 * parent here is defined the same as with the parent axis.
 *
 * Returns the next element following that axis
 */
xmlNodePtr
xmlXPathNextAncestorOrSelf(xmlXPathParserContextPtr ctxt, xmlNodePtr cur) {
    if ((ctxt == NULL) || (ctxt->context == NULL)) return(NULL);
    if (cur == NULL)
        return(ctxt->context->node);
    return(xmlXPathNextAncestor(ctxt, cur));
}

/**
 * xmlXPathNextFollowingSibling:
 * @ctxt:  the XPath Parser context
 * @cur:  the current node in the traversal
 *
 * Traversal function for the "following-sibling" direction
 * The following-sibling axis contains the following siblings of the context
 * node in document order.
 *
 * Returns the next element following that axis
 */
xmlNodePtr
xmlXPathNextFollowingSibling(xmlXPathParserContextPtr ctxt, xmlNodePtr cur) {
    if ((ctxt == NULL) || (ctxt->context == NULL)) return(NULL);
    if ((ctxt->context->node->type == XML_ATTRIBUTE_NODE) ||
	(ctxt->context->node->type == XML_NAMESPACE_DECL))
	return(NULL);
    if (cur == (xmlNodePtr) ctxt->context->doc)
        return(NULL);
    if (cur == NULL)
        return(ctxt->context->node->next);
    return(cur->next);
}

/**
 * xmlXPathNextPrecedingSibling:
 * @ctxt:  the XPath Parser context
 * @cur:  the current node in the traversal
 *
 * Traversal function for the "preceding-sibling" direction
 * The preceding-sibling axis contains the preceding siblings of the context
 * node in reverse document order; the first preceding sibling is first on the
 * axis; the sibling preceding that node is the second on the axis and so on.
 *
 * Returns the next element following that axis
 */
xmlNodePtr
xmlXPathNextPrecedingSibling(xmlXPathParserContextPtr ctxt, xmlNodePtr cur) {
    if ((ctxt == NULL) || (ctxt->context == NULL)) return(NULL);
    if ((ctxt->context->node->type == XML_ATTRIBUTE_NODE) ||
	(ctxt->context->node->type == XML_NAMESPACE_DECL))
	return(NULL);
    if (cur == (xmlNodePtr) ctxt->context->doc)
        return(NULL);
    if (cur == NULL)
        return(ctxt->context->node->prev);
    if ((cur->prev != NULL) && (cur->prev->type == XML_DTD_NODE)) {
	cur = cur->prev;
	if (cur == NULL)
	    return(ctxt->context->node->prev);
    }
    return(cur->prev);
}

/**
 * xmlXPathNextFollowing:
 * @ctxt:  the XPath Parser context
 * @cur:  the current node in the traversal
 *
 * Traversal function for the "following" direction
 * The following axis contains all nodes in the same document as the context
 * node that are after the context node in document order, excluding any
 * descendants and excluding attribute nodes and namespace nodes; the nodes
 * are ordered in document order
 *
 * Returns the next element following that axis
 */
xmlNodePtr
xmlXPathNextFollowing(xmlXPathParserContextPtr ctxt, xmlNodePtr cur) {
    if ((ctxt == NULL) || (ctxt->context == NULL)) return(NULL);
    if ((cur != NULL) && (cur->type  != XML_ATTRIBUTE_NODE) &&
        (cur->type != XML_NAMESPACE_DECL) && (cur->children != NULL))
        return(cur->children);

    if (cur == NULL) {
        cur = ctxt->context->node;
        if (cur->type == XML_ATTRIBUTE_NODE) {
            cur = cur->parent;
        } else if (cur->type == XML_NAMESPACE_DECL) {
            xmlNsPtr ns = (xmlNsPtr) cur;

            if ((ns->next == NULL) ||
                (ns->next->type == XML_NAMESPACE_DECL))
                return (NULL);
            cur = (xmlNodePtr) ns->next;
        }
    }
    if (cur == NULL) return(NULL) ; /* ERROR */
    if (cur->next != NULL) return(cur->next) ;
    do {
        cur = cur->parent;
        if (cur == NULL) break;
        if (cur == (xmlNodePtr) ctxt->context->doc) return(NULL);
        if (cur->next != NULL) return(cur->next);
    } while (cur != NULL);
    return(cur);
}

/*
 * xmlXPathIsAncestor:
 * @ancestor:  the ancestor node
 * @node:  the current node
 *
 * Check that @ancestor is a @node's ancestor
 *
 * returns 1 if @ancestor is a @node's ancestor, 0 otherwise.
 */
static int
xmlXPathIsAncestor(xmlNodePtr ancestor, xmlNodePtr node) {
    if ((ancestor == NULL) || (node == NULL)) return(0);
    if (node->type == XML_NAMESPACE_DECL)
        return(0);
    if (ancestor->type == XML_NAMESPACE_DECL)
        return(0);
    /* nodes need to be in the same document */
    if (ancestor->doc != node->doc) return(0);
    /* avoid searching if ancestor or node is the root node */
    if (ancestor == (xmlNodePtr) node->doc) return(1);
    if (node == (xmlNodePtr) ancestor->doc) return(0);
    while (node->parent != NULL) {
        if (node->parent == ancestor)
            return(1);
	node = node->parent;
    }
    return(0);
}

/**
 * xmlXPathNextPreceding:
 * @ctxt:  the XPath Parser context
 * @cur:  the current node in the traversal
 *
 * Traversal function for the "preceding" direction
 * the preceding axis contains all nodes in the same document as the context
 * node that are before the context node in document order, excluding any
 * ancestors and excluding attribute nodes and namespace nodes; the nodes are
 * ordered in reverse document order
 *
 * Returns the next element following that axis
 */
xmlNodePtr
xmlXPathNextPreceding(xmlXPathParserContextPtr ctxt, xmlNodePtr cur)
{
    if ((ctxt == NULL) || (ctxt->context == NULL)) return(NULL);
    if (cur == NULL) {
        cur = ctxt->context->node;
        if (cur->type == XML_ATTRIBUTE_NODE) {
            cur = cur->parent;
        } else if (cur->type == XML_NAMESPACE_DECL) {
            xmlNsPtr ns = (xmlNsPtr) cur;

            if ((ns->next == NULL) ||
                (ns->next->type == XML_NAMESPACE_DECL))
                return (NULL);
            cur = (xmlNodePtr) ns->next;
        }
    }
    if ((cur == NULL) || (cur->type == XML_NAMESPACE_DECL))
	return (NULL);
    if ((cur->prev != NULL) && (cur->prev->type == XML_DTD_NODE))
	cur = cur->prev;
    do {
        if (cur->prev != NULL) {
            for (cur = cur->prev; cur->last != NULL; cur = cur->last) ;
            return (cur);
        }

        cur = cur->parent;
        if (cur == NULL)
            return (NULL);
        if (cur == ctxt->context->doc->children)
            return (NULL);
    } while (xmlXPathIsAncestor(cur, ctxt->context->node));
    return (cur);
}

/**
 * xmlXPathNextPrecedingInternal:
 * @ctxt:  the XPath Parser context
 * @cur:  the current node in the traversal
 *
 * Traversal function for the "preceding" direction
 * the preceding axis contains all nodes in the same document as the context
 * node that are before the context node in document order, excluding any
 * ancestors and excluding attribute nodes and namespace nodes; the nodes are
 * ordered in reverse document order
 * This is a faster implementation but internal only since it requires a
 * state kept in the parser context: ctxt->ancestor.
 *
 * Returns the next element following that axis
 */
static xmlNodePtr
xmlXPathNextPrecedingInternal(xmlXPathParserContextPtr ctxt,
                              xmlNodePtr cur)
{
    if ((ctxt == NULL) || (ctxt->context == NULL)) return(NULL);
    if (cur == NULL) {
        cur = ctxt->context->node;
        if (cur == NULL)
            return (NULL);
        if (cur->type == XML_ATTRIBUTE_NODE) {
            cur = cur->parent;
        } else if (cur->type == XML_NAMESPACE_DECL) {
            xmlNsPtr ns = (xmlNsPtr) cur;

            if ((ns->next == NULL) ||
                (ns->next->type == XML_NAMESPACE_DECL))
                return (NULL);
            cur = (xmlNodePtr) ns->next;
        }
        ctxt->ancestor = cur->parent;
    }
    if (cur->type == XML_NAMESPACE_DECL)
        return(NULL);
    if ((cur->prev != NULL) && (cur->prev->type == XML_DTD_NODE))
	cur = cur->prev;
    while (cur->prev == NULL) {
        cur = cur->parent;
        if (cur == NULL)
            return (NULL);
        if (cur == ctxt->context->doc->children)
            return (NULL);
        if (cur != ctxt->ancestor)
            return (cur);
        ctxt->ancestor = cur->parent;
    }
    cur = cur->prev;
    while (cur->last != NULL)
        cur = cur->last;
    return (cur);
}

/**
 * xmlXPathNextNamespace:
 * @ctxt:  the XPath Parser context
 * @cur:  the current attribute in the traversal
 *
 * Traversal function for the "namespace" direction
 * the namespace axis contains the namespace nodes of the context node;
 * the order of nodes on this axis is implementation-defined; the axis will
 * be empty unless the context node is an element
 *
 * We keep the XML namespace node at the end of the list.
 *
 * Returns the next element following that axis
 */
xmlNodePtr
xmlXPathNextNamespace(xmlXPathParserContextPtr ctxt, xmlNodePtr cur) {
    if ((ctxt == NULL) || (ctxt->context == NULL)) return(NULL);
    if (ctxt->context->node->type != XML_ELEMENT_NODE) return(NULL);
    if (cur == NULL) {
        if (ctxt->context->tmpNsList != NULL)
	    xmlFree(ctxt->context->tmpNsList);
	ctxt->context->tmpNsList =
	    xmlGetNsList(ctxt->context->doc, ctxt->context->node);
	ctxt->context->tmpNsNr = 0;
	if (ctxt->context->tmpNsList != NULL) {
	    while (ctxt->context->tmpNsList[ctxt->context->tmpNsNr] != NULL) {
		ctxt->context->tmpNsNr++;
	    }
	}
	return((xmlNodePtr) xmlXPathXMLNamespace);
    }
    if (ctxt->context->tmpNsNr > 0) {
	return (xmlNodePtr)ctxt->context->tmpNsList[--ctxt->context->tmpNsNr];
    } else {
	if (ctxt->context->tmpNsList != NULL)
	    xmlFree(ctxt->context->tmpNsList);
	ctxt->context->tmpNsList = NULL;
	return(NULL);
    }
}

/**
 * xmlXPathNextAttribute:
 * @ctxt:  the XPath Parser context
 * @cur:  the current attribute in the traversal
 *
 * Traversal function for the "attribute" direction
 * TODO: support DTD inherited default attributes
 *
 * Returns the next element following that axis
 */
xmlNodePtr
xmlXPathNextAttribute(xmlXPathParserContextPtr ctxt, xmlNodePtr cur) {
    if ((ctxt == NULL) || (ctxt->context == NULL)) return(NULL);
    if (ctxt->context->node == NULL)
	return(NULL);
    if (ctxt->context->node->type != XML_ELEMENT_NODE)
	return(NULL);
    if (cur == NULL) {
        if (ctxt->context->node == (xmlNodePtr) ctxt->context->doc)
	    return(NULL);
        return((xmlNodePtr)ctxt->context->node->properties);
    }
    return((xmlNodePtr)cur->next);
}

/************************************************************************
 *									*
 *		NodeTest Functions					*
 *									*
 ************************************************************************/

#define IS_FUNCTION			200


/************************************************************************
 *									*
 *		Implicit tree core function library			*
 *									*
 ************************************************************************/

/**
 * xmlXPathRoot:
 * @ctxt:  the XPath Parser context
 *
 * Initialize the context to the root of the document
 */
void
xmlXPathRoot(xmlXPathParserContextPtr ctxt) {
    if ((ctxt == NULL) || (ctxt->context == NULL))
	return;
    valuePush(ctxt, xmlXPathCacheNewNodeSet(ctxt->context,
	(xmlNodePtr) ctxt->context->doc));
}

/************************************************************************
 *									*
 *		The explicit core function library			*
 *http://www.w3.org/Style/XSL/Group/1999/07/xpath-19990705.html#corelib	*
 *									*
 ************************************************************************/


/**
 * xmlXPathLastFunction:
 * @ctxt:  the XPath Parser context
 * @nargs:  the number of arguments
 *
 * Implement the last() XPath function
 *    number last()
 * The last function returns the number of nodes in the context node list.
 */
void
xmlXPathLastFunction(xmlXPathParserContextPtr ctxt, int nargs) {
    CHECK_ARITY(0);
    if (ctxt->context->contextSize >= 0) {
	valuePush(ctxt,
	    xmlXPathCacheNewFloat(ctxt->context,
		(double) ctxt->context->contextSize));
#ifdef DEBUG_EXPR
	xmlGenericError(xmlGenericErrorContext,
		"last() : %d\n", ctxt->context->contextSize);
#endif
    } else {
	XP_ERROR(XPATH_INVALID_CTXT_SIZE);
    }
}

/**
 * xmlXPathPositionFunction:
 * @ctxt:  the XPath Parser context
 * @nargs:  the number of arguments
 *
 * Implement the position() XPath function
 *    number position()
 * The position function returns the position of the context node in the
 * context node list. The first position is 1, and so the last position
 * will be equal to last().
 */
void
xmlXPathPositionFunction(xmlXPathParserContextPtr ctxt, int nargs) {
    CHECK_ARITY(0);
    if (ctxt->context->proximityPosition >= 0) {
	valuePush(ctxt,
	      xmlXPathCacheNewFloat(ctxt->context,
		(double) ctxt->context->proximityPosition));
#ifdef DEBUG_EXPR
	xmlGenericError(xmlGenericErrorContext, "position() : %d\n",
		ctxt->context->proximityPosition);
#endif
    } else {
	XP_ERROR(XPATH_INVALID_CTXT_POSITION);
    }
}

/**
 * xmlXPathCountFunction:
 * @ctxt:  the XPath Parser context
 * @nargs:  the number of arguments
 *
 * Implement the count() XPath function
 *    number count(node-set)
 */
void
xmlXPathCountFunction(xmlXPathParserContextPtr ctxt, int nargs) {
    xmlXPathObjectPtr cur;

    CHECK_ARITY(1);
    if ((ctxt->value == NULL) ||
	((ctxt->value->type != XPATH_NODESET) &&
	 (ctxt->value->type != XPATH_XSLT_TREE)))
	XP_ERROR(XPATH_INVALID_TYPE);
    cur = valuePop(ctxt);

    if ((cur == NULL) || (cur->nodesetval == NULL))
	valuePush(ctxt, xmlXPathCacheNewFloat(ctxt->context, (double) 0));
    else
	valuePush(ctxt, xmlXPathCacheNewFloat(ctxt->context,
	    (double) cur->nodesetval->nodeNr));
    xmlXPathReleaseObject(ctxt->context, cur);
}

/**
 * xmlXPathGetElementsByIds:
 * @doc:  the document
 * @ids:  a whitespace separated list of IDs
 *
 * Selects elements by their unique ID.
 *
 * Returns a node-set of selected elements.
 */
static xmlNodeSetPtr
xmlXPathGetElementsByIds (xmlDocPtr doc, const xmlChar *ids) {
    xmlNodeSetPtr ret;
    const xmlChar *cur = ids;
    xmlChar *ID;
    xmlAttrPtr attr;
    xmlNodePtr elem = NULL;

    if (ids == NULL) return(NULL);

    ret = xmlXPathNodeSetCreate(NULL);
    if (ret == NULL)
        return(ret);

    while (IS_BLANK_CH(*cur)) cur++;
    while (*cur != 0) {
	while ((!IS_BLANK_CH(*cur)) && (*cur != 0))
	    cur++;

        ID = xmlStrndup(ids, cur - ids);
	if (ID != NULL) {
	    /*
	     * We used to check the fact that the value passed
	     * was an NCName, but this generated much troubles for
	     * me and Aleksey Sanin, people blatantly violated that
	     * constraint, like Visa3D spec.
	     * if (xmlValidateNCName(ID, 1) == 0)
	     */
	    attr = xmlGetID(doc, ID);
	    if (attr != NULL) {
		if (attr->type == XML_ATTRIBUTE_NODE)
		    elem = attr->parent;
		else if (attr->type == XML_ELEMENT_NODE)
		    elem = (xmlNodePtr) attr;
		else
		    elem = NULL;
                /* TODO: Check memory error. */
		if (elem != NULL)
		    xmlXPathNodeSetAdd(ret, elem);
	    }
	    xmlFree(ID);
	}

	while (IS_BLANK_CH(*cur)) cur++;
	ids = cur;
    }
    return(ret);
}

/**
 * xmlXPathIdFunction:
 * @ctxt:  the XPath Parser context
 * @nargs:  the number of arguments
 *
 * Implement the id() XPath function
 *    node-set id(object)
 * The id function selects elements by their unique ID
 * (see [5.2.1 Unique IDs]). When the argument to id is of type node-set,
 * then the result is the union of the result of applying id to the
 * string value of each of the nodes in the argument node-set. When the
 * argument to id is of any other type, the argument is converted to a
 * string as if by a call to the string function; the string is split
 * into a whitespace-separated list of tokens (whitespace is any sequence
 * of characters matching the production S); the result is a node-set
 * containing the elements in the same document as the context node that
 * have a unique ID equal to any of the tokens in the list.
 */
void
xmlXPathIdFunction(xmlXPathParserContextPtr ctxt, int nargs) {
    xmlChar *tokens;
    xmlNodeSetPtr ret;
    xmlXPathObjectPtr obj;

    CHECK_ARITY(1);
    obj = valuePop(ctxt);
    if (obj == NULL) XP_ERROR(XPATH_INVALID_OPERAND);
    if ((obj->type == XPATH_NODESET) || (obj->type == XPATH_XSLT_TREE)) {
	xmlNodeSetPtr ns;
	int i;

        /* TODO: Check memory error. */
	ret = xmlXPathNodeSetCreate(NULL);

	if (obj->nodesetval != NULL) {
	    for (i = 0; i < obj->nodesetval->nodeNr; i++) {
		tokens =
		    xmlXPathCastNodeToString(obj->nodesetval->nodeTab[i]);
		ns = xmlXPathGetElementsByIds(ctxt->context->doc, tokens);
                /* TODO: Check memory error. */
		ret = xmlXPathNodeSetMerge(ret, ns);
		xmlXPathFreeNodeSet(ns);
		if (tokens != NULL)
		    xmlFree(tokens);
	    }
	}
	xmlXPathReleaseObject(ctxt->context, obj);
	valuePush(ctxt, xmlXPathCacheWrapNodeSet(ctxt->context, ret));
	return;
    }
    obj = xmlXPathCacheConvertString(ctxt->context, obj);
    if (obj == NULL) return;
    ret = xmlXPathGetElementsByIds(ctxt->context->doc, obj->stringval);
    valuePush(ctxt, xmlXPathCacheWrapNodeSet(ctxt->context, ret));
    xmlXPathReleaseObject(ctxt->context, obj);
    return;
}

/**
 * xmlXPathLocalNameFunction:
 * @ctxt:  the XPath Parser context
 * @nargs:  the number of arguments
 *
 * Implement the local-name() XPath function
 *    string local-name(node-set?)
 * The local-name function returns a string containing the local part
 * of the name of the node in the argument node-set that is first in
 * document order. If the node-set is empty or the first node has no
 * name, an empty string is returned. If the argument is omitted it
 * defaults to the context node.
 */
void
xmlXPathLocalNameFunction(xmlXPathParserContextPtr ctxt, int nargs) {
    xmlXPathObjectPtr cur;

    if (ctxt == NULL) return;

    if (nargs == 0) {
	valuePush(ctxt, xmlXPathCacheNewNodeSet(ctxt->context,
	    ctxt->context->node));
	nargs = 1;
    }

    CHECK_ARITY(1);
    if ((ctxt->value == NULL) ||
	((ctxt->value->type != XPATH_NODESET) &&
	 (ctxt->value->type != XPATH_XSLT_TREE)))
	XP_ERROR(XPATH_INVALID_TYPE);
    cur = valuePop(ctxt);

    if ((cur->nodesetval == NULL) || (cur->nodesetval->nodeNr == 0)) {
	valuePush(ctxt, xmlXPathCacheNewCString(ctxt->context, ""));
    } else {
	int i = 0; /* Should be first in document order !!!!! */
	switch (cur->nodesetval->nodeTab[i]->type) {
	case XML_ELEMENT_NODE:
	case XML_ATTRIBUTE_NODE:
	case XML_PI_NODE:
	    if (cur->nodesetval->nodeTab[i]->name[0] == ' ')
		valuePush(ctxt, xmlXPathCacheNewCString(ctxt->context, ""));
	    else
		valuePush(ctxt,
		      xmlXPathCacheNewString(ctxt->context,
			cur->nodesetval->nodeTab[i]->name));
	    break;
	case XML_NAMESPACE_DECL:
	    valuePush(ctxt, xmlXPathCacheNewString(ctxt->context,
			((xmlNsPtr)cur->nodesetval->nodeTab[i])->prefix));
	    break;
	default:
	    valuePush(ctxt, xmlXPathCacheNewCString(ctxt->context, ""));
	}
    }
    xmlXPathReleaseObject(ctxt->context, cur);
}

/**
 * xmlXPathNamespaceURIFunction:
 * @ctxt:  the XPath Parser context
 * @nargs:  the number of arguments
 *
 * Implement the namespace-uri() XPath function
 *    string namespace-uri(node-set?)
 * The namespace-uri function returns a string containing the
 * namespace URI of the expanded name of the node in the argument
 * node-set that is first in document order. If the node-set is empty,
 * the first node has no name, or the expanded name has no namespace
 * URI, an empty string is returned. If the argument is omitted it
 * defaults to the context node.
 */
void
xmlXPathNamespaceURIFunction(xmlXPathParserContextPtr ctxt, int nargs) {
    xmlXPathObjectPtr cur;

    if (ctxt == NULL) return;

    if (nargs == 0) {
	valuePush(ctxt, xmlXPathCacheNewNodeSet(ctxt->context,
	    ctxt->context->node));
	nargs = 1;
    }
    CHECK_ARITY(1);
    if ((ctxt->value == NULL) ||
	((ctxt->value->type != XPATH_NODESET) &&
	 (ctxt->value->type != XPATH_XSLT_TREE)))
	XP_ERROR(XPATH_INVALID_TYPE);
    cur = valuePop(ctxt);

    if ((cur->nodesetval == NULL) || (cur->nodesetval->nodeNr == 0)) {
	valuePush(ctxt, xmlXPathCacheNewCString(ctxt->context, ""));
    } else {
	int i = 0; /* Should be first in document order !!!!! */
	switch (cur->nodesetval->nodeTab[i]->type) {
	case XML_ELEMENT_NODE:
	case XML_ATTRIBUTE_NODE:
	    if (cur->nodesetval->nodeTab[i]->ns == NULL)
		valuePush(ctxt, xmlXPathCacheNewCString(ctxt->context, ""));
	    else
		valuePush(ctxt, xmlXPathCacheNewString(ctxt->context,
			  cur->nodesetval->nodeTab[i]->ns->href));
	    break;
	default:
	    valuePush(ctxt, xmlXPathCacheNewCString(ctxt->context, ""));
	}
    }
    xmlXPathReleaseObject(ctxt->context, cur);
}

/**
 * xmlXPathNameFunction:
 * @ctxt:  the XPath Parser context
 * @nargs:  the number of arguments
 *
 * Implement the name() XPath function
 *    string name(node-set?)
 * The name function returns a string containing a QName representing
 * the name of the node in the argument node-set that is first in document
 * order. The QName must represent the name with respect to the namespace
 * declarations in effect on the node whose name is being represented.
 * Typically, this will be the form in which the name occurred in the XML
 * source. This need not be the case if there are namespace declarations
 * in effect on the node that associate multiple prefixes with the same
 * namespace. However, an implementation may include information about
 * the original prefix in its representation of nodes; in this case, an
 * implementation can ensure that the returned string is always the same
 * as the QName used in the XML source. If the argument it omitted it
 * defaults to the context node.
 * Libxml keep the original prefix so the "real qualified name" used is
 * returned.
 */
static void
xmlXPathNameFunction(xmlXPathParserContextPtr ctxt, int nargs)
{
    xmlXPathObjectPtr cur;

    if (nargs == 0) {
	valuePush(ctxt, xmlXPathCacheNewNodeSet(ctxt->context,
	    ctxt->context->node));
        nargs = 1;
    }

    CHECK_ARITY(1);
    if ((ctxt->value == NULL) ||
        ((ctxt->value->type != XPATH_NODESET) &&
         (ctxt->value->type != XPATH_XSLT_TREE)))
        XP_ERROR(XPATH_INVALID_TYPE);
    cur = valuePop(ctxt);

    if ((cur->nodesetval == NULL) || (cur->nodesetval->nodeNr == 0)) {
        valuePush(ctxt, xmlXPathCacheNewCString(ctxt->context, ""));
    } else {
        int i = 0;              /* Should be first in document order !!!!! */

        switch (cur->nodesetval->nodeTab[i]->type) {
            case XML_ELEMENT_NODE:
            case XML_ATTRIBUTE_NODE:
		if (cur->nodesetval->nodeTab[i]->name[0] == ' ')
		    valuePush(ctxt,
			xmlXPathCacheNewCString(ctxt->context, ""));
		else if ((cur->nodesetval->nodeTab[i]->ns == NULL) ||
                         (cur->nodesetval->nodeTab[i]->ns->prefix == NULL)) {
		    valuePush(ctxt,
		        xmlXPathCacheNewString(ctxt->context,
			    cur->nodesetval->nodeTab[i]->name));
		} else {
		    xmlChar *fullname;

		    fullname = xmlBuildQName(cur->nodesetval->nodeTab[i]->name,
				     cur->nodesetval->nodeTab[i]->ns->prefix,
				     NULL, 0);
		    if (fullname == cur->nodesetval->nodeTab[i]->name)
			fullname = xmlStrdup(cur->nodesetval->nodeTab[i]->name);
		    if (fullname == NULL)
                        xmlXPathPErrMemory(ctxt, NULL);
		    valuePush(ctxt, xmlXPathCacheWrapString(
			ctxt->context, fullname));
                }
                break;
            default:
		valuePush(ctxt, xmlXPathCacheNewNodeSet(ctxt->context,
		    cur->nodesetval->nodeTab[i]));
                xmlXPathLocalNameFunction(ctxt, 1);
        }
    }
    xmlXPathReleaseObject(ctxt->context, cur);
}


/**
 * xmlXPathStringFunction:
 * @ctxt:  the XPath Parser context
 * @nargs:  the number of arguments
 *
 * Implement the string() XPath function
 *    string string(object?)
 * The string function converts an object to a string as follows:
 *    - A node-set is converted to a string by returning the value of
 *      the node in the node-set that is first in document order.
 *      If the node-set is empty, an empty string is returned.
 *    - A number is converted to a string as follows
 *      + NaN is converted to the string NaN
 *      + positive zero is converted to the string 0
 *      + negative zero is converted to the string 0
 *      + positive infinity is converted to the string Infinity
 *      + negative infinity is converted to the string -Infinity
 *      + if the number is an integer, the number is represented in
 *        decimal form as a Number with no decimal point and no leading
 *        zeros, preceded by a minus sign (-) if the number is negative
 *      + otherwise, the number is represented in decimal form as a
 *        Number including a decimal point with at least one digit
 *        before the decimal point and at least one digit after the
 *        decimal point, preceded by a minus sign (-) if the number
 *        is negative; there must be no leading zeros before the decimal
 *        point apart possibly from the one required digit immediately
 *        before the decimal point; beyond the one required digit
 *        after the decimal point there must be as many, but only as
 *        many, more digits as are needed to uniquely distinguish the
 *        number from all other IEEE 754 numeric values.
 *    - The boolean false value is converted to the string false.
 *      The boolean true value is converted to the string true.
 *
 * If the argument is omitted, it defaults to a node-set with the
 * context node as its only member.
 */
void
xmlXPathStringFunction(xmlXPathParserContextPtr ctxt, int nargs) {
    xmlXPathObjectPtr cur;

    if (ctxt == NULL) return;
    if (nargs == 0) {
    valuePush(ctxt,
	xmlXPathCacheWrapString(ctxt->context,
	    xmlXPathCastNodeToString(ctxt->context->node)));
	return;
    }

    CHECK_ARITY(1);
    cur = valuePop(ctxt);
    if (cur == NULL) XP_ERROR(XPATH_INVALID_OPERAND);
    valuePush(ctxt, xmlXPathCacheConvertString(ctxt->context, cur));
}

/**
 * xmlXPathStringLengthFunction:
 * @ctxt:  the XPath Parser context
 * @nargs:  the number of arguments
 *
 * Implement the string-length() XPath function
 *    number string-length(string?)
 * The string-length returns the number of characters in the string
 * (see [3.6 Strings]). If the argument is omitted, it defaults to
 * the context node converted to a string, in other words the value
 * of the context node.
 */
void
xmlXPathStringLengthFunction(xmlXPathParserContextPtr ctxt, int nargs) {
    xmlXPathObjectPtr cur;

    if (nargs == 0) {
        if ((ctxt == NULL) || (ctxt->context == NULL))
	    return;
	if (ctxt->context->node == NULL) {
	    valuePush(ctxt, xmlXPathCacheNewFloat(ctxt->context, 0));
	} else {
	    xmlChar *content;

	    content = xmlXPathCastNodeToString(ctxt->context->node);
	    valuePush(ctxt, xmlXPathCacheNewFloat(ctxt->context,
		xmlUTF8Strlen(content)));
	    xmlFree(content);
	}
	return;
    }
    CHECK_ARITY(1);
    CAST_TO_STRING;
    CHECK_TYPE(XPATH_STRING);
    cur = valuePop(ctxt);
    valuePush(ctxt, xmlXPathCacheNewFloat(ctxt->context,
	xmlUTF8Strlen(cur->stringval)));
    xmlXPathReleaseObject(ctxt->context, cur);
}

/**
 * xmlXPathConcatFunction:
 * @ctxt:  the XPath Parser context
 * @nargs:  the number of arguments
 *
 * Implement the concat() XPath function
 *    string concat(string, string, string*)
 * The concat function returns the concatenation of its arguments.
 */
void
xmlXPathConcatFunction(xmlXPathParserContextPtr ctxt, int nargs) {
    xmlXPathObjectPtr cur, newobj;
    xmlChar *tmp;

    if (ctxt == NULL) return;
    if (nargs < 2) {
	CHECK_ARITY(2);
    }

    CAST_TO_STRING;
    cur = valuePop(ctxt);
    if ((cur == NULL) || (cur->type != XPATH_STRING)) {
	xmlXPathReleaseObject(ctxt->context, cur);
	return;
    }
    nargs--;

    while (nargs > 0) {
	CAST_TO_STRING;
	newobj = valuePop(ctxt);
	if ((newobj == NULL) || (newobj->type != XPATH_STRING)) {
	    xmlXPathReleaseObject(ctxt->context, newobj);
	    xmlXPathReleaseObject(ctxt->context, cur);
	    XP_ERROR(XPATH_INVALID_TYPE);
	}
	tmp = xmlStrcat(newobj->stringval, cur->stringval);
	newobj->stringval = cur->stringval;
	cur->stringval = tmp;
	xmlXPathReleaseObject(ctxt->context, newobj);
	nargs--;
    }
    valuePush(ctxt, cur);
}

/**
 * xmlXPathContainsFunction:
 * @ctxt:  the XPath Parser context
 * @nargs:  the number of arguments
 *
 * Implement the contains() XPath function
 *    boolean contains(string, string)
 * The contains function returns true if the first argument string
 * contains the second argument string, and otherwise returns false.
 */
void
xmlXPathContainsFunction(xmlXPathParserContextPtr ctxt, int nargs) {
    xmlXPathObjectPtr hay, needle;

    CHECK_ARITY(2);
    CAST_TO_STRING;
    CHECK_TYPE(XPATH_STRING);
    needle = valuePop(ctxt);
    CAST_TO_STRING;
    hay = valuePop(ctxt);

    if ((hay == NULL) || (hay->type != XPATH_STRING)) {
	xmlXPathReleaseObject(ctxt->context, hay);
	xmlXPathReleaseObject(ctxt->context, needle);
	XP_ERROR(XPATH_INVALID_TYPE);
    }
    if (xmlStrstr(hay->stringval, needle->stringval))
	valuePush(ctxt, xmlXPathCacheNewBoolean(ctxt->context, 1));
    else
	valuePush(ctxt, xmlXPathCacheNewBoolean(ctxt->context, 0));
    xmlXPathReleaseObject(ctxt->context, hay);
    xmlXPathReleaseObject(ctxt->context, needle);
}

/**
 * xmlXPathStartsWithFunction:
 * @ctxt:  the XPath Parser context
 * @nargs:  the number of arguments
 *
 * Implement the starts-with() XPath function
 *    boolean starts-with(string, string)
 * The starts-with function returns true if the first argument string
 * starts with the second argument string, and otherwise returns false.
 */
void
xmlXPathStartsWithFunction(xmlXPathParserContextPtr ctxt, int nargs) {
    xmlXPathObjectPtr hay, needle;
    int n;

    CHECK_ARITY(2);
    CAST_TO_STRING;
    CHECK_TYPE(XPATH_STRING);
    needle = valuePop(ctxt);
    CAST_TO_STRING;
    hay = valuePop(ctxt);

    if ((hay == NULL) || (hay->type != XPATH_STRING)) {
	xmlXPathReleaseObject(ctxt->context, hay);
	xmlXPathReleaseObject(ctxt->context, needle);
	XP_ERROR(XPATH_INVALID_TYPE);
    }
    n = xmlStrlen(needle->stringval);
    if (xmlStrncmp(hay->stringval, needle->stringval, n))
        valuePush(ctxt, xmlXPathCacheNewBoolean(ctxt->context, 0));
    else
        valuePush(ctxt, xmlXPathCacheNewBoolean(ctxt->context, 1));
    xmlXPathReleaseObject(ctxt->context, hay);
    xmlXPathReleaseObject(ctxt->context, needle);
}

/**
 * xmlXPathSubstringFunction:
 * @ctxt:  the XPath Parser context
 * @nargs:  the number of arguments
 *
 * Implement the substring() XPath function
 *    string substring(string, number, number?)
 * The substring function returns the substring of the first argument
 * starting at the position specified in the second argument with
 * length specified in the third argument. For example,
 * substring("12345",2,3) returns "234". If the third argument is not
 * specified, it returns the substring starting at the position specified
 * in the second argument and continuing to the end of the string. For
 * example, substring("12345",2) returns "2345".  More precisely, each
 * character in the string (see [3.6 Strings]) is considered to have a
 * numeric position: the position of the first character is 1, the position
 * of the second character is 2 and so on. The returned substring contains
 * those characters for which the position of the character is greater than
 * or equal to the second argument and, if the third argument is specified,
 * less than the sum of the second and third arguments; the comparisons
 * and addition used for the above follow the standard IEEE 754 rules. Thus:
 *  - substring("12345", 1.5, 2.6) returns "234"
 *  - substring("12345", 0, 3) returns "12"
 *  - substring("12345", 0 div 0, 3) returns ""
 *  - substring("12345", 1, 0 div 0) returns ""
 *  - substring("12345", -42, 1 div 0) returns "12345"
 *  - substring("12345", -1 div 0, 1 div 0) returns ""
 */
void
xmlXPathSubstringFunction(xmlXPathParserContextPtr ctxt, int nargs) {
    xmlXPathObjectPtr str, start, len;
    double le=0, in;
    int i = 1, j = INT_MAX;

    if (nargs < 2) {
	CHECK_ARITY(2);
    }
    if (nargs > 3) {
	CHECK_ARITY(3);
    }
    /*
     * take care of possible last (position) argument
    */
    if (nargs == 3) {
	CAST_TO_NUMBER;
	CHECK_TYPE(XPATH_NUMBER);
	len = valuePop(ctxt);
	le = len->floatval;
	xmlXPathReleaseObject(ctxt->context, len);
    }

    CAST_TO_NUMBER;
    CHECK_TYPE(XPATH_NUMBER);
    start = valuePop(ctxt);
    in = start->floatval;
    xmlXPathReleaseObject(ctxt->context, start);
    CAST_TO_STRING;
    CHECK_TYPE(XPATH_STRING);
    str = valuePop(ctxt);

    if (!(in < INT_MAX)) { /* Logical NOT to handle NaNs */
        i = INT_MAX;
    } else if (in >= 1.0) {
        i = (int)in;
        if (in - floor(in) >= 0.5)
            i += 1;
    }

    if (nargs == 3) {
        double rin, rle, end;

        rin = floor(in);
        if (in - rin >= 0.5)
            rin += 1.0;

        rle = floor(le);
        if (le - rle >= 0.5)
            rle += 1.0;

        end = rin + rle;
        if (!(end >= 1.0)) { /* Logical NOT to handle NaNs */
            j = 1;
        } else if (end < INT_MAX) {
            j = (int)end;
        }
    }

    if (i < j) {
        xmlChar *ret = xmlUTF8Strsub(str->stringval, i - 1, j - i);
	valuePush(ctxt, xmlXPathCacheNewString(ctxt->context, ret));
	xmlFree(ret);
    } else {
	valuePush(ctxt, xmlXPathCacheNewCString(ctxt->context, ""));
    }

    xmlXPathReleaseObject(ctxt->context, str);
}

/**
 * xmlXPathSubstringBeforeFunction:
 * @ctxt:  the XPath Parser context
 * @nargs:  the number of arguments
 *
 * Implement the substring-before() XPath function
 *    string substring-before(string, string)
 * The substring-before function returns the substring of the first
 * argument string that precedes the first occurrence of the second
 * argument string in the first argument string, or the empty string
 * if the first argument string does not contain the second argument
 * string. For example, substring-before("1999/04/01","/") returns 1999.
 */
void
xmlXPathSubstringBeforeFunction(xmlXPathParserContextPtr ctxt, int nargs) {
  xmlXPathObjectPtr str;
  xmlXPathObjectPtr find;
  xmlBufPtr target;
  const xmlChar *point;
  int offset;

  CHECK_ARITY(2);
  CAST_TO_STRING;
  find = valuePop(ctxt);
  CAST_TO_STRING;
  str = valuePop(ctxt);

  target = xmlBufCreate();
  if (target) {
    point = xmlStrstr(str->stringval, find->stringval);
    if (point) {
      offset = point - str->stringval;
      xmlBufAdd(target, str->stringval, offset);
    }
    valuePush(ctxt, xmlXPathCacheNewString(ctxt->context,
	xmlBufContent(target)));
    xmlBufFree(target);
  }
  xmlXPathReleaseObject(ctxt->context, str);
  xmlXPathReleaseObject(ctxt->context, find);
}

/**
 * xmlXPathSubstringAfterFunction:
 * @ctxt:  the XPath Parser context
 * @nargs:  the number of arguments
 *
 * Implement the substring-after() XPath function
 *    string substring-after(string, string)
 * The substring-after function returns the substring of the first
 * argument string that follows the first occurrence of the second
 * argument string in the first argument string, or the empty stringi
 * if the first argument string does not contain the second argument
 * string. For example, substring-after("1999/04/01","/") returns 04/01,
 * and substring-after("1999/04/01","19") returns 99/04/01.
 */
void
xmlXPathSubstringAfterFunction(xmlXPathParserContextPtr ctxt, int nargs) {
  xmlXPathObjectPtr str;
  xmlXPathObjectPtr find;
  xmlBufPtr target;
  const xmlChar *point;
  int offset;

  CHECK_ARITY(2);
  CAST_TO_STRING;
  find = valuePop(ctxt);
  CAST_TO_STRING;
  str = valuePop(ctxt);

  target = xmlBufCreate();
  if (target) {
    point = xmlStrstr(str->stringval, find->stringval);
    if (point) {
      offset = point - str->stringval + xmlStrlen(find->stringval);
      xmlBufAdd(target, &str->stringval[offset],
		   xmlStrlen(str->stringval) - offset);
    }
    valuePush(ctxt, xmlXPathCacheNewString(ctxt->context,
	xmlBufContent(target)));
    xmlBufFree(target);
  }
  xmlXPathReleaseObject(ctxt->context, str);
  xmlXPathReleaseObject(ctxt->context, find);
}

/**
 * xmlXPathNormalizeFunction:
 * @ctxt:  the XPath Parser context
 * @nargs:  the number of arguments
 *
 * Implement the normalize-space() XPath function
 *    string normalize-space(string?)
 * The normalize-space function returns the argument string with white
 * space normalized by stripping leading and trailing whitespace
 * and replacing sequences of whitespace characters by a single
 * space. Whitespace characters are the same allowed by the S production
 * in XML. If the argument is omitted, it defaults to the context
 * node converted to a string, in other words the value of the context node.
 */
void
xmlXPathNormalizeFunction(xmlXPathParserContextPtr ctxt, int nargs) {
    xmlChar *source, *target;
    int blank;

    if (ctxt == NULL) return;
    if (nargs == 0) {
        /* Use current context node */
        valuePush(ctxt,
            xmlXPathCacheWrapString(ctxt->context,
                xmlXPathCastNodeToString(ctxt->context->node)));
        nargs = 1;
    }

    CHECK_ARITY(1);
    CAST_TO_STRING;
    CHECK_TYPE(XPATH_STRING);
    source = ctxt->value->stringval;
    if (source == NULL)
        return;
    target = source;

    /* Skip leading whitespaces */
    while (IS_BLANK_CH(*source))
        source++;

    /* Collapse intermediate whitespaces, and skip trailing whitespaces */
    blank = 0;
    while (*source) {
        if (IS_BLANK_CH(*source)) {
	    blank = 1;
        } else {
            if (blank) {
                *target++ = 0x20;
                blank = 0;
            }
            *target++ = *source;
        }
        source++;
    }
    *target = 0;
}

/**
 * xmlXPathTranslateFunction:
 * @ctxt:  the XPath Parser context
 * @nargs:  the number of arguments
 *
 * Implement the translate() XPath function
 *    string translate(string, string, string)
 * The translate function returns the first argument string with
 * occurrences of characters in the second argument string replaced
 * by the character at the corresponding position in the third argument
 * string. For example, translate("bar","abc","ABC") returns the string
 * BAr. If there is a character in the second argument string with no
 * character at a corresponding position in the third argument string
 * (because the second argument string is longer than the third argument
 * string), then occurrences of that character in the first argument
 * string are removed. For example, translate("--aaa--","abc-","ABC")
 * returns "AAA". If a character occurs more than once in second
 * argument string, then the first occurrence determines the replacement
 * character. If the third argument string is longer than the second
 * argument string, then excess characters are ignored.
 */
void
xmlXPathTranslateFunction(xmlXPathParserContextPtr ctxt, int nargs) {
    xmlXPathObjectPtr str;
    xmlXPathObjectPtr from;
    xmlXPathObjectPtr to;
    xmlBufPtr target;
    int offset, max;
    int ch;
    const xmlChar *point;
    xmlChar *cptr;

    CHECK_ARITY(3);

    CAST_TO_STRING;
    to = valuePop(ctxt);
    CAST_TO_STRING;
    from = valuePop(ctxt);
    CAST_TO_STRING;
    str = valuePop(ctxt);

    target = xmlBufCreate();
    if (target) {
	max = xmlUTF8Strlen(to->stringval);
	for (cptr = str->stringval; (ch=*cptr); ) {
	    offset = xmlUTF8Strloc(from->stringval, cptr);
	    if (offset >= 0) {
		if (offset < max) {
		    point = xmlUTF8Strpos(to->stringval, offset);
		    if (point)
			xmlBufAdd(target, point, xmlUTF8Strsize(point, 1));
		}
	    } else
		xmlBufAdd(target, cptr, xmlUTF8Strsize(cptr, 1));

	    /* Step to next character in input */
	    cptr++;
	    if ( ch & 0x80 ) {
		/* if not simple ascii, verify proper format */
		if ( (ch & 0xc0) != 0xc0 ) {
		    xmlGenericError(xmlGenericErrorContext,
			"xmlXPathTranslateFunction: Invalid UTF8 string\n");
                    /* not asserting an XPath error is probably better */
		    break;
		}
		/* then skip over remaining bytes for this char */
		while ( (ch <<= 1) & 0x80 )
		    if ( (*cptr++ & 0xc0) != 0x80 ) {
			xmlGenericError(xmlGenericErrorContext,
			    "xmlXPathTranslateFunction: Invalid UTF8 string\n");
                        /* not asserting an XPath error is probably better */
			break;
		    }
		if (ch & 0x80) /* must have had error encountered */
		    break;
	    }
	}
    }
    valuePush(ctxt, xmlXPathCacheNewString(ctxt->context,
	xmlBufContent(target)));
    xmlBufFree(target);
    xmlXPathReleaseObject(ctxt->context, str);
    xmlXPathReleaseObject(ctxt->context, from);
    xmlXPathReleaseObject(ctxt->context, to);
}

/**
 * xmlXPathBooleanFunction:
 * @ctxt:  the XPath Parser context
 * @nargs:  the number of arguments
 *
 * Implement the boolean() XPath function
 *    boolean boolean(object)
 * The boolean function converts its argument to a boolean as follows:
 *    - a number is true if and only if it is neither positive or
 *      negative zero nor NaN
 *    - a node-set is true if and only if it is non-empty
 *    - a string is true if and only if its length is non-zero
 */
void
xmlXPathBooleanFunction(xmlXPathParserContextPtr ctxt, int nargs) {
    xmlXPathObjectPtr cur;

    CHECK_ARITY(1);
    cur = valuePop(ctxt);
    if (cur == NULL) XP_ERROR(XPATH_INVALID_OPERAND);
    cur = xmlXPathCacheConvertBoolean(ctxt->context, cur);
    valuePush(ctxt, cur);
}

/**
 * xmlXPathNotFunction:
 * @ctxt:  the XPath Parser context
 * @nargs:  the number of arguments
 *
 * Implement the not() XPath function
 *    boolean not(boolean)
 * The not function returns true if its argument is false,
 * and false otherwise.
 */
void
xmlXPathNotFunction(xmlXPathParserContextPtr ctxt, int nargs) {
    CHECK_ARITY(1);
    CAST_TO_BOOLEAN;
    CHECK_TYPE(XPATH_BOOLEAN);
    ctxt->value->boolval = ! ctxt->value->boolval;
}

/**
 * xmlXPathTrueFunction:
 * @ctxt:  the XPath Parser context
 * @nargs:  the number of arguments
 *
 * Implement the true() XPath function
 *    boolean true()
 */
void
xmlXPathTrueFunction(xmlXPathParserContextPtr ctxt, int nargs) {
    CHECK_ARITY(0);
    valuePush(ctxt, xmlXPathCacheNewBoolean(ctxt->context, 1));
}

/**
 * xmlXPathFalseFunction:
 * @ctxt:  the XPath Parser context
 * @nargs:  the number of arguments
 *
 * Implement the false() XPath function
 *    boolean false()
 */
void
xmlXPathFalseFunction(xmlXPathParserContextPtr ctxt, int nargs) {
    CHECK_ARITY(0);
    valuePush(ctxt, xmlXPathCacheNewBoolean(ctxt->context, 0));
}

/**
 * xmlXPathLangFunction:
 * @ctxt:  the XPath Parser context
 * @nargs:  the number of arguments
 *
 * Implement the lang() XPath function
 *    boolean lang(string)
 * The lang function returns true or false depending on whether the
 * language of the context node as specified by xml:lang attributes
 * is the same as or is a sublanguage of the language specified by
 * the argument string. The language of the context node is determined
 * by the value of the xml:lang attribute on the context node, or, if
 * the context node has no xml:lang attribute, by the value of the
 * xml:lang attribute on the nearest ancestor of the context node that
 * has an xml:lang attribute. If there is no such attribute, then lang
 * returns false. If there is such an attribute, then lang returns
 * true if the attribute value is equal to the argument ignoring case,
 * or if there is some suffix starting with - such that the attribute
 * value is equal to the argument ignoring that suffix of the attribute
 * value and ignoring case.
 */
void
xmlXPathLangFunction(xmlXPathParserContextPtr ctxt, int nargs) {
    xmlXPathObjectPtr val = NULL;
    const xmlChar *theLang = NULL;
    const xmlChar *lang;
    int ret = 0;
    int i;

    CHECK_ARITY(1);
    CAST_TO_STRING;
    CHECK_TYPE(XPATH_STRING);
    val = valuePop(ctxt);
    lang = val->stringval;
    theLang = xmlNodeGetLang(ctxt->context->node);
    if ((theLang != NULL) && (lang != NULL)) {
        for (i = 0;lang[i] != 0;i++)
	    if (toupper(lang[i]) != toupper(theLang[i]))
	        goto not_equal;
	if ((theLang[i] == 0) || (theLang[i] == '-'))
	    ret = 1;
    }
not_equal:
    if (theLang != NULL)
	xmlFree((void *)theLang);

    xmlXPathReleaseObject(ctxt->context, val);
    valuePush(ctxt, xmlXPathCacheNewBoolean(ctxt->context, ret));
}

/**
 * xmlXPathNumberFunction:
 * @ctxt:  the XPath Parser context
 * @nargs:  the number of arguments
 *
 * Implement the number() XPath function
 *    number number(object?)
 */
void
xmlXPathNumberFunction(xmlXPathParserContextPtr ctxt, int nargs) {
    xmlXPathObjectPtr cur;
    double res;

    if (ctxt == NULL) return;
    if (nargs == 0) {
	if (ctxt->context->node == NULL) {
	    valuePush(ctxt, xmlXPathCacheNewFloat(ctxt->context, 0.0));
	} else {
	    xmlChar* content = xmlNodeGetContent(ctxt->context->node);

	    res = xmlXPathStringEvalNumber(content);
	    valuePush(ctxt, xmlXPathCacheNewFloat(ctxt->context, res));
	    xmlFree(content);
	}
	return;
    }

    CHECK_ARITY(1);
    cur = valuePop(ctxt);
    valuePush(ctxt, xmlXPathCacheConvertNumber(ctxt->context, cur));
}

/**
 * xmlXPathSumFunction:
 * @ctxt:  the XPath Parser context
 * @nargs:  the number of arguments
 *
 * Implement the sum() XPath function
 *    number sum(node-set)
 * The sum function returns the sum of the values of the nodes in
 * the argument node-set.
 */
void
xmlXPathSumFunction(xmlXPathParserContextPtr ctxt, int nargs) {
    xmlXPathObjectPtr cur;
    int i;
    double res = 0.0;

    CHECK_ARITY(1);
    if ((ctxt->value == NULL) ||
	((ctxt->value->type != XPATH_NODESET) &&
	 (ctxt->value->type != XPATH_XSLT_TREE)))
	XP_ERROR(XPATH_INVALID_TYPE);
    cur = valuePop(ctxt);

    if ((cur->nodesetval != NULL) && (cur->nodesetval->nodeNr != 0)) {
	for (i = 0; i < cur->nodesetval->nodeNr; i++) {
	    res += xmlXPathCastNodeToNumber(cur->nodesetval->nodeTab[i]);
	}
    }
    valuePush(ctxt, xmlXPathCacheNewFloat(ctxt->context, res));
    xmlXPathReleaseObject(ctxt->context, cur);
}

/**
 * xmlXPathFloorFunction:
 * @ctxt:  the XPath Parser context
 * @nargs:  the number of arguments
 *
 * Implement the floor() XPath function
 *    number floor(number)
 * The floor function returns the largest (closest to positive infinity)
 * number that is not greater than the argument and that is an integer.
 */
void
xmlXPathFloorFunction(xmlXPathParserContextPtr ctxt, int nargs) {
    CHECK_ARITY(1);
    CAST_TO_NUMBER;
    CHECK_TYPE(XPATH_NUMBER);

    ctxt->value->floatval = floor(ctxt->value->floatval);
}

/**
 * xmlXPathCeilingFunction:
 * @ctxt:  the XPath Parser context
 * @nargs:  the number of arguments
 *
 * Implement the ceiling() XPath function
 *    number ceiling(number)
 * The ceiling function returns the smallest (closest to negative infinity)
 * number that is not less than the argument and that is an integer.
 */
void
xmlXPathCeilingFunction(xmlXPathParserContextPtr ctxt, int nargs) {
    CHECK_ARITY(1);
    CAST_TO_NUMBER;
    CHECK_TYPE(XPATH_NUMBER);

#ifdef _AIX
    /* Work around buggy ceil() function on AIX */
    ctxt->value->floatval = copysign(ceil(ctxt->value->floatval), ctxt->value->floatval);
#else
    ctxt->value->floatval = ceil(ctxt->value->floatval);
#endif
}

/**
 * xmlXPathRoundFunction:
 * @ctxt:  the XPath Parser context
 * @nargs:  the number of arguments
 *
 * Implement the round() XPath function
 *    number round(number)
 * The round function returns the number that is closest to the
 * argument and that is an integer. If there are two such numbers,
 * then the one that is closest to positive infinity is returned.
 */
void
xmlXPathRoundFunction(xmlXPathParserContextPtr ctxt, int nargs) {
    double f;

    CHECK_ARITY(1);
    CAST_TO_NUMBER;
    CHECK_TYPE(XPATH_NUMBER);

    f = ctxt->value->floatval;

    if ((f >= -0.5) && (f < 0.5)) {
        /* Handles negative zero. */
        ctxt->value->floatval *= 0.0;
    }
    else {
        double rounded = floor(f);
        if (f - rounded >= 0.5)
            rounded += 1.0;
        ctxt->value->floatval = rounded;
    }
}

/************************************************************************
 *									*
 *			The Parser					*
 *									*
 ************************************************************************/

/*
 * a few forward declarations since we use a recursive call based
 * implementation.
 */
static void xmlXPathCompileExpr(xmlXPathParserContextPtr ctxt, int sort);
static void xmlXPathCompPredicate(xmlXPathParserContextPtr ctxt, int filter);
static void xmlXPathCompLocationPath(xmlXPathParserContextPtr ctxt);
static void xmlXPathCompRelativeLocationPath(xmlXPathParserContextPtr ctxt);
static xmlChar * xmlXPathParseNameComplex(xmlXPathParserContextPtr ctxt,
	                                  int qualified);

/**
 * xmlXPathCurrentChar:
 * @ctxt:  the XPath parser context
 * @cur:  pointer to the beginning of the char
 * @len:  pointer to the length of the char read
 *
 * The current char value, if using UTF-8 this may actually span multiple
 * bytes in the input buffer.
 *
 * Returns the current char value and its length
 */

static int
xmlXPathCurrentChar(xmlXPathParserContextPtr ctxt, int *len) {
    unsigned char c;
    unsigned int val;
    const xmlChar *cur;

    if (ctxt == NULL)
	return(0);
    cur = ctxt->cur;

    /*
     * We are supposed to handle UTF8, check it's valid
     * From rfc2044: encoding of the Unicode values on UTF-8:
     *
     * UCS-4 range (hex.)           UTF-8 octet sequence (binary)
     * 0000 0000-0000 007F   0xxxxxxx
     * 0000 0080-0000 07FF   110xxxxx 10xxxxxx
     * 0000 0800-0000 FFFF   1110xxxx 10xxxxxx 10xxxxxx
     *
     * Check for the 0x110000 limit too
     */
    c = *cur;
    if (c & 0x80) {
	if ((cur[1] & 0xc0) != 0x80)
	    goto encoding_error;
	if ((c & 0xe0) == 0xe0) {

	    if ((cur[2] & 0xc0) != 0x80)
		goto encoding_error;
	    if ((c & 0xf0) == 0xf0) {
		if (((c & 0xf8) != 0xf0) ||
		    ((cur[3] & 0xc0) != 0x80))
		    goto encoding_error;
		/* 4-byte code */
		*len = 4;
		val = (cur[0] & 0x7) << 18;
		val |= (cur[1] & 0x3f) << 12;
		val |= (cur[2] & 0x3f) << 6;
		val |= cur[3] & 0x3f;
	    } else {
	      /* 3-byte code */
		*len = 3;
		val = (cur[0] & 0xf) << 12;
		val |= (cur[1] & 0x3f) << 6;
		val |= cur[2] & 0x3f;
	    }
	} else {
	  /* 2-byte code */
	    *len = 2;
	    val = (cur[0] & 0x1f) << 6;
	    val |= cur[1] & 0x3f;
	}
	if (!IS_CHAR(val)) {
	    XP_ERROR0(XPATH_INVALID_CHAR_ERROR);
	}
	return(val);
    } else {
	/* 1-byte code */
	*len = 1;
	return(*cur);
    }
encoding_error:
    /*
     * If we detect an UTF8 error that probably means that the
     * input encoding didn't get properly advertised in the
     * declaration header. Report the error and switch the encoding
     * to ISO-Latin-1 (if you don't like this policy, just declare the
     * encoding !)
     */
    *len = 0;
    XP_ERROR0(XPATH_ENCODING_ERROR);
}

/**
 * xmlXPathParseNCName:
 * @ctxt:  the XPath Parser context
 *
 * parse an XML namespace non qualified name.
 *
 * [NS 3] NCName ::= (Letter | '_') (NCNameChar)*
 *
 * [NS 4] NCNameChar ::= Letter | Digit | '.' | '-' | '_' |
 *                       CombiningChar | Extender
 *
 * Returns the namespace name or NULL
 */

xmlChar *
xmlXPathParseNCName(xmlXPathParserContextPtr ctxt) {
    const xmlChar *in;
    xmlChar *ret;
    int count = 0;

    if ((ctxt == NULL) || (ctxt->cur == NULL)) return(NULL);
    /*
     * Accelerator for simple ASCII names
     */
    in = ctxt->cur;
    if (((*in >= 0x61) && (*in <= 0x7A)) ||
	((*in >= 0x41) && (*in <= 0x5A)) ||
	(*in == '_')) {
	in++;
	while (((*in >= 0x61) && (*in <= 0x7A)) ||
	       ((*in >= 0x41) && (*in <= 0x5A)) ||
	       ((*in >= 0x30) && (*in <= 0x39)) ||
	       (*in == '_') || (*in == '.') ||
	       (*in == '-'))
	    in++;
	if ((*in == ' ') || (*in == '>') || (*in == '/') ||
            (*in == '[') || (*in == ']') || (*in == ':') ||
            (*in == '@') || (*in == '*')) {
	    count = in - ctxt->cur;
	    if (count == 0)
		return(NULL);
	    ret = xmlStrndup(ctxt->cur, count);
	    ctxt->cur = in;
	    return(ret);
	}
    }
    return(xmlXPathParseNameComplex(ctxt, 0));
}


/**
 * xmlXPathParseQName:
 * @ctxt:  the XPath Parser context
 * @prefix:  a xmlChar **
 *
 * parse an XML qualified name
 *
 * [NS 5] QName ::= (Prefix ':')? LocalPart
 *
 * [NS 6] Prefix ::= NCName
 *
 * [NS 7] LocalPart ::= NCName
 *
 * Returns the function returns the local part, and prefix is updated
 *   to get the Prefix if any.
 */

static xmlChar *
xmlXPathParseQName(xmlXPathParserContextPtr ctxt, xmlChar **prefix) {
    xmlChar *ret = NULL;

    *prefix = NULL;
    ret = xmlXPathParseNCName(ctxt);
    if (ret && CUR == ':') {
        *prefix = ret;
	NEXT;
	ret = xmlXPathParseNCName(ctxt);
    }
    return(ret);
}

/**
 * xmlXPathParseName:
 * @ctxt:  the XPath Parser context
 *
 * parse an XML name
 *
 * [4] NameChar ::= Letter | Digit | '.' | '-' | '_' | ':' |
 *                  CombiningChar | Extender
 *
 * [5] Name ::= (Letter | '_' | ':') (NameChar)*
 *
 * Returns the namespace name or NULL
 */

xmlChar *
xmlXPathParseName(xmlXPathParserContextPtr ctxt) {
    const xmlChar *in;
    xmlChar *ret;
    size_t count = 0;

    if ((ctxt == NULL) || (ctxt->cur == NULL)) return(NULL);
    /*
     * Accelerator for simple ASCII names
     */
    in = ctxt->cur;
    if (((*in >= 0x61) && (*in <= 0x7A)) ||
	((*in >= 0x41) && (*in <= 0x5A)) ||
	(*in == '_') || (*in == ':')) {
	in++;
	while (((*in >= 0x61) && (*in <= 0x7A)) ||
	       ((*in >= 0x41) && (*in <= 0x5A)) ||
	       ((*in >= 0x30) && (*in <= 0x39)) ||
	       (*in == '_') || (*in == '-') ||
	       (*in == ':') || (*in == '.'))
	    in++;
	if ((*in > 0) && (*in < 0x80)) {
	    count = in - ctxt->cur;
            if (count > XML_MAX_NAME_LENGTH) {
                ctxt->cur = in;
                XP_ERRORNULL(XPATH_EXPR_ERROR);
            }
	    ret = xmlStrndup(ctxt->cur, count);
	    ctxt->cur = in;
	    return(ret);
	}
    }
    return(xmlXPathParseNameComplex(ctxt, 1));
}

static xmlChar *
xmlXPathParseNameComplex(xmlXPathParserContextPtr ctxt, int qualified) {
    xmlChar buf[XML_MAX_NAMELEN + 5];
    int len = 0, l;
    int c;

    /*
     * Handler for more complex cases
     */
    c = CUR_CHAR(l);
    if ((c == ' ') || (c == '>') || (c == '/') || /* accelerators */
        (c == '[') || (c == ']') || (c == '@') || /* accelerators */
        (c == '*') || /* accelerators */
	(!IS_LETTER(c) && (c != '_') &&
         ((!qualified) || (c != ':')))) {
	return(NULL);
    }

    while ((c != ' ') && (c != '>') && (c != '/') && /* test bigname.xml */
	   ((IS_LETTER(c)) || (IS_DIGIT(c)) ||
            (c == '.') || (c == '-') ||
	    (c == '_') || ((qualified) && (c == ':')) ||
	    (IS_COMBINING(c)) ||
	    (IS_EXTENDER(c)))) {
	COPY_BUF(l,buf,len,c);
	NEXTL(l);
	c = CUR_CHAR(l);
	if (len >= XML_MAX_NAMELEN) {
	    /*
	     * Okay someone managed to make a huge name, so he's ready to pay
	     * for the processing speed.
	     */
	    xmlChar *buffer;
	    int max = len * 2;

            if (len > XML_MAX_NAME_LENGTH) {
                XP_ERRORNULL(XPATH_EXPR_ERROR);
            }
	    buffer = (xmlChar *) xmlMallocAtomic(max);
	    if (buffer == NULL) {
		XP_ERRORNULL(XPATH_MEMORY_ERROR);
	    }
	    memcpy(buffer, buf, len);
	    while ((IS_LETTER(c)) || (IS_DIGIT(c)) || /* test bigname.xml */
		   (c == '.') || (c == '-') ||
		   (c == '_') || ((qualified) && (c == ':')) ||
		   (IS_COMBINING(c)) ||
		   (IS_EXTENDER(c))) {
		if (len + 10 > max) {
                    xmlChar *tmp;
                    if (max > XML_MAX_NAME_LENGTH) {
                        xmlFree(buffer);
                        XP_ERRORNULL(XPATH_EXPR_ERROR);
                    }
		    max *= 2;
		    tmp = (xmlChar *) xmlRealloc(buffer, max);
		    if (tmp == NULL) {
                        xmlFree(buffer);
			XP_ERRORNULL(XPATH_MEMORY_ERROR);
		    }
                    buffer = tmp;
		}
		COPY_BUF(l,buffer,len,c);
		NEXTL(l);
		c = CUR_CHAR(l);
	    }
	    buffer[len] = 0;
	    return(buffer);
	}
    }
    if (len == 0)
	return(NULL);
    return(xmlStrndup(buf, len));
}

#define MAX_FRAC 20

/**
 * xmlXPathStringEvalNumber:
 * @str:  A string to scan
 *
 *  [30a]  Float  ::= Number ('e' Digits?)?
 *
 *  [30]   Number ::=   Digits ('.' Digits?)?
 *                    | '.' Digits
 *  [31]   Digits ::=   [0-9]+
 *
 * Compile a Number in the string
 * In complement of the Number expression, this function also handles
 * negative values : '-' Number.
 *
 * Returns the double value.
 */
double
xmlXPathStringEvalNumber(const xmlChar *str) {
    const xmlChar *cur = str;
    double ret;
    int ok = 0;
    int isneg = 0;
    int exponent = 0;
    int is_exponent_negative = 0;
#ifdef __GNUC__
    unsigned long tmp = 0;
    double temp;
#endif
    if (cur == NULL) return(0);
    while (IS_BLANK_CH(*cur)) cur++;
    if (*cur == '-') {
	isneg = 1;
	cur++;
    }
    if ((*cur != '.') && ((*cur < '0') || (*cur > '9'))) {
        return(xmlXPathNAN);
    }

#ifdef __GNUC__
    /*
     * tmp/temp is a workaround against a gcc compiler bug
     * http://veillard.com/gcc.bug
     */
    ret = 0;
    while ((*cur >= '0') && (*cur <= '9')) {
	ret = ret * 10;
	tmp = (*cur - '0');
	ok = 1;
	cur++;
	temp = (double) tmp;
	ret = ret + temp;
    }
#else
    ret = 0;
    while ((*cur >= '0') && (*cur <= '9')) {
	ret = ret * 10 + (*cur - '0');
	ok = 1;
	cur++;
    }
#endif

    if (*cur == '.') {
	int v, frac = 0, max;
	double fraction = 0;

        cur++;
	if (((*cur < '0') || (*cur > '9')) && (!ok)) {
	    return(xmlXPathNAN);
	}
        while (*cur == '0') {
	    frac = frac + 1;
	    cur++;
        }
        max = frac + MAX_FRAC;
	while (((*cur >= '0') && (*cur <= '9')) && (frac < max)) {
	    v = (*cur - '0');
	    fraction = fraction * 10 + v;
	    frac = frac + 1;
	    cur++;
	}
	fraction /= pow(10.0, frac);
	ret = ret + fraction;
	while ((*cur >= '0') && (*cur <= '9'))
	    cur++;
    }
    if ((*cur == 'e') || (*cur == 'E')) {
      cur++;
      if (*cur == '-') {
	is_exponent_negative = 1;
	cur++;
      } else if (*cur == '+') {
        cur++;
      }
      while ((*cur >= '0') && (*cur <= '9')) {
        if (exponent < 1000000)
	  exponent = exponent * 10 + (*cur - '0');
	cur++;
      }
    }
    while (IS_BLANK_CH(*cur)) cur++;
    if (*cur != 0) return(xmlXPathNAN);
    if (isneg) ret = -ret;
    if (is_exponent_negative) exponent = -exponent;
    ret *= pow(10.0, (double)exponent);
    return(ret);
}

/**
 * xmlXPathCompNumber:
 * @ctxt:  the XPath Parser context
 *
 *  [30]   Number ::=   Digits ('.' Digits?)?
 *                    | '.' Digits
 *  [31]   Digits ::=   [0-9]+
 *
 * Compile a Number, then push it on the stack
 *
 */
static void
xmlXPathCompNumber(xmlXPathParserContextPtr ctxt)
{
    double ret = 0.0;
    int ok = 0;
    int exponent = 0;
    int is_exponent_negative = 0;
    xmlXPathObjectPtr num;
#ifdef __GNUC__
    unsigned long tmp = 0;
    double temp;
#endif

    CHECK_ERROR;
    if ((CUR != '.') && ((CUR < '0') || (CUR > '9'))) {
        XP_ERROR(XPATH_NUMBER_ERROR);
    }
#ifdef __GNUC__
    /*
     * tmp/temp is a workaround against a gcc compiler bug
     * http://veillard.com/gcc.bug
     */
    ret = 0;
    while ((CUR >= '0') && (CUR <= '9')) {
	ret = ret * 10;
	tmp = (CUR - '0');
        ok = 1;
        NEXT;
	temp = (double) tmp;
	ret = ret + temp;
    }
#else
    ret = 0;
    while ((CUR >= '0') && (CUR <= '9')) {
	ret = ret * 10 + (CUR - '0');
	ok = 1;
	NEXT;
    }
#endif
    if (CUR == '.') {
	int v, frac = 0, max;
	double fraction = 0;

        NEXT;
        if (((CUR < '0') || (CUR > '9')) && (!ok)) {
            XP_ERROR(XPATH_NUMBER_ERROR);
        }
        while (CUR == '0') {
            frac = frac + 1;
            NEXT;
        }
        max = frac + MAX_FRAC;
        while ((CUR >= '0') && (CUR <= '9') && (frac < max)) {
	    v = (CUR - '0');
	    fraction = fraction * 10 + v;
	    frac = frac + 1;
            NEXT;
        }
        fraction /= pow(10.0, frac);
        ret = ret + fraction;
        while ((CUR >= '0') && (CUR <= '9'))
            NEXT;
    }
    if ((CUR == 'e') || (CUR == 'E')) {
        NEXT;
        if (CUR == '-') {
            is_exponent_negative = 1;
            NEXT;
        } else if (CUR == '+') {
	    NEXT;
	}
        while ((CUR >= '0') && (CUR <= '9')) {
            if (exponent < 1000000)
                exponent = exponent * 10 + (CUR - '0');
            NEXT;
        }
        if (is_exponent_negative)
            exponent = -exponent;
        ret *= pow(10.0, (double) exponent);
    }
    num = xmlXPathCacheNewFloat(ctxt->context, ret);
    if (num == NULL) {
	ctxt->error = XPATH_MEMORY_ERROR;
    } else if (PUSH_LONG_EXPR(XPATH_OP_VALUE, XPATH_NUMBER, 0, 0, num,
                              NULL) == -1) {
        xmlXPathReleaseObject(ctxt->context, num);
    }
}

/**
 * xmlXPathParseLiteral:
 * @ctxt:  the XPath Parser context
 *
 * Parse a Literal
 *
 *  [29]   Literal ::=   '"' [^"]* '"'
 *                    | "'" [^']* "'"
 *
 * Returns the value found or NULL in case of error
 */
static xmlChar *
xmlXPathParseLiteral(xmlXPathParserContextPtr ctxt) {
    const xmlChar *q;
    xmlChar *ret = NULL;

    if (CUR == '"') {
        NEXT;
	q = CUR_PTR;
	while ((IS_CHAR_CH(CUR)) && (CUR != '"'))
	    NEXT;
	if (!IS_CHAR_CH(CUR)) {
	    XP_ERRORNULL(XPATH_UNFINISHED_LITERAL_ERROR);
	} else {
	    ret = xmlStrndup(q, CUR_PTR - q);
	    NEXT;
        }
    } else if (CUR == '\'') {
        NEXT;
	q = CUR_PTR;
	while ((IS_CHAR_CH(CUR)) && (CUR != '\''))
	    NEXT;
	if (!IS_CHAR_CH(CUR)) {
	    XP_ERRORNULL(XPATH_UNFINISHED_LITERAL_ERROR);
	} else {
	    ret = xmlStrndup(q, CUR_PTR - q);
	    NEXT;
        }
    } else {
	XP_ERRORNULL(XPATH_START_LITERAL_ERROR);
    }
    return(ret);
}

/**
 * xmlXPathCompLiteral:
 * @ctxt:  the XPath Parser context
 *
 * Parse a Literal and push it on the stack.
 *
 *  [29]   Literal ::=   '"' [^"]* '"'
 *                    | "'" [^']* "'"
 *
 * TODO: xmlXPathCompLiteral memory allocation could be improved.
 */
static void
xmlXPathCompLiteral(xmlXPathParserContextPtr ctxt) {
    const xmlChar *q;
    xmlChar *ret = NULL;
    xmlXPathObjectPtr lit;

    if (CUR == '"') {
        NEXT;
	q = CUR_PTR;
	while ((IS_CHAR_CH(CUR)) && (CUR != '"'))
	    NEXT;
	if (!IS_CHAR_CH(CUR)) {
	    XP_ERROR(XPATH_UNFINISHED_LITERAL_ERROR);
	} else {
	    ret = xmlStrndup(q, CUR_PTR - q);
	    NEXT;
        }
    } else if (CUR == '\'') {
        NEXT;
	q = CUR_PTR;
	while ((IS_CHAR_CH(CUR)) && (CUR != '\''))
	    NEXT;
	if (!IS_CHAR_CH(CUR)) {
	    XP_ERROR(XPATH_UNFINISHED_LITERAL_ERROR);
	} else {
	    ret = xmlStrndup(q, CUR_PTR - q);
	    NEXT;
        }
    } else {
	XP_ERROR(XPATH_START_LITERAL_ERROR);
    }
    if (ret == NULL) {
        xmlXPathPErrMemory(ctxt, NULL);
        return;
    }
    lit = xmlXPathCacheNewString(ctxt->context, ret);
    if (lit == NULL) {
	ctxt->error = XPATH_MEMORY_ERROR;
    } else if (PUSH_LONG_EXPR(XPATH_OP_VALUE, XPATH_STRING, 0, 0, lit,
                              NULL) == -1) {
        xmlXPathReleaseObject(ctxt->context, lit);
    }
    xmlFree(ret);
}

/**
 * xmlXPathCompVariableReference:
 * @ctxt:  the XPath Parser context
 *
 * Parse a VariableReference, evaluate it and push it on the stack.
 *
 * The variable bindings consist of a mapping from variable names
 * to variable values. The value of a variable is an object, which can be
 * of any of the types that are possible for the value of an expression,
 * and may also be of additional types not specified here.
 *
 * Early evaluation is possible since:
 * The variable bindings [...] used to evaluate a subexpression are
 * always the same as those used to evaluate the containing expression.
 *
 *  [36]   VariableReference ::=   '$' QName
 */
static void
xmlXPathCompVariableReference(xmlXPathParserContextPtr ctxt) {
    xmlChar *name;
    xmlChar *prefix;

    SKIP_BLANKS;
    if (CUR != '$') {
	XP_ERROR(XPATH_VARIABLE_REF_ERROR);
    }
    NEXT;
    name = xmlXPathParseQName(ctxt, &prefix);
    if (name == NULL) {
        xmlFree(prefix);
	XP_ERROR(XPATH_VARIABLE_REF_ERROR);
    }
    ctxt->comp->last = -1;
    if (PUSH_LONG_EXPR(XPATH_OP_VARIABLE, 0, 0, 0, name, prefix) == -1) {
        xmlFree(prefix);
        xmlFree(name);
    }
    SKIP_BLANKS;
    if ((ctxt->context != NULL) && (ctxt->context->flags & XML_XPATH_NOVAR)) {
	XP_ERROR(XPATH_FORBID_VARIABLE_ERROR);
    }
}

/**
 * xmlXPathIsNodeType:
 * @name:  a name string
 *
 * Is the name given a NodeType one.
 *
 *  [38]   NodeType ::=   'comment'
 *                    | 'text'
 *                    | 'processing-instruction'
 *                    | 'node'
 *
 * Returns 1 if true 0 otherwise
 */
int
xmlXPathIsNodeType(const xmlChar *name) {
    if (name == NULL)
	return(0);

    if (xmlStrEqual(name, BAD_CAST "node"))
	return(1);
    if (xmlStrEqual(name, BAD_CAST "text"))
	return(1);
    if (xmlStrEqual(name, BAD_CAST "comment"))
	return(1);
    if (xmlStrEqual(name, BAD_CAST "processing-instruction"))
	return(1);
    return(0);
}

/**
 * xmlXPathCompFunctionCall:
 * @ctxt:  the XPath Parser context
 *
 *  [16]   FunctionCall ::=   FunctionName '(' ( Argument ( ',' Argument)*)? ')'
 *  [17]   Argument ::=   Expr
 *
 * Compile a function call, the evaluation of all arguments are
 * pushed on the stack
 */
static void
xmlXPathCompFunctionCall(xmlXPathParserContextPtr ctxt) {
    xmlChar *name;
    xmlChar *prefix;
    int nbargs = 0;
    int sort = 1;

    name = xmlXPathParseQName(ctxt, &prefix);
    if (name == NULL) {
	xmlFree(prefix);
	XP_ERROR(XPATH_EXPR_ERROR);
    }
    SKIP_BLANKS;
#ifdef DEBUG_EXPR
    if (prefix == NULL)
	xmlGenericError(xmlGenericErrorContext, "Calling function %s\n",
			name);
    else
	xmlGenericError(xmlGenericErrorContext, "Calling function %s:%s\n",
			prefix, name);
#endif

    if (CUR != '(') {
	xmlFree(name);
	xmlFree(prefix);
	XP_ERROR(XPATH_EXPR_ERROR);
    }
    NEXT;
    SKIP_BLANKS;

    /*
    * Optimization for count(): we don't need the node-set to be sorted.
    */
    if ((prefix == NULL) && (name[0] == 'c') &&
	xmlStrEqual(name, BAD_CAST "count"))
    {
	sort = 0;
    }
    ctxt->comp->last = -1;
    if (CUR != ')') {
	while (CUR != 0) {
	    int op1 = ctxt->comp->last;
	    ctxt->comp->last = -1;
	    xmlXPathCompileExpr(ctxt, sort);
	    if (ctxt->error != XPATH_EXPRESSION_OK) {
		xmlFree(name);
		xmlFree(prefix);
		return;
	    }
	    PUSH_BINARY_EXPR(XPATH_OP_ARG, op1, ctxt->comp->last, 0, 0);
	    nbargs++;
	    if (CUR == ')') break;
	    if (CUR != ',') {
		xmlFree(name);
		xmlFree(prefix);
		XP_ERROR(XPATH_EXPR_ERROR);
	    }
	    NEXT;
	    SKIP_BLANKS;
	}
    }
    if (PUSH_LONG_EXPR(XPATH_OP_FUNCTION, nbargs, 0, 0, name, prefix) == -1) {
        xmlFree(prefix);
        xmlFree(name);
    }
    NEXT;
    SKIP_BLANKS;
}

/**
 * xmlXPathCompPrimaryExpr:
 * @ctxt:  the XPath Parser context
 *
 *  [15]   PrimaryExpr ::=   VariableReference
 *                | '(' Expr ')'
 *                | Literal
 *                | Number
 *                | FunctionCall
 *
 * Compile a primary expression.
 */
static void
xmlXPathCompPrimaryExpr(xmlXPathParserContextPtr ctxt) {
    SKIP_BLANKS;
    if (CUR == '$') xmlXPathCompVariableReference(ctxt);
    else if (CUR == '(') {
	NEXT;
	SKIP_BLANKS;
	xmlXPathCompileExpr(ctxt, 1);
	CHECK_ERROR;
	if (CUR != ')') {
	    XP_ERROR(XPATH_EXPR_ERROR);
	}
	NEXT;
	SKIP_BLANKS;
    } else if (IS_ASCII_DIGIT(CUR) || (CUR == '.' && IS_ASCII_DIGIT(NXT(1)))) {
	xmlXPathCompNumber(ctxt);
    } else if ((CUR == '\'') || (CUR == '"')) {
	xmlXPathCompLiteral(ctxt);
    } else {
	xmlXPathCompFunctionCall(ctxt);
    }
    SKIP_BLANKS;
}

/**
 * xmlXPathCompFilterExpr:
 * @ctxt:  the XPath Parser context
 *
 *  [20]   FilterExpr ::=   PrimaryExpr
 *               | FilterExpr Predicate
 *
 * Compile a filter expression.
 * Square brackets are used to filter expressions in the same way that
 * they are used in location paths. It is an error if the expression to
 * be filtered does not evaluate to a node-set. The context node list
 * used for evaluating the expression in square brackets is the node-set
 * to be filtered listed in document order.
 */

static void
xmlXPathCompFilterExpr(xmlXPathParserContextPtr ctxt) {
    xmlXPathCompPrimaryExpr(ctxt);
    CHECK_ERROR;
    SKIP_BLANKS;

    while (CUR == '[') {
	xmlXPathCompPredicate(ctxt, 1);
	SKIP_BLANKS;
    }


}

/**
 * xmlXPathScanName:
 * @ctxt:  the XPath Parser context
 *
 * Trickery: parse an XML name but without consuming the input flow
 * Needed to avoid insanity in the parser state.
 *
 * [4] NameChar ::= Letter | Digit | '.' | '-' | '_' | ':' |
 *                  CombiningChar | Extender
 *
 * [5] Name ::= (Letter | '_' | ':') (NameChar)*
 *
 * [6] Names ::= Name (S Name)*
 *
 * Returns the Name parsed or NULL
 */

static xmlChar *
xmlXPathScanName(xmlXPathParserContextPtr ctxt) {
    int l;
    int c;
    const xmlChar *cur;
    xmlChar *ret;

    cur = ctxt->cur;

    c = CUR_CHAR(l);
    if ((c == ' ') || (c == '>') || (c == '/') || /* accelerators */
	(!IS_LETTER(c) && (c != '_') &&
         (c != ':'))) {
	return(NULL);
    }

    while ((c != ' ') && (c != '>') && (c != '/') && /* test bigname.xml */
	   ((IS_LETTER(c)) || (IS_DIGIT(c)) ||
            (c == '.') || (c == '-') ||
	    (c == '_') || (c == ':') ||
	    (IS_COMBINING(c)) ||
	    (IS_EXTENDER(c)))) {
	NEXTL(l);
	c = CUR_CHAR(l);
    }
    ret = xmlStrndup(cur, ctxt->cur - cur);
    ctxt->cur = cur;
    return(ret);
}

/**
 * xmlXPathCompPathExpr:
 * @ctxt:  the XPath Parser context
 *
 *  [19]   PathExpr ::=   LocationPath
 *               | FilterExpr
 *               | FilterExpr '/' RelativeLocationPath
 *               | FilterExpr '//' RelativeLocationPath
 *
 * Compile a path expression.
 * The / operator and // operators combine an arbitrary expression
 * and a relative location path. It is an error if the expression
 * does not evaluate to a node-set.
 * The / operator does composition in the same way as when / is
 * used in a location path. As in location paths, // is short for
 * /descendant-or-self::node()/.
 */

static void
xmlXPathCompPathExpr(xmlXPathParserContextPtr ctxt) {
    int lc = 1;           /* Should we branch to LocationPath ?         */
    xmlChar *name = NULL; /* we may have to preparse a name to find out */

    SKIP_BLANKS;
    if ((CUR == '$') || (CUR == '(') ||
	(IS_ASCII_DIGIT(CUR)) ||
        (CUR == '\'') || (CUR == '"') ||
	(CUR == '.' && IS_ASCII_DIGIT(NXT(1)))) {
	lc = 0;
    } else if (CUR == '*') {
	/* relative or absolute location path */
	lc = 1;
    } else if (CUR == '/') {
	/* relative or absolute location path */
	lc = 1;
    } else if (CUR == '@') {
	/* relative abbreviated attribute location path */
	lc = 1;
    } else if (CUR == '.') {
	/* relative abbreviated attribute location path */
	lc = 1;
    } else {
	/*
	 * Problem is finding if we have a name here whether it's:
	 *   - a nodetype
	 *   - a function call in which case it's followed by '('
	 *   - an axis in which case it's followed by ':'
	 *   - a element name
	 * We do an a priori analysis here rather than having to
	 * maintain parsed token content through the recursive function
	 * calls. This looks uglier but makes the code easier to
	 * read/write/debug.
	 */
	SKIP_BLANKS;
	name = xmlXPathScanName(ctxt);
	if ((name != NULL) && (xmlStrstr(name, (xmlChar *) "::") != NULL)) {
#ifdef DEBUG_STEP
	    xmlGenericError(xmlGenericErrorContext,
		    "PathExpr: Axis\n");
#endif
	    lc = 1;
	    xmlFree(name);
	} else if (name != NULL) {
	    int len =xmlStrlen(name);


	    while (NXT(len) != 0) {
		if (NXT(len) == '/') {
		    /* element name */
#ifdef DEBUG_STEP
		    xmlGenericError(xmlGenericErrorContext,
			    "PathExpr: AbbrRelLocation\n");
#endif
		    lc = 1;
		    break;
		} else if (IS_BLANK_CH(NXT(len))) {
		    /* ignore blanks */
		    ;
		} else if (NXT(len) == ':') {
#ifdef DEBUG_STEP
		    xmlGenericError(xmlGenericErrorContext,
			    "PathExpr: AbbrRelLocation\n");
#endif
		    lc = 1;
		    break;
		} else if ((NXT(len) == '(')) {
		    /* Node Type or Function */
		    if (xmlXPathIsNodeType(name)) {
#ifdef DEBUG_STEP
		        xmlGenericError(xmlGenericErrorContext,
				"PathExpr: Type search\n");
#endif
			lc = 1;
#ifdef LIBXML_XPTR_LOCS_ENABLED
                    } else if (ctxt->xptr &&
                               xmlStrEqual(name, BAD_CAST "range-to")) {
                        lc = 1;
#endif
		    } else {
#ifdef DEBUG_STEP
		        xmlGenericError(xmlGenericErrorContext,
				"PathExpr: function call\n");
#endif
			lc = 0;
		    }
                    break;
		} else if ((NXT(len) == '[')) {
		    /* element name */
#ifdef DEBUG_STEP
		    xmlGenericError(xmlGenericErrorContext,
			    "PathExpr: AbbrRelLocation\n");
#endif
		    lc = 1;
		    break;
		} else if ((NXT(len) == '<') || (NXT(len) == '>') ||
			   (NXT(len) == '=')) {
		    lc = 1;
		    break;
		} else {
		    lc = 1;
		    break;
		}
		len++;
	    }
	    if (NXT(len) == 0) {
#ifdef DEBUG_STEP
		xmlGenericError(xmlGenericErrorContext,
			"PathExpr: AbbrRelLocation\n");
#endif
		/* element name */
		lc = 1;
	    }
	    xmlFree(name);
	} else {
	    /* make sure all cases are covered explicitly */
	    XP_ERROR(XPATH_EXPR_ERROR);
	}
    }

    if (lc) {
	if (CUR == '/') {
	    PUSH_LEAVE_EXPR(XPATH_OP_ROOT, 0, 0);
	} else {
	    PUSH_LEAVE_EXPR(XPATH_OP_NODE, 0, 0);
	}
	xmlXPathCompLocationPath(ctxt);
    } else {
	xmlXPathCompFilterExpr(ctxt);
	CHECK_ERROR;
	if ((CUR == '/') && (NXT(1) == '/')) {
	    SKIP(2);
	    SKIP_BLANKS;

	    PUSH_LONG_EXPR(XPATH_OP_COLLECT, AXIS_DESCENDANT_OR_SELF,
		    NODE_TEST_TYPE, NODE_TYPE_NODE, NULL, NULL);

	    xmlXPathCompRelativeLocationPath(ctxt);
	} else if (CUR == '/') {
	    xmlXPathCompRelativeLocationPath(ctxt);
	}
    }
    SKIP_BLANKS;
}

/**
 * xmlXPathCompUnionExpr:
 * @ctxt:  the XPath Parser context
 *
 *  [18]   UnionExpr ::=   PathExpr
 *               | UnionExpr '|' PathExpr
 *
 * Compile an union expression.
 */

static void
xmlXPathCompUnionExpr(xmlXPathParserContextPtr ctxt) {
    xmlXPathCompPathExpr(ctxt);
    CHECK_ERROR;
    SKIP_BLANKS;
    while (CUR == '|') {
	int op1 = ctxt->comp->last;
	PUSH_LEAVE_EXPR(XPATH_OP_NODE, 0, 0);

	NEXT;
	SKIP_BLANKS;
	xmlXPathCompPathExpr(ctxt);

	PUSH_BINARY_EXPR(XPATH_OP_UNION, op1, ctxt->comp->last, 0, 0);

	SKIP_BLANKS;
    }
}

/**
 * xmlXPathCompUnaryExpr:
 * @ctxt:  the XPath Parser context
 *
 *  [27]   UnaryExpr ::=   UnionExpr
 *                   | '-' UnaryExpr
 *
 * Compile an unary expression.
 */

static void
xmlXPathCompUnaryExpr(xmlXPathParserContextPtr ctxt) {
    int minus = 0;
    int found = 0;

    SKIP_BLANKS;
    while (CUR == '-') {
        minus = 1 - minus;
	found = 1;
	NEXT;
	SKIP_BLANKS;
    }

    xmlXPathCompUnionExpr(ctxt);
    CHECK_ERROR;
    if (found) {
	if (minus)
	    PUSH_UNARY_EXPR(XPATH_OP_PLUS, ctxt->comp->last, 2, 0);
	else
	    PUSH_UNARY_EXPR(XPATH_OP_PLUS, ctxt->comp->last, 3, 0);
    }
}

/**
 * xmlXPathCompMultiplicativeExpr:
 * @ctxt:  the XPath Parser context
 *
 *  [26]   MultiplicativeExpr ::=   UnaryExpr
 *                   | MultiplicativeExpr MultiplyOperator UnaryExpr
 *                   | MultiplicativeExpr 'div' UnaryExpr
 *                   | MultiplicativeExpr 'mod' UnaryExpr
 *  [34]   MultiplyOperator ::=   '*'
 *
 * Compile an Additive expression.
 */

static void
xmlXPathCompMultiplicativeExpr(xmlXPathParserContextPtr ctxt) {
    xmlXPathCompUnaryExpr(ctxt);
    CHECK_ERROR;
    SKIP_BLANKS;
    while ((CUR == '*') ||
           ((CUR == 'd') && (NXT(1) == 'i') && (NXT(2) == 'v')) ||
           ((CUR == 'm') && (NXT(1) == 'o') && (NXT(2) == 'd'))) {
	int op = -1;
	int op1 = ctxt->comp->last;

        if (CUR == '*') {
	    op = 0;
	    NEXT;
	} else if (CUR == 'd') {
	    op = 1;
	    SKIP(3);
	} else if (CUR == 'm') {
	    op = 2;
	    SKIP(3);
	}
	SKIP_BLANKS;
        xmlXPathCompUnaryExpr(ctxt);
	CHECK_ERROR;
	PUSH_BINARY_EXPR(XPATH_OP_MULT, op1, ctxt->comp->last, op, 0);
	SKIP_BLANKS;
    }
}

/**
 * xmlXPathCompAdditiveExpr:
 * @ctxt:  the XPath Parser context
 *
 *  [25]   AdditiveExpr ::=   MultiplicativeExpr
 *                   | AdditiveExpr '+' MultiplicativeExpr
 *                   | AdditiveExpr '-' MultiplicativeExpr
 *
 * Compile an Additive expression.
 */

static void
xmlXPathCompAdditiveExpr(xmlXPathParserContextPtr ctxt) {

    xmlXPathCompMultiplicativeExpr(ctxt);
    CHECK_ERROR;
    SKIP_BLANKS;
    while ((CUR == '+') || (CUR == '-')) {
	int plus;
	int op1 = ctxt->comp->last;

        if (CUR == '+') plus = 1;
	else plus = 0;
	NEXT;
	SKIP_BLANKS;
        xmlXPathCompMultiplicativeExpr(ctxt);
	CHECK_ERROR;
	PUSH_BINARY_EXPR(XPATH_OP_PLUS, op1, ctxt->comp->last, plus, 0);
	SKIP_BLANKS;
    }
}

/**
 * xmlXPathCompRelationalExpr:
 * @ctxt:  the XPath Parser context
 *
 *  [24]   RelationalExpr ::=   AdditiveExpr
 *                 | RelationalExpr '<' AdditiveExpr
 *                 | RelationalExpr '>' AdditiveExpr
 *                 | RelationalExpr '<=' AdditiveExpr
 *                 | RelationalExpr '>=' AdditiveExpr
 *
 *  A <= B > C is allowed ? Answer from James, yes with
 *  (AdditiveExpr <= AdditiveExpr) > AdditiveExpr
 *  which is basically what got implemented.
 *
 * Compile a Relational expression, then push the result
 * on the stack
 */

static void
xmlXPathCompRelationalExpr(xmlXPathParserContextPtr ctxt) {
    xmlXPathCompAdditiveExpr(ctxt);
    CHECK_ERROR;
    SKIP_BLANKS;
    while ((CUR == '<') || (CUR == '>')) {
	int inf, strict;
	int op1 = ctxt->comp->last;

        if (CUR == '<') inf = 1;
	else inf = 0;
	if (NXT(1) == '=') strict = 0;
	else strict = 1;
	NEXT;
	if (!strict) NEXT;
	SKIP_BLANKS;
        xmlXPathCompAdditiveExpr(ctxt);
	CHECK_ERROR;
	PUSH_BINARY_EXPR(XPATH_OP_CMP, op1, ctxt->comp->last, inf, strict);
	SKIP_BLANKS;
    }
}

/**
 * xmlXPathCompEqualityExpr:
 * @ctxt:  the XPath Parser context
 *
 *  [23]   EqualityExpr ::=   RelationalExpr
 *                 | EqualityExpr '=' RelationalExpr
 *                 | EqualityExpr '!=' RelationalExpr
 *
 *  A != B != C is allowed ? Answer from James, yes with
 *  (RelationalExpr = RelationalExpr) = RelationalExpr
 *  (RelationalExpr != RelationalExpr) != RelationalExpr
 *  which is basically what got implemented.
 *
 * Compile an Equality expression.
 *
 */
static void
xmlXPathCompEqualityExpr(xmlXPathParserContextPtr ctxt) {
    xmlXPathCompRelationalExpr(ctxt);
    CHECK_ERROR;
    SKIP_BLANKS;
    while ((CUR == '=') || ((CUR == '!') && (NXT(1) == '='))) {
	int eq;
	int op1 = ctxt->comp->last;

        if (CUR == '=') eq = 1;
	else eq = 0;
	NEXT;
	if (!eq) NEXT;
	SKIP_BLANKS;
        xmlXPathCompRelationalExpr(ctxt);
	CHECK_ERROR;
	PUSH_BINARY_EXPR(XPATH_OP_EQUAL, op1, ctxt->comp->last, eq, 0);
	SKIP_BLANKS;
    }
}

/**
 * xmlXPathCompAndExpr:
 * @ctxt:  the XPath Parser context
 *
 *  [22]   AndExpr ::=   EqualityExpr
 *                 | AndExpr 'and' EqualityExpr
 *
 * Compile an AND expression.
 *
 */
static void
xmlXPathCompAndExpr(xmlXPathParserContextPtr ctxt) {
    xmlXPathCompEqualityExpr(ctxt);
    CHECK_ERROR;
    SKIP_BLANKS;
    while ((CUR == 'a') && (NXT(1) == 'n') && (NXT(2) == 'd')) {
	int op1 = ctxt->comp->last;
        SKIP(3);
	SKIP_BLANKS;
        xmlXPathCompEqualityExpr(ctxt);
	CHECK_ERROR;
	PUSH_BINARY_EXPR(XPATH_OP_AND, op1, ctxt->comp->last, 0, 0);
	SKIP_BLANKS;
    }
}

/**
 * xmlXPathCompileExpr:
 * @ctxt:  the XPath Parser context
 *
 *  [14]   Expr ::=   OrExpr
 *  [21]   OrExpr ::=   AndExpr
 *                 | OrExpr 'or' AndExpr
 *
 * Parse and compile an expression
 */
static void
xmlXPathCompileExpr(xmlXPathParserContextPtr ctxt, int sort) {
    xmlXPathContextPtr xpctxt = ctxt->context;

    if (xpctxt != NULL) {
        if (xpctxt->depth >= XPATH_MAX_RECURSION_DEPTH)
            XP_ERROR(XPATH_RECURSION_LIMIT_EXCEEDED);
        /*
         * Parsing a single '(' pushes about 10 functions on the call stack
         * before recursing!
         */
        xpctxt->depth += 10;
    }

    xmlXPathCompAndExpr(ctxt);
    CHECK_ERROR;
    SKIP_BLANKS;
    while ((CUR == 'o') && (NXT(1) == 'r')) {
	int op1 = ctxt->comp->last;
        SKIP(2);
	SKIP_BLANKS;
        xmlXPathCompAndExpr(ctxt);
	CHECK_ERROR;
	PUSH_BINARY_EXPR(XPATH_OP_OR, op1, ctxt->comp->last, 0, 0);
	SKIP_BLANKS;
    }
    if ((sort) && (ctxt->comp->steps[ctxt->comp->last].op != XPATH_OP_VALUE)) {
	/* more ops could be optimized too */
	/*
	* This is the main place to eliminate sorting for
	* operations which don't require a sorted node-set.
	* E.g. count().
	*/
	PUSH_UNARY_EXPR(XPATH_OP_SORT, ctxt->comp->last , 0, 0);
    }

    if (xpctxt != NULL)
        xpctxt->depth -= 10;
}

/**
 * xmlXPathCompPredicate:
 * @ctxt:  the XPath Parser context
 * @filter:  act as a filter
 *
 *  [8]   Predicate ::=   '[' PredicateExpr ']'
 *  [9]   PredicateExpr ::=   Expr
 *
 * Compile a predicate expression
 */
static void
xmlXPathCompPredicate(xmlXPathParserContextPtr ctxt, int filter) {
    int op1 = ctxt->comp->last;

    SKIP_BLANKS;
    if (CUR != '[') {
	XP_ERROR(XPATH_INVALID_PREDICATE_ERROR);
    }
    NEXT;
    SKIP_BLANKS;

    ctxt->comp->last = -1;
    /*
    * This call to xmlXPathCompileExpr() will deactivate sorting
    * of the predicate result.
    * TODO: Sorting is still activated for filters, since I'm not
    *  sure if needed. Normally sorting should not be needed, since
    *  a filter can only diminish the number of items in a sequence,
    *  but won't change its order; so if the initial sequence is sorted,
    *  subsequent sorting is not needed.
    */
    if (! filter)
	xmlXPathCompileExpr(ctxt, 0);
    else
	xmlXPathCompileExpr(ctxt, 1);
    CHECK_ERROR;

    if (CUR != ']') {
	XP_ERROR(XPATH_INVALID_PREDICATE_ERROR);
    }

    if (filter)
	PUSH_BINARY_EXPR(XPATH_OP_FILTER, op1, ctxt->comp->last, 0, 0);
    else
	PUSH_BINARY_EXPR(XPATH_OP_PREDICATE, op1, ctxt->comp->last, 0, 0);

    NEXT;
    SKIP_BLANKS;
}

/**
 * xmlXPathCompNodeTest:
 * @ctxt:  the XPath Parser context
 * @test:  pointer to a xmlXPathTestVal
 * @type:  pointer to a xmlXPathTypeVal
 * @prefix:  placeholder for a possible name prefix
 *
 * [7] NodeTest ::=   NameTest
 *		    | NodeType '(' ')'
 *		    | 'processing-instruction' '(' Literal ')'
 *
 * [37] NameTest ::=  '*'
 *		    | NCName ':' '*'
 *		    | QName
 * [38] NodeType ::= 'comment'
 *		   | 'text'
 *		   | 'processing-instruction'
 *		   | 'node'
 *
 * Returns the name found and updates @test, @type and @prefix appropriately
 */
static xmlChar *
xmlXPathCompNodeTest(xmlXPathParserContextPtr ctxt, xmlXPathTestVal *test,
	             xmlXPathTypeVal *type, xmlChar **prefix,
		     xmlChar *name) {
    int blanks;

    if ((test == NULL) || (type == NULL) || (prefix == NULL)) {
	STRANGE;
	return(NULL);
    }
    *type = (xmlXPathTypeVal) 0;
    *test = (xmlXPathTestVal) 0;
    *prefix = NULL;
    SKIP_BLANKS;

    if ((name == NULL) && (CUR == '*')) {
	/*
	 * All elements
	 */
	NEXT;
	*test = NODE_TEST_ALL;
	return(NULL);
    }

    if (name == NULL)
	name = xmlXPathParseNCName(ctxt);
    if (name == NULL) {
	XP_ERRORNULL(XPATH_EXPR_ERROR);
    }

    blanks = IS_BLANK_CH(CUR);
    SKIP_BLANKS;
    if (CUR == '(') {
	NEXT;
	/*
	 * NodeType or PI search
	 */
	if (xmlStrEqual(name, BAD_CAST "comment"))
	    *type = NODE_TYPE_COMMENT;
	else if (xmlStrEqual(name, BAD_CAST "node"))
	    *type = NODE_TYPE_NODE;
	else if (xmlStrEqual(name, BAD_CAST "processing-instruction"))
	    *type = NODE_TYPE_PI;
	else if (xmlStrEqual(name, BAD_CAST "text"))
	    *type = NODE_TYPE_TEXT;
	else {
	    if (name != NULL)
		xmlFree(name);
	    XP_ERRORNULL(XPATH_EXPR_ERROR);
	}

	*test = NODE_TEST_TYPE;

	SKIP_BLANKS;
	if (*type == NODE_TYPE_PI) {
	    /*
	     * Specific case: search a PI by name.
	     */
	    if (name != NULL)
		xmlFree(name);
	    name = NULL;
	    if (CUR != ')') {
		name = xmlXPathParseLiteral(ctxt);
                if (name == NULL) {
	            XP_ERRORNULL(XPATH_EXPR_ERROR);
                }
		*test = NODE_TEST_PI;
		SKIP_BLANKS;
	    }
	}
	if (CUR != ')') {
	    if (name != NULL)
		xmlFree(name);
	    XP_ERRORNULL(XPATH_UNCLOSED_ERROR);
	}
	NEXT;
	return(name);
    }
    *test = NODE_TEST_NAME;
    if ((!blanks) && (CUR == ':')) {
	NEXT;

	/*
	 * Since currently the parser context don't have a
	 * namespace list associated:
	 * The namespace name for this prefix can be computed
	 * only at evaluation time. The compilation is done
	 * outside of any context.
	 */
#if 0
	*prefix = xmlXPathNsLookup(ctxt->context, name);
	if (name != NULL)
	    xmlFree(name);
	if (*prefix == NULL) {
	    XP_ERROR0(XPATH_UNDEF_PREFIX_ERROR);
	}
#else
	*prefix = name;
#endif

	if (CUR == '*') {
	    /*
	     * All elements
	     */
	    NEXT;
	    *test = NODE_TEST_ALL;
	    return(NULL);
	}

	name = xmlXPathParseNCName(ctxt);
	if (name == NULL) {
	    XP_ERRORNULL(XPATH_EXPR_ERROR);
	}
    }
    return(name);
}

/**
 * xmlXPathIsAxisName:
 * @name:  a preparsed name token
 *
 * [6] AxisName ::=   'ancestor'
 *                  | 'ancestor-or-self'
 *                  | 'attribute'
 *                  | 'child'
 *                  | 'descendant'
 *                  | 'descendant-or-self'
 *                  | 'following'
 *                  | 'following-sibling'
 *                  | 'namespace'
 *                  | 'parent'
 *                  | 'preceding'
 *                  | 'preceding-sibling'
 *                  | 'self'
 *
 * Returns the axis or 0
 */
static xmlXPathAxisVal
xmlXPathIsAxisName(const xmlChar *name) {
    xmlXPathAxisVal ret = (xmlXPathAxisVal) 0;
    switch (name[0]) {
	case 'a':
	    if (xmlStrEqual(name, BAD_CAST "ancestor"))
		ret = AXIS_ANCESTOR;
	    if (xmlStrEqual(name, BAD_CAST "ancestor-or-self"))
		ret = AXIS_ANCESTOR_OR_SELF;
	    if (xmlStrEqual(name, BAD_CAST "attribute"))
		ret = AXIS_ATTRIBUTE;
	    break;
	case 'c':
	    if (xmlStrEqual(name, BAD_CAST "child"))
		ret = AXIS_CHILD;
	    break;
	case 'd':
	    if (xmlStrEqual(name, BAD_CAST "descendant"))
		ret = AXIS_DESCENDANT;
	    if (xmlStrEqual(name, BAD_CAST "descendant-or-self"))
		ret = AXIS_DESCENDANT_OR_SELF;
	    break;
	case 'f':
	    if (xmlStrEqual(name, BAD_CAST "following"))
		ret = AXIS_FOLLOWING;
	    if (xmlStrEqual(name, BAD_CAST "following-sibling"))
		ret = AXIS_FOLLOWING_SIBLING;
	    break;
	case 'n':
	    if (xmlStrEqual(name, BAD_CAST "namespace"))
		ret = AXIS_NAMESPACE;
	    break;
	case 'p':
	    if (xmlStrEqual(name, BAD_CAST "parent"))
		ret = AXIS_PARENT;
	    if (xmlStrEqual(name, BAD_CAST "preceding"))
		ret = AXIS_PRECEDING;
	    if (xmlStrEqual(name, BAD_CAST "preceding-sibling"))
		ret = AXIS_PRECEDING_SIBLING;
	    break;
	case 's':
	    if (xmlStrEqual(name, BAD_CAST "self"))
		ret = AXIS_SELF;
	    break;
    }
    return(ret);
}

/**
 * xmlXPathCompStep:
 * @ctxt:  the XPath Parser context
 *
 * [4] Step ::=   AxisSpecifier NodeTest Predicate*
 *                  | AbbreviatedStep
 *
 * [12] AbbreviatedStep ::=   '.' | '..'
 *
 * [5] AxisSpecifier ::= AxisName '::'
 *                  | AbbreviatedAxisSpecifier
 *
 * [13] AbbreviatedAxisSpecifier ::= '@'?
 *
 * Modified for XPtr range support as:
 *
 *  [4xptr] Step ::= AxisSpecifier NodeTest Predicate*
 *                     | AbbreviatedStep
 *                     | 'range-to' '(' Expr ')' Predicate*
 *
 * Compile one step in a Location Path
 * A location step of . is short for self::node(). This is
 * particularly useful in conjunction with //. For example, the
 * location path .//para is short for
 * self::node()/descendant-or-self::node()/child::para
 * and so will select all para descendant elements of the context
 * node.
 * Similarly, a location step of .. is short for parent::node().
 * For example, ../title is short for parent::node()/child::title
 * and so will select the title children of the parent of the context
 * node.
 */
static void
xmlXPathCompStep(xmlXPathParserContextPtr ctxt) {
#ifdef LIBXML_XPTR_LOCS_ENABLED
    int rangeto = 0;
    int op2 = -1;
#endif

    SKIP_BLANKS;
    if ((CUR == '.') && (NXT(1) == '.')) {
	SKIP(2);
	SKIP_BLANKS;
	PUSH_LONG_EXPR(XPATH_OP_COLLECT, AXIS_PARENT,
		    NODE_TEST_TYPE, NODE_TYPE_NODE, NULL, NULL);
    } else if (CUR == '.') {
	NEXT;
	SKIP_BLANKS;
    } else {
	xmlChar *name = NULL;
	xmlChar *prefix = NULL;
	xmlXPathTestVal test = (xmlXPathTestVal) 0;
	xmlXPathAxisVal axis = (xmlXPathAxisVal) 0;
	xmlXPathTypeVal type = (xmlXPathTypeVal) 0;
	int op1;

	/*
	 * The modification needed for XPointer change to the production
	 */
#ifdef LIBXML_XPTR_LOCS_ENABLED
	if (ctxt->xptr) {
	    name = xmlXPathParseNCName(ctxt);
	    if ((name != NULL) && (xmlStrEqual(name, BAD_CAST "range-to"))) {
                op2 = ctxt->comp->last;
		xmlFree(name);
		SKIP_BLANKS;
		if (CUR != '(') {
		    XP_ERROR(XPATH_EXPR_ERROR);
		}
		NEXT;
		SKIP_BLANKS;

		xmlXPathCompileExpr(ctxt, 1);
		/* PUSH_BINARY_EXPR(XPATH_OP_RANGETO, op2, ctxt->comp->last, 0, 0); */
		CHECK_ERROR;

		SKIP_BLANKS;
		if (CUR != ')') {
		    XP_ERROR(XPATH_EXPR_ERROR);
		}
		NEXT;
		rangeto = 1;
		goto eval_predicates;
	    }
	}
#endif
	if (CUR == '*') {
	    axis = AXIS_CHILD;
	} else {
	    if (name == NULL)
		name = xmlXPathParseNCName(ctxt);
	    if (name != NULL) {
		axis = xmlXPathIsAxisName(name);
		if (axis != 0) {
		    SKIP_BLANKS;
		    if ((CUR == ':') && (NXT(1) == ':')) {
			SKIP(2);
			xmlFree(name);
			name = NULL;
		    } else {
			/* an element name can conflict with an axis one :-\ */
			axis = AXIS_CHILD;
		    }
		} else {
		    axis = AXIS_CHILD;
		}
	    } else if (CUR == '@') {
		NEXT;
		axis = AXIS_ATTRIBUTE;
	    } else {
		axis = AXIS_CHILD;
	    }
	}

        if (ctxt->error != XPATH_EXPRESSION_OK) {
            xmlFree(name);
            return;
        }

	name = xmlXPathCompNodeTest(ctxt, &test, &type, &prefix, name);
	if (test == 0)
	    return;

        if ((prefix != NULL) && (ctxt->context != NULL) &&
	    (ctxt->context->flags & XML_XPATH_CHECKNS)) {
	    if (xmlXPathNsLookup(ctxt->context, prefix) == NULL) {
		xmlXPathErr(ctxt, XPATH_UNDEF_PREFIX_ERROR);
	    }
	}
#ifdef DEBUG_STEP
	xmlGenericError(xmlGenericErrorContext,
		"Basis : computing new set\n");
#endif

#ifdef DEBUG_STEP
	xmlGenericError(xmlGenericErrorContext, "Basis : ");
	if (ctxt->value == NULL)
	    xmlGenericError(xmlGenericErrorContext, "no value\n");
	else if (ctxt->value->nodesetval == NULL)
	    xmlGenericError(xmlGenericErrorContext, "Empty\n");
	else
	    xmlGenericErrorContextNodeSet(stdout, ctxt->value->nodesetval);
#endif

#ifdef LIBXML_XPTR_LOCS_ENABLED
eval_predicates:
#endif
	op1 = ctxt->comp->last;
	ctxt->comp->last = -1;

	SKIP_BLANKS;
	while (CUR == '[') {
	    xmlXPathCompPredicate(ctxt, 0);
	}

#ifdef LIBXML_XPTR_LOCS_ENABLED
	if (rangeto) {
	    PUSH_BINARY_EXPR(XPATH_OP_RANGETO, op2, op1, 0, 0);
	} else
#endif
        if (PUSH_FULL_EXPR(XPATH_OP_COLLECT, op1, ctxt->comp->last, axis,
                           test, type, (void *)prefix, (void *)name) == -1) {
            xmlFree(prefix);
            xmlFree(name);
        }
    }
#ifdef DEBUG_STEP
    xmlGenericError(xmlGenericErrorContext, "Step : ");
    if (ctxt->value == NULL)
	xmlGenericError(xmlGenericErrorContext, "no value\n");
    else if (ctxt->value->nodesetval == NULL)
	xmlGenericError(xmlGenericErrorContext, "Empty\n");
    else
	xmlGenericErrorContextNodeSet(xmlGenericErrorContext,
		ctxt->value->nodesetval);
#endif
}

/**
 * xmlXPathCompRelativeLocationPath:
 * @ctxt:  the XPath Parser context
 *
 *  [3]   RelativeLocationPath ::=   Step
 *                     | RelativeLocationPath '/' Step
 *                     | AbbreviatedRelativeLocationPath
 *  [11]  AbbreviatedRelativeLocationPath ::=   RelativeLocationPath '//' Step
 *
 * Compile a relative location path.
 */
static void
xmlXPathCompRelativeLocationPath
(xmlXPathParserContextPtr ctxt) {
    SKIP_BLANKS;
    if ((CUR == '/') && (NXT(1) == '/')) {
	SKIP(2);
	SKIP_BLANKS;
	PUSH_LONG_EXPR(XPATH_OP_COLLECT, AXIS_DESCENDANT_OR_SELF,
		         NODE_TEST_TYPE, NODE_TYPE_NODE, NULL, NULL);
    } else if (CUR == '/') {
	    NEXT;
	SKIP_BLANKS;
    }
    xmlXPathCompStep(ctxt);
    CHECK_ERROR;
    SKIP_BLANKS;
    while (CUR == '/') {
	if ((CUR == '/') && (NXT(1) == '/')) {
	    SKIP(2);
	    SKIP_BLANKS;
	    PUSH_LONG_EXPR(XPATH_OP_COLLECT, AXIS_DESCENDANT_OR_SELF,
			     NODE_TEST_TYPE, NODE_TYPE_NODE, NULL, NULL);
	    xmlXPathCompStep(ctxt);
	} else if (CUR == '/') {
	    NEXT;
	    SKIP_BLANKS;
	    xmlXPathCompStep(ctxt);
	}
	SKIP_BLANKS;
    }
}

/**
 * xmlXPathCompLocationPath:
 * @ctxt:  the XPath Parser context
 *
 *  [1]   LocationPath ::=   RelativeLocationPath
 *                     | AbsoluteLocationPath
 *  [2]   AbsoluteLocationPath ::=   '/' RelativeLocationPath?
 *                     | AbbreviatedAbsoluteLocationPath
 *  [10]   AbbreviatedAbsoluteLocationPath ::=
 *                           '//' RelativeLocationPath
 *
 * Compile a location path
 *
 * // is short for /descendant-or-self::node()/. For example,
 * //para is short for /descendant-or-self::node()/child::para and
 * so will select any para element in the document (even a para element
 * that is a document element will be selected by //para since the
 * document element node is a child of the root node); div//para is
 * short for div/descendant-or-self::node()/child::para and so will
 * select all para descendants of div children.
 */
static void
xmlXPathCompLocationPath(xmlXPathParserContextPtr ctxt) {
    SKIP_BLANKS;
    if (CUR != '/') {
        xmlXPathCompRelativeLocationPath(ctxt);
    } else {
	while (CUR == '/') {
	    if ((CUR == '/') && (NXT(1) == '/')) {
		SKIP(2);
		SKIP_BLANKS;
		PUSH_LONG_EXPR(XPATH_OP_COLLECT, AXIS_DESCENDANT_OR_SELF,
			     NODE_TEST_TYPE, NODE_TYPE_NODE, NULL, NULL);
		xmlXPathCompRelativeLocationPath(ctxt);
	    } else if (CUR == '/') {
		NEXT;
		SKIP_BLANKS;
		if ((CUR != 0 ) &&
		    ((IS_ASCII_LETTER(CUR)) || (CUR == '_') || (CUR == '.') ||
		     (CUR == '@') || (CUR == '*')))
		    xmlXPathCompRelativeLocationPath(ctxt);
	    }
	    CHECK_ERROR;
	}
    }
}

/************************************************************************
 *									*
 *		XPath precompiled expression evaluation			*
 *									*
 ************************************************************************/

static int
xmlXPathCompOpEval(xmlXPathParserContextPtr ctxt, xmlXPathStepOpPtr op);

#ifdef DEBUG_STEP
static void
xmlXPathDebugDumpStepAxis(xmlXPathStepOpPtr op,
			  int nbNodes)
{
    xmlGenericError(xmlGenericErrorContext, "new step : ");
    switch (op->value) {
        case AXIS_ANCESTOR:
            xmlGenericError(xmlGenericErrorContext, "axis 'ancestors' ");
            break;
        case AXIS_ANCESTOR_OR_SELF:
            xmlGenericError(xmlGenericErrorContext,
                            "axis 'ancestors-or-self' ");
            break;
        case AXIS_ATTRIBUTE:
            xmlGenericError(xmlGenericErrorContext, "axis 'attributes' ");
            break;
        case AXIS_CHILD:
            xmlGenericError(xmlGenericErrorContext, "axis 'child' ");
            break;
        case AXIS_DESCENDANT:
            xmlGenericError(xmlGenericErrorContext, "axis 'descendant' ");
            break;
        case AXIS_DESCENDANT_OR_SELF:
            xmlGenericError(xmlGenericErrorContext,
                            "axis 'descendant-or-self' ");
            break;
        case AXIS_FOLLOWING:
            xmlGenericError(xmlGenericErrorContext, "axis 'following' ");
            break;
        case AXIS_FOLLOWING_SIBLING:
            xmlGenericError(xmlGenericErrorContext,
                            "axis 'following-siblings' ");
            break;
        case AXIS_NAMESPACE:
            xmlGenericError(xmlGenericErrorContext, "axis 'namespace' ");
            break;
        case AXIS_PARENT:
            xmlGenericError(xmlGenericErrorContext, "axis 'parent' ");
            break;
        case AXIS_PRECEDING:
            xmlGenericError(xmlGenericErrorContext, "axis 'preceding' ");
            break;
        case AXIS_PRECEDING_SIBLING:
            xmlGenericError(xmlGenericErrorContext,
                            "axis 'preceding-sibling' ");
            break;
        case AXIS_SELF:
            xmlGenericError(xmlGenericErrorContext, "axis 'self' ");
            break;
    }
    xmlGenericError(xmlGenericErrorContext,
	" context contains %d nodes\n", nbNodes);
    switch (op->value2) {
        case NODE_TEST_NONE:
            xmlGenericError(xmlGenericErrorContext,
                            "           searching for none !!!\n");
            break;
        case NODE_TEST_TYPE:
            xmlGenericError(xmlGenericErrorContext,
                            "           searching for type %d\n", op->value3);
            break;
        case NODE_TEST_PI:
            xmlGenericError(xmlGenericErrorContext,
                            "           searching for PI !!!\n");
            break;
        case NODE_TEST_ALL:
            xmlGenericError(xmlGenericErrorContext,
                            "           searching for *\n");
            break;
        case NODE_TEST_NS:
            xmlGenericError(xmlGenericErrorContext,
                            "           searching for namespace %s\n",
                            op->value5);
            break;
        case NODE_TEST_NAME:
            xmlGenericError(xmlGenericErrorContext,
                            "           searching for name %s\n", op->value5);
            if (op->value4)
                xmlGenericError(xmlGenericErrorContext,
                                "           with namespace %s\n", op->value4);
            break;
    }
    xmlGenericError(xmlGenericErrorContext, "Testing : ");
}
#endif /* DEBUG_STEP */

/**
 * xmlXPathNodeSetFilter:
 * @ctxt:  the XPath Parser context
 * @set: the node set to filter
 * @filterOpIndex: the index of the predicate/filter op
 * @minPos: minimum position in the filtered set (1-based)
 * @maxPos: maximum position in the filtered set (1-based)
 * @hasNsNodes: true if the node set may contain namespace nodes
 *
 * Filter a node set, keeping only nodes for which the predicate expression
 * matches. Afterwards, keep only nodes between minPos and maxPos in the
 * filtered result.
 */
static void
xmlXPathNodeSetFilter(xmlXPathParserContextPtr ctxt,
		      xmlNodeSetPtr set,
		      int filterOpIndex,
                      int minPos, int maxPos,
		      int hasNsNodes)
{
    xmlXPathContextPtr xpctxt;
    xmlNodePtr oldnode;
    xmlDocPtr olddoc;
    xmlXPathStepOpPtr filterOp;
    int oldcs, oldpp;
    int i, j, pos;

    if ((set == NULL) || (set->nodeNr == 0))
        return;

    /*
    * Check if the node set contains a sufficient number of nodes for
    * the requested range.
    */
    if (set->nodeNr < minPos) {
        xmlXPathNodeSetClear(set, hasNsNodes);
        return;
    }

    xpctxt = ctxt->context;
    oldnode = xpctxt->node;
    olddoc = xpctxt->doc;
    oldcs = xpctxt->contextSize;
    oldpp = xpctxt->proximityPosition;
    filterOp = &ctxt->comp->steps[filterOpIndex];

    xpctxt->contextSize = set->nodeNr;

    for (i = 0, j = 0, pos = 1; i < set->nodeNr; i++) {
        xmlNodePtr node = set->nodeTab[i];
        int res;

        xpctxt->node = node;
        xpctxt->proximityPosition = i + 1;

        /*
        * Also set the xpath document in case things like
        * key() are evaluated in the predicate.
        *
        * TODO: Get real doc for namespace nodes.
        */
        if ((node->type != XML_NAMESPACE_DECL) &&
            (node->doc != NULL))
            xpctxt->doc = node->doc;

        res = xmlXPathCompOpEvalToBoolean(ctxt, filterOp, 1);

        if (ctxt->error != XPATH_EXPRESSION_OK)
            break;
        if (res < 0) {
            /* Shouldn't happen */
            xmlXPathErr(ctxt, XPATH_EXPR_ERROR);
            break;
        }

        if ((res != 0) && ((pos >= minPos) && (pos <= maxPos))) {
            if (i != j) {
                set->nodeTab[j] = node;
                set->nodeTab[i] = NULL;
            }

            j += 1;
        } else {
            /* Remove the entry from the initial node set. */
            set->nodeTab[i] = NULL;
            if (node->type == XML_NAMESPACE_DECL)
                xmlXPathNodeSetFreeNs((xmlNsPtr) node);
        }

        if (res != 0) {
            if (pos == maxPos) {
                i += 1;
                break;
            }

            pos += 1;
        }
    }

    /* Free remaining nodes. */
    if (hasNsNodes) {
        for (; i < set->nodeNr; i++) {
            xmlNodePtr node = set->nodeTab[i];
            if ((node != NULL) && (node->type == XML_NAMESPACE_DECL))
                xmlXPathNodeSetFreeNs((xmlNsPtr) node);
        }
    }

    set->nodeNr = j;

    /* If too many elements were removed, shrink table to preserve memory. */
    if ((set->nodeMax > XML_NODESET_DEFAULT) &&
        (set->nodeNr < set->nodeMax / 2)) {
        xmlNodePtr *tmp;
        int nodeMax = set->nodeNr;

        if (nodeMax < XML_NODESET_DEFAULT)
            nodeMax = XML_NODESET_DEFAULT;
        tmp = (xmlNodePtr *) xmlRealloc(set->nodeTab,
                nodeMax * sizeof(xmlNodePtr));
        if (tmp == NULL) {
            xmlXPathPErrMemory(ctxt, "shrinking nodeset\n");
        } else {
            set->nodeTab = tmp;
            set->nodeMax = nodeMax;
        }
    }

    xpctxt->node = oldnode;
    xpctxt->doc = olddoc;
    xpctxt->contextSize = oldcs;
    xpctxt->proximityPosition = oldpp;
}

#ifdef LIBXML_XPTR_LOCS_ENABLED
/**
 * xmlXPathLocationSetFilter:
 * @ctxt:  the XPath Parser context
 * @locset: the location set to filter
 * @filterOpIndex: the index of the predicate/filter op
 * @minPos: minimum position in the filtered set (1-based)
 * @maxPos: maximum position in the filtered set (1-based)
 *
 * Filter a location set, keeping only nodes for which the predicate
 * expression matches. Afterwards, keep only nodes between minPos and maxPos
 * in the filtered result.
 */
static void
xmlXPathLocationSetFilter(xmlXPathParserContextPtr ctxt,
		          xmlLocationSetPtr locset,
		          int filterOpIndex,
                          int minPos, int maxPos)
{
    xmlXPathContextPtr xpctxt;
    xmlNodePtr oldnode;
    xmlDocPtr olddoc;
    xmlXPathStepOpPtr filterOp;
    int oldcs, oldpp;
    int i, j, pos;

    if ((locset == NULL) || (locset->locNr == 0) || (filterOpIndex == -1))
        return;

    xpctxt = ctxt->context;
    oldnode = xpctxt->node;
    olddoc = xpctxt->doc;
    oldcs = xpctxt->contextSize;
    oldpp = xpctxt->proximityPosition;
    filterOp = &ctxt->comp->steps[filterOpIndex];

    xpctxt->contextSize = locset->locNr;

    for (i = 0, j = 0, pos = 1; i < locset->locNr; i++) {
        xmlNodePtr contextNode = locset->locTab[i]->user;
        int res;

        xpctxt->node = contextNode;
        xpctxt->proximityPosition = i + 1;

        /*
        * Also set the xpath document in case things like
        * key() are evaluated in the predicate.
        *
        * TODO: Get real doc for namespace nodes.
        */
        if ((contextNode->type != XML_NAMESPACE_DECL) &&
            (contextNode->doc != NULL))
            xpctxt->doc = contextNode->doc;

        res = xmlXPathCompOpEvalToBoolean(ctxt, filterOp, 1);

        if (ctxt->error != XPATH_EXPRESSION_OK)
            break;
        if (res < 0) {
            /* Shouldn't happen */
            xmlXPathErr(ctxt, XPATH_EXPR_ERROR);
            break;
        }

        if ((res != 0) && ((pos >= minPos) && (pos <= maxPos))) {
            if (i != j) {
                locset->locTab[j] = locset->locTab[i];
                locset->locTab[i] = NULL;
            }

            j += 1;
        } else {
            /* Remove the entry from the initial location set. */
            xmlXPathFreeObject(locset->locTab[i]);
            locset->locTab[i] = NULL;
        }

        if (res != 0) {
            if (pos == maxPos) {
                i += 1;
                break;
            }

            pos += 1;
        }
    }

    /* Free remaining nodes. */
    for (; i < locset->locNr; i++)
        xmlXPathFreeObject(locset->locTab[i]);

    locset->locNr = j;

    /* If too many elements were removed, shrink table to preserve memory. */
    if ((locset->locMax > XML_NODESET_DEFAULT) &&
        (locset->locNr < locset->locMax / 2)) {
        xmlXPathObjectPtr *tmp;
        int locMax = locset->locNr;

        if (locMax < XML_NODESET_DEFAULT)
            locMax = XML_NODESET_DEFAULT;
        tmp = (xmlXPathObjectPtr *) xmlRealloc(locset->locTab,
                locMax * sizeof(xmlXPathObjectPtr));
        if (tmp == NULL) {
            xmlXPathPErrMemory(ctxt, "shrinking locset\n");
        } else {
            locset->locTab = tmp;
            locset->locMax = locMax;
        }
    }

    xpctxt->node = oldnode;
    xpctxt->doc = olddoc;
    xpctxt->contextSize = oldcs;
    xpctxt->proximityPosition = oldpp;
}
#endif /* LIBXML_XPTR_LOCS_ENABLED */

/**
 * xmlXPathCompOpEvalPredicate:
 * @ctxt:  the XPath Parser context
 * @op: the predicate op
 * @set: the node set to filter
 * @minPos: minimum position in the filtered set (1-based)
 * @maxPos: maximum position in the filtered set (1-based)
 * @hasNsNodes: true if the node set may contain namespace nodes
 *
 * Filter a node set, keeping only nodes for which the sequence of predicate
 * expressions matches. Afterwards, keep only nodes between minPos and maxPos
 * in the filtered result.
 */
static void
xmlXPathCompOpEvalPredicate(xmlXPathParserContextPtr ctxt,
			    xmlXPathStepOpPtr op,
			    xmlNodeSetPtr set,
                            int minPos, int maxPos,
			    int hasNsNodes)
{
    if (op->ch1 != -1) {
	xmlXPathCompExprPtr comp = ctxt->comp;
	/*
	* Process inner predicates first.
	*/
	if (comp->steps[op->ch1].op != XPATH_OP_PREDICATE) {
            xmlGenericError(xmlGenericErrorContext,
                "xmlXPathCompOpEvalPredicate: Expected a predicate\n");
            XP_ERROR(XPATH_INVALID_OPERAND);
	}
        if (ctxt->context->depth >= XPATH_MAX_RECURSION_DEPTH)
            XP_ERROR(XPATH_RECURSION_LIMIT_EXCEEDED);
        ctxt->context->depth += 1;
	xmlXPathCompOpEvalPredicate(ctxt, &comp->steps[op->ch1], set,
                                    1, set->nodeNr, hasNsNodes);
        ctxt->context->depth -= 1;
	CHECK_ERROR;
    }

    if (op->ch2 != -1)
        xmlXPathNodeSetFilter(ctxt, set, op->ch2, minPos, maxPos, hasNsNodes);
}

static int
xmlXPathIsPositionalPredicate(xmlXPathParserContextPtr ctxt,
			    xmlXPathStepOpPtr op,
			    int *maxPos)
{

    xmlXPathStepOpPtr exprOp;

    /*
    * BIG NOTE: This is not intended for XPATH_OP_FILTER yet!
    */

    /*
    * If not -1, then ch1 will point to:
    * 1) For predicates (XPATH_OP_PREDICATE):
    *    - an inner predicate operator
    * 2) For filters (XPATH_OP_FILTER):
    *    - an inner filter operator OR
    *    - an expression selecting the node set.
    *      E.g. "key('a', 'b')" or "(//foo | //bar)".
    */
    if ((op->op != XPATH_OP_PREDICATE) && (op->op != XPATH_OP_FILTER))
	return(0);

    if (op->ch2 != -1) {
	exprOp = &ctxt->comp->steps[op->ch2];
    } else
	return(0);

    if ((exprOp != NULL) &&
	(exprOp->op == XPATH_OP_VALUE) &&
	(exprOp->value4 != NULL) &&
	(((xmlXPathObjectPtr) exprOp->value4)->type == XPATH_NUMBER))
    {
        double floatval = ((xmlXPathObjectPtr) exprOp->value4)->floatval;

	/*
	* We have a "[n]" predicate here.
	* TODO: Unfortunately this simplistic test here is not
	* able to detect a position() predicate in compound
	* expressions like "[@attr = 'a" and position() = 1],
	* and even not the usage of position() in
	* "[position() = 1]"; thus - obviously - a position-range,
	* like it "[position() < 5]", is also not detected.
	* Maybe we could rewrite the AST to ease the optimization.
	*/

        if ((floatval > INT_MIN) && (floatval < INT_MAX)) {
	    *maxPos = (int) floatval;
            if (floatval == (double) *maxPos)
                return(1);
        }
    }
    return(0);
}

static int
xmlXPathNodeCollectAndTest(xmlXPathParserContextPtr ctxt,
                           xmlXPathStepOpPtr op,
			   xmlNodePtr * first, xmlNodePtr * last,
			   int toBool)
{

#define XP_TEST_HIT \
    if (hasAxisRange != 0) { \
	if (++pos == maxPos) { \
	    if (addNode(seq, cur) < 0) \
	        ctxt->error = XPATH_MEMORY_ERROR; \
	    goto axis_range_end; } \
    } else { \
	if (addNode(seq, cur) < 0) \
	    ctxt->error = XPATH_MEMORY_ERROR; \
	if (breakOnFirstHit) goto first_hit; }

#define XP_TEST_HIT_NS \
    if (hasAxisRange != 0) { \
	if (++pos == maxPos) { \
	    hasNsNodes = 1; \
	    if (xmlXPathNodeSetAddNs(seq, xpctxt->node, (xmlNsPtr) cur) < 0) \
	        ctxt->error = XPATH_MEMORY_ERROR; \
	goto axis_range_end; } \
    } else { \
	hasNsNodes = 1; \
	if (xmlXPathNodeSetAddNs(seq, xpctxt->node, (xmlNsPtr) cur) < 0) \
	    ctxt->error = XPATH_MEMORY_ERROR; \
	if (breakOnFirstHit) goto first_hit; }

    xmlXPathAxisVal axis = (xmlXPathAxisVal) op->value;
    xmlXPathTestVal test = (xmlXPathTestVal) op->value2;
    xmlXPathTypeVal type = (xmlXPathTypeVal) op->value3;
    const xmlChar *prefix = op->value4;
    const xmlChar *name = op->value5;
    const xmlChar *URI = NULL;

#ifdef DEBUG_STEP
    int nbMatches = 0, prevMatches = 0;
#endif
    int total = 0, hasNsNodes = 0;
    /* The popped object holding the context nodes */
    xmlXPathObjectPtr obj;
    /* The set of context nodes for the node tests */
    xmlNodeSetPtr contextSeq;
    int contextIdx;
    xmlNodePtr contextNode;
    /* The final resulting node set wrt to all context nodes */
    xmlNodeSetPtr outSeq;
    /*
    * The temporary resulting node set wrt 1 context node.
    * Used to feed predicate evaluation.
    */
    xmlNodeSetPtr seq;
    xmlNodePtr cur;
    /* First predicate operator */
    xmlXPathStepOpPtr predOp;
    int maxPos; /* The requested position() (when a "[n]" predicate) */
    int hasPredicateRange, hasAxisRange, pos;
    int breakOnFirstHit;

    xmlXPathTraversalFunction next = NULL;
    int (*addNode) (xmlNodeSetPtr, xmlNodePtr);
    xmlXPathNodeSetMergeFunction mergeAndClear;
    xmlNodePtr oldContextNode;
    xmlXPathContextPtr xpctxt = ctxt->context;


    CHECK_TYPE0(XPATH_NODESET);
    obj = valuePop(ctxt);
    /*
    * Setup namespaces.
    */
    if (prefix != NULL) {
        URI = xmlXPathNsLookup(xpctxt, prefix);
        if (URI == NULL) {
	    xmlXPathReleaseObject(xpctxt, obj);
            XP_ERROR0(XPATH_UNDEF_PREFIX_ERROR);
	}
    }
    /*
    * Setup axis.
    *
    * MAYBE FUTURE TODO: merging optimizations:
    * - If the nodes to be traversed wrt to the initial nodes and
    *   the current axis cannot overlap, then we could avoid searching
    *   for duplicates during the merge.
    *   But the question is how/when to evaluate if they cannot overlap.
    *   Example: if we know that for two initial nodes, the one is
    *   not in the ancestor-or-self axis of the other, then we could safely
    *   avoid a duplicate-aware merge, if the axis to be traversed is e.g.
    *   the descendant-or-self axis.
    */
    mergeAndClear = xmlXPathNodeSetMergeAndClear;
    switch (axis) {
        case AXIS_ANCESTOR:
            first = NULL;
            next = xmlXPathNextAncestor;
            break;
        case AXIS_ANCESTOR_OR_SELF:
            first = NULL;
            next = xmlXPathNextAncestorOrSelf;
            break;
        case AXIS_ATTRIBUTE:
            first = NULL;
	    last = NULL;
            next = xmlXPathNextAttribute;
	    mergeAndClear = xmlXPathNodeSetMergeAndClearNoDupls;
            break;
        case AXIS_CHILD:
	    last = NULL;
	    if (((test == NODE_TEST_NAME) || (test == NODE_TEST_ALL)) &&
		(type == NODE_TYPE_NODE))
	    {
		/*
		* Optimization if an element node type is 'element'.
		*/
		next = xmlXPathNextChildElement;
	    } else
		next = xmlXPathNextChild;
	    mergeAndClear = xmlXPathNodeSetMergeAndClearNoDupls;
            break;
        case AXIS_DESCENDANT:
	    last = NULL;
            next = xmlXPathNextDescendant;
            break;
        case AXIS_DESCENDANT_OR_SELF:
	    last = NULL;
            next = xmlXPathNextDescendantOrSelf;
            break;
        case AXIS_FOLLOWING:
	    last = NULL;
            next = xmlXPathNextFollowing;
            break;
        case AXIS_FOLLOWING_SIBLING:
	    last = NULL;
            next = xmlXPathNextFollowingSibling;
            break;
        case AXIS_NAMESPACE:
            first = NULL;
	    last = NULL;
            next = (xmlXPathTraversalFunction) xmlXPathNextNamespace;
	    mergeAndClear = xmlXPathNodeSetMergeAndClearNoDupls;
            break;
        case AXIS_PARENT:
            first = NULL;
            next = xmlXPathNextParent;
            break;
        case AXIS_PRECEDING:
            first = NULL;
            next = xmlXPathNextPrecedingInternal;
            break;
        case AXIS_PRECEDING_SIBLING:
            first = NULL;
            next = xmlXPathNextPrecedingSibling;
            break;
        case AXIS_SELF:
            first = NULL;
	    last = NULL;
            next = xmlXPathNextSelf;
	    mergeAndClear = xmlXPathNodeSetMergeAndClearNoDupls;
            break;
    }

#ifdef DEBUG_STEP
    xmlXPathDebugDumpStepAxis(op,
	(obj->nodesetval != NULL) ? obj->nodesetval->nodeNr : 0);
#endif

    if (next == NULL) {
	xmlXPathReleaseObject(xpctxt, obj);
        return(0);
    }
    contextSeq = obj->nodesetval;
    if ((contextSeq == NULL) || (contextSeq->nodeNr <= 0)) {
	xmlXPathReleaseObject(xpctxt, obj);
        valuePush(ctxt, xmlXPathCacheWrapNodeSet(xpctxt, NULL));
        return(0);
    }
    /*
    * Predicate optimization ---------------------------------------------
    * If this step has a last predicate, which contains a position(),
    * then we'll optimize (although not exactly "position()", but only
    * the  short-hand form, i.e., "[n]".
    *
    * Example - expression "/foo[parent::bar][1]":
    *
    * COLLECT 'child' 'name' 'node' foo    -- op (we are here)
    *   ROOT                               -- op->ch1
    *   PREDICATE                          -- op->ch2 (predOp)
    *     PREDICATE                          -- predOp->ch1 = [parent::bar]
    *       SORT
    *         COLLECT  'parent' 'name' 'node' bar
    *           NODE
    *     ELEM Object is a number : 1        -- predOp->ch2 = [1]
    *
    */
    maxPos = 0;
    predOp = NULL;
    hasPredicateRange = 0;
    hasAxisRange = 0;
    if (op->ch2 != -1) {
	/*
	* There's at least one predicate. 16 == XPATH_OP_PREDICATE
	*/
	predOp = &ctxt->comp->steps[op->ch2];
	if (xmlXPathIsPositionalPredicate(ctxt, predOp, &maxPos)) {
	    if (predOp->ch1 != -1) {
		/*
		* Use the next inner predicate operator.
		*/
		predOp = &ctxt->comp->steps[predOp->ch1];
		hasPredicateRange = 1;
	    } else {
		/*
		* There's no other predicate than the [n] predicate.
		*/
		predOp = NULL;
		hasAxisRange = 1;
	    }
	}
    }
    breakOnFirstHit = ((toBool) && (predOp == NULL)) ? 1 : 0;
    /*
    * Axis traversal -----------------------------------------------------
    */
    /*
     * 2.3 Node Tests
     *  - For the attribute axis, the principal node type is attribute.
     *  - For the namespace axis, the principal node type is namespace.
     *  - For other axes, the principal node type is element.
     *
     * A node test * is true for any node of the
     * principal node type. For example, child::* will
     * select all element children of the context node
     */
    oldContextNode = xpctxt->node;
    addNode = xmlXPathNodeSetAddUnique;
    outSeq = NULL;
    seq = NULL;
    contextNode = NULL;
    contextIdx = 0;


    while (((contextIdx < contextSeq->nodeNr) || (contextNode != NULL)) &&
           (ctxt->error == XPATH_EXPRESSION_OK)) {
	xpctxt->node = contextSeq->nodeTab[contextIdx++];

	if (seq == NULL) {
	    seq = xmlXPathNodeSetCreate(NULL);
	    if (seq == NULL) {
                /* TODO: Propagate memory error. */
		total = 0;
		goto error;
	    }
	}
	/*
	* Traverse the axis and test the nodes.
	*/
	pos = 0;
	cur = NULL;
	hasNsNodes = 0;
        do {
            if (OP_LIMIT_EXCEEDED(ctxt, 1))
                goto error;

            cur = next(ctxt, cur);
            if (cur == NULL)
                break;

	    /*
	    * QUESTION TODO: What does the "first" and "last" stuff do?
	    */
            if ((first != NULL) && (*first != NULL)) {
		if (*first == cur)
		    break;
		if (((total % 256) == 0) &&
#ifdef XP_OPTIMIZED_NON_ELEM_COMPARISON
		    (xmlXPathCmpNodesExt(*first, cur) >= 0))
#else
		    (xmlXPathCmpNodes(*first, cur) >= 0))
#endif
		{
		    break;
		}
	    }
	    if ((last != NULL) && (*last != NULL)) {
		if (*last == cur)
		    break;
		if (((total % 256) == 0) &&
#ifdef XP_OPTIMIZED_NON_ELEM_COMPARISON
		    (xmlXPathCmpNodesExt(cur, *last) >= 0))
#else
		    (xmlXPathCmpNodes(cur, *last) >= 0))
#endif
		{
		    break;
		}
	    }

            total++;

#ifdef DEBUG_STEP
            xmlGenericError(xmlGenericErrorContext, " %s", cur->name);
#endif

	    switch (test) {
                case NODE_TEST_NONE:
		    total = 0;
                    STRANGE
		    goto error;
                case NODE_TEST_TYPE:
		    if (type == NODE_TYPE_NODE) {
			switch (cur->type) {
			    case XML_DOCUMENT_NODE:
			    case XML_HTML_DOCUMENT_NODE:
			    case XML_ELEMENT_NODE:
			    case XML_ATTRIBUTE_NODE:
			    case XML_PI_NODE:
			    case XML_COMMENT_NODE:
			    case XML_CDATA_SECTION_NODE:
			    case XML_TEXT_NODE:
				XP_TEST_HIT
				break;
			    case XML_NAMESPACE_DECL: {
				if (axis == AXIS_NAMESPACE) {
				    XP_TEST_HIT_NS
				} else {
	                            hasNsNodes = 1;
				    XP_TEST_HIT
				}
				break;
                            }
			    default:
				break;
			}
		    } else if (cur->type == (xmlElementType) type) {
			if (cur->type == XML_NAMESPACE_DECL)
			    XP_TEST_HIT_NS
			else
			    XP_TEST_HIT
		    } else if ((type == NODE_TYPE_TEXT) &&
			 (cur->type == XML_CDATA_SECTION_NODE))
		    {
			XP_TEST_HIT
		    }
		    break;
                case NODE_TEST_PI:
                    if ((cur->type == XML_PI_NODE) &&
                        ((name == NULL) || xmlStrEqual(name, cur->name)))
		    {
			XP_TEST_HIT
                    }
                    break;
                case NODE_TEST_ALL:
                    if (axis == AXIS_ATTRIBUTE) {
                        if (cur->type == XML_ATTRIBUTE_NODE)
			{
                            if (prefix == NULL)
			    {
				XP_TEST_HIT
                            } else if ((cur->ns != NULL) &&
				(xmlStrEqual(URI, cur->ns->href)))
			    {
				XP_TEST_HIT
                            }
                        }
                    } else if (axis == AXIS_NAMESPACE) {
                        if (cur->type == XML_NAMESPACE_DECL)
			{
			    XP_TEST_HIT_NS
                        }
                    } else {
                        if (cur->type == XML_ELEMENT_NODE) {
                            if (prefix == NULL)
			    {
				XP_TEST_HIT

                            } else if ((cur->ns != NULL) &&
				(xmlStrEqual(URI, cur->ns->href)))
			    {
				XP_TEST_HIT
                            }
                        }
                    }
                    break;
                case NODE_TEST_NS:{
                        TODO;
                        break;
                    }
                case NODE_TEST_NAME:
                    if (axis == AXIS_ATTRIBUTE) {
                        if (cur->type != XML_ATTRIBUTE_NODE)
			    break;
		    } else if (axis == AXIS_NAMESPACE) {
                        if (cur->type != XML_NAMESPACE_DECL)
			    break;
		    } else {
		        if (cur->type != XML_ELEMENT_NODE)
			    break;
		    }
                    switch (cur->type) {
                        case XML_ELEMENT_NODE:
                            if (xmlStrEqual(name, cur->name)) {
                                if (prefix == NULL) {
                                    if (cur->ns == NULL)
				    {
					XP_TEST_HIT
                                    }
                                } else {
                                    if ((cur->ns != NULL) &&
                                        (xmlStrEqual(URI, cur->ns->href)))
				    {
					XP_TEST_HIT
                                    }
                                }
                            }
                            break;
                        case XML_ATTRIBUTE_NODE:{
                                xmlAttrPtr attr = (xmlAttrPtr) cur;

                                if (xmlStrEqual(name, attr->name)) {
                                    if (prefix == NULL) {
                                        if ((attr->ns == NULL) ||
                                            (attr->ns->prefix == NULL))
					{
					    XP_TEST_HIT
                                        }
                                    } else {
                                        if ((attr->ns != NULL) &&
                                            (xmlStrEqual(URI,
					      attr->ns->href)))
					{
					    XP_TEST_HIT
                                        }
                                    }
                                }
                                break;
                            }
                        case XML_NAMESPACE_DECL:
                            if (cur->type == XML_NAMESPACE_DECL) {
                                xmlNsPtr ns = (xmlNsPtr) cur;

                                if ((ns->prefix != NULL) && (name != NULL)
                                    && (xmlStrEqual(ns->prefix, name)))
				{
				    XP_TEST_HIT_NS
                                }
                            }
                            break;
                        default:
                            break;
                    }
                    break;
	    } /* switch(test) */
        } while ((cur != NULL) && (ctxt->error == XPATH_EXPRESSION_OK));

	goto apply_predicates;

axis_range_end: /* ----------------------------------------------------- */
	/*
	* We have a "/foo[n]", and position() = n was reached.
	* Note that we can have as well "/foo/::parent::foo[1]", so
	* a duplicate-aware merge is still needed.
	* Merge with the result.
	*/
	if (outSeq == NULL) {
	    outSeq = seq;
	    seq = NULL;
	} else
            /* TODO: Check memory error. */
	    outSeq = mergeAndClear(outSeq, seq);
	/*
	* Break if only a true/false result was requested.
	*/
	if (toBool)
	    break;
	continue;

first_hit: /* ---------------------------------------------------------- */
	/*
	* Break if only a true/false result was requested and
	* no predicates existed and a node test succeeded.
	*/
	if (outSeq == NULL) {
	    outSeq = seq;
	    seq = NULL;
	} else
            /* TODO: Check memory error. */
	    outSeq = mergeAndClear(outSeq, seq);
	break;

#ifdef DEBUG_STEP
	if (seq != NULL)
	    nbMatches += seq->nodeNr;
#endif

apply_predicates: /* --------------------------------------------------- */
        if (ctxt->error != XPATH_EXPRESSION_OK)
	    goto error;

        /*
	* Apply predicates.
	*/
        if ((predOp != NULL) && (seq->nodeNr > 0)) {
	    /*
	    * E.g. when we have a "/foo[some expression][n]".
	    */
	    /*
	    * QUESTION TODO: The old predicate evaluation took into
	    *  account location-sets.
	    *  (E.g. ctxt->value->type == XPATH_LOCATIONSET)
	    *  Do we expect such a set here?
	    *  All what I learned now from the evaluation semantics
	    *  does not indicate that a location-set will be processed
	    *  here, so this looks OK.
	    */
	    /*
	    * Iterate over all predicates, starting with the outermost
	    * predicate.
	    * TODO: Problem: we cannot execute the inner predicates first
	    *  since we cannot go back *up* the operator tree!
	    *  Options we have:
	    *  1) Use of recursive functions (like is it currently done
	    *     via xmlXPathCompOpEval())
	    *  2) Add a predicate evaluation information stack to the
	    *     context struct
	    *  3) Change the way the operators are linked; we need a
	    *     "parent" field on xmlXPathStepOp
	    *
	    * For the moment, I'll try to solve this with a recursive
	    * function: xmlXPathCompOpEvalPredicate().
	    */
	    if (hasPredicateRange != 0)
		xmlXPathCompOpEvalPredicate(ctxt, predOp, seq, maxPos, maxPos,
					    hasNsNodes);
	    else
		xmlXPathCompOpEvalPredicate(ctxt, predOp, seq, 1, seq->nodeNr,
					    hasNsNodes);

	    if (ctxt->error != XPATH_EXPRESSION_OK) {
		total = 0;
		goto error;
	    }
        }

        if (seq->nodeNr > 0) {
	    /*
	    * Add to result set.
	    */
	    if (outSeq == NULL) {
		outSeq = seq;
		seq = NULL;
	    } else {
                /* TODO: Check memory error. */
		outSeq = mergeAndClear(outSeq, seq);
	    }

            if (toBool)
                break;
	}
    }

error:
    if ((obj->boolval) && (obj->user != NULL)) {
	/*
	* QUESTION TODO: What does this do and why?
	* TODO: Do we have to do this also for the "error"
	* cleanup further down?
	*/
	ctxt->value->boolval = 1;
	ctxt->value->user = obj->user;
	obj->user = NULL;
	obj->boolval = 0;
    }
    xmlXPathReleaseObject(xpctxt, obj);

    /*
    * Ensure we return at least an empty set.
    */
    if (outSeq == NULL) {
	if ((seq != NULL) && (seq->nodeNr == 0))
	    outSeq = seq;
	else
            /* TODO: Check memory error. */
	    outSeq = xmlXPathNodeSetCreate(NULL);
    }
    if ((seq != NULL) && (seq != outSeq)) {
	 xmlXPathFreeNodeSet(seq);
    }
    /*
    * Hand over the result. Better to push the set also in
    * case of errors.
    */
    valuePush(ctxt, xmlXPathCacheWrapNodeSet(xpctxt, outSeq));
    /*
    * Reset the context node.
    */
    xpctxt->node = oldContextNode;
    /*
    * When traversing the namespace axis in "toBool" mode, it's
    * possible that tmpNsList wasn't freed.
    */
    if (xpctxt->tmpNsList != NULL) {
        xmlFree(xpctxt->tmpNsList);
        xpctxt->tmpNsList = NULL;
    }

#ifdef DEBUG_STEP
    xmlGenericError(xmlGenericErrorContext,
	"\nExamined %d nodes, found %d nodes at that step\n",
	total, nbMatches);
#endif

    return(total);
}

static int
xmlXPathCompOpEvalFilterFirst(xmlXPathParserContextPtr ctxt,
			      xmlXPathStepOpPtr op, xmlNodePtr * first);

/**
 * xmlXPathCompOpEvalFirst:
 * @ctxt:  the XPath parser context with the compiled expression
 * @op:  an XPath compiled operation
 * @first:  the first elem found so far
 *
 * Evaluate the Precompiled XPath operation searching only the first
 * element in document order
 *
 * Returns the number of examined objects.
 */
static int
xmlXPathCompOpEvalFirst(xmlXPathParserContextPtr ctxt,
                        xmlXPathStepOpPtr op, xmlNodePtr * first)
{
    int total = 0, cur;
    xmlXPathCompExprPtr comp;
    xmlXPathObjectPtr arg1, arg2;

    CHECK_ERROR0;
    if (OP_LIMIT_EXCEEDED(ctxt, 1))
        return(0);
    if (ctxt->context->depth >= XPATH_MAX_RECURSION_DEPTH)
        XP_ERROR0(XPATH_RECURSION_LIMIT_EXCEEDED);
    ctxt->context->depth += 1;
    comp = ctxt->comp;
    switch (op->op) {
        case XPATH_OP_END:
            break;
        case XPATH_OP_UNION:
            total =
                xmlXPathCompOpEvalFirst(ctxt, &comp->steps[op->ch1],
                                        first);
	    CHECK_ERROR0;
            if ((ctxt->value != NULL)
                && (ctxt->value->type == XPATH_NODESET)
                && (ctxt->value->nodesetval != NULL)
                && (ctxt->value->nodesetval->nodeNr >= 1)) {
                /*
                 * limit tree traversing to first node in the result
                 */
		/*
		* OPTIMIZE TODO: This implicitly sorts
		*  the result, even if not needed. E.g. if the argument
		*  of the count() function, no sorting is needed.
		* OPTIMIZE TODO: How do we know if the node-list wasn't
		*  already sorted?
		*/
		if (ctxt->value->nodesetval->nodeNr > 1)
		    xmlXPathNodeSetSort(ctxt->value->nodesetval);
                *first = ctxt->value->nodesetval->nodeTab[0];
            }
            cur =
                xmlXPathCompOpEvalFirst(ctxt, &comp->steps[op->ch2],
                                        first);
	    CHECK_ERROR0;

            arg2 = valuePop(ctxt);
            arg1 = valuePop(ctxt);
            if ((arg1 == NULL) || (arg1->type != XPATH_NODESET) ||
                (arg2 == NULL) || (arg2->type != XPATH_NODESET)) {
	        xmlXPathReleaseObject(ctxt->context, arg1);
	        xmlXPathReleaseObject(ctxt->context, arg2);
                XP_ERROR0(XPATH_INVALID_TYPE);
            }
            if ((ctxt->context->opLimit != 0) &&
                (((arg1->nodesetval != NULL) &&
                  (xmlXPathCheckOpLimit(ctxt,
                                        arg1->nodesetval->nodeNr) < 0)) ||
                 ((arg2->nodesetval != NULL) &&
                  (xmlXPathCheckOpLimit(ctxt,
                                        arg2->nodesetval->nodeNr) < 0)))) {
	        xmlXPathReleaseObject(ctxt->context, arg1);
	        xmlXPathReleaseObject(ctxt->context, arg2);
                break;
            }

            /* TODO: Check memory error. */
            arg1->nodesetval = xmlXPathNodeSetMerge(arg1->nodesetval,
                                                    arg2->nodesetval);
            valuePush(ctxt, arg1);
	    xmlXPathReleaseObject(ctxt->context, arg2);
            /* optimizer */
	    if (total > cur)
		xmlXPathCompSwap(op);
            total += cur;
            break;
        case XPATH_OP_ROOT:
            xmlXPathRoot(ctxt);
            break;
        case XPATH_OP_NODE:
            if (op->ch1 != -1)
                total += xmlXPathCompOpEval(ctxt, &comp->steps[op->ch1]);
	    CHECK_ERROR0;
            if (op->ch2 != -1)
                total += xmlXPathCompOpEval(ctxt, &comp->steps[op->ch2]);
	    CHECK_ERROR0;
	    valuePush(ctxt, xmlXPathCacheNewNodeSet(ctxt->context,
		ctxt->context->node));
            break;
        case XPATH_OP_COLLECT:{
                if (op->ch1 == -1)
                    break;

                total = xmlXPathCompOpEval(ctxt, &comp->steps[op->ch1]);
		CHECK_ERROR0;

                total += xmlXPathNodeCollectAndTest(ctxt, op, first, NULL, 0);
                break;
            }
        case XPATH_OP_VALUE:
            valuePush(ctxt,
                      xmlXPathCacheObjectCopy(ctxt->context,
			(xmlXPathObjectPtr) op->value4));
            break;
        case XPATH_OP_SORT:
            if (op->ch1 != -1)
                total +=
                    xmlXPathCompOpEvalFirst(ctxt, &comp->steps[op->ch1],
                                            first);
	    CHECK_ERROR0;
            if ((ctxt->value != NULL)
                && (ctxt->value->type == XPATH_NODESET)
                && (ctxt->value->nodesetval != NULL)
		&& (ctxt->value->nodesetval->nodeNr > 1))
                xmlXPathNodeSetSort(ctxt->value->nodesetval);
            break;
#ifdef XP_OPTIMIZED_FILTER_FIRST
	case XPATH_OP_FILTER:
                total += xmlXPathCompOpEvalFilterFirst(ctxt, op, first);
            break;
#endif
        default:
            total += xmlXPathCompOpEval(ctxt, op);
            break;
    }

    ctxt->context->depth -= 1;
    return(total);
}

/**
 * xmlXPathCompOpEvalLast:
 * @ctxt:  the XPath parser context with the compiled expression
 * @op:  an XPath compiled operation
 * @last:  the last elem found so far
 *
 * Evaluate the Precompiled XPath operation searching only the last
 * element in document order
 *
 * Returns the number of nodes traversed
 */
static int
xmlXPathCompOpEvalLast(xmlXPathParserContextPtr ctxt, xmlXPathStepOpPtr op,
                       xmlNodePtr * last)
{
    int total = 0, cur;
    xmlXPathCompExprPtr comp;
    xmlXPathObjectPtr arg1, arg2;

    CHECK_ERROR0;
    if (OP_LIMIT_EXCEEDED(ctxt, 1))
        return(0);
    if (ctxt->context->depth >= XPATH_MAX_RECURSION_DEPTH)
        XP_ERROR0(XPATH_RECURSION_LIMIT_EXCEEDED);
    ctxt->context->depth += 1;
    comp = ctxt->comp;
    switch (op->op) {
        case XPATH_OP_END:
            break;
        case XPATH_OP_UNION:
            total =
                xmlXPathCompOpEvalLast(ctxt, &comp->steps[op->ch1], last);
	    CHECK_ERROR0;
            if ((ctxt->value != NULL)
                && (ctxt->value->type == XPATH_NODESET)
                && (ctxt->value->nodesetval != NULL)
                && (ctxt->value->nodesetval->nodeNr >= 1)) {
                /*
                 * limit tree traversing to first node in the result
                 */
		if (ctxt->value->nodesetval->nodeNr > 1)
		    xmlXPathNodeSetSort(ctxt->value->nodesetval);
                *last =
                    ctxt->value->nodesetval->nodeTab[ctxt->value->
                                                     nodesetval->nodeNr -
                                                     1];
            }
            cur =
                xmlXPathCompOpEvalLast(ctxt, &comp->steps[op->ch2], last);
	    CHECK_ERROR0;
            if ((ctxt->value != NULL)
                && (ctxt->value->type == XPATH_NODESET)
                && (ctxt->value->nodesetval != NULL)
                && (ctxt->value->nodesetval->nodeNr >= 1)) { /* TODO: NOP ? */
            }

            arg2 = valuePop(ctxt);
            arg1 = valuePop(ctxt);
            if ((arg1 == NULL) || (arg1->type != XPATH_NODESET) ||
                (arg2 == NULL) || (arg2->type != XPATH_NODESET)) {
	        xmlXPathReleaseObject(ctxt->context, arg1);
	        xmlXPathReleaseObject(ctxt->context, arg2);
                XP_ERROR0(XPATH_INVALID_TYPE);
            }
            if ((ctxt->context->opLimit != 0) &&
                (((arg1->nodesetval != NULL) &&
                  (xmlXPathCheckOpLimit(ctxt,
                                        arg1->nodesetval->nodeNr) < 0)) ||
                 ((arg2->nodesetval != NULL) &&
                  (xmlXPathCheckOpLimit(ctxt,
                                        arg2->nodesetval->nodeNr) < 0)))) {
	        xmlXPathReleaseObject(ctxt->context, arg1);
	        xmlXPathReleaseObject(ctxt->context, arg2);
                break;
            }

            /* TODO: Check memory error. */
            arg1->nodesetval = xmlXPathNodeSetMerge(arg1->nodesetval,
                                                    arg2->nodesetval);
            valuePush(ctxt, arg1);
	    xmlXPathReleaseObject(ctxt->context, arg2);
            /* optimizer */
	    if (total > cur)
		xmlXPathCompSwap(op);
            total += cur;
            break;
        case XPATH_OP_ROOT:
            xmlXPathRoot(ctxt);
            break;
        case XPATH_OP_NODE:
            if (op->ch1 != -1)
                total += xmlXPathCompOpEval(ctxt, &comp->steps[op->ch1]);
	    CHECK_ERROR0;
            if (op->ch2 != -1)
                total += xmlXPathCompOpEval(ctxt, &comp->steps[op->ch2]);
	    CHECK_ERROR0;
	    valuePush(ctxt, xmlXPathCacheNewNodeSet(ctxt->context,
		ctxt->context->node));
            break;
        case XPATH_OP_COLLECT:{
                if (op->ch1 == -1)
                    break;

                total += xmlXPathCompOpEval(ctxt, &comp->steps[op->ch1]);
		CHECK_ERROR0;

                total += xmlXPathNodeCollectAndTest(ctxt, op, NULL, last, 0);
                break;
            }
        case XPATH_OP_VALUE:
            valuePush(ctxt,
                      xmlXPathCacheObjectCopy(ctxt->context,
			(xmlXPathObjectPtr) op->value4));
            break;
        case XPATH_OP_SORT:
            if (op->ch1 != -1)
                total +=
                    xmlXPathCompOpEvalLast(ctxt, &comp->steps[op->ch1],
                                           last);
	    CHECK_ERROR0;
            if ((ctxt->value != NULL)
                && (ctxt->value->type == XPATH_NODESET)
                && (ctxt->value->nodesetval != NULL)
		&& (ctxt->value->nodesetval->nodeNr > 1))
                xmlXPathNodeSetSort(ctxt->value->nodesetval);
            break;
        default:
            total += xmlXPathCompOpEval(ctxt, op);
            break;
    }

    ctxt->context->depth -= 1;
    return (total);
}

#ifdef XP_OPTIMIZED_FILTER_FIRST
static int
xmlXPathCompOpEvalFilterFirst(xmlXPathParserContextPtr ctxt,
			      xmlXPathStepOpPtr op, xmlNodePtr * first)
{
    int total = 0;
    xmlXPathCompExprPtr comp;
    xmlXPathObjectPtr obj;
    xmlNodeSetPtr set;

    CHECK_ERROR0;
    comp = ctxt->comp;
    /*
    * Optimization for ()[last()] selection i.e. the last elem
    */
    if ((op->ch1 != -1) && (op->ch2 != -1) &&
	(comp->steps[op->ch1].op == XPATH_OP_SORT) &&
	(comp->steps[op->ch2].op == XPATH_OP_SORT)) {
	int f = comp->steps[op->ch2].ch1;

	if ((f != -1) &&
	    (comp->steps[f].op == XPATH_OP_FUNCTION) &&
	    (comp->steps[f].value5 == NULL) &&
	    (comp->steps[f].value == 0) &&
	    (comp->steps[f].value4 != NULL) &&
	    (xmlStrEqual
	    (comp->steps[f].value4, BAD_CAST "last"))) {
	    xmlNodePtr last = NULL;

	    total +=
		xmlXPathCompOpEvalLast(ctxt,
		    &comp->steps[op->ch1],
		    &last);
	    CHECK_ERROR0;
	    /*
	    * The nodeset should be in document order,
	    * Keep only the last value
	    */
	    if ((ctxt->value != NULL) &&
		(ctxt->value->type == XPATH_NODESET) &&
		(ctxt->value->nodesetval != NULL) &&
		(ctxt->value->nodesetval->nodeTab != NULL) &&
		(ctxt->value->nodesetval->nodeNr > 1)) {
                xmlXPathNodeSetKeepLast(ctxt->value->nodesetval);
		*first = *(ctxt->value->nodesetval->nodeTab);
	    }
	    return (total);
	}
    }

    if (op->ch1 != -1)
	total += xmlXPathCompOpEval(ctxt, &comp->steps[op->ch1]);
    CHECK_ERROR0;
    if (op->ch2 == -1)
	return (total);
    if (ctxt->value == NULL)
	return (total);

#ifdef LIBXML_XPTR_LOCS_ENABLED
    /*
    * Hum are we filtering the result of an XPointer expression
    */
    if (ctxt->value->type == XPATH_LOCATIONSET) {
        xmlLocationSetPtr locset = ctxt->value->user;

        if (locset != NULL) {
            xmlXPathLocationSetFilter(ctxt, locset, op->ch2, 1, 1);
            if (locset->locNr > 0)
                *first = (xmlNodePtr) locset->locTab[0]->user;
        }

	return (total);
    }
#endif /* LIBXML_XPTR_LOCS_ENABLED */

    /*
     * In case of errors, xmlXPathNodeSetFilter can pop additional nodes from
     * the stack. We have to temporarily remove the nodeset object from the
     * stack to avoid freeing it prematurely.
     */
    CHECK_TYPE0(XPATH_NODESET);
    obj = valuePop(ctxt);
    set = obj->nodesetval;
    if (set != NULL) {
        xmlXPathNodeSetFilter(ctxt, set, op->ch2, 1, 1, 1);
        if (set->nodeNr > 0)
            *first = set->nodeTab[0];
    }
    valuePush(ctxt, obj);

    return (total);
}
#endif /* XP_OPTIMIZED_FILTER_FIRST */

/**
 * xmlXPathCompOpEval:
 * @ctxt:  the XPath parser context with the compiled expression
 * @op:  an XPath compiled operation
 *
 * Evaluate the Precompiled XPath operation
 * Returns the number of nodes traversed
 */
static int
xmlXPathCompOpEval(xmlXPathParserContextPtr ctxt, xmlXPathStepOpPtr op)
{
    int total = 0;
    int equal, ret;
    xmlXPathCompExprPtr comp;
    xmlXPathObjectPtr arg1, arg2;

    CHECK_ERROR0;
    if (OP_LIMIT_EXCEEDED(ctxt, 1))
        return(0);
    if (ctxt->context->depth >= XPATH_MAX_RECURSION_DEPTH)
        XP_ERROR0(XPATH_RECURSION_LIMIT_EXCEEDED);
    ctxt->context->depth += 1;
    comp = ctxt->comp;
    switch (op->op) {
        case XPATH_OP_END:
            break;
        case XPATH_OP_AND:
            total += xmlXPathCompOpEval(ctxt, &comp->steps[op->ch1]);
	    CHECK_ERROR0;
            xmlXPathBooleanFunction(ctxt, 1);
            if ((ctxt->value == NULL) || (ctxt->value->boolval == 0))
                break;
            arg2 = valuePop(ctxt);
            total += xmlXPathCompOpEval(ctxt, &comp->steps[op->ch2]);
	    if (ctxt->error) {
		xmlXPathFreeObject(arg2);
		break;
	    }
            xmlXPathBooleanFunction(ctxt, 1);
            if (ctxt->value != NULL)
                ctxt->value->boolval &= arg2->boolval;
	    xmlXPathReleaseObject(ctxt->context, arg2);
            break;
        case XPATH_OP_OR:
            total += xmlXPathCompOpEval(ctxt, &comp->steps[op->ch1]);
	    CHECK_ERROR0;
            xmlXPathBooleanFunction(ctxt, 1);
            if ((ctxt->value == NULL) || (ctxt->value->boolval == 1))
                break;
            arg2 = valuePop(ctxt);
            total += xmlXPathCompOpEval(ctxt, &comp->steps[op->ch2]);
	    if (ctxt->error) {
		xmlXPathFreeObject(arg2);
		break;
	    }
            xmlXPathBooleanFunction(ctxt, 1);
            if (ctxt->value != NULL)
                ctxt->value->boolval |= arg2->boolval;
	    xmlXPathReleaseObject(ctxt->context, arg2);
            break;
        case XPATH_OP_EQUAL:
            total += xmlXPathCompOpEval(ctxt, &comp->steps[op->ch1]);
	    CHECK_ERROR0;
            total += xmlXPathCompOpEval(ctxt, &comp->steps[op->ch2]);
	    CHECK_ERROR0;
	    if (op->value)
		equal = xmlXPathEqualValues(ctxt);
	    else
		equal = xmlXPathNotEqualValues(ctxt);
	    valuePush(ctxt, xmlXPathCacheNewBoolean(ctxt->context, equal));
            break;
        case XPATH_OP_CMP:
            total += xmlXPathCompOpEval(ctxt, &comp->steps[op->ch1]);
	    CHECK_ERROR0;
            total += xmlXPathCompOpEval(ctxt, &comp->steps[op->ch2]);
	    CHECK_ERROR0;
            ret = xmlXPathCompareValues(ctxt, op->value, op->value2);
	    valuePush(ctxt, xmlXPathCacheNewBoolean(ctxt->context, ret));
            break;
        case XPATH_OP_PLUS:
            total += xmlXPathCompOpEval(ctxt, &comp->steps[op->ch1]);
	    CHECK_ERROR0;
            if (op->ch2 != -1) {
                total += xmlXPathCompOpEval(ctxt, &comp->steps[op->ch2]);
	    }
	    CHECK_ERROR0;
            if (op->value == 0)
                xmlXPathSubValues(ctxt);
            else if (op->value == 1)
                xmlXPathAddValues(ctxt);
            else if (op->value == 2)
                xmlXPathValueFlipSign(ctxt);
            else if (op->value == 3) {
                CAST_TO_NUMBER;
                CHECK_TYPE0(XPATH_NUMBER);
            }
            break;
        case XPATH_OP_MULT:
            total += xmlXPathCompOpEval(ctxt, &comp->steps[op->ch1]);
	    CHECK_ERROR0;
            total += xmlXPathCompOpEval(ctxt, &comp->steps[op->ch2]);
	    CHECK_ERROR0;
            if (op->value == 0)
                xmlXPathMultValues(ctxt);
            else if (op->value == 1)
                xmlXPathDivValues(ctxt);
            else if (op->value == 2)
                xmlXPathModValues(ctxt);
            break;
        case XPATH_OP_UNION:
            total += xmlXPathCompOpEval(ctxt, &comp->steps[op->ch1]);
	    CHECK_ERROR0;
            total += xmlXPathCompOpEval(ctxt, &comp->steps[op->ch2]);
	    CHECK_ERROR0;

            arg2 = valuePop(ctxt);
            arg1 = valuePop(ctxt);
            if ((arg1 == NULL) || (arg1->type != XPATH_NODESET) ||
                (arg2 == NULL) || (arg2->type != XPATH_NODESET)) {
	        xmlXPathReleaseObject(ctxt->context, arg1);
	        xmlXPathReleaseObject(ctxt->context, arg2);
                XP_ERROR0(XPATH_INVALID_TYPE);
            }
            if ((ctxt->context->opLimit != 0) &&
                (((arg1->nodesetval != NULL) &&
                  (xmlXPathCheckOpLimit(ctxt,
                                        arg1->nodesetval->nodeNr) < 0)) ||
                 ((arg2->nodesetval != NULL) &&
                  (xmlXPathCheckOpLimit(ctxt,
                                        arg2->nodesetval->nodeNr) < 0)))) {
	        xmlXPathReleaseObject(ctxt->context, arg1);
	        xmlXPathReleaseObject(ctxt->context, arg2);
                break;
            }

	    if ((arg1->nodesetval == NULL) ||
		((arg2->nodesetval != NULL) &&
		 (arg2->nodesetval->nodeNr != 0)))
	    {
                /* TODO: Check memory error. */
		arg1->nodesetval = xmlXPathNodeSetMerge(arg1->nodesetval,
							arg2->nodesetval);
	    }

            valuePush(ctxt, arg1);
	    xmlXPathReleaseObject(ctxt->context, arg2);
            break;
        case XPATH_OP_ROOT:
            xmlXPathRoot(ctxt);
            break;
        case XPATH_OP_NODE:
            if (op->ch1 != -1)
                total += xmlXPathCompOpEval(ctxt, &comp->steps[op->ch1]);
	    CHECK_ERROR0;
            if (op->ch2 != -1)
                total += xmlXPathCompOpEval(ctxt, &comp->steps[op->ch2]);
	    CHECK_ERROR0;
	    valuePush(ctxt, xmlXPathCacheNewNodeSet(ctxt->context,
		ctxt->context->node));
            break;
        case XPATH_OP_COLLECT:{
                if (op->ch1 == -1)
                    break;

                total += xmlXPathCompOpEval(ctxt, &comp->steps[op->ch1]);
		CHECK_ERROR0;

                total += xmlXPathNodeCollectAndTest(ctxt, op, NULL, NULL, 0);
                break;
            }
        case XPATH_OP_VALUE:
            valuePush(ctxt,
                      xmlXPathCacheObjectCopy(ctxt->context,
			(xmlXPathObjectPtr) op->value4));
            break;
        case XPATH_OP_VARIABLE:{
		xmlXPathObjectPtr val;

                if (op->ch1 != -1)
                    total +=
                        xmlXPathCompOpEval(ctxt, &comp->steps[op->ch1]);
                if (op->value5 == NULL) {
		    val = xmlXPathVariableLookup(ctxt->context, op->value4);
		    if (val == NULL)
			XP_ERROR0(XPATH_UNDEF_VARIABLE_ERROR);
                    valuePush(ctxt, val);
		} else {
                    const xmlChar *URI;

                    URI = xmlXPathNsLookup(ctxt->context, op->value5);
                    if (URI == NULL) {
                        xmlGenericError(xmlGenericErrorContext,
            "xmlXPathCompOpEval: variable %s bound to undefined prefix %s\n",
                                    (char *) op->value4, (char *)op->value5);
                        ctxt->error = XPATH_UNDEF_PREFIX_ERROR;
                        break;
                    }
		    val = xmlXPathVariableLookupNS(ctxt->context,
                                                       op->value4, URI);
		    if (val == NULL)
			XP_ERROR0(XPATH_UNDEF_VARIABLE_ERROR);
                    valuePush(ctxt, val);
                }
                break;
            }
        case XPATH_OP_FUNCTION:{
                xmlXPathFunction func;
                const xmlChar *oldFunc, *oldFuncURI;
		int i;
                int frame;

                frame = ctxt->valueNr;
                if (op->ch1 != -1) {
                    total +=
                        xmlXPathCompOpEval(ctxt, &comp->steps[op->ch1]);
                    if (ctxt->error != XPATH_EXPRESSION_OK)
                        break;
                }
		if (ctxt->valueNr < frame + op->value) {
		    xmlGenericError(xmlGenericErrorContext,
			    "xmlXPathCompOpEval: parameter error\n");
		    ctxt->error = XPATH_INVALID_OPERAND;
		    break;
		}
		for (i = 0; i < op->value; i++) {
		    if (ctxt->valueTab[(ctxt->valueNr - 1) - i] == NULL) {
			xmlGenericError(xmlGenericErrorContext,
				"xmlXPathCompOpEval: parameter error\n");
			ctxt->error = XPATH_INVALID_OPERAND;
			break;
		    }
                }
                if (op->cache != NULL)
                    func = op->cache;
                else {
                    const xmlChar *URI = NULL;

                    if (op->value5 == NULL)
                        func =
                            xmlXPathFunctionLookup(ctxt->context,
                                                   op->value4);
                    else {
                        URI = xmlXPathNsLookup(ctxt->context, op->value5);
                        if (URI == NULL) {
                            xmlGenericError(xmlGenericErrorContext,
            "xmlXPathCompOpEval: function %s bound to undefined prefix %s\n",
                                    (char *)op->value4, (char *)op->value5);
                            ctxt->error = XPATH_UNDEF_PREFIX_ERROR;
                            break;
                        }
                        func = xmlXPathFunctionLookupNS(ctxt->context,
                                                        op->value4, URI);
                    }
                    if (func == NULL) {
                        xmlGenericError(xmlGenericErrorContext,
                                "xmlXPathCompOpEval: function %s not found\n",
                                        (char *)op->value4);
                        XP_ERROR0(XPATH_UNKNOWN_FUNC_ERROR);
                    }
                    op->cache = func;
                    op->cacheURI = (void *) URI;
                }
                oldFunc = ctxt->context->function;
                oldFuncURI = ctxt->context->functionURI;
                ctxt->context->function = op->value4;
                ctxt->context->functionURI = op->cacheURI;
                func(ctxt, op->value);
                ctxt->context->function = oldFunc;
                ctxt->context->functionURI = oldFuncURI;
                if ((ctxt->error == XPATH_EXPRESSION_OK) &&
                    (ctxt->valueNr != frame + 1))
                    XP_ERROR0(XPATH_STACK_ERROR);
                break;
            }
        case XPATH_OP_ARG:
            if (op->ch1 != -1) {
                total += xmlXPathCompOpEval(ctxt, &comp->steps[op->ch1]);
	        CHECK_ERROR0;
            }
            if (op->ch2 != -1) {
                total += xmlXPathCompOpEval(ctxt, &comp->steps[op->ch2]);
	        CHECK_ERROR0;
	    }
            break;
        case XPATH_OP_PREDICATE:
        case XPATH_OP_FILTER:{
                xmlXPathObjectPtr obj;
                xmlNodeSetPtr set;

                /*
                 * Optimization for ()[1] selection i.e. the first elem
                 */
                if ((op->ch1 != -1) && (op->ch2 != -1) &&
#ifdef XP_OPTIMIZED_FILTER_FIRST
		    /*
		    * FILTER TODO: Can we assume that the inner processing
		    *  will result in an ordered list if we have an
		    *  XPATH_OP_FILTER?
		    *  What about an additional field or flag on
		    *  xmlXPathObject like @sorted ? This way we wouldn't need
		    *  to assume anything, so it would be more robust and
		    *  easier to optimize.
		    */
                    ((comp->steps[op->ch1].op == XPATH_OP_SORT) || /* 18 */
		     (comp->steps[op->ch1].op == XPATH_OP_FILTER)) && /* 17 */
#else
		    (comp->steps[op->ch1].op == XPATH_OP_SORT) &&
#endif
                    (comp->steps[op->ch2].op == XPATH_OP_VALUE)) { /* 12 */
                    xmlXPathObjectPtr val;

                    val = comp->steps[op->ch2].value4;
                    if ((val != NULL) && (val->type == XPATH_NUMBER) &&
                        (val->floatval == 1.0)) {
                        xmlNodePtr first = NULL;

                        total +=
                            xmlXPathCompOpEvalFirst(ctxt,
                                                    &comp->steps[op->ch1],
                                                    &first);
			CHECK_ERROR0;
                        /*
                         * The nodeset should be in document order,
                         * Keep only the first value
                         */
                        if ((ctxt->value != NULL) &&
                            (ctxt->value->type == XPATH_NODESET) &&
                            (ctxt->value->nodesetval != NULL) &&
                            (ctxt->value->nodesetval->nodeNr > 1))
                            xmlXPathNodeSetClearFromPos(ctxt->value->nodesetval,
                                                        1, 1);
                        break;
                    }
                }
                /*
                 * Optimization for ()[last()] selection i.e. the last elem
                 */
                if ((op->ch1 != -1) && (op->ch2 != -1) &&
                    (comp->steps[op->ch1].op == XPATH_OP_SORT) &&
                    (comp->steps[op->ch2].op == XPATH_OP_SORT)) {
                    int f = comp->steps[op->ch2].ch1;

                    if ((f != -1) &&
                        (comp->steps[f].op == XPATH_OP_FUNCTION) &&
                        (comp->steps[f].value5 == NULL) &&
                        (comp->steps[f].value == 0) &&
                        (comp->steps[f].value4 != NULL) &&
                        (xmlStrEqual
                         (comp->steps[f].value4, BAD_CAST "last"))) {
                        xmlNodePtr last = NULL;

                        total +=
                            xmlXPathCompOpEvalLast(ctxt,
                                                   &comp->steps[op->ch1],
                                                   &last);
			CHECK_ERROR0;
                        /*
                         * The nodeset should be in document order,
                         * Keep only the last value
                         */
                        if ((ctxt->value != NULL) &&
                            (ctxt->value->type == XPATH_NODESET) &&
                            (ctxt->value->nodesetval != NULL) &&
                            (ctxt->value->nodesetval->nodeTab != NULL) &&
                            (ctxt->value->nodesetval->nodeNr > 1))
                            xmlXPathNodeSetKeepLast(ctxt->value->nodesetval);
                        break;
                    }
                }
		/*
		* Process inner predicates first.
		* Example "index[parent::book][1]":
		* ...
		*   PREDICATE   <-- we are here "[1]"
		*     PREDICATE <-- process "[parent::book]" first
		*       SORT
		*         COLLECT  'parent' 'name' 'node' book
		*           NODE
		*     ELEM Object is a number : 1
		*/
                if (op->ch1 != -1)
                    total +=
                        xmlXPathCompOpEval(ctxt, &comp->steps[op->ch1]);
		CHECK_ERROR0;
                if (op->ch2 == -1)
                    break;
                if (ctxt->value == NULL)
                    break;

#ifdef LIBXML_XPTR_LOCS_ENABLED
                /*
                 * Hum are we filtering the result of an XPointer expression
                 */
                if (ctxt->value->type == XPATH_LOCATIONSET) {
                    xmlLocationSetPtr locset = ctxt->value->user;
                    xmlXPathLocationSetFilter(ctxt, locset, op->ch2,
                                              1, locset->locNr);
                    break;
                }
#endif /* LIBXML_XPTR_LOCS_ENABLED */

                /*
                 * In case of errors, xmlXPathNodeSetFilter can pop additional
                 * nodes from the stack. We have to temporarily remove the
                 * nodeset object from the stack to avoid freeing it
                 * prematurely.
                 */
                CHECK_TYPE0(XPATH_NODESET);
                obj = valuePop(ctxt);
                set = obj->nodesetval;
                if (set != NULL)
                    xmlXPathNodeSetFilter(ctxt, set, op->ch2,
                                          1, set->nodeNr, 1);
                valuePush(ctxt, obj);
                break;
            }
        case XPATH_OP_SORT:
            if (op->ch1 != -1)
                total += xmlXPathCompOpEval(ctxt, &comp->steps[op->ch1]);
	    CHECK_ERROR0;
            if ((ctxt->value != NULL) &&
                (ctxt->value->type == XPATH_NODESET) &&
                (ctxt->value->nodesetval != NULL) &&
		(ctxt->value->nodesetval->nodeNr > 1))
	    {
                xmlXPathNodeSetSort(ctxt->value->nodesetval);
	    }
            break;
#ifdef LIBXML_XPTR_LOCS_ENABLED
        case XPATH_OP_RANGETO:{
                xmlXPathObjectPtr range;
                xmlXPathObjectPtr res, obj;
                xmlXPathObjectPtr tmp;
                xmlLocationSetPtr newlocset = NULL;
		    xmlLocationSetPtr oldlocset;
                xmlNodeSetPtr oldset;
                xmlNodePtr oldnode = ctxt->context->node;
                int oldcs = ctxt->context->contextSize;
                int oldpp = ctxt->context->proximityPosition;
                int i, j;

                if (op->ch1 != -1) {
                    total +=
                        xmlXPathCompOpEval(ctxt, &comp->steps[op->ch1]);
                    CHECK_ERROR0;
                }
                if (ctxt->value == NULL) {
                    XP_ERROR0(XPATH_INVALID_OPERAND);
                }
                if (op->ch2 == -1)
                    break;

                if (ctxt->value->type == XPATH_LOCATIONSET) {
                    /*
                     * Extract the old locset, and then evaluate the result of the
                     * expression for all the element in the locset. use it to grow
                     * up a new locset.
                     */
                    CHECK_TYPE0(XPATH_LOCATIONSET);

                    if ((ctxt->value->user == NULL) ||
                        (((xmlLocationSetPtr) ctxt->value->user)->locNr == 0))
                        break;

                    obj = valuePop(ctxt);
                    oldlocset = obj->user;

                    newlocset = xmlXPtrLocationSetCreate(NULL);

                    for (i = 0; i < oldlocset->locNr; i++) {
                        /*
                         * Run the evaluation with a node list made of a
                         * single item in the nodelocset.
                         */
                        ctxt->context->node = oldlocset->locTab[i]->user;
                        ctxt->context->contextSize = oldlocset->locNr;
                        ctxt->context->proximityPosition = i + 1;
			tmp = xmlXPathCacheNewNodeSet(ctxt->context,
			    ctxt->context->node);
                        valuePush(ctxt, tmp);

                        if (op->ch2 != -1)
                            total +=
                                xmlXPathCompOpEval(ctxt,
                                                   &comp->steps[op->ch2]);
			if (ctxt->error != XPATH_EXPRESSION_OK) {
                            xmlXPtrFreeLocationSet(newlocset);
                            goto rangeto_error;
			}

                        res = valuePop(ctxt);
			if (res->type == XPATH_LOCATIONSET) {
			    xmlLocationSetPtr rloc =
			        (xmlLocationSetPtr)res->user;
			    for (j=0; j<rloc->locNr; j++) {
			        range = xmlXPtrNewRange(
				  oldlocset->locTab[i]->user,
				  oldlocset->locTab[i]->index,
				  rloc->locTab[j]->user2,
				  rloc->locTab[j]->index2);
				if (range != NULL) {
				    xmlXPtrLocationSetAdd(newlocset, range);
				}
			    }
			} else {
			    range = xmlXPtrNewRangeNodeObject(
				(xmlNodePtr)oldlocset->locTab[i]->user, res);
                            if (range != NULL) {
                                xmlXPtrLocationSetAdd(newlocset,range);
			    }
                        }

                        /*
                         * Cleanup
                         */
                        if (res != NULL) {
			    xmlXPathReleaseObject(ctxt->context, res);
			}
                        if (ctxt->value == tmp) {
                            res = valuePop(ctxt);
			    xmlXPathReleaseObject(ctxt->context, res);
                        }
                    }
		} else {	/* Not a location set */
                    CHECK_TYPE0(XPATH_NODESET);
                    obj = valuePop(ctxt);
                    oldset = obj->nodesetval;

                    newlocset = xmlXPtrLocationSetCreate(NULL);

                    if (oldset != NULL) {
                        for (i = 0; i < oldset->nodeNr; i++) {
                            /*
                             * Run the evaluation with a node list made of a single item
                             * in the nodeset.
                             */
                            ctxt->context->node = oldset->nodeTab[i];
			    /*
			    * OPTIMIZE TODO: Avoid recreation for every iteration.
			    */
			    tmp = xmlXPathCacheNewNodeSet(ctxt->context,
				ctxt->context->node);
                            valuePush(ctxt, tmp);

                            if (op->ch2 != -1)
                                total +=
                                    xmlXPathCompOpEval(ctxt,
                                                   &comp->steps[op->ch2]);
			    if (ctxt->error != XPATH_EXPRESSION_OK) {
                                xmlXPtrFreeLocationSet(newlocset);
                                goto rangeto_error;
			    }

                            res = valuePop(ctxt);
                            range =
                                xmlXPtrNewRangeNodeObject(oldset->nodeTab[i],
                                                      res);
                            if (range != NULL) {
                                xmlXPtrLocationSetAdd(newlocset, range);
                            }

                            /*
                             * Cleanup
                             */
                            if (res != NULL) {
				xmlXPathReleaseObject(ctxt->context, res);
			    }
                            if (ctxt->value == tmp) {
                                res = valuePop(ctxt);
				xmlXPathReleaseObject(ctxt->context, res);
                            }
                        }
                    }
                }

                /*
                 * The result is used as the new evaluation set.
                 */
                valuePush(ctxt, xmlXPtrWrapLocationSet(newlocset));
rangeto_error:
		xmlXPathReleaseObject(ctxt->context, obj);
                ctxt->context->node = oldnode;
                ctxt->context->contextSize = oldcs;
                ctxt->context->proximityPosition = oldpp;
                break;
            }
#endif /* LIBXML_XPTR_LOCS_ENABLED */
        default:
            xmlGenericError(xmlGenericErrorContext,
                            "XPath: unknown precompiled operation %d\n", op->op);
            ctxt->error = XPATH_INVALID_OPERAND;
            break;
    }

    ctxt->context->depth -= 1;
    return (total);
}

/**
 * xmlXPathCompOpEvalToBoolean:
 * @ctxt:  the XPath parser context
 *
 * Evaluates if the expression evaluates to true.
 *
 * Returns 1 if true, 0 if false and -1 on API or internal errors.
 */
static int
xmlXPathCompOpEvalToBoolean(xmlXPathParserContextPtr ctxt,
			    xmlXPathStepOpPtr op,
			    int isPredicate)
{
    xmlXPathObjectPtr resObj = NULL;

start:
    if (OP_LIMIT_EXCEEDED(ctxt, 1))
        return(0);
    /* comp = ctxt->comp; */
    switch (op->op) {
        case XPATH_OP_END:
            return (0);
	case XPATH_OP_VALUE:
	    resObj = (xmlXPathObjectPtr) op->value4;
	    if (isPredicate)
		return(xmlXPathEvaluatePredicateResult(ctxt, resObj));
	    return(xmlXPathCastToBoolean(resObj));
	case XPATH_OP_SORT:
	    /*
	    * We don't need sorting for boolean results. Skip this one.
	    */
            if (op->ch1 != -1) {
		op = &ctxt->comp->steps[op->ch1];
		goto start;
	    }
	    return(0);
	case XPATH_OP_COLLECT:
	    if (op->ch1 == -1)
		return(0);

            xmlXPathCompOpEval(ctxt, &ctxt->comp->steps[op->ch1]);
	    if (ctxt->error != XPATH_EXPRESSION_OK)
		return(-1);

            xmlXPathNodeCollectAndTest(ctxt, op, NULL, NULL, 1);
	    if (ctxt->error != XPATH_EXPRESSION_OK)
		return(-1);

	    resObj = valuePop(ctxt);
	    if (resObj == NULL)
		return(-1);
	    break;
	default:
	    /*
	    * Fallback to call xmlXPathCompOpEval().
	    */
	    xmlXPathCompOpEval(ctxt, op);
	    if (ctxt->error != XPATH_EXPRESSION_OK)
		return(-1);

	    resObj = valuePop(ctxt);
	    if (resObj == NULL)
		return(-1);
	    break;
    }

    if (resObj) {
	int res;

	if (resObj->type == XPATH_BOOLEAN) {
	    res = resObj->boolval;
	} else if (isPredicate) {
	    /*
	    * For predicates a result of type "number" is handled
	    * differently:
	    * SPEC XPath 1.0:
	    * "If the result is a number, the result will be converted
	    *  to true if the number is equal to the context position
	    *  and will be converted to false otherwise;"
	    */
	    res = xmlXPathEvaluatePredicateResult(ctxt, resObj);
	} else {
	    res = xmlXPathCastToBoolean(resObj);
	}
	xmlXPathReleaseObject(ctxt->context, resObj);
	return(res);
    }

    return(0);
}

#ifdef XPATH_STREAMING
/**
 * xmlXPathRunStreamEval:
 * @ctxt:  the XPath parser context with the compiled expression
 *
 * Evaluate the Precompiled Streamable XPath expression in the given context.
 */
static int
xmlXPathRunStreamEval(xmlXPathContextPtr ctxt, xmlPatternPtr comp,
		      xmlXPathObjectPtr *resultSeq, int toBool)
{
    int max_depth, min_depth;
    int from_root;
    int ret, depth;
    int eval_all_nodes;
    xmlNodePtr cur = NULL, limit = NULL;
    xmlStreamCtxtPtr patstream = NULL;

    if ((ctxt == NULL) || (comp == NULL))
        return(-1);
    max_depth = xmlPatternMaxDepth(comp);
    if (max_depth == -1)
        return(-1);
    if (max_depth == -2)
        max_depth = 10000;
    min_depth = xmlPatternMinDepth(comp);
    if (min_depth == -1)
        return(-1);
    from_root = xmlPatternFromRoot(comp);
    if (from_root < 0)
        return(-1);
#if 0
    printf("stream eval: depth %d from root %d\n", max_depth, from_root);
#endif

    if (! toBool) {
	if (resultSeq == NULL)
	    return(-1);
	*resultSeq = xmlXPathCacheNewNodeSet(ctxt, NULL);
	if (*resultSeq == NULL)
	    return(-1);
    }

    /*
     * handle the special cases of "/" amd "." being matched
     */
    if (min_depth == 0) {
	if (from_root) {
	    /* Select "/" */
	    if (toBool)
		return(1);
            /* TODO: Check memory error. */
	    xmlXPathNodeSetAddUnique((*resultSeq)->nodesetval,
		                     (xmlNodePtr) ctxt->doc);
	} else {
	    /* Select "self::node()" */
	    if (toBool)
		return(1);
            /* TODO: Check memory error. */
	    xmlXPathNodeSetAddUnique((*resultSeq)->nodesetval, ctxt->node);
	}
    }
    if (max_depth == 0) {
	return(0);
    }

    if (from_root) {
        cur = (xmlNodePtr)ctxt->doc;
    } else if (ctxt->node != NULL) {
        switch (ctxt->node->type) {
            case XML_ELEMENT_NODE:
            case XML_DOCUMENT_NODE:
            case XML_DOCUMENT_FRAG_NODE:
            case XML_HTML_DOCUMENT_NODE:
	        cur = ctxt->node;
		break;
            case XML_ATTRIBUTE_NODE:
            case XML_TEXT_NODE:
            case XML_CDATA_SECTION_NODE:
            case XML_ENTITY_REF_NODE:
            case XML_ENTITY_NODE:
            case XML_PI_NODE:
            case XML_COMMENT_NODE:
            case XML_NOTATION_NODE:
            case XML_DTD_NODE:
            case XML_DOCUMENT_TYPE_NODE:
            case XML_ELEMENT_DECL:
            case XML_ATTRIBUTE_DECL:
            case XML_ENTITY_DECL:
            case XML_NAMESPACE_DECL:
            case XML_XINCLUDE_START:
            case XML_XINCLUDE_END:
		break;
	}
	limit = cur;
    }
    if (cur == NULL) {
        return(0);
    }

    patstream = xmlPatternGetStreamCtxt(comp);
    if (patstream == NULL) {
	/*
	* QUESTION TODO: Is this an error?
	*/
	return(0);
    }

    eval_all_nodes = xmlStreamWantsAnyNode(patstream);

    if (from_root) {
	ret = xmlStreamPush(patstream, NULL, NULL);
	if (ret < 0) {
	} else if (ret == 1) {
	    if (toBool)
		goto return_1;
            /* TODO: Check memory error. */
	    xmlXPathNodeSetAddUnique((*resultSeq)->nodesetval, cur);
	}
    }
    depth = 0;
    goto scan_children;
next_node:
    do {
        if (ctxt->opLimit != 0) {
            if (ctxt->opCount >= ctxt->opLimit) {
                xmlGenericError(xmlGenericErrorContext,
                        "XPath operation limit exceeded\n");
                xmlFreeStreamCtxt(patstream);
                return(-1);
            }
            ctxt->opCount++;
        }

	switch (cur->type) {
	    case XML_ELEMENT_NODE:
	    case XML_TEXT_NODE:
	    case XML_CDATA_SECTION_NODE:
	    case XML_COMMENT_NODE:
	    case XML_PI_NODE:
		if (cur->type == XML_ELEMENT_NODE) {
		    ret = xmlStreamPush(patstream, cur->name,
				(cur->ns ? cur->ns->href : NULL));
		} else if (eval_all_nodes)
		    ret = xmlStreamPushNode(patstream, NULL, NULL, cur->type);
		else
		    break;

		if (ret < 0) {
		    /* NOP. */
		} else if (ret == 1) {
		    if (toBool)
			goto return_1;
		    if (xmlXPathNodeSetAddUnique((*resultSeq)->nodesetval, cur)
		        < 0) {
			ctxt->lastError.domain = XML_FROM_XPATH;
			ctxt->lastError.code = XML_ERR_NO_MEMORY;
		    }
		}
		if ((cur->children == NULL) || (depth >= max_depth)) {
		    ret = xmlStreamPop(patstream);
		    while (cur->next != NULL) {
			cur = cur->next;
			if ((cur->type != XML_ENTITY_DECL) &&
			    (cur->type != XML_DTD_NODE))
			    goto next_node;
		    }
		}
	    default:
		break;
	}

scan_children:
	if (cur->type == XML_NAMESPACE_DECL) break;
	if ((cur->children != NULL) && (depth < max_depth)) {
	    /*
	     * Do not descend on entities declarations
	     */
	    if (cur->children->type != XML_ENTITY_DECL) {
		cur = cur->children;
		depth++;
		/*
		 * Skip DTDs
		 */
		if (cur->type != XML_DTD_NODE)
		    continue;
	    }
	}

	if (cur == limit)
	    break;

	while (cur->next != NULL) {
	    cur = cur->next;
	    if ((cur->type != XML_ENTITY_DECL) &&
		(cur->type != XML_DTD_NODE))
		goto next_node;
	}

	do {
	    cur = cur->parent;
	    depth--;
	    if ((cur == NULL) || (cur == limit) ||
                (cur->type == XML_DOCUMENT_NODE))
	        goto done;
	    if (cur->type == XML_ELEMENT_NODE) {
		ret = xmlStreamPop(patstream);
	    } else if ((eval_all_nodes) &&
		((cur->type == XML_TEXT_NODE) ||
		 (cur->type == XML_CDATA_SECTION_NODE) ||
		 (cur->type == XML_COMMENT_NODE) ||
		 (cur->type == XML_PI_NODE)))
	    {
		ret = xmlStreamPop(patstream);
	    }
	    if (cur->next != NULL) {
		cur = cur->next;
		break;
	    }
	} while (cur != NULL);

    } while ((cur != NULL) && (depth >= 0));

done:

    if (patstream)
	xmlFreeStreamCtxt(patstream);
    return(0);

return_1:
    if (patstream)
	xmlFreeStreamCtxt(patstream);
    return(1);
}
#endif /* XPATH_STREAMING */

/**
 * xmlXPathRunEval:
 * @ctxt:  the XPath parser context with the compiled expression
 * @toBool:  evaluate to a boolean result
 *
 * Evaluate the Precompiled XPath expression in the given context.
 */
static int
xmlXPathRunEval(xmlXPathParserContextPtr ctxt, int toBool)
{
    xmlXPathCompExprPtr comp;
    int oldDepth;

    if ((ctxt == NULL) || (ctxt->comp == NULL))
	return(-1);

    if (ctxt->valueTab == NULL) {
	/* Allocate the value stack */
	ctxt->valueTab = (xmlXPathObjectPtr *)
			 xmlMalloc(10 * sizeof(xmlXPathObjectPtr));
	if (ctxt->valueTab == NULL) {
	    xmlXPathPErrMemory(ctxt, "creating evaluation context\n");
	    return(-1);
	}
	ctxt->valueNr = 0;
	ctxt->valueMax = 10;
	ctxt->value = NULL;
    }
#ifdef XPATH_STREAMING
    if (ctxt->comp->stream) {
	int res;

	if (toBool) {
	    /*
	    * Evaluation to boolean result.
	    */
	    res = xmlXPathRunStreamEval(ctxt->context,
		ctxt->comp->stream, NULL, 1);
	    if (res != -1)
		return(res);
	} else {
	    xmlXPathObjectPtr resObj = NULL;

	    /*
	    * Evaluation to a sequence.
	    */
	    res = xmlXPathRunStreamEval(ctxt->context,
		ctxt->comp->stream, &resObj, 0);

	    if ((res != -1) && (resObj != NULL)) {
		valuePush(ctxt, resObj);
		return(0);
	    }
	    if (resObj != NULL)
		xmlXPathReleaseObject(ctxt->context, resObj);
	}
	/*
	* QUESTION TODO: This falls back to normal XPath evaluation
	* if res == -1. Is this intended?
	*/
    }
#endif
    comp = ctxt->comp;
    if (comp->last < 0) {
	xmlGenericError(xmlGenericErrorContext,
	    "xmlXPathRunEval: last is less than zero\n");
	return(-1);
    }
    oldDepth = ctxt->context->depth;
    if (toBool)
	return(xmlXPathCompOpEvalToBoolean(ctxt,
	    &comp->steps[comp->last], 0));
    else
	xmlXPathCompOpEval(ctxt, &comp->steps[comp->last]);
    ctxt->context->depth = oldDepth;

    return(0);
}

/************************************************************************
 *									*
 *			Public interfaces				*
 *									*
 ************************************************************************/

/**
 * xmlXPathEvalPredicate:
 * @ctxt:  the XPath context
 * @res:  the Predicate Expression evaluation result
 *
 * Evaluate a predicate result for the current node.
 * A PredicateExpr is evaluated by evaluating the Expr and converting
 * the result to a boolean. If the result is a number, the result will
 * be converted to true if the number is equal to the position of the
 * context node in the context node list (as returned by the position
 * function) and will be converted to false otherwise; if the result
 * is not a number, then the result will be converted as if by a call
 * to the boolean function.
 *
 * Returns 1 if predicate is true, 0 otherwise
 */
int
xmlXPathEvalPredicate(xmlXPathContextPtr ctxt, xmlXPathObjectPtr res) {
    if ((ctxt == NULL) || (res == NULL)) return(0);
    switch (res->type) {
        case XPATH_BOOLEAN:
	    return(res->boolval);
        case XPATH_NUMBER:
	    return(res->floatval == ctxt->proximityPosition);
        case XPATH_NODESET:
        case XPATH_XSLT_TREE:
	    if (res->nodesetval == NULL)
		return(0);
	    return(res->nodesetval->nodeNr != 0);
        case XPATH_STRING:
	    return((res->stringval != NULL) &&
	           (xmlStrlen(res->stringval) != 0));
        default:
	    STRANGE
    }
    return(0);
}

/**
 * xmlXPathEvaluatePredicateResult:
 * @ctxt:  the XPath Parser context
 * @res:  the Predicate Expression evaluation result
 *
 * Evaluate a predicate result for the current node.
 * A PredicateExpr is evaluated by evaluating the Expr and converting
 * the result to a boolean. If the result is a number, the result will
 * be converted to true if the number is equal to the position of the
 * context node in the context node list (as returned by the position
 * function) and will be converted to false otherwise; if the result
 * is not a number, then the result will be converted as if by a call
 * to the boolean function.
 *
 * Returns 1 if predicate is true, 0 otherwise
 */
int
xmlXPathEvaluatePredicateResult(xmlXPathParserContextPtr ctxt,
                                xmlXPathObjectPtr res) {
    if ((ctxt == NULL) || (res == NULL)) return(0);
    switch (res->type) {
        case XPATH_BOOLEAN:
	    return(res->boolval);
        case XPATH_NUMBER:
#if defined(__BORLANDC__) || (defined(_MSC_VER) && (_MSC_VER == 1200))
	    return((res->floatval == ctxt->context->proximityPosition) &&
	           (!xmlXPathIsNaN(res->floatval))); /* MSC pbm Mark Vakoc !*/
#else
	    return(res->floatval == ctxt->context->proximityPosition);
#endif
        case XPATH_NODESET:
        case XPATH_XSLT_TREE:
	    if (res->nodesetval == NULL)
		return(0);
	    return(res->nodesetval->nodeNr != 0);
        case XPATH_STRING:
	    return((res->stringval != NULL) && (res->stringval[0] != 0));
#ifdef LIBXML_XPTR_LOCS_ENABLED
	case XPATH_LOCATIONSET:{
	    xmlLocationSetPtr ptr = res->user;
	    if (ptr == NULL)
	        return(0);
	    return (ptr->locNr != 0);
	    }
#endif
        default:
	    STRANGE
    }
    return(0);
}

#ifdef XPATH_STREAMING
/**
 * xmlXPathTryStreamCompile:
 * @ctxt: an XPath context
 * @str:  the XPath expression
 *
 * Try to compile the XPath expression as a streamable subset.
 *
 * Returns the compiled expression or NULL if failed to compile.
 */
static xmlXPathCompExprPtr
xmlXPathTryStreamCompile(xmlXPathContextPtr ctxt, const xmlChar *str) {
    /*
     * Optimization: use streaming patterns when the XPath expression can
     * be compiled to a stream lookup
     */
    xmlPatternPtr stream;
    xmlXPathCompExprPtr comp;
    xmlDictPtr dict = NULL;
    const xmlChar **namespaces = NULL;
    xmlNsPtr ns;
    int i, j;

    if ((!xmlStrchr(str, '[')) && (!xmlStrchr(str, '(')) &&
        (!xmlStrchr(str, '@'))) {
	const xmlChar *tmp;

	/*
	 * We don't try to handle expressions using the verbose axis
	 * specifiers ("::"), just the simplified form at this point.
	 * Additionally, if there is no list of namespaces available and
	 *  there's a ":" in the expression, indicating a prefixed QName,
	 *  then we won't try to compile either. xmlPatterncompile() needs
	 *  to have a list of namespaces at compilation time in order to
	 *  compile prefixed name tests.
	 */
	tmp = xmlStrchr(str, ':');
	if ((tmp != NULL) &&
	    ((ctxt == NULL) || (ctxt->nsNr == 0) || (tmp[1] == ':')))
	    return(NULL);

	if (ctxt != NULL) {
	    dict = ctxt->dict;
	    if (ctxt->nsNr > 0) {
		namespaces = xmlMalloc(2 * (ctxt->nsNr + 1) * sizeof(xmlChar*));
		if (namespaces == NULL) {
		    xmlXPathErrMemory(ctxt, "allocating namespaces array\n");
		    return(NULL);
		}
		for (i = 0, j = 0; (j < ctxt->nsNr); j++) {
		    ns = ctxt->namespaces[j];
		    namespaces[i++] = ns->href;
		    namespaces[i++] = ns->prefix;
		}
		namespaces[i++] = NULL;
		namespaces[i] = NULL;
	    }
	}

	stream = xmlPatterncompile(str, dict, XML_PATTERN_XPATH, namespaces);
	if (namespaces != NULL) {
	    xmlFree((xmlChar **)namespaces);
	}
	if ((stream != NULL) && (xmlPatternStreamable(stream) == 1)) {
	    comp = xmlXPathNewCompExpr();
	    if (comp == NULL) {
		xmlXPathErrMemory(ctxt, "allocating streamable expression\n");
	        xmlFreePattern(stream);
		return(NULL);
	    }
	    comp->stream = stream;
	    comp->dict = dict;
	    if (comp->dict)
		xmlDictReference(comp->dict);
	    return(comp);
	}
	xmlFreePattern(stream);
    }
    return(NULL);
}
#endif /* XPATH_STREAMING */

static void
xmlXPathOptimizeExpression(xmlXPathParserContextPtr pctxt,
                           xmlXPathStepOpPtr op)
{
    xmlXPathCompExprPtr comp = pctxt->comp;
    xmlXPathContextPtr ctxt;

    /*
    * Try to rewrite "descendant-or-self::node()/foo" to an optimized
    * internal representation.
    */

    if ((op->op == XPATH_OP_COLLECT /* 11 */) &&
        (op->ch1 != -1) &&
        (op->ch2 == -1 /* no predicate */))
    {
        xmlXPathStepOpPtr prevop = &comp->steps[op->ch1];

        if ((prevop->op == XPATH_OP_COLLECT /* 11 */) &&
            ((xmlXPathAxisVal) prevop->value ==
                AXIS_DESCENDANT_OR_SELF) &&
            (prevop->ch2 == -1) &&
            ((xmlXPathTestVal) prevop->value2 == NODE_TEST_TYPE) &&
            ((xmlXPathTypeVal) prevop->value3 == NODE_TYPE_NODE))
        {
            /*
            * This is a "descendant-or-self::node()" without predicates.
            * Try to eliminate it.
            */

            switch ((xmlXPathAxisVal) op->value) {
                case AXIS_CHILD:
                case AXIS_DESCENDANT:
                    /*
                    * Convert "descendant-or-self::node()/child::" or
                    * "descendant-or-self::node()/descendant::" to
                    * "descendant::"
                    */
                    op->ch1   = prevop->ch1;
                    op->value = AXIS_DESCENDANT;
                    break;
                case AXIS_SELF:
                case AXIS_DESCENDANT_OR_SELF:
                    /*
                    * Convert "descendant-or-self::node()/self::" or
                    * "descendant-or-self::node()/descendant-or-self::" to
                    * to "descendant-or-self::"
                    */
                    op->ch1   = prevop->ch1;
                    op->value = AXIS_DESCENDANT_OR_SELF;
                    break;
                default:
                    break;
            }
	}
    }

    /* OP_VALUE has invalid ch1. */
    if (op->op == XPATH_OP_VALUE)
        return;

    /* Recurse */
    ctxt = pctxt->context;
    if (ctxt != NULL) {
        if (ctxt->depth >= XPATH_MAX_RECURSION_DEPTH)
            return;
        ctxt->depth += 1;
    }
    if (op->ch1 != -1)
        xmlXPathOptimizeExpression(pctxt, &comp->steps[op->ch1]);
    if (op->ch2 != -1)
	xmlXPathOptimizeExpression(pctxt, &comp->steps[op->ch2]);
    if (ctxt != NULL)
        ctxt->depth -= 1;
}

/**
 * xmlXPathCtxtCompile:
 * @ctxt: an XPath context
 * @str:  the XPath expression
 *
 * Compile an XPath expression
 *
 * Returns the xmlXPathCompExprPtr resulting from the compilation or NULL.
 *         the caller has to free the object.
 */
xmlXPathCompExprPtr
xmlXPathCtxtCompile(xmlXPathContextPtr ctxt, const xmlChar *str) {
    xmlXPathParserContextPtr pctxt;
    xmlXPathCompExprPtr comp;
    int oldDepth = 0;

#ifdef XPATH_STREAMING
    comp = xmlXPathTryStreamCompile(ctxt, str);
    if (comp != NULL)
        return(comp);
#endif

    xmlInitParser();

    pctxt = xmlXPathNewParserContext(str, ctxt);
    if (pctxt == NULL)
        return NULL;
    if (ctxt != NULL)
        oldDepth = ctxt->depth;
    xmlXPathCompileExpr(pctxt, 1);
    if (ctxt != NULL)
        ctxt->depth = oldDepth;

    if( pctxt->error != XPATH_EXPRESSION_OK )
    {
        xmlXPathFreeParserContext(pctxt);
        return(NULL);
    }

    if (*pctxt->cur != 0) {
	/*
	 * aleksey: in some cases this line prints *second* error message
	 * (see bug #78858) and probably this should be fixed.
	 * However, we are not sure that all error messages are printed
	 * out in other places. It's not critical so we leave it as-is for now
	 */
	xmlXPatherror(pctxt, __FILE__, __LINE__, XPATH_EXPR_ERROR);
	comp = NULL;
    } else {
	comp = pctxt->comp;
	if ((comp->nbStep > 1) && (comp->last >= 0)) {
            if (ctxt != NULL)
                oldDepth = ctxt->depth;
	    xmlXPathOptimizeExpression(pctxt, &comp->steps[comp->last]);
            if (ctxt != NULL)
                ctxt->depth = oldDepth;
	}
	pctxt->comp = NULL;
    }
    xmlXPathFreeParserContext(pctxt);

    if (comp != NULL) {
	comp->expr = xmlStrdup(str);
#ifdef DEBUG_EVAL_COUNTS
	comp->string = xmlStrdup(str);
	comp->nb = 0;
#endif
    }
    return(comp);
}

/**
 * xmlXPathCompile:
 * @str:  the XPath expression
 *
 * Compile an XPath expression
 *
 * Returns the xmlXPathCompExprPtr resulting from the compilation or NULL.
 *         the caller has to free the object.
 */
xmlXPathCompExprPtr
xmlXPathCompile(const xmlChar *str) {
    return(xmlXPathCtxtCompile(NULL, str));
}

/**
 * xmlXPathCompiledEvalInternal:
 * @comp:  the compiled XPath expression
 * @ctxt:  the XPath context
 * @resObj: the resulting XPath object or NULL
 * @toBool: 1 if only a boolean result is requested
 *
 * Evaluate the Precompiled XPath expression in the given context.
 * The caller has to free @resObj.
 *
 * Returns the xmlXPathObjectPtr resulting from the evaluation or NULL.
 *         the caller has to free the object.
 */
static int
xmlXPathCompiledEvalInternal(xmlXPathCompExprPtr comp,
			     xmlXPathContextPtr ctxt,
			     xmlXPathObjectPtr *resObjPtr,
			     int toBool)
{
    xmlXPathParserContextPtr pctxt;
    xmlXPathObjectPtr resObj;
#ifndef LIBXML_THREAD_ENABLED
    static int reentance = 0;
#endif
    int res;

    CHECK_CTXT_NEG(ctxt)

    if (comp == NULL)
	return(-1);
    xmlInitParser();

#ifndef LIBXML_THREAD_ENABLED
    reentance++;
    if (reentance > 1)
	xmlXPathDisableOptimizer = 1;
#endif

#ifdef DEBUG_EVAL_COUNTS
    comp->nb++;
    if ((comp->string != NULL) && (comp->nb > 100)) {
	fprintf(stderr, "100 x %s\n", comp->string);
	comp->nb = 0;
    }
#endif
    pctxt = xmlXPathCompParserContext(comp, ctxt);
    if (pctxt == NULL)
        return(-1);
    res = xmlXPathRunEval(pctxt, toBool);

    if (pctxt->error != XPATH_EXPRESSION_OK) {
        resObj = NULL;
    } else {
        resObj = valuePop(pctxt);
        if (resObj == NULL) {
            if (!toBool)
                xmlGenericError(xmlGenericErrorContext,
                    "xmlXPathCompiledEval: No result on the stack.\n");
        } else if (pctxt->valueNr > 0) {
            xmlGenericError(xmlGenericErrorContext,
                "xmlXPathCompiledEval: %d object(s) left on the stack.\n",
                pctxt->valueNr);
        }
    }

    if (resObjPtr)
        *resObjPtr = resObj;
    else
        xmlXPathReleaseObject(ctxt, resObj);

    pctxt->comp = NULL;
    xmlXPathFreeParserContext(pctxt);
#ifndef LIBXML_THREAD_ENABLED
    reentance--;
#endif

    return(res);
}

/**
 * xmlXPathCompiledEval:
 * @comp:  the compiled XPath expression
 * @ctx:  the XPath context
 *
 * Evaluate the Precompiled XPath expression in the given context.
 *
 * Returns the xmlXPathObjectPtr resulting from the evaluation or NULL.
 *         the caller has to free the object.
 */
xmlXPathObjectPtr
xmlXPathCompiledEval(xmlXPathCompExprPtr comp, xmlXPathContextPtr ctx)
{
    xmlXPathObjectPtr res = NULL;

    xmlXPathCompiledEvalInternal(comp, ctx, &res, 0);
    return(res);
}

/**
 * xmlXPathCompiledEvalToBoolean:
 * @comp:  the compiled XPath expression
 * @ctxt:  the XPath context
 *
 * Applies the XPath boolean() function on the result of the given
 * compiled expression.
 *
 * Returns 1 if the expression evaluated to true, 0 if to false and
 *         -1 in API and internal errors.
 */
int
xmlXPathCompiledEvalToBoolean(xmlXPathCompExprPtr comp,
			      xmlXPathContextPtr ctxt)
{
    return(xmlXPathCompiledEvalInternal(comp, ctxt, NULL, 1));
}

/**
 * xmlXPathEvalExpr:
 * @ctxt:  the XPath Parser context
 *
 * Parse and evaluate an XPath expression in the given context,
 * then push the result on the context stack
 */
void
xmlXPathEvalExpr(xmlXPathParserContextPtr ctxt) {
#ifdef XPATH_STREAMING
    xmlXPathCompExprPtr comp;
#endif
    int oldDepth = 0;

    if (ctxt == NULL) return;

#ifdef XPATH_STREAMING
    comp = xmlXPathTryStreamCompile(ctxt->context, ctxt->base);
    if (comp != NULL) {
        if (ctxt->comp != NULL)
	    xmlXPathFreeCompExpr(ctxt->comp);
        ctxt->comp = comp;
    } else
#endif
    {
        if (ctxt->context != NULL)
            oldDepth = ctxt->context->depth;
	xmlXPathCompileExpr(ctxt, 1);
        if (ctxt->context != NULL)
            ctxt->context->depth = oldDepth;
        CHECK_ERROR;

        /* Check for trailing characters. */
        if (*ctxt->cur != 0)
            XP_ERROR(XPATH_EXPR_ERROR);

	if ((ctxt->comp->nbStep > 1) && (ctxt->comp->last >= 0)) {
            if (ctxt->context != NULL)
                oldDepth = ctxt->context->depth;
	    xmlXPathOptimizeExpression(ctxt,
		&ctxt->comp->steps[ctxt->comp->last]);
            if (ctxt->context != NULL)
                ctxt->context->depth = oldDepth;
        }
    }

    xmlXPathRunEval(ctxt, 0);
}

/**
 * xmlXPathEval:
 * @str:  the XPath expression
 * @ctx:  the XPath context
 *
 * Evaluate the XPath Location Path in the given context.
 *
 * Returns the xmlXPathObjectPtr resulting from the evaluation or NULL.
 *         the caller has to free the object.
 */
xmlXPathObjectPtr
xmlXPathEval(const xmlChar *str, xmlXPathContextPtr ctx) {
    xmlXPathParserContextPtr ctxt;
    xmlXPathObjectPtr res;

    CHECK_CTXT(ctx)

    xmlInitParser();

    ctxt = xmlXPathNewParserContext(str, ctx);
    if (ctxt == NULL)
        return NULL;
    xmlXPathEvalExpr(ctxt);

    if (ctxt->error != XPATH_EXPRESSION_OK) {
	res = NULL;
    } else {
	res = valuePop(ctxt);
        if (res == NULL) {
            xmlGenericError(xmlGenericErrorContext,
                "xmlXPathCompiledEval: No result on the stack.\n");
        } else if (ctxt->valueNr > 0) {
            xmlGenericError(xmlGenericErrorContext,
                "xmlXPathCompiledEval: %d object(s) left on the stack.\n",
                ctxt->valueNr);
        }
    }

    xmlXPathFreeParserContext(ctxt);
    return(res);
}

/**
 * xmlXPathSetContextNode:
 * @node: the node to to use as the context node
 * @ctx:  the XPath context
 *
 * Sets 'node' as the context node. The node must be in the same
 * document as that associated with the context.
 *
 * Returns -1 in case of error or 0 if successful
 */
int
xmlXPathSetContextNode(xmlNodePtr node, xmlXPathContextPtr ctx) {
    if ((node == NULL) || (ctx == NULL))
        return(-1);

    if (node->doc == ctx->doc) {
        ctx->node = node;
	return(0);
    }
    return(-1);
}

/**
 * xmlXPathNodeEval:
 * @node: the node to to use as the context node
 * @str:  the XPath expression
 * @ctx:  the XPath context
 *
 * Evaluate the XPath Location Path in the given context. The node 'node'
 * is set as the context node. The context node is not restored.
 *
 * Returns the xmlXPathObjectPtr resulting from the evaluation or NULL.
 *         the caller has to free the object.
 */
xmlXPathObjectPtr
xmlXPathNodeEval(xmlNodePtr node, const xmlChar *str, xmlXPathContextPtr ctx) {
    if (str == NULL)
        return(NULL);
    if (xmlXPathSetContextNode(node, ctx) < 0)
        return(NULL);
    return(xmlXPathEval(str, ctx));
}

/**
 * xmlXPathEvalExpression:
 * @str:  the XPath expression
 * @ctxt:  the XPath context
 *
 * Alias for xmlXPathEval().
 *
 * Returns the xmlXPathObjectPtr resulting from the evaluation or NULL.
 *         the caller has to free the object.
 */
xmlXPathObjectPtr
xmlXPathEvalExpression(const xmlChar *str, xmlXPathContextPtr ctxt) {
    return(xmlXPathEval(str, ctxt));
}

/************************************************************************
 *									*
 *	Extra functions not pertaining to the XPath spec		*
 *									*
 ************************************************************************/
/**
 * xmlXPathEscapeUriFunction:
 * @ctxt:  the XPath Parser context
 * @nargs:  the number of arguments
 *
 * Implement the escape-uri() XPath function
 *    string escape-uri(string $str, bool $escape-reserved)
 *
 * This function applies the URI escaping rules defined in section 2 of [RFC
 * 2396] to the string supplied as $uri-part, which typically represents all
 * or part of a URI. The effect of the function is to replace any special
 * character in the string by an escape sequence of the form %xx%yy...,
 * where xxyy... is the hexadecimal representation of the octets used to
 * represent the character in UTF-8.
 *
 * The set of characters that are escaped depends on the setting of the
 * boolean argument $escape-reserved.
 *
 * If $escape-reserved is true, all characters are escaped other than lower
 * case letters a-z, upper case letters A-Z, digits 0-9, and the characters
 * referred to in [RFC 2396] as "marks": specifically, "-" | "_" | "." | "!"
 * | "~" | "*" | "'" | "(" | ")". The "%" character itself is escaped only
 * if it is not followed by two hexadecimal digits (that is, 0-9, a-f, and
 * A-F).
 *
 * If $escape-reserved is false, the behavior differs in that characters
 * referred to in [RFC 2396] as reserved characters are not escaped. These
 * characters are ";" | "/" | "?" | ":" | "@" | "&" | "=" | "+" | "$" | ",".
 *
 * [RFC 2396] does not define whether escaped URIs should use lower case or
 * upper case for hexadecimal digits. To ensure that escaped URIs can be
 * compared using string comparison functions, this function must always use
 * the upper-case letters A-F.
 *
 * Generally, $escape-reserved should be set to true when escaping a string
 * that is to form a single part of a URI, and to false when escaping an
 * entire URI or URI reference.
 *
 * In the case of non-ascii characters, the string is encoded according to
 * utf-8 and then converted according to RFC 2396.
 *
 * Examples
 *  xf:escape-uri ("gopher://spinaltap.micro.umn.edu/00/Weather/California/Los%20Angeles#ocean"), true())
 *  returns "gopher%3A%2F%2Fspinaltap.micro.umn.edu%2F00%2FWeather%2FCalifornia%2FLos%20Angeles%23ocean"
 *  xf:escape-uri ("gopher://spinaltap.micro.umn.edu/00/Weather/California/Los%20Angeles#ocean"), false())
 *  returns "gopher://spinaltap.micro.umn.edu/00/Weather/California/Los%20Angeles%23ocean"
 *
 */
static void
xmlXPathEscapeUriFunction(xmlXPathParserContextPtr ctxt, int nargs) {
    xmlXPathObjectPtr str;
    int escape_reserved;
    xmlBufPtr target;
    xmlChar *cptr;
    xmlChar escape[4];

    CHECK_ARITY(2);

    escape_reserved = xmlXPathPopBoolean(ctxt);

    CAST_TO_STRING;
    str = valuePop(ctxt);

    target = xmlBufCreate();

    escape[0] = '%';
    escape[3] = 0;

    if (target) {
	for (cptr = str->stringval; *cptr; cptr++) {
	    if ((*cptr >= 'A' && *cptr <= 'Z') ||
		(*cptr >= 'a' && *cptr <= 'z') ||
		(*cptr >= '0' && *cptr <= '9') ||
		*cptr == '-' || *cptr == '_' || *cptr == '.' ||
		*cptr == '!' || *cptr == '~' || *cptr == '*' ||
		*cptr == '\''|| *cptr == '(' || *cptr == ')' ||
		(*cptr == '%' &&
		 ((cptr[1] >= 'A' && cptr[1] <= 'F') ||
		  (cptr[1] >= 'a' && cptr[1] <= 'f') ||
		  (cptr[1] >= '0' && cptr[1] <= '9')) &&
		 ((cptr[2] >= 'A' && cptr[2] <= 'F') ||
		  (cptr[2] >= 'a' && cptr[2] <= 'f') ||
		  (cptr[2] >= '0' && cptr[2] <= '9'))) ||
		(!escape_reserved &&
		 (*cptr == ';' || *cptr == '/' || *cptr == '?' ||
		  *cptr == ':' || *cptr == '@' || *cptr == '&' ||
		  *cptr == '=' || *cptr == '+' || *cptr == '$' ||
		  *cptr == ','))) {
		xmlBufAdd(target, cptr, 1);
	    } else {
		if ((*cptr >> 4) < 10)
		    escape[1] = '0' + (*cptr >> 4);
		else
		    escape[1] = 'A' - 10 + (*cptr >> 4);
		if ((*cptr & 0xF) < 10)
		    escape[2] = '0' + (*cptr & 0xF);
		else
		    escape[2] = 'A' - 10 + (*cptr & 0xF);

		xmlBufAdd(target, &escape[0], 3);
	    }
	}
    }
    valuePush(ctxt, xmlXPathCacheNewString(ctxt->context,
	xmlBufContent(target)));
    xmlBufFree(target);
    xmlXPathReleaseObject(ctxt->context, str);
}

/**
 * xmlXPathRegisterAllFunctions:
 * @ctxt:  the XPath context
 *
 * Registers all default XPath functions in this context
 */
void
xmlXPathRegisterAllFunctions(xmlXPathContextPtr ctxt)
{
    xmlXPathRegisterFunc(ctxt, (const xmlChar *)"boolean",
                         xmlXPathBooleanFunction);
    xmlXPathRegisterFunc(ctxt, (const xmlChar *)"ceiling",
                         xmlXPathCeilingFunction);
    xmlXPathRegisterFunc(ctxt, (const xmlChar *)"count",
                         xmlXPathCountFunction);
    xmlXPathRegisterFunc(ctxt, (const xmlChar *)"concat",
                         xmlXPathConcatFunction);
    xmlXPathRegisterFunc(ctxt, (const xmlChar *)"contains",
                         xmlXPathContainsFunction);
    xmlXPathRegisterFunc(ctxt, (const xmlChar *)"id",
                         xmlXPathIdFunction);
    xmlXPathRegisterFunc(ctxt, (const xmlChar *)"false",
                         xmlXPathFalseFunction);
    xmlXPathRegisterFunc(ctxt, (const xmlChar *)"floor",
                         xmlXPathFloorFunction);
    xmlXPathRegisterFunc(ctxt, (const xmlChar *)"last",
                         xmlXPathLastFunction);
    xmlXPathRegisterFunc(ctxt, (const xmlChar *)"lang",
                         xmlXPathLangFunction);
    xmlXPathRegisterFunc(ctxt, (const xmlChar *)"local-name",
                         xmlXPathLocalNameFunction);
    xmlXPathRegisterFunc(ctxt, (const xmlChar *)"not",
                         xmlXPathNotFunction);
    xmlXPathRegisterFunc(ctxt, (const xmlChar *)"name",
                         xmlXPathNameFunction);
    xmlXPathRegisterFunc(ctxt, (const xmlChar *)"namespace-uri",
                         xmlXPathNamespaceURIFunction);
    xmlXPathRegisterFunc(ctxt, (const xmlChar *)"normalize-space",
                         xmlXPathNormalizeFunction);
    xmlXPathRegisterFunc(ctxt, (const xmlChar *)"number",
                         xmlXPathNumberFunction);
    xmlXPathRegisterFunc(ctxt, (const xmlChar *)"position",
                         xmlXPathPositionFunction);
    xmlXPathRegisterFunc(ctxt, (const xmlChar *)"round",
                         xmlXPathRoundFunction);
    xmlXPathRegisterFunc(ctxt, (const xmlChar *)"string",
                         xmlXPathStringFunction);
    xmlXPathRegisterFunc(ctxt, (const xmlChar *)"string-length",
                         xmlXPathStringLengthFunction);
    xmlXPathRegisterFunc(ctxt, (const xmlChar *)"starts-with",
                         xmlXPathStartsWithFunction);
    xmlXPathRegisterFunc(ctxt, (const xmlChar *)"substring",
                         xmlXPathSubstringFunction);
    xmlXPathRegisterFunc(ctxt, (const xmlChar *)"substring-before",
                         xmlXPathSubstringBeforeFunction);
    xmlXPathRegisterFunc(ctxt, (const xmlChar *)"substring-after",
                         xmlXPathSubstringAfterFunction);
    xmlXPathRegisterFunc(ctxt, (const xmlChar *)"sum",
                         xmlXPathSumFunction);
    xmlXPathRegisterFunc(ctxt, (const xmlChar *)"true",
                         xmlXPathTrueFunction);
    xmlXPathRegisterFunc(ctxt, (const xmlChar *)"translate",
                         xmlXPathTranslateFunction);

    xmlXPathRegisterFuncNS(ctxt, (const xmlChar *)"escape-uri",
	 (const xmlChar *)"http://www.w3.org/2002/08/xquery-functions",
                         xmlXPathEscapeUriFunction);
}

#endif /* LIBXML_XPATH_ENABLED */<|MERGE_RESOLUTION|>--- conflicted
+++ resolved
@@ -583,7 +583,6 @@
 #include "timsort.h"
 #endif /* WITH_TIM_SORT */
 
-<<<<<<< HEAD
 #if defined(LIBXML_XPATH_ENABLED) || defined(LIBXML_SCHEMAS_ENABLED)
 
 /************************************************************************
@@ -699,8 +698,6 @@
 static int xmlXPathDisableOptimizer = 0;
 #endif
 
-=======
->>>>>>> 0d26e443
 /************************************************************************
  *									*
  *			Error handling routines				*
