--- conflicted
+++ resolved
@@ -45,13 +45,10 @@
 #include "private/memory.h"
 #include "private/tree.h"
 
-<<<<<<< HEAD
-=======
 #ifndef SIZE_MAX
   #define SIZE_MAX ((size_t) -1)
 #endif
 
->>>>>>> 26de6980
 /*
  * Internal variable indicating whether a callback has been registered
  * for node creation/destruction. This avoids looking up thread-local
