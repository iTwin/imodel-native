/*
 * runtest.c: C program to run libxml2 regression tests without
 *            requiring make or Python, and reducing platform dependencies
 *            to a strict minimum.
 *
 * To compile on Unixes:
 * cc -o runtest `xml2-config --cflags` runtest.c `xml2-config --libs` -lpthread
 *
 * See Copyright for the status of this software.
 *
 * daniel@veillard.com
 */

#define XML_DEPRECATED
#define XML_DEPRECATED_MEMBER

#include "libxml.h"
#include <stdio.h>
#include <stdlib.h>
#include <string.h>

#include <fcntl.h>
#include <sys/stat.h>

#ifdef _WIN32
  #include <io.h>
#else
  #include <unistd.h>
#endif

#include <libxml/parser.h>
#include <libxml/parserInternals.h>
#include <libxml/tree.h>
#include <libxml/uri.h>
#include <libxml/encoding.h>
#include <libxml/xmlsave.h>

#ifdef LIBXML_OUTPUT_ENABLED
#ifdef LIBXML_READER_ENABLED
#include <libxml/xmlreader.h>
#endif

#ifdef LIBXML_XINCLUDE_ENABLED
#include <libxml/xinclude.h>
#endif

#ifdef LIBXML_XPATH_ENABLED
#include <libxml/xpath.h>
#include <libxml/xpathInternals.h>
#ifdef LIBXML_XPTR_ENABLED
#include <libxml/xpointer.h>
#endif
#endif

#ifdef LIBXML_RELAXNG_ENABLED
#include <libxml/relaxng.h>
#endif

#ifdef LIBXML_SCHEMAS_ENABLED
#include <libxml/xmlschemas.h>
#include <libxml/xmlschemastypes.h>
#endif

#ifdef LIBXML_SCHEMATRON_ENABLED
#include <libxml/schematron.h>
#endif

#ifdef LIBXML_PATTERN_ENABLED
#include <libxml/pattern.h>
#endif

#ifdef LIBXML_C14N_ENABLED
#include <libxml/c14n.h>
#endif

#ifdef LIBXML_HTML_ENABLED
#include <libxml/HTMLparser.h>
#include <libxml/HTMLtree.h>
#endif

#if defined(LIBXML_THREAD_ENABLED) && defined(LIBXML_CATALOG_ENABLED)
#include <libxml/threads.h>
#include <libxml/parser.h>
#endif

#ifdef LIBXML_CATALOG_ENABLED
#include <libxml/catalog.h>
#endif

/*
 * pseudo flag for the unification of HTML and XML tests
 */
#define XML_PARSE_HTML 1 << 30

/*
 * O_BINARY is just for Windows compatibility - if it isn't defined
 * on this system, avoid any compilation error
 */
#ifdef	O_BINARY
#define RD_FLAGS	O_RDONLY | O_BINARY
#define WR_FLAGS	O_WRONLY | O_CREAT | O_TRUNC | O_BINARY
#else
#define RD_FLAGS	O_RDONLY
#define WR_FLAGS	O_WRONLY | O_CREAT | O_TRUNC
#endif

typedef int (*functest) (const char *filename, const char *result,
                         const char *error, int options);

typedef struct testDesc testDesc;
typedef testDesc *testDescPtr;
struct testDesc {
    const char *desc; /* description of the test */
    functest    func; /* function implementing the test */
    const char *in;   /* glob to path for input files */
    const char *out;  /* output directory */
    const char *suffix;/* suffix for output files */
    const char *err;  /* suffix for error output files */
    int     options;  /* parser options for the test */
};

static int update_results = 0;
static char* temp_directory = NULL;
static int checkTestFile(const char *filename);

#if defined(_WIN32)

#include <windows.h>

typedef struct
{
      size_t gl_pathc;    /* Count of paths matched so far  */
      char **gl_pathv;    /* List of matched pathnames.  */
      size_t gl_offs;     /* Slots to reserve in 'gl_pathv'.  */
} glob_t;

#define GLOB_DOOFFS 0
static int glob(const char *pattern, ATTRIBUTE_UNUSED int flags,
                ATTRIBUTE_UNUSED int errfunc(const char *epath, int eerrno),
                glob_t *pglob) {
    glob_t *ret;
    WIN32_FIND_DATA FindFileData;
    HANDLE hFind;
    unsigned int nb_paths = 0;
    char directory[500];
    int len;

    if ((pattern == NULL) || (pglob == NULL)) return(-1);

    strncpy(directory, pattern, 499);
    for (len = strlen(directory);len >= 0;len--) {
        if (directory[len] == '/') {
	    len++;
	    directory[len] = 0;
	    break;
	}
    }
    if (len <= 0)
        len = 0;


    ret = pglob;
    memset(ret, 0, sizeof(glob_t));

    hFind = FindFirstFileA(pattern, &FindFileData);
    if (hFind == INVALID_HANDLE_VALUE)
        return(0);
    nb_paths = 20;
    ret->gl_pathv = (char **) malloc(nb_paths * sizeof(char *));
    if (ret->gl_pathv == NULL) {
	FindClose(hFind);
        return(-1);
    }
    strncpy(directory + len, FindFileData.cFileName, 499 - len);
    ret->gl_pathv[ret->gl_pathc] = strdup(directory);
    if (ret->gl_pathv[ret->gl_pathc] == NULL)
        goto done;
    ret->gl_pathc++;
    while(FindNextFileA(hFind, &FindFileData)) {
        if (FindFileData.cFileName[0] == '.')
	    continue;
        if (ret->gl_pathc + 2 > nb_paths) {
            char **tmp = realloc(ret->gl_pathv, nb_paths * 2 * sizeof(char *));
            if (tmp == NULL)
                break;
            ret->gl_pathv = tmp;
            nb_paths *= 2;
	}
	strncpy(directory + len, FindFileData.cFileName, 499 - len);
	ret->gl_pathv[ret->gl_pathc] = strdup(directory);
        if (ret->gl_pathv[ret->gl_pathc] == NULL)
            break;
        ret->gl_pathc++;
    }
    ret->gl_pathv[ret->gl_pathc] = NULL;

done:
    FindClose(hFind);
    return(0);
}



static void globfree(glob_t *pglob) {
    unsigned int i;
    if (pglob == NULL)
        return;

    for (i = 0;i < pglob->gl_pathc;i++) {
         if (pglob->gl_pathv[i] != NULL)
             free(pglob->gl_pathv[i]);
    }
}

#elif HAVE_DECL_GLOB

#include <glob.h>

#else /* _WIN32, HAVE_DECL_GLOB */

#define GLOB_DOOFFS 0

typedef struct {
      size_t gl_pathc;    /* Count of paths matched so far  */
      char **gl_pathv;    /* List of matched pathnames.  */
      size_t gl_offs;     /* Slots to reserve in 'gl_pathv'.  */
} glob_t;

static int
glob(const char *pattern ATTRIBUTE_UNUSED, int flags ATTRIBUTE_UNUSED,
     int errfunc(const char *epath, int eerrno) ATTRIBUTE_UNUSED,
     glob_t *pglob) {
    pglob->gl_pathc = 0;
    pglob->gl_pathv = NULL;

    return(0);
}

static void
globfree(glob_t *pglob ATTRIBUTE_UNUSED) {
}

#endif /* _WIN32, HAVE_DECL_GLOB */

/************************************************************************
 *									*
 *		Libxml2 specific routines				*
 *									*
 ************************************************************************/

static int nb_tests = 0;
static int nb_errors = 0;
static int nb_leaks = 0;

static int
fatalError(void) {
    fprintf(stderr, "Exitting tests on fatal error\n");
    exit(1);
}

/*
 * Trapping the error messages at the generic level to grab the equivalent of
 * stderr messages on CLI tools.
 */
static char testErrors[32769];
static int testErrorsSize = 0;

static void
testErrorHandler(void *ctx  ATTRIBUTE_UNUSED, const char *msg, ...) {
    va_list args;
    int res;

    if (testErrorsSize >= 32768)
        return;
    va_start(args, msg);
    res = vsnprintf(&testErrors[testErrorsSize],
                    32768 - testErrorsSize,
		    msg, args);
    va_end(args);
    if (testErrorsSize + res >= 32768) {
        /* buffer is full */
	testErrorsSize = 32768;
	testErrors[testErrorsSize] = 0;
    } else {
        testErrorsSize += res;
    }
    testErrors[testErrorsSize] = 0;
}

static void
testStructuredErrorHandler(void *ctx ATTRIBUTE_UNUSED, const xmlError *err) {
    xmlFormatError(err, testErrorHandler, NULL);
}

static void
initializeLibxml2(void) {
    /*
     * This verifies that xmlInitParser doesn't allocate memory with
     * xmlMalloc
     */
    xmlFree = NULL;
    xmlMalloc = NULL;
    xmlRealloc = NULL;
    xmlMemStrdup = NULL;
    xmlInitParser();
    xmlMemSetup(xmlMemFree, xmlMemMalloc, xmlMemRealloc, xmlMemoryStrdup);
#ifdef LIBXML_CATALOG_ENABLED
    /*
     * Disable system catalog which could cause lazy memory allocations
     * resulting in false positive memory leaks.
     */
#ifdef _WIN32
    putenv("XML_CATALOG_FILES=");
#else
    setenv("XML_CATALOG_FILES", "", 1);
#endif
    xmlInitializeCatalog();
#endif
#ifdef LIBXML_RELAXNG_ENABLED
    xmlRelaxNGInitTypes();
#endif
#ifdef LIBXML_SCHEMAS_ENABLED
    xmlSchemaInitTypes();
#endif
}


/************************************************************************
 *									*
 *		File name and path utilities				*
 *									*
 ************************************************************************/

static const char *baseFilename(const char *filename) {
    const char *cur;
    if (filename == NULL)
        return(NULL);
    cur = &filename[strlen(filename)];
    while ((cur > filename) && (*cur != '/'))
        cur--;
    if (*cur == '/')
        return(cur + 1);
    return(cur);
}

static char *resultFilename(const char *filename, const char *out,
                            const char *suffix) {
    const char *base;
    char res[500];
    char suffixbuff[500];

/*************
    if ((filename[0] == 't') && (filename[1] == 'e') &&
        (filename[2] == 's') && (filename[3] == 't') &&
	(filename[4] == '/'))
	filename = &filename[5];
 *************/

    base = baseFilename(filename);
    if (suffix == NULL)
        suffix = ".tmp";
    if (out == NULL)
        out = "";

    strncpy(suffixbuff,suffix,499);

    if (snprintf(res, 499, "%s%s%s", out, base, suffixbuff) >= 499)
        res[499] = 0;
    return(strdup(res));
}

static int checkTestFile(const char *filename) {
    struct stat buf;

    if (stat(filename, &buf) == -1)
        return(0);

#if defined(_WIN32)
    if (!(buf.st_mode & _S_IFREG))
        return(0);
#else
    if (!S_ISREG(buf.st_mode))
        return(0);
#endif

    return(1);
}

static int compareFiles(const char *r1 /* temp */, const char *r2 /* result */) {
    int res1, res2, total;
    int fd1, fd2;
    char bytes1[4096];
    char bytes2[4096];

    if (update_results) {
        fd1 = open(r1, RD_FLAGS);
        if (fd1 < 0)
            return(-1);
        fd2 = open(r2, WR_FLAGS, 0644);
        if (fd2 < 0) {
            close(fd1);
            return(-1);
        }
        total = 0;
        do {
            res1 = read(fd1, bytes1, 4096);
            if (res1 <= 0)
                break;
            total += res1;
            res2 = write(fd2, bytes1, res1);
            if (res2 <= 0 || res2 != res1)
                break;
        } while (1);
        close(fd2);
        close(fd1);
        if (total == 0)
            unlink(r2);
        return(res1 != 0);
    }

    fd1 = open(r1, RD_FLAGS);
    if (fd1 < 0)
        return(-1);
    fd2 = open(r2, RD_FLAGS);
    while (1) {
        res1 = read(fd1, bytes1, 4096);
        res2 = fd2 >= 0 ? read(fd2, bytes2, 4096) : 0;
	if ((res1 != res2) || (res1 < 0)) {
	    close(fd1);
            if (fd2 >= 0)
                close(fd2);
	    return(1);
	}
	if (res1 == 0)
	    break;
	if (memcmp(bytes1, bytes2, res1) != 0) {
	    close(fd1);
            if (fd2 >= 0)
                close(fd2);
	    return(1);
	}
    }
    close(fd1);
    if (fd2 >= 0)
        close(fd2);
    return(0);
}

static int compareFileMem(const char *filename, const char *mem, int size) {
    int res;
    int fd;
    char bytes[4096];
    int idx = 0;
    struct stat info;

    if (update_results) {
        if (size == 0) {
            unlink(filename);
            return(0);
        }
        fd = open(filename, WR_FLAGS, 0644);
        if (fd < 0) {
	    fprintf(stderr, "failed to open %s for writing", filename);
            return(-1);
	}
        res = write(fd, mem, size);
        close(fd);
        return(res != size);
    }

    if (stat(filename, &info) < 0) {
        if (size == 0)
            return(0);
        fprintf(stderr, "failed to stat %s\n", filename);
	return(-1);
    }
    if (info.st_size != size) {
        fprintf(stderr, "file %s is %ld bytes, result is %d bytes\n",
	        filename, (long) info.st_size, size);
        return(-1);
    }
    fd = open(filename, RD_FLAGS);
    if (fd < 0) {
	fprintf(stderr, "failed to open %s for reading", filename);
        return(-1);
    }
    while (idx < size) {
        res = read(fd, bytes, 4096);
	if (res <= 0)
	    break;
	if (res + idx > size)
	    break;
	if (memcmp(bytes, &mem[idx], res) != 0) {
	    int ix;
	    for (ix=0; ix<res; ix++)
		if (bytes[ix] != mem[idx+ix])
			break;
	    fprintf(stderr,"Compare error at position %d\n", idx+ix);
	    close(fd);
	    return(1);
	}
	idx += res;
    }
    close(fd);
    if (idx != size) {
	fprintf(stderr,"Compare error index %d, size %d\n", idx, size);
    }
    return(idx != size);
}

static int loadMem(const char *filename, const char **mem, int *size) {
    int fd, res;
    struct stat info;
    char *base;
    int siz = 0;
    if (stat(filename, &info) < 0)
	return(-1);
    base = malloc(info.st_size + 1);
    if (base == NULL)
	return(-1);
    fd = open(filename, RD_FLAGS);
    if (fd  < 0) {
        free(base);
	return(-1);
    }
    while ((res = read(fd, &base[siz], info.st_size - siz)) > 0) {
        siz += res;
    }
    close(fd);
#if !defined(_WIN32)
    if (siz != info.st_size) {
        free(base);
	return(-1);
    }
#endif
    base[siz] = 0;
    *mem = base;
    *size = siz;
    return(0);
}

static int unloadMem(const char *mem) {
    free((char *)mem);
    return(0);
}

/************************************************************************
 *									*
 *		Tests implementations					*
 *									*
 ************************************************************************/

/************************************************************************
 *									*
 *		Parse to SAX based tests				*
 *									*
 ************************************************************************/

static FILE *SAXdebug = NULL;

/*
 * empty SAX block
 */
static xmlSAXHandler emptySAXHandlerStruct = {
    NULL, /* internalSubset */
    NULL, /* isStandalone */
    NULL, /* hasInternalSubset */
    NULL, /* hasExternalSubset */
    NULL, /* resolveEntity */
    NULL, /* getEntity */
    NULL, /* entityDecl */
    NULL, /* notationDecl */
    NULL, /* attributeDecl */
    NULL, /* elementDecl */
    NULL, /* unparsedEntityDecl */
    NULL, /* setDocumentLocator */
    NULL, /* startDocument */
    NULL, /* endDocument */
    NULL, /* startElement */
    NULL, /* endElement */
    NULL, /* reference */
    NULL, /* characters */
    NULL, /* ignorableWhitespace */
    NULL, /* processingInstruction */
    NULL, /* comment */
    NULL, /* xmlParserWarning */
    NULL, /* xmlParserError */
    NULL, /* xmlParserError */
    NULL, /* getParameterEntity */
    NULL, /* cdataBlock; */
    NULL, /* externalSubset; */
    1,
    NULL,
    NULL, /* startElementNs */
    NULL, /* endElementNs */
    NULL  /* xmlStructuredErrorFunc */
};

typedef struct {
    const char *filename;
    xmlHashTablePtr generalEntities;
    xmlHashTablePtr parameterEntities;
} debugContext;

static xmlSAXHandlerPtr emptySAXHandler = &emptySAXHandlerStruct;
static int callbacks = 0;
static int quiet = 0;

/**
 * isStandaloneDebug:
 * @ctxt:  An XML parser context
 *
 * Is this document tagged standalone ?
 *
 * Returns 1 if true
 */
static int
isStandaloneDebug(void *ctx ATTRIBUTE_UNUSED)
{
    callbacks++;
    if (quiet)
	return(0);
    fprintf(SAXdebug, "SAX.isStandalone()\n");
    return(0);
}

/**
 * hasInternalSubsetDebug:
 * @ctxt:  An XML parser context
 *
 * Does this document has an internal subset
 *
 * Returns 1 if true
 */
static int
hasInternalSubsetDebug(void *ctx ATTRIBUTE_UNUSED)
{
    callbacks++;
    if (quiet)
	return(0);
    fprintf(SAXdebug, "SAX.hasInternalSubset()\n");
    return(0);
}

/**
 * hasExternalSubsetDebug:
 * @ctxt:  An XML parser context
 *
 * Does this document has an external subset
 *
 * Returns 1 if true
 */
static int
hasExternalSubsetDebug(void *ctx ATTRIBUTE_UNUSED)
{
    callbacks++;
    if (quiet)
	return(0);
    fprintf(SAXdebug, "SAX.hasExternalSubset()\n");
    return(0);
}

/**
 * internalSubsetDebug:
 * @ctxt:  An XML parser context
 *
 * Does this document has an internal subset
 */
static void
internalSubsetDebug(void *ctx ATTRIBUTE_UNUSED, const xmlChar *name,
	       const xmlChar *ExternalID, const xmlChar *SystemID)
{
    callbacks++;
    if (quiet)
	return;
    if (name == NULL)
        name = BAD_CAST "(null)";
    fprintf(SAXdebug, "SAX.internalSubset(%s,", name);
    if (ExternalID == NULL)
	fprintf(SAXdebug, " ,");
    else
	fprintf(SAXdebug, " %s,", ExternalID);
    if (SystemID == NULL)
	fprintf(SAXdebug, " )\n");
    else
	fprintf(SAXdebug, " %s)\n", SystemID);
}

/**
 * externalSubsetDebug:
 * @ctxt:  An XML parser context
 *
 * Does this document has an external subset
 */
static void
externalSubsetDebug(void *ctx ATTRIBUTE_UNUSED, const xmlChar *name,
	       const xmlChar *ExternalID, const xmlChar *SystemID)
{
    callbacks++;
    if (quiet)
	return;
    fprintf(SAXdebug, "SAX.externalSubset(%s,", name);
    if (ExternalID == NULL)
	fprintf(SAXdebug, " ,");
    else
	fprintf(SAXdebug, " %s,", ExternalID);
    if (SystemID == NULL)
	fprintf(SAXdebug, " )\n");
    else
	fprintf(SAXdebug, " %s)\n", SystemID);
}

/**
 * resolveEntityDebug:
 * @ctxt:  An XML parser context
 * @publicId: The public ID of the entity
 * @systemId: The system ID of the entity
 *
 * Special entity resolver, better left to the parser, it has
 * more context than the application layer.
 * The default behaviour is to NOT resolve the entities, in that case
 * the ENTITY_REF nodes are built in the structure (and the parameter
 * values).
 *
 * Returns the xmlParserInputPtr if inlined or NULL for DOM behaviour.
 */
static xmlParserInputPtr
resolveEntityDebug(void *ctx ATTRIBUTE_UNUSED, const xmlChar *publicId, const xmlChar *systemId)
{
    callbacks++;
    if (quiet)
	return(NULL);
    /* xmlParserCtxtPtr ctxt = (xmlParserCtxtPtr) ctx; */


    fprintf(SAXdebug, "SAX.resolveEntity(");
    if (publicId != NULL)
	fprintf(SAXdebug, "%s", (char *)publicId);
    else
	fprintf(SAXdebug, " ");
    if (systemId != NULL)
	fprintf(SAXdebug, ", %s)\n", (char *)systemId);
    else
	fprintf(SAXdebug, ", )\n");
/*********
    if (systemId != NULL) {
        return(xmlNewInputFromFile(ctxt, (char *) systemId));
    }
 *********/
    return(NULL);
}

/**
 * getEntityDebug:
 * @ctxt:  An XML parser context
 * @name: The entity name
 *
 * Get an entity by name
 *
 * Returns the xmlParserInputPtr if inlined or NULL for DOM behaviour.
 */
static xmlEntityPtr
getEntityDebug(void *ctx, const xmlChar *name)
{
    debugContext *ctxt = ctx;

    callbacks++;
    if (quiet)
	return(NULL);
    fprintf(SAXdebug, "SAX.getEntity(%s)\n", name);

    return(xmlHashLookup(ctxt->generalEntities, name));
}

/**
 * getParameterEntityDebug:
 * @ctxt:  An XML parser context
 * @name: The entity name
 *
 * Get a parameter entity by name
 *
 * Returns the xmlParserInputPtr
 */
static xmlEntityPtr
getParameterEntityDebug(void *ctx, const xmlChar *name)
{
    debugContext *ctxt = ctx;

    callbacks++;
    if (quiet)
	return(NULL);
    fprintf(SAXdebug, "SAX.getParameterEntity(%s)\n", name);

    return(xmlHashLookup(ctxt->parameterEntities, name));
}


/**
 * entityDeclDebug:
 * @ctxt:  An XML parser context
 * @name:  the entity name
 * @type:  the entity type
 * @publicId: The public ID of the entity
 * @systemId: The system ID of the entity
 * @content: the entity value (without processing).
 *
 * An entity definition has been parsed
 */
static void
entityDeclDebug(void *ctx, const xmlChar *name, int type,
          const xmlChar *publicId, const xmlChar *systemId, xmlChar *content)
{
    debugContext *ctxt = ctx;
    xmlEntityPtr ent;
    const xmlChar *nullstr = BAD_CAST "(null)";

    ent = xmlNewEntity(NULL, name, type, publicId, systemId, content);
    if (systemId != NULL)
        ent->URI = xmlBuildURI(systemId, (const xmlChar *) ctxt->filename);

    if ((type == XML_INTERNAL_PARAMETER_ENTITY) ||
        (type == XML_EXTERNAL_PARAMETER_ENTITY))
        xmlHashAddEntry(ctxt->parameterEntities, name, ent);
    else
        xmlHashAddEntry(ctxt->generalEntities, name, ent);

    /* not all libraries handle printing null pointers nicely */
    if (publicId == NULL)
        publicId = nullstr;
    if (systemId == NULL)
        systemId = nullstr;
    if (content == NULL)
        content = (xmlChar *)nullstr;
    callbacks++;
    if (quiet)
	return;
    fprintf(SAXdebug, "SAX.entityDecl(%s, %d, %s, %s, %s)\n",
            name, type, publicId, systemId, content);
}

/**
 * attributeDeclDebug:
 * @ctxt:  An XML parser context
 * @name:  the attribute name
 * @type:  the attribute type
 *
 * An attribute definition has been parsed
 */
static void
attributeDeclDebug(void *ctx ATTRIBUTE_UNUSED, const xmlChar * elem,
                   const xmlChar * name, int type, int def,
                   const xmlChar * defaultValue, xmlEnumerationPtr tree)
{
    callbacks++;
    if (quiet)
        return;
    if (defaultValue == NULL)
        fprintf(SAXdebug, "SAX.attributeDecl(%s, %s, %d, %d, NULL, ...)\n",
                elem, name, type, def);
    else
        fprintf(SAXdebug, "SAX.attributeDecl(%s, %s, %d, %d, %s, ...)\n",
                elem, name, type, def, defaultValue);
    xmlFreeEnumeration(tree);
}

/**
 * elementDeclDebug:
 * @ctxt:  An XML parser context
 * @name:  the element name
 * @type:  the element type
 * @content: the element value (without processing).
 *
 * An element definition has been parsed
 */
static void
elementDeclDebug(void *ctx ATTRIBUTE_UNUSED, const xmlChar *name, int type,
	    xmlElementContentPtr content ATTRIBUTE_UNUSED)
{
    callbacks++;
    if (quiet)
	return;
    fprintf(SAXdebug, "SAX.elementDecl(%s, %d, ...)\n",
            name, type);
}

/**
 * notationDeclDebug:
 * @ctxt:  An XML parser context
 * @name: The name of the notation
 * @publicId: The public ID of the entity
 * @systemId: The system ID of the entity
 *
 * What to do when a notation declaration has been parsed.
 */
static void
notationDeclDebug(void *ctx ATTRIBUTE_UNUSED, const xmlChar *name,
	     const xmlChar *publicId, const xmlChar *systemId)
{
    callbacks++;
    if (quiet)
	return;
    fprintf(SAXdebug, "SAX.notationDecl(%s, %s, %s)\n",
            (char *) name, (char *) publicId, (char *) systemId);
}

/**
 * unparsedEntityDeclDebug:
 * @ctxt:  An XML parser context
 * @name: The name of the entity
 * @publicId: The public ID of the entity
 * @systemId: The system ID of the entity
 * @notationName: the name of the notation
 *
 * What to do when an unparsed entity declaration is parsed
 */
static void
unparsedEntityDeclDebug(void *ctx ATTRIBUTE_UNUSED, const xmlChar *name,
		   const xmlChar *publicId, const xmlChar *systemId,
		   const xmlChar *notationName)
{
const xmlChar *nullstr = BAD_CAST "(null)";

    if (publicId == NULL)
        publicId = nullstr;
    if (systemId == NULL)
        systemId = nullstr;
    if (notationName == NULL)
        notationName = nullstr;
    callbacks++;
    if (quiet)
	return;
    fprintf(SAXdebug, "SAX.unparsedEntityDecl(%s, %s, %s, %s)\n",
            (char *) name, (char *) publicId, (char *) systemId,
	    (char *) notationName);
}

/**
 * setDocumentLocatorDebug:
 * @ctxt:  An XML parser context
 * @loc: A SAX Locator
 *
 * Receive the document locator at startup, actually xmlDefaultSAXLocator
 * Everything is available on the context, so this is useless in our case.
 */
static void
setDocumentLocatorDebug(void *ctx ATTRIBUTE_UNUSED, xmlSAXLocatorPtr loc ATTRIBUTE_UNUSED)
{
    callbacks++;
    if (quiet)
	return;
    fprintf(SAXdebug, "SAX.setDocumentLocator()\n");
}

/**
 * startDocumentDebug:
 * @ctxt:  An XML parser context
 *
 * called when the document start being processed.
 */
static void
startDocumentDebug(void *ctx ATTRIBUTE_UNUSED)
{
    callbacks++;
    if (quiet)
	return;
    fprintf(SAXdebug, "SAX.startDocument()\n");
}

/**
 * endDocumentDebug:
 * @ctxt:  An XML parser context
 *
 * called when the document end has been detected.
 */
static void
endDocumentDebug(void *ctx ATTRIBUTE_UNUSED)
{
    callbacks++;
    if (quiet)
	return;
    fprintf(SAXdebug, "SAX.endDocument()\n");
}

/**
 * startElementDebug:
 * @ctxt:  An XML parser context
 * @name:  The element name
 *
 * called when an opening tag has been processed.
 */
static void
startElementDebug(void *ctx ATTRIBUTE_UNUSED, const xmlChar *name, const xmlChar **atts)
{
    int i;

    callbacks++;
    if (quiet)
	return;
    fprintf(SAXdebug, "SAX.startElement(%s", (char *) name);
    if (atts != NULL) {
        for (i = 0;(atts[i] != NULL);i++) {
	    fprintf(SAXdebug, ", %s='", atts[i++]);
	    if (atts[i] != NULL)
	        fprintf(SAXdebug, "%s'", atts[i]);
	}
    }
    fprintf(SAXdebug, ")\n");
}

/**
 * endElementDebug:
 * @ctxt:  An XML parser context
 * @name:  The element name
 *
 * called when the end of an element has been detected.
 */
static void
endElementDebug(void *ctx ATTRIBUTE_UNUSED, const xmlChar *name)
{
    callbacks++;
    if (quiet)
	return;
    fprintf(SAXdebug, "SAX.endElement(%s)\n", (char *) name);
}

/**
 * charactersDebug:
 * @ctxt:  An XML parser context
 * @ch:  a xmlChar string
 * @len: the number of xmlChar
 *
 * receiving some chars from the parser.
 * Question: how much at a time ???
 */
static void
charactersDebug(void *ctx ATTRIBUTE_UNUSED, const xmlChar *ch, int len)
{
    char output[40];
    int i;

    callbacks++;
    if (quiet)
	return;
    for (i = 0;(i<len) && (i < 30);i++)
	output[i] = (char) ch[i];
    output[i] = 0;

    fprintf(SAXdebug, "SAX.characters(%s, %d)\n", output, len);
}

/**
 * referenceDebug:
 * @ctxt:  An XML parser context
 * @name:  The entity name
 *
 * called when an entity reference is detected.
 */
static void
referenceDebug(void *ctx ATTRIBUTE_UNUSED, const xmlChar *name)
{
    callbacks++;
    if (quiet)
	return;
    fprintf(SAXdebug, "SAX.reference(%s)\n", name);
}

/**
 * ignorableWhitespaceDebug:
 * @ctxt:  An XML parser context
 * @ch:  a xmlChar string
 * @start: the first char in the string
 * @len: the number of xmlChar
 *
 * receiving some ignorable whitespaces from the parser.
 * Question: how much at a time ???
 */
static void
ignorableWhitespaceDebug(void *ctx ATTRIBUTE_UNUSED, const xmlChar *ch, int len)
{
    char output[40];
    int i;

    callbacks++;
    if (quiet)
	return;
    for (i = 0;(i<len) && (i < 30);i++)
	output[i] = (char) ch[i];
    output[i] = 0;
    fprintf(SAXdebug, "SAX.ignorableWhitespace(%s, %d)\n", output, len);
}

/**
 * processingInstructionDebug:
 * @ctxt:  An XML parser context
 * @target:  the target name
 * @data: the PI data's
 * @len: the number of xmlChar
 *
 * A processing instruction has been parsed.
 */
static void
processingInstructionDebug(void *ctx ATTRIBUTE_UNUSED, const xmlChar *target,
                      const xmlChar *data)
{
    callbacks++;
    if (quiet)
	return;
    if (data != NULL)
	fprintf(SAXdebug, "SAX.processingInstruction(%s, %s)\n",
		(char *) target, (char *) data);
    else
	fprintf(SAXdebug, "SAX.processingInstruction(%s, NULL)\n",
		(char *) target);
}

/**
 * cdataBlockDebug:
 * @ctx: the user data (XML parser context)
 * @value:  The pcdata content
 * @len:  the block length
 *
 * called when a pcdata block has been parsed
 */
static void
cdataBlockDebug(void *ctx ATTRIBUTE_UNUSED, const xmlChar *value, int len)
{
    callbacks++;
    if (quiet)
	return;
    fprintf(SAXdebug, "SAX.pcdata(%.20s, %d)\n",
	    (char *) value, len);
}

/**
 * commentDebug:
 * @ctxt:  An XML parser context
 * @value:  the comment content
 *
 * A comment has been parsed.
 */
static void
commentDebug(void *ctx ATTRIBUTE_UNUSED, const xmlChar *value)
{
    callbacks++;
    if (quiet)
	return;
    fprintf(SAXdebug, "SAX.comment(%s)\n", value);
}

/**
 * warningDebug:
 * @ctxt:  An XML parser context
 * @msg:  the message to display/transmit
 * @...:  extra parameters for the message display
 *
 * Display and format a warning messages, gives file, line, position and
 * extra parameters.
 */
static void
warningDebug(void *ctx ATTRIBUTE_UNUSED, const char *msg, ...)
{
    va_list args;

    callbacks++;
    if (quiet)
	return;
    va_start(args, msg);
    fprintf(SAXdebug, "SAX.warning: ");
    vfprintf(SAXdebug, msg, args);
    va_end(args);
}

/**
 * errorDebug:
 * @ctxt:  An XML parser context
 * @msg:  the message to display/transmit
 * @...:  extra parameters for the message display
 *
 * Display and format a error messages, gives file, line, position and
 * extra parameters.
 */
static void
errorDebug(void *ctx ATTRIBUTE_UNUSED, const char *msg, ...)
{
    va_list args;

    callbacks++;
    if (quiet)
	return;
    va_start(args, msg);
    fprintf(SAXdebug, "SAX.error: ");
    vfprintf(SAXdebug, msg, args);
    va_end(args);
}

/**
 * fatalErrorDebug:
 * @ctxt:  An XML parser context
 * @msg:  the message to display/transmit
 * @...:  extra parameters for the message display
 *
 * Display and format a fatalError messages, gives file, line, position and
 * extra parameters.
 */
static void
fatalErrorDebug(void *ctx ATTRIBUTE_UNUSED, const char *msg, ...)
{
    va_list args;

    callbacks++;
    if (quiet)
	return;
    va_start(args, msg);
    fprintf(SAXdebug, "SAX.fatalError: ");
    vfprintf(SAXdebug, msg, args);
    va_end(args);
}

static xmlSAXHandler debugSAXHandlerStruct = {
    internalSubsetDebug,
    isStandaloneDebug,
    hasInternalSubsetDebug,
    hasExternalSubsetDebug,
    resolveEntityDebug,
    getEntityDebug,
    entityDeclDebug,
    notationDeclDebug,
    attributeDeclDebug,
    elementDeclDebug,
    unparsedEntityDeclDebug,
    setDocumentLocatorDebug,
    startDocumentDebug,
    endDocumentDebug,
    startElementDebug,
    endElementDebug,
    referenceDebug,
    charactersDebug,
    ignorableWhitespaceDebug,
    processingInstructionDebug,
    commentDebug,
    warningDebug,
    errorDebug,
    fatalErrorDebug,
    getParameterEntityDebug,
    cdataBlockDebug,
    externalSubsetDebug,
    1,
    NULL,
    NULL,
    NULL,
    NULL
};

static xmlSAXHandlerPtr debugSAXHandler = &debugSAXHandlerStruct;

/*
 * SAX2 specific callbacks
 */
/**
 * startElementNsDebug:
 * @ctxt:  An XML parser context
 * @name:  The element name
 *
 * called when an opening tag has been processed.
 */
static void
startElementNsDebug(void *ctx ATTRIBUTE_UNUSED,
                    const xmlChar *localname,
                    const xmlChar *prefix,
                    const xmlChar *URI,
		    int nb_namespaces,
		    const xmlChar **namespaces,
		    int nb_attributes,
		    int nb_defaulted,
		    const xmlChar **attributes)
{
    int i;

    callbacks++;
    if (quiet)
	return;
    fprintf(SAXdebug, "SAX.startElementNs(%s", (char *) localname);
    if (prefix == NULL)
	fprintf(SAXdebug, ", NULL");
    else
	fprintf(SAXdebug, ", %s", (char *) prefix);
    if (URI == NULL)
	fprintf(SAXdebug, ", NULL");
    else
	fprintf(SAXdebug, ", '%s'", (char *) URI);
    fprintf(SAXdebug, ", %d", nb_namespaces);

    if (namespaces != NULL) {
        for (i = 0;i < nb_namespaces * 2;i++) {
	    fprintf(SAXdebug, ", xmlns");
	    if (namespaces[i] != NULL)
	        fprintf(SAXdebug, ":%s", namespaces[i]);
	    i++;
	    fprintf(SAXdebug, "='%s'", namespaces[i]);
	}
    }
    fprintf(SAXdebug, ", %d, %d", nb_attributes, nb_defaulted);
    if (attributes != NULL) {
        for (i = 0;i < nb_attributes * 5;i += 5) {
	    if (attributes[i + 1] != NULL)
		fprintf(SAXdebug, ", %s:%s='", attributes[i + 1], attributes[i]);
	    else
		fprintf(SAXdebug, ", %s='", attributes[i]);
	    fprintf(SAXdebug, "%.4s...', %d", attributes[i + 3],
		    (int)(attributes[i + 4] - attributes[i + 3]));
	}
    }
    fprintf(SAXdebug, ")\n");
}

/**
 * endElementDebug:
 * @ctxt:  An XML parser context
 * @name:  The element name
 *
 * called when the end of an element has been detected.
 */
static void
endElementNsDebug(void *ctx ATTRIBUTE_UNUSED,
                  const xmlChar *localname,
                  const xmlChar *prefix,
                  const xmlChar *URI)
{
    callbacks++;
    if (quiet)
	return;
    fprintf(SAXdebug, "SAX.endElementNs(%s", (char *) localname);
    if (prefix == NULL)
	fprintf(SAXdebug, ", NULL");
    else
	fprintf(SAXdebug, ", %s", (char *) prefix);
    if (URI == NULL)
	fprintf(SAXdebug, ", NULL)\n");
    else
	fprintf(SAXdebug, ", '%s')\n", (char *) URI);
}

static xmlSAXHandler debugSAX2HandlerStruct = {
    internalSubsetDebug,
    isStandaloneDebug,
    hasInternalSubsetDebug,
    hasExternalSubsetDebug,
    resolveEntityDebug,
    getEntityDebug,
    entityDeclDebug,
    notationDeclDebug,
    attributeDeclDebug,
    elementDeclDebug,
    unparsedEntityDeclDebug,
    setDocumentLocatorDebug,
    startDocumentDebug,
    endDocumentDebug,
    NULL,
    NULL,
    referenceDebug,
    charactersDebug,
    ignorableWhitespaceDebug,
    processingInstructionDebug,
    commentDebug,
    warningDebug,
    errorDebug,
    fatalErrorDebug,
    getParameterEntityDebug,
    cdataBlockDebug,
    externalSubsetDebug,
    XML_SAX2_MAGIC,
    NULL,
    startElementNsDebug,
    endElementNsDebug,
    NULL
};

static xmlSAXHandlerPtr debugSAX2Handler = &debugSAX2HandlerStruct;

#ifdef LIBXML_HTML_ENABLED
/**
 * htmlstartElementDebug:
 * @ctxt:  An XML parser context
 * @name:  The element name
 *
 * called when an opening tag has been processed.
 */
static void
htmlstartElementDebug(void *ctx ATTRIBUTE_UNUSED, const xmlChar *name, const xmlChar **atts)
{
    int i;

    fprintf(SAXdebug, "SAX.startElement(%s", (char *) name);
    if (atts != NULL) {
        for (i = 0;(atts[i] != NULL);i++) {
	    fprintf(SAXdebug, ", %s", atts[i++]);
	    if (atts[i] != NULL) {
		unsigned char output[40];
		const unsigned char *att = atts[i];
		int outlen, attlen;
	        fprintf(SAXdebug, "='");
		while ((attlen = strlen((char*)att)) > 0) {
		    outlen = sizeof output - 1;
		    htmlEncodeEntities(output, &outlen, att, &attlen, '\'');
		    output[outlen] = 0;
		    fprintf(SAXdebug, "%s", (char *) output);
		    att += attlen;
		}
		fprintf(SAXdebug, "'");
	    }
	}
    }
    fprintf(SAXdebug, ")\n");
}

/**
 * htmlcharactersDebug:
 * @ctxt:  An XML parser context
 * @ch:  a xmlChar string
 * @len: the number of xmlChar
 *
 * receiving some chars from the parser.
 * Question: how much at a time ???
 */
static void
htmlcharactersDebug(void *ctx ATTRIBUTE_UNUSED, const xmlChar *ch, int len)
{
    unsigned char output[40];
    int inlen = len, outlen = 30;

    htmlEncodeEntities(output, &outlen, ch, &inlen, 0);
    output[outlen] = 0;

    fprintf(SAXdebug, "SAX.characters(%s, %d)\n", output, len);
}

/**
 * htmlcdataDebug:
 * @ctxt:  An XML parser context
 * @ch:  a xmlChar string
 * @len: the number of xmlChar
 *
 * receiving some cdata chars from the parser.
 * Question: how much at a time ???
 */
static void
htmlcdataDebug(void *ctx ATTRIBUTE_UNUSED, const xmlChar *ch, int len)
{
    unsigned char output[40];
    int inlen = len, outlen = 30;

    htmlEncodeEntities(output, &outlen, ch, &inlen, 0);
    output[outlen] = 0;

    fprintf(SAXdebug, "SAX.cdata(%s, %d)\n", output, len);
}

static xmlSAXHandler debugHTMLSAXHandlerStruct = {
    internalSubsetDebug,
    isStandaloneDebug,
    hasInternalSubsetDebug,
    hasExternalSubsetDebug,
    resolveEntityDebug,
    getEntityDebug,
    entityDeclDebug,
    notationDeclDebug,
    attributeDeclDebug,
    elementDeclDebug,
    unparsedEntityDeclDebug,
    setDocumentLocatorDebug,
    startDocumentDebug,
    endDocumentDebug,
    htmlstartElementDebug,
    endElementDebug,
    referenceDebug,
    htmlcharactersDebug,
    ignorableWhitespaceDebug,
    processingInstructionDebug,
    commentDebug,
    warningDebug,
    errorDebug,
    fatalErrorDebug,
    getParameterEntityDebug,
    htmlcdataDebug,
    externalSubsetDebug,
    1,
    NULL,
    NULL,
    NULL,
    NULL
};

static xmlSAXHandlerPtr debugHTMLSAXHandler = &debugHTMLSAXHandlerStruct;
#endif /* LIBXML_HTML_ENABLED */

static void
hashFreeEntity(void *payload, const xmlChar *name ATTRIBUTE_UNUSED) {
    xmlEntityPtr ent = payload;

    xmlFreeEntity(ent);
}

/**
 * saxParseTest:
 * @filename: the file to parse
 * @result: the file with expected result
 * @err: the file with error messages
 *
 * Parse a file using the SAX API and check for errors.
 *
 * Returns 0 in case of success, an error code otherwise
 */
static int
saxParseTest(const char *filename, const char *result,
             const char *err ATTRIBUTE_UNUSED,
             int options) {
    int ret;
    char *temp;

    nb_tests++;
    temp = resultFilename(filename, temp_directory, ".res");
    if (temp == NULL) {
        fprintf(stderr, "out of memory\n");
        fatalError();
    }
    SAXdebug = fopen(temp, "wb");
    if (SAXdebug == NULL) {
        fprintf(stderr, "Failed to write to %s\n", temp);
	free(temp);
	return(-1);
    }

#ifdef LIBXML_HTML_ENABLED
    if (options & XML_PARSE_HTML) {
        htmlParserCtxtPtr ctxt;

        ctxt = htmlNewSAXParserCtxt(emptySAXHandler, NULL);
        htmlCtxtReadFile(ctxt, filename, NULL, options);
        htmlFreeParserCtxt(ctxt);
	ret = 0;
    } else
#endif
    {
        xmlParserCtxtPtr ctxt = xmlCreateFileParserCtxt(filename);
        memcpy(ctxt->sax, emptySAXHandler, sizeof(xmlSAXHandler));
        xmlCtxtUseOptions(ctxt, options);
        xmlParseDocument(ctxt);
        ret = ctxt->wellFormed ? 0 : ctxt->errNo;
        xmlFreeDoc(ctxt->myDoc);
        xmlFreeParserCtxt(ctxt);
    }
    if (ret == XML_ERR_UNDECLARED_ENTITY) {
        fprintf(SAXdebug, "xmlParseDocument returned error %d\n", ret);
        ret = 0;
    }
    if (ret != 0) {
        fprintf(stderr, "Failed to parse %s\n", filename);
	ret = 1;
	goto done;
    }
#ifdef LIBXML_HTML_ENABLED
    if (options & XML_PARSE_HTML) {
        htmlParserCtxtPtr ctxt;

        ctxt = htmlNewSAXParserCtxt(debugHTMLSAXHandler, NULL);
        htmlCtxtReadFile(ctxt, filename, NULL, options);
        htmlFreeParserCtxt(ctxt);
	ret = 0;
    } else
#endif
    {
        debugContext userData;
        xmlParserCtxtPtr ctxt = xmlCreateFileParserCtxt(filename);

        if (options & XML_PARSE_SAX1) {
            memcpy(ctxt->sax, debugSAXHandler, sizeof(xmlSAXHandler));
            options -= XML_PARSE_SAX1;
        } else {
            memcpy(ctxt->sax, debugSAX2Handler, sizeof(xmlSAXHandler));
        }
        userData.filename = filename;
        userData.generalEntities = xmlHashCreate(0);
        userData.parameterEntities = xmlHashCreate(0);
        ctxt->userData = &userData;
        xmlCtxtUseOptions(ctxt, options);
        xmlParseDocument(ctxt);
        ret = ctxt->wellFormed ? 0 : ctxt->errNo;
        xmlHashFree(userData.generalEntities, hashFreeEntity);
        xmlHashFree(userData.parameterEntities, hashFreeEntity);
        xmlFreeDoc(ctxt->myDoc);
        xmlFreeParserCtxt(ctxt);
    }
    fclose(SAXdebug);
    if (compareFiles(temp, result)) {
        fprintf(stderr, "Got a difference for %s\n", filename);
        ret = 1;
    }

done:
    if (temp != NULL) {
        unlink(temp);
        free(temp);
    }

    return(ret);
}

#if defined(LIBXML_HTML_ENABLED) && defined(LIBXML_PUSH_ENABLED)
typedef struct {
    int dataState;
    int inCharacters;
    const xmlChar *startTag;
} xmlTokenizerConfig;

static void
startDocumentTokenizer(void *ctx) {
    xmlParserCtxtPtr ctxt = ctx;
    xmlTokenizerConfig *config = ctxt->_private;

    ctxt->instate = XML_PARSER_CONTENT;

    if (config->dataState != 0) {
        ctxt->endCheckState = config->dataState;
        ctxt->name = config->startTag;
    }
}

static void
pendingTokenizer(xmlTokenizerConfig *config) {
    if (config->inCharacters) {
        fprintf(SAXdebug, "\n");
        config->inCharacters = 0;
    }
}

static void
internalSubsetTokenizer(void *ctx, const xmlChar *name,
                        const xmlChar *publicId, const xmlChar *systemId) {
    xmlParserCtxtPtr ctxt = ctx;
    xmlTokenizerConfig *config = ctxt->_private;

    pendingTokenizer(config);

    fprintf(SAXdebug, "DOCTYPE\n%s\n%s\n%s\n",
            name ? name : BAD_CAST "<none>",
            publicId ? publicId : BAD_CAST "<none>",
            systemId ? systemId : BAD_CAST "<none>");
}

static void
startElementTokenizer(void *ctx, const xmlChar *name, const xmlChar **atts) {
    xmlParserCtxtPtr ctxt = ctx;
    xmlTokenizerConfig *config = ctxt->_private;
    int i;

    pendingTokenizer(config);

    fprintf(SAXdebug, "StartTag\n%s", name);
    if (atts != NULL) {
        for (i = 0; atts[i] != NULL; i += 2) {
	    fprintf(SAXdebug, " %s=", atts[i]);
            if (atts[i+1] != NULL)
	        fprintf(SAXdebug, "%s", atts[i+1]);
        }
    }
    fprintf(SAXdebug, "\n");
}

static void
endElementTokenizer(void *ctx, const xmlChar *name) {
    xmlParserCtxtPtr ctxt = ctx;
    xmlTokenizerConfig *config = ctxt->_private;

    pendingTokenizer(config);

    fprintf(SAXdebug, "EndTag\n%s\n", name);
}

static void
charactersTokenizer(void *ctx, const xmlChar *ch, int len) {
    xmlParserCtxtPtr ctxt = ctx;
    xmlTokenizerConfig *config = ctxt->_private;

    if (!config->inCharacters) {
        fprintf(SAXdebug, "Character\n");
        config->inCharacters = 1;
    }

    fwrite(ch, 1, len, SAXdebug);
}

static void
commentTokenizer(void *ctx, const xmlChar *value) {
    xmlParserCtxtPtr ctxt = ctx;
    xmlTokenizerConfig *config = ctxt->_private;

    pendingTokenizer(config);

    fprintf(SAXdebug, "Comment\n%s\n", value);
}

static void
endDocumentTokenizer(void *ctx) {
    xmlParserCtxtPtr ctxt = ctx;
    xmlTokenizerConfig *config = ctxt->_private;

    pendingTokenizer(config);
}

static xmlSAXHandler tokenizeHtmlSAXHandler = {
    internalSubsetTokenizer,
    NULL,
    NULL,
    NULL,
    NULL,
    NULL,
    NULL,
    NULL,
    NULL,
    NULL,
    NULL,
    NULL,
    startDocumentTokenizer,
    endDocumentTokenizer,
    startElementTokenizer,
    endElementTokenizer,
    NULL,
    charactersTokenizer,
    NULL,
    NULL,
    commentTokenizer,
    NULL,
    NULL,
    NULL,
    NULL,
    NULL,
    NULL,
    1,
    NULL,
    NULL,
    NULL,
    NULL
};

/**
 * htmlTokenizerTest:
 * @filename: the file to parse
 * @result: the file with expected result
 * @err: the file with error messages
 *
 * Parse a file using the SAX API and check for errors.
 *
 * Returns 0 in case of success, an error code otherwise
 */
static int
htmlTokenizerTest(const char *filename, const char *result,
                  const char *err ATTRIBUTE_UNUSED,
                  int options) {
    xmlTokenizerConfig config;
    char startTag[31];
    FILE *input;
    char *temp;
    unsigned testNum, dataState, size;
    int ret = 0, counter = 0;

    nb_tests++;
    temp = resultFilename(filename, temp_directory, ".res");
    if (temp == NULL) {
        fprintf(stderr, "out of memory\n");
        fatalError();
    }

    SAXdebug = fopen(temp, "wb");
    if (SAXdebug == NULL) {
        fprintf(stderr, "Failed to write to %s\n", temp);
	free(temp);
	return(-1);
    }

    input = fopen(filename, "rb");
    if (input == NULL) {
        fprintf(stderr, "%s: failed to open\n", filename);
        return(-1);
    }

    while (fscanf(input, "%u %30s %u %u%*1[\n]",
                  &testNum, startTag, &dataState, &size) >= 4) {
        htmlParserCtxtPtr ctxt;
        char *data;

        fprintf(SAXdebug, "%d\n", counter++);

        data = xmlMalloc(size + 1);
        if (fread(data, 1, size, input) != size) {
            fprintf(stderr, "%s:%d: unexpected eof\n", filename, counter);
            return(-1);
        }

        ctxt = htmlCreatePushParserCtxt(&tokenizeHtmlSAXHandler, NULL, NULL, 0,
                                        NULL, XML_CHAR_ENCODING_UTF8);
        config.dataState = dataState;
        config.startTag = BAD_CAST startTag;
        config.inCharacters = 0;
        ctxt->_private = &config;
        /* Skip charset auto-detection */
        ctxt->instate = XML_PARSER_XML_DECL;
        htmlCtxtUseOptions(ctxt, options | HTML_PARSE_HTML5);
        htmlParseChunk(ctxt, data, size, 1);
        htmlFreeParserCtxt(ctxt);

        xmlFree(data);
    }
    if (!feof(input)) {
        fprintf(stderr, "%s:%d: invalid format\n", filename, counter);
        return(-1);
    }

    fclose(input);
    fclose(SAXdebug);

    if (compareFiles(temp, result)) {
        fprintf(stderr, "Got a difference for %s\n", filename);
        ret = 1;
    }

    if (temp != NULL) {
        unlink(temp);
        free(temp);
    }

    return(ret);
}
#endif /* HTML */

/************************************************************************
 *									*
 *		Parse to tree based tests				*
 *									*
 ************************************************************************/
/**
 * oldParseTest:
 * @filename: the file to parse
 * @result: the file with expected result
 * @err: the file with error messages: unused
 *
 * Parse a file using the old xmlParseFile API, then serialize back
 * reparse the result and serialize again, then check for deviation
 * in serialization.
 *
 * Returns 0 in case of success, an error code otherwise
 */
static int
oldParseTest(const char *filename, const char *result,
             const char *err ATTRIBUTE_UNUSED,
	     int options ATTRIBUTE_UNUSED) {
    xmlDocPtr doc;
    char *temp;
    int res = 0;

    nb_tests++;
    /*
     * base of the test, parse with the old API
     */
#ifdef LIBXML_SAX1_ENABLED
    xmlGetWarningsDefaultValue = 0;
    doc = xmlParseFile(filename);
    xmlGetWarningsDefaultValue = 1;
#else
    doc = xmlReadFile(filename, NULL, XML_PARSE_NOWARNING);
#endif
    if (doc == NULL)
        return(1);
    temp = resultFilename(filename, temp_directory, ".res");
    if (temp == NULL) {
        fprintf(stderr, "out of memory\n");
        fatalError();
    }
    xmlSaveFile(temp, doc);
    if (compareFiles(temp, result)) {
        res = 1;
    }
    xmlFreeDoc(doc);

    /*
     * Parse the saved result to make sure the round trip is okay
     */
#ifdef LIBXML_SAX1_ENABLED
    xmlGetWarningsDefaultValue = 0;
    doc = xmlParseFile(temp);
    xmlGetWarningsDefaultValue = 1;
#else
    doc = xmlReadFile(temp, NULL, XML_PARSE_NOWARNING);
#endif
    if (doc == NULL)
        return(1);
    xmlSaveFile(temp, doc);
    if (compareFiles(temp, result)) {
        res = 1;
    }
    xmlFreeDoc(doc);

    if (temp != NULL) {
        unlink(temp);
        free(temp);
    }

    return(res);
}

#ifdef LIBXML_PUSH_ENABLED
/**
 * pushParseTest:
 * @filename: the file to parse
 * @result: the file with expected result
 * @err: the file with error messages: unused
 *
 * Parse a file using the Push API, then serialize back
 * to check for content.
 *
 * Returns 0 in case of success, an error code otherwise
 */
static int
pushParseTest(const char *filename, const char *result,
             const char *err ATTRIBUTE_UNUSED,
	     int options) {
    xmlParserCtxtPtr ctxt;
    xmlDocPtr doc;
    const char *base;
    int size, res;
    int cur = 0;
    int chunkSize = 4;

    nb_tests++;
    /*
     * load the document in memory and work from there.
     */
    if (loadMem(filename, &base, &size) != 0) {
        fprintf(stderr, "Failed to load %s\n", filename);
	return(-1);
    }

    if (chunkSize > size)
        chunkSize = size;

#ifdef LIBXML_HTML_ENABLED
    if (options & XML_PARSE_HTML)
	ctxt = htmlCreatePushParserCtxt(NULL, NULL, base + cur, chunkSize, filename,
	                                XML_CHAR_ENCODING_NONE);
    else
#endif
    ctxt = xmlCreatePushParserCtxt(NULL, NULL, base + cur, chunkSize, filename);
    xmlCtxtSetErrorHandler(ctxt, testStructuredErrorHandler, NULL);
    xmlCtxtUseOptions(ctxt, options);
    cur += chunkSize;
    chunkSize = 1024;
    do {
        if (cur + chunkSize >= size) {
#ifdef LIBXML_HTML_ENABLED
	    if (options & XML_PARSE_HTML)
		htmlParseChunk(ctxt, base + cur, size - cur, 1);
	    else
#endif
	    xmlParseChunk(ctxt, base + cur, size - cur, 1);
	    break;
	} else {
#ifdef LIBXML_HTML_ENABLED
	    if (options & XML_PARSE_HTML)
		htmlParseChunk(ctxt, base + cur, chunkSize, 0);
	    else
#endif
	    xmlParseChunk(ctxt, base + cur, chunkSize, 0);
	    cur += chunkSize;
	}
    } while (cur < size);
    doc = ctxt->myDoc;
#ifdef LIBXML_HTML_ENABLED
    if (options & XML_PARSE_HTML)
        res = 1;
    else
#endif
    res = ctxt->wellFormed;
    xmlFreeParserCtxt(ctxt);
    free((char *)base);
    if (!res) {
	xmlFreeDoc(doc);
	fprintf(stderr, "Failed to parse %s\n", filename);
	return(-1);
    }
#ifdef LIBXML_HTML_ENABLED
    if (options & XML_PARSE_HTML)
	htmlDocDumpMemory(doc, (xmlChar **) &base, &size);
    else
#endif
    xmlDocDumpMemory(doc, (xmlChar **) &base, &size);
    xmlFreeDoc(doc);
    res = compareFileMem(result, base, size);
    if ((base == NULL) || (res != 0)) {
	if (base != NULL)
	    xmlFree((char *)base);
        fprintf(stderr, "Result for %s failed in %s\n", filename, result);
	return(-1);
    }
    xmlFree((char *)base);
    if (err != NULL) {
	res = compareFileMem(err, testErrors, testErrorsSize);
	if (res != 0) {
	    fprintf(stderr, "Error for %s failed\n", filename);
	    return(-1);
	}
    }
    return(0);
}

static int pushBoundaryCount;
static int pushBoundaryRefCount;
static int pushBoundaryCharsCount;
static int pushBoundaryCDataCount;

static void
internalSubsetBnd(void *ctx, const xmlChar *name, const xmlChar *externalID,
                  const xmlChar *systemID) {
    pushBoundaryCount++;
    xmlSAX2InternalSubset(ctx, name, externalID, systemID);
}

static void
referenceBnd(void *ctx, const xmlChar *name) {
    pushBoundaryRefCount++;
    xmlSAX2Reference(ctx, name);
}

static void
charactersBnd(void *ctx, const xmlChar *ch, int len) {
    pushBoundaryCount++;
    pushBoundaryCharsCount++;
    xmlSAX2Characters(ctx, ch, len);
}

static void
cdataBlockBnd(void *ctx, const xmlChar *ch, int len) {
    pushBoundaryCount++;
    pushBoundaryCDataCount++;
    xmlSAX2CDataBlock(ctx, ch, len);
}

static void
processingInstructionBnd(void *ctx, const xmlChar *target,
                         const xmlChar *data) {
    pushBoundaryCount++;
    xmlSAX2ProcessingInstruction(ctx, target, data);
}

static void
commentBnd(void *ctx, const xmlChar *value) {
    xmlParserCtxtPtr ctxt = ctx;
    if (ctxt->inSubset == 0)
        pushBoundaryCount++;
    xmlSAX2Comment(ctx, value);
}

static void
startElementBnd(void *ctx, const xmlChar *xname, const xmlChar **atts) {
    const char *name = (const char *)xname;

    /* Some elements might be created automatically. */
    if ((strcmp(name, "html") != 0) &&
        (strcmp(name, "body") != 0) &&
        (strcmp(name, "head") != 0) &&
        (strcmp(name, "p") != 0)) {
        pushBoundaryCount++;
    }
    xmlSAX2StartElement(ctx, xname, atts);
}

static void
endElementBnd(void *ctx, const xmlChar *name) {
    /*pushBoundaryCount++;*/
    xmlSAX2EndElement(ctx, name);
}

static void
startElementNsBnd(void *ctx, const xmlChar *localname, const xmlChar *prefix,
                  const xmlChar *URI, int nb_namespaces,
                  const xmlChar **namespaces, int nb_attributes,
                  int nb_defaulted, const xmlChar **attributes) {
    pushBoundaryCount++;
    xmlSAX2StartElementNs(ctx, localname, prefix, URI, nb_namespaces,
                          namespaces, nb_attributes, nb_defaulted, attributes);
}

static void
endElementNsBnd(void *ctx, const xmlChar *localname, const xmlChar *prefix,
                const xmlChar *URI) {
    /*pushBoundaryCount++;*/
    xmlSAX2EndElementNs(ctx, localname, prefix, URI);
}

/**
 * pushBoundaryTest:
 * @filename: the file to parse
 * @result: the file with expected result
 * @err: the file with error messages: unused
 *
 * Test whether the push parser detects boundaries between syntactical
 * elements correctly.
 *
 * Returns 0 in case of success, an error code otherwise
 */
static int
pushBoundaryTest(const char *filename, const char *result,
                 const char *err ATTRIBUTE_UNUSED,
                 int options) {
    xmlParserCtxtPtr ctxt;
    xmlDocPtr doc;
    xmlSAXHandler bndSAX;
    const char *base;
    int size, res, numCallbacks;
    int cur = 0;
    unsigned long avail, oldConsumed, consumed;

    /*
     * HTML encoding detection doesn't work when data is fed bytewise.
     */
    if (strcmp(filename, "./test/HTML/xml-declaration-1.html") == 0)
        return(0);

    /*
     * If the parser made progress, check that exactly one construct was
     * processed and that the input buffer is (almost) empty.
     * Since we use a chunk size of 1, this tests whether content is
     * processed as early as possible.
     */

    nb_tests++;

    memset(&bndSAX, 0, sizeof(bndSAX));
#ifdef LIBXML_HTML_ENABLED
    if (options & XML_PARSE_HTML) {
        xmlSAX2InitHtmlDefaultSAXHandler(&bndSAX);
        bndSAX.startElement = startElementBnd;
        bndSAX.endElement = endElementBnd;
    } else
#endif
    {
        xmlSAXVersion(&bndSAX, 2);
        bndSAX.startElementNs = startElementNsBnd;
        bndSAX.endElementNs = endElementNsBnd;
    }

    bndSAX.internalSubset = internalSubsetBnd;
    bndSAX.reference = referenceBnd;
    bndSAX.characters = charactersBnd;
    bndSAX.cdataBlock = cdataBlockBnd;
    bndSAX.processingInstruction = processingInstructionBnd;
    bndSAX.comment = commentBnd;

    /*
     * load the document in memory and work from there.
     */
    if (loadMem(filename, &base, &size) != 0) {
        fprintf(stderr, "Failed to load %s\n", filename);
	return(-1);
    }

#ifdef LIBXML_HTML_ENABLED
    if (options & XML_PARSE_HTML)
	ctxt = htmlCreatePushParserCtxt(&bndSAX, NULL, base, 1, filename,
	                                XML_CHAR_ENCODING_NONE);
    else
#endif
    ctxt = xmlCreatePushParserCtxt(&bndSAX, NULL, base, 1, filename);
    xmlCtxtSetErrorHandler(ctxt, testStructuredErrorHandler, NULL);
    xmlCtxtUseOptions(ctxt, options);
    cur = 1;
    consumed = 0;
    numCallbacks = 0;
    avail = 0;
    while ((cur < size) && (numCallbacks <= 1) && (avail <= 0)) {
        int terminate = (cur + 1 >= size);
        int isText = 0;

        if (ctxt->instate == XML_PARSER_CONTENT) {
            int firstChar = (ctxt->input->end > ctxt->input->cur) ?
                            *ctxt->input->cur :
                            base[cur];

            if (options & XML_PARSE_HTML) {
                isText = ((ctxt->endCheckState) || (firstChar != '<'));
            } else {
                isText = ((firstChar != '<') && (firstChar != '&'));
            }
        }

        oldConsumed = ctxt->input->consumed +
                      (unsigned long) (ctxt->input->cur - ctxt->input->base);

        pushBoundaryCount = 0;
        pushBoundaryRefCount = 0;
        pushBoundaryCharsCount = 0;
        pushBoundaryCDataCount = 0;

#ifdef LIBXML_HTML_ENABLED
        if (options & XML_PARSE_HTML)
            htmlParseChunk(ctxt, base + cur, 1, terminate);
        else
#endif
        xmlParseChunk(ctxt, base + cur, 1, terminate);
	cur += 1;

        /*
         * Callback check: Check that only a single construct was parsed.
         */
        if (pushBoundaryRefCount > 0) {
            numCallbacks = 1;
        } else {
            numCallbacks = pushBoundaryCount;
            if (pushBoundaryCharsCount > 1) {
                if (options & XML_PARSE_HTML) {
                    /*
                     * The HTML parser can generate a mix of chars and
                     * references.
                     */
                    numCallbacks -= pushBoundaryCharsCount - 1;
                } else {
                    /*
                     * Allow two chars callbacks. This can happen when
                     * multi-byte chars are split across buffer boundaries.
                     */
                    numCallbacks -= 1;
                }
            }
            if (options & XML_PARSE_HTML) {
                /*
                 * Allow multiple cdata callbacks in HTML mode.
                 */
                if (pushBoundaryCDataCount > 1)
                    numCallbacks -= pushBoundaryCDataCount - 1;
            }
        }

        /*
         * Buffer check: If input was consumed, check that the input
         * buffer is (almost) empty.
         */
        consumed = ctxt->input->consumed +
                   (unsigned long) (ctxt->input->cur - ctxt->input->base);
        if ((ctxt->instate != XML_PARSER_DTD) &&
            (consumed >= 4) &&
            (consumed != oldConsumed)) {
            size_t max = 0;

            avail = ctxt->input->end - ctxt->input->cur;

            if ((options & XML_PARSE_HTML) &&
                (ctxt->instate == XML_PARSER_END_TAG)) {
                /* Something related to script parsing. */
                max = 3;
            } else if (isText) {
                int c = *ctxt->input->cur;

                if ((options & XML_PARSE_HTML) &&
                    (ctxt->endCheckState)) {
                    max = strlen((const char *) ctxt->name) + 2;
                } else if (c == '&') {
                    max = (options & XML_PARSE_HTML) ? 32 : 1;
                } else if (c == '<') {
                    max = 1;
                } else {
                    /* 3 bytes for partial UTF-8 */
                    max = 3;
                }
            } else if (ctxt->instate == XML_PARSER_CDATA_SECTION) {
                /* 2 bytes for terminator, 3 bytes for UTF-8 */
                max = 5;
            }

            if (avail <= max)
                avail = 0;
        }
    }
    doc = ctxt->myDoc;
#ifdef LIBXML_HTML_ENABLED
    if (options & XML_PARSE_HTML)
        res = 1;
    else
#endif
    res = ctxt->wellFormed;
    xmlFreeParserCtxt(ctxt);
    free((char *)base);
    if (numCallbacks > 1) {
	xmlFreeDoc(doc);
	fprintf(stderr, "Failed push boundary callback test (%d@%lu-%lu): %s\n",
                numCallbacks, oldConsumed, consumed, filename);
	return(-1);
    }
    if (avail > 0) {
	xmlFreeDoc(doc);
	fprintf(stderr, "Failed push boundary buffer test (%lu@%lu): %s\n",
                avail, consumed, filename);
	return(-1);
    }
    if (!res) {
	xmlFreeDoc(doc);
	fprintf(stderr, "Failed to parse %s\n", filename);
	return(-1);
    }
#ifdef LIBXML_HTML_ENABLED
    if (options & XML_PARSE_HTML)
	htmlDocDumpMemory(doc, (xmlChar **) &base, &size);
    else
#endif
    xmlDocDumpMemory(doc, (xmlChar **) &base, &size);
    xmlFreeDoc(doc);
    res = compareFileMem(result, base, size);
    if ((base == NULL) || (res != 0)) {
	if (base != NULL)
	    xmlFree((char *)base);
        fprintf(stderr, "Result for %s failed in %s\n", filename, result);
	return(-1);
    }
    xmlFree((char *)base);
    if (err != NULL) {
	res = compareFileMem(err, testErrors, testErrorsSize);
	if (res != 0) {
	    fprintf(stderr, "Error for %s failed\n", filename);
	    return(-1);
	}
    }
    return(0);
}
#endif

static char *
dumpNodeList(xmlNodePtr list) {
    xmlBufferPtr buffer;
    xmlSaveCtxtPtr save;
    xmlNodePtr cur;
    char *ret;

    buffer = xmlBufferCreate();
    save = xmlSaveToBuffer(buffer, "UTF-8", 0);
    for (cur = list; cur != NULL; cur = cur->next)
        xmlSaveTree(save, cur);
    xmlSaveClose(save);

    ret = (char *) xmlBufferDetach(buffer);
    xmlBufferFree(buffer);
    return(ret);
}

static int
testParseContent(xmlParserCtxtPtr ctxt, xmlDocPtr doc, const char *filename) {
    xmlParserInputPtr input;
    xmlNodePtr root = NULL, list;
    char *content, *roundTrip;
    int ret = 0;

    /*
     * Undeclared entities aren't a fatal error if there's an
     * external DTD. When parsing content, we assume there's no
     * DTD, so the undeclared entity test would fail.
     */
    if (strcmp(filename, "./test/undeclared-entity.xml") == 0)
        return 0;

    if (ctxt->html) {
        xmlNodePtr cur;

        if (doc == NULL || doc->children == NULL)
            return 0;
        for (cur = doc->children->children; cur != NULL; cur = cur->next) {
            if (xmlStrEqual(cur->name, BAD_CAST "body")) {
                root = cur;
                break;
            }
        }
    } else {
        root = xmlDocGetRootElement(doc);
    }
    if (root == NULL)
        return 0;

    content = dumpNodeList(root->children);

    input = xmlNewInputFromString(NULL, content, XML_INPUT_BUF_STATIC);
    list = xmlCtxtParseContent(ctxt, input, root, 0);
    roundTrip = dumpNodeList(list);
    if (strcmp(content, roundTrip) != 0) {
        fprintf(stderr, "xmlCtxtParseContent failed for %s\n", filename);
        ret = -1;
    }
    xmlFree(roundTrip);
    xmlFreeNodeList(list);

    /* xmlParseInNodeContext uses the document's encoding. */
    xmlFree((xmlChar *) doc->encoding);
    doc->encoding = (const xmlChar *) xmlStrdup(BAD_CAST "UTF-8");
    xmlParseInNodeContext(root, content, strlen(content),
                          ctxt->options | XML_PARSE_NOERROR,
                          &list);
    roundTrip = dumpNodeList(list);
    if (strcmp(content, roundTrip) != 0) {
        fprintf(stderr, "xmlParseInNodeContext failed for %s\n", filename);
        ret = -1;
    }
    xmlFree(roundTrip);
    xmlFreeNodeList(list);

    xmlFree(content);
    return(ret);
}

/**
 * memParseTest:
 * @filename: the file to parse
 * @result: the file with expected result
 * @err: the file with error messages: unused
 *
 * Parse a file using the old xmlReadMemory API, then serialize back
 * reparse the result and serialize again, then check for deviation
 * in serialization.
 *
 * Returns 0 in case of success, an error code otherwise
 */
static int
memParseTest(const char *filename, const char *result,
             const char *err ATTRIBUTE_UNUSED,
	     int options) {
    xmlParserCtxtPtr ctxt;
    xmlDocPtr doc;
    const char *base;
    int size, res;
    int ret = 0;

    options |= XML_PARSE_NOWARNING;

    nb_tests++;
    /*
     * load and parse the memory
     */
    if (loadMem(filename, &base, &size) != 0) {
        fprintf(stderr, "Failed to load %s\n", filename);
	return(-1);
    }

    ctxt = xmlNewParserCtxt();
    doc = xmlCtxtReadMemory(ctxt, base, size, filename, NULL, options);
    unloadMem(base);
    if (doc == NULL) {
        return(1);
    }
    xmlDocDumpMemory(doc, (xmlChar **) &base, &size);
    res = compareFileMem(result, base, size);
    if ((base == NULL) || (res != 0)) {
        fprintf(stderr, "Result for %s failed in %s\n", filename, result);
	ret = -1;
    }

    if (testParseContent(ctxt, doc, filename) < 0)
	ret = -1;

    xmlFreeDoc(doc);
    xmlFreeParserCtxt(ctxt);
    xmlFree((char *)base);
    return(ret);
}

/**
 * noentParseTest:
 * @filename: the file to parse
 * @result: the file with expected result
 * @err: the file with error messages: unused
 *
 * Parse a file with entity resolution, then serialize back
 * reparse the result and serialize again, then check for deviation
 * in serialization.
 *
 * Returns 0 in case of success, an error code otherwise
 */
static int
noentParseTest(const char *filename, const char *result,
               const char *err  ATTRIBUTE_UNUSED,
	       int options) {
    xmlDocPtr doc;
    char *temp;
    int res = 0;

    nb_tests++;
    /*
     * base of the test, parse with the old API
     */
    doc = xmlReadFile(filename, NULL,
                      options | XML_PARSE_NOWARNING | XML_PARSE_NOERROR);
    if (doc == NULL)
        return(1);
    temp = resultFilename(filename, temp_directory, ".res");
    if (temp == NULL) {
        fprintf(stderr, "Out of memory\n");
        fatalError();
    }
    xmlSaveFile(temp, doc);
    if (compareFiles(temp, result)) {
        res = 1;
    }
    xmlFreeDoc(doc);

    /*
     * Parse the saved result to make sure the round trip is okay
     */
    doc = xmlReadFile(filename, NULL,
                      options | XML_PARSE_NOWARNING | XML_PARSE_NOERROR);
    if (doc == NULL)
        return(1);
    xmlSaveFile(temp, doc);
    if (compareFiles(temp, result)) {
        res = 1;
    }
    xmlFreeDoc(doc);

    if (temp != NULL) {
        unlink(temp);
        free(temp);
    }
    return(res);
}

/**
 * errParseTest:
 * @filename: the file to parse
 * @result: the file with expected result
 * @err: the file with error messages
 *
 * Parse a file using the xmlReadFile API and check for errors.
 *
 * Returns 0 in case of success, an error code otherwise
 */
static int
errParseTest(const char *filename, const char *result, const char *err,
             int options) {
    xmlParserCtxtPtr ctxt;
    xmlDocPtr doc;
    int size, res = 0;
    int ret = 0;

    nb_tests++;
#ifdef LIBXML_HTML_ENABLED
    if (options & XML_PARSE_HTML) {
        ctxt = htmlNewParserCtxt();
        xmlCtxtSetErrorHandler(ctxt, testStructuredErrorHandler, NULL);
        doc = htmlCtxtReadFile(ctxt, filename, NULL, options);
    } else
#endif
    {
        ctxt = xmlNewParserCtxt();
        xmlCtxtSetErrorHandler(ctxt, testStructuredErrorHandler, NULL);
	doc = xmlCtxtReadFile(ctxt, filename, NULL, options);
#ifdef LIBXML_XINCLUDE_ENABLED
        if (options & XML_PARSE_XINCLUDE) {
            xmlXIncludeCtxtPtr xinc = NULL;

            xinc = xmlXIncludeNewContext(doc);
            xmlXIncludeSetErrorHandler(xinc, testStructuredErrorHandler, NULL);
            xmlXIncludeSetFlags(xinc, options);
            if (xmlXIncludeProcessNode(xinc, (xmlNodePtr) doc) < 0) {
                testErrorHandler(NULL, "%s : failed to parse\n", filename);
                xmlFreeDoc(doc);
                doc = NULL;
            }
            xmlXIncludeFreeContext(xinc);
        }
#endif
    }
    if (result) {
        xmlChar *base = NULL;

	if (doc == NULL) {
	    base = xmlStrdup(BAD_CAST "");
	    size = 0;
	} else {
#ifdef LIBXML_HTML_ENABLED
	    if (options & XML_PARSE_HTML) {
		htmlDocDumpMemory(doc, &base, &size);
	    } else
#endif
	    xmlDocDumpMemory(doc, &base, &size);
	}
	res = compareFileMem(result, (char *) base, size);
	xmlFree(base);
    }

    if (res != 0) {
        fprintf(stderr, "Result for %s failed in %s\n", filename, result);
        ret = -1;
    } else if (err != NULL) {
	res = compareFileMem(err, testErrors, testErrorsSize);
	if (res != 0) {
	    fprintf(stderr, "Error for %s failed\n", filename);
	    ret = -1;
	}
    } else if (options & XML_PARSE_DTDVALID) {
        if (testErrorsSize != 0) {
	    fprintf(stderr, "Validation for %s failed\n", filename);
            ret = -1;
        }
    }

    if (testParseContent(ctxt, doc, filename) < 0)
	ret = -1;

    xmlFreeDoc(doc);
    xmlFreeParserCtxt(ctxt);
    return(ret);
}

#if defined(LIBXML_VALID_ENABLED) || defined(LIBXML_HTML_ENABLED)
/**
 * fdParseTest:
 * @filename: the file to parse
 * @result: the file with expected result
 * @err: the file with error messages
 *
 * Parse a file using the xmlReadFd API and check for errors.
 *
 * Returns 0 in case of success, an error code otherwise
 */
static int
fdParseTest(const char *filename, const char *result, const char *err,
             int options) {
    xmlParserCtxtPtr ctxt;
    xmlDocPtr doc;
    const char *base = NULL;
    int size, res = 0, fd;

    nb_tests++;
    fd = open(filename, RD_FLAGS);
#ifdef LIBXML_HTML_ENABLED
    if (options & XML_PARSE_HTML) {
        ctxt = htmlNewParserCtxt();
        xmlCtxtSetErrorHandler(ctxt, testStructuredErrorHandler, NULL);
        doc = htmlCtxtReadFd(ctxt, fd, filename, NULL, options);
        htmlFreeParserCtxt(ctxt);
    } else
#endif
    {
        ctxt = xmlNewParserCtxt();
        xmlCtxtSetErrorHandler(ctxt, testStructuredErrorHandler, NULL);
	doc = xmlCtxtReadFd(ctxt, fd, filename, NULL, options);
        xmlFreeParserCtxt(ctxt);
    }
    close(fd);
    if (result) {
	if (doc == NULL) {
	    base = "";
	    size = 0;
	} else {
#ifdef LIBXML_HTML_ENABLED
	    if (options & XML_PARSE_HTML) {
		htmlDocDumpMemory(doc, (xmlChar **) &base, &size);
	    } else
#endif
	    xmlDocDumpMemory(doc, (xmlChar **) &base, &size);
	}
	res = compareFileMem(result, base, size);
    }
    if (doc != NULL) {
	if (base != NULL)
	    xmlFree((char *)base);
	xmlFreeDoc(doc);
    }
    if (res != 0) {
        fprintf(stderr, "Result for %s failed in %s\n", filename, result);
        return(-1);
    }
    if (err != NULL) {
	res = compareFileMem(err, testErrors, testErrorsSize);
	if (res != 0) {
	    fprintf(stderr, "Error for %s failed\n", filename);
	    return(-1);
	}
    } else if (options & XML_PARSE_DTDVALID) {
        if (testErrorsSize != 0)
	    fprintf(stderr, "Validation for %s failed\n", filename);
    }

    return(0);
}
#endif


#ifdef LIBXML_READER_ENABLED
/************************************************************************
 *									*
 *		Reader based tests					*
 *									*
 ************************************************************************/

static void processNode(FILE *out, xmlTextReaderPtr reader) {
    const xmlChar *name, *value;
    int type, empty;

    type = xmlTextReaderNodeType(reader);
    empty = xmlTextReaderIsEmptyElement(reader);

    name = xmlTextReaderConstName(reader);
    if (name == NULL)
	name = BAD_CAST "--";

    value = xmlTextReaderConstValue(reader);


    fprintf(out, "%d %d %s %d %d",
	    xmlTextReaderDepth(reader),
	    type,
	    name,
	    empty,
	    xmlTextReaderHasValue(reader));
    if (value == NULL)
	fprintf(out, "\n");
    else {
	fprintf(out, " %s\n", value);
    }
}
static int
streamProcessTest(const char *filename, const char *result, const char *err,
                  xmlTextReaderPtr reader, const char *rng,
                  int options ATTRIBUTE_UNUSED) {
    int ret;
    char *temp = NULL;
    FILE *t = NULL;

    if (reader == NULL)
        return(-1);

    nb_tests++;
    if (result != NULL) {
	temp = resultFilename(filename, temp_directory, ".res");
	if (temp == NULL) {
	    fprintf(stderr, "Out of memory\n");
	    fatalError();
	}
	t = fopen(temp, "wb");
	if (t == NULL) {
	    fprintf(stderr, "Can't open temp file %s\n", temp);
	    free(temp);
	    return(-1);
	}
    }
#ifdef LIBXML_RELAXNG_ENABLED
    if (rng != NULL) {
	ret = xmlTextReaderRelaxNGValidate(reader, rng);
	if (ret < 0) {
	    testErrorHandler(NULL, "Relax-NG schema %s failed to compile\n",
	                     rng);
	    fclose(t);
            if (temp != NULL) {
                unlink(temp);
                free(temp);
            }
	    return(0);
	}
    }
#endif
    ret = xmlTextReaderRead(reader);
    while (ret == 1) {
	if ((t != NULL) && (rng == NULL))
	    processNode(t, reader);
        ret = xmlTextReaderRead(reader);
    }
    if (ret != 0) {
        testErrorHandler(NULL, "%s : failed to parse\n", filename);
    }
    if (rng != NULL) {
        if (xmlTextReaderIsValid(reader) != 1) {
	    testErrorHandler(NULL, "%s fails to validate\n", filename);
	} else {
	    testErrorHandler(NULL, "%s validates\n", filename);
	}
    }
    if (t != NULL) {
        fclose(t);
	ret = compareFiles(temp, result);
        if (temp != NULL) {
            unlink(temp);
            free(temp);
        }
	if (ret) {
	    fprintf(stderr, "Result for %s failed in %s\n", filename, result);
	    return(-1);
	}
    }
    if (err != NULL) {
	ret = compareFileMem(err, testErrors, testErrorsSize);
	if (ret != 0) {
	    fprintf(stderr, "Error for %s failed\n", filename);
	    printf("%s", testErrors);
	    return(-1);
	}
    }

    return(0);
}

/**
 * streamParseTest:
 * @filename: the file to parse
 * @result: the file with expected result
 * @err: the file with error messages
 *
 * Parse a file using the reader API and check for errors.
 *
 * Returns 0 in case of success, an error code otherwise
 */
static int
streamParseTest(const char *filename, const char *result, const char *err,
                int options) {
    xmlTextReaderPtr reader;
    int ret;

    reader = xmlReaderForFile(filename, NULL, options);
    xmlTextReaderSetStructuredErrorHandler(reader, testStructuredErrorHandler,
                                           NULL);
    ret = streamProcessTest(filename, result, err, reader, NULL, options);
    xmlFreeTextReader(reader);
    return(ret);
}

/**
 * walkerParseTest:
 * @filename: the file to parse
 * @result: the file with expected result
 * @err: the file with error messages
 *
 * Parse a file using the walker, i.e. a reader built from a atree.
 *
 * Returns 0 in case of success, an error code otherwise
 */
static int
walkerParseTest(const char *filename, const char *result, const char *err,
                int options) {
    xmlDocPtr doc;
    xmlTextReaderPtr reader;
    int ret;

    doc = xmlReadFile(filename, NULL, options | XML_PARSE_NOWARNING);
    if (doc == NULL) {
        fprintf(stderr, "Failed to parse %s\n", filename);
	return(-1);
    }
    reader = xmlReaderWalker(doc);
    ret = streamProcessTest(filename, result, err, reader, NULL, options);
    xmlFreeTextReader(reader);
    xmlFreeDoc(doc);
    return(ret);
}

/**
 * streamMemParseTest:
 * @filename: the file to parse
 * @result: the file with expected result
 * @err: the file with error messages
 *
 * Parse a file using the reader API from memory and check for errors.
 *
 * Returns 0 in case of success, an error code otherwise
 */
static int
streamMemParseTest(const char *filename, const char *result, const char *err,
                   int options) {
    xmlTextReaderPtr reader;
    int ret;
    const char *base;
    int size;

    /*
     * load and parse the memory
     */
    if (loadMem(filename, &base, &size) != 0) {
        fprintf(stderr, "Failed to load %s\n", filename);
	return(-1);
    }
    reader = xmlReaderForMemory(base, size, filename, NULL, options);
    xmlTextReaderSetStructuredErrorHandler(reader, testStructuredErrorHandler,
                                           NULL);
    ret = streamProcessTest(filename, result, err, reader, NULL, options);
    free((char *)base);
    xmlFreeTextReader(reader);
    return(ret);
}
#endif

#ifdef LIBXML_XPATH_ENABLED
#ifdef LIBXML_DEBUG_ENABLED
/************************************************************************
 *									*
 *		XPath and XPointer based tests				*
 *									*
 ************************************************************************/

static FILE *xpathOutput;
static xmlDocPtr xpathDocument;

static void
testXPath(const char *str, int xptr, int expr) {
    xmlXPathObjectPtr res;
    xmlXPathContextPtr ctxt;

    nb_tests++;
#if defined(LIBXML_XPTR_ENABLED)
    if (xptr) {
	ctxt = xmlXPathNewContext(xpathDocument);
        xmlXPathSetErrorHandler(ctxt, testStructuredErrorHandler, NULL);
	res = xmlXPtrEval(BAD_CAST str, ctxt);
    } else {
#endif
	ctxt = xmlXPathNewContext(xpathDocument);
        xmlXPathSetErrorHandler(ctxt, testStructuredErrorHandler, NULL);
	ctxt->node = xmlDocGetRootElement(xpathDocument);
	if (expr)
	    res = xmlXPathEvalExpression(BAD_CAST str, ctxt);
	else {
	    /* res = xmlXPathEval(BAD_CAST str, ctxt); */
	    xmlXPathCompExprPtr comp;

	    comp = xmlXPathCompile(BAD_CAST str);
	    if (comp != NULL) {
		res = xmlXPathCompiledEval(comp, ctxt);
		xmlXPathFreeCompExpr(comp);
	    } else
		res = NULL;
	}
#if defined(LIBXML_XPTR_ENABLED)
    }
#endif
    xmlXPathDebugDumpObject(xpathOutput, res, 0);
    xmlXPathFreeObject(res);
    xmlXPathFreeContext(ctxt);
}

/**
 * xpathExprTest:
 * @filename: the file to parse
 * @result: the file with expected result
 * @err: the file with error messages
 *
 * Parse a file containing XPath standalone expressions and evaluate them
 *
 * Returns 0 in case of success, an error code otherwise
 */
static int
xpathCommonTest(const char *filename, const char *result,
                int xptr, int expr) {
    FILE *input;
    char expression[5000];
    int len, ret = 0;
    char *temp;

    temp = resultFilename(filename, temp_directory, ".res");
    if (temp == NULL) {
        fprintf(stderr, "Out of memory\n");
        fatalError();
    }
    xpathOutput = fopen(temp, "wb");
    if (xpathOutput == NULL) {
	fprintf(stderr, "failed to open output file %s\n", temp);
        free(temp);
	return(-1);
    }

    input = fopen(filename, "rb");
    if (input == NULL) {
        fprintf(stderr,
		"Cannot open %s for reading\n", filename);
        free(temp);
	return(-1);
    }
    while (fgets(expression, 4500, input) != NULL) {
	len = strlen(expression);
	len--;
	while ((len >= 0) &&
	       ((expression[len] == '\n') || (expression[len] == '\t') ||
		(expression[len] == '\r') || (expression[len] == ' '))) len--;
	expression[len + 1] = 0;
	if (len >= 0) {
	    fprintf(xpathOutput,
	            "\n========================\nExpression: %s\n",
		    expression) ;
	    testXPath(expression, xptr, expr);
	}
    }

    fclose(input);
    fclose(xpathOutput);
    if (result != NULL) {
	ret = compareFiles(temp, result);
	if (ret) {
	    fprintf(stderr, "Result for %s failed in %s\n", filename, result);
	}
    }

    if (temp != NULL) {
        unlink(temp);
        free(temp);
    }
    return(ret);
}

/**
 * xpathExprTest:
 * @filename: the file to parse
 * @result: the file with expected result
 * @err: the file with error messages
 *
 * Parse a file containing XPath standalone expressions and evaluate them
 *
 * Returns 0 in case of success, an error code otherwise
 */
static int
xpathExprTest(const char *filename, const char *result,
              const char *err ATTRIBUTE_UNUSED,
              int options ATTRIBUTE_UNUSED) {
    return(xpathCommonTest(filename, result, 0, 1));
}

/**
 * xpathDocTest:
 * @filename: the file to parse
 * @result: the file with expected result
 * @err: the file with error messages
 *
 * Parse a file containing XPath expressions and evaluate them against
 * a set of corresponding documents.
 *
 * Returns 0 in case of success, an error code otherwise
 */
static int
xpathDocTest(const char *filename,
             const char *resul ATTRIBUTE_UNUSED,
             const char *err ATTRIBUTE_UNUSED,
             int options) {

    char pattern[500];
    char result[500];
    glob_t globbuf;
    size_t i;
    int ret = 0, res;

    xpathDocument = xmlReadFile(filename, NULL,
                                options | XML_PARSE_DTDATTR | XML_PARSE_NOENT);
    if (xpathDocument == NULL) {
        fprintf(stderr, "Failed to load %s\n", filename);
	return(-1);
    }

    res = snprintf(pattern, 499, "./test/XPath/tests/%s*",
            baseFilename(filename));
    if (res >= 499)
        pattern[499] = 0;
    globbuf.gl_offs = 0;
    glob(pattern, GLOB_DOOFFS, NULL, &globbuf);
    for (i = 0;i < globbuf.gl_pathc;i++) {
        res = snprintf(result, 499, "result/XPath/tests/%s",
	         baseFilename(globbuf.gl_pathv[i]));
        if (res >= 499)
            result[499] = 0;
	res = xpathCommonTest(globbuf.gl_pathv[i], &result[0], 0, 0);
	if (res != 0)
	    ret = res;
    }
    globfree(&globbuf);

    xmlFreeDoc(xpathDocument);
    return(ret);
}

#ifdef LIBXML_XPTR_ENABLED
/**
 * xptrDocTest:
 * @filename: the file to parse
 * @result: the file with expected result
 * @err: the file with error messages
 *
 * Parse a file containing XPath expressions and evaluate them against
 * a set of corresponding documents.
 *
 * Returns 0 in case of success, an error code otherwise
 */
static int
xptrDocTest(const char *filename,
            const char *resul ATTRIBUTE_UNUSED,
            const char *err ATTRIBUTE_UNUSED,
            int options ATTRIBUTE_UNUSED) {

    char pattern[500];
    char result[500];
    glob_t globbuf;
    size_t i;
    int ret = 0, res;

    xpathDocument = xmlReadFile(filename, NULL,
                                XML_PARSE_DTDATTR | XML_PARSE_NOENT);
    if (xpathDocument == NULL) {
        fprintf(stderr, "Failed to load %s\n", filename);
	return(-1);
    }

    res = snprintf(pattern, 499, "./test/XPath/xptr/%s*",
                   baseFilename(filename));
    if (res >= 499)
        pattern[499] = 0;
    globbuf.gl_offs = 0;
    glob(pattern, GLOB_DOOFFS, NULL, &globbuf);
    for (i = 0;i < globbuf.gl_pathc;i++) {
        res = snprintf(result, 499, "result/XPath/xptr/%s",
	               baseFilename(globbuf.gl_pathv[i]));
        if (res >= 499)
            result[499] = 0;
	res = xpathCommonTest(globbuf.gl_pathv[i], &result[0], 1, 0);
	if (res != 0)
	    ret = res;
    }
    globfree(&globbuf);

    xmlFreeDoc(xpathDocument);
    return(ret);
}
#endif /* LIBXML_XPTR_ENABLED */

#ifdef LIBXML_VALID_ENABLED
/**
 * xmlidDocTest:
 * @filename: the file to parse
 * @result: the file with expected result
 * @err: the file with error messages
 *
 * Parse a file containing xml:id and check for errors and verify
 * that XPath queries will work on them as expected.
 *
 * Returns 0 in case of success, an error code otherwise
 */
static int
xmlidDocTest(const char *filename,
             const char *result,
             const char *err,
             int options) {
    xmlParserCtxtPtr ctxt;
    int res = 0;
    int ret = 0;
    char *temp;

    ctxt = xmlNewParserCtxt();
    xmlCtxtSetErrorHandler(ctxt, testStructuredErrorHandler, NULL);
    xpathDocument = xmlCtxtReadFile(ctxt, filename, NULL,
            options | XML_PARSE_DTDATTR | XML_PARSE_NOENT);
    xmlFreeParserCtxt(ctxt);
    if (xpathDocument == NULL) {
        fprintf(stderr, "Failed to load %s\n", filename);
	return(-1);
    }

    temp = resultFilename(filename, temp_directory, ".res");
    if (temp == NULL) {
        fprintf(stderr, "Out of memory\n");
        fatalError();
    }
    xpathOutput = fopen(temp, "wb");
    if (xpathOutput == NULL) {
	fprintf(stderr, "failed to open output file %s\n", temp);
        xmlFreeDoc(xpathDocument);
        free(temp);
	return(-1);
    }

    testXPath("id('bar')", 0, 0);

    fclose(xpathOutput);
    if (result != NULL) {
	ret = compareFiles(temp, result);
	if (ret) {
	    fprintf(stderr, "Result for %s failed in %s\n", filename, result);
	    res = 1;
	}
    }

    if (temp != NULL) {
        unlink(temp);
        free(temp);
    }
    xmlFreeDoc(xpathDocument);

    if (err != NULL) {
	ret = compareFileMem(err, testErrors, testErrorsSize);
	if (ret != 0) {
	    fprintf(stderr, "Error for %s failed\n", filename);
	    res = 1;
	}
    }
    return(res);
}
#endif /* LIBXML_VALID_ENABLED */

#endif /* LIBXML_DEBUG_ENABLED */
#endif /* XPATH */
/************************************************************************
 *									*
 *			URI based tests					*
 *									*
 ************************************************************************/

static void
handleURI(const char *str, const char *base, FILE *o) {
    int ret;
    xmlURIPtr uri;
    xmlChar *res = NULL;

    uri = xmlCreateURI();

    if (base == NULL) {
	ret = xmlParseURIReference(uri, str);
	if (ret != 0)
	    fprintf(o, "%s : error %d\n", str, ret);
	else {
	    xmlNormalizeURIPath(uri->path);
	    xmlPrintURI(o, uri);
	    fprintf(o, "\n");
	}
    } else {
	res = xmlBuildURI((xmlChar *)str, (xmlChar *) base);
	if (res != NULL) {
	    fprintf(o, "%s\n", (char *) res);
	}
	else
	    fprintf(o, "::ERROR::\n");
    }
    if (res != NULL)
	xmlFree(res);
    xmlFreeURI(uri);
}

/**
 * uriCommonTest:
 * @filename: the file to parse
 * @result: the file with expected result
 * @err: the file with error messages
 *
 * Parse a file containing URI and check for errors
 *
 * Returns 0 in case of success, an error code otherwise
 */
static int
uriCommonTest(const char *filename,
             const char *result,
             const char *err,
             const char *base) {
    char *temp;
    FILE *o, *f;
    char str[1024];
    int res = 0, i, ret;

    temp = resultFilename(filename, temp_directory, ".res");
    if (temp == NULL) {
        fprintf(stderr, "Out of memory\n");
        fatalError();
    }
    o = fopen(temp, "wb");
    if (o == NULL) {
	fprintf(stderr, "failed to open output file %s\n", temp);
        free(temp);
	return(-1);
    }
    f = fopen(filename, "rb");
    if (f == NULL) {
	fprintf(stderr, "failed to open input file %s\n", filename);
	fclose(o);
        if (temp != NULL) {
            unlink(temp);
            free(temp);
        }
	return(-1);
    }

    while (1) {
	/*
	 * read one line in string buffer.
	 */
	if (fgets (&str[0], sizeof (str) - 1, f) == NULL)
	   break;

	/*
	 * remove the ending spaces
	 */
	i = strlen(str);
	while ((i > 0) &&
	       ((str[i - 1] == '\n') || (str[i - 1] == '\r') ||
		(str[i - 1] == ' ') || (str[i - 1] == '\t'))) {
	    i--;
	    str[i] = 0;
	}
	nb_tests++;
	handleURI(str, base, o);
    }

    fclose(f);
    fclose(o);

    if (result != NULL) {
	ret = compareFiles(temp, result);
	if (ret) {
	    fprintf(stderr, "Result for %s failed in %s\n", filename, result);
	    res = 1;
	}
    }
    if (err != NULL) {
	ret = compareFileMem(err, testErrors, testErrorsSize);
	if (ret != 0) {
	    fprintf(stderr, "Error for %s failed\n", filename);
	    res = 1;
	}
    }

    if (temp != NULL) {
        unlink(temp);
        free(temp);
    }
    return(res);
}

/**
 * uriParseTest:
 * @filename: the file to parse
 * @result: the file with expected result
 * @err: the file with error messages
 *
 * Parse a file containing URI and check for errors
 *
 * Returns 0 in case of success, an error code otherwise
 */
static int
uriParseTest(const char *filename,
             const char *result,
             const char *err,
             int options ATTRIBUTE_UNUSED) {
    return(uriCommonTest(filename, result, err, NULL));
}

/**
 * uriBaseTest:
 * @filename: the file to parse
 * @result: the file with expected result
 * @err: the file with error messages
 *
 * Parse a file containing URI, compose them against a fixed base and
 * check for errors
 *
 * Returns 0 in case of success, an error code otherwise
 */
static int
uriBaseTest(const char *filename,
             const char *result,
             const char *err,
             int options ATTRIBUTE_UNUSED) {
    return(uriCommonTest(filename, result, err,
                         "http://foo.com/path/to/index.html?orig#help"));
}

static int urip_success = 1;
static int urip_current = 0;
static const char *urip_testURLs[] = {
    "urip://example.com/a b.html",
    "urip://example.com/a%20b.html",
    "file:///path/to/a b.html",
    "file:///path/to/a%20b.html",
    "/path/to/a b.html",
    "/path/to/a%20b.html",
    "urip://example.com/r" "\xe9" "sum" "\xe9" ".html",
    "urip://example.com/test?a=1&b=2%263&c=4#foo",
    NULL
};
static const char *urip_rcvsURLs[] = {
    /* it is an URI the strings must be escaped */
    "urip://example.com/a%20b.html",
    /* check that % escaping is not broken */
    "urip://example.com/a%20b.html",
    /* it's an URI path the strings must be escaped */
    "file:///path/to/a%20b.html",
    /* check that % escaping is not broken */
    "file:///path/to/a%20b.html",
    /* this is not an URI, this is a path, so this should not be escaped */
    "/path/to/a b.html",
    /* check that paths with % are not broken */
    "/path/to/a%20b.html",
    /* out of context the encoding can't be guessed byte by byte conversion */
    "urip://example.com/r%E9sum%E9.html",
    /* verify we don't destroy URIs especially the query part */
    "urip://example.com/test?a=1&b=2%263&c=4#foo",
    NULL
};
static const char *urip_res = "<list/>";
static const char *urip_cur = NULL;
static int urip_rlen;

/**
 * uripMatch:
 * @URI: an URI to test
 *
 * Check for an urip: query
 *
 * Returns 1 if yes and 0 if another Input module should be used
 */
static int
uripMatch(const char * URI) {
#ifdef LIBXML_CATALOG_ENABLED
    if ((URI == NULL) ||
        (!strcmp(URI, "file://" XML_SYSCONFDIR "/xml/catalog")))
        return(0);
#endif
    /* Verify we received the escaped URL */
    if (strcmp(urip_rcvsURLs[urip_current], URI))
	urip_success = 0;
    return(1);
}

/**
 * uripOpen:
 * @URI: an URI to test
 *
 * Return a pointer to the urip: query handler, in this example simply
 * the urip_current pointer...
 *
 * Returns an Input context or NULL in case or error
 */
static void *
uripOpen(const char * URI) {
#ifdef LIBXML_CATALOG_ENABLED
    if ((URI == NULL) ||
        (!strcmp(URI, "file://" XML_SYSCONFDIR "/xml/catalog")))
        return(NULL);
#endif
    /* Verify we received the escaped URL */
    if (strcmp(urip_rcvsURLs[urip_current], URI))
	urip_success = 0;
    urip_cur = urip_res;
    urip_rlen = strlen(urip_res);
    return((void *) urip_cur);
}

/**
 * uripClose:
 * @context: the read context
 *
 * Close the urip: query handler
 *
 * Returns 0 or -1 in case of error
 */
static int
uripClose(void * context) {
    if (context == NULL) return(-1);
    urip_cur = NULL;
    urip_rlen = 0;
    return(0);
}

/**
 * uripRead:
 * @context: the read context
 * @buffer: where to store data
 * @len: number of bytes to read
 *
 * Implement an urip: query read.
 *
 * Returns the number of bytes read or -1 in case of error
 */
static int
uripRead(void * context, char * buffer, int len) {
   const char *ptr = (const char *) context;

   if ((context == NULL) || (buffer == NULL) || (len < 0))
       return(-1);

   if (len > urip_rlen) len = urip_rlen;
   memcpy(buffer, ptr, len);
   urip_rlen -= len;
   return(len);
}

static int
urip_checkURL(const char *URL) {
    xmlDocPtr doc;

    doc = xmlReadFile(URL, NULL, 0);
    if (doc == NULL)
        return(-1);
    xmlFreeDoc(doc);
    return(1);
}

/**
 * uriPathTest:
 * @filename: ignored
 * @result: ignored
 * @err: ignored
 *
 * Run a set of tests to check how Path and URI are handled before
 * being passed to the I/O layer
 *
 * Returns 0 in case of success, an error code otherwise
 */
static int
uriPathTest(const char *filename ATTRIBUTE_UNUSED,
             const char *result ATTRIBUTE_UNUSED,
             const char *err ATTRIBUTE_UNUSED,
             int options ATTRIBUTE_UNUSED) {
    int parsed;
    int failures = 0;

    /*
     * register the new I/O handlers
     */
    if (xmlRegisterInputCallbacks(uripMatch, uripOpen, uripRead, uripClose) < 0)
    {
        fprintf(stderr, "failed to register HTTP handler\n");
	return(-1);
    }

    for (urip_current = 0;urip_testURLs[urip_current] != NULL;urip_current++) {
        urip_success = 1;
        parsed = urip_checkURL(urip_testURLs[urip_current]);
	if (urip_success != 1) {
	    fprintf(stderr, "failed the URL passing test for %s",
	            urip_testURLs[urip_current]);
	    failures++;
	} else if (parsed != 1) {
	    fprintf(stderr, "failed the parsing test for %s",
	            urip_testURLs[urip_current]);
	    failures++;
	}
	nb_tests++;
    }

    xmlPopInputCallbacks();
    return(failures);
}

/************************************************************************
 *									*
 *			Schemas tests					*
 *									*
 ************************************************************************/

#ifdef LIBXML_SCHEMAS_ENABLED
static int
schemasOneTest(const char *sch,
               const char *filename,
               const char *err,
	       int options,
	       xmlSchemaPtr schemas) {
    int ret = 0;
    int i;
    int parseErrorsSize = testErrorsSize;

    /*
     * Test both memory and streaming validation.
     */
    for (i = 0; i < 2; i++) {
        xmlSchemaValidCtxtPtr ctxt;
        int validResult = 0;

        testErrorsSize = parseErrorsSize;
        testErrors[parseErrorsSize] = 0;

        if (schemas == NULL)
            goto done;

        ctxt = xmlSchemaNewValidCtxt(schemas);
        xmlSchemaSetValidStructuredErrors(ctxt, testStructuredErrorHandler,
                                          NULL);

        if (i == 0) {
            xmlDocPtr doc;

            doc = xmlReadFile(filename, NULL, options);
            if (doc == NULL) {
                fprintf(stderr, "failed to parse instance %s for %s\n", filename, sch);
                return(-1);
            }
            validResult = xmlSchemaValidateDoc(ctxt, doc);
            xmlFreeDoc(doc);
        } else {
            validResult = xmlSchemaValidateFile(ctxt, filename, options);
        }

        if (validResult == 0) {
            testErrorHandler(NULL, "%s validates\n", filename);
        } else if (validResult > 0) {
            testErrorHandler(NULL, "%s fails to validate\n", filename);
        } else {
            testErrorHandler(NULL, "%s validation generated an internal "
                             "error\n", filename);
        }

        xmlSchemaFreeValidCtxt(ctxt);

done:
        if (compareFileMem(err, testErrors, testErrorsSize)) {
            fprintf(stderr, "Error for %s on %s failed\n", filename, sch);
            ret = 1;
        }
    }

    return(ret);
}
/**
 * schemasTest:
 * @filename: the schemas file
 * @result: the file with expected result
 * @err: the file with error messages
 *
 * Parse a file containing URI, compose them against a fixed base and
 * check for errors
 *
 * Returns 0 in case of success, an error code otherwise
 */
static int
schemasTest(const char *filename,
            const char *resul ATTRIBUTE_UNUSED,
            const char *errr ATTRIBUTE_UNUSED,
            int options) {
    const char *base = baseFilename(filename);
    const char *base2;
    const char *instance;
    xmlSchemaParserCtxtPtr ctxt;
    xmlSchemaPtr schemas;
    int res = 0, len, ret;
    int parseErrorsSize;
    char pattern[500];
    char prefix[500];
    char err[500];
    glob_t globbuf;
    size_t i;
    char count = 0;

    /* first compile the schemas if possible */
    ctxt = xmlSchemaNewParserCtxt(filename);
    xmlSchemaSetParserStructuredErrors(ctxt, testStructuredErrorHandler, NULL);
    schemas = xmlSchemaParse(ctxt);
    xmlSchemaFreeParserCtxt(ctxt);
    parseErrorsSize = testErrorsSize;

    /*
     * most of the mess is about the output filenames generated by the Makefile
     */
    len = strlen(base);
    if ((len > 499) || (len < 5)) {
        xmlSchemaFree(schemas);
	return(-1);
    }
    len -= 4; /* remove trailing .xsd */
    if (base[len - 2] == '_') {
        len -= 2; /* remove subtest number */
    }
    if (base[len - 2] == '_') {
        len -= 2; /* remove subtest number */
    }
    memcpy(prefix, base, len);
    prefix[len] = 0;

    if (snprintf(pattern, 499, "./test/schemas/%s_*.xml", prefix) >= 499)
        pattern[499] = 0;

    if (base[len] == '_') {
        len += 2;
	memcpy(prefix, base, len);
	prefix[len] = 0;
    }

    globbuf.gl_offs = 0;
    glob(pattern, GLOB_DOOFFS, NULL, &globbuf);
    for (i = 0;i < globbuf.gl_pathc;i++) {
        testErrorsSize = parseErrorsSize;
        testErrors[parseErrorsSize] = 0;
        instance = globbuf.gl_pathv[i];
	base2 = baseFilename(instance);
	len = strlen(base2);
	if ((len > 6) && (base2[len - 6] == '_')) {
	    count = base2[len - 5];
	    ret = snprintf(err, 499, "result/schemas/%s_%c.err",
		     prefix, count);
            if (ret >= 499)
	        err[499] = 0;
	} else {
	    fprintf(stderr, "don't know how to process %s\n", instance);
	    continue;
	}

        nb_tests++;
        ret = schemasOneTest(filename, instance, err, options, schemas);
        if (ret != 0)
            res = ret;
    }
    globfree(&globbuf);
    xmlSchemaFree(schemas);

    return(res);
}
#endif /* LIBXML_SCHEMAS_ENABLED */

/************************************************************************
 *									*
 *			RELAX NG tests					*
 *									*
 ************************************************************************/

#ifdef LIBXML_RELAXNG_ENABLED
static int
rngOneTest(const char *sch,
               const char *filename,
	       int options,
	       xmlRelaxNGPtr schemas) {
    xmlDocPtr doc;
    xmlRelaxNGValidCtxtPtr ctxt;
    int ret = 0;

    doc = xmlReadFile(filename, NULL, options);
    if (doc == NULL) {
        fprintf(stderr, "failed to parse instance %s for %s\n", filename, sch);
	return(-1);
    }

    ctxt = xmlRelaxNGNewValidCtxt(schemas);
    xmlRelaxNGSetValidStructuredErrors(ctxt, testStructuredErrorHandler, NULL);
    ret = xmlRelaxNGValidateDoc(ctxt, doc);
    if (ret == 0) {
	testErrorHandler(NULL, "%s validates\n", filename);
    } else if (ret > 0) {
	testErrorHandler(NULL, "%s fails to validate\n", filename);
    } else {
	testErrorHandler(NULL, "%s validation generated an internal error\n",
	       filename);
    }

    xmlRelaxNGFreeValidCtxt(ctxt);
    xmlFreeDoc(doc);
    return(0);
}
/**
 * rngTest:
 * @filename: the schemas file
 * @result: the file with expected result
 * @err: the file with error messages
 *
 * Parse an RNG schemas and then apply it to the related .xml
 *
 * Returns 0 in case of success, an error code otherwise
 */
static int
rngTest(const char *filename,
            const char *resul ATTRIBUTE_UNUSED,
            const char *errr ATTRIBUTE_UNUSED,
            int options) {
    const char *base = baseFilename(filename);
    const char *base2;
    const char *instance;
    xmlRelaxNGParserCtxtPtr ctxt;
    xmlRelaxNGPtr schemas;
    int res = 0, len, ret = 0;
    int parseErrorsSize;
    char pattern[500];
    char prefix[500];
    char err[500];
    glob_t globbuf;
    size_t i;
    char count = 0;

    /* first compile the schemas if possible */
    ctxt = xmlRelaxNGNewParserCtxt(filename);
    xmlRelaxNGSetParserStructuredErrors(ctxt, testStructuredErrorHandler,
                                        NULL);
    schemas = xmlRelaxNGParse(ctxt);
    xmlRelaxNGFreeParserCtxt(ctxt);
    if (schemas == NULL)
        testErrorHandler(NULL, "Relax-NG schema %s failed to compile\n",
                         filename);
    parseErrorsSize = testErrorsSize;

    /*
     * most of the mess is about the output filenames generated by the Makefile
     */
    len = strlen(base);
    if ((len > 499) || (len < 5)) {
        xmlRelaxNGFree(schemas);
	return(-1);
    }
    len -= 4; /* remove trailing .rng */
    memcpy(prefix, base, len);
    prefix[len] = 0;

    if (snprintf(pattern, 499, "./test/relaxng/%s_?.xml", prefix) >= 499)
        pattern[499] = 0;

    globbuf.gl_offs = 0;
    glob(pattern, GLOB_DOOFFS, NULL, &globbuf);
    for (i = 0;i < globbuf.gl_pathc;i++) {
        testErrorsSize = parseErrorsSize;
        testErrors[parseErrorsSize] = 0;
        instance = globbuf.gl_pathv[i];
	base2 = baseFilename(instance);
	len = strlen(base2);
	if ((len > 6) && (base2[len - 6] == '_')) {
	    count = base2[len - 5];
	    res = snprintf(err, 499, "result/relaxng/%s_%c.err",
		     prefix, count);
            if (res >= 499)
	        err[499] = 0;
	} else {
	    fprintf(stderr, "don't know how to process %s\n", instance);
	    continue;
	}
	if (schemas != NULL) {
	    nb_tests++;
	    res = rngOneTest(filename, instance, options, schemas);
	    if (res != 0)
		ret = res;
	}
        if (compareFileMem(err, testErrors, testErrorsSize)) {
            fprintf(stderr, "Error for %s on %s failed\n", instance,
                    filename);
            ret = 1;
        }
    }
    globfree(&globbuf);
    xmlRelaxNGFree(schemas);

    return(ret);
}

#ifdef LIBXML_READER_ENABLED
/**
 * rngStreamTest:
 * @filename: the schemas file
 * @result: the file with expected result
 * @err: the file with error messages
 *
 * Parse a set of files with streaming, applying an RNG schemas
 *
 * Returns 0 in case of success, an error code otherwise
 */
static int
rngStreamTest(const char *filename,
            const char *resul ATTRIBUTE_UNUSED,
            const char *errr ATTRIBUTE_UNUSED,
            int options) {
    const char *base = baseFilename(filename);
    const char *base2;
    const char *instance;
    int res = 0, len, ret;
    char pattern[500];
    char prefix[500];
    char result[500];
    char err[500];
    glob_t globbuf;
    size_t i;
    char count = 0;
    xmlTextReaderPtr reader;
    int disable_err = 0;

    /*
     * most of the mess is about the output filenames generated by the Makefile
     */
    len = strlen(base);
    if ((len > 499) || (len < 5)) {
	fprintf(stderr, "len(base) == %d !\n", len);
	return(-1);
    }
    len -= 4; /* remove trailing .rng */
    memcpy(prefix, base, len);
    prefix[len] = 0;

    /*
     * strictly unifying the error messages is nearly impossible this
     * hack is also done in the Makefile
     */
    if ((!strcmp(prefix, "tutor10_1")) || (!strcmp(prefix, "tutor10_2")) ||
        (!strcmp(prefix, "tutor3_2")) || (!strcmp(prefix, "307377")) ||
        (!strcmp(prefix, "tutor8_2")))
	disable_err = 1;

    if (snprintf(pattern, 499, "./test/relaxng/%s_?.xml", prefix) >= 499)
        pattern[499] = 0;

    globbuf.gl_offs = 0;
    glob(pattern, GLOB_DOOFFS, NULL, &globbuf);
    for (i = 0;i < globbuf.gl_pathc;i++) {
        testErrorsSize = 0;
	testErrors[0] = 0;
        instance = globbuf.gl_pathv[i];
	base2 = baseFilename(instance);
	len = strlen(base2);
	if ((len > 6) && (base2[len - 6] == '_')) {
	    count = base2[len - 5];
	    ret = snprintf(result, 499, "result/relaxng/%s_%c",
		     prefix, count);
            if (ret >= 499)
	        result[499] = 0;
	    ret = snprintf(err, 499, "result/relaxng/%s_%c.err",
		     prefix, count);
            if (ret >= 499)
	        err[499] = 0;
	} else {
	    fprintf(stderr, "don't know how to process %s\n", instance);
	    continue;
	}
	reader = xmlReaderForFile(instance, NULL, options);
        xmlTextReaderSetStructuredErrorHandler(reader,
                testStructuredErrorHandler, NULL);
	if (reader == NULL) {
	    fprintf(stderr, "Failed to build reader for %s\n", instance);
	}
	if (disable_err == 1)
	    ret = streamProcessTest(instance, result, NULL, reader, filename,
	                            options);
	else
	    ret = streamProcessTest(instance, result, err, reader, filename,
	                            options);
	xmlFreeTextReader(reader);
	if (ret != 0) {
	    fprintf(stderr, "instance %s failed\n", instance);
	    res = ret;
	}
    }
    globfree(&globbuf);

    return(res);
}
#endif /* READER */

#endif /* LIBXML_RELAX_ENABLED */

/************************************************************************
 *									*
 *			Schematron tests				*
 *									*
 ************************************************************************/

#ifdef LIBXML_SCHEMATRON_ENABLED
static int
schematronOneTest(const char *sch, const char *filename, int options,
                  xmlSchematronPtr schematron) {
    xmlDocPtr doc;
    xmlSchematronValidCtxtPtr ctxt;
    int ret;

    doc = xmlReadFile(filename, NULL, options);
    if (doc == NULL) {
        fprintf(stderr, "failed to parse instance %s for %s\n", filename, sch);
	return(-1);
    }

    ctxt = xmlSchematronNewValidCtxt(schematron, XML_SCHEMATRON_OUT_ERROR);
    xmlSchematronSetValidStructuredErrors(ctxt, testStructuredErrorHandler,
                                          NULL);
    ret = xmlSchematronValidateDoc(ctxt, doc);
    if (ret == 0) {
	testErrorHandler(NULL, "%s validates\n", filename);
    } else if (ret > 0) {
	testErrorHandler(NULL, "%s fails to validate\n", filename);
    } else {
	testErrorHandler(NULL, "%s validation generated an internal error\n",
	       filename);
    }

    xmlSchematronFreeValidCtxt(ctxt);
    xmlFreeDoc(doc);
    return(0);
}

/**
 * schematronTest:
 * @filename: the schemas file
 * @result: the file with expected result
 * @err: the file with error messages
 *
 * Returns 0 in case of success, an error code otherwise
 */
static int
schematronTest(const char *filename,
               const char *resul ATTRIBUTE_UNUSED,
               const char *errr ATTRIBUTE_UNUSED,
               int options) {
    const char *base = baseFilename(filename);
    const char *base2;
    const char *instance;
    xmlSchematronParserCtxtPtr pctxt;
    xmlSchematronPtr schematron;
    int res = 0, len, ret = 0;
    int parseErrorsSize;
    char pattern[500];
    char prefix[500];
    char err[500];
    glob_t globbuf;
    size_t i;
    char count = 0;

<<<<<<< HEAD
=======
    /* Redirect XPath errors */
    xmlSetStructuredErrorFunc(NULL, testStructuredErrorHandler);

>>>>>>> 26de6980
    pctxt = xmlSchematronNewParserCtxt(filename);
    schematron = xmlSchematronParse(pctxt);
    xmlSchematronFreeParserCtxt(pctxt);
    if (schematron == NULL)
        testErrorHandler(NULL, "Schematron schema %s failed to compile\n",
                         filename);
    parseErrorsSize = testErrorsSize;

    /*
     * most of the mess is about the output filenames generated by the Makefile
     */
    len = strlen(base);
    if ((len > 499) || (len < 5)) {
<<<<<<< HEAD
        xmlSchematronFree(schematron);
	return(-1);
=======
        ret = -1;
        goto done;
>>>>>>> 26de6980
    }
    len -= 4; /* remove trailing .sct */
    memcpy(prefix, base, len);
    prefix[len] = 0;

    if (snprintf(pattern, 499, "./test/schematron/%s_?.xml", prefix) >= 499)
        pattern[499] = 0;

    globbuf.gl_offs = 0;
    glob(pattern, GLOB_DOOFFS, NULL, &globbuf);
    for (i = 0;i < globbuf.gl_pathc;i++) {
        testErrorsSize = parseErrorsSize;
        testErrors[parseErrorsSize] = 0;
        instance = globbuf.gl_pathv[i];
	base2 = baseFilename(instance);
	len = strlen(base2);
	if ((len > 6) && (base2[len - 6] == '_')) {
	    count = base2[len - 5];
	    res = snprintf(err, 499, "result/schematron/%s_%c.err",
		     prefix, count);
            if (res >= 499)
	        err[499] = 0;
	} else {
	    fprintf(stderr, "don't know how to process %s\n", instance);
	    continue;
	}
	if (schematron != NULL) {
	    nb_tests++;
	    res = schematronOneTest(filename, instance, options, schematron);
	    if (res != 0)
		ret = res;
	}
        if (compareFileMem(err, testErrors, testErrorsSize)) {
            fprintf(stderr, "Error for %s on %s failed\n", instance,
                    filename);
            ret = 1;
        }
    }
    globfree(&globbuf);
<<<<<<< HEAD
    xmlSchematronFree(schematron);

=======

done:
    xmlSchematronFree(schematron);
    xmlSetStructuredErrorFunc(NULL, NULL);
>>>>>>> 26de6980
    return(ret);
}
#endif /* LIBXML_SCHEMATRON_ENABLED */

#ifdef LIBXML_PATTERN_ENABLED
#ifdef LIBXML_READER_ENABLED
/************************************************************************
 *									*
 *			Patterns tests					*
 *									*
 ************************************************************************/
static void patternNode(FILE *out, xmlTextReaderPtr reader,
                        const char *pattern, xmlPatternPtr patternc,
			xmlStreamCtxtPtr patstream) {
    xmlChar *path = NULL;
    int match = -1;
    int type, empty;

    type = xmlTextReaderNodeType(reader);
    empty = xmlTextReaderIsEmptyElement(reader);

    if (type == XML_READER_TYPE_ELEMENT) {
	/* do the check only on element start */
	match = xmlPatternMatch(patternc, xmlTextReaderCurrentNode(reader));

	if (match) {
	    path = xmlGetNodePath(xmlTextReaderCurrentNode(reader));
	    fprintf(out, "Node %s matches pattern %s\n", path, pattern);
	}
    }
    if (patstream != NULL) {
	int ret;

	if (type == XML_READER_TYPE_ELEMENT) {
	    ret = xmlStreamPush(patstream,
				xmlTextReaderConstLocalName(reader),
				xmlTextReaderConstNamespaceUri(reader));
	    if (ret < 0) {
		fprintf(out, "xmlStreamPush() failure\n");
		xmlFreeStreamCtxt(patstream);
		patstream = NULL;
	    } else if (ret != match) {
		if (path == NULL) {
		    path = xmlGetNodePath(
				   xmlTextReaderCurrentNode(reader));
		}
		fprintf(out,
			"xmlPatternMatch and xmlStreamPush disagree\n");
		fprintf(out,
			"  pattern %s node %s\n",
			pattern, path);
	    }


	}
	if ((type == XML_READER_TYPE_END_ELEMENT) ||
	    ((type == XML_READER_TYPE_ELEMENT) && (empty))) {
	    ret = xmlStreamPop(patstream);
	    if (ret < 0) {
		fprintf(out, "xmlStreamPop() failure\n");
		xmlFreeStreamCtxt(patstream);
		patstream = NULL;
	    }
	}
    }
    if (path != NULL)
	xmlFree(path);
}

/**
 * patternTest:
 * @filename: the schemas file
 * @result: the file with expected result
 * @err: the file with error messages
 *
 * Parse a set of files with streaming, applying an RNG schemas
 *
 * Returns 0 in case of success, an error code otherwise
 */
static int
patternTest(const char *filename,
            const char *resul ATTRIBUTE_UNUSED,
            const char *err ATTRIBUTE_UNUSED,
            int options) {
    xmlPatternPtr patternc = NULL;
    xmlStreamCtxtPtr patstream = NULL;
    FILE *o, *f;
    char str[1024];
    char xml[500];
    char result[500];
    int len, i;
    int ret = 0, res;
    char *temp;
    xmlTextReaderPtr reader;
    xmlDocPtr doc;

    len = strlen(filename);
    len -= 4;
    memcpy(xml, filename, len);
    xml[len] = 0;
    if (snprintf(result, 499, "result/pattern/%s", baseFilename(xml)) >= 499)
        result[499] = 0;
    memcpy(xml + len, ".xml", 5);

    if (!checkTestFile(xml) && !update_results) {
	fprintf(stderr, "Missing xml file %s\n", xml);
	return(-1);
    }
    f = fopen(filename, "rb");
    if (f == NULL) {
        fprintf(stderr, "Failed to open %s\n", filename);
	return(-1);
    }
    temp = resultFilename(filename, temp_directory, ".res");
    if (temp == NULL) {
        fprintf(stderr, "Out of memory\n");
        fatalError();
    }
    o = fopen(temp, "wb");
    if (o == NULL) {
	fprintf(stderr, "failed to open output file %s\n", temp);
	fclose(f);
        free(temp);
	return(-1);
    }
    while (1) {
	/*
	 * read one line in string buffer.
	 */
	if (fgets (&str[0], sizeof (str) - 1, f) == NULL)
	   break;

	/*
	 * remove the ending spaces
	 */
	i = strlen(str);
	while ((i > 0) &&
	       ((str[i - 1] == '\n') || (str[i - 1] == '\r') ||
		(str[i - 1] == ' ') || (str[i - 1] == '\t'))) {
	    i--;
	    str[i] = 0;
	}
	doc = xmlReadFile(xml, NULL, options);
	if (doc == NULL) {
	    fprintf(stderr, "Failed to parse %s\n", xml);
	    ret = 1;
	} else {
	    xmlNodePtr root;
	    const xmlChar *namespaces[22];
	    int j;
	    xmlNsPtr ns;

	    root = xmlDocGetRootElement(doc);
	    for (ns = root->nsDef, j = 0;ns != NULL && j < 20;ns=ns->next) {
		namespaces[j++] = ns->href;
		namespaces[j++] = ns->prefix;
	    }
	    namespaces[j++] = NULL;
	    namespaces[j] = NULL;

	    patternc = xmlPatterncompile((const xmlChar *) str, doc->dict,
					 0, &namespaces[0]);
	    if (patternc == NULL) {
		testErrorHandler(NULL,
			"Pattern %s failed to compile\n", str);
		xmlFreeDoc(doc);
		ret = 1;
		continue;
	    }
	    patstream = xmlPatternGetStreamCtxt(patternc);
	    if (patstream != NULL) {
		ret = xmlStreamPush(patstream, NULL, NULL);
		if (ret < 0) {
		    fprintf(stderr, "xmlStreamPush() failure\n");
		    xmlFreeStreamCtxt(patstream);
		    patstream = NULL;
		}
	    }
	    nb_tests++;

	    reader = xmlReaderWalker(doc);
	    res = xmlTextReaderRead(reader);
	    while (res == 1) {
		patternNode(o, reader, str, patternc, patstream);
		res = xmlTextReaderRead(reader);
	    }
	    if (res != 0) {
		fprintf(o, "%s : failed to parse\n", filename);
	    }
	    xmlFreeTextReader(reader);
	    xmlFreeDoc(doc);
	    xmlFreeStreamCtxt(patstream);
	    patstream = NULL;
	    xmlFreePattern(patternc);

	}
    }

    fclose(f);
    fclose(o);

    ret = compareFiles(temp, result);
    if (ret) {
	fprintf(stderr, "Result for %s failed in %s\n", filename, result);
	ret = 1;
    }
    if (temp != NULL) {
        unlink(temp);
        free(temp);
    }
    return(ret);
}
#endif /* READER */
#endif /* PATTERN */
#ifdef LIBXML_C14N_ENABLED
/************************************************************************
 *									*
 *			Canonicalization tests				*
 *									*
 ************************************************************************/
static xmlXPathObjectPtr
load_xpath_expr (xmlDocPtr parent_doc, const char* filename) {
    xmlXPathObjectPtr xpath;
    xmlDocPtr doc;
    xmlChar *expr;
    xmlXPathContextPtr ctx;
    xmlNodePtr node;
    xmlNsPtr ns;

    /*
     * load XPath expr as a file
     */
    doc = xmlReadFile(filename, NULL, XML_PARSE_DTDATTR | XML_PARSE_NOENT);
    if (doc == NULL) {
	fprintf(stderr, "Error: unable to parse file \"%s\"\n", filename);
	return(NULL);
    }

    /*
     * Check the document is of the right kind
     */
    if(xmlDocGetRootElement(doc) == NULL) {
        fprintf(stderr,"Error: empty document for file \"%s\"\n", filename);
	xmlFreeDoc(doc);
	return(NULL);
    }

    node = doc->children;
    while(node != NULL && !xmlStrEqual(node->name, (const xmlChar *)"XPath")) {
	node = node->next;
    }

    if(node == NULL) {
        fprintf(stderr,"Error: XPath element expected in the file  \"%s\"\n", filename);
	xmlFreeDoc(doc);
	return(NULL);
    }

    expr = xmlNodeGetContent(node);
    if(expr == NULL) {
        fprintf(stderr,"Error: XPath content element is NULL \"%s\"\n", filename);
	xmlFreeDoc(doc);
	return(NULL);
    }

    ctx = xmlXPathNewContext(parent_doc);
    if(ctx == NULL) {
        fprintf(stderr,"Error: unable to create new context\n");
        xmlFree(expr);
        xmlFreeDoc(doc);
        return(NULL);
    }

    /*
     * Register namespaces
     */
    ns = node->nsDef;
    while(ns != NULL) {
	if(xmlXPathRegisterNs(ctx, ns->prefix, ns->href) != 0) {
	    fprintf(stderr,"Error: unable to register NS with prefix=\"%s\" and href=\"%s\"\n", ns->prefix, ns->href);
    xmlFree(expr);
	    xmlXPathFreeContext(ctx);
	    xmlFreeDoc(doc);
	    return(NULL);
	}
	ns = ns->next;
    }

    /*
     * Evaluate xpath
     */
    xpath = xmlXPathEvalExpression(expr, ctx);
    if(xpath == NULL) {
        fprintf(stderr,"Error: unable to evaluate xpath expression\n");
xmlFree(expr);
        xmlXPathFreeContext(ctx);
        xmlFreeDoc(doc);
        return(NULL);
    }

    /* print_xpath_nodes(xpath->nodesetval); */

    xmlFree(expr);
    xmlXPathFreeContext(ctx);
    xmlFreeDoc(doc);
    return(xpath);
}

/*
 * Macro used to grow the current buffer.
 */
#define xxx_growBufferReentrant() {						\
    buffer_size *= 2;							\
    buffer = (xmlChar **)						\
	xmlRealloc(buffer, buffer_size * sizeof(xmlChar*));	\
    if (buffer == NULL) {						\
	perror("realloc failed");					\
	return(NULL);							\
    }									\
}

static xmlChar **
parse_list(xmlChar *str) {
    xmlChar **buffer;
    xmlChar **out = NULL;
    int buffer_size = 0;
    int len;

    if(str == NULL) {
	return(NULL);
    }

    len = xmlStrlen(str);
    if((str[0] == '\'') && (str[len - 1] == '\'')) {
	str[len - 1] = '\0';
	str++;
    }
    /*
     * allocate an translation buffer.
     */
    buffer_size = 1000;
    buffer = (xmlChar **) xmlMalloc(buffer_size * sizeof(xmlChar*));
    if (buffer == NULL) {
	perror("malloc failed");
	return(NULL);
    }
    out = buffer;

    while(*str != '\0') {
	if (out - buffer > buffer_size - 10) {
	    int indx = out - buffer;

	    xxx_growBufferReentrant();
	    out = &buffer[indx];
	}
	(*out++) = str;
	while(*str != ',' && *str != '\0') ++str;
	if(*str == ',') *(str++) = '\0';
    }
    (*out) = NULL;
    return buffer;
}

static int
c14nRunTest(const char* xml_filename, int with_comments, int mode,
	    const char* xpath_filename, const char *ns_filename,
	    const char* result_file) {
    xmlDocPtr doc;
    xmlXPathObjectPtr xpath = NULL;
    xmlChar *result = NULL;
    int ret;
    xmlChar **inclusive_namespaces = NULL;
    const char *nslist = NULL;
    int nssize;


    /*
     * build an XML tree from a the file; we need to add default
     * attributes and resolve all character and entities references
     */
    doc = xmlReadFile(xml_filename, NULL,
            XML_PARSE_DTDATTR | XML_PARSE_NOENT | XML_PARSE_NOWARNING);
    if (doc == NULL) {
	fprintf(stderr, "Error: unable to parse file \"%s\"\n", xml_filename);
	return(-1);
    }

    /*
     * Check the document is of the right kind
     */
    if(xmlDocGetRootElement(doc) == NULL) {
        fprintf(stderr,"Error: empty document for file \"%s\"\n", xml_filename);
	xmlFreeDoc(doc);
	return(-1);
    }

    /*
     * load xpath file if specified
     */
    if(xpath_filename) {
	xpath = load_xpath_expr(doc, xpath_filename);
	if(xpath == NULL) {
	    fprintf(stderr,"Error: unable to evaluate xpath expression\n");
	    xmlFreeDoc(doc);
	    return(-1);
	}
    }

    if (ns_filename != NULL) {
        if (loadMem(ns_filename, &nslist, &nssize)) {
	    fprintf(stderr,"Error: unable to evaluate xpath expression\n");
	    if(xpath != NULL) xmlXPathFreeObject(xpath);
	    xmlFreeDoc(doc);
	    return(-1);
	}
        inclusive_namespaces = parse_list((xmlChar *) nslist);
    }

    /*
     * Canonical form
     */
    /* fprintf(stderr,"File \"%s\" loaded: start canonization\n", xml_filename); */
    ret = xmlC14NDocDumpMemory(doc,
	    (xpath) ? xpath->nodesetval : NULL,
	    mode, inclusive_namespaces,
	    with_comments, &result);
    if (ret >= 0) {
	if(result != NULL) {
	    if (compareFileMem(result_file, (const char *) result, ret)) {
		fprintf(stderr, "Result mismatch for %s\n", xml_filename);
		fprintf(stderr, "RESULT:\n%s\n", (const char*)result);
	        ret = -1;
	    }
	}
    } else {
	fprintf(stderr,"Error: failed to canonicalize XML file \"%s\" (ret=%d)\n", xml_filename, ret);
	ret = -1;
    }

    /*
     * Cleanup
     */
    if (result != NULL) xmlFree(result);
    if(xpath != NULL) xmlXPathFreeObject(xpath);
    if (inclusive_namespaces != NULL) xmlFree(inclusive_namespaces);
    if (nslist != NULL) free((char *) nslist);
    xmlFreeDoc(doc);

    return(ret);
}

static int
c14nCommonTest(const char *filename, int with_comments, int mode,
               const char *subdir) {
    char buf[500];
    char prefix[500];
    const char *base;
    int len;
    char *result = NULL;
    char *xpath = NULL;
    char *ns = NULL;
    int ret = 0;

    base = baseFilename(filename);
    len = strlen(base);
    len -= 4;
    memcpy(prefix, base, len);
    prefix[len] = 0;

    if (snprintf(buf, 499, "result/c14n/%s/%s", subdir, prefix) >= 499)
        buf[499] = 0;
    result = strdup(buf);
    if (snprintf(buf, 499, "test/c14n/%s/%s.xpath", subdir, prefix) >= 499)
        buf[499] = 0;
    if (checkTestFile(buf)) {
	xpath = strdup(buf);
    }
    if (snprintf(buf, 499, "test/c14n/%s/%s.ns", subdir, prefix) >= 499)
        buf[499] = 0;
    if (checkTestFile(buf)) {
	ns = strdup(buf);
    }

    nb_tests++;
    if (c14nRunTest(filename, with_comments, mode,
                    xpath, ns, result) < 0)
        ret = 1;

    if (result != NULL) free(result);
    if (xpath != NULL) free(xpath);
    if (ns != NULL) free(ns);
    return(ret);
}

static int
c14nWithCommentTest(const char *filename,
                    const char *resul ATTRIBUTE_UNUSED,
		    const char *err ATTRIBUTE_UNUSED,
		    int options ATTRIBUTE_UNUSED) {
    return(c14nCommonTest(filename, 1, XML_C14N_1_0, "with-comments"));
}
static int
c14nWithoutCommentTest(const char *filename,
                    const char *resul ATTRIBUTE_UNUSED,
		    const char *err ATTRIBUTE_UNUSED,
		    int options ATTRIBUTE_UNUSED) {
    return(c14nCommonTest(filename, 0, XML_C14N_1_0, "without-comments"));
}
static int
c14nExcWithoutCommentTest(const char *filename,
                    const char *resul ATTRIBUTE_UNUSED,
		    const char *err ATTRIBUTE_UNUSED,
		    int options ATTRIBUTE_UNUSED) {
    return(c14nCommonTest(filename, 0, XML_C14N_EXCLUSIVE_1_0, "exc-without-comments"));
}
static int
c14n11WithoutCommentTest(const char *filename,
                    const char *resul ATTRIBUTE_UNUSED,
		    const char *err ATTRIBUTE_UNUSED,
		    int options ATTRIBUTE_UNUSED) {
    return(c14nCommonTest(filename, 0, XML_C14N_1_1, "1-1-without-comments"));
}
#endif
#if defined(LIBXML_THREAD_ENABLED) && defined(LIBXML_CATALOG_ENABLED)
/************************************************************************
 *									*
 *			Catalog and threads test			*
 *									*
 ************************************************************************/

#define	MAX_ARGC	20

typedef struct {
    const char *filename;
    int okay;
} xmlThreadParams;

static const char *catalog = "test/threads/complex.xml";
static xmlThreadParams threadParams[] = {
    { "test/threads/abc.xml", 0 },
    { "test/threads/acb.xml", 0 },
    { "test/threads/bac.xml", 0 },
    { "test/threads/bca.xml", 0 },
    { "test/threads/cab.xml", 0 },
    { "test/threads/cba.xml", 0 },
    { "test/threads/invalid.xml", 0 }
};
static const unsigned int num_threads = sizeof(threadParams) /
                                        sizeof(threadParams[0]);

static void *
thread_specific_data(void *private_data)
{
    xmlDocPtr myDoc;
    xmlThreadParams *params = (xmlThreadParams *) private_data;
    const char *filename = params->filename;
    int okay = 1;

    if (xmlCheckThreadLocalStorage() != 0) {
        printf("xmlCheckThreadLocalStorage failed\n");
        params->okay = 0;
        return(NULL);
    }

#ifdef LIBXML_THREAD_ALLOC_ENABLED
    xmlMemSetup(xmlMemFree, xmlMemMalloc, xmlMemRealloc, xmlMemoryStrdup);
#endif

    myDoc = xmlReadFile(filename, NULL, XML_PARSE_NOENT | XML_PARSE_DTDLOAD);
    if (myDoc) {
        xmlFreeDoc(myDoc);
    } else {
        printf("parse failed\n");
        okay = 0;
    }
    params->okay = okay;
    return(NULL);
}

#if defined(_WIN32)
#include <windows.h>
#include <string.h>

#define TEST_REPEAT_COUNT 500

static HANDLE tid[MAX_ARGC];

static DWORD WINAPI
win32_thread_specific_data(void *private_data)
{
    thread_specific_data(private_data);
    return(0);
}

static int
testThread(void)
{
    unsigned int i, repeat;
    BOOL ret;
    int res = 0;

    xmlInitParser();
    for (repeat = 0; repeat < TEST_REPEAT_COUNT; repeat++) {
        xmlLoadCatalog(catalog);
        nb_tests++;

        for (i = 0; i < num_threads; i++) {
            tid[i] = (HANDLE) - 1;
        }

        for (i = 0; i < num_threads; i++) {
            DWORD useless;

            tid[i] = CreateThread(NULL, 0,
                                  win32_thread_specific_data,
				  (void *) &threadParams[i], 0,
                                  &useless);
            if (tid[i] == NULL) {
                fprintf(stderr, "CreateThread failed\n");
                return(1);
            }
        }

        if (WaitForMultipleObjects(num_threads, tid, TRUE, INFINITE) ==
            WAIT_FAILED) {
            fprintf(stderr, "WaitForMultipleObjects failed\n");
	    return(1);
	}

        for (i = 0; i < num_threads; i++) {
            DWORD exitCode;
            ret = GetExitCodeThread(tid[i], &exitCode);
            if (ret == 0) {
                fprintf(stderr, "GetExitCodeThread failed\n");
                return(1);
            }
            CloseHandle(tid[i]);
        }

        xmlCatalogCleanup();
        for (i = 0; i < num_threads; i++) {
            if (threadParams[i].okay == 0) {
                fprintf(stderr, "Thread %d handling %s failed\n",
		        i, threadParams[i].filename);
	        res = 1;
	    }
        }
    }

    return (res);
}

#else
#include <pthread.h>

static pthread_t tid[MAX_ARGC];

static int
testThread(void)
{
    unsigned int i, repeat;
    int ret;
    int res = 0;

    xmlInitParser();

    for (repeat = 0; repeat < 500; repeat++) {
        xmlLoadCatalog(catalog);
        nb_tests++;

        for (i = 0; i < num_threads; i++) {
            tid[i] = (pthread_t) - 1;
        }

        for (i = 0; i < num_threads; i++) {
            ret = pthread_create(&tid[i], 0, thread_specific_data,
                                 (void *) &threadParams[i]);
            if (ret != 0) {
                fprintf(stderr, "pthread_create failed\n");
                return (1);
            }
        }
        for (i = 0; i < num_threads; i++) {
            void *result;
            ret = pthread_join(tid[i], &result);
            if (ret != 0) {
                fprintf(stderr, "pthread_join failed\n");
                return (1);
            }
        }

        xmlCatalogCleanup();
        for (i = 0; i < num_threads; i++)
            if (threadParams[i].okay == 0) {
                fprintf(stderr, "Thread %d handling %s failed\n",
                        i, threadParams[i].filename);
                res = 1;
            }
    }
    return (res);
}
#endif
static int
threadsTest(const char *filename ATTRIBUTE_UNUSED,
	    const char *resul ATTRIBUTE_UNUSED,
	    const char *err ATTRIBUTE_UNUSED,
	    int options ATTRIBUTE_UNUSED) {
    return(testThread());
}
#endif

#if defined(LIBXML_REGEXP_ENABLED)
/************************************************************************
 *									*
 *			Regexp tests					*
 *									*
 ************************************************************************/

static void testRegexp(FILE *output, xmlRegexpPtr comp, const char *value) {
    int ret;

    ret = xmlRegexpExec(comp, (const xmlChar *) value);
    if (ret == 1)
	fprintf(output, "%s: Ok\n", value);
    else if (ret == 0)
	fprintf(output, "%s: Fail\n", value);
    else
	fprintf(output, "%s: Error: %d\n", value, ret);
}

static int
regexpTest(const char *filename, const char *result, const char *err,
	   int options ATTRIBUTE_UNUSED) {
    xmlRegexpPtr comp = NULL;
    FILE *input, *output;
    char *temp;
    char expression[5000];
    int len, ret, res = 0;

    /*
     * TODO: Custom error handler for regexp
     */
    xmlSetStructuredErrorFunc(NULL, testStructuredErrorHandler);

    nb_tests++;

    input = fopen(filename, "rb");
    if (input == NULL) {
        fprintf(stderr,
		"Cannot open %s for reading\n", filename);
	ret = -1;
        goto done;
    }
    temp = resultFilename(filename, "", ".res");
    if (temp == NULL) {
        fprintf(stderr, "Out of memory\n");
        fatalError();
    }
    output = fopen(temp, "wb");
    if (output == NULL) {
	fprintf(stderr, "failed to open output file %s\n", temp);
        free(temp);
	ret = -1;
        goto done;
    }
    while (fgets(expression, 4500, input) != NULL) {
	len = strlen(expression);
	len--;
	while ((len >= 0) &&
	       ((expression[len] == '\n') || (expression[len] == '\t') ||
		(expression[len] == '\r') || (expression[len] == ' '))) len--;
	expression[len + 1] = 0;
	if (len >= 0) {
	    if (expression[0] == '#')
		continue;
	    if ((expression[0] == '=') && (expression[1] == '>')) {
		char *pattern = &expression[2];

		if (comp != NULL) {
		    xmlRegFreeRegexp(comp);
		    comp = NULL;
		}
		fprintf(output, "Regexp: %s\n", pattern) ;
		comp = xmlRegexpCompile((const xmlChar *) pattern);
		if (comp == NULL) {
		    fprintf(output, "   failed to compile\n");
		    break;
		}
	    } else if (comp == NULL) {
		fprintf(output, "Regexp: %s\n", expression) ;
		comp = xmlRegexpCompile((const xmlChar *) expression);
		if (comp == NULL) {
		    fprintf(output, "   failed to compile\n");
		    break;
		}
	    } else if (comp != NULL) {
		testRegexp(output, comp, expression);
	    }
	}
    }
    fclose(output);
    fclose(input);
    if (comp != NULL)
	xmlRegFreeRegexp(comp);

    ret = compareFiles(temp, result);
    if (ret) {
        fprintf(stderr, "Result for %s failed in %s\n", filename, result);
        res = 1;
    }
    if (temp != NULL) {
        unlink(temp);
        free(temp);
    }

    ret = compareFileMem(err, testErrors, testErrorsSize);
    if (ret != 0) {
        fprintf(stderr, "Error for %s failed\n", filename);
        res = 1;
    }

done:
    xmlSetStructuredErrorFunc(NULL, NULL);

    return(res);
}

/************************************************************************
 *									*
 *			Automata tests					*
 *									*
 ************************************************************************/

static int scanNumber(char **ptr) {
    int ret = 0;
    char *cur;

    cur = *ptr;
    while ((*cur >= '0') && (*cur <= '9')) {
	ret = ret * 10 + (*cur - '0');
	cur++;
    }
    *ptr = cur;
    return(ret);
}

static int
automataTest(const char *filename, const char *result,
             const char *err ATTRIBUTE_UNUSED, int options ATTRIBUTE_UNUSED) {
    FILE *input, *output;
    char *temp;
    char expr[5000];
    int len;
    int ret;
    int i;
    int res = 0;
    xmlAutomataPtr am;
    xmlAutomataStatePtr states[1000];
    xmlRegexpPtr regexp = NULL;
    xmlRegExecCtxtPtr exec = NULL;

    nb_tests++;

    for (i = 0;i<1000;i++)
	states[i] = NULL;

    input = fopen(filename, "rb");
    if (input == NULL) {
        fprintf(stderr,
		"Cannot open %s for reading\n", filename);
	return(-1);
    }
    temp = resultFilename(filename, "", ".res");
    if (temp == NULL) {
        fprintf(stderr, "Out of memory\n");
        fatalError();
    }
    output = fopen(temp, "wb");
    if (output == NULL) {
	fprintf(stderr, "failed to open output file %s\n", temp);
        free(temp);
	return(-1);
    }

    am = xmlNewAutomata();
    if (am == NULL) {
        fprintf(stderr,
		"Cannot create automata\n");
	fclose(input);
	return(-1);
    }
    states[0] = xmlAutomataGetInitState(am);
    if (states[0] == NULL) {
        fprintf(stderr,
		"Cannot get start state\n");
	xmlFreeAutomata(am);
	fclose(input);
	return(-1);
    }
    ret = 0;

    while (fgets(expr, 4500, input) != NULL) {
	if (expr[0] == '#')
	    continue;
	len = strlen(expr);
	len--;
	while ((len >= 0) &&
	       ((expr[len] == '\n') || (expr[len] == '\t') ||
		(expr[len] == '\r') || (expr[len] == ' '))) len--;
	expr[len + 1] = 0;
	if (len >= 0) {
	    if ((am != NULL) && (expr[0] == 't') && (expr[1] == ' ')) {
		char *ptr = &expr[2];
		int from, to;

		from = scanNumber(&ptr);
		if (*ptr != ' ') {
		    fprintf(stderr,
			    "Bad line %s\n", expr);
		    break;
		}
		if (states[from] == NULL)
		    states[from] = xmlAutomataNewState(am);
		ptr++;
		to = scanNumber(&ptr);
		if (*ptr != ' ') {
		    fprintf(stderr,
			    "Bad line %s\n", expr);
		    break;
		}
		if (states[to] == NULL)
		    states[to] = xmlAutomataNewState(am);
		ptr++;
		xmlAutomataNewTransition(am, states[from], states[to],
			                 BAD_CAST ptr, NULL);
	    } else if ((am != NULL) && (expr[0] == 'e') && (expr[1] == ' ')) {
		char *ptr = &expr[2];
		int from, to;

		from = scanNumber(&ptr);
		if (*ptr != ' ') {
		    fprintf(stderr,
			    "Bad line %s\n", expr);
		    break;
		}
		if (states[from] == NULL)
		    states[from] = xmlAutomataNewState(am);
		ptr++;
		to = scanNumber(&ptr);
		if (states[to] == NULL)
		    states[to] = xmlAutomataNewState(am);
		xmlAutomataNewEpsilon(am, states[from], states[to]);
	    } else if ((am != NULL) && (expr[0] == 'f') && (expr[1] == ' ')) {
		char *ptr = &expr[2];
		int state;

		state = scanNumber(&ptr);
		if (states[state] == NULL) {
		    fprintf(stderr,
			    "Bad state %d : %s\n", state, expr);
		    break;
		}
		xmlAutomataSetFinalState(am, states[state]);
	    } else if ((am != NULL) && (expr[0] == 'c') && (expr[1] == ' ')) {
		char *ptr = &expr[2];
		int from, to;
		int min, max;

		from = scanNumber(&ptr);
		if (*ptr != ' ') {
		    fprintf(stderr,
			    "Bad line %s\n", expr);
		    break;
		}
		if (states[from] == NULL)
		    states[from] = xmlAutomataNewState(am);
		ptr++;
		to = scanNumber(&ptr);
		if (*ptr != ' ') {
		    fprintf(stderr,
			    "Bad line %s\n", expr);
		    break;
		}
		if (states[to] == NULL)
		    states[to] = xmlAutomataNewState(am);
		ptr++;
		min = scanNumber(&ptr);
		if (*ptr != ' ') {
		    fprintf(stderr,
			    "Bad line %s\n", expr);
		    break;
		}
		ptr++;
		max = scanNumber(&ptr);
		if (*ptr != ' ') {
		    fprintf(stderr,
			    "Bad line %s\n", expr);
		    break;
		}
		ptr++;
		xmlAutomataNewCountTrans(am, states[from], states[to],
			                 BAD_CAST ptr, min, max, NULL);
	    } else if ((am != NULL) && (expr[0] == '-') && (expr[1] == '-')) {
		/* end of the automata */
		regexp = xmlAutomataCompile(am);
		xmlFreeAutomata(am);
		am = NULL;
		if (regexp == NULL) {
		    fprintf(stderr,
			    "Failed to compile the automata");
		    break;
		}
	    } else if ((expr[0] == '=') && (expr[1] == '>')) {
		if (regexp == NULL) {
		    fprintf(output, "=> failed not compiled\n");
		} else {
		    if (exec == NULL)
			exec = xmlRegNewExecCtxt(regexp, NULL, NULL);
		    if (ret == 0) {
			ret = xmlRegExecPushString(exec, NULL, NULL);
		    }
		    if (ret == 1)
			fprintf(output, "=> Passed\n");
		    else if ((ret == 0) || (ret == -1))
			fprintf(output, "=> Failed\n");
		    else if (ret < 0)
			fprintf(output, "=> Error\n");
		    xmlRegFreeExecCtxt(exec);
		    exec = NULL;
		}
		ret = 0;
	    } else if (regexp != NULL) {
		if (exec == NULL)
		    exec = xmlRegNewExecCtxt(regexp, NULL, NULL);
		ret = xmlRegExecPushString(exec, BAD_CAST expr, NULL);
	    } else {
		fprintf(stderr,
			"Unexpected line %s\n", expr);
	    }
	}
    }
    fclose(output);
    fclose(input);
    if (regexp != NULL)
	xmlRegFreeRegexp(regexp);
    if (exec != NULL)
	xmlRegFreeExecCtxt(exec);
    if (am != NULL)
	xmlFreeAutomata(am);

    ret = compareFiles(temp, result);
    if (ret) {
        fprintf(stderr, "Result for %s failed in %s\n", filename, result);
        res = 1;
    }
    if (temp != NULL) {
        unlink(temp);
        free(temp);
    }

    return(res);
}

#endif /* LIBXML_REGEXP_ENABLED */

/************************************************************************
 *									*
 *			Tests Descriptions				*
 *									*
 ************************************************************************/

static
testDesc testDescriptions[] = {
    { "XML regression tests" ,
      oldParseTest, "./test/*", "result/", "", NULL,
      0 },
    { "XML regression tests on memory" ,
      memParseTest, "./test/*", "result/", "", NULL,
      0 },
    { "XML entity subst regression tests" ,
      noentParseTest, "./test/*", "result/noent/", "", NULL,
      XML_PARSE_NOENT },
    { "XML Namespaces regression tests",
      errParseTest, "./test/namespaces/*", "result/namespaces/", "", ".err",
      0 },
#ifdef LIBXML_VALID_ENABLED
    { "Error cases regression tests",
      errParseTest, "./test/errors/*.xml", "result/errors/", "", ".err",
      0 },
    { "Error cases regression tests from file descriptor",
      fdParseTest, "./test/errors/*.xml", "result/errors/", "", ".err",
      0 },
    { "Error cases regression tests with entity substitution",
      errParseTest, "./test/errors/*.xml", "result/errors/", NULL, ".ent",
      XML_PARSE_NOENT },
    { "Error cases regression tests (old 1.0)",
      errParseTest, "./test/errors10/*.xml", "result/errors10/", "", ".err",
      XML_PARSE_OLD10 },
#endif
#ifdef LIBXML_READER_ENABLED
#ifdef LIBXML_VALID_ENABLED
    { "Error cases stream regression tests",
      streamParseTest, "./test/errors/*.xml", "result/errors/", NULL, ".str",
      0 },
#endif
    { "Reader regression tests",
      streamParseTest, "./test/*", "result/", ".rdr", NULL,
      0 },
    { "Reader entities substitution regression tests",
      streamParseTest, "./test/*", "result/", ".rde", NULL,
      XML_PARSE_NOENT },
    { "Reader on memory regression tests",
      streamMemParseTest, "./test/*", "result/", ".rdr", NULL,
      0 },
    { "Walker regression tests",
      walkerParseTest, "./test/*", "result/", ".rdr", NULL,
      0 },
#endif
#ifdef LIBXML_SAX1_ENABLED
    { "SAX1 callbacks regression tests" ,
      saxParseTest, "./test/*", "result/", ".sax", NULL,
      XML_PARSE_SAX1 },
#endif
    { "SAX2 callbacks regression tests" ,
      saxParseTest, "./test/*", "result/", ".sax2", NULL,
      0 },
    { "SAX2 callbacks regression tests with entity substitution" ,
      saxParseTest, "./test/*", "result/noent/", ".sax2", NULL,
      XML_PARSE_NOENT },
#ifdef LIBXML_PUSH_ENABLED
    { "XML push regression tests" ,
      pushParseTest, "./test/*", "result/", "", NULL,
      0 },
    { "XML push boundary tests" ,
      pushBoundaryTest, "./test/*", "result/", "", NULL,
      0 },
#endif
#ifdef LIBXML_HTML_ENABLED
    { "HTML regression tests" ,
      errParseTest, "./test/HTML/*", "result/HTML/", "", ".err",
      XML_PARSE_HTML },
    { "HTML regression tests from file descriptor",
      fdParseTest, "./test/HTML/*", "result/HTML/", "", ".err",
      XML_PARSE_HTML },
#ifdef LIBXML_PUSH_ENABLED
    { "Push HTML regression tests" ,
      pushParseTest, "./test/HTML/*", "result/HTML/", "", ".err",
      XML_PARSE_HTML },
    { "Push HTML boundary tests" ,
      pushBoundaryTest, "./test/HTML/*", "result/HTML/", "", NULL,
      XML_PARSE_HTML },
#endif
    { "HTML SAX regression tests" ,
      saxParseTest, "./test/HTML/*", "result/HTML/", ".sax", NULL,
      XML_PARSE_HTML },
#ifdef LIBXML_PUSH_ENABLED
    { "HTML tokenization tests",
      htmlTokenizerTest,
      "./test/html-tokenizer/*.test", "result/html-tokenizer/", "", NULL, 0 },
#endif
#endif
#ifdef LIBXML_VALID_ENABLED
    { "Valid documents regression tests" ,
      errParseTest, "./test/VCM/*", NULL, NULL, NULL,
      XML_PARSE_DTDVALID },
    { "Validity checking regression tests" ,
      errParseTest, "./test/VC/*", "result/VC/", NULL, "",
      XML_PARSE_DTDVALID },
#ifdef LIBXML_READER_ENABLED
    { "Streaming validity checking regression tests" ,
      streamParseTest, "./test/valid/*.xml", "result/valid/", NULL, ".err.rdr",
      XML_PARSE_DTDVALID },
    { "Streaming validity error checking regression tests" ,
      streamParseTest, "./test/VC/*", "result/VC/", NULL, ".rdr",
      XML_PARSE_DTDVALID },
#endif
    { "General documents valid regression tests" ,
      errParseTest, "./test/valid/*", "result/valid/", "", ".err",
      XML_PARSE_DTDVALID },
#endif
#ifdef LIBXML_XINCLUDE_ENABLED
    { "XInclude regression tests" ,
      errParseTest, "./test/XInclude/docs/*", "result/XInclude/", "", ".err",
      XML_PARSE_XINCLUDE },
#ifdef LIBXML_READER_ENABLED
    { "XInclude xmlReader regression tests",
      streamParseTest, "./test/XInclude/docs/*", "result/XInclude/", ".rdr",
      ".err", XML_PARSE_XINCLUDE },
#endif
    { "XInclude regression tests stripping include nodes" ,
      errParseTest, "./test/XInclude/docs/*", "result/XInclude/", "", ".err",
      XML_PARSE_XINCLUDE | XML_PARSE_NOXINCNODE },
#ifdef LIBXML_READER_ENABLED
    { "XInclude xmlReader regression tests stripping include nodes",
      streamParseTest, "./test/XInclude/docs/*", "result/XInclude/", ".rdr",
      ".err", XML_PARSE_XINCLUDE | XML_PARSE_NOXINCNODE },
#endif
    { "XInclude regression tests without reader",
      errParseTest, "./test/XInclude/without-reader/*", "result/XInclude/", "",
      ".err", XML_PARSE_XINCLUDE },
#endif
#ifdef LIBXML_XPATH_ENABLED
#ifdef LIBXML_DEBUG_ENABLED
    { "XPath expressions regression tests" ,
      xpathExprTest, "./test/XPath/expr/*", "result/XPath/expr/", "", NULL,
      0 },
    { "XPath document queries regression tests" ,
      xpathDocTest, "./test/XPath/docs/*", NULL, NULL, NULL,
      0 },
#ifdef LIBXML_XPTR_ENABLED
    { "XPointer document queries regression tests" ,
      xptrDocTest, "./test/XPath/docs/*", NULL, NULL, NULL,
      0 },
#endif
#ifdef LIBXML_VALID_ENABLED
    { "xml:id regression tests" ,
      xmlidDocTest, "./test/xmlid/*", "result/xmlid/", "", ".err",
      0 },
#endif
#endif
#endif
    { "URI parsing tests" ,
      uriParseTest, "./test/URI/*.uri", "result/URI/", "", NULL,
      0 },
    { "URI base composition tests" ,
      uriBaseTest, "./test/URI/*.data", "result/URI/", "", NULL,
      0 },
    { "Path URI conversion tests" ,
      uriPathTest, NULL, NULL, NULL, NULL,
      0 },
#ifdef LIBXML_SCHEMAS_ENABLED
    { "Schemas regression tests" ,
      schemasTest, "./test/schemas/*_*.xsd", NULL, NULL, NULL,
      0 },
#endif
#ifdef LIBXML_RELAXNG_ENABLED
    { "Relax-NG regression tests" ,
      rngTest, "./test/relaxng/*.rng", NULL, NULL, NULL,
      XML_PARSE_DTDATTR | XML_PARSE_NOENT },
#ifdef LIBXML_READER_ENABLED
    { "Relax-NG streaming regression tests" ,
      rngStreamTest, "./test/relaxng/*.rng", NULL, NULL, NULL,
      XML_PARSE_DTDATTR | XML_PARSE_NOENT },
#endif
#endif
#if defined(LIBXML_SCHEMATRON_ENABLED)
    { "Schematron regression tests" ,
      schematronTest, "./test/schematron/*.sct", NULL, NULL, NULL,
      0 },
#endif
#ifdef LIBXML_PATTERN_ENABLED
#ifdef LIBXML_READER_ENABLED
    { "Pattern regression tests" ,
      patternTest, "./test/pattern/*.pat", "result/pattern/", NULL, NULL,
      0 },
#endif
#endif
#ifdef LIBXML_C14N_ENABLED
    { "C14N with comments regression tests" ,
      c14nWithCommentTest, "./test/c14n/with-comments/*.xml", NULL, NULL, NULL,
      0 },
    { "C14N without comments regression tests" ,
      c14nWithoutCommentTest, "./test/c14n/without-comments/*.xml", NULL, NULL, NULL,
      0 },
    { "C14N exclusive without comments regression tests" ,
      c14nExcWithoutCommentTest, "./test/c14n/exc-without-comments/*.xml", NULL, NULL, NULL,
      0 },
    { "C14N 1.1 without comments regression tests" ,
      c14n11WithoutCommentTest, "./test/c14n/1-1-without-comments/*.xml", NULL, NULL, NULL,
      0 },
#endif
#if defined(LIBXML_THREAD_ENABLED) && defined(LIBXML_CATALOG_ENABLED)
    { "Catalog and Threads regression tests" ,
      threadsTest, NULL, NULL, NULL, NULL,
      0 },
#endif
    { "SVG parsing regression tests" ,
      oldParseTest, "./test/SVG/*.xml", "result/SVG/", "", NULL,
      0 },
#if defined(LIBXML_REGEXP_ENABLED)
    { "Regexp regression tests" ,
      regexpTest, "./test/regexp/*", "result/regexp/", "", ".err",
      0 },
    { "Automata regression tests" ,
      automataTest, "./test/automata/*", "result/automata/", "", NULL,
      0 },
#endif
    {NULL, NULL, NULL, NULL, NULL, NULL, 0}
};

/************************************************************************
 *									*
 *		The main code driving the tests				*
 *									*
 ************************************************************************/

static int
launchTests(testDescPtr tst) {
    int res = 0, err = 0;
    size_t i;
    char *result;
    char *error;
    int mem;
    xmlCharEncodingHandlerPtr ebcdicHandler, ibm1141Handler, eucJpHandler;

    ebcdicHandler = xmlGetCharEncodingHandler(XML_CHAR_ENCODING_EBCDIC);
    ibm1141Handler = xmlFindCharEncodingHandler("IBM-1141");

    /*
     * When decoding EUC-JP, musl doesn't seem to support 0x8F control
     * codes.
     */
    eucJpHandler = xmlGetCharEncodingHandler(XML_CHAR_ENCODING_EUC_JP);
    if (eucJpHandler != NULL) {
        xmlBufferPtr in, out;

        in = xmlBufferCreateSize(10);
        xmlBufferCCat(in, "\x8f\xe9\xae");
        out = xmlBufferCreateSize(10);
        if (xmlCharEncInFunc(eucJpHandler, out, in) != 3) {
            xmlCharEncCloseFunc(eucJpHandler);
            eucJpHandler = NULL;
        }
        xmlBufferFree(out);
        xmlBufferFree(in);
    }

    if (tst == NULL) return(-1);
    if (tst->in != NULL) {
	glob_t globbuf;

	globbuf.gl_offs = 0;
	glob(tst->in, GLOB_DOOFFS, NULL, &globbuf);
	for (i = 0;i < globbuf.gl_pathc;i++) {
	    if (!checkTestFile(globbuf.gl_pathv[i]))
	        continue;
            if ((((ebcdicHandler == NULL) || (ibm1141Handler == NULL)) &&
                 (strstr(globbuf.gl_pathv[i], "ebcdic") != NULL)) ||
                ((eucJpHandler == NULL) &&
                 (strstr(globbuf.gl_pathv[i], "icu_parse_test") != NULL)))
                continue;
#if !defined(LIBXML_ICONV_ENABLED) && !defined(LIBXML_ICU_ENABLED) && \
    !defined(LIBXML_ISO8859X_ENABLED)
            if (strstr(globbuf.gl_pathv[i], "iso-8859-5") != NULL)
                continue;
#endif
	    if (tst->suffix != NULL) {
		result = resultFilename(globbuf.gl_pathv[i], tst->out,
					tst->suffix);
		if (result == NULL) {
		    fprintf(stderr, "Out of memory !\n");
		    fatalError();
		}
	    } else {
	        result = NULL;
	    }
	    if (tst->err != NULL) {
		error = resultFilename(globbuf.gl_pathv[i], tst->out,
		                        tst->err);
		if (error == NULL) {
		    fprintf(stderr, "Out of memory !\n");
		    fatalError();
		}
	    } else {
	        error = NULL;
	    }
            mem = xmlMemUsed();
            testErrorsSize = 0;
            testErrors[0] = 0;
            res = tst->func(globbuf.gl_pathv[i], result, error,
                            tst->options | XML_PARSE_COMPACT);
            xmlResetLastError();
            if (res != 0) {
                fprintf(stderr, "File %s generated an error\n",
                        globbuf.gl_pathv[i]);
                nb_errors++;
                err++;
            }
            else if (xmlMemUsed() != mem) {
                fprintf(stderr, "File %s leaked %d bytes\n",
                        globbuf.gl_pathv[i], xmlMemUsed() - mem);
                nb_leaks++;
                err++;
            }
            testErrorsSize = 0;
	    if (result)
		free(result);
	    if (error)
		free(error);
	}
	globfree(&globbuf);
    } else {
        testErrorsSize = 0;
	testErrors[0] = 0;
        res = tst->func(NULL, NULL, NULL, tst->options);
        xmlResetLastError();
	if (res != 0) {
	    nb_errors++;
	    err++;
	}
    }

    xmlCharEncCloseFunc(ebcdicHandler);
    xmlCharEncCloseFunc(ibm1141Handler);
    xmlCharEncCloseFunc(eucJpHandler);

    return(err);
}

static int verbose = 0;
static int tests_quiet = 0;

static int
runtest(int i) {
    int ret = 0, res;
    int old_errors, old_tests, old_leaks;

    old_errors = nb_errors;
    old_tests = nb_tests;
    old_leaks = nb_leaks;
    if ((tests_quiet == 0) && (testDescriptions[i].desc != NULL))
	printf("## %s\n", testDescriptions[i].desc);
    res = launchTests(&testDescriptions[i]);
    if (res != 0)
	ret++;
    if (verbose) {
	if ((nb_errors == old_errors) && (nb_leaks == old_leaks))
	    printf("Ran %d tests, no errors\n", nb_tests - old_tests);
	else
	    printf("Ran %d tests, %d errors, %d leaks\n",
		   nb_tests - old_tests,
		   nb_errors - old_errors,
		   nb_leaks - old_leaks);
    }
    return(ret);
}

int
main(int argc ATTRIBUTE_UNUSED, char **argv ATTRIBUTE_UNUSED) {
    int i, a, ret = 0;
    int subset = 0;

#if defined(_WIN32)
    setvbuf(stdout, NULL, _IONBF, 0);
    setvbuf(stderr, NULL, _IONBF, 0);
#endif

#if defined(_MSC_VER) && _MSC_VER >= 1400 && _MSC_VER < 1900
    _set_output_format(_TWO_DIGIT_EXPONENT);
#endif

    initializeLibxml2();

    for (a = 1; a < argc;a++) {
        if (!strcmp(argv[a], "-v"))
	    verbose = 1;
        else if (!strcmp(argv[a], "-u"))
	    update_results = 1;
        else if (!strcmp(argv[a], "-quiet"))
	    tests_quiet = 1;
        else if (!strcmp(argv[a], "--out"))
	    temp_directory = argv[++a];
	else {
	    for (i = 0; testDescriptions[i].func != NULL; i++) {
	        if (strstr(testDescriptions[i].desc, argv[a])) {
		    ret += runtest(i);
		    subset++;
		}
	    }
	}
    }
    if (subset == 0) {
	for (i = 0; testDescriptions[i].func != NULL; i++) {
	    ret += runtest(i);
	}
    }
    if ((nb_errors == 0) && (nb_leaks == 0)) {
        ret = 0;
	printf("Total %d tests, no errors\n",
	       nb_tests);
    } else {
        ret = 1;
	printf("Total %d tests, %d errors, %d leaks\n",
	       nb_tests, nb_errors, nb_leaks);
    }
    xmlCleanupParser();

    return(ret);
}

#else /* ! LIBXML_OUTPUT_ENABLED */
int
main(int argc ATTRIBUTE_UNUSED, char **argv ATTRIBUTE_UNUSED) {
    fprintf(stderr, "runtest requires output to be enabled in libxml2\n");
    return(0);
}
#endif<|MERGE_RESOLUTION|>--- conflicted
+++ resolved
@@ -3999,12 +3999,9 @@
     size_t i;
     char count = 0;
 
-<<<<<<< HEAD
-=======
     /* Redirect XPath errors */
     xmlSetStructuredErrorFunc(NULL, testStructuredErrorHandler);
 
->>>>>>> 26de6980
     pctxt = xmlSchematronNewParserCtxt(filename);
     schematron = xmlSchematronParse(pctxt);
     xmlSchematronFreeParserCtxt(pctxt);
@@ -4018,13 +4015,8 @@
      */
     len = strlen(base);
     if ((len > 499) || (len < 5)) {
-<<<<<<< HEAD
-        xmlSchematronFree(schematron);
-	return(-1);
-=======
         ret = -1;
         goto done;
->>>>>>> 26de6980
     }
     len -= 4; /* remove trailing .sct */
     memcpy(prefix, base, len);
@@ -4064,15 +4056,10 @@
         }
     }
     globfree(&globbuf);
-<<<<<<< HEAD
-    xmlSchematronFree(schematron);
-
-=======
 
 done:
     xmlSchematronFree(schematron);
     xmlSetStructuredErrorFunc(NULL, NULL);
->>>>>>> 26de6980
     return(ret);
 }
 #endif /* LIBXML_SCHEMATRON_ENABLED */
