--- conflicted
+++ resolved
@@ -56,11 +56,7 @@
     if(LIBXML2_WITH_ICONV)
         find_dependency(Iconv)
         list(APPEND LIBXML2_LIBRARIES    ${Iconv_LIBRARIES})
-<<<<<<< HEAD
-        list(APPEND LIBXML2_INTERFACE_LINK_LIBRARIES "Iconv::Iconv")
-=======
         list(APPEND LIBXML2_INTERFACE_LINK_LIBRARIES "\$<LINK_ONLY:Iconv::Iconv>")
->>>>>>> 26de6980
         if(NOT Iconv_FOUND)
             set(${CMAKE_FIND_PACKAGE_NAME}_FOUND FALSE)
             set(${CMAKE_FIND_PACKAGE_NAME}_NOT_FOUND_MESSAGE "Iconv dependency was not found")
@@ -123,10 +119,7 @@
         if(LIBXML2_WITH_HTTP)
             list(APPEND LIBXML2_LIBRARIES ws2_32)
             list(APPEND LIBXML2_INTERFACE_LINK_LIBRARIES "\$<LINK_ONLY:ws2_32>")
-<<<<<<< HEAD
-=======
         endif()
->>>>>>> 26de6980
     endif()
 endif()
 
