NEWS file for libxml2

<<<<<<< HEAD
=======
v2.14.5: Jul 10 2025

### Regressions

- html: Don't abort on encoding errors
- parser: Fix handling of invalid char refs in recovery mode
- xmllint: Print document even in case of XInclude errors
- xmllint: Fix --xinclude --path

### Security

- schematron: Fix memory safety issues in xmlSchematronReportOutput
- Schematron: Fix null pointer dereference leading to DoS (Michael Mann)
- Fix potential buffer overflows of interactive shell (Michael Mann)

### Improvements

- parser: Fix xmlCtxtIsStopped

### Build systems and portability

- schemas: Fix compilation with pre-C99 MSVC
- cmake: Add missing endif() in libxml2-config.cmake.in
- Fix CMake iconv handling after change to private dependency (Markus Rickert)


>>>>>>> 26de6980
v2.14.4: Jun 16 2025

### Regressions

- parser: Fix parsing of PublicIds and VersionNums
- parser: Fix custom SAX parsers without cdataBlock handler
- error: Fix initGenericErrorDefaultFunc compatibility macro again
- io: Make xmlOutputBufferCreate* not free encoder on error
- reader: Fix null deref on malloc failure
- Revert "meson: Install libxml2.py"

### Security

- tree: Fix integer overflow in xmlBuildQName

### Improvements

- parser: Use parser context as default in resource loader
- parser: Only validate EnumerationTypes when requested
- parser: Undeprecate some parser context members

### Build systems

- cmake: Avoid overlinking with non-CMake libxml2-config.cmake
- cmake: Make iconv a private dependency


v2.14.3: May 13 2025

### Regressions

- reader: Fix reading compressed data
- parser: Make undeclared entities in XML content fatal
- save: Fix XML escape table
- save: Fix xmlSave with NULL encoding
- Revert "valid: Remove duplicate error messages when streaming"

### Bug fixes

- save: Fix serialization of attribute defaults containing &lt;
- io: Fix linkage of __xml*BufferCreateFilename functions

### Build systems

- cmake: Fix installation directories in libxml2-config.cmake
- meson: Install libxml2.py

### Improvements

- parser: Make xmlCtxtGetValidCtxt depend on VALID_ENABLED
- html: Avoid HTML_PARSE_HTML5 clashing with XML_PARSE_NOENT


v2.14.2: Apr 17 2025

### Security

- [CVE-2025-32415] schemas: Fix heap buffer overflow in
  xmlSchemaIDCFillNodeTables
- [CVE-2025-32414] python: Read at most len/4 characters. (Maks Verver)

### Build

- error: Fix initGenericErrorDefaultFunc compatibility macro
- meson: don't link with pthreads on Windows (Benjamin Gilbert)
- cmake, meson: Align Darwin version info with Autotools
- globals: Fix --with-thread-alloc build
- meson: ensure relaxng option supports minimum option (Lovell Fuller)


v2.14.1: Apr 3 2025

### Regressions

- parser: Fix XML_PARSE_NOBLANKS dropping non-whitespace text

### Build systems

- win32-legacy: Fix build (ThomasK)
- meson: Fix build from tarball
- cmake, meson: Change library filename to libxml2.so.16.0.0


v2.14.0: Mar 27 2025

### Major changes

The HTML tokenizer now conforms fully to HTML5. Several non-standard
syntax warnings were removed. Note that HTML5 tree construction isn't
implemented yet.

Binary compatibility is restricted to versions 2.14 or newer. On ELF
systems, the soname was bumped from libxml2.so.2 to libxml2.so.16.

The serialization API will now take user-provided or default encodings
into account when serializing attribute values, matching the
serialization of text and avoiding unnecessary escaping.

The XML parser won't try to merge consecutive CDATA sections as before
to align with web standards. Each CDATA section will create exactly one
node or SAX callback.

Support for RELAX NG can now be disabled with a new configuration
option independently of XML Schemas support. It is still enabled by
default.

The "legacy" configuration option won't enable support for HTTP and
LZMA anymore. These features will be removed in the next release.

Parts of the xmllint executable were refactored, allowing the
combination of more options. OOM errors should be reported reliably now.

Several improvements were made to the build systems. Meson is fully
supported now.

Parts of the buffering code were reworked and simplified.

Overflow checks before reallocations were hardenend.

Some unprefixed symbols were renamed to avoid namespace pollution.

### Other potentially incompatible changes

Strings passed to the "characters" callback of the HTML SAX parser
aren't null-terminated anymore, matching the behavior of the XML
parser. Custom SAX parsers must use the "len" argument.

xmlIOParseDTD doesn't allow null bytes at the end of the input anymore.

Type and layout of conversion callbacks in struct xmlCharEncodingHandler
were changed. Applications using libxml2's encoding conversion API
should use functions xmlCharEncInFunc and xmlCharEncOutFunc instead of
accessing the callbacks directly.

### New features

Input callbacks can now be set on a parser context and an improved API
to create parser input is available. The following new functions,
taking a parser input object, were added:

- xmlCtxtParseDocument
- xmlCtxtParseContent as replacement for xmlParseBalancedChunkMemory
  and xmlParseInNodeContext
- xmlCtxtParseDtd

The xmlSave API now has additional options to replace global settings.

Parser options XML_PARSE_UNZIP, XML_PARSE_NO_SYS_CATALOG and
XML_PARSE_CATALOG_PI were added.

An API function to install a custom character encoding converter is
now available. This makes it possible to use ICU for encoding conversion
even if libxml2 was compiled without ICU support, see example/icu.c.

### Deprecations

Access to many public struct members is now deprecated. Several accessor
functions were added to use instead.

More internal functions were deprecated.

### Removals

Metadata about the HTML4 content model was removed from the htmlElemDesc
struct and related functions were deprecated.

The FTP module and related functions were removed.

Support for the range and point extensions of the xpointer() scheme
was removed. The rest of the XPointer implementation isn't affected.
The xpointer() scheme now behaves like the xpath1() scheme.

Several legacy symbols and the functions in xmlunicode.h were removed.

Some unprefixed, internal macros like ATTRIBUTE_UNUSED were removed
from public headers.

ELF version information was removed.

The shell was moved from libxml2 to xmllint. Several related functions
are no longer available.

The libxml.m4 file containing autoconf macros was removed.

The --with-tree configuration option was removed.

The hack to detect single-threaded programs under glibc was removed.

### Planned removals

Support for HTTP and LZMA compression is planned to be removed in the
2.15 release.

The following features are considered for removal:

- Modules API (xmlmodule.h)
- Schematron support
- Support for zlib compressed file I/O
- Legacy Windows build system in win32

RELAX NG support is still in a bad state and a long-term removal
candidate.

### Thanks

Thanks to the following contributors:

- Andrew Potter
- Benjamin Gilbert
- Chun-wei Fan
- correctmost
- Daniel Cheng
- Daniel E
- Florin Haja
- Grzegorz Szymaszek
- Heiko Becker
- Himanshibansal
- Jan Alexander Steffens (heftig)
- Kjell Ahlstedt
- makise-homura
- Markus Rickert
- Mike Dalessio
- Miklos Vajna
- Rosen Penev
- Ruslan Garipov
- Ryan Carsten Schmidt
- Saleem Abdulrasool
- Sam James
- Satadru Pramanik
- Taylor R Campbell
- triallax
- Yegor Yefremov
- Zak Ridouh


v2.13.7: Mar 27 2025

### Regressions

- tree: Fix xmlTextMerge with NULL args
- io: Fix `compressed` flag for uncompressed stdin
- parser: Fix parsing of DTD content


v2.13.6: Feb 18 2025

### Security

- [CVE-2025-24928] Fix stack-buffer-overflow in xmlSnprintfElements
- [CVE-2024-56171] Fix use-after-free after xmlSchemaItemListAdd
- pattern: Fix compilation of explicit child axis

### Regressions

- xmllint: Support compressed input from stdin
- uri: Fix handling of Windows drive letters
- reader: Fix return value of xmlTextReaderReadString again
- SAX2: Fix xmlSAX2ResolveEntity if systemId is NULL

### Portability

- dict: Handle ENOSYS from getentropy gracefully
- Fix compilation with uclibc (Dario Binacchi)
- python: Declare init func with PyMODINIT_FUNC
- tests: Fix sanitizer version check on old Apple clang
- cmake: Work around broken sys/random.h in old macOS SDKs

### Build

- autotools: Set AC_CONFIG_AUX_DIR
- cmake: Always build Python module as shared library
- cmake: add missing `Bcrypt` link on Windows (Saleem Abdulrasool)
- cmake: Fix compatibility in package version file


v2.13.5: Nov 12 2024

### Regressions

- xmlIO: Fix reading from non-regular files like pipes
- xmlreader: Fix return value of xmlTextReaderReadString
- parser: Fix loading of parameter entities in external DTDs
- parser: Fix downstream code that swaps DTDs
- parser: Fix detection of duplicate attributes
- string: Fix va_copy fallback

### Bug fixes

- xpath: Fix parsing of non-ASCII names


v2.13.4: Sep 18 2024

### Regressions

- parser: Make unsupported encodings an error in declarations
- io: don't set the executable bit when creating files (triallax)
- xmlcatalog: Improved fix for #699
- Revert "catalog: Fetch XML catalog before dumping"
- io: Add missing calls to xmlInitParser
- tree: Restore return value of xmlNodeListGetString with NULL list
- parser: Fix error handling after reaching limit
- parser: Make xmlParseChunk return an error if parser was stopped

### Bug fixes

- python: Fix SAX driver with character streams

### Improvements

- xpath: Make recursion check work with xmlXPathCompile
- parser: Report at least one fatal error

### Portability

- include: Check whether _MSC_VER is defined


v2.13.3: Jul 24 2024

### Security

- [CVE-2024-40896] Fix XXE protection in downstream code

### Regressions

- autotools: Use AC_CHECK_DECL to check for getentropy
- xinclude: Fix fallback for text includes
- io: Don't call getcwd in xmlParserGetDirectory
- io: Fix return value of xmlFileRead
- parser: Fix error return of xmlParseBalancedChunkMemory

### Improvements

- xinclude: Set error handler when parsing text
- Undeprecate xmlKeepBlanksDefault


v2.13.2: Jul 4 2024

### Regressions

- tree: Fix handling of empty strings in xmlNodeParseContent
- valid: Restore ID lookup
- parser: Reenable ctxt->directory
- uri: Handle filesystem paths in xmlBuildRelativeURISafe
- encoding: Make xmlFindCharEncodingHandler return UTF-8 handler
- encoding: Fix encoding lookup with xmlOpenCharEncodingHandler
- include: Define ATTRIBUTE_UNUSED for clang
- uri: Fix xmlBuildURI with NULL base

### Improvements

- uri: Enable Windows paths on Cygwin
- tests: Clarify licence of test/intsubset2.xml


v2.13.1: Jun 19 2024

### Regressions

- parser: Selectively reenable reading from "-"
- reader: Fix xmlTextReaderReadString
- xinclude: Set XPath context doc
- xinclude: Load included documents with XML_PARSE_DTDLOAD
- include: Don't redefine ATTRIBUTE_UNUSED
- include: Readd circular dependency between tree.h and parser.h
- xinclude: Add missing include (Jan Alexander Steffens (heftig))
- win32, msvc: fix missing linking against Bcrypt.lib (Miklos Vajna)
- xinclude: Don't raise error on empty nodeset
- parser: Make failure to load main document a warning
- tree: Fix freeing entities via xmlFreeNode
- parser: Pass global object to sax->setDocumentLocator

### Improvements

- io: Fix resetting xmlParserInputBufferCreateFilename hook

### Documentation

- Fix typo in NEWS (--with-html -> --with-http) (Ryan Carsten Schmidt)
- doc: Don't mention xmlNewInputURL


v2.13.0: Jun 12 2024

### Major changes

Most of the core code should now report malloc failures reliably. Some
API functions were extended with versions that report malloc failures.

New API functions for error handling were added:

- xmlCtxtSetErrorHandler
- xmlXPathSetErrorHandler
- xmlXIncludeSetErrorHandler

This makes it possible to register per-context error handlers without
resorting to global handlers.

A few error messages were improved and consolidated. Please update
downstream test suites accordingly.

A new parser option XML_PARSE_NO_XXE can be used to disable loading
of external entities or DTDs. This is most useful in connection with
XML_PARSE_NOENT.

Support for HTTP POST was removed.

Support for zlib, liblzma and HTTP is now disabled by default and has
to be enabled by passing --with-zlib, --with-lzma or --with-http to
configure. In legacy mode (--with-legacy) these options are enabled
by default as before.

Support for FTP will be removed in the next release.

Support for the range and point extensions of the xpointer() scheme
will be removed in the next release. The rest of the XPointer
implementation won't be affected. The xpointer() scheme will behave
like the xpath1() scheme.

Several more legacy symbols were deprecated. Users of the old "SAX1"
API functions are encouraged to upgrade to the new "SAX2" API,
available since version 2.6.0 from 2003.

Some deprecated global variables were made const:

- htmlDefaultSAXHandler
- oldXMLWDcompatibility
- xmlDefaultSAXHandler
- xmlDefaultSAXLocator
- xmlParserDebugEntities

### Deprecations and removals

- threads: Deprecate remaining ThrDef functions
- unicode: Deprecate most xmlUCSIs* functions
- memory: Remove memory debugging
- tree: Deprecate xmlRegisterNodeDefault
- tree: Deprecate xmlSetCompressMode
- html: Deprecate htmlHandleOmittedElem
- valid: Deprecate internal validation functions
- valid: Deprecate old DTD serialization API
- nanohttp: Deprecate public API
- Remove VMS support
- Remove Trio

### Bug fixes

- parser: Fix base URI of internal parameter entities
- tree: Handle predefined entities in xmlBufGetEntityRefContent
- schemas: Allow unlimited length decimals, integers etc. (Tomáš Ženčák)
- reader: Fix preservation of attributes
- parser: Always decode entities in namespace URIs
- relaxng: Fix tree corruption in xmlRelaxNGParseNameClass (Seiya Nakata)
- schemas: Fix ADD_ANNOTATION
- tree: Fix tree iteration in xmlDOMWrapRemoveNode
- tree: Declare namespace on clone in xmlDOMWrapCloneNode
- tree: Fix xmlAddSibling with last sibling
- tree: Fix xmlDocSetRootElement with multiple top-level elements
- catalog: Fetch XML catalog before dumping
- html: Don't close fd in htmlCtxtReadFd

### Improvements

- parser: Fix "Truncated multi-byte sequence" error
- Add missing _cplusplus processing clause (Sadaf Ebrahimi)
- parser: Rework handling of undeclared entities
- SAX2: Warn if URI resolution failed
- parser: Don't report error on invalid URI
- xmllint: Clean up option handling
- xmllint: Rework parsing
- parser: Don't create undeclared entity refs in substitution mode
- Make some globals const
- reader: Make xmlTextReaderReadString non-recursive
- reader: Rework xmlTextReaderRead{Inner,Outer}Xml
- Remove redundant size check (Niels Dossche)
- Remove redundant NULL check on cur (Niels Dossche)
- Remove always-false check old == cur (Niels Dossche)
- Remove redundant NULL check on cur (Niels Dossche)
- tree: Don't return empty localname in xmlSplitQName{2,3}
- xinclude: Don't try to fix base of non-elements
- tree: Don't coalesce text nodes in xmlAdd{Prev,Next}Sibling
- SAX2: Optimize appending children
- tree: Align xmlAddChild with other node insertion functions
- html: Use binary search in htmlEntityValueLookup
- io: Allocate output buffer with XML_BUFFER_ALLOC_IO
- encoding: Don't shrink input too early in xmlCharEncOutput
- tree: Tighten source doc check in xmlDOMWrapAdoptNode
- tree: Check destParent->doc in xmlDOMWrapCloneNode
- tree: Refactor text node updates
- tree: Refactor node insertion
- tree: Refactor element creation and parsing of attribute values
- tree: Simplify xmlNodeGetContent, xmlBufGetNodeContent
- buf: Don't use default buffer size for small strings
- string: Fix xmlStrncatNew(NULL, "")
- entities: Don't allow null name in xmlNewEntity
- html: Fix quadratic behavior in htmlNodeDump
- tree: Rewrite xmlSetTreeDoc
- valid: Rework xmlAddID
- tree: Remove unused node types
- tree: Make namespace comparison more consistent
- tree: Don't allow NULL name in xmlSetNsProp
- tree: Rework xmlNodeListGetString
- tree: Rework xmlTextMerge
- tree: Rework xmlNodeSetName
- tree: Simplify xmlAddChild with text parent
- tree: Disallow setting content of entity reference nodes
- tree: Rework xmlReconciliateNs
- schemas: fix spurious warning about truncated snprintf output
  (Benjamin Gilbert)
- xmlschemastypes: Remove unreachable if statement (Maks Mishin)
- relaxng: Remove useless if statement (Maks Mishin)
- tree: Check for integer overflow in xmlStringGetNodeList
- http: Improve error message for HTTPS redirects
- catalog: Remove Windows hack
- save: Move DTD serialization code to xmlsave.c
- parser: Report fatal error if document entity couldn't be loaded
- xpath: Fix return of empty node-set in xmlXPathNodeCollectAndTest
- SAX2: Limit entity URI length to 2000 bytes
- parser: Account for full size of non-well-formed entities
- parser: Pop inputs if parsing DTD failed
- parser: Fix quadratic behavior when copying entities
- writer: Implement xmlTextWriterClose
- parser: Avoid duplicate namespace errors
- parser: Add XML_PARSE_NO_XXE parser option
- parser: Make xmlParseContent more useful
- error: Make xmlFormatError public
- encoding: Check whether encoding handlers support input/output
- SAX2: Enforce size limit in xmlSAX2Text with XML_PARSE_HUGE
- parser: Lower maximum entity nesting depth
- parser: Set depth limit to 2048 with XML_PARSE_HUGE
- parser: Implement xmlCtxtSetOptions
- parser: Always prefer option members over bitmask
- parser: Don't modify SAX2 handler if XML_PARSE_SAX1 is set
- parser: Rework parsing of attribute and entity values
- save: Output U+FFFD replacement characters
- parser: Simplify entity size accounting
- parser: Avoid unwanted expansion of parameter entities
- parser: Always copy content from entity to target
- parser: Simplify control flow in xmlParseReference
- parser: Remove xmlSetEntityReferenceFunc feature
- parser: Push general entity input streams on the stack
- parser: Move progressive flag into input struct
- parser: Fix in-parameter-entity and in-external-dtd checks
- xpath: Rewrite substring-before and substring-after
- xinclude: Only set xml:base if necessary
- xinclude: Allow empty nodesets
- parser: Rework general entity parsing
- io: Fix close error handling
- io: Fix read/write error handling
- io: More refactoring and unescaping fixes
- io: Move some code from xmlIO.c to parserInternals.c
- uri: Clean up special parsing modes
- xinclude: Rework xml:base fixup
- parser: Also set document properties when push parsing
- include: Move non-generated parts from xmlversion.h.in
- io: Remove support for HTTP POST
- dict: Move local RNG state to global state
- dict: Get random seed from system PRNG
- io: Don't use "-" to read from stdin
- io: Rework initialization
- io: Consolidate error messages
- xzlib: Fix harmless unsigned integer overflow
- io: Always use unbuffered input
- io: Fix detection of compressed streams
- io: Pass error codes from xmlFileOpenReal to xmlNewInputFromFile
- io: Rework default callbacks
- error: Stop printing some errors by default
- xpath: Don't free nodes of XSLT result value trees
- valid: Fix handling of enumerations
- parser: Allow recovery in xmlParseInNodeContext
- encoding: Support ASCII in xmlLookupCharEncodingHandler
- include: Remove useless 'const' from function arguments
- Avoid EDG -Wignored-qualifiers warnings on wrong 'const *' to '* const'
  conversions (makise-homura)
- Avoid EDG deprecation warnings for LCC compiler (makise-homura)
- Avoid EDG -Woverflow warnings on truncating conversions by manually
  truncating operand (makise-homura)
- Avoid EDG -Wtype-limits warnings on unsigned comparisons with zero by
  conversion from unsigned int to int (makise-homura)
- Avoid using no_sanitize attribute on EDG even if compiler shows as GCC
  (makise-homura)

### Build systems

- meson: convert boolean options to feature option (Rosen Penev)
- meson: Pass LIBXML_STATIC in dependency (Andrew Potter)
- meson: fix compilation with local binaries (Rosen Penev)
- meson: don't use dl dependency on old meson (Rosen Penev)
- meson: fix usage as a subproject (Rosen Penev)
- autotools: Fix pthread detection on FreeBSD
- build: Remove --with-fexceptions configuration option
- autotools: Remove --with-coverage configuration option
- build: Disable HTTP support by default
- Stop defining _REENTRANT
- doc: Don't install example code
- meson: Initial commit (Vincent Torri)
- build: Disable support for compression libraries by default
- Set LIBXML2_FOUND if it has been properly configured (Michele Bianchi)
- Makefile.am: omit $(top_builddir) from DEPS and LDADDS (Mike Dalessio)

### Test suite

- runtest: Work around broken EUC-JP support in musl iconv
- runtest: Check for IBM-1141 encoding handler
- fuzz: Add xmllint fuzzer
- fuzz: Add fuzzer for XML reader API
- fuzz: New tree API fuzzer
- tests: Remove testOOM
- Don't let gentest.py cast types to 'const somethingPtr' to avoid
  -Wignored-qualifiers (makise-homura)


v2.12.8: Jun 12 2024

### Regressions

- parser: Fix performance regression when parsing namespaces


v2.12.7: May 13 2024

### Security

- [CVE-2024-34459] Fix buffer overread with `xmllint --htmlout`

### Regressions

- xmllint: Fix --pedantic option
- save: Handle invalid parent pointers in xhtmlNodeDumpOutput


v2.12.6: Mar 15 2024

### Regressions

- parser: Fix detection of duplicate attributes in XML namespace
- xmlreader: Fix xmlTextReaderConstEncoding
- html: Fix htmlCreatePushParserCtxt with encoding
- xmllint: Return error code if XPath returns empty nodeset


v2.12.5: Feb 4 2024

### Security

- [CVE-2024-25062] xmlreader: Don't expand XIncludes when backtracking

### Regressions

- parser: Fix crash in xmlParseInNodeContext with HTML documents


v2.12.4: Jan 15 2024

### Regressions

- parser: Fix regression parsing standalone declarations
- autotools: Readd --with-xptr-locs configuration option
- parser: Fix build --without-output
- parser: Don't grow or shrink pull parser memory buffers
- io: Fix memory lifetime issue with input buffers


v2.12.3: Dec 12 2023

### Regressions

- parser: Fix namespaces redefined from default attributes

### Build fixes

- include: Rename XML_EMPTY helper macro
- include: Move declaration of xmlInitGlobals
- include: Add missing includes
- include: Move globals from xmlsave.h to parser.h
- include: Readd circular dependency between tree.h and parser.h


v2.12.2: Dec 5 2023

### Regressions

- parser: Fix invalid free in xmlParseBalancedChunkMemoryRecover
- globals: Disable TLS in static Windows builds
- html: Reenable buggy detection of XML declarations
- tree: Fix regression when copying DTDs
- parser: Make CRLF increment line number

### Build fixes

- build: Disable compiler TLS by default
- cmake: Update config.h.cmake.in
- tests: Fix tests --with-valid --without-xinclude


v2.12.1: Nov 23 2023

### Regressions

- hash: Fix deletion of entries during scan
- parser: Only enable SAX2 if there are SAX2 element handlers

### Build fixes

- autotools: Stop checking for snprintf
- dict: Fix '__thread' before 'static'
- fix: pthread weak references in globals.c (Mike Dalessio)
- tests: Fix build with older MSVC


v2.12.0: Nov 16 2023

### Major changes

Most of the known issues leading to quadratic behavior in the XML parser
were fixed. Internal hash tables were rewritten to reduce memory
consumption.

Starting with this release, it should be enough to add the --with-legacy
configuration option to provide maximum ABI compatibility. For example,
if a code module was removed from the default configuration, the option
will add stubs for the removed symbols.

libxml2 will now store global variables in thread-local storage if supported
by the compiler. This avoids allocating the data lazily which can result in
a fatal error condition. A new API function xmlCheckThreadLocalStorage
was added so the allocation can be checked earlier if compiler TLS is not
supported. To prepare for future improvements, some API functions now expect
or return a const xmlError struct.

Several cyclic dependencies in public header files were fixed. As a result,
certain headers won't include other headers as before.

Refactoring of the encoding code has been mostly completed. Calling
xmlSwitchEncoding from client code is now fully supported, for example to
override the encoding for the push parser.

When parsing data from memory, libxml2 will now stream data chunk by chunk
instead of copying the whole buffer (possibly twice with encodings),
reducing peak memory consumption considerably.

A new API function xmlCtxtSetMaxAmplification was added to allow parsing
of files that would otherwise trigger the billion laughs protection.

Several bugs in the regex determinism checks were fixed. Invalid XML
Schemas which previous versions erroneously accepted will now be
rejected.

### Deprecations

- globals: Deprecate xmlLastError
- parser: Deprecate global parser options
- win32: Deprecate old Windows build system

### Bug fixes

- parser: Stop switching to ISO-8859-1 on encoding errors
- parser: Support encoded external PEs in entity values
- string: Fix UTF-8 validation in xmlGetUTF8Char
- SAX2: Allow multiple top-level elements
- parser: Update line number after coalescing text nodes
- parser: Check for truncated multi-byte sequences

### Improvements

- error: Make more xmlError structs constant
- parser: Remove redundant IS_CHAR check in xmlCurrentChar
- parser: Fix stack handling in xmlParseTryOrFinish
- parser: Protect against quadratic default attribute expansion
- parser: Missing checks for disableSAX
- entities: Make xmlFreeEntity public
- examples: Don't use sprintf
- encoding: Suppress -Wcast-align warnings
- parser: Use hash tables to avoid quadratic behavior
- parser: Don't skip CR in xmlCurrentChar
- dict: Rewrite dictionary hash table code
- hash: Rewrite hash table code
- malloc-fail: Report malloc failure in xmlFARegExec
- malloc-fail: Report malloc failure in xmlRegEpxFromParse
- parser: Simplify xmlStringCurrentChar
- regexp: Fix status codes and handle invalid UTF-8
- error: Make xmlGetLastError return a const error
- html: Fix logic in htmlAutoClose
- globals: Move globals back to correct header files
- globals: Use thread-local storage if available
- globals: Rework global state destruction on Windows
- globals: Define globals using macros
- globals: Introduce xmlCheckThreadLocalStorage
- globals: Make xmlGlobalState private
- threads: Move library initialization code to threads.c
- debug: Remove debugging code
- globals: Move code from threads.c to globals.c
- parser: Avoid undefined behavior in xmlParseStartTag2
- schemas: Fix memory leak of annotations in notations
- dict: Update hash function
- dict: Use thread-local storage for PRNG state
- dict: Use xoroshiro64** as PRNG
- xmllint: Fix error messages
- parser: Fix detection of null bytes
- parser: Improve error handling in push parser
- parser: Don't check inputNr in xmlParseTryOrFinish
- parser: Remove push parser debugging code
- tree: Fix copying of DTDs
- legacy: Add stubs for disabled modules
- parser: Allow to set maximum amplification factor
- entities: Don't change doc when encoding entities
- parser: Never use UTF-8 encoding handler
- encoding: Remove debugging code
- malloc-fail: Fix unsigned integer overflow in xmlTextReaderPushData
- html: Remove encoding hack in htmlCreateFileParserCtxt
- parser: Decode all data in xmlCharEncInput
- parser: Stream data when reading from memory
- parser: Optimize xmlLoadEntityContent
- parser: Don't overwrite EOF parser state
- parser: Simplify input pointer updates
- parser: Don't reinitialize parser input members
- encoding: Move rawconsumed accounting to xmlCharEncInput
- parser: Rework encoding detection
- parser: Always create UTF-8 in xmlParseReference
- html: Remove some debugging code in htmlParseTryOrFinish
- malloc-fail: Fix memory leak in xmlCompileAttributeTest
- parser: Recover more input from encoding errors
- malloc-fail: Handle malloc failures in xmlAddEncodingAlias
- malloc-fail: Fix null-deref with xmllint --copy
- xpath: Ignore entity ref nodes when computing node hash
- malloc-fail: Fix null deref after xmlXIncludeNewRef
- SAX: Always validate xml:ids
- Stop using sprintf
- Fix compiler warning on GCC < 8
- regexp: Fix determinism checks
- regexp: Fix checks for eliminated transitions
- regexp: Simplify xmlFAReduceEpsilonTransitions
- regexp: Fix cycle check in xmlFAReduceEpsilonTransitions
- schemas: Fix filename in xmlSchemaValidateFile
- schemas: Fix line numbers in streaming validation
- writer: Add error check in xmlTextWriterEndDocument
- encoding: Stop calling xmlEncodingErr
- xmlIO: Remove some calls to xmlIOErr
- parser: Improve handling of encoding and IO errors
- parser: Move xmlFatalErr to parserInternals.c
- encoding: Rework error codes
- .gitignore: Split up and rearrange .gitignore files
- .gitignore: Add runsuite.log
- Stop calling xmlMemoryDump
- examples: Don't call xmlCleanupParser and xmlMemoryDump
- xpath: Remove remaining references to valueFrame

### Portability

- python: Make it compatible with python3.12 (Daniel Garcia Moreno)

### Build systems

- cmake: Check whether static linking dependencies found in config files
  (James Le Cuirot)
- autotools: Make --with-minimum disable lzma support
- build: Remove some GCC warnings
- Handle NOCONFIG case when setting locations from CMake target properties
  (Markus Rickert)
- cmake: Generate better pkg-config file for SYSROOT builds under CMake
  (James Le Cuirot)
- autoconf: Include non-pkg-config dependency flags in the pkg-config file
  (James Le Cuirot)
- autoconf: Don't bake build time CFLAGS into pkg-config file (James Le Cuirot)
- build: Generate better pkg-config files for static-only builds (James
  Le Cuirot)
- build: Generate better pkg-config file for SYSROOT builds (James Le Cuirot)
- autoconf: Allow custom --with-icu configure option

### Tests

- tests: Also test xmlNextChar in testchar.c
- tests: Start with testparser.c for extra tests
- fuzz: Raise rss_limit_mb
- fuzz: Test xmlTextReaderRead after EOF or failure
- fuzz: Test XML_PARSE_XINCLUDE | XML_PARSE_VALID
- tests: Handle entities in SAX tests
- fuzz: Disable XML_PARSE_SAX1 option in xml fuzzer
- tests: Add more tests for redefined attributes
- hash: Add hash table tests
- tests: Add ATTRIBUTE_NO_SANITIZE_INTEGER macro
- fuzz: Allow to fuzz without push, reader or output modules
- gitlab-ci: Add a "medium" config build
- python: Fix tests on MinGW
- test: Add push parser test with overridden encoding
- testapi: test_xmlSAXDefaultVersion() leaves xmlSAX2DefaultVersionValue set
  to 1 with LIBXML_SAX1_ENABLED (David Kilzer)
- gitlab-ci: Lower _XOPEN_SOURCE value
- testapi: Don't set http_proxy environment variable
- test: Add push parser tests for split UTF-8 sequences
- xinclude: Lower initial table size when fuzzing
- tests: Test streaming schema validation
- runtest: Skip element name in schema error messages

### Documentation

- doc: Add notes about runtest to MAINTAINERS.md
- doc: Don't document internal macros in xmlversion.h
- doc: Allow 'unsigned' without 'int'
- doc: Improve documentation of configuration options


v2.11.6: Nov 16 2023

### Regressions

- threads: Fix --with-thread-alloc
- xinclude: Fix 'last' pointer in xmlXIncludeCopyNode

### Bug fixes

- parser: Fix potential use-after-free in xmlParseCharDataInternal


v2.11.5: Aug 9 2023

### Regressions

- parser: Make xmlSwitchEncoding always skip the BOM
- autotools: Improve iconv check

### Bug fixes

- valid: Fix c1->parent pointer in xmlCopyDocElementContent
- encoding: Always call ucnv_convertEx with flush set to false

### Portability

- autotools: fix Python module file ext for cygwin/msys2 (Christoph Reiter)

### Tests

- runtest: Fix compilation without LIBXML_HTML_ENABLED


v2.11.4: May 18 2023

Fixes a serious regression.

- parser: Fix regression when push parsing UTF-8 sequences


v2.11.3: May 11 2023

Fixes more regressions.

- xinclude: Fix false positives in inclusion loop detection
- autotools: Fix ICU detection
- parser: Fix "huge input lookup" error with push parser
- xpath: Fix build without LIBXML_XPATH_ENABLED
- hash: Fix possible startup crash with old libxslt versions
- autoconf: fix iconv library paths (Mike Dalessio)


v2.11.2: May 5 2023

Fix regressions.

- threads: Fix startup crash with weak symbol hack
- win32: Don't depend on removed .def file
- schemas: Fix memory leak in xmlSchemaValidateStream


v2.11.1: Apr 30 2023

Fixes build and ABI issues.

- cmake: Fix va_copy detection (Luca Niccoli)
- libxml.m4: Fix quoting
- Link with --undefined-version
- libxml2.syms: Revert removal of version information


v2.11.0: Apr 28 2023

### Major changes

Protection against entity expansion attacks, also known as "billion laughs"
has been greatly improved. Malicious files should be detected reliably now
and false positives should be reduced. It is possible though that large
documents which make heavy use of entities are rejected now.

This release finally fixes symbol visibility on UNIX systems. Internal
symbols will now be hidden. While these symbols were never declared in public
headers, it was still possible to declare them manually. Now this won't work.

All symbol information has been removed from the ELF version script to fix
link errors with --no-undefined-version. The version nodes are kept so it
should still be possible to run binaries linked against older versions.

About 90 memory errors in code paths handling malloc failures have been fixed.
While these issues shouldn't impact security, this improves robustness under
memory pressure.

The XInclude engine has been reworked to properly support nested includes.

Several cases of quadratic behavior in the XML push parser have been fixed.

Refactoring has begun on some buffering and encoding code with the goal of
simplifying this part of the code base and improving error reporting.

Other highlights:

- Consolidated private header files.
- Major rework of the autoconf build.
- Deprecated several outdated and internal functions.

Special thanks to Google's Open Source Security Subsidies program for
sponsoring much of the work on this release!

Ongoing work on libxml2 relies on funding. For a list of important open
issues see <https://gitlab.gnome.org/GNOME/libxml2/-/issues/507>

### Security

- Fix use-after-free in xmlParseContentInternal() (David Kilzer)
- xmllint: Fix use-after-free with --maxmem
- parser: Fix OOB read when formatting error message
- entities: Rework entity amplification checks

### Regressions

- parser: Fix regression in xmlParserNodeInfo accounting

### Bug fixes

- Fix memory errors in code handling malloc failures
- encoding: Fix error code in asciiToUTF8
- xpath: number('-') should return NaN
- xmlParseStartTag2() contains typo when checking for default definitions for
  an attribute in a namespace (David Kilzer)
- uri: Fix handling of port numbers
- error: Make sure that error messages are valid UTF-8
- xinclude: Fix nested includes

### Improvements

- xmllint: Validate --maxmem integer option
- xmlValidatePopElement() can return invalid value (-1) (David Kilzer)
- parser: Rework EBCDIC code page detection
- parser: Limit name length in xmlParseEncName
- parser: Rework shrinking of input buffers
- html: Rely on CUR_CHAR to grow the input buffer
- parser: Rely on CUR_CHAR/NEXT to grow the input buffer
- valid: Make xmlValidateElement non-recursive
- html: Fix quadratic behavior in htmlParseTryOrFinish
- xmllint: Fix memory leak with --pattern --stream
- parser: Stop calling xmlParserInputShrink
- html: Impose some length limits
- valid: Allow xmlFreeValidCtxt(NULL)
- parser: Stop calling xmlParserInputGrow
- xinclude: Fix quadratic behavior in xmlXIncludeLoadTxt
- xinclude: Abort immediately if max depth was exceeded
- xpath: Only report the first error
- error: Don't move past current position
- error: Limit number of parser errors
- parser: Lower entity nesting limit with XML_PARSE_HUGE
- parser: Don't increase depth twice when parsing internal entities
- parser: Improve detection of entity loops
- parser: Only report a single entity error
- libxml.h: Remove dubious definition of LIBXML_STATIC
- html: Improve parsing of nested lists
- memory: Don't use locks in xmlMemUsed
- encoding: Remove unused variable xmlDefaultCharEncodingHandler
- Rework initialization code
- Add .editorconfig
- parser: Merge misc, prolog and epilog cases in push parser
- parser: Fix 'consumed' accounting when switching encodings
- html: Fix check for end of comment in push parser
- parser: Fix push parser with 1-3 byte initial chunk
- parser: Rewrite push parser boundary checks
- reader: Switch to xmlParserInputBufferCreateMem
- html: Don't escape ASCII chars in href attributes
- io: Don't shrink memory input buffers
- parser: Don't call xmlSHRINK from push parser
- parser: Ignore cdata argument in xmlParseCharData
- parser: Rework push parser parser progress checks
- io: Fix a few integer overflows in I/O statistics
- io: Rework xmlParserInputBufferGrow with encodings
- io: Remove xmlInputReadCallbackNop
- io: Check for memory buffer early in xmlParserInputGrow
- parser: Fix error message in xmlParseCommentComplex
- Bypass proxy in nanoHTTP for hosts in "no_proxy" (Markus Jörg)
- schemas: Fix infinite loop in xmlSchemaCheckElemSubstGroup
- threads: Remove check for pthread_equal
- xinclude: Rework XInclude cache
- xinclude: Remove inefficient refcounting scheme
- xmllint: Improve handling of empty XPath node sets
- parser: Fix potential memory leak in xmlParseAttValueInternal
- error: Don't use initGenericErrorDefaultFunc
- xpath: Lower XPath recursion limit on Windows
- Stop including sys/types.h
- Don't define WIN32 macro
- Make xmlNewSAXParserCtx take a const sax handler
- Consolidate private header files
- Remove internal macros from parserInternals.h
- Move some HTML functions to correct header file
- xmllint: Stop calling xmlSAXDefaultVersion
- Introduce xmlNewSAXParserCtxt and htmlNewSAXParserCtxt
- Don't mess with parser options in htmlParseDocument
- Remove useless call to htmlDefaultSAXHandlerInit
- Remove htmlDefaultSAXHandler from non-SAX1 build
- Don't initialize SAX handler in htmlReadMemory
- Fix htmlReadMemory mixing up XML and HTML functions
- Don't use default SAX handler to report unrelated errors
- Create stream with buffer in xmlNewStringInputStream
- xmlcatalog: Fix memory leaks

### Code quality

- xzlib: Fix implicit sign change in xz_open
- parser: Simplify calculation of available buffer space
- parser: Use size_t when subtracting input buffer pointers
- parser: Check for integer overflow when updating checkIndex
- xpath: Fix harmless integer overflow in xmlXPathTranslateFunction
- schematron: Use logical and
- relaxng: Remove useless if statement
- schemas: Remove useless if statement
- pattern: Merge identical branches
- regexp: Add sanity check in xmlRegCalloc2
- regexp: Simplify xmlRegAtomPush
- encoding: Cast toupper argument to unsigned char
- uri: Add explicit cast in xmlSaveUri
- buf: Fix return value of xmlBufGetInputBase
- parser: Fix integer overflow of input ID
- parser: Remove useless ent->etype test in xmlParseReference
- parser: Remove useless ent->children tests in xmlParseReference
- xmlmemory.c: Remove xmlMemContentShow
- libxml.h: Add comments and indentation
- libxml.h: Don't include stdio.h
- xmlexports.h: Disable docs for internal macro XMLPUBLIC
- parser: Simplify xmlParseConditionalSections
- io: Rearrange code in xmlSwitchInputEncodingInt
- warnings: Fix -Wstrict-prototypes warning
- warnings: Remove set-but-unused variables
- Fix compiler warnings in SAX2.c
- Fix unused variable warning in python/types.c
- Fix compiler warning in examples
- Fix compiler warnings in fuzzing code
- Remove unused code in nanohttp.c
- Remove or annotate char casts
- Don't use sizeof(xmlChar) or sizeof(char)
- Remove explicit integer casts

### Deprecations

- parser: Deprecate more internal functions
- parser: Deprecate some parser input functions
- parser: Deprecate xmlString*DecodeEntities
- threads: Deprecate some internal functions
- buf: Deprecate static/immutable buffers
- Deprecate internal parser functions
- Deprecate old HTML SAX API
- Generate deprecation warnings for old SAX API
- Mark more functions setting globals as deprecated
- Mark more parser functions as deprecated
- Mark most SAX1 functions as deprecated
- Deprecate some global variables

### Portability

- autoconf: Warn about outdated C compilers
- win32: Remove broken libxml2.def.src
- Remove symbols from version script
- catalog.c: Silence a cast warning on VS 2022 (Lukáš Tyrychtr)
- libxml.h: Remove ancient LynxOS setup
- Use python3 not python (Ross Burton)
- xstc/fixup-tests.py: port to Python 3 (Ross Burton)
- xstc/fixup-tests.py: unify whitespace (Ross Burton)
- Remove hacky heuristic from b2dc5675 (Alex Richardson)
- Avoid creating an out-of-bounds pointer by rewriting a check
  (Alex Richardson)
- Hide internal functions
- Correctly relocate internal pointers after realloc() (Alex Richardson)
- Visual Studio builds: Allow silencing deprecation warnings (Chun-wei Fan)
- Visual Studio: Define XML_DEPRECATED (Chun-wei Fan)
- xmllint: Include <io.h> on Windows
- warnings: Work around MSVC bug
- sources: Silence C4013 warnings on Visual Studio (Chun-wei Fan)
- python/setup.py.in: Improve Windows import patching (Chun-wei Fan)
- python: Create .pyd on Windows
- Fix Python build on Windows
- Fix Windows compiler warnings in python/types.c
- Fix libxml_PyFileGet
- Remove BeOS support
- Fix libxml_PyFileGet with stdout on macOS
- Migrate from PyEval_ to PyObject_
- Port build_glob.py to Python 3
- Port genChRanges.py to Python 3
- xmlexports.h: Remove LIBXML_FASTCALL optimization
- Remove XMLCALL and XMLCDECL macros from public headers
- Remove XMLDECL macro from .c files

### Build systems

- cmake: Link against `dl` and `dld` only when `LIBXML2_WITH_MODULES` is
  enabled (Alexander Kutelev)
- autotools: Fix make distcheck
- Remove RPM build, Makefile.tests, README.tests
- libxml.m4: deprecate AM_PATH_XML2, wrap PKG_CHECK_MODULES instead
  (Ross Burton)
- libxml.m4: fix -Wstrict-prototypes (Sam James)
- cmake: Build static library with -DLIBXML_STATIC
- autotools: Don't use version script on Windows
- autotools: Fix winsock detection
- autotools: Only add network libraries if HTTP/FTP enabled
- autotools: Disable parallel Python build
- python: Don't output missing generators during build
- build: Remove check for broken ss_family
- http: Simplify IPv6 checks
- autotools: Fix network checks on Windows
- Fix detection of GNU libiconv
- cmake: Fix Python installation
- cmake: Don't check for Python 2
- configure.ac: Also check for MSYS host
- Improve network library detection
- Detect ws2_32 with AC_SEARCH_LIBS
- Rework network configure checks
- Remove arg cast configure checks
- Fix dlopen check
- Remove HAVE_WIN32_THREADS configuration flag
- Rework dlopen and pthread detection
- Fix test in configure.ac
- cmake: Enable GCC compiler warnings
- Always link with -no-undefined
- Use AM_CFLAGS and AM_LDFLAGS consistently
- Remove -Wredundant-decls
- Call AC_CHECK_* with multiple arguments
- configure.ac: Remove checks for unused programs
- Rework library detection in configure.ac
- Rearrange configure.ac
- Consolidate zlib and lzma detection
- Remove "runtime debugging"
- Consolidate simple API modules in configure.ac
- Fix dependency resolution in configure.ac
- Fix --with-valid --without-regexps build
- Fix --with-schemas --without-xpath build
- Don't build unneeded .c source files
- Move xmlIsXHTML to tree.c
- Cleanup distribution settings in Makefile.am
- Also clean *.pyc files for Python 2
- Don't distribute libxml2.spec

### Tests

- testchar: Add test for memory pull parser with encoding
- fuzz: Also test init function of URI fuzzer
- fuzz: Separate fuzzer for DTD validation
- gitlab-ci: Enable all "integer" sanitizers
- fuzz: Inject random malloc failures
- fuzz: Support variable integer sizes in fuzz data
- fuzz: Fix duplicate detection in fuzzEntityRecorder
- fuzz: Set filename in xmlFuzzEntityLoader
- fuzz: Allow xmlFuzzReadString(NULL)
- fuzz: Fix Makefile dependencies
- fuzz: Add test/recurse to seed corpus
- fuzz: Add separate XInclude fuzzer
- runsuite: Some errors are expected
- testrecurse: Test entity expansion stats
- testapi.c: Initialize catalog early
- gentest.py: Fix memory leak in API tests
- tests: Enable "runsuite" test
- python/tests/reader2: use absolute paths everywhere (Ross Burton)
- python/tests/reader2: always exit(1) if a test fails (Ross Burton)
- testModule: exit if the module can't be opened (Ross Burton)
- CI: disable modules in gcc:static build (Ross Burton)
- CI: fix CI on MinGW builds (Ross Burton)
- python: Fix memory leak checks
- tests: Check that xmlInitParser doesn't allocate memory
- tests: Fix use-after-free in Python tests
- tests: Remove unneeded #includes
- gitlab-ci: Make Test-Msvc exit if ctest fails
- gitlab-ci: Treat compiler warnings as errors on MSVC
- test: Add test for push parser boundaries
- gitlab-ci: Upgrade image to Ubuntu 22.10, reenable MSan
- gitlab-ci: Reenable LeakSanitizer
- gitlab-ci: Fix llvm-symbolizer
- xinclude: Don't create result doc for test with errors
- xinclude: Also test error messages
- gitlab-ci: Allow cast-align warnings from clang
- gitlab-ci: Fix tar invocation
- gitlab-ci: Move MSVC test to separate script
- gitlab-ci: Fix SUFFIX, remove MINGW_PATH
- gitlab-ci: Consolidate CMake test scripts
- gitlab-ci: Only install MinGW autotools if needed
- gitlab-ci: Only install cmake MinGW package if needed
- gitlab-ci: Install 7-Zip using the .msi
- Use $MSYSTEM and 'bash -lc' in MinGW CI
- Add CI job for MinGW/Autotools
- Consolidate CI scripts
- Allow empty MINGW_PACKAGE_PREFIX
- Move Dockerfile to .gitlab-ci directory
- testapi: Disable on Windows for now
- Disable fuzzer tests if glob.h wasn't found
- Move automata test to runtest.c
- Fix testapi when building --without-sax1

# Documentation

- doc: Remove ancient files
- Remove ancient TODOs
- html: Fix htmlInitAutoClose documentation
- doc: Mention new location of XML catalog as breaking change
- doc: Mention potentially breaking changes in NEWS
- doc: Remove xmlDllMain from documentation and version script
- doc: Mention ${sysconfdir} in man pages
- doc: Document xmlcatalog --convert
- doc: Document xmllint --nodict and --pedantic
- doc: Fix indentation in source XML files
- xmllint: Document --quiet option
- Improve cross-references in API docs
- Improve documentation of globals
- Fix documentation parser
- Support comments for global variables in documentation
- Fix update call in apibuild.py
- Don't index anything in DOC_DISABLE sections
- Fix warnings from apibuild.py
- Start with documentation for maintainers


v2.10.4: Apr 11 2023

### Security

- [CVE-2023-29469] Hashing of empty dict strings isn't deterministic
- [CVE-2023-28484] Fix null deref in xmlSchemaFixupComplexType
- schemas: Fix null-pointer-deref in xmlSchemaCheckCOSSTDerivedOK

### Regressions

- SAX2: Ignore namespaces in HTML documents
- io: Fix "buffer full" error with certain buffer sizes


v2.10.3: Oct 14 2022

### Security

- [CVE-2022-40304] Fix dict corruption caused by entity reference cycles
- [CVE-2022-40303] Fix integer overflows with XML_PARSE_HUGE
- Fix overflow check in SAX2.c

### Portability

- win32: Fix build with VS2013

### Build system

- cmake: Set SOVERSION


v2.10.2: Aug 29 2022

### Improvements

- Remove set-but-unused variable in xmlXPathScanName
- Silence -Warray-bounds warning

### Build system

- build: require automake-1.16.3 or later (Xi Ruoyao)
- Remove generated files from distribution

### Test suite

- Don't create missing.xml when running testapi


v2.10.1: Aug 25 2022

### Regressions

- Fix xmlCtxtReadDoc with encoding

### Bug fixes

- Fix HTML parser with threads and --without-legacy

### Build system

- Fix build with Python 3.10
- cmake: Disable version script on macOS
- Remove Makefile rule to build testapi.c

### Documentation

- Switch back to HTML output for API documentation
- Port doc/examples/index.py to Python 3
- Fix order of exports in libxml2-api.xml
- Remove libxml2-refs.xml


v2.10.0: Aug 17 2022

### Breaking changes

The Docbook parser module and all related symbols habe been removed completely.
This was experimental code which never worked and generated a deprecation
warning for 15+ years. The library's soname wasn't changed in order to allow
seamless upgrades to later versions. If this concerns you, consider bumping
soname yourself.

Some other modules are now disabled by default and will eventually be removed
completely:

- Support for XPointer locations (ranges and points): This was based on
  a W3C specification which never got beyond Working Draft status. To my
  knowledge, there's no software supporting this spec which is still
  maintained. You now have to enable this code by passing the
  `--with-xptr-locs` configuration option. Be warned that this part of
  the code base is buggy and had many security issues in the past.

- Support for the built-in FTP client (`--with-ftp`).

- Support for "legacy" functions (`--with-legacy`).

If you're concerned about ABI stability and haven't disabled these modules
already, add the following configuration options or bump soname yourself:

    --with-ftp
    --with-legacy
    --with-xptr-locs

Several functions of the public API were deprecated. Most of them should be
completely unused and will generate a deprecation warning now.

The autoconf build now uses the sysconfdir variable for the location of
the default catalog file. The path changed from hardcoded /etc/xml/catalog
to ${sysconfdir}/xml/catalog. The sysconfdir variable defaults to
${prefix}/etc, prefix defaults to /usr/local, so without other options
the path becomes /usr/local/etc/xml/catalog. If you want the old behavior,
configure with

    --sysconfdir=/etc

### Security

- [CVE-2022-2309] Reset nsNr in xmlCtxtReset
- Reserve byte for NUL terminator and report errors consistently in xmlBuf and
  xmlBuffer (David Kilzer)
- Fix missing NUL terminators in xmlBuf and xmlBuffer functions (David Kilzer)
- Fix integer overflow in xmlBufferDump() (David Kilzer)
- xmlBufAvail() should return length without including a byte for NUL
  terminator (David Kilzer)
- Fix ownership of xmlNodePtr & xmlAttrPtr fields in xmlSetTreeDoc() (David
  Kilzer)
- Use xmlNewDocText in xmlXIncludeCopyRange
- Fix use-after-free bugs when calling xmlTextReaderClose() before
  xmlFreeTextReader() on post-validating parser (David Kilzer)
- Use UPDATE_COMPAT() consistently in buf.c (David Kilzer)
- fix: xmlXPathParserContext could be double-delete in  OOM case. (jinsub ahn)

### Removals and deprecations

- Disable XPointer location support by default
- Remove outdated xml2Conf.sh
- Deprecate module init and cleanup functions
- Remove obsolete XML Software Autoupdate (XSA) file
- Remove DOCBparser
- Remove obsolete Python test framework
- Remove broken VxWorks support
- Remove broken Mac OS 9 support
- Remove broken bakefile support
- Remove broken Visual Studio 2010 support
- Remove broken Windows CE support
- Deprecate IDREF-related functions in valid.h
- Deprecate legacy functions
- Disable legacy support by default
- Deprecate all functions in nanoftp.h
- Disable FTP support by default
- Add XML_DEPRECATED macro
- Remove elfgcchack.h

### Regressions

- Skip incorrectly opened HTML comments
- Restore behavior of htmlDocContentDumpFormatOutput() (David Kilzer)

### Bug fixes

- Fix memory leak with invalid XSD
- Make XPath depth check work with recursive invocations
- Fix memory leak in xmlLoadEntityContent error path
- Avoid double-free if malloc fails in inputPush
- Properly fold whitespace around the QName value when validating an XSD
  schema. (Damjan Jovanovic)
- Add whitespace folding for some atomic data types that it's missing on.
  (Damjan Jovanovic)
- Don't add IDs containing unexpanded entity references

### Improvements

- Avoid calling xmlSetTreeDoc
- Simplify xmlFreeNode
- Don't reset nsDef when changing node content
- Fix unintended fall-through in xmlNodeAddContentLen
- Remove unused xmlBuf functions (David Kilzer)
- Implement xpath1() XPointer scheme
- Add configuration flag for XPointer locations support
- Fix compiler warnings in Python code
- Mark more static data as `const` (David Kilzer)
- Make xmlStaticCopyNode non-recursive
- Clean up encoding switching code
- Simplify recursive pthread mutex
- Use non-recursive mutex in dict.c
- Fix parser progress checks
- Avoid arithmetic on freed pointers
- Improve buffer allocation scheme
- Remove unneeded #includes
- Add support for some non-standard escapes in regular expressions. (Damjan
  Jovanovic)
- htmlParseComment: handle abruptly-closed comments (Mike Dalessio)
- Add let variable tag support (Oliver Diehl)
- Add value-of tag support (Oliver Diehl)
- Remove useless call to xmlRelaxNGCleanupTypes
- Don't include ICU headers in public headers
- Update `xmlStrlen()` to use POSIX / ISO C `strlen()` (Mike Dalessio)
- Fix unused variable warnings with disabled features
- Only warn on invalid redeclarations of predefined entities
- Remove unneeded code in xmlreader.c
- Rework validation context flags

### Portability

- Use NAN/INFINITY if available to init XPath NaN/Inf (Sergey Kosukhin)
- Fix Python tests on macOS
- Fix xmlCleanupThreads on Windows
- Fix reinitialization of library on Windows
- Don't mix declarations and code in runtest.c
- Use portable python shebangs (David Seifert)
- Use critical sections as mutex on Windows
- Don't set HAVE_WIN32_THREADS in win32config.h
- Use stdint.h with newer MSVC
- Remove cruft from win32config.h
- Remove isinf/isnan emulation in win32config.h
- Always fopen files with "rb"
- Remove __DJGPP__ checks
- Remove useless __CYGWIN__ checks

### Build system

- Don't autogenerate doc/examples/Makefile.am
- cmake: Install libxml.m4 on UNIX-like platforms (Daniel E)
- cmake: Use symbol versioning on UNIX-like platforms (Daniel E)
- Port genUnicode.py to Python 3
- Port gentest.py to Python 3
- cmake: Fix build without thread support
- cmake: Install documentation in CMAKE_INSTALL_DOCDIR
- cmake: Remove non needed files in docs dir (Daniel E)
- configure: move XML_PRIVATE_LIBS after WIN32_EXTRA_LIBADD is set
  (Christopher Degawa)
- Move local Autoconf macros into m4 directory
- Use XML_PRIVATE_LIBS in libxml2_la_LIBADD
- Update libxml-2.0-uninstalled.pc.in
- Remove LIBS from XML_PRIVATE_LIBS
- Add WIN32_EXTRA_LIBADD to XML_PRIVATE_LIBS
- Don't overlink executables
- cmake: Adjust paths for UNIX or UNIX-like target systems (Daniel Engberg)
- build: Make use of variables in libxml's pkg-config file (Daniel Engberg)
- Avoid obsolescent `test -a` constructs (David Seifert)
- Move AM_MAINTAINER_MODE to AM section
- configure.ac: make AM_SILENT_RULES([yes]) unconditional (David Seifert)
- Streamline documentation installation
- Don't try to recreate COPYING symlink
- Detect libm using libtool's macros (David Seifert)
- configure.ac: disable static libraries by default (David Seifert)
- python/Makefile.am: nest python docs in $(docdir) (David Seifert)
- python/Makefile.am: rely on global AM_INIT_AUTOMAKE (David Seifert)
- Makefile.am: install examples more idiomatically (David Seifert)
- configure.ac: remove useless AC_SUBST (David Seifert)
- Respect `--sysconfdir` in source files (David Seifert)
- Ignore configure backup file created by recent autoreconf too (Vadim Zeitlin)
- Only install *.html and *.c example files
- Remove --with-html-dir option
- Rework documentation build system
- Remove old website
- Use AM_PATH_PYTHON/PKG_CHECK_MODULES for python bindings (David Seifert)
- Update genChRanges.py
- Update build_glob.py
- Remove ICONV_CONST test
- Remove obsolete AC_HEADER checks
- Don't check for standard C89 library functions
- Don't check for standard C89 headers
- Remove special configuration for certain maintainers

### Test suite, CI

- Disable network in API tests
- testapi: remove leading slash from "/missing.xml" (Mike Gilbert)
- Build Autotools CI tests out of source tree (VPATH)
- Add --with-minimum build to CI tests
- Fix warnings when testing --with-minimum build
- cmake: Run all tests when threads are disabled
- Also build CI tests with -Werror
- Move doc/examples tests to new test suite
- Simplify 'make check' targets
- Fix schemas and relaxng tests
- Remove unused result files
- Allow missing result files in runtest
- Move regexp tests to runtest
- Move SVG tests to runtest.c
- Move testModule to new test suite
- Move testThreads to new test suite
- Remove major parts of old test suite
- Make testchar return an error on failure (Tony Tascioglu)
- Add CI job for static build
- python/tests: open() relative to test scripts (David Seifert)
- Port some test scripts to Python 3

### Documentation

- Improve documentation of tree manipulation API
- Update xml2-config man page
- Consolidate man pages
- Rename xmlcatalog_man.xml
- Make examples a standalone HTML page
- Fix documentation in entities.c
- Add note about optimization flags


v2.9.14: May 02 2022:
   - Security:
  [CVE-2022-29824] Integer overflow in xmlBuf and xmlBuffer
  Fix potential double-free in xmlXPtrStringRangeFunction
  Fix memory leak in xmlFindCharEncodingHandler
  Normalize XPath strings in-place
  Prevent integer-overflow in htmlSkipBlankChars() and xmlSkipBlankChars()
    (David Kilzer)
  Fix leak of xmlElementContent (David Kilzer)

   - Bug fixes:
  Fix parsing of subtracted regex character classes
  Fix recursion check in xinclude.c
  Reset last error in xmlCleanupGlobals
  Fix certain combinations of regex range quantifiers
  Fix range quantifier on subregex

   - Improvements:
  Fix recovery from invalid HTML start tags

   - Build system, portability:
  Define LFS macros before including system headers
  Initialize XPath floating-point globals
  configure: check for icu DEFS (James Hilliard)
  configure.ac: produce tar.xz only (GNOME policy) (David Seifert)
  CMakeLists.txt: Fix LIBXML_VERSION_NUMBER
  Fix build with older Python versions
  Fix --without-valid build


v2.9.13: Feb 19 2022:
   - Security:
  [CVE-2022-23308] Use-after-free of ID and IDREF attributes
  (Thanks to Shinji Sato for the report)
  Use-after-free in xmlXIncludeCopyRange (David Kilzer)
  Fix Null-deref-in-xmlSchemaGetComponentTargetNs (huangduirong)
  Fix memory leak in xmlXPathCompNodeTest
  Fix null pointer deref in xmlStringGetNodeList
  Fix several memory leaks found by Coverity (David King)
  
   - Fixed regressions:
  Fix regression in RelaxNG pattern matching
  Properly handle nested documents in xmlFreeNode
  Fix regression with PEs in external DTD
  Fix random dropping of characters on dumping ASCII encoded XML (Mohammad Razavi)
  Revert "Make schema validation fail with multiple top-level elements"
  Fix regression when parsing invalid HTML tags in push mode
  Fix regression parsing public IDs literals in HTML
  Fix buffering in xmlOutputBufferWrite
  Fix whitespace when serializing empty HTML documents
  Fix XPath recursion limit
  Fix regression in xmlNodeDumpOutputInternal
  Work around lxml API abuse
  
   - Bug fixes:
  Fix xmlSetTreeDoc with entity references
  Fix double counting of CRLF in comments
  Make sure to grow input buffer in xmlParseMisc
  Don't ignore xmllint options after "-"
  Don't normalize namespace URIs in XPointer xmlns() scheme
  Fix handling of XSD with empty namespace
  Also register HTML document nodes
  Make xmllint return an error if arguments are missing
  Fix handling of ctxt->base in xmlXPtrEvalXPtrPart
  Fix xmllint --maxmem
  Fix htmlReadFd, which was using a mix of xml and html context functions (Finn Barber)
  Move current position before possible calling of ctxt->sax->characters (Yulin Li)
  Fix parse failure when 4-byte character in UTF-16 BE is split across a chunk (David Kilzer)
  Patch to forbid epsilon-reduction of final states (Arne Becker)
  Avoid segfault at exit when using custom memory functions (Mike Dalessio)
  
   - Tests, code quality, fuzzing:
  Remove .travis.yml
  Make xmlFuzzReadString return a zero size in error case
  Fix unused function warning in testapi.c
  Update NewsML DTD in test suite
  Add more checks for malloc failures in xmllint.c
  Avoid potential integer overflow in xmlstring.c
  Run CI tests with UBSan implicit-conversion checks
  Fix casting of line numbers in SAX2.c
  Fix integer conversion warnings in hash.c
  Add explicit casts in runtest.c 
  Fix integer conversion warning in xmlIconvWrapper
  Add suffix to unsigned constant in xmlmemory.c
  Add explicit casts in testchar.c
  Fix integer conversion warnings in xmlstring.c
  Add explicit cast in xmlURIUnescapeString
  Remove unused variable in xmlCharEncOutFunc (David King)
  
   - Build system, portability:
  Remove xmlwin32version.h
  Fix fuzzer test with VPATH build
  Support custom prefix when installing Python module
  Remove Makefile.win
  Remove CVS and SVN-related code
  Port python 3.x module to Windows and improve distutils (Chun-wei Fan)
  Correctly install the HTML examples into their subdirectory (Mattia Rizzolo)
  Refactor the settings of $docdir (Mattia Rizzolo)
  Remove unused configure checks (Ben Boeckel)
  python/Makefile.am: use *_LIBADD, not *_LDFLAGS for LIBS (Sam James)
  Fix check for libtool in autogen.sh
  Use version in configure.ac for CMake (Timothy Lyanguzov)
  Add CMake alias targets for embedded projects (Markus Rickert)
  
   - Documentation:
  Remove SVN keyword anchors
  Rework README
  Remove README.cvs-commits
  Remove old ChangeLog
  Update hyperlinks
  Remove README.docs
  Remove MAINTAINERS 
  Remove xmltutorial.pdf
  Upload documentation to GitLab pages
  Document how to escape XML_CATALOG_FILES
  Fix libxml2.doap
  Update URL for libxml++ C++ binding (Kjell Ahlstedt)
  Generate devhelp2 index file (Emmanuele Bassi)
  Mention XML_CATALOG_FILES is space-separated (Jan Tojnar)
  Add documentaiton for xmllint exit code 10 (Rainer Canavan)
  Fix some validation errors in the FAQ (David King)
  Add instructions on how to use CMake to compile libxml (Markus Rickert)
  


v2.9.12: May 13 2021:
   - Build system:
  Add fuzz.h and seed/regexp to EXTRA_DIST
  


v2.9.11: May 13 2021:
   - Security:
  Patch for security issue CVE-2021-3541 (Daniel Veillard)
  
   - Documentation:
  Clarify xmlNewDocProp documentation (Nick Wellnhofer)
  
   - Portability:
  CMake: Only add postfixes if MSVC (Christopher Degawa),
  Fix XPath NaN/Inf for older GCC versions (Nick Wellnhofer),
  Use CMake PROJECT_VERSION (Markus Rickert),
  Fix warnings in libxml.m4 with autoconf 2.70+. (Simon Josefsson),
  Add CI for CMake on MSVC (Markus Rickert),
  Update minimum required CMake version (Markus Rickert),
  Add variables for configured options to CMake config files (Markus Rickert),
  Check if variables exist when defining targets (Markus Rickert),
  Check if target exists when reading target properties (Markus Rickert),
  Add xmlcatalog target and definition to config files (Markus Rickert),
  Remove include directories for link-only dependencies (Markus Rickert),
  Fix ICU build in CMake (Markus Rickert),
  Configure pkgconfig, xml2-config, and xml2Conf.sh file (Markus Rickert),
  Update CMake config files (Markus Rickert),
  Add xmlcatalog and xmllint to CMake export (Markus Rickert),
  Simplify xmlexports.h (Nick Wellnhofer),
  Require dependencies based on enabled CMake options (Markus Rickert),
  Use NAMELINK_COMPONENT in CMake install (Markus Rickert),
  Add CMake files to EXTRA_DIST (Markus Rickert),
  Add missing compile definition for static builds to CMake (Markus Rickert),
  Add CI for CMake on Linux and MinGW (Markus Rickert),
  Fix variable name in win32/configure.js (Nick Wellnhofer),
  Fix version parsing in win32/configure.js (Nick Wellnhofer),
  Fix autotools warnings (Nick Wellnhofer),
  Update config.h.cmake.in (Markus Rickert),
  win32: allow passing *FLAGS on command line (Michael Stahl),
  Configure file xmlwin32version.h.in on MSVC (Markus Rickert),
  List headers individually (Markus Rickert),
  Add CMake build files (Markus Rickert),
  Parenthesize Py<type>_Check() in ifs (Miro Hrončok),
  Minor fixes to configure.js (Nick Wellnhofer)
  
   - Bug Fixes:
  Fix null deref in legacy SAX1 parser (Nick Wellnhofer),
  Fix handling of unexpected EOF in xmlParseContent (Nick Wellnhofer),
  Fix line numbers in error messages for mismatched tags (Nick Wellnhofer),
  Fix htmlTagLookup (Nick Wellnhofer),
  Propagate error in xmlParseElementChildrenContentDeclPriv (Nick Wellnhofer),
  Fix user-after-free with `xmllint --xinclude --dropdtd` (Nick Wellnhofer),
  Fix dangling pointer with `xmllint --dropdtd` (Nick Wellnhofer),
  Validate UTF8 in xmlEncodeEntities (Joel Hockey),
  Fix use-after-free with `xmllint --html --push` (Nick Wellnhofer),
  Allow FP division by zero in xmlXPathInit (Nick Wellnhofer),
  Fix xmlGetNodePath with invalid node types (Nick Wellnhofer),
  Fix exponential behavior with recursive entities (Nick Wellnhofer),
  Fix quadratic behavior when looking up xml:* attributes (Nick Wellnhofer),
  Fix slow parsing of HTML with encoding errors (Nick Wellnhofer),
  Fix null deref introduced with previous commit (Nick Wellnhofer),
  Check for invalid redeclarations of predefined entities (Nick Wellnhofer),
  Add the copy of type from original xmlDoc in xmlCopyDoc() (SVGAnimate),
  parser.c: shrink the input buffer when appropriate (Mike Dalessio),
  Fix infinite loop in HTML parser introduced with recent commits (Nick Wellnhofer),
  Fix quadratic runtime when parsing CDATA sections (Nick Wellnhofer),
  Fix timeout when handling recursive entities (Nick Wellnhofer),
  Fix memory leak in xmlParseElementMixedContentDecl (Nick Wellnhofer),
  Fix null deref in xmlStringGetNodeList (Nick Wellnhofer),
  use new htmlParseLookupCommentEnd to find comment ends (Mike Dalessio),
  htmlParseComment: treat `--!>` as if it closed the comment (Mike Dalessio),
  Fix integer overflow in xmlSchemaGetParticleTotalRangeMin (Nick Wellnhofer),
  encoding: fix memleak in xmlRegisterCharEncodingHandler() (Xiaoming Ni),
  xmlschemastypes.c: xmlSchemaGetFacetValueAsULong add, check "facet->val" (Xiaoming Ni),
  Fix null pointer deref in xmlXPtrRangeInsideFunction (Nick Wellnhofer),
  Fix quadratic runtime in HTML push parser with null bytes (Nick Wellnhofer),
  Avoid quadratic checking of identity-constraints (Michael Matz),
  Fix building with ICU 68. (Frederik Seiffert),
  Convert python/libxml.c to PY_SSIZE_T_CLEAN (Victor Stinner),
  Fix xmlURIEscape memory leaks. (Elliott Hughes),
  Avoid call stack overflow with XML reader and recursive XIncludes (Nick Wellnhofer),
  Fix caret in regexp character group (Nick Wellnhofer),
  parser.c: xmlParseCharData peek behavior fixed wrt newlines (Mike Dalessio),
  Fix memory leaks in XPointer string-range function (Nick Wellnhofer),
  Fix use-after-free when XIncluding text from Reader (Nick Wellnhofer),
  Fix SEGV in xmlSAXParseFileWithData (yanjinjq),
  Fix null deref in XPointer expression error path (Nick Wellnhofer),
  Don't call xmlXPathInit directly (Nick Wellnhofer),
  Fix cleanup of attributes in XML reader (Nick Wellnhofer),
  Fix double free in XML reader with XIncludes (Nick Wellnhofer),
  Fix memory leak in xmlXIncludeAddNode error paths (Nick Wellnhofer),
  Revert "Fix quadratic runtime in xi:fallback processing" (Nick Wellnhofer),
  Fix error reporting with xi:fallback (Nick Wellnhofer),
  Fix quadratic runtime in xi:fallback processing (Nick Wellnhofer),
  Fix corner case with empty xi:fallback (Nick Wellnhofer),
  Fix XInclude regression introduced with recent commit (Nick Wellnhofer),
  Fix memory leak in runtest.c (Nick Wellnhofer),
  Make "xmllint --push --recovery" work (Nick Wellnhofer),
  Revert "Do not URI escape in server side includes" (Nick Wellnhofer),
  Fix column number accounting in xmlParse*NameAndCompare (Nick Wellnhofer),
  Stop counting nbChars in parser context (Nick Wellnhofer),
  Fix out-of-bounds read with 'xmllint --htmlout' (Nick Wellnhofer),
  Fix exponential runtime and memory in xi:fallback processing (Nick Wellnhofer),
  Don't process siblings of root in xmlXIncludeProcess (Nick Wellnhofer),
  Don't recurse into xi:include children in xmlXIncludeDoProcess (Nick Wellnhofer),
  Fix memory leak in xmlXIncludeIncludeNode error paths (Nick Wellnhofer),
  Check for custom free function in global destructor (Nick Wellnhofer),
  Fix integer overflow when comparing schema dates (Nick Wellnhofer),
  Fix exponential runtime in xmlFARecurseDeterminism (Nick Wellnhofer),
  Don't try to handle namespaces when building HTML documents (Nick Wellnhofer),
  Fix several quadratic runtime issues in HTML push parser (Nick Wellnhofer),
  Fix quadratic runtime when push parsing HTML start tags (Nick Wellnhofer),
  Reset XML parser input before reporting errors (David Kilzer),
  Fix quadratic runtime when push parsing HTML entity refs (Nick Wellnhofer),
  Fix HTML push parser lookahead (Nick Wellnhofer),
  Make htmlCurrentChar always translate U+0000 (Nick Wellnhofer),
  Fix UTF-8 decoder in HTML parser (Nick Wellnhofer),
  Fix quadratic runtime when parsing HTML script content (Nick Wellnhofer),
  Reset HTML parser input before reporting error (Nick Wellnhofer),
  Fix more quadratic runtime issues in HTML push parser (Nick Wellnhofer),
  Fix regression introduced with 477c7f6a (Nick Wellnhofer),
  Fix quadratic runtime in HTML parser (Nick Wellnhofer),
  Reset HTML parser input before reporting encoding error (Nick Wellnhofer),
  Fix integer overflow in xmlFAParseQuantExact (Nick Wellnhofer),
  Fix return value of xmlC14NDocDumpMemory (Nick Wellnhofer),
  Don't follow next pointer on documents in xmlXPathRunStreamEval (Nick Wellnhofer),
  Fix integer overflow in _xmlSchemaParseGYear (Nick Wellnhofer),
  Fix integer overflow when parsing {min,max}Occurs (Nick Wellnhofer),
  Fix another memory leak in xmlSchemaValAtomicType (Nick Wellnhofer),
  Fix unsigned integer overflow in htmlParseTryOrFinish (Nick Wellnhofer),
  Fix integer overflow in htmlParseCharRef (Nick Wellnhofer),
  Fix undefined behavior in UTF16LEToUTF8 (Nick Wellnhofer),
  Fix return value of xmlCharEncOutput (Nick Wellnhofer),
  Never expand parameter entities in text declaration (Nick Wellnhofer),
  Fix undefined behavior in xmlXPathTryStreamCompile (Nick Wellnhofer),
  Fix use-after-free with validating reader (Nick Wellnhofer),
  xmlParseBalancedChunkMemory must not be called with NULL doc (Nick Wellnhofer),
  Revert "Fix memory leak in xmlParseBalancedChunkMemoryRecover" (Nick Wellnhofer),
  Fix memory leak in xmlXIncludeLoadDoc error path (Nick Wellnhofer),
  Make schema validation fail with multiple top-level elements (Nick Wellnhofer),
  Call xmlCleanupParser on ELF destruction (Samuel Thibault),
  Fix copying of entities in xmlParseReference (Nick Wellnhofer),
  Fix memory leak in xmlSchemaValidateStream (Zhipeng Xie),
  Fix xmlSchemaGetCanonValue formatting for date and dateTime (Kevin Puetz),
  Fix memory leak when shared libxml.dll is unloaded (Kevin Puetz),
  Fix potentially-uninitialized critical section in Win32 DLL builds (Kevin Puetz),
  Fix integer overflow in xmlBufferResize (Nick Wellnhofer),
  Check for overflow when allocating two-dimensional arrays (Nick Wellnhofer),
  Remove useless comparisons (Nick Wellnhofer),
  Fix overflow check in xmlNodeDump (Nick Wellnhofer),
  Fix infinite loop in xmlStringLenDecodeEntities (Zhipeng Xie),
  Fix freeing of nested documents (Nick Wellnhofer),
  Fix more memory leaks in error paths of XPath parser (Nick Wellnhofer),
  Fix memory leaks of encoding handlers in xmlsave.c (Nick Wellnhofer),
  Fix xml2-config error code (Nick Wellnhofer),
  Fix memory leak in error path of XPath expr parser (Nick Wellnhofer),
  Fix overflow handling in xmlBufBackToBuffer (Nick Wellnhofer),
  Null pointer handling in catalog.c (raniervf),
  xml2-config.in: fix regressions introduced by commit 2f2bf4b2c (Dmitry V. Levin)
  
   - Improvements:
  Store per-element parser state in a struct (Nick Wellnhofer),
  update for xsd:language type check (PaulHiggs),
  Update INSTALL.libxml2 (Nick Wellnhofer),
  Fix include order in c14n.h (Nick Wellnhofer),
  Fix duplicate xmlStrEqual calls in htmlParseEndTag (Nick Wellnhofer),
  Speed up htmlCheckAutoClose (Nick Wellnhofer),
  Speed up htmlTagLookup (Nick Wellnhofer),
  Stop checking attributes for UTF-8 validity (Nick Wellnhofer),
  Reduce some fuzzer timeouts (Nick Wellnhofer),
  Only run a few CI tests unless scheduled (Nick Wellnhofer),
  Improve fuzzer stability (Nick Wellnhofer),
  Check for feature flags in fuzzer tests (Nick Wellnhofer),
  Another attempt at improving fuzzer stability (Nick Wellnhofer),
  Revert "Improve HTML fuzzer stability" (Nick Wellnhofer),
  Add charset names to fuzzing dictionaries (Nick Wellnhofer),
  Improve HTML fuzzer stability (Nick Wellnhofer),
  Add CI for MSVC x86 (Markus Rickert),
  Add a flag to not output anything when xmllint succeeded (hhb),
  Speed up HTML fuzzer (Nick Wellnhofer),
  Remove unused encoding parameter of HTML output functions (Nick Wellnhofer),
  Handle malloc failures in fuzzing code (Nick Wellnhofer),
  add test coverage for incorrectly-closed comments (Mike Dalessio),
  Enforce maximum length of fuzz input (Nick Wellnhofer),
  Remove temporary members from struct _xmlXPathContext (Nick Wellnhofer),
  Build the Python extension with PY_SSIZE_T_CLEAN (Victor Stinner),
  Add CI test for Python 3 (Nick Wellnhofer),
  Add fuzzing dictionaries to EXTRA_DIST (Nick Wellnhofer),
  Add 'fuzz' subdirectory to DIST_SUBDIRS (Nick Wellnhofer),
  Allow port numbers up to INT_MAX (Nick Wellnhofer),
  Handle dumps of corrupted documents more gracefully (Nick Wellnhofer),
  Limit size of free lists in XML reader when fuzzing (Nick Wellnhofer),
  Hardcode maximum XPath recursion depth (Nick Wellnhofer),
  Pass URL of main entity in XML fuzzer (Nick Wellnhofer),
  Consolidate seed corpus generation (Nick Wellnhofer),
  Test fuzz targets with dummy driver (Nick Wellnhofer),
  Fix regression introduced with commit d88df4b (Nick Wellnhofer),
  Fix regression introduced with commit 74dcc10b (Nick Wellnhofer),
  Add TODO comment in xinclude.c (Nick Wellnhofer),
  Stop using maxParserDepth in xpath.c (Nick Wellnhofer),
  Remove dead code in xinclude.c (Nick Wellnhofer),
  Don't add formatting newlines to XInclude nodes (Nick Wellnhofer),
  Don't use SAX1 if all element handlers are NULL (Nick Wellnhofer),
  Remove unneeded progress checks in HTML parser (Nick Wellnhofer),
  Use strcmp when fuzzing (Nick Wellnhofer),
  Fix XPath fuzzer (Nick Wellnhofer),
  Fuzz XInclude engine (Nick Wellnhofer),
  Add XPath and XPointer fuzzer (Nick Wellnhofer),
  Update fuzzing code (Nick Wellnhofer),
  More *NodeDumpOutput fixes (Nick Wellnhofer),
  Fix *NodeDumpOutput functions (Nick Wellnhofer),
  Make xmlNodeDumpOutputInternal non-recursive (Nick Wellnhofer),
  Make xhtmlNodeDumpOutput non-recursive (Nick Wellnhofer),
  Make htmlNodeDumpFormatOutput non-recursive (Nick Wellnhofer),
  Fix .gitattributes (Nick Wellnhofer),
  Rework control flow in htmlCurrentChar (Nick Wellnhofer),
  Make 'xmllint --html --push -' read from stdin (Nick Wellnhofer),
  Remove misleading comments in xpath.c (Nick Wellnhofer),
  Update to Devhelp index file format version 2 (Andre Klapper),
  Set project language to C (Markus Rickert),
  Add variable for working directory of XML Conformance Test Suite (Markus Rickert),
  Add additional tests and XML Conformance Test Suite (Markus Rickert),
  Add command line option for temp directory in runtest (Markus Rickert),
  Ensure LF line endings for test files (Markus Rickert),
  Enable runtests and testThreads (Markus Rickert),
  Limit regexp nesting depth (Nick Wellnhofer),
  Fix return values and documentation in encoding.c (Nick Wellnhofer),
  Add regexp regression tests (David Kilzer),
  Report error for invalid regexp quantifiers (Nick Wellnhofer),
  Fix rebuilding docs, by hiding __attribute__((...)) behind a macro. (Martin Vidner),
  Copy xs:duration parser from libexslt (Nick Wellnhofer),
  Fuzz target for XML Schemas (Nick Wellnhofer),
  Move entity recorder to fuzz.c (Nick Wellnhofer),
  Fuzz target for HTML parser (Nick Wellnhofer),
  Update GitLab CI container (Nick Wellnhofer),
  Add options file for xml fuzzer (Nick Wellnhofer),
  Add a couple of libFuzzer targets (Nick Wellnhofer),
  Guard new calls to xmlValidatePopElement in xml_reader.c (Daniel Cheng),
  Add LIBXML_VALID_ENABLED to xmlreader (Łukasz Wojniłowicz),
  Fix typos (Nick Wellnhofer),
  Disable LeakSanitizer (Nick Wellnhofer),
  Stop calling SAX getEntity handler from XMLReader (Nick Wellnhofer),
  Add test case for recursive external parsed entities (Nick Wellnhofer),
  Enable error tests with entity substitution (Nick Wellnhofer),
  Don't load external entity from xmlSAX2GetEntity (Nick Wellnhofer),
  Merge code paths loading external entities (Nick Wellnhofer),
  Copy some XMLReader option flags to parser context (Nick Wellnhofer),
  Add xmlPopOutputCallbacks (Nick Wellnhofer),
  Updated Python test reader2.py (Pieter van Oostrum),
  Updated python/tests/tstLastError.py (Pieter van Oostrum),
  Use random seed in xmlDictComputeFastKey (Ranier Vilela),
  Enable more undefined behavior sanitizers (Nick Wellnhofer)
  


v2.9.10: Oct 30 2019:
   - Documentation:
  Fix a few more typos ("fonction") (Nick Wellnhofer),
  Large batch of typo fixes (Jared Yanovich),
  Fix typos: tree: move{ -> s}, reconcil{i -> }ed, h{o -> e}ld by... (Jan Pokorný),
  Fix typo: xpath: simpli{ -> fi}ed (Jan Pokorný),
  Doc: do not mislead towards "infeasible" scenario wrt. xmlBufNodeDump (Jan Pokorný),
  Fix comments in test code (zhouzhongyuan),
  fix comment in testReader.c (zhouzhongyuan)
  
   - Portability:
  Fix some release issues on Fedora 30 (Daniel Veillard),
  Fix exponent digits when running tests under old MSVC (Daniel Richard G),
  Work around buggy ceil() function on AIX (Daniel Richard G),
  Don't call printf with NULL string in runtest.c (Daniel Richard G),
  Switched from unsigned long to ptrdiff_t in parser.c (Stephen Chenney),
  timsort.h: support older GCCs (Jérôme Duval),
  Make configure.ac work with older pkg-config (Nick Wellnhofer),
  Stop defining _REENTRANT on some Win32 platforms (Nick Wellnhofer),
  Fix nanohttp.c on MinGW (Nick Wellnhofer),
  Fix Windows compiler warning in testC14N.c (Nick Wellnhofer),
  Merge testThreadsWin32.c into testThreads.c (Nick Wellnhofer),
  Fix Python bindings under Windows (Nick Wellnhofer)
  
   - Bug Fixes:
  Another fix for conditional sections at end of document (Nick Wellnhofer),
  Fix for conditional sections at end of document (Nick Wellnhofer),
  Make sure that Python tests exit with error code (Nick Wellnhofer),
  Audit memory error handling in xpath.c (Nick Wellnhofer),
  Fix error code in xmlTextWriterStartDocument (Nick Wellnhofer),
  Fix integer overflow when counting written bytes (Nick Wellnhofer),
  Fix uninitialized memory access in HTML parser (Nick Wellnhofer),
  Fix memory leak in xmlSchemaValAtomicType (Nick Wellnhofer),
  Disallow conditional sections in internal subset (Nick Wellnhofer),
  Fix use-after-free in xmlTextReaderFreeNodeList (Nick Wellnhofer),
  Fix Regextests (Nick Wellnhofer),
  Fix empty branch in regex (Nick Wellnhofer),
  Fix integer overflow in entity recursion check (Nick Wellnhofer),
  Don't read external entities or XIncludes from stdin (Nick Wellnhofer),
  Fix Schema determinism check of ##other namespaces (Nick Wellnhofer),
  Fix potential null deref in xmlSchemaIDCFillNodeTables (zhouzhongyuan),
  Fix potential memory leak in xmlBufBackToBuffer (Nick Wellnhofer),
  Fix error message when processing XIncludes with fallbacks (Nick Wellnhofer),
  Fix memory leak in xmlRegEpxFromParse (zhouzhongyuan),
  14:00 is a valid timezone for xs:dateTime (Nick Wellnhofer),
  Fix memory leak in xmlParseBalancedChunkMemoryRecover (Zhipeng Xie),
  Fix potential null deref in xmlRelaxNGParsePatterns (Nick Wellnhofer),
  Misleading error message with xs:{min|max}Inclusive (bettermanzzy),
  Fix memory leak in xmlXIncludeLoadTxt (Wang Kirin),
  Partial fix for comparison of xs:durations (Nick Wellnhofer),
  Fix null deref in xmlreader buffer (zhouzhongyuan),
  Fix unability to RelaxNG-validate grammar with choice-based name class (Jan Pokorný),
  Fix unability to validate ambiguously constructed interleave for RelaxNG (Jan Pokorný),
  Fix possible null dereference in xmlXPathIdFunction (zhouzhongyuan),
  fix memory leak in xmlAllocOutputBuffer (zhouzhongyuan),
  Fix unsigned int overflow (Jens Eggerstedt),
  dict.h: gcc 2.95 doesn't allow multiple storage classes (Nick Wellnhofer),
  Fix another code path in xmlParseQName (Nick Wellnhofer),
  Make sure that xmlParseQName returns NULL in error case (Nick Wellnhofer),
  Fix build without reader but with pattern (Nick Wellnhofer),
  Fix memory leak in xmlAllocOutputBufferInternal error path (Nick Wellnhofer),
  Fix unsigned integer overflow (Nick Wellnhofer),
  Fix return value of xmlOutputBufferWrite (Nick Wellnhofer),
  Fix parser termination from "Double hyphen within comment" error (David Warring),
  Fix call stack overflow in xmlFreePattern (Nick Wellnhofer),
  Fix null deref in previous commit (Nick Wellnhofer),
  Fix memory leaks in xmlXPathParseNameComplex error paths (Nick Wellnhofer),
  Check for integer overflow in xmlXPtrEvalChildSeq (Nick Wellnhofer),
  Fix xmllint dump of XPath namespace nodes (Nick Wellnhofer),
  Fix float casts in xmlXPathSubstringFunction (Nick Wellnhofer),
  Fix null deref in xmlregexp error path (Nick Wellnhofer),
  Fix null pointer dereference in xmlTextReaderReadOuterXml (Nick Wellnhofer),
  Fix memory leaks in xmlParseStartTag2 error paths (Nick Wellnhofer),
  Fix memory leak in xmlSAX2StartElement (Nick Wellnhofer),
  Fix commit "Memory leak in xmlFreeID (xmlreader.c)" (Nick Wellnhofer),
  Fix NULL pointer deref in xmlTextReaderValidateEntity (Nick Wellnhofer),
  Memory leak in xmlFreeTextReader (Nick Wellnhofer),
  Memory leak in xmlFreeID (xmlreader.c) (Nick Wellnhofer)
  
   - Improvements:
  Run XML conformance tests under CI (Nick Wellnhofer),
  Update GitLab CI config (Nick Wellnhofer),
  Propagate memory errors in valuePush (Nick Wellnhofer),
  Propagate memory errors in xmlXPathCompExprAdd (Nick Wellnhofer),
  Make xmlFreeDocElementContent non-recursive (Nick Wellnhofer),
  Enable continuous integration via GitLab CI (Nick Wellnhofer),
  Avoid ignored attribute warnings under GCC (Nick Wellnhofer),
  Make xmlDumpElementContent non-recursive (Nick Wellnhofer),
  Make apibuild.py ignore ATTRIBUTE_NO_SANITIZE (Nick Wellnhofer),
  Mark xmlExp* symbols as removed (Nick Wellnhofer),
  Make xmlParseConditionalSections non-recursive (Nick Wellnhofer),
  Adjust expected error in Python tests (Nick Wellnhofer),
  Make xmlTextReaderFreeNodeList non-recursive (Nick Wellnhofer),
  Make xmlFreeNodeList non-recursive (Nick Wellnhofer),
  Make xmlParseContent and xmlParseElement non-recursive (Nick Wellnhofer),
  Remove executable bit from non-executable files (Nick Wellnhofer),
  Fix expected output of test/schemas/any4 (Nick Wellnhofer),
  Optimize build instructions in README (zhouzhongyuan),
  xml2-config.in: Output CFLAGS and LIBS on the same line (Hugh McMaster),
  xml2-config: Add a --dynamic switch to print only shared libraries (Hugh McMaster),
  Annotate functions with __attribute__((no_sanitize)) (Nick Wellnhofer),
  Fix warnings when compiling without reader or push parser (Nick Wellnhofer),
  Remove unused member `doc` in xmlSaveCtxt (Nick Wellnhofer),
  Limit recursion depth in xmlXPathCompOpEvalPredicate (Nick Wellnhofer),
  Remove -Wno-array-bounds (Nick Wellnhofer),
  Remove unreachable code in xmlXPathCountFunction (Nick Wellnhofer),
  Improve XPath predicate and filter evaluation (Nick Wellnhofer),
  Limit recursion depth in xmlXPathOptimizeExpression (Nick Wellnhofer),
  Disable hash randomization when fuzzing (Nick Wellnhofer),
  Optional recursion limit when parsing XPath expressions (Nick Wellnhofer),
  Optional recursion limit when evaluating XPath expressions (Nick Wellnhofer),
  Use break statements in xmlXPathCompOpEval (Nick Wellnhofer),
  Optional XPath operation limit (Nick Wellnhofer),
  Fix compilation with --with-minimum (Nick Wellnhofer),
  Check XPath stack after calling functions (Nick Wellnhofer),
  Remove debug printf in xmlreader.c (Nick Wellnhofer),
  Always define LIBXML_THREAD_ENABLED when enabled (Michael Haubenwallner),
  Regenerate NEWS (Nick Wellnhofer),
  Change git repo URL (Nick Wellnhofer),
  Change bug tracker URL (Nick Wellnhofer),
  Remove outdated HTML file (Nick Wellnhofer),
  Fix unused function warning in testapi.c (Nick Wellnhofer),
  Add some generated test files to .gitignore (Nick Wellnhofer),
  Remove unneeded function pointer casts (Nick Wellnhofer),
  Fix -Wcast-function-type warnings (GCC 8) (Nick Wellnhofer),
  Fix -Wformat-truncation warnings (GCC 8) (Nick Wellnhofer)
  
   - Cleanups:
  Rebuild docs (Nick Wellnhofer),
  Disable xmlExp regex code (Nick Wellnhofer),
  Remove redundant code in xmlRelaxNGValidateState (Nick Wellnhofer),
  Remove redundant code in xmlXPathCompRelationalExpr (Nick Wellnhofer)
  


v2.9.9: Jan 03 2019:
   - Security:
  CVE-2018-9251 CVE-2018-14567 Fix infinite loop in LZMA decompression (Nick Wellnhofer),
  CVE-2018-14404 Fix nullptr deref with XPath logic ops (Nick Wellnhofer),
  
   - Documentation:
  reader: Fix documentation comment (Mohammed Sadiq)
  
   - Portability:
  Fix MSVC build with lzma (Nick Wellnhofer),
  Variables need 'extern' in static lib on Cygwin (Michael Haubenwallner),
  Really declare dllexport/dllimport for Cygwin (Michael Haubenwallner),
  Merge branch 'patch-2' into 'master' (Nick Wellnhofer),
  Change dir to $THEDIR after ACLOCAL_PATH check autoreconf creates aclocal.m4 in $srcdir (Vitaly Buka),
  Improve error message if pkg.m4 couldn't be found (Nick Wellnhofer),
  NaN and Inf fixes for pre-C99 compilers (Nick Wellnhofer)
  
   - Bug Fixes:
  Revert "Support xmlTextReaderNextSibling w/o preparsed doc" (Nick Wellnhofer),
  Fix building relative URIs (Thomas Holder),
  Problem with data in interleave in RelaxNG validation (Nikolai Weibull),
  Fix memory leak in xmlSwitchInputEncodingInt error path (Nick Wellnhofer),
  Set doc on element obtained from freeElems (Nick Wellnhofer),
  Fix HTML serialization with UTF-8 encoding (Nick Wellnhofer),
  Use actual doc in xmlTextReaderRead*Xml (Nick Wellnhofer),
  Unlink node before freeing it in xmlSAX2StartElement (Nick Wellnhofer),
  Check return value of nodePush in xmlSAX2StartElement (Nick Wellnhofer),
  Free input buffer in xmlHaltParser (Nick Wellnhofer),
  Reset HTML parser input pointers on encoding failure (Nick Wellnhofer),
  Don't run icu_parse_test if EUC-JP is unsupported (Nick Wellnhofer),
  Fix xmlSchemaValidCtxtPtr reuse memory leak (Greg Hildstrom),
  Fix xmlTextReaderNext with preparsed document (Felix Bünemann),
  Remove stray character from comment (Nick Wellnhofer),
  Remove a misleading line from xmlCharEncOutput (Andrey Bienkowski),
  HTML noscript should not close p (Daniel Veillard),
  Don't change context node in xmlXPathRoot (Nick Wellnhofer),
  Stop using XPATH_OP_RESET (Nick Wellnhofer),
  Revert "Change calls to xmlCharEncInput to set flush false" (Nick Wellnhofer)
  
   - Improvements:
  Fix "Problem with data in interleave in RelaxNG validation" (Nikolai Weibull),
  cleanup: remove some unreachable code (Thomas Holder),
  add --relative to testURI (Thomas Holder),
  Remove redefined starts and defines inside include elements (Nikolai Weibull),
  Allow choice within choice in nameClass in RELAX NG (Nikolai Weibull),
  Look inside divs for starts and defines inside include (Nikolai Weibull),
  Add compile and libxml2-config.cmake to .gitignore (Nikolai Weibull),
  Stop using doc->charset outside parser code (Nick Wellnhofer),
  Add newlines to 'xmllint --xpath' output (Nick Wellnhofer),
  Don't include SAX.h from globals.h (Nick Wellnhofer),
  Support xmlTextReaderNextSibling w/o preparsed doc (Felix Bünemann),
  Don't instruct user to run make when autogen.sh failed (林博仁(Buo-ren Lin)),
  Run Travis ASan tests with "sudo: required" (Nick Wellnhofer),
  Improve restoring of context size and position (Nick Wellnhofer),
  Simplify and harden nodeset filtering (Nick Wellnhofer),
  Avoid unnecessary backups of the context node (Nick Wellnhofer),
  Fix inconsistency in xmlXPathIsInf (Nick Wellnhofer)
  
   - Cleanups:
  


v2.9.8: Mar 05 2018:
   - Portability:
  python: remove single use of _PyVerify_fd (Patrick Welche),
  Build more test executables on Windows/MSVC (Nick Wellnhofer),
  Stop including ansidecl.h (Nick Wellnhofer),
  Fix libz and liblzma detection (Nick Wellnhofer),
  Revert "Compile testapi with -Wno-unused-function" (Nick Wellnhofer)
  
   - Bug Fixes:
  Fix xmlParserEntityCheck (Nick Wellnhofer),
  Halt parser in case of encoding error (Nick Wellnhofer),
  Clear entity content in case of errors (Nick Wellnhofer),
  Change calls to xmlCharEncInput to set flush false when not final call. Having flush incorrectly set to true causes errors for ICU. (Joel Hockey),
  Fix buffer over-read in xmlParseNCNameComplex (Nick Wellnhofer),
  Fix ICU library filenames on Windows/MSVC (Nick Wellnhofer),
  Fix xmlXPathIsNaN broken by recent commit (Nick Wellnhofer),
  Fix -Wenum-compare warnings (Nick Wellnhofer),
  Fix callback signature in testapi.c (Nick Wellnhofer),
  Fix unused parameter warning without ICU (Nick Wellnhofer),
  Fix IO callback signatures (Nick Wellnhofer),
  Fix misc callback signatures (Nick Wellnhofer),
  Fix list callback signatures (Nick Wellnhofer),
  Fix hash callback signatures (Nick Wellnhofer),
  Refactor name and type signature for xmlNop (Vlad Tsyrklevich),
  Fixed ICU to set flush correctly and provide pivot buffer. (Joel Hockey),
  Skip EBCDIC tests if EBCDIC isn't supported (Nick Wellnhofer)
  
   - Improvements:
  Disable pointer-overflow UBSan checks under Travis (Nick Wellnhofer),
  Improve handling of context input_id (Daniel Veillard),
  Add resource file to Windows DLL (ccpaging),
  Run Travis tests with -Werror (Nick Wellnhofer),
  Build with "-Wall -Wextra" (Nick Wellnhofer),
  Fix -Wtautological-pointer-compare warnings (Nick Wellnhofer),
  Remove unused AC_CHECKs (Nick Wellnhofer),
  Update information about contributing (Nick Wellnhofer),
  Fix -Wmisleading-indentation warnings (Nick Wellnhofer),
  Don't touch CFLAGS in configure.ac (Nick Wellnhofer),
  Ignore function pointer cast warnings (Nick Wellnhofer),
  Simplify XPath NaN, inf and -0 handling (Nick Wellnhofer),
  Introduce xmlPosixStrdup and update xmlMemStrdup (Nick Wellnhofer),
  Add test for ICU flush and pivot buffer (Nick Wellnhofer),
  Compile testapi with -Wno-unused-function (Nick Wellnhofer)
  


2.9.7: Nov 02 2017:
   - Documentation:
  xmlcatalog: refresh man page wrt. querying system catalog easily (Jan Pokorný)
  
   - Portability:
  Fix deprecated Travis compiler flag (Nick Wellnhofer),
  Add declaration for DllMain (J. Peter Mugaas),
  Fix preprocessor conditional in threads.h (J. Peter Mugaas),
  Fix pointer comparison warnings on 64-bit Windows (J. Peter Mugaas),
  Fix macro redefinition warning (J. Peter Mugaas),
  Default to native threads on MinGW-w64 (Nick Wellnhofer),
  Simplify Windows IO functions (Nick Wellnhofer),
  Fix runtest on Windows (Nick Wellnhofer),
  socklen_t is always int on Windows (Nick Wellnhofer),
  Don't redefine socket error codes on Windows (Nick Wellnhofer),
  Fix pointer/int cast warnings on 64-bit Windows (Nick Wellnhofer),
  Fix Windows compiler warnings in xmlCanonicPath (Nick Wellnhofer)
  
   - Bug Fixes:
  xmlcatalog: restore ability to query system catalog easily (Jan Pokorný),
  Fix comparison of nodesets to strings (Nick Wellnhofer)
  
   - Improvements:
  Add Makefile rules to rebuild HTML man pages (Nick Wellnhofer),
  Fix mixed decls and code in timsort.h (Nick Wellnhofer),
  Rework handling of return values in thread tests (Nick Wellnhofer),
  Fix unused variable warnings in testrecurse (Nick Wellnhofer),
  Fix -Wimplicit-fallthrough warnings (J. Peter Mugaas),
  Upgrade timsort.h to latest revision (Nick Wellnhofer),
  Increase warning level to /W3 under MSVC (Nick Wellnhofer),
  Fix a couple of warnings in dict.c and threads.c (Nick Wellnhofer),
  Update .gitignore for Windows (Nick Wellnhofer),
  Fix unused variable warnings in nanohttp.c (Nick Wellnhofer),
  Fix the Windows header mess (Nick Wellnhofer),
  Don't include winsock2.h in xmllint.c (Nick Wellnhofer),
  Remove generated file python/setup.py from version control (Nick Wellnhofer),
  Use __linux__ macro in generated code (Nick Wellnhofer)
  


v2.9.6: Oct 06 2017:
   - Portability:
  Change preprocessor OS tests to __linux__ (Nick Wellnhofer)
  
   - Bug Fixes:
  Fix XPath stack frame logic (Nick Wellnhofer),
  Report undefined XPath variable error message (Nick Wellnhofer),
  Fix regression with librsvg (Nick Wellnhofer),
  Handle more invalid entity values in recovery mode (Nick Wellnhofer),
  Fix structured validation errors (Nick Wellnhofer),
  Fix memory leak in LZMA decompressor (Nick Wellnhofer),
  Set memory limit for LZMA decompression (Nick Wellnhofer),
  Handle illegal entity values in recovery mode (Nick Wellnhofer),
  Fix debug dump of streaming XPath expressions (Nick Wellnhofer),
  Fix memory leak in nanoftp (Nick Wellnhofer),
  Fix memory leaks in SAX1 parser (Nick Wellnhofer)
  


v2.9.5: Sep 04 2017:
   - Security:
  Detect infinite recursion in parameter entities (Nick Wellnhofer),
  Fix handling of parameter-entity references (Nick Wellnhofer),
  Disallow namespace nodes in XPointer ranges (Nick Wellnhofer),
  Fix XPointer paths beginning with range-to (Nick Wellnhofer)
  
   - Documentation:
  Documentation fixes (Nick Wellnhofer),
  Spelling and grammar fixes (Nick Wellnhofer)
  
   - Portability:
  Adding README.zOS to list of extra files for the release (Daniel Veillard),
  Description of work needed to compile on zOS (Stéphane Michaut),
  Porting libxml2 on zOS encoding of code (Stéphane Michaut),
  small changes for OS/400 (Patrick Monnerat),
  relaxng.c, xmlschemas.c: Fix build on pre-C99 compilers (Chun-wei Fan)
  
   - Bug Fixes:
  Problem resolving relative URIs (Daniel Veillard),
  Fix unwanted warnings when switching encodings (Nick Wellnhofer),
  Fix signature of xmlSchemaAugmentImportedIDC (Daniel Veillard),
  Heap-buffer-overflow read of size 1 in xmlFAParsePosCharGroup (David Kilzer),
  Fix NULL pointer deref in xmlFAParseCharClassEsc (Nick Wellnhofer),
  Fix infinite loops with push parser in recovery mode (Nick Wellnhofer),
  Send xmllint usage error to stderr (Nick Wellnhofer),
  Fix NULL deref in xmlParseExternalEntityPrivate (Nick Wellnhofer),
  Make sure not to call IS_BLANK_CH when parsing the DTD (Nick Wellnhofer),
  Fix xmlHaltParser (Nick Wellnhofer),
  Fix pathological performance when outputting charrefs (Nick Wellnhofer),
  Fix invalid-source-encoding warnings in testWriter.c (Nick Wellnhofer),
  Fix duplicate SAX callbacks for entity content (David Kilzer),
  Treat URIs with scheme as absolute in C14N (Nick Wellnhofer),
  Fix copy-paste errors in error messages (Nick Wellnhofer),
  Fix sanity check in htmlParseNameComplex (Nick Wellnhofer),
  Fix potential infinite loop in xmlStringLenDecodeEntities (Nick Wellnhofer),
  Reset parser input pointers on encoding failure (Nick Wellnhofer),
  Fix memory leak in xmlParseEntityDecl error path (Nick Wellnhofer),
  Fix xmlBuildRelativeURI for URIs starting with './' (Nick Wellnhofer),
  Fix type confusion in xmlValidateOneNamespace (Nick Wellnhofer),
  Fix memory leak in xmlStringLenGetNodeList (Nick Wellnhofer),
  Fix NULL pointer deref in xmlDumpElementContent (Daniel Veillard),
  Fix memory leak in xmlBufAttrSerializeTxtContent (Nick Wellnhofer),
  Stop parser on unsupported encodings (Nick Wellnhofer),
  Check for integer overflow in memory debug code (Nick Wellnhofer),
  Fix buffer size checks in xmlSnprintfElementContent (Nick Wellnhofer),
  Avoid reparsing in xmlParseStartTag2 (Nick Wellnhofer),
  Fix undefined behavior in xmlRegExecPushStringInternal (Nick Wellnhofer),
  Check XPath exponents for overflow (Nick Wellnhofer),
  Check for overflow in xmlXPathIsPositionalPredicate (Nick Wellnhofer),
  Fix spurious error message (Nick Wellnhofer),
  Fix memory leak in xmlCanonicPath (Nick Wellnhofer),
  Fix memory leak in xmlXPathCompareNodeSetValue (Nick Wellnhofer),
  Fix memory leak in pattern error path (Nick Wellnhofer),
  Fix memory leak in parser error path (Nick Wellnhofer),
  Fix memory leaks in XPointer error paths (Nick Wellnhofer),
  Fix memory leak in xmlXPathNodeSetMergeAndClear (Nick Wellnhofer),
  Fix memory leak in XPath filter optimizations (Nick Wellnhofer),
  Fix memory leaks in XPath error paths (Nick Wellnhofer),
  Do not leak the new CData node if adding fails (David Tardon),
  Prevent unwanted external entity reference (Neel Mehta),
  Increase buffer space for port in HTTP redirect support (Daniel Veillard),
  Fix more NULL pointer derefs in xpointer.c (Nick Wellnhofer),
  Avoid function/data pointer conversion in xpath.c (Nick Wellnhofer),
  Fix format string warnings (Nick Wellnhofer),
  Disallow namespace nodes in XPointer points (Nick Wellnhofer),
  Fix comparison with root node in xmlXPathCmpNodes (Nick Wellnhofer),
  Fix attribute decoding during XML schema validation (Alex Henrie),
  Fix NULL pointer deref in XPointer range-to (Nick Wellnhofer)
  
   - Improvements:
  Updating the spec file to reflect Fedora 24 (Daniel Veillard),
  Add const in five places to move 1 KiB to .rdata (Bruce Dawson),
  Fix missing part of comment for function xmlXPathEvalExpression() (Daniel Veillard),
  Get rid of "blanks wrapper" for parameter entities (Nick Wellnhofer),
  Simplify handling of parameter entity references (Nick Wellnhofer),
  Deduplicate code in encoding.c (Nick Wellnhofer),
  Make HTML parser functions take const pointers (Nick Wellnhofer),
  Build test programs only when needed (Nick Wellnhofer),
  Fix doc/examples/index.py (Nick Wellnhofer),
  Fix compiler warnings in threads.c (Nick Wellnhofer),
  Fix empty-body warning in nanohttp.c (Nick Wellnhofer),
  Fix cast-align warnings (Nick Wellnhofer),
  Fix unused-parameter warnings (Nick Wellnhofer),
  Rework entity boundary checks (Nick Wellnhofer),
  Don't switch encoding for internal parameter entities (Nick Wellnhofer),
  Merge duplicate code paths handling PE references (Nick Wellnhofer),
  Test SAX2 callbacks with entity substitution (Nick Wellnhofer),
  Support catalog and threads tests under --without-sax1 (Nick Wellnhofer),
  Misc fixes for 'make tests' (Nick Wellnhofer),
  Initialize keepBlanks in HTML parser (Nick Wellnhofer),
  Add test cases for bug 758518 (David Kilzer),
  Fix compiler warning in htmlParseElementInternal (Nick Wellnhofer),
  Remove useless check in xmlParseAttributeListDecl (Nick Wellnhofer),
  Allow zero sized memory input buffers (Nick Wellnhofer),
  Add TODO comment in xmlSwitchEncoding (Nick Wellnhofer),
  Check for integer overflow in xmlXPathFormatNumber (Nick Wellnhofer),
  Make Travis print UBSan stacktraces (Nick Wellnhofer),
  Add .travis.yml (Nick Wellnhofer),
  Fix expected error output in Python tests (Nick Wellnhofer),
  Simplify control flow in xmlParseStartTag2 (Nick Wellnhofer),
  Disable LeakSanitizer when running API tests (Nick Wellnhofer),
  Avoid out-of-bound array access in API tests (Nick Wellnhofer),
  Avoid spurious UBSan errors in parser.c (Nick Wellnhofer),
  Parse small XPath numbers more accurately (Nick Wellnhofer),
  Rework XPath rounding functions (Nick Wellnhofer),
  Fix white space in test output (Nick Wellnhofer),
  Fix axis traversal from attribute and namespace nodes (Nick Wellnhofer),
  Check for trailing characters in XPath expressions earlier (Nick Wellnhofer),
  Rework final handling of XPath results (Nick Wellnhofer),
  Make xmlXPathEvalExpression call xmlXPathEval (Nick Wellnhofer),
  Remove unused variables (Nick Wellnhofer),
  Don't print generic error messages in XPath tests (Nick Wellnhofer)
  
   - Cleanups:
  Fix a couple of misleading indentation errors (Daniel Veillard),
  Remove unnecessary calls to xmlPopInput (Nick Wellnhofer)
  


2.9.4: May 23 2016:
   - Security:
  More format string warnings with possible format string vulnerability (David Kilzer),
  Avoid building recursive entities (Daniel Veillard),
  Heap-based buffer overread in htmlCurrentChar (Pranjal Jumde),
  Heap-based buffer-underreads due to xmlParseName (David Kilzer),
  Heap use-after-free in xmlSAX2AttributeNs (Pranjal Jumde),
  Heap use-after-free in htmlParsePubidLiteral and htmlParseSystemiteral (Pranjal Jumde),
  Fix some format string warnings with possible format string vulnerability (David Kilzer),
  Detect change of encoding when parsing HTML names (Hugh Davenport),
  Fix inappropriate fetch of entities content (Daniel Veillard),
  Bug 759398: Heap use-after-free in xmlDictComputeFastKey <https://bugzilla.gnome.org/show_bug.cgi?id=759398> (Pranjal Jumde),
  Bug 758605: Heap-based buffer overread in xmlDictAddString <https://bugzilla.gnome.org/show_bug.cgi?id=758605> (Pranjal Jumde),
  Bug 758588: Heap-based buffer overread in xmlParserPrintFileContextInternal <https://bugzilla.gnome.org/show_bug.cgi?id=758588> (David Kilzer),
  Bug 757711: heap-buffer-overflow in xmlFAParsePosCharGroup <https://bugzilla.gnome.org/show_bug.cgi?id=757711> (Pranjal Jumde),
  Add missing increments of recursion depth counter to XML parser. (Peter Simons)
  
   - Documentation:
  Fix typo: s{ ec -> cr }cipt (Jan Pokorný),
  Fix typos: dictio{ nn -> n }ar{y,ies} (Jan Pokorný),
  Fix typos: PATH_{ SEAPARATOR -> SEPARATOR } (Jan Pokorný),
  Correct a typo. (Shlomi Fish)
  
   - Portability:
  Correct the usage of LDFLAGS (Mattias Hansson),
  Revert the use of SAVE_LDFLAGS in configure.ac (Mattias Hansson),
  libxml2 hardcodes -L/lib in zlib/lzma tests which breaks cross-compiles (Mike Frysinger),
  Fix apibuild for a recently added construct (Daniel Veillard),
  Use pkg-config to locate zlib when possible (Stewart Brodie),
  Use pkg-config to locate ICU when possible (Stewart Brodie),
  Portability to non C99 compliant compilers (Patrick Monnerat),
  dict.h: Move xmlDictPtr definition before includes to allow direct inclusion. (Patrick Monnerat),
  os400: tell about xmllint and xmlcatalog in README400. (Patrick Monnerat),
  os400: properly process SGML add in XMLCATALOG command. (Patrick Monnerat),
  os400: implement CL command XMLCATALOG. (Patrick Monnerat),
  os400: compile and install program xmlcatalog (qshell-only). (Patrick Monnerat),
  os400: expand tabs in sources, strip trailing blanks. (Patrick Monnerat),
  os400: implement CL command XMLLINT. (Patrick Monnerat),
  os400: compile and install program xmllint (qshell-only). (Patrick Monnerat),
  os400: initscript make_module(): Use options instead of positional parameters. (Patrick Monnerat),
  os400: c14n.rpgle: allow *omit for nullable reference parameters. (Patrick Monnerat),
  os400: use like() for double type. (Patrick Monnerat),
  os400: use like() for int type. (Patrick Monnerat),
  os400: use like() for unsigned int type. (Patrick Monnerat),
  os400: use like() for enum types. (Patrick Monnerat),
  Add xz to xml2-config --libs output (Baruch Siach),
  Bug 760190: configure.ac should be able to build --with-icu without icu-config tool <https://bugzilla.gnome.org/show_bug.cgi?id=760190> (David Kilzer),
  win32\VC10\config.h and VS 2015 (Bruce Dawson),
  Add configure maintainer mode (orzen)
  
   - Bug Fixes:
  Avoid an out of bound access when serializing malformed strings (Daniel Veillard),
  Unsigned addition may overflow in xmlMallocAtomicLoc() (David Kilzer),
  Integer signed/unsigned type mismatch in xmlParserInputGrow() (David Kilzer),
  Bug 763071: heap-buffer-overflow in xmlStrncat <https://bugzilla.gnome.org/show_bug.cgi?id=763071> (Pranjal Jumde),
  Integer overflow parsing port number in URI (Michael Paddon),
  Fix an error with regexp on nullable counted char transition (Daniel Veillard),
  Fix memory leak with XPath namespace nodes (Nick Wellnhofer),
  Fix namespace axis traversal (Nick Wellnhofer),
      Fix null pointer deref in docs with no root element (Hugh Davenport),
  Fix XSD validation of URIs with ampersands (Alex Henrie),
  xmlschemastypes.c: accept endOfDayFrag Times set to "24:00:00" mean "end of day" and should not cause an error. (Patrick Monnerat),
  xmlcatalog: flush stdout before interactive shell input. (Patrick Monnerat),
  xmllint: flush stdout before interactive shell input. (Patrick Monnerat),
  Don't recurse into OP_VALUEs in xmlXPathOptimizeExpression (Nick Wellnhofer),
  Fix namespace::node() XPath expression (Nick Wellnhofer),
  Fix OOB write in xmlXPathEmptyNodeSet (Nick Wellnhofer),
  Fix parsing of NCNames in XPath (Nick Wellnhofer),
  Fix OOB read with invalid UTF-8 in xmlUTF8Strsize (Nick Wellnhofer),
  Do normalize string-based datatype value in RelaxNG facet checking (Audric Schiltknecht),
  Bug 760921: REGRESSION (8eb55d78): doc/examples/io1 test fails after fix for "xmlSaveUri() incorrectly recomposes URIs with rootless paths" <https://bugzilla.gnome.org/show_bug.cgi?id=760921> (David Kilzer),
  Bug 760861: REGRESSION (bf9c1dad): Missing results for test/schemas/regexp-char-ref_[01].xsd <https://bugzilla.gnome.org/show_bug.cgi?id=760861> (David Kilzer),
  error.c: *input->cur == 0 does not mean no error (Pavel Raiskup),
  Add missing RNG test files (David Kilzer),
  Bug 760183: REGRESSION (v2.9.3): XML push parser fails with bogus UTF-8 encoding error when multi-byte character in large CDATA section is split across buffer <https://bugzilla.gnome.org/show_bug.cgi?id=760183> (David Kilzer),
  Bug 758572: ASAN crash in make check <https://bugzilla.gnome.org/show_bug.cgi?id=758572> (David Kilzer),
  Bug 721158: Missing ICU string when doing --version on xmllint <https://bugzilla.gnome.org/show_bug.cgi?id=721158> (David Kilzer),
  python 3: libxml2.c wrappers create Unicode str already (Michael Stahl),
  Add autogen.sh to distrib (orzen),
  Heap-based buffer overread in xmlNextChar (Daniel Veillard)
  
   - Improvements:
  Add more debugging info to runtest (Daniel Veillard),
  Implement "runtest -u" mode (David Kilzer),
  Add a make rule to rebuild for ASAN (Daniel Veillard)
  


v2.9.3: Nov 20 2015:
   - Security:
  CVE-2015-8242 Buffer overead with HTML parser in push mode (Hugh Davenport),
  CVE-2015-7500 Fix memory access error due to incorrect entities boundaries (Daniel Veillard),
  CVE-2015-7499-2 Detect incoherency on GROW (Daniel Veillard),
  CVE-2015-7499-1 Add xmlHaltParser() to stop the parser (Daniel Veillard),
  CVE-2015-5312 Another entity expansion issue (David Drysdale),
  CVE-2015-7497 Avoid an heap buffer overflow in xmlDictComputeFastQKey (David Drysdale),
  CVE-2015-7498 Avoid processing entities after encoding conversion failures (Daniel Veillard),
  CVE-2015-8035 Fix XZ compression support loop (Daniel Veillard),
  CVE-2015-7942-2 Fix an error in previous Conditional section patch (Daniel Veillard),
  CVE-2015-7942 Another variation of overflow in Conditional sections (Daniel Veillard),
  CVE-2015-1819 Enforce the reader to run in constant memory (Daniel Veillard)
  CVE-2015-7941_2 Cleanup conditional section error handling (Daniel Veillard),
  CVE-2015-7941_1 Stop parsing on entities boundaries errors (Daniel Veillard),
  
   - Documentation:
  Correct spelling of "calling" (Alex Henrie),
  Fix a small error in xmllint --format description (Fabien Degomme),
  Avoid XSS on the search of xmlsoft.org (Daniel Veillard)
  
   - Portability:
  threads: use forward declarations only for glibc (Michael Heimpold),
  Update Win32 configure.js to search for configure.ac (Daniel Veillard)
  
   - Bug Fixes:
  Bug on creating new stream from entity (Daniel Veillard),
  Fix some loop issues embedding NEXT (Daniel Veillard),
  Do not print error context when there is none (Daniel Veillard),
  Avoid extra processing of MarkupDecl when EOF (Hugh Davenport),
  Fix parsing short unclosed comment uninitialized access (Daniel Veillard),
  Add missing Null check in xmlParseExternalEntityPrivate (Gaurav Gupta),
  Fix a bug in CData error handling in the push parser (Daniel Veillard),
  Fix a bug on name parsing at the end of current input buffer (Daniel Veillard),
  Fix the spurious ID already defined error (Daniel Veillard),
  Fix previous change to node sort order (Nick Wellnhofer),
  Fix a self assignment issue raised by clang (Scott Graham),
  Fail parsing early on if encoding conversion failed (Daniel Veillard),
  Do not process encoding values if the declaration if broken (Daniel Veillard),
  Silence clang's -Wunknown-attribute (Michael Catanzaro),
  xmlMemUsed is not thread-safe (Martin von Gagern),
  Fix support for except in nameclasses (Daniel Veillard),
  Fix order of root nodes (Nick Wellnhofer),
  Allow attributes on descendant-or-self axis (Nick Wellnhofer),
  Fix the fix to Windows locking (Steve Nairn),
  Fix timsort invariant loop re: Envisage article (Christopher Swenson),
  Don't add IDs in xmlSetTreeDoc (Nick Wellnhofer),
  Account for ID attributes in xmlSetTreeDoc (Nick Wellnhofer),
  Remove various unused value assignments (Philip Withnall),
  Fix missing entities after CVE-2014-3660 fix (Daniel Veillard),
  Revert "Missing initialization for the catalog module" (Daniel Veillard)
  
   - Improvements:
  Reuse xmlHaltParser() where it makes sense (Daniel Veillard),
  xmlStopParser reset errNo (Daniel Veillard),
  Re-enable xz support by default (Daniel Veillard),
  Recover unescaped less-than character in HTML recovery parsing (Daniel Veillard),
  Allow HTML serializer to output HTML5 DOCTYPE (Shaun McCance),
  Regression test for bug #695699 (Nick Wellnhofer),
  Add a couple of XPath tests (Nick Wellnhofer),
  Add Python 3 rpm subpackage (Tomas Radej),
  libxml2-config.cmake.in: update include directories (Samuel Martin),
  Adding example from bugs 738805 to regression tests (Daniel Veillard)
  
   - Cleanups:
  


2.9.2: Oct 16 2014:
   - Security:
  Fix for CVE-2014-3660 billion laugh variant (Daniel Veillard),
  CVE-2014-0191 Do not fetch external parameter entities (Daniel Veillard)
  
   - Bug Fixes:
  fix memory leak xml header encoding field with XML_PARSE_IGNORE_ENC (Bart De Schuymer),
  xmlmemory: handle realloc properly (Yegor Yefremov),
  Python generator bug raised by the const change (Daniel Veillard),
  Windows Critical sections not released correctly (Daniel Veillard),
  Parser error on repeated recursive entity expansion containing &lt; (Daniel Veillard),
  xpointer : fixing Null Pointers (Gaurav Gupta),
  Remove Unnecessary Null check in xpointer.c (Gaurav Gupta),
  parser bug on misformed namespace attributes (Dennis Filder),
  Pointer dereferenced before null check (Daniel Veillard),
  Leak of struct addrinfo in xmlNanoFTPConnect() (Gaurav Gupta),
  Possible overflow in HTMLParser.c (Daniel Veillard),
  python/tests/sync.py assumes Python dictionaries are ordered (John Beck),
  Fix Enum check and missing break (Gaurav Gupta),
  xmlIO: Handle error returns from dup() (Philip Withnall),
  Fix a problem properly saving URIs (Daniel Veillard),
  wrong error column in structured error when parsing attribute values (Juergen Keil),
  wrong error column in structured error when skipping whitespace in xml decl (Juergen Keil),
  no error column in structured error handler for xml schema validation errors (Juergen Keil),
  Couple of Missing Null checks (Gaurav Gupta),
  Add couple of missing Null checks (Daniel Veillard),
  xmlschemastypes: Fix potential array overflow (Philip Withnall),
  runtest: Fix a memory leak on parse failure (Philip Withnall),
  xmlIO: Fix an FD leak on gzdopen() failure (Philip Withnall),
  xmlcatalog: Fix a memory leak on quit (Philip Withnall),
  HTMLparser: Correctly initialise a stack allocated structure (Philip Withnall),
  Check for tmon in _xmlSchemaDateAdd() is incorrect (David Kilzer),
  Avoid Possible Null Pointer in trio.c (Gaurav Gupta),
  Fix processing in SAX2 in case of an allocation failure (Daniel Veillard),
  XML Shell command "cd" does not handle "/" at end of path (Daniel Veillard),
  Fix various Missing Null checks (Gaurav Gupta),
  Fix a potential NULL dereference (Daniel Veillard),
  Add a couple of misisng check in xmlRelaxNGCleanupTree (Gaurav Gupta),
  Add a missing argument check (Gaurav Gupta),
  Adding a check in case of allocation error (Gaurav Gupta),
  xmlSaveUri() incorrectly recomposes URIs with rootless paths (Dennis Filder),
  Adding some missing NULL checks (Gaurav),
  Fixes for xmlInitParserCtxt (Daniel Veillard),
  Fix regressions introduced by CVE-2014-0191 patch (Daniel Veillard),
  erroneously ignores a validation error if no error callback set (Daniel Veillard),
  xmllint was not parsing the --c14n11 flag (Sérgio Batista),
  Avoid Possible null pointer dereference in memory debug mode (Gaurav),
  Avoid Double Null Check (Gaurav),
  Restore context size and position after XPATH_OP_ARG (Nick Wellnhofer),
  Fix xmlParseInNodeContext() if node is not element (Daniel Veillard),
  Avoid a possible NULL pointer dereference (Gaurav),
  Fix xmlTextWriterWriteElement when a null content is given (Daniel Veillard),
  Fix an typo 'onrest' in htmlScriptAttributes (Daniel Veillard),
  fixing a ptotential uninitialized access (Daniel Veillard),
  Fix an fd leak in an error case (Daniel Veillard),
  Missing initialization for the catalog module (Daniel Veillard),
  Handling of XPath function arguments in error case (Nick Wellnhofer),
  Fix a couple of missing NULL checks (Gaurav),
  Avoid a possibility of dangling encoding handler (Gaurav),
  Fix HTML push parser to accept HTML_PARSE_NODEFDTD (Arnold Hendriks),
  Fix a bug loading some compressed files (Mike Alexander),
  Fix XPath node comparison bug (Gaurav),
  Type mismatch in xmlschemas.c (Gaurav),
  Type mismatch in xmlschemastypes.c (Gaurav),
  Avoid a deadcode in catalog.c (Daniel Veillard),
  run close socket on Solaris, same as we do on other platforms (Denis Pauk),
  Fix pointer dereferenced before null check (Gaurav),
  Fix a potential NULL dereference in tree code (Daniel Veillard),
  Fix potential NULL pointer dereferences in regexp code (Gaurav),
  xmllint --pretty crashed without following numeric argument (Tim Galeckas),
  Fix XPath expressions of the form '@ns:*' (Nick Wellnhofer),
  Fix XPath '//' optimization with predicates (Nick Wellnhofer),
  Clear up a potential NULL dereference (Daniel Veillard),
  Fix a possible NULL dereference (Gaurav),
  Avoid crash if allocation fails (Daniel Veillard),
  Remove occasional leading space in XPath number formatting (Daniel Veillard),
  Fix handling of mmap errors (Daniel Veillard),
  Catch malloc error and exit accordingly (Daniel Veillard),
  missing else in xlink.c (Ami Fischman),
  Fix a parsing bug on non-ascii element and CR/LF usage (Daniel Veillard),
  Fix a regression in xmlGetDocCompressMode() (Daniel Veillard),
  properly quote the namespace uris written out during c14n (Aleksey Sanin),
  Remove premature XInclude check on URI being relative (Alexey Neyman),
  Fix missing break on last() function for attributes (dcb),
  Do not URI escape in server side includes (Romain Bondue),
  Fix an error in xmlCleanupParser (Alexander Pastukhov)
  
   - Documentation:
  typo in error messages "colon are forbidden from..." (Daniel Veillard),
  Fix a link to James SAX documentation old page (Daniel Veillard),
  Fix typos in relaxng.c (Jan Pokorný),
  Fix a doc typo (Daniel Veillard),
  Fix typos in {tree,xpath}.c (errror) (Jan Pokorný),
  Add limitations about encoding conversion (Daniel Veillard),
  Fix typos in xmlschemas{,types}.c (Jan Pokorný),
  Fix incorrect spelling entites->entities (Jan Pokorný),
  Forgot to document 2.9.1 release, regenerate docs (Daniel Veillard)
  
   - Portability:
  AC_CONFIG_FILES and executable bit (Roumen Petrov),
  remove HAVE_CONFIG_H dependency in testlimits.c (Roumen Petrov),
  fix some tabs mixing incompatible with python3 (Roumen Petrov),
  Visual Studio 14 CTP defines snprintf() (Francis Dupont),
  OS400: do not try to copy unexisting doc files (Patrick Monnerat),
  OS400: use either configure.ac or configure.in. (Patrick Monnerat),
  os400: make-src.sh: create physical file with target CCSID (Patrick Monnerat),
  OS400: Add some more C macros equivalent procedures. (Patrick Monnerat),
  OS400: use C macros to implement equivalent RPG support procedures. (Patrick Monnerat),
  OS400: implement XPath macros as procedures for ILE/RPG support. (Patrick Monnerat),
  OS400: include in distribution tarball. (Patrick Monnerat),
  OS400: Add README: compilation directives and OS/400 specific stuff. (Patrick Monnerat),
  OS400: Add compilation scripts. (Patrick Monnerat),
  OS400: ILE RPG language header files. (Patrick Monnerat),
  OS400: implement some macros as functions for ILE/RPG language support (that as no macros). (Patrick Monnerat),
  OS400: UTF8<-->EBCDIC wrappers for system and external library calls (Patrick Monnerat),
  OS400: Easy character transcoding support (Patrick Monnerat),
  OS400: iconv functions compatibility wrappers and table builder. (Patrick Monnerat),
  OS400: create architecture directory. Implement dlfcn emulation. (Patrick Monnerat),
  Fix building when configuring without xpath and xptr (Daniel Veillard),
  configure: Add --with-python-install-dir (Jonas Eriksson),
  Fix compilation with minimum and xinclude. (Nicolas Le Cam),
  Compile out use of xmlValidateNCName() when not available. (Nicolas Le Cam),
  Fix compilation with minimum and schematron. (Nicolas Le Cam),
  Legacy needs xmlSAX2StartElement() and xmlSAX2EndElement(). (Nicolas Le Cam),
  Don't use xmlValidateName() when not available. (Nicolas Le Cam),
  Fix a portability issue on Windows (Longstreth Jon),
  Various portability patches for OpenVMS (Jacob (Jouk) Jansen),
  Use specific macros for portability to OS/400 (Patrick Monnerat),
  Add macros needed for OS/400 portability (Patrick Monnerat),
  Portability patch for fopen on OS/400 (Patrick Monnerat),
  Portability fixes for OS/400 (Patrick Monnerat),
  Improve va_list portability (Patrick Monnerat),
  Portability fix (Patrick Monnerat),
  Portability fix (Patrick Monnerat),
  Generic portability fix (Patrick Monnerat),
  Shortening lines in headers (Patrick Monnerat),
  build: Use pkg-config to find liblzma in preference to AC_CHECK_LIB (Philip Withnall),
  build: Add @LZMA_LIBS@ to libxml’s pkg-config files (Philip Withnall),
  fix some tabs mixing incompatible with python3 (Daniel Veillard),
  add additional defines checks for support "./configure --with-minimum" (Denis Pauk),
  Another round of fixes for older versions of Python (Arfrever Frehtes Taifersar Arahesis),
  python: fix drv_libxml2.py for python3 compatibility (Alexandre Rostovtsev),
  python: Fix compiler warnings when building python3 bindings (Armin K),
  Fix for compilation with python 2.6.8 (Petr Sumbera)
  
   - Improvements:
  win32/libxml2.def.src after rebuild in doc (Roumen Petrov),
  elfgcchack.h: more legacy needs xmlSAX2StartElement() and xmlSAX2EndElement() (Roumen Petrov),
  elfgcchack.h: add xmlXPathNodeEval and xmlXPathSetContextNode (Roumen Petrov),
  Provide cmake module (Samuel Martin),
  Fix a couple of issues raised by make dist (Daniel Veillard),
  Fix and add const qualifiers (Kurt Roeckx),
  Preparing for upcoming release of 2.9.2 (Daniel Veillard),
  Fix zlib and lzma libraries check via command line (Dmitriy),
  wrong error column in structured error when parsing end tag (Juergen Keil),
  doc/news.html: small update to avoid line join while generating NEWS. (Patrick Monnerat),
  Add methods for python3 iterator (Ron Angeles),
  Support element node traversal in document fragments. (Kyle VanderBeek),
  xmlNodeSetName: Allow setting the name to a substring of the currently set name (Tristan Van Berkom),
  Added macros for argument casts (Eric Zurcher),
  adding init calls to xml and html Read parsing entry points (Daniel Veillard),
  Get rid of 'REPLACEMENT CHARACTER' Unicode chars in xmlschemas.c (Jan Pokorný),
  Implement choice for name classes on attributes (Shaun McCance),
  Two small namespace tweaks (Daniel Veillard),
  xmllint --memory should fail on empty files (Daniel Veillard),
  Cast encoding name to char pointer to match arg type (Nikolay Sivov)
  
   - Cleanups:
  Removal of old configure.in (Daniel Veillard),
  Unreachable code in tree.c (Gaurav Gupta),
  Remove a couple of dead conditions (Gaurav Gupta),
  Avoid some dead code and cleanup in relaxng.c (Gaurav),
  Drop not needed checks (Denis Pauk),
  Fix a wrong test (Daniel Veillard)
  


2.9.1: Apr 19 2013:
   -  Features:
    Support for Python3 (Daniel Veillard),
    Add xmlXPathSetContextNode and xmlXPathNodeEval (Alex Bligh)
  
   -  Documentation:
    Add documentation for xmllint --xpath (Daniel Veillard),
    Fix the URL of the SAX documentation from James (Daniel Veillard),
    Fix spelling of "length". (Michael Wood)
  
   -  Portability:
    Fix python bindings with versions older than 2.7 (Daniel Veillard),
    rebuild docs:Makefile.am (Roumen Petrov),
    elfgcchack.h after rebuild in doc (Roumen Petrov),
    elfgcchack for buf module (Roumen Petrov),
    Fix a uneeded and wrong extra link parameter (Daniel Veillard),
    Few cleanup patches for Windows (Denis Pauk),
    Fix rpmbuild --nocheck (Mark Salter),
    Fix for win32/configure.js and WITH_THREAD_ALLOC (Daniel Richard),
    Fix Broken multi-arch support in xml2-config (Daniel Veillard),
    Fix a portability issue for GCC < 3.4.0 (Daniel Veillard),
    Windows build fixes (Daniel Richard),
    Fix a thread portability problem (Friedrich Haubensak),
    Downgrade autoconf requirement to 2.63 (Daniel Veillard)
  
   -  Bug Fixes:
    Fix a linking error for python bindings (Daniel Veillard),
    Fix a couple of return without value (Jüri Aedla),
    Improve the hashing functions (Daniel Franke),
    Improve handling of xmlStopParser() (Daniel Veillard),
    Remove risk of lockup in dictionary initialization (Daniel Veillard),
    Activate detection of encoding in external subset (Daniel Veillard),
    Fix an output buffer flushing conversion bug (Mikhail Titov),
    Fix an old bug in xmlSchemaValidateOneElement (Csaba László),
    Fix configure cannot remove messages (Gilles Espinasse),
    fix schema validation in combination with xsi:nil (Daniel Veillard),
    xmlCtxtReadFile doesn't work with literal IPv6 URLs (Steve Wolf),
    Fix a few problems with setEntityLoader (Alexey Neyman),
    Detect excessive entities expansion upon replacement (Daniel Veillard),
    Fix the flushing out of raw buffers on encoding conversions (Daniel,
Veillard),
    Fix some buffer conversion issues (Daniel Veillard),
    When calling xmlNodeDump make sure we grow the buffer quickly (Daniel,
Veillard),
    Fix an error in the progressive DTD parsing code (Dan Winship),
    xmllint should not load DTD by default when using the reader (Daniel,
Veillard),
    Try IBM-037 when looking for EBCDIC handlers (Petr Sumbera),
    Fix potential out of bound access (Daniel Veillard),
    Fix large parse of file from memory (Daniel Veillard),
    Fix a bug in the nsclean option of the parser (Daniel Veillard),
    Fix a regression in 2.9.0 breaking validation while streaming (Daniel,
Veillard),
    Remove potential calls to exit() (Daniel Veillard)
  
   -  Improvements:
    Regenerated API, and testapi, rebuild documentation (Daniel Veillard),
    Fix tree iterators broken by 2to3 script (Daniel Veillard),
    update all tests for Python3 and Python2 (Daniel Veillard),
    A few more fixes for python 3 affecting libxml2.py (Daniel Veillard),
    Fix compilation on Python3 (Daniel Veillard),
    Converting apibuild.py to python3 (Daniel Veillard),
    First pass at starting porting to python3 (Daniel Veillard),
    updated configure.in for python3 (Daniel Veillard),
    Add support for xpathRegisterVariable in Python (Shaun McCance),
    Added a regression tests from bug 694228 data (Daniel Veillard),
    Cache presence of '<' in entities content (Daniel Veillard),
    Avoid extra processing on entities (Daniel Veillard),
    Python binding for xmlRegisterInputCallback (Alexey Neyman),
    Python bindings: DOM casts everything to xmlNode (Alexey Neyman),
    Define LIBXML_THREAD_ALLOC_ENABLED via xmlversion.h (Tim Starling),
    Adding streaming validation to runtest checks (Daniel Veillard),
    Add a --pushsmall option to xmllint (Daniel Veillard)
  
   -  Cleanups:
    Switched comment in file to UTF-8 encoding (Daniel Veillard),
    Extend gitignore (Daniel Veillard),
    Silent the new python test on input (Alexey Neyman),
    Cleanup of a duplicate test (Daniel Veillard),
    Cleanup on duplicate test expressions (Daniel Veillard),
    Fix compiler warning after 153cf15905cf4ec080612ada6703757d10caba1e (Patrick,
Gansterer),
    Spec cleanups and a fix for multiarch support (Daniel Veillard),
    Silence a clang warning (Daniel Veillard),
    Cleanup the Copyright to be pure MIT Licence wording (Daniel Veillard),
    rand_seed should be static in dict.c (Wouter Van Rooy),
    Fix typos in parser comments (Jan Pokorný)
  


2.9.0: Sep 11 2012:
   -  Features:
    A few new API entry points,
    More resilient push parser mode,
    A lot of portability improvement,
    Faster XPath evaluation
  
   -  Documentation:
    xml2-config.1 markup error (Christian Weisgerber),
    libxml(3) manpage typo fix (John Bradshaw),
    More cleanups to the documentation part of libxml2 (Daniel Richard G)
  
   -  Portability:
    Bug 676544 - fails to build with --without-sax1 (Akira TAGOH),
    fix builds not having stdint.h (Rob Richards),
    GetProcAddressA is available only on WinCE (Daniel Veillard),
    More updates and cleanups on autotools and Makefiles (Daniel Richard G),
    More changes for Win32 compilation (Eric Zurcher),
    Basic changes for Win32 builds of release 2.9.0: compile buf.c (Eric Zurcher),
    Bundles all generated files for python into the distribution (Daniel Richard G),
    Fix compiler warnings of wincecompat.c (Patrick Gansterer),
    Fix non __GNUC__ build (Patrick Gansterer),
    Fix windows unicode build (Patrick Gansterer),
    clean redefinition of {v}snprintf in C-source (Roumen Petrov),
    use xmlBuf... if DEBUG_INPUT is defined (Roumen Petrov),
    fix runtests to use pthreads support for various Unix platforms (Daniel Richard G),
    Various "make distcheck" and portability fixups 2nd part (Daniel Richard G),
    Various "make distcheck" and portability fixups (Daniel Richard G),
    Fix compilation on older Visual Studio (Daniel Veillard)
  
   -  Bug Fixes:
    Change the XPath code to percolate allocation errors (Daniel Veillard),
    Fix reuse of xmlInitParser (Daniel Veillard),
    Fix potential crash on entities errors (Daniel Veillard),
    initialize var (Rob Richards),
    Fix the XPath arity check to also check the XPath stack limits (Daniel Veillard),
    Fix problem with specific and generic error handlers (Pietro Cerutti),
    Avoid a potential infinite recursion (Daniel Veillard),
    Fix an XSD error when generating internal automata (Daniel Veillard),
    Patch for xinclude of text using multibyte characters (Vitaly Ostanin),
    Fix a segfault on XSD validation on pattern error (Daniel Veillard),
    Fix missing xmlsave.h module which was ignored in recent builds (Daniel Veillard),
    Add a missing element check (Daniel Veillard),
    Adding various checks on node type though the API (Daniel Veillard),
    Namespace nodes can't be unlinked with xmlUnlinkNode (Daniel Veillard),
    Fix make dist to include new private header files (Daniel Veillard),
    More fixups on the push parser behaviour (Daniel Veillard),
    Strengthen behaviour of the push parser in problematic situations (Daniel Veillard),
    Enforce XML_PARSER_EOF state handling through the parser (Daniel Veillard),
    Fixup limits parser (Daniel Veillard),
    Do not fetch external parsed entities (Daniel Veillard),
    Fix an error in previous commit (Aron Xu),
    Fix entities local buffers size problems (Daniel Veillard),
    Fix parser local buffers size problems (Daniel Veillard),
    Fix a failure to report xmlreader parsing failures (Daniel Veillard)
  
   -  Improvements:
    Keep libxml2.syms when running "make distclean" (Daniel Veillard),
    Allow to set the quoting character of an xmlWriter (Csaba Raduly),
    Keep non-significant blanks node in HTML parser (Daniel Veillard),
    Add a forbidden variable error number and message to XPath (Daniel Veillard),
    Support long path names on WNT (Michael Stahl),
    Improve HTML escaping of attribute on output (Daniel Veillard),
    Handle ICU_LIBS as LIBADD, not LDFLAGS to prevent linking errors (Arfrever Frehtes Taifersar Arahesis),
    Switching XPath node sorting to Timsort (Vojtech Fried),
    Optimizing '//' in XPath expressions (Nick Wellnhofer),
    Expose xmlBufShrink in the public tree API (Daniel Veillard),
    Visible HTML elements close the head tag (Conrad Irwin),
    Fix file and line report for XSD SAX and reader streaming validation (Daniel Veillard),
    Fix const qualifyer to definition of xmlBufferDetach (Daniel Veillard),
    minimize use of HAVE_CONFIG_H (Roumen Petrov),
    fixup regression in Various "make distcheck" and portability fixups (Roumen Petrov),
    Add support for big line numbers in error reporting (Daniel Veillard),
    Avoid using xmlBuffer for serialization (Daniel Veillard),
    Improve compatibility between xmlBuf and xmlBuffer (Daniel Veillard),
    Provide new accessors for xmlOutputBuffer (Daniel Veillard),
    Improvements for old buffer compatibility (Daniel Veillard),
    Expand the limit test program (Daniel Veillard),
    Improve error reporting on parser errors (Daniel Veillard),
    Implement some default limits in the XPath module (Daniel Veillard),
    Introduce some default parser limits (Daniel Veillard),
    Cleanups and new limit APIs for dictionaries (Daniel Veillard),
    Fixup for buf.c (Daniel Veillard),
    Cleanup URI module memory allocation code (Daniel Veillard),
    Extend testlimits (Daniel Veillard),
    More avoid quadratic behaviour (Daniel Veillard),
    Impose a reasonable limit on PI size (Daniel Veillard),
    first version of testlimits new test (Daniel Veillard),
    Avoid quadratic behaviour in some push parsing cases (Daniel Veillard),
    Impose a reasonable limit on comment size (Daniel Veillard),
    Impose a reasonable limit on attribute size (Daniel Veillard),
    Harden the buffer code and make it more compatible (Daniel Veillard),
    More cleanups for input/buffers code (Daniel Veillard),
    Cleanup function xmlBufResetInput(), to set input from Buffer (Daniel Veillard)
    Switch the test program for characters to new input buffers (Daniel Veillard),
    Convert the HTML tree module to the new buffers (Daniel Veillard),
    Convert of the HTML parser to new input buffers (Daniel Veillard),
    Convert the writer to new output buffer and save APIs (Daniel Veillard),
    Convert XMLReader to the new input buffers (Daniel Veillard),
    New saving functions using xmlBuf and conversion (Daniel Veillard),
    Provide new xmlBuf based saving functions (Daniel Veillard),
    Convert XInclude to the new input buffers (Daniel Veillard),
    Convert catalog code to the new input buffers (Daniel Veillard),
    Convert C14N to the new Input buffer (Daniel Veillard),
    Convert xmlIO.c to the new input and output buffers (Daniel Veillard),
    Convert XML parser to the new input buffers (Daniel Veillard),
    Incompatible change to the Input and Output buffers (Daniel Veillard),
    Adding new encoding function to deal with the new structures (Daniel Veillard),
    Convert XPath to xmlBuf (Daniel Veillard),
    Adding a new buf module for buffers (Daniel Veillard),
    Memory error within SAX2 reuse common framework (Daniel Veillard),
    Fix xmllint --xpath node initialization (Daniel Veillard)
  
   -  Cleanups:
    Various cleanups to avoid compiler warnings (Daniel Veillard),
    Big space and tab cleanup (Daniel Veillard),
    Followup to LibXML2 docs/examples cleanup patch (Daniel Veillard),
    Second round of cleanups for LibXML2 docs/examples (Daniel Richard),
    Remove all .cvsignore as they are not used anymore (Daniel Veillard),
    Fix a Timsort function helper comment (Daniel Veillard),
    Small cleanup for valgrind target (Daniel Veillard),
    Patch for portability of latin characters in C files (Daniel Veillard),
    Cleanup some of the parser code (Daniel Veillard),
    Fix a variable name in comment (Daniel Veillard),
    Regenerated testapi.c (Daniel Veillard),
    Regenerating docs and API files (Daniel Veillard),
    Small cleanup of unused variables in test (Daniel Veillard),
    Expand .gitignore with more files (Daniel Veillard)
  


2.8.0: May 23 2012:
   - Features:
  add lzma compression support (Anders F Bjorklund)
  
   - Documentation:
    xmlcatalog: Add uri and delegateURI to possible add types in man page. (Ville Skyttä),
    Update README.tests (Daniel Veillard),
    URI handling code is not OOM resilient (Daniel Veillard),
    Fix an error in comment (Daniel Veillard),
    Fixed bug #617016 (Daniel Mustieles),
    Fixed two typos in the README document (Daniel Neel),
    add generated html files (Anders F Bjorklund),
    Clarify the need to use xmlFreeNode after xmlUnlinkNode (Daniel Veillard),
    Improve documentation a bit (Daniel Veillard),
    Updated URL for lxml python bindings (Daniel Veillard)
  
   - Portability:
    Restore code for Windows compilation (Daniel Veillard),
    Remove git error message during configure (Christian Dywan),
    xmllint: Build fix for endTimer if !defined(HAVE_GETTIMEOFDAY) (Patrick R. Gansterer),
    remove a bashism in confgure.in (John Hein),
    undef ERROR if already defined (Patrick R. Gansterer),
    Fix library problems with mingw-w64 (Michael Cronenworth),
    fix windows build. ifdef addition from bug 666491 makes no sense (Rob Richards),
    prefer native threads on win32 (Sam Thursfield),
    Allow to compile with Visual Studio 2010 (Thomas Lemm),
    Fix mingw's snprintf configure check (Andoni Morales),
    fixed a 64bit big endian issue (Marcus Meissner),
    Fix portability failure if netdb.h lacks NO_ADDRESS (Daniel Veillard),
    Fix windows build from lzma addition (Rob Richards),
    autogen: Only check for libtoolize (Colin Walters),
    Fix the Windows build files (Patrick von Reth),
    634846 Remove a linking option breaking Windows VC10 (Daniel Veillard),
    599241 fix an initialization problem on Win64 (Andrew W. Nosenko),
    fix win build (Rob Richards)
  
   - Bug fixes:
    Part for rand_r checking missing (Daniel Veillard),
    Cleanup on randomization (Daniel Veillard),
    Fix undefined reference in python module (Pacho Ramos),
    Fix a race in xmlNewInputStream (Daniel Veillard),
    Fix weird streaming RelaxNG errors (Noam),
    Fix various bugs in new code raised by the API checking (Daniel Veillard),
    Fix various problems with "make dist" (Daniel Veillard),
    Fix a memory leak in the xzlib code (Daniel Veillard),
    HTML parser error with <noscript> in the <head> (Denis Pauk),
    XSD: optional element in complex type extension (Remi Gacogne),
    Fix html serialization error and htmlSetMetaEncoding() (Daniel Veillard),
    Fix a wrong return value in previous patch (Daniel Veillard),
    Fix an uninitialized variable use (Daniel Veillard),
    Fix a compilation problem with --minimum (Brandon Slack),
    Remove redundant and ungarded include of resolv.h (Daniel Veillard),
    xinclude with parse="text" does not use the entity loader (Shaun McCance),
    Allow to parse 1 byte HTML files (Denis Pauk),
    Patch that fixes the skipping of the HTML_PARSE_NOIMPLIED flag (Martin Schröder),
    Avoid memory leak if xmlParserInputBufferCreateIO fails (Lin Yi-Li),
    Prevent an infinite loop when dumping a node with encoding problems (Timothy Elliott),
    xmlParseNodeInContext problems with an empty document (Tim Elliott),
    HTML element position is not detected properly (Pavel Andrejs),
    Fix an off by one pointer access (Jüri Aedla),
    Try to fix a problem with entities in SAX mode (Daniel Veillard),
    Fix a crash with xmllint --path on empty results (Daniel Veillard),
    Fixed bug #667946 (Daniel Mustieles),
    Fix a logic error in Schemas Component Constraints (Ryan Sleevi),
    Fix a wrong enum type use in Schemas Types (Nico Weber),
    Fix SAX2 builder in case of undefined attributes namespace (Daniel Veillard),
    Fix SAX2 builder in case of undefined element namespaces (Daniel Veillard),
    fix reference to STDOUT_FILENO on MSVC (Tay Ray Chuan),
    fix a pair of possible out of array char references (Daniel Veillard),
    Fix an allocation error when copying entities (Daniel Veillard),
    Make sure the parser returns when getting a Stop order (Chris Evans),
    Fix some potential problems on reallocation failures(parser.c) (Xia Xinfeng),
    Fix a schema type duration comparison overflow (Daniel Veillard),
    Fix an unimplemented part in RNG value validation (Daniel Veillard),
    Fix missing error status in XPath evaluation (Daniel Veillard),
    Hardening of XPath evaluation (Daniel Veillard),
    Fix an off by one error in encoding (Daniel Veillard),
    Fix RELAX NG include bug #655288 (Shaun McCance),
    Fix XSD validation bug #630130 (Toyoda Eizi),
    Fix some potential problems on reallocation failures (Chris Evans),
    __xmlRaiseError: fix use of the structured callback channel (Dmitry V. Levin),
    __xmlRaiseError: fix the structured callback channel's data initialization (Dmitry V. Levin),
    Fix memory corruption when xmlParseBalancedChunkMemoryInternal is called from xmlParseBalancedChunk (Rob Richards),
    Small fix for previous commit (Daniel Veillard),
    Fix a potential freeing error in XPath (Daniel Veillard),
    Fix a potential memory access error (Daniel Veillard),
    Reactivate the shared library versioning script (Daniel Veillard)
  
   - Improvements:
    use mingw C99 compatible functions {v}snprintf instead those from MSVC runtime (Roumen Petrov),
    New symbols added for the next release (Daniel Veillard),
    xmlTextReader bails too quickly on error (Andy Lutomirski),
    Use a hybrid allocation scheme in xmlNodeSetContent (Conrad Irwin),
    Use buffers when constructing string node lists. (Conrad Irwin),
    Add HTML parser support for HTML5 meta charset encoding declaration (Denis Pauk),
    wrong message for double hyphen in comment XML error (Bryan Henderson),
    Fix "make tst" to grab lzma lib too (Daniel Veillard),
    Add "whereis" command to xmllint shell (Ryan),
    Improve xmllint shell (Ryan),
    add function xmlTextReaderRelaxNGValidateCtxt() (Noam Postavsky),
    Add --system support to autogen.sh (Daniel Veillard),
    Add hash randomization to hash and dict structures (Daniel Veillard),
    included xzlib in dist (Anders F Bjorklund),
    move xz/lzma helpers to separate included files (Anders F Bjorklund),
    add generated devhelp files (Anders F Bjorklund),
    add XML_WITH_LZMA to api (Anders F Bjorklund),
    autogen.sh: Honor NOCONFIGURE environment variable (Colin Walters),
    Improve the error report on undefined REFs (Daniel Veillard),
    Add exception for new W3C PI xml-model (Daniel Veillard),
    Add options to ignore the internal encoding (Daniel Veillard),
    testapi: use the right type for the check (Stefan Kost),
    various: handle return values of write calls (Stefan Kost),
    testWriter: xmlTextWriterWriteFormatElement wants an int instead of a long int (Stefan Kost),
    runxmlconf: update to latest testsuite version (Stefan Kost),
    configure: add -Wno-long-long to CFLAGS (Stefan Kost),
    configure: support silent automake rules if possible (Stefan Kost),
    xmlmemory: add a cast as size_t has no portable printf modifier (Stefan Kost),
    __xmlRaiseError: remove redundant schannel initialization (Dmitry V. Levin),
    __xmlRaiseError: do cheap code check early (Dmitry V. Levin)
  
   - Cleanups:
    Cleanups before 2.8.0-rc2 (Daniel Veillard),
    Avoid an extra operation (Daniel Veillard),
    Remove vestigial de-ANSI-fication support. (Javier Jardón),
    autogen.sh: Fix typo (Javier Jardón),
    Do not use unsigned but unsigned int (Daniel Veillard),
    Remove two references to u_short (Daniel Veillard),
    Fix -Wempty-body warning from clang (Nico Weber),
    Cleanups of lzma support (Daniel Veillard),
    Augment the list of ignored files (Daniel Veillard),
    python: remove unused variable (Stefan Kost),
    python: flag two unused args (Stefan Kost),
    configure: acconfig.h is deprecated since autoconf-2.50 (Stefan Kost),
    xpath: remove unused variable (Stefan Kost)
  


2.7.8: Nov 4 2010:
   -  Features:
    480323 add code to plug in ICU converters by default (Giuseppe Iuculano),
    Add xmlSaveOption XML_SAVE_WSNONSIG (Adam Spragg)
  
   -  Documentation:
    Fix devhelp documentation installation (Mike Hommey),
    Fix web site encoding problems (Daniel Veillard),
    Fix a couple of typo in HTML parser error messages (Michael Day),
    Forgot to update the news page for 0.7.7 (Daniel Veillard)
  
   -  Portability:
    607273 Fix python detection on MSys/Windows (LRN),
    614087 Fix Socket API usage to allow Windows64 compilation (Ozkan Sezer),
    Fix compilation with Clang (Koop Mast),
    Fix Win32 build (Rob Richards)
  
   -  Bug Fixes:
    595789 fix a remaining potential Solaris problem (Daniel Veillard),
    617468 fix progressive HTML parsing with style using "'" (Denis Pauk),
    616478 Fix xmllint shell write command (Gwenn Kahz),
    614005 Possible erroneous HTML parsing on unterminated script (Pierre Belzile),
    627987 Fix XSD IDC errors in imported schemas (Jim Panetta),
    629325 XPath rounding errors first cleanup (Phil Shafer),
    630140 fix iso995x encoding error (Daniel Veillard),
    make sure htmlCtxtReset do reset the disableSAX field (Daniel Veillard),
    Fix a change of semantic on XPath preceding and following axis (Daniel Veillard),
    Fix a potential segfault due to weak symbols on pthreads (Mike Hommey),
    Fix a leak in XPath compilation (Daniel Veillard),
    Fix the semantic of XPath axis for namespace/attribute context nodes (Daniel Veillard),
    Avoid a descriptor leak in catalog loading code (Carlo Bramini),
    Fix a small bug in XPath evaluation code (Marius Wachtler),
    Fix handling of XML-1.0 XML namespace declaration (Daniel Veillard),
    Fix errors in XSD double validation check (Csaba Raduly),
    Fix handling of apos in URIs (Daniel Veillard),
    xmlTextReaderReadOuterXml should handle DTD (Rob Richards),
    Autogen.sh needs to create m4 directory (Rob Richards)
  
   -  Improvements:
    606592 update language ID parser to RFC 5646 (Daniel Veillard),
    Sort python generated stubs (Mike Hommey),
    Add an HTML parser option to avoid a default doctype (Daniel Veillard)
  
   -  Cleanups:
    618831 don't ship generated files in git (Adrian Bunk),
    Switch from the obsolete mkinstalldirs to AC_PROG_MKDIR_P (Adrian Bunk),
    Various cleanups on encoding handling (Daniel Veillard),
    Fix xmllint to use format=1 for default formatting (Adam Spragg),
    Force _xmlSaveCtxt.format to be 0 or 1 (Adam Spragg),
    Cleanup encoding pointer comparison (Nikolay Sivov),
    Small code cleanup on previous patch (Daniel Veillard)
  


2.7.7: Mar 15 2010:
   -  Improvements:
    Adding a --xpath option to xmllint (Daniel Veillard),
    Make HTML parser non-recursive (Eugene Pimenov)
  
   -  Portability:
    relaxng.c: cast to allow compilation with sun studio 11 (Ben Walton),
    Fix build failure on Sparc solaris (Roumen Petrov),
    use autoreconf in autogen.sh (Daniel Veillard),
    Fix build with mingw (Roumen Petrov),
    Upgrade some of the configure and autogen (Daniel Veillard),
    Fix relaxNG tests in runtest for Windows runtest.c: initialize ret (Rob Richards),
    Fix a const warning in xmlNodeSetBase (Martin Trappel),
    Fix python generator to not use deprecated xmllib (Daniel Veillard),
    Update some automake files (Daniel Veillard),
    598785 Fix nanohttp on Windows (spadix)
  
   -  Bug Fixes:
    libxml violates the zlib interface and crashes (Mark Adler),
    Fix broken escape behaviour in regexp ranges (Daniel Veillard),
    Fix  missing win32 libraries in libxml-2.0.pc (Volker Grabsch),
    Fix detection of python linker flags (Daniel Macks),
    fix build error in libxml2/python (Paul Smith),
    ChunkParser: Incorrect decoding of small xml files (Raul Hudea),
    htmlCheckEncoding doesn't update input-end after shrink (Eugene Pimenov),
    Fix a missing #ifdef (Daniel Veillard),
    Fix encoding selection for xmlParseInNodeContext (Daniel Veillard),
    xmlPreviousElementSibling mistake (FranÃ§ois Delyon),
    608773 add a missing check in xmlGROW (Daniel Veillard),
    Fix xmlParseInNodeContext for HTML content (Daniel Veillard),
    Fix lost namespace when copying node * tree.c: reconcile namespace if not found (Rob Richards),
    Fix some missing commas in HTML element lists (Eugene Pimenov),
    Correct variable type to unsigned (Nikolay Sivov),
    Recognize ID attribute in HTML without DOCTYPE (Daniel Veillard),
    Fix memory leak in xmlXPathEvalExpression() (Martin),
    Fix an init bug in global.c (Kai Henning),
    Fix xmlNodeSetBase() comment (Daniel Veillard),
    Fix broken escape behaviour in regexp ranges (Daniel Veillard),
    Don't give default HTML boolean attribute values in parser (Daniel Veillard),
    xmlCtxtResetLastError should reset ctxt-errNo (Daniel Veillard)
  
   -  Cleanups:
    Cleanup a couple of weirdness in HTML parser (Eugene Pimenov)
  


2.7.6: Oct  6 2009:
   -  Bug Fixes:
     Restore thread support in default configuration (Andrew W. Nosenko),
     URI with no path parsing problem (Daniel Veillard),
     Minor patch for conditional defines in threads.c (Eric Zurcher)
  


2.7.5: Sep 24 2009:
   -  Bug Fixes:
    Restore behavior of --with-threads without argument (Andrew W. Nosenko),
    Fix memory leak when doc is NULL (Rob Richards),
    595792 fixing a RelaxNG bug introduced in 2.7.4 (Daniel Veillard),
    Fix a Relaxng bug raised by libvirt test suite (Daniel Veillard),
    Fix a parsing problem with little data at startup (Daniel Veillard),
    link python module with python library (Frederic Crozat),
    594874 Forgot an fclose in xmllint (Daniel Veillard)
  
   -  Cleanup:
    Adding symbols.xml to EXTRA_DIST (Daniel Veillard)
  


2.7.4: Sep 10 2009:
   - Improvements:
    Switch to GIT (GNOME),
    Add symbol versioning to libxml2 shared libs (Daniel Veillard)
  
   - Portability:
    593857 try to work around thread pbm MinGW 4.4 (Daniel Veillard),
    594250 rename ATTRIBUTE_ALLOC_SIZE to avoid clashes (Daniel Veillard),
    Fix Windows build * relaxng.c: fix windows build (Rob Richards),
    Fix the globals.h to use XMLPUBFUN (Paul Smith),
    Problem with extern extern in header (Daniel Veillard),
    Add -lnetwork for compiling on Haiku (Scott McCreary),
    Runtest portability patch for Solaris (Tim Rice),
    Small patch to accommodate the Haiku OS (Scott McCreary),
    584605 package VxWorks folder in the distribution (Daniel Veillard),
    574017 Realloc too expensive on most platform (Daniel Veillard),
    Fix windows build (Rob Richards),
    545579 doesn't compile without schema support (Daniel Veillard),
    xmllint use xmlGetNodePath when not compiled in (Daniel Veillard),
    Try to avoid __imp__xmlFree link trouble on msys (Daniel Veillard),
    Allow to select the threading system on Windows (LRN),
    Fix Solaris binary links, cleanups (Daniel Veillard),
    Bug 571059 â MSVC doesn't work with the bakefile (Intron),
    fix ATTRIBUTE_PRINTF header clash (Belgabor and Mike Hommey),
    fixes for Borland/CodeGear/Embarcadero compilers (Eric Zurcher)
  
   - Documentation:
    544910 typo: "renciliateNs" (Leonid Evdokimov),
    Add VxWorks to list of OSes (Daniel Veillard),
    Regenerate the documentation and update for git (Daniel Veillard),
    560524 Â¿ xmlTextReaderLocalName description (Daniel Veillard),
    Added sponsoring by AOE media for the server (Daniel Veillard),
    updated URLs for GNOME (Vincent Lefevre),
    more warnings about xmlCleanupThreads and xmlCleanupParser (Daniel Veillard)
  
   - Bug fixes:
    594514 memory leaks - duplicate initialization (MOD),
    Wrong block opening in htmlNodeDumpOutputInternal (Daniel Veillard),
    492317 Fix  Relax-NG validation problems (Daniel Veillard),
    558452 fight with reg test and error report (Daniel Veillard),
    558452 RNG compilation of optional multiple child (Daniel Veillard),
    579746 XSD validation not correct / nilable groups (Daniel Veillard),
    502960 provide namespace stack when parsing entity (Daniel Veillard),
    566012 part 2 fix regression tests and push mode (Daniel Veillard),
    566012 autodetected encoding and encoding conflict (Daniel Veillard),
    584220 xpointer(/) and xinclude problems (Daniel Veillard),
    587663 Incorrect Attribute-Value Normalization (Daniel Veillard),
    444994 HTML chunked failure for attribute with <> (Daniel Veillard),
    Fix end of buffer char being split in XML parser (Daniel Veillard),
    Non ASCII character may be split at buffer end (Adiel Mittmann),
    440226 Add xmlXIncludeProcessTreeFlagsData API (Stefan Behnel),
    572129 speed up parsing of large HTML text nodes (Markus Kull),
    Fix HTML parsing with 0 character in CDATA (Daniel Veillard),
    Fix SetGenericErrorFunc and SetStructured clash (Wang Lam),
    566012  Incomplete EBCDIC parsing support (Martin Kogler),
    541335 HTML avoid creating 2 head or 2 body element (Daniel Veillard),
    541237 error correcting missing end tags in HTML (Daniel Veillard),
    583439 missing line numbers in push mode (Daniel Veillard),
    587867 xmllint --html --xmlout serializing as HTML (Daniel Veillard),
    559501 avoid select and use poll for nanohttp (Raphael Prevost),
    559410 -  Regexp bug on (...)? constructs (Daniel Veillard),
    Fix a small problem on previous HTML parser patch (Daniel Veillard),
    592430 -  HTML parser runs into endless loop (Daniel Veillard),
    447899 potential double free in xmlFreeTextReader (Daniel Veillard),
    446613 small validation bug mixed content with NS (Daniel Veillard),
    Fix the problem of revalidating a doc with RNG (Daniel Veillard),
    Fix xmlKeepBlanksDefault to not break indent (Nick Wellnhofer),
    512131 refs from externalRef part need to be added (Daniel Veillard),
    512131 crash in xmlRelaxNGValidateFullElement (Daniel Veillard),
    588441 allow '.' in HTML Names even if invalid (Daniel Veillard),
    582913 Fix htmlSetMetaEncoding() to be nicer (Daniel Veillard),
    579317 Try to find the HTML encoding information (Daniel Veillard),
    575875 don't output charset=html (Daniel Veillard),
    571271 fix semantic of xsd:all with minOccurs=0 (Daniel Veillard),
    570702 fix a bug in regexp determinism checking (Daniel Veillard),
    567619 xmlValidateNotationUse missing param test (Daniel Veillard),
    574393 Â¿ utf-8 filename magic for compressed files (Hans Breuer),
    Fix a couple of problems in the parser (Daniel Veillard),
    585505 Â¿ Document ids and refs populated by XSD (Wayne Jensen),
    582906 XSD validating multiple imports of the same schema (Jason Childs),
    Bug 582887 Â¿ problems validating complex schemas (Jason Childs),
    Bug 579729 Â¿ fix XSD schemas parsing crash (Miroslav Bajtos),
    576368 Â¿ htmlChunkParser with special attributes (Jiri Netolicky),
    Bug 565747 Â¿ relax anyURI data character checking (Vincent Lefevre),
    Preserve attributes of include start on tree copy (Petr Pajas),
    Skip silently unrecognized XPointer schemes (Jakub Wilk),
    Fix leak on SAX1, xmllint --sax1 option and debug (Daniel Veillard),
    potential NULL dereference on non-glibc (Jim Meyering),
    Fix an XSD validation crash (Daniel Veillard),
    Fix a regression in streaming entities support (Daniel Veillard),
    Fix a couple of ABI issues with C14N 1.1 (Aleksey Sanin),
    Aleksey Sanin support for c14n 1.1 (Aleksey Sanin),
    reader bug fix with entities (Daniel Veillard),
    use options from current parser ctxt for external entities (Rob Richards),
    581612 use %s to printf strings (Christian Persch),
    584605 change the threading initialization sequence (Igor Novoseltsev),
    580705 keep line numbers in HTML parser (Aaron Patterson),
    581803 broken HTML table attributes init (Roland Steiner),
    do not set error code in xmlNsWarn (Rob Richards),
    564217 fix structured error handling problems,
    reuse options from current parser for entities (Rob Richards),
    xmlXPathRegisterNs should not allow enpty prefixes (Daniel Veillard),
    add a missing check in xmlAddSibling (Kris Breuker),
    avoid leaks on errors (Jinmei Tatuya)
  
   - Cleanup:
    Chasing dead assignments reported by clang-scan (Daniel Veillard),
    A few more safety cleanup raised by scan (Daniel Veillard),
    Fixing assorted potential problems raised by scan (Daniel Veillard),
    Potential uninitialized arguments raised by scan (Daniel Veillard),
    Fix a bunch of scan 'dead increments' and cleanup (Daniel Veillard),
    Remove a pedantic warning (Daniel Veillard),
    555833 always use rm -f in uninstall-local (Daniel Veillard),
    542394 xmlRegisterOutputCallbacks MAX_INPUT_CALLBACK (Daniel Veillard),
    Autoregenerate libxml2.syms automated checkings (Daniel Veillard),
    Make xmlRecoverDoc const (Martin Trappel) (Daniel Veillard),
    Both args of xmlStrcasestr are const (Daniel Veillard),
    hide the nbParse* variables used for debugging (Mike Hommey),
    570806 changed include of config.h (William M. Brack),
    cleanups and error reports when xmlTextWriterVSprintf fails (Jinmei Tatuya)
  


2.7.3: Jan 18 2009:
   - Build fix: fix build when HTML support is not included.
   - Bug fixes: avoid memory overflow in gigantic text nodes,
      indentation problem on the writed (Rob Richards),
      xmlAddChildList pointer problem (Rob Richards and Kevin Milburn),
      xmlAddChild problem with attribute (Rob Richards and Kris Breuker),
      avoid a memory leak in an edge case (Daniel Zimmermann),
      deallocate some pthread data (Alex Ott).
   - Improvements: configure option to avoid rebuilding docs (Adrian Bunk),
      limit text nodes to 10MB max by default, add element traversal
      APIs, add a parser option to enable pre 2.7 SAX behavior (Rob Richards),
      add gcc malloc checking (Marcus Meissner), add gcc printf like functions
      parameters checking (Marcus Meissner).


2.7.2: Oct 3 2008:
   - Portability fix: fix solaris compilation problem, fix compilation
        if XPath is not configured in
   - Bug fixes: nasty entity bug introduced in 2.7.0, restore old behaviour
        when saving an HTML doc with an xml dump function, HTML UTF-8 parsing
        bug, fix reader custom error handlers (Riccardo Scussat)
    
   - Improvement: xmlSave options for more flexibility to save as
        XML/HTML/XHTML, handle leading BOM in HTML documents


2.7.1: Sep 1 2008:
   - Portability fix: Borland C fix (Moritz Both)
   - Bug fixes: python serialization wrappers, XPath QName corner
        case handking and leaks (Martin)
   - Improvement: extend the xmlSave to handle HTML documents and trees
   - Cleanup: python serialization wrappers


2.7.0: Aug 30 2008:
   - Documentation: switch ChangeLog to UTF-8, improve mutithreads and
      xmlParserCleanup docs
   - Portability fixes: Older Win32 platforms (Rob Richards), MSVC
      porting fix (Rob Richards), Mac OS X regression tests (Sven Herzberg),
      non GNUCC builds (Rob Richards), compilation on Haiku (Andreas FÃ¤rber)
      
   - Bug fixes: various realloc problems (Ashwin), potential double-free
      (Ashwin), regexp crash, icrash with invalid whitespace facets (Rob
      Richards), pattern fix when streaming (William Brack), various XML
      parsing and validation fixes based on the W3C regression tests, reader
      tree skipping function fix (Ashwin), Schemas regexps escaping fix
      (Volker Grabsch), handling of entity push errors (Ashwin), fix a slowdown
      when encoder can't serialize characters on output
   - Code cleanup: compilation fix without the reader, without the output
      (Robert Schwebel), python whitespace (Martin), many space/tabs cleanups,
      serious cleanup of the entity handling code
   - Improvement: switch parser to XML-1.0 5th edition, add parsing flags
      for old versions, switch URI parsing to RFC 3986,
      add xmlSchemaValidCtxtGetParserCtxt (Holger Kaelberer),
      new hashing functions for dictionaries (based on Stefan Behnel work),
      improve handling of misplaced html/head/body in HTML parser, better
      regression test tools and code coverage display, better algorithms
      to detect various versions of the billion laughts attacks, make
      arbitrary parser limits avoidable as a parser option


2.6.32: Apr 8 2008:
   - Documentation: returning heap memory to kernel (Wolfram Sang),
      trying to clarify xmlCleanupParser() use, xmlXPathContext improvement
      (Jack Jansen), improve the *Recover* functions documentation,
      XmlNodeType doc link fix (Martijn Arts)
   - Bug fixes: internal subset memory leak (Ashwin), avoid problem with
      paths starting with // (Petr Sumbera), streaming XSD validation callback
      patches (Ashwin), fix redirection on port other than 80 (William Brack),
      SAX2 leak (Ashwin), XInclude fragment of own document (Chris Ryan),
      regexp bug with '.' (Andrew Tosh), flush the writer at the end of the
      document (Alfred Mickautsch), output I/O bug fix (William Brack),
      writer CDATA output after a text node (Alex Khesin), UTF-16 encoding
      detection (William Brack), fix handling of empty CDATA nodes for Safari
      team, python binding problem with namespace nodes, improve HTML parsing
      (Arnold Hendriks), regexp automata build bug, memory leak fix (Vasily
      Chekalkin), XSD test crash, weird system parameter entity parsing problem,
      allow save to file:///X:/ windows paths, various attribute normalisation
      problems, externalSubsetSplit fix (Ashwin), attribute redefinition in
      the DTD (Ashwin), fix in char ref parsing check (Alex Khesin), many
      out of memory handling fixes (Ashwin), XPath out of memory handling fixes
      (Alvaro Herrera), various realloc problems (Ashwin), UCS4 encoding
      conversion buffer size (Christian Fruth), problems with EatName
      functions on memory errors, BOM handling in external parsed entities
      (Mark Rowe)
   - Code cleanup: fix build under VS 2008 (David Wimsey), remove useless
      mutex in xmlDict (Florent Guilian), Mingw32 compilation fix (Carlo
      Bramini), Win and MacOS EOL cleanups (Florent Guiliani), iconv need
      a const detection (Roumen Petrov), simplify xmlSetProp (Julien Charbon),
      cross compilation fixes for Mingw (Roumen Petrov), SCO Openserver build
      fix (Florent Guiliani), iconv uses const on Win32 (Rob Richards),
      duplicate code removal (Ashwin), missing malloc test and error reports
      (Ashwin), VMS makefile fix (Tycho Hilhorst)
   - improvements: better plug of schematron in the normal error handling
      (Tobias Minich)


2.6.31: Jan 11 2008:
   - Security fix: missing of checks in UTF-8 parsing
   - Bug fixes: regexp bug, dump attribute from XHTML document, fix
      xmlFree(NULL) to not crash in debug mode, Schematron parsing crash
      (Rob Richards), global lock free on Windows (Marc-Antoine Ruel),
      XSD crash due to double free (Rob Richards), indentation fix in
      xmlTextWriterFullEndElement (Felipe Pena), error in attribute type
      parsing if attribute redeclared, avoid crash in hash list scanner if
      deleting elements, column counter bug fix (Christian Schmidt),
      HTML embed element saving fix (Stefan Behnel), avoid -L/usr/lib
      output from xml2-config (Fred Crozat), avoid an xmllint crash 
      (Stefan Kost), don't stop HTML parsing on out of range chars.
      
   - Code cleanup: fix open() call third argument, regexp cut'n paste
      copy error, unused variable in __xmlGlobalInitMutexLock (Hannes Eder),
      some make distcheck related fixes (John Carr)
   - Improvements: HTTP Header: includes port number (William Brack),
      testURI --debug option, 


2.6.30: Aug 23 2007:
   - Portability: Solaris crash on error handling, windows path fixes
      (Roland Schwarz and Rob Richards), mingw build (Roland Schwarz)
   - Bugfixes: xmlXPathNodeSetSort problem (William Brack), leak when
      reusing a writer for a new document (Dodji Seketeli), Schemas
      xsi:nil handling patch (Frank Gross), relative URI build problem
      (Patrik Fimml), crash in xmlDocFormatDump, invalid char in comment
      detection bug, fix disparity with xmlSAXUserParseMemory, automata
      generation for complex regexp counts problems, Schemas IDC import
      problems (Frank Gross), xpath predicate evailation error handling
      (William Brack)


2.6.29: Jun 12 2007:
   - Portability: patches from Andreas Stricke for WinCEi,
      fix compilation warnings (William Brack), avoid warnings on Apple OS/X
      (Wendy Doyle and Mark Rowe), Windows compilation and threading
      improvements (Rob Richards), compilation against old Python versions,
      new GNU tar changes (Ryan Hill)
   - Documentation: xmlURIUnescapeString comment, 
   - Bugfixes: xmlBufferAdd problem (Richard Jones), 'make valgrind'
      flag fix (Richard Jones), regexp interpretation of \,
      htmlCreateDocParserCtxt (Jean-Daniel Dupas), configure.in
      typo (Bjorn Reese), entity content failure, xmlListAppend() fix
      (Georges-AndrÃ© Silber), XPath number serialization (William Brack),
      nanohttp gzipped stream fix (William Brack and Alex Cornejo),
      xmlCharEncFirstLine typo (Mark Rowe), uri bug (FranÃ§ois Delyon),
      XPath string value of PI nodes (William Brack), XPath node set
      sorting bugs (William Brack), avoid outputting namespace decl
      dups in the writer (Rob Richards), xmlCtxtReset bug, UTF-8 encoding
      error handling, recustion on next in catalogs, fix a Relax-NG crash,
      workaround wrong file: URIs, htmlNodeDumpFormatOutput on attributes,
      invalid character in attribute detection bug, big comments before 
      internal subset streaming bug, HTML parsing of attributes with : in
      the name, IDness of name in HTML (Dagfinn I. MannsÃ¥ker) 
   - Improvement: keep URI query parts in raw form (Richard Jones),
      embed tag support in HTML (Michael Day) 


2.6.28: Apr 17 2007:
   - Documentation: comment fixes (Markus Keim), xpath comments fixes too
      (James Dennett)
   - Bug fixes: XPath bug (William Brack), HTML parser autoclose stack usage
      (Usamah Malik), various regexp bug fixes (DV and William), path conversion
      on Windows (Igor Zlatkovic), htmlCtxtReset fix (Michael Day), XPath
      principal node of axis bug, HTML serialization of some codepoint
      (Steven Rainwater), user data propagation in XInclude (Michael Day),
      standalone and XML decl detection (Michael Day), Python id output
      for some id, fix the big python string memory leak, URI parsing fixes
      (StÃ©phane Bidoul and William), long comments parsing bug (William),
      concurrent threads initialization (Ted Phelps), invalid char
      in text XInclude (William), XPath memory leak (William), tab in
      python problems (Andreas Hanke), XPath node comparison error
      (Oleg Paraschenko), cleanup patch for reader (Julien Reichel),
      XML Schemas attribute group (William), HTML parsing problem (William),
      fix char 0x2d in regexps (William), regexp quantifier range with
      min occurs of 0 (William), HTML script/style parsing (Mike Day)
   - Improvement: make xmlTextReaderSetup() public
   - Compilation and postability: fix a missing include problem (William),
      __ss_family on AIX again (BjÃ¶rn Wiberg), compilation without zlib
      (Michael Day), catalog patch for Win32 (Christian Ehrlicher),
      Windows CE fixes (Andreas Stricke)
   - Various CVS to SVN infrastructure changes


2.6.27: Oct 25 2006:
   - Portability fixes: file names on windows (Roland Schwingel, 
      Emelyanov Alexey), windows compile fixup (Rob Richards), 
      AIX iconv() is apparently case sensitive
   - improvements: Python XPath types mapping (Nic Ferrier), XPath optimization
      (Kasimier), add xmlXPathCompiledEvalToBoolean (Kasimier), Python node
      equality and comparison (Andreas Pakulat), xmlXPathCollectAndTest
      improvememt (Kasimier), expose if library was compiled with zlib 
      support (Andrew Nosenko), cache for xmlSchemaIDCMatcher structs
      (Kasimier), xmlTextConcat should work with comments and PIs (Rob
      Richards), export htmlNewParserCtxt needed by Michael Day, refactoring
      of catalog entity loaders (Michael Day), add XPointer support to 
      python bindings (Ross Reedstrom, Brian West and Stefan Anca), 
      try to sort out most file path to URI conversions and xmlPathToUri,
      add --html --memory case to xmllint
   - building fix: fix --with-minimum (Felipe Contreras), VMS fix, 
      const'ification of HTML parser structures (Matthias Clasen),
      portability fix (Emelyanov Alexey), wget autodetection (Peter
      Breitenlohner),  remove the build path recorded in the python
      shared module, separate library flags for shared and static builds
      (Mikhail Zabaluev), fix --with-minimum --with-sax1 builds, fix
      --with-minimum --with-schemas builds
   - bug fix: xmlGetNodePath fix (Kasimier), xmlDOMWrapAdoptNode and
      attribute (Kasimier), crash when using the recover mode, 
      xmlXPathEvalExpr problem (Kasimier), xmlXPathCompExprAdd bug (Kasimier),
      missing destroy in xmlFreeRMutex (Andrew Nosenko), XML Schemas fixes
      (Kasimier), warning on entities processing, XHTML script and style
      serialization (Kasimier), python generator for long types, bug in
      xmlSchemaClearValidCtxt (Bertrand Fritsch), xmlSchemaXPathEvaluate
      allocation bug (Marton Illes), error message end of line (Rob Richards),
      fix attribute serialization in writer (Rob Richards), PHP4 DTD validation
      crash, parser safety patch (Ben Darnell), _private context propagation
      when parsing entities (with Michael Day), fix entities behaviour when 
      using SAX, URI to file path fix (Mikhail Zabaluev), disappearing validity
      context, arg error in SAX callback (Mike Hommey), fix mixed-content
      autodetect when using --noblanks, fix xmlIOParseDTD error handling,
      fix bug in xmlSplitQName on special Names, fix Relax-NG element content
      validation bug, fix xmlReconciliateNs bug, fix potential attribute 
      XML parsing bug, fix line/column accounting in XML parser, chunking bug
      in the HTML parser on script, try to detect obviously buggy HTML
      meta encoding indications, bugs with encoding BOM and xmlSaveDoc, 
      HTML entities in attributes parsing, HTML minimized attribute values,
      htmlReadDoc and htmlReadIO were broken, error handling bug in
      xmlXPathEvalExpression (Olaf Walkowiak), fix a problem in
      htmlCtxtUseOptions, xmlNewInputFromFile could leak (Marius Konitzer),
      bug on misformed SSD regexps (Christopher Boumenot)
      
   - documentation: warning about XML_PARSE_COMPACT (Kasimier Buchcik),
      fix xmlXPathCastToString documentation, improve man pages for
      xmllitn and xmlcatalog (Daniel Leidert), fixed comments of a few
      functions


2.6.26: Jun 6 2006:
   - portability fixes: Python detection (Joseph Sacco), compilation
    error(William Brack and Graham Bennett), LynxOS patch (Olli Savia)
   - bug fixes: encoding buffer problem, mix of code and data in
    xmlIO.c(Kjartan Maraas), entities in XSD validation (Kasimier Buchcik),
    variousXSD validation fixes (Kasimier), memory leak in pattern (Rob
    Richards andKasimier), attribute with colon in name (Rob Richards), XPath
    leak inerror reporting (Aleksey Sanin), XInclude text include of
    selfdocument.
   - improvements: Xpath optimizations (Kasimier), XPath object
    cache(Kasimier)


2.6.25: Jun 6 2006::
Do not use or package 2.6.25
2.6.24: Apr 28 2006:
   - Portability fixes: configure on Windows, testapi compile on windows
      (Kasimier Buchcik, venkat naidu), Borland C++ 6 compile (Eric Zurcher),
      HP-UX compiler workaround (Rick Jones), xml2-config bugfix, gcc-4.1
      cleanups, Python detection scheme (Joseph Sacco), UTF-8 file paths on
      Windows (Roland Schwingel).
      
   - Improvements: xmlDOMWrapReconcileNamespaces xmlDOMWrapCloneNode (Kasimier
      Buchcik), XML catalog debugging (Rick Jones), update to Unicode 4.01.
   - Bug fixes: xmlParseChunk() problem in 2.6.23, xmlParseInNodeContext()
      on HTML docs, URI behaviour on Windows (Rob Richards), comment streaming
      bug, xmlParseComment (with William Brack), regexp bug fixes (DV &
      Youri Golovanov), xmlGetNodePath on text/CDATA (Kasimier),
      one Relax-NG interleave bug, xmllint --path and --valid,
      XSD bugfixes (Kasimier), remove debug
      left in Python bindings (Nic Ferrier), xmlCatalogAdd bug (Martin Cole),
      xmlSetProp fixes (Rob Richards), HTML IDness (Rob Richards), a large
      number of cleanups and small fixes based on Coverity reports, bug
      in character ranges, Unicode tables const (Aivars Kalvans), schemas
      fix (Stefan Kost), xmlRelaxNGParse error deallocation, 
      xmlSchemaAddSchemaDoc error deallocation, error handling on unallowed
      code point, ixmllint --nonet to never reach the net (Gary Coady),
      line break in writer after end PI (Jason Viers). 
   - Documentation: man pages updates and cleanups (Daniel Leidert).
   - New features: Relax NG structure error handlers.


2.6.23: Jan 5 2006:
   - portability fixes: Windows (Rob Richards), getaddrinfo on Windows
    (Kolja Nowak, Rob Richards), icc warnings (Kjartan Maraas),
    --with-minimum compilation fixes (William Brack), error case handling fix
    on Solaris (Albert Chin), don't use 'list' as parameter name reported by
    Samuel Diaz Garcia, more old Unices portability fixes (Albert Chin),
    MinGW compilation (Mark Junker), HP-UX compiler warnings (Rick
  Jones),
   - code cleanup: xmlReportError (Adrian Mouat), remove xmlBufferClose
    (Geert Jansen), unreachable code (Oleksandr Kononenko), refactoring
    parsing code (Bjorn Reese)
   - bug fixes: xmlBuildRelativeURI and empty path (William Brack),
    combinatory explosion and performances in regexp code, leak in
    xmlTextReaderReadString(), xmlStringLenDecodeEntities problem (Massimo
    Morara), Identity Constraints bugs and a segfault (Kasimier Buchcik),
    XPath pattern based evaluation bugs (DV & Kasimier),
    xmlSchemaContentModelDump() memory leak (Kasimier), potential leak in
    xmlSchemaCheckCSelectorXPath(), xmlTextWriterVSprintf() misuse of
    vsnprintf (William Brack), XHTML serialization fix (Rob Richards), CRLF
    split problem (William), issues with non-namespaced attributes in
    xmlAddChild() xmlAddNextSibling() and xmlAddPrevSibling() (Rob Richards),
    HTML parsing of script, Python must not output to stdout (Nic Ferrier),
    exclusive C14N namespace visibility (Aleksey Sanin), XSD datatype
    totalDigits bug (Kasimier Buchcik), error handling when writing to an
    xmlBuffer (Rob Richards), runtest schemas error not reported (Hisashi
    Fujinaka), signed/unsigned problem in date/time code (Albert Chin), fix
    XSI driven XSD validation (Kasimier), parsing of xs:decimal (Kasimier),
    fix DTD writer output (Rob Richards), leak in xmlTextReaderReadInnerXml
    (Gary Coady), regexp bug affecting schemas (Kasimier), configuration of
    runtime debugging (Kasimier), xmlNodeBufGetContent bug on entity refs
    (Oleksandr Kononenko), xmlRegExecPushString2 bug (Sreeni Nair),
    compilation and build fixes (Michael Day), removed dependencies on
    xmlSchemaValidError (Kasimier), bug with <xml:foo/>, more XPath
    pattern based evaluation fixes (Kasimier)
   - improvements: XSD Schemas redefinitions/restrictions (Kasimier
    Buchcik), node copy checks and fix for attribute (Rob Richards), counted
    transition bug in regexps, ctxt->standalone = -2 to indicate no
    standalone attribute was found, add xmlSchemaSetParserStructuredErrors()
    (Kasimier Buchcik), add xmlTextReaderSchemaValidateCtxt() to API
    (Kasimier), handle gzipped HTTP resources (Gary Coady), add
    htmlDocDumpMemoryFormat. (Rob Richards),
   - documentation: typo (Michael Day), libxml man page (Albert Chin), save
    function to XML buffer (Geert Jansen), small doc fix (Aron Stansvik),


2.6.22: Sep 12 2005:
   - build fixes: compile without schematron (StÃ©phane Bidoul)
   - bug fixes: xmlDebugDumpNode on namespace node (Oleg Paraschenko)i,
    CDATA push parser bug, xmlElemDump problem with XHTML1 doc,
    XML_FEATURE_xxx clash with expat headers renamed XML_WITH_xxx, fix some
    output formatting for meta element (Rob Richards), script and style
    XHTML1 serialization (David Madore), Attribute derivation fixups in XSD
    (Kasimier Buchcik), better IDC error reports (Kasimier Buchcik)
   - improvements: add XML_SAVE_NO_EMPTY xmlSaveOption (Rob Richards), add
    XML_SAVE_NO_XHTML xmlSaveOption, XML Schemas improvements preparing for
    derive (Kasimier Buchcik).
   - documentation: generation of gtk-doc like docs, integration with
    devhelp.


2.6.21: Sep 4 2005:
   - build fixes: Cygwin portability fixes (Gerrit P. Haase), calling
    convention problems on Windows (Marcus Boerger), cleanups based on Linus'
    sparse tool, update of win32/configure.js (Rob Richards), remove warnings
    on Windows(Marcus Boerger), compilation without SAX1, detection of the
    Python binary, use $GCC inestad of $CC = 'gcc' (Andrew W. Nosenko),
    compilation/link with threads and old gcc, compile problem by C370 on
    Z/OS,
   - bug fixes: http_proxy environments (Peter Breitenlohner), HTML UTF-8
    bug (Jiri Netolicky), XPath NaN compare bug (William Brack),
    htmlParseScript potential bug, Schemas regexp handling of spaces, Base64
    Schemas comparisons NIST passes, automata build error xsd:all,
    xmlGetNodePath for namespaced attributes (Alexander Pohoyda), xmlSchemas
    foreign namespaces handling, XML Schemas facet comparison (Kupriyanov
    Anatolij), xmlSchemaPSimpleTypeErr error report (Kasimier Buchcik), xml:
    namespace ahndling in Schemas (Kasimier), empty model group in Schemas
    (Kasimier), wildcard in Schemas (Kasimier), URI composition (William),
    xs:anyType in Schemas (Kasimier), Python resolver emitting error
    messages directly, Python xmlAttr.parent (Jakub Piotr Clapa), trying to
    fix the file path/URI conversion, xmlTextReaderGetAttribute fix (Rob
    Richards), xmlSchemaFreeAnnot memleak (Kasimier), HTML UTF-8
    serialization, streaming XPath, Schemas determinism detection problem,
    XInclude bug, Schemas context type (Dean Hill), validation fix (Derek
    Poon), xmlTextReaderGetAttribute[Ns] namespaces (Rob Richards), Schemas
    type fix (Kuba Nowakowski), UTF-8 parser bug, error in encoding handling,
    xmlGetLineNo fixes, bug on entities handling, entity name extraction in
    error handling with XInclude, text nodes in HTML body tags (Gary Coady),
    xml:id and IDness at the treee level fixes, XPath streaming patterns
  bugs.
   - improvements: structured interfaces for schemas and RNG error reports
    (Marcus Boerger), optimization of the char data inner loop parsing
    (thanks to Behdad Esfahbod for the idea), schematron validation though
    not finished yet, xmlSaveOption to omit XML declaration, keyref match
    error reports (Kasimier), formal expression handling code not plugged
    yet, more lax mode for the HTML parser, parser XML_PARSE_COMPACT option
    for text nodes allocation.
   - documentation: xmllint man page had --nonet duplicated


2.6.20: Jul 10 2005:
   - build fixes: Windows build (Rob Richards), Mingw compilation (Igor
    Zlatkovic), Windows Makefile (Igor), gcc warnings (Kasimier and
    andriy@google.com), use gcc weak references to pthread to avoid the
    pthread dependency on Linux, compilation problem (Steve Nairn), compiling
    of subset (Morten Welinder), IPv6/ss_family compilation (William Brack),
    compilation when disabling parts of the library, standalone test
    distribution.
   - bug fixes: bug in lang(), memory cleanup on errors (William Brack),
    HTTP query strings (Aron Stansvik), memory leak in DTD (William), integer
    overflow in XPath (William), nanoftp buffer size, pattern "." apth fixup
    (Kasimier), leak in tree reported by Malcolm Rowe, replaceNode patch
    (Brent Hendricks), CDATA with NULL content (Mark Vakoc), xml:base fixup
    on XInclude (William), pattern fixes (William), attribute bug in
    exclusive c14n (Aleksey Sanin), xml:space and xml:lang with SAX2 (Rob
    Richards), namespace trouble in complex parsing (Malcolm Rowe), XSD type
    QNames fixes (Kasimier), XPath streaming fixups (William), RelaxNG bug
    (Rob Richards), Schemas for Schemas fixes (Kasimier), removal of ID (Rob
    Richards), a small RelaxNG leak, HTML parsing in push mode bug (James
    Bursa), failure to detect UTF-8 parsing bugs in CDATA sections,
    areBlanks() heuristic failure, duplicate attributes in DTD bug
  (William).
   - improvements: lot of work on Schemas by Kasimier Buchcik both on
    conformance and streaming, Schemas validation messages (Kasimier Buchcik,
    Matthew Burgess), namespace removal at the python level (Brent
    Hendricks), Update to new Schemas regression tests from W3C/Nist
    (Kasimier), xmlSchemaValidateFile() (Kasimier), implementation of
    xmlTextReaderReadInnerXml and xmlTextReaderReadOuterXml (James Wert),
    standalone test framework and programs, new DOM import APIs
    xmlDOMWrapReconcileNamespaces() xmlDOMWrapAdoptNode() and
    xmlDOMWrapRemoveNode(), extension of xmllint capabilities for SAX and
    Schemas regression tests, xmlStopParser() available in pull mode too,
    ienhancement to xmllint --shell namespaces support, Windows port of the
    standalone testing tools (Kasimier and William),
    xmlSchemaValidateStream() xmlSchemaSAXPlug() and xmlSchemaSAXUnplug() SAX
    Schemas APIs, Schemas xmlReader support.


2.6.19: Apr 02 2005:
   - build fixes: drop .la from RPMs, --with-minimum build fix (William
    Brack), use XML_SOCKLEN_T instead of SOCKLEN_T because it breaks with AIX
    5.3 compiler, fixed elfgcchack.h generation and PLT reduction code on
    Linux/ELF/gcc4
   - bug fixes: schemas type decimal fixups (William Brack), xmmlint return
    code (Gerry Murphy), small schemas fixes (Matthew Burgess and GUY
    Fabrice), workaround "DAV:" namespace brokenness in c14n (Aleksey Sanin),
    segfault in Schemas (Kasimier Buchcik), Schemas attribute validation
    (Kasimier), Prop related functions and xmlNewNodeEatName (Rob Richards),
    HTML serialization of name attribute on a elements, Python error handlers
    leaks and improvement (Brent Hendricks), uninitialized variable in
    encoding code, Relax-NG validation bug, potential crash if
    gnorableWhitespace is NULL, xmlSAXParseDoc and xmlParseDoc signatures,
    switched back to assuming UTF-8 in case no encoding is given at
    serialization time
   - improvements: lot of work on Schemas by Kasimier Buchcik on facets
    checking and also mixed handling.
   - 


2.6.18: Mar 13 2005:
   - build fixes: warnings (Peter Breitenlohner), testapi.c generation,
    Bakefile support (Francesco Montorsi), Windows compilation (Joel Reed),
    some gcc4 fixes, HP-UX portability fixes (Rick Jones).
   - bug fixes: xmlSchemaElementDump namespace (Kasimier Buchcik), push and
    xmlreader stopping on non-fatal errors, thread support for dictionaries
    reference counting (Gary Coady), internal subset and push problem, URL
    saved in xmlCopyDoc, various schemas bug fixes (Kasimier), Python paths
    fixup (Stephane Bidoul), xmlGetNodePath and namespaces, xmlSetNsProp fix
    (Mike Hommey), warning should not count as error (William Brack),
    xmlCreatePushParser empty chunk, XInclude parser flags (William), cleanup
    FTP and HTTP code to reuse the uri parsing and IPv6 (William),
    xmlTextWriterStartAttributeNS fix (Rob Richards), XMLLINT_INDENT being
    empty (William), xmlWriter bugs (Rob Richards), multithreading on Windows
    (Rich Salz), xmlSearchNsByHref fix (Kasimier), Python binding leak (Brent
    Hendricks), aliasing bug exposed by gcc4 on s390, xmlTextReaderNext bug
    (Rob Richards), Schemas decimal type fixes (William Brack),
    xmlByteConsumed static buffer (Ben Maurer).
   - improvement: speedup parsing comments and DTDs, dictionary support for
    hash tables, Schemas Identity constraints (Kasimier), streaming XPath
    subset, xmlTextReaderReadString added (Bjorn Reese), Schemas canonical
    values handling (Kasimier), add xmlTextReaderByteConsumed (Aron
  Stansvik),
   - Documentation: Wiki support (Joel Reed)


2.6.17: Jan 16 2005:
   - build fixes: Windows, warnings removal (William Brack),
    maintainer-clean dependency(William), build in a different directory
    (William), fixing --with-minimum configure build (William), BeOS build
    (Marcin Konicki), Python-2.4 detection (William), compilation on AIX (Dan
    McNichol)
   - bug fixes: xmlTextReaderHasAttributes (Rob Richards), xmlCtxtReadFile()
    to use the catalog(s), loop on output (William Brack), XPath memory leak,
    ID deallocation problem (Steve Shepard), debugDumpNode crash (William),
    warning not using error callback (William), xmlStopParser bug (William),
    UTF-16 with BOM on DTDs (William), namespace bug on empty elements in
    push mode (Rob Richards), line and col computations fixups (Aleksey
    Sanin), xmlURIEscape fix (William), xmlXPathErr on bad range (William),
    patterns with too many steps, bug in RNG choice optimization, line number
    sometimes missing.
   - improvements: XSD Schemas (Kasimier Buchcik), python generator
    (William), xmlUTF8Strpos speedup (William), unicode Python strings
    (William), XSD error reports (Kasimier Buchcik), Python __str__ call
    serialize().
   - new APIs: added xmlDictExists(), GetLineNumber and GetColumnNumber for
    the xmlReader (Aleksey Sanin), Dynamic Shared Libraries APIs (mostly Joel
    Reed), error extraction API from regexps, new XMLSave option for format
    (Phil Shafer)
   - documentation: site improvement (John Fleck), FAQ entries
  (William).


2.6.16: Nov 10 2004:
   - general hardening and bug fixing crossing all the API based on new
    automated regression testing
   - build fix: IPv6 build and test on AIX (Dodji Seketeli)
   - bug fixes: problem with XML::Libxml reported by Petr Pajas,  encoding
    conversion functions return values, UTF-8 bug affecting XPath reported by
    Markus Bertheau, catalog problem with NULL entries (William Brack)
   - documentation: fix to xmllint man page, some API function description
    were updated.
   - improvements: DTD validation APIs provided at the Python level (Brent
    Hendricks)


2.6.15: Oct 27 2004:
   - security fixes on the nanoftp and nanohttp modules
   - build fixes: xmllint detection bug in configure, building outside the
    source tree (Thomas Fitzsimmons)
   - bug fixes: HTML parser on broken ASCII chars in names (William), Python
    paths (Malcolm Tredinnick), xmlHasNsProp and default namespace (William),
    saving to python file objects (Malcolm Tredinnick), DTD lookup fix
    (Malcolm), save back <group> in catalogs (William), tree build
    fixes (DV and Rob Richards), Schemas memory bug, structured error handler
    on Python 64bits, thread local memory deallocation, memory leak reported
    by Volker Roth, xmlValidateDtd in the presence of an internal subset,
    entities and _private problem (William), xmlBuildRelativeURI error
    (William).
   - improvements: better XInclude error reports (William), tree debugging
    module and tests, convenience functions at the Reader API (Graham
    Bennett), add support for PI in the HTML parser.


2.6.14: Sep 29 2004:
   - build fixes: configure paths for xmllint and xsltproc, compilation
    without HTML parser, compilation warning cleanups (William Brack &
    Malcolm Tredinnick), VMS makefile update (Craig Berry),
   - bug fixes: xmlGetUTF8Char (William Brack), QName properties (Kasimier
    Buchcik), XInclude testing, Notation serialization, UTF8ToISO8859x
    transcoding (Mark Itzcovitz), lots of XML Schemas cleanup and fixes
    (Kasimier), ChangeLog cleanup (Stepan Kasal), memory fixes (Mark Vakoc),
    handling of failed realloc(), out of bound array addressing in Schemas
    date handling, Python space/tabs cleanups (Malcolm Tredinnick), NMTOKENS
    E20 validation fix (Malcolm),
   - improvements: added W3C XML Schemas testsuite (Kasimier Buchcik), add
    xmlSchemaValidateOneElement (Kasimier), Python exception hierearchy
    (Malcolm Tredinnick), Python libxml2 driver improvement (Malcolm
    Tredinnick), Schemas support for xsi:schemaLocation,
    xsi:noNamespaceSchemaLocation, xsi:type (Kasimier Buchcik)


2.6.13: Aug 31 2004:
   - build fixes: Windows and zlib (Igor Zlatkovic), -O flag with gcc,
    Solaris compiler warning, fixing RPM BuildRequires,
   - fixes: DTD loading on Windows (Igor), Schemas error reports APIs
    (Kasimier Buchcik), Schemas validation crash, xmlCheckUTF8 (William Brack
    and Julius Mittenzwei), Schemas facet check (Kasimier), default namespace
    problem (William), Schemas hexbinary empty values, encoding error could
    generate a serialization loop.
   - Improvements: Schemas validity improvements (Kasimier), added --path
    and --load-trace options to xmllint
   - documentation: tutorial update (John Fleck)


2.6.12: Aug 22 2004:
   - build fixes: fix --with-minimum, elfgcchack.h fixes (Peter
    Breitenlohner), perl path lookup (William), diff on Solaris (Albert
    Chin), some 64bits cleanups.
   - Python: avoid a warning with 2.3 (William Brack), tab and space mixes
    (William), wrapper generator fixes (William), Cygwin support (Gerrit P.
    Haase), node wrapper fix (Marc-Antoine Parent), XML Schemas support
    (Torkel Lyng)
   - Schemas: a lot of bug fixes and improvements from Kasimier Buchcik
   - fixes: RVT fixes (William), XPath context resets bug (William), memory
    debug (Steve Hay), catalog white space handling (Peter Breitenlohner),
    xmlReader state after attribute reading (William), structured error
    handler (William), XInclude generated xml:base fixup (William), Windows
    memory reallocation problem (Steve Hay), Out of Memory conditions
    handling (William and Olivier Andrieu), htmlNewDoc() charset bug,
    htmlReadMemory init (William), a posteriori validation DTD base
    (William), notations serialization missing, xmlGetNodePath (Dodji),
    xmlCheckUTF8 (Diego Tartara), missing line numbers on entity
  (William)
   - improvements: DocBook catalog build scrip (William), xmlcatalog tool
    (Albert Chin), xmllint --c14n option, no_proxy environment (Mike Hommey),
    xmlParseInNodeContext() addition, extend xmllint --shell, allow XInclude
    to not generate start/end nodes, extend xmllint --version to include CVS
    tag (William)
   - documentation: web pages fixes, validity API docs fixes (William)
    schemas API fix (Eric Haszlakiewicz), xmllint man page (John Fleck)


2.6.11: July 5 2004:
   - Schemas: a lot of changes and improvements by Kasimier Buchcik for
    attributes, namespaces and simple types.
   - build fixes: --with-minimum (William Brack),  some gcc cleanup
    (William), --with-thread-alloc (William)
   - portability: Windows binary package change (Igor Zlatkovic), Catalog
    path on Windows
   - documentation: update to the tutorial (John Fleck), xmllint return code
    (John Fleck), man pages (Ville Skytta),
   - bug fixes: C14N bug serializing namespaces (Aleksey Sanin), testSAX
    properly initialize the library (William), empty node set in XPath
    (William), xmlSchemas errors (William), invalid charref problem pointed
    by Morus Walter, XInclude xml:base generation (William), Relax-NG bug
    with div processing (William), XPointer and xml:base problem(William),
    Reader and entities, xmllint return code for schemas (William), reader
    streaming problem (Steve Ball), DTD serialization problem (William),
    libxml.m4 fixes (Mike Hommey), do not provide destructors as methods on
    Python classes, xmlReader buffer bug, Python bindings memory interfaces
    improvement (with StÃ©phane Bidoul), Fixed the push parser to be back to
    synchronous behaviour.
   - improvement: custom per-thread I/O enhancement (Rob Richards), register
    namespace in debug shell (Stefano Debenedetti), Python based regression
    test for non-Unix users (William), dynamically increase the number of
    XPath extension functions in Python and fix a memory leak (Marc-Antoine
    Parent and William)
   - performance: hack done with Arjan van de Ven to reduce ELF footprint
    and generated code on Linux, plus use gcc runtime profiling to optimize
    the code generated in the RPM packages.


2.6.10: May 17 2004:
   - Web page generated for ChangeLog
   - build fixes: --without-html problems, make check without make all
   - portability: problem with xpath.c on Windows (MSC and Borland), memcmp
    vs. strncmp on Solaris, XPath tests on Windows (Mark Vakoc), C++ do not
    use "list" as parameter name, make tests work with Python 1.5 (Ed
  Davis),
   - improvements: made xmlTextReaderMode public, small buffers resizing
    (Morten Welinder), add --maxmem option to xmllint, add
    xmlPopInputCallback() for Matt Sergeant, refactoring of serialization
    escaping, added escaping customization
   - bugfixes: xsd:extension (Taihei Goi), assorted regexp bugs (William
    Brack), xmlReader end of stream problem, node deregistration with reader,
    URI escaping and filemanes,  XHTML1 formatting (Nick Wellnhofer), regexp
    transition reduction (William), various XSD Schemas fixes (Kasimier
    Buchcik), XInclude fallback problem (William), weird problems with DTD
    (William), structured error handler callback context (William), reverse
    xmlEncodeSpecialChars() behaviour back to escaping '"'


2.6.9: Apr 18 2004:
   - implement xml:id Working Draft, relaxed XPath id() checking
   - bugfixes: xmlCtxtReset (Brent Hendricks), line number and CDATA (Dave
    Beckett), Relax-NG compilation (William Brack), Regexp patches (with
    William), xmlUriEscape (Mark Vakoc), a Relax-NG notAllowed problem (with
    William), Relax-NG name classes compares (William), XInclude duplicate
    fallback (William), external DTD encoding detection (William), a DTD
    validation bug (William), xmlReader Close() fix, recursive extension
    schemas
   - improvements: use xmlRead* APIs in test tools (Mark Vakoc), indenting
    save optimization, better handle IIS broken HTTP redirect  behaviour (Ian
    Hummel), HTML parser frameset (James Bursa), libxml2-python RPM
    dependency, XML Schemas union support (Kasimier Buchcik), warning removal
    clanup (William), keep ChangeLog compressed when installing from RPMs
   - documentation: examples and xmlDocDumpMemory docs (John Fleck), new
    example (load, xpath, modify, save), xmlCatalogDump() comments,
   - Windows: Borland C++ builder (Eric Zurcher), work around Microsoft
    compiler NaN handling bug (Mark Vakoc)


2.6.8: Mar 23 2004:
   - First step of the cleanup of the serialization code and APIs
   - XML Schemas: mixed content (Adam Dickmeiss), QName handling fixes (Adam
    Dickmeiss), anyURI for "" (John Belmonte)
   - Python: Canonicalization C14N support added (Anthony Carrico)
   - xmlDocCopyNode() extension (William)
   - Relax-NG: fix when processing XInclude results (William), external
    reference in interleave (William), missing error on <choice>
    failure (William), memory leak in schemas datatype facets.
   - xmlWriter: patch for better DTD support (Alfred Mickautsch)
   - bug fixes: xmlXPathLangFunction memory leak (Mike Hommey and William
    Brack), no ID errors if using HTML_PARSE_NOERROR, xmlcatalog fallbacks to
    URI on SYSTEM lookup failure, XInclude parse flags inheritance (William),
    XInclude and XPointer fixes for entities (William), XML parser bug
    reported by Holger Rauch, nanohttp fd leak (William),  regexps char
    groups '-' handling (William), dictionary reference counting problems,
    do not close stderr.
   - performance patches from Petr Pajas
   - Documentation fixes: XML_CATALOG_FILES in man pages (Mike Hommey)
   - compilation and portability fixes: --without-valid, catalog cleanups
    (Peter Breitenlohner), MingW patch (Roland Schwingel), cross-compilation
    to Windows (Christophe de Vienne),  --with-html-dir fixup (Julio Merino
    Vidal), Windows build (Eric Zurcher)


2.6.7: Feb 23 2004:
   - documentation: tutorial updates (John Fleck), benchmark results
   - xmlWriter: updates and fixes (Alfred Mickautsch, Lucas Brasilino)
   - XPath optimization (Petr Pajas)
   - DTD ID handling optimization
   - bugfixes: xpath number with  > 19 fractional (William Brack), push
    mode with unescaped '>' characters, fix xmllint --stream --timing, fix
    xmllint --memory --stream memory usage, xmlAttrSerializeTxtContent
    handling NULL, trying to fix Relax-NG/Perl interface.
   - python: 2.3 compatibility, whitespace fixes (Malcolm Tredinnick)
   - Added relaxng option to xmllint --shell


2.6.6: Feb 12 2004:
   - nanohttp and nanoftp: buffer overflow error on URI parsing (Igor and
    William) reported by Yuuichi Teranishi
   - bugfixes: make test and path issues, xmlWriter attribute serialization
    (William Brack), xmlWriter indentation (William), schemas validation
    (Eric Haszlakiewicz), XInclude dictionaries issues (William and Oleg
    Paraschenko), XInclude empty fallback (William), HTML warnings (William),
    XPointer in XInclude (William), Python namespace serialization,
    isolat1ToUTF8 bound error (Alfred Mickautsch), output of parameter
    entities in internal subset (William), internal subset bug in push mode,
    <xs:all> fix (Alexey Sarytchev)
   - Build: fix for automake-1.8 (Alexander Winston), warnings removal
    (Philip Ludlam), SOCKLEN_T detection fixes (Daniel Richard), fix
    --with-minimum configuration.
   - XInclude: allow the 2001 namespace without warning.
   - Documentation: missing example/index.html (John Fleck), version
    dependencies (John Fleck)
   - reader API: structured error reporting (Steve Ball)
   - Windows compilation: mingw, msys (Mikhail Grushinskiy), function
    prototype (Cameron Johnson), MSVC6 compiler warnings, _WINSOCKAPI_
  patch
   - Parsers: added xmlByteConsumed(ctxt) API to get the byte offset in
    input.


2.6.5: Jan 25 2004:
   - Bugfixes: dictionaries for schemas (William Brack), regexp segfault
    (William), xs:all problem (William), a number of XPointer bugfixes
    (William), xmllint error go to stderr, DTD validation problem with
    namespace, memory leak (William), SAX1 cleanup and minimal options fixes
    (Mark Vadoc), parser context reset on error (Shaun McCance), XPath union
    evaluation problem (William) , xmlReallocLoc with NULL (Aleksey Sanin),
    XML Schemas double free (Steve Ball), XInclude with no href, argument
    callbacks order for XPath callbacks (Frederic Peters)
   - Documentation: python scripts (William Brack), xslt stylesheets (John
    Fleck), doc (Sven Zimmerman), I/O example.
   - Python bindings: fixes (William), enum support (StÃ©phane Bidoul),
    structured error reporting (StÃ©phane Bidoul)
   - XInclude: various fixes for conformance, problem related to dictionary
    references (William & me), recursion (William)
   - xmlWriter: indentation (Lucas Brasilino), memory leaks (Alfred
    Mickautsch),
   - xmlSchemas: normalizedString datatype (John Belmonte)
   - code cleanup for strings functions (William)
   - Windows: compiler patches (Mark Vakoc)
   - Parser optimizations, a few new XPath and dictionary APIs for future
    XSLT optimizations.


2.6.4: Dec 24 2003:
   - Windows build fixes (Igor Zlatkovic)
   - Some serious XInclude problems reported by Oleg Paraschenko and
   - Unix and Makefile packaging fixes (me, William Brack,
   - Documentation improvements (John Fleck, William Brack), example fix
    (Lucas Brasilino)
   - bugfixes: xmlTextReaderExpand() with xmlReaderWalker, XPath handling of
    NULL strings (William Brack) , API building reader or parser from
    filedescriptor should not close it, changed XPath sorting to be stable
    again (William Brack), xmlGetNodePath() generating '(null)' (William
    Brack), DTD validation and namespace bug (William Brack), XML Schemas
    double inclusion behaviour


2.6.3: Dec 10 2003:
   - documentation updates and cleanup (DV, William Brack, John Fleck)
   - added a repository of examples, examples from Aleksey Sanin, Dodji
    Seketeli, Alfred Mickautsch
   - Windows updates: Mark Vakoc, Igor Zlatkovic, Eric Zurcher, Mingw
    (Kenneth Haley)
   - Unicode range checking (William Brack)
   - code cleanup (William Brack)
   - Python bindings: doc (John Fleck),  bug fixes
   - UTF-16 cleanup and BOM issues (William Brack)
   - bug fixes: ID and xmlReader validation, XPath (William Brack),
    xmlWriter (Alfred Mickautsch), hash.h inclusion problem, HTML parser
    (James Bursa), attribute defaulting and validation, some serialization
    cleanups, XML_GET_LINE macro, memory debug when using threads (William
    Brack), serialization of attributes and entities content, xmlWriter
    (Daniel Schulman)
   - XInclude bugfix, new APIs and update to the last version including the
    namespace change.
   - XML Schemas improvements: include (Robert Stepanek), import and
    namespace handling, fixed the regression tests troubles, added examples
    based on Eric van der Vlist book, regexp fixes
   - preliminary pattern support for streaming (needed for schemas
    constraints), added xmlTextReaderPreservePattern() to collect subdocument
    when streaming.
   - various fixes in the structured error handling


2.6.2: Nov 4 2003:
   - XPath context unregistration fixes
   - text node coalescing fixes (Mark Lilback)
   - API to screate a W3C Schemas from an existing document (Steve Ball)
   - BeOS patches (Marcin 'Shard' Konicki)
   - xmlStrVPrintf function added (Aleksey Sanin)
   - compilation fixes (Mark Vakoc)
   - stdin parsing fix (William Brack)
   - a posteriori DTD validation fixes
   - xmlReader bug fixes: Walker fixes, python bindings
   - fixed xmlStopParser() to really stop the parser and errors
   - always generate line numbers when using the new xmlReadxxx
  functions
   - added XInclude support to the xmlReader interface
   - implemented XML_PARSE_NONET parser option
   - DocBook XSLT processing bug fixed
   - HTML serialization for <p> elements (William Brack and me)
   - XPointer failure in XInclude are now handled as resource errors
   - fixed xmllint --html to use the HTML serializer on output (added
    --xmlout to implement the previous behaviour of saving it using the XML
    serializer)


2.6.1: Oct 28 2003:
   - Mostly bugfixes after the big 2.6.0 changes
   - Unix compilation patches: libxml.m4 (Patrick Welche), warnings cleanup
    (William Brack)
   - Windows compilation patches (Joachim Bauch, Stephane Bidoul, Igor
    Zlatkovic)
   - xmlWriter bugfix (Alfred Mickautsch)
   - chvalid.[ch]: couple of fixes from Stephane Bidoul
   - context reset: error state reset, push parser reset (Graham
  Bennett)
   - context reuse: generate errors if file is not readable
   - defaulted attributes for element coming from internal entities
    (Stephane Bidoul)
   - Python: tab and spaces mix (William Brack)
   - Error handler could crash in DTD validation in 2.6.0
   - xmlReader: do not use the document or element _private field
   - testSAX.c: avoid a problem with some PIs (Massimo Morara)
   - general bug fixes: mandatory encoding in text decl, serializing
    Document Fragment nodes, xmlSearchNs 2.6.0 problem (Kasimier Buchcik),
    XPath errors not reported,  slow HTML parsing of large documents.


2.6.0: Oct 20 2003:
   - Major revision release: should be API and ABI compatible but got a lot
    of change
   - Increased the library modularity, far more options can be stripped out,
    a --with-minimum configuration will weight around 160KBytes
   - Use per parser and per document dictionary, allocate names and small
    text nodes from the dictionary
   - Switch to a SAX2 like parser rewrote most of the XML parser core,
    provides namespace resolution and defaulted attributes, minimize memory
    allocations and copies, namespace checking and specific error handling,
    immutable buffers, make predefined entities static structures, etc...
   - rewrote all the error handling in the library, all errors can be
    intercepted at a structured level, with precise information
  available.
   - New simpler and more generic XML and HTML parser APIs, allowing to
    easily modify the parsing options and reuse parser context for multiple
    consecutive documents.
   - Similar new APIs for the xmlReader, for options and reuse, provided new
    functions to access content as const strings, use them for Python
  bindings
   - a  lot of other smaller API improvements: xmlStrPrintf (Aleksey Sanin),
    Walker i.e. reader on a document tree based on Alfred Mickautsch code,
    make room in nodes for line numbers, reference counting and future PSVI
    extensions, generation of character ranges to be checked with faster
    algorithm (William),  xmlParserMaxDepth (Crutcher Dunnavant), buffer
    access
   - New xmlWriter API provided by Alfred Mickautsch
   - Schemas: base64 support by Anthony Carrico
   - Parser<->HTTP integration fix, proper processing of the Mime-Type
    and charset information if available.
   - Relax-NG: bug fixes including the one reported by Martijn Faassen and
    zeroOrMore, better error reporting.
   - Python bindings (StÃ©phane Bidoul), never use stdout for errors
  output
   - Portability: all the headers have macros for export and calling
    convention definitions (Igor Zlatkovic), VMS update (Craig A. Berry),
    Windows: threads (Jesse Pelton), Borland compiler (Eric Zurcher,  Igor),
    Mingw (Igor), typos (Mark Vakoc),  beta version (Stephane Bidoul),
    warning cleanups on AIX and MIPS compilers (William Brack), BeOS (Marcin
    'Shard' Konicki)
   - Documentation fixes and README (William Brack), search fix (William),
    tutorial updates (John Fleck), namespace docs (Stefan Kost)
   - Bug fixes: xmlCleanupParser (Dave Beckett), threading uninitialized
    mutexes, HTML doctype lowercase,  SAX/IO (William), compression detection
    and restore (William), attribute declaration in DTDs (William), namespace
    on attribute in HTML output (William), input filename (Rob Richards),
    namespace DTD validation, xmlReplaceNode (Chris Ryland), I/O callbacks
    (Markus Keim), CDATA serialization (Shaun McCance), xmlReader (Peter
    Derr), high codepoint charref like &#x10FFFF;, buffer access in push
    mode (Justin Fletcher), TLS threads on Windows (Jesse Pelton), XPath bug
    (William), xmlCleanupParser (Marc Liyanage), CDATA output (William), HTTP
    error handling.
   - xmllint options: --dtdvalidfpi for Tobias Reif, --sax1 for compat
    testing,  --nodict for building without tree dictionary, --nocdata to
    replace CDATA by text, --nsclean to remove surperfluous  namespace
    declarations
   - added xml2-config --libtool-libs option from Kevin P. Fleming
   - a lot of profiling and tuning of the code, speedup patch for
    xmlSearchNs() by Luca Padovani. The xmlReader should do far less
    allocation and it speed should get closer to SAX. Chris Anderson worked
    on speeding and cleaning up repetitive checking code.
   - cleanup of "make tests"
   - libxml-2.0-uninstalled.pc from Malcolm Tredinnick
   - deactivated the broken docBook SGML parser code and plugged the XML
    parser instead.


2.5.11: Sep 9 2003:
A bugfix only release:   - risk of crash in Relax-NG
   - risk of crash when using multithreaded programs


2.5.10: Aug 15 2003:
A bugfixes only release   - Windows Makefiles (William Brack)
   - UTF-16 support fixes (Mark Itzcovitz)
   - Makefile and portability (William Brack) automake, Linux alpha, Mingw
    on Windows (Mikhail Grushinskiy)
   - HTML parser (Oliver Stoeneberg)
   - XInclude performance problem reported by Kevin Ruscoe
   - XML parser performance problem reported by Grant Goodale
   - xmlSAXParseDTD() bug fix from Malcolm Tredinnick
   - and a couple other cleanup


2.5.9: Aug 9 2003:
   - bugfixes: IPv6 portability, xmlHasNsProp (Markus Keim), Windows build
    (Wiliam Brake, Jesse Pelton, Igor), Schemas (Peter Sobisch), threading
    (Rob Richards), hexBinary type (), UTF-16 BOM (Dodji Seketeli),
    xmlReader, Relax-NG schemas compilation, namespace handling,  EXSLT (Sean
    Griffin), HTML parsing problem (William Brack), DTD validation for mixed
    content + namespaces, HTML serialization, library initialization,
    progressive HTML parser
   - better interfaces for Relax-NG error handling (Joachim Bauch, )
   - adding xmlXIncludeProcessTree() for XInclud'ing in a subtree
   - doc fixes and improvements (John Fleck)
   - configure flag for -with-fexceptions when embedding in C++
   - couple of new UTF-8 helper functions (William Brack)
   - general encoding cleanup + ISO-8859-x without iconv (Peter Jacobi)
   - xmlTextReader cleanup + enum for node types (Bjorn Reese)
   - general compilation/warning cleanup Solaris/HP-UX/... (William
  Brack)


2.5.8: Jul 6 2003:
   - bugfixes: XPath, XInclude, file/URI mapping, UTF-16 save (Mark
    Itzcovitz), UTF-8 checking, URI saving, error printing (William Brack),
    PI related memleak, compilation without schemas or without xpath (Joerg
    Schmitz-Linneweber/Garry Pennington), xmlUnlinkNode problem with DTDs,
    rpm problem on , i86_64, removed a few compilation problems from 2.5.7,
    xmlIOParseDTD, and xmlSAXParseDTD (Malcolm Tredinnick)
   - portability: DJGPP (MsDos) , OpenVMS (Craig A. Berry)
   - William Brack fixed multithreading lock problems
   - IPv6 patch for FTP and HTTP accesses (Archana Shah/Wipro)
   - Windows fixes (Igor Zlatkovic,  Eric Zurcher), threading (StÃ©phane
    Bidoul)
   - A few W3C Schemas Structure improvements
   - W3C Schemas Datatype improvements (Charlie Bozeman)
   - Python bindings for thread globals (StÃ©phane Bidoul), and method/class
    generator
   - added --nonet option to xmllint
   - documentation improvements (John Fleck)


2.5.7: Apr 25 2003:
   - Relax-NG: Compiling to regexp and streaming validation on top of the
    xmlReader interface, added to xmllint --stream
   - xmlReader: Expand(), Next() and DOM access glue, bug fixes
   - Support for large files: RGN validated a 4.5GB instance
   - Thread support is now configured in by default
   - Fixes: update of the Trio code (Bjorn), WXS Date and Duration fixes
    (Charles Bozeman), DTD and namespaces (Brent Hendricks), HTML push parser
    and zero bytes handling, some missing Windows file path conversions,
    behaviour of the parser and validator in the presence of "out of memory"
    error conditions
   - extended the API to be able to plug a garbage collecting memory
    allocator, added xmlMallocAtomic() and modified the allocations
    accordingly.
   - Performances: removed excessive malloc() calls, speedup of the push and
    xmlReader interfaces, removed excessive thread locking
   - Documentation: man page (John Fleck), xmlReader documentation
   - Python: adding binding for xmlCatalogAddLocal (Brent M Hendricks)


2.5.6: Apr 1 2003:
   - Fixed W3C XML Schemas datatype, should be compliant now except for
    binHex and base64 which are not supported yet.
   - bug fixes: non-ASCII IDs, HTML output, XInclude on large docs and
    XInclude entities handling, encoding detection on external subsets, XML
    Schemas bugs and memory leaks, HTML parser (James Bursa)
   - portability: python/trio (Albert Chin), Sun compiler warnings
   - documentation: added --relaxng option to xmllint man page (John)
   - improved error reporting: xml:space, start/end tag mismatches, Relax NG
    errors


2.5.5: Mar 24 2003:
   - Lot of fixes on the Relax NG implementation. More testing including
    DocBook and TEI examples.
   - Increased the support for W3C XML Schemas datatype
   - Several bug fixes in the URI handling layer
   - Bug fixes: HTML parser, xmlReader, DTD validation, XPath, encoding
    conversion, line counting in the parser.
   - Added support for $XMLLINT_INDENT environment variable, FTP delete
   - Fixed the RPM spec file name


2.5.4: Feb 20 2003:
   - Conformance testing and lot of fixes on Relax NG and XInclude
    implementation
   - Implementation of XPointer element() scheme
   - Bug fixes: XML parser, XInclude entities merge, validity checking on
    namespaces,
    2 serialization bugs, node info generation problems, a DTD regexp
    generation problem.
  
   - Portability: windows updates and path canonicalization (Igor)
   - A few typo fixes (Kjartan Maraas)
   - Python bindings generator fixes (Stephane Bidoul)


2.5.3: Feb 10 2003:
   - RelaxNG and XML Schemas datatypes improvements, and added a first
    version of RelaxNG Python bindings
   - Fixes: XLink (Sean Chittenden), XInclude (Sean Chittenden), API fix for
    serializing namespace nodes, encoding conversion bug, XHTML1
  serialization
   - Portability fixes: Windows (Igor), AMD 64bits RPM spec file


2.5.2: Feb 5 2003:
   - First implementation of RelaxNG, added --relaxng flag to xmllint
   - Schemas support now compiled in by default.
   - Bug fixes: DTD validation, namespace checking, XInclude and entities,
    delegateURI in XML Catalogs, HTML parser, XML reader (StÃ©phane Bidoul),
    XPath parser and evaluation,  UTF8ToUTF8 serialization, XML reader memory
    consumption, HTML parser, HTML serialization in the presence of
  namespaces
   - added an HTML API to check elements and attributes.
   - Documentation improvement, PDF for the tutorial (John Fleck), doc
    patches (Stefan Kost)
   - Portability fixes: NetBSD (Julio Merino), Windows (Igor Zlatkovic)
   - Added python bindings for XPointer, contextual error reporting
    (StÃ©phane Bidoul)
   - URI/file escaping problems (Stefano Zacchiroli)


2.5.1: Jan 8 2003:
   - Fixes a memory leak and configuration/compilation problems in 2.5.0
   - documentation updates (John)
   - a couple of XmlTextReader fixes


2.5.0: Jan 6 2003:
   - New XmltextReader interface based on C#
    API (with help of StÃ©phane Bidoul)
   - Windows: more exports, including the new API (Igor)
   - XInclude fallback fix
   - Python: bindings for the new API, packaging (StÃ©phane Bidoul),
    drv_libxml2.py Python xml.sax driver (StÃ©phane Bidoul), fixes, speedup
    and iterators for Python-2.2 (Hannu Krosing)
   - Tutorial fixes (john Fleck and Niraj Tolia) xmllint man update
  (John)
   - Fix an XML parser bug raised by Vyacheslav Pindyura
   - Fix for VMS serialization (Nigel Hall) and config (Craig A. Berry)
   - Entities handling fixes
   - new API to optionally track node creation and deletion (Lukas
  Schroeder)
   - Added documentation for the XmltextReader interface and some XML guidelines


2.4.30: Dec 12 2002:
   - 2.4.29 broke the python bindings, rereleasing
   - Improvement/fixes of the XML API generator, and couple of minor code
    fixes.


2.4.29: Dec 11 2002:
   - Windows fixes (Igor): Windows CE port, pthread linking, python bindings
    (StÃ©phane Bidoul), Mingw (Magnus Henoch), and export list updates
   - Fix for prev in python bindings (ERDI Gergo)
   - Fix for entities handling (Marcus Clarke)
   - Refactored the XML and HTML dumps to a single code path, fixed XHTML1
    dump
   - Fix for URI parsing when handling URNs with fragment identifiers
   - Fix for HTTP URL escaping problem
   - added an TextXmlReader (C#) like API (work in progress)
   - Rewrote the API in XML generation script, includes a C parser and saves
    more information needed for C# bindings


2.4.28: Nov 22 2002:
   - a couple of python binding fixes
   - 2 bug fixes in the XML push parser
   - potential memory leak removed (Martin Stoilov)
   - fix to the configure script for Unix (Dimitri Papadopoulos)
   - added encoding support for XInclude parse="text"
   - autodetection of XHTML1 and specific serialization rules added
   - nasty threading bug fixed (William Brack)


2.4.27: Nov 17 2002:
   - fixes for the Python bindings
   - a number of bug fixes: SGML catalogs, xmlParseBalancedChunkMemory(),
    HTML parser,  Schemas (Charles Bozeman), document fragment support
    (Christian Glahn), xmlReconciliateNs (Brian Stafford), XPointer,
    xmlFreeNode(), xmlSAXParseMemory (Peter Jones), xmlGetNodePath (Petr
    Pajas), entities processing
   - added grep to xmllint --shell
   - VMS update patch from Craig A. Berry
   - cleanup of the Windows build with support for more compilers (Igor),
    better thread support on Windows
   - cleanup of Unix Makefiles and spec file
   - Improvements to the documentation (John Fleck)


2.4.26: Oct 18 2002:
   - Patches for Windows CE port, improvements on Windows paths handling
   - Fixes to the validation  code (DTD and Schemas), xmlNodeGetPath() ,
    HTML serialization, Namespace compliance,  and a number of small
  problems


2.4.25: Sep 26 2002:
   - A number of bug fixes: XPath, validation, Python bindings, DOM and
    tree, xmlI/O,  Html
   - Serious rewrite of XInclude
   - Made XML Schemas regexp part of the default build and APIs, small fix
    and improvement of the regexp core
   - Changed the validation code to reuse XML Schemas regexp APIs
   - Better handling of Windows file paths, improvement of Makefiles (Igor,
    Daniel Gehriger, Mark Vakoc)
   - Improved the python I/O bindings, the tests, added resolver and regexp
    APIs
   - New logos from Marc Liyanage
   - Tutorial improvements: John Fleck, Christopher Harris
   - Makefile: Fixes for AMD x86_64 (Mandrake), DESTDIR (Christophe
  Merlet)
   - removal of all stderr/perror use for error reporting
   - Better error reporting: XPath and DTD validation
   - update of the trio portability layer (Bjorn Reese)

2.4.24: Aug 22 2002   - XPath fixes (William), xf:escape-uri() (Wesley Terpstra)
   - Python binding fixes: makefiles (William), generator, rpm build, x86-64
    (fcrozat)
   - HTML <style> and boolean attributes serializer fixes
   - C14N improvements by Aleksey
   - doc cleanups: Rick Jones
   - Windows compiler makefile updates: Igor and Elizabeth Barham
   - XInclude: implementation of fallback and xml:base fixup added


2.4.23: July 6 2002:
   - performances patches: Peter Jacobi
   - c14n fixes, testsuite and performances: Aleksey Sanin
   - added xmlDocFormatDump: Chema Celorio
   - new tutorial: John Fleck
   - new hash functions and performances: Sander Vesik, portability fix from
    Peter Jacobi
   - a number of bug fixes: XPath (William Brack, Richard Jinks), XML and
    HTML parsers, ID lookup function
   - removal of all remaining sprintf: Aleksey Sanin


2.4.22: May 27 2002:
   - a number of bug fixes: configure scripts, base handling, parser, memory
    usage, HTML parser, XPath, documentation (Christian Cornelssen),
    indentation, URI parsing
   - Optimizations for XMLSec, fixing and making public some of the network
    protocol handlers (Aleksey)
   - performance patch from Gary Pennington
   - Charles Bozeman provided date and time support for XML Schemas
  datatypes


2.4.21: Apr 29 2002:
This release is both a bug fix release and also contains the early XML
Schemas structures at 
http://www.w3.org/TR/xmlschema-1/
 and datatypes at 
http://www.w3.org/TR/xmlschema-2/
 code, beware, all
interfaces are likely to change, there is huge holes, it is clearly a work in
progress and don't even think of putting this code in a production system,
it's actually not compiled in by default. The real fixes are:
   - a couple of bugs or limitations introduced in 2.4.20
   - patches for Borland C++ and MSC by Igor
   - some fixes on XPath strings and conformance patches by Richard
  Jinks
   - patch from Aleksey for the ExcC14N specification
   - OSF/1 bug fix by Bjorn


2.4.20: Apr 15 2002:
   - bug fixes: file descriptor leak, XPath, HTML output, DTD validation
   - XPath conformance testing by Richard Jinks
   - Portability fixes: Solaris, MPE/iX, Windows, OSF/1, python bindings,
    libxml.m4


2.4.19: Mar 25 2002:
   - bug fixes: half a dozen XPath bugs, Validation, ISO-Latin to UTF8
    encoder
   - portability fixes in the HTTP code
   - memory allocation checks using valgrind, and profiling tests
   - revamp of the Windows build and Makefiles


2.4.18: Mar 18 2002:
   - bug fixes: tree, SAX, canonicalization, validation, portability,
  XPath
   - removed the --with-buffer option it was becoming unmaintainable
   - serious cleanup of the Python makefiles
   - speedup patch to XPath very effective for DocBook stylesheets
   - Fixes for Windows build, cleanup of the documentation


2.4.17: Mar 8 2002:
   - a lot of bug fixes, including "namespace nodes have no parents in
  XPath"
   - fixed/improved the Python wrappers, added more examples and more
    regression tests, XPath extension functions can now return node-sets
   - added the XML Canonicalization support from Aleksey Sanin


2.4.16: Feb 20 2002:
   - a lot of bug fixes, most of them were triggered by the XML Testsuite
    from OASIS and W3C. Compliance has been significantly improved.
   - a couple of portability fixes too.


2.4.15: Feb 11 2002:
   - Fixed the Makefiles, especially the python module ones
   - A few bug fixes and cleanup
   - Includes cleanup


2.4.14: Feb 8 2002:
   - Change of License to the MIT
    License basically for integration in XFree86 codebase, and removing
    confusion around the previous dual-licensing
   - added Python bindings, beta software but should already be quite
    complete
   - a large number of fixes and cleanups, especially for all tree
    manipulations
   - cleanup of the headers, generation of a reference API definition in
  XML


2.4.13: Jan 14 2002:
   - update of the documentation: John Fleck and Charlie Bozeman
   - cleanup of timing code from Justin Fletcher
   - fixes for Windows and initial thread support on Win32: Igor and Serguei
    Narojnyi
   - Cygwin patch from Robert Collins
   - added xmlSetEntityReferenceFunc() for Keith Isdale work on xsldbg


2.4.12: Dec 7 2001:
   - a few bug fixes: thread (Gary Pennington), xmllint (Geert Kloosterman),
    XML parser (Robin Berjon), XPointer (Danny Jamshy), I/O cleanups
  (robert)
   - Eric Lavigne contributed project files for MacOS
   - some makefiles cleanups


2.4.11: Nov 26 2001:
   - fixed a couple of errors in the includes, fixed a few bugs, some code
    cleanups
   - xmllint man pages improvement by Heiko Rupp
   - updated VMS build instructions from John A Fotheringham
   - Windows Makefiles updates from Igor


2.4.10: Nov 10 2001:
   - URI escaping fix (Joel Young)
   - added xmlGetNodePath() (for paths or XPointers generation)
   - Fixes namespace handling problems when using DTD and validation
   - improvements on xmllint: Morus Walter patches for --format and
    --encode, Stefan Kost and Heiko Rupp improvements on the --shell
   - fixes for xmlcatalog linking pointed by Weiqi Gao
   - fixes to the HTML parser


2.4.9: Nov 6 2001:
   - fixes more catalog bugs
   - avoid a compilation problem, improve xmlGetLineNo()


2.4.8: Nov 4 2001:
   - fixed SGML catalogs broken in previous release, updated xmlcatalog
  tool
   - fixed a compile errors and some includes troubles.


2.4.7: Oct 30 2001:
   - exported some debugging interfaces
   - serious rewrite of the catalog code
   - integrated Gary Pennington thread safety patch, added configure option
    and regression tests
   - removed an HTML parser bug
   - fixed a couple of potentially serious validation bugs
   - integrated the SGML DocBook support in xmllint
   - changed the nanoftp anonymous login passwd
   - some I/O cleanup and a couple of interfaces for Perl wrapper
   - general bug fixes
   - updated xmllint man page by John Fleck
   - some VMS and Windows updates


2.4.6: Oct 10 2001:
   - added an updated man pages by John Fleck
   - portability and configure fixes
   - an infinite loop on the HTML parser was removed (William)
   - Windows makefile patches from Igor
   - fixed half a dozen bugs reported for libxml or libxslt
   - updated xmlcatalog to be able to modify SGML super catalogs


2.4.5: Sep 14 2001:
   - Remove a few annoying bugs in 2.4.4
   - forces the HTML serializer to output decimal charrefs since some
    version of Netscape can't handle hexadecimal ones


1.8.16: Sep 14 2001:
   - maintenance release of the old libxml1 branch, couple of bug and
    portability fixes


2.4.4: Sep 12 2001:
   - added --convert to xmlcatalog, bug fixes and cleanups of XML
  Catalog
   - a few bug fixes and some portability changes
   - some documentation cleanups


2.4.3:  Aug 23 2001:
   - XML Catalog support see the doc
   - New NaN/Infinity floating point code
   - A few bug fixes


2.4.2:  Aug 15 2001:
   - adds xmlLineNumbersDefault() to control line number generation
   - lot of bug fixes
   - the Microsoft MSC projects files should now be up to date
   - inheritance of namespaces from DTD defaulted attributes
   - fixes a serious potential security bug
   - added a --format option to xmllint


2.4.1:  July 24 2001:
   - possibility to keep line numbers in the tree
   - some computation NaN fixes
   - extension of the XPath API
   - cleanup for alpha and ia64 targets
   - patch to allow saving through HTTP PUT or POST


2.4.0: July 10 2001:
   - Fixed a few bugs in XPath, validation, and tree handling.
   - Fixed XML Base implementation, added a couple of examples to the
    regression tests
   - A bit of cleanup


2.3.14: July 5 2001:
   - fixed some entities problems and reduce memory requirement when
    substituting them
   - lots of improvements in the XPath queries interpreter can be
    substantially faster
   - Makefiles and configure cleanups
   - Fixes to XPath variable eval, and compare on empty node set
   - HTML tag closing bug fixed
   - Fixed an URI reference computation problem when validating


2.3.13: June 28 2001:
   - 2.3.12 configure.in was broken as well as the push mode XML parser
   - a few more fixes for compilation on Windows MSC by Yon Derek


1.8.14: June 28 2001:
   - Zbigniew Chyla gave a patch to use the old XML parser in push mode
   - Small Makefile fix


2.3.12: June 26 2001:
   - lots of cleanup
   - a couple of validation fix
   - fixed line number counting
   - fixed serious problems in the XInclude processing
   - added support for UTF8 BOM at beginning of entities
   - fixed a strange gcc optimizer bugs in xpath handling of float, gcc-3.0
    miscompile uri.c (William), Thomas Leitner provided a fix for the
    optimizer on Tru64
   - incorporated Yon Derek and Igor Zlatkovic  fixes and improvements for
    compilation on Windows MSC
   - update of libxml-doc.el (Felix Natter)
   - fixed 2 bugs in URI normalization code


2.3.11: June 17 2001:
   - updates to trio, Makefiles and configure should fix some portability
    problems (alpha)
   - fixed some HTML serialization problems (pre, script, and block/inline
    handling), added encoding aware APIs, cleanup of this code
   - added xmlHasNsProp()
   - implemented a specific PI for encoding support in the DocBook SGML
    parser
   - some XPath fixes (-Infinity, / as a function parameter and namespaces
    node selection)
   - fixed a performance problem and an error in the validation code
   - fixed XInclude routine to implement the recursive behaviour
   - fixed xmlFreeNode problem when libxml is included statically twice
   - added --version to xmllint for bug reports


2.3.10: June 1 2001:
   - fixed the SGML catalog support
   - a number of reported bugs got fixed, in XPath, iconv detection,
    XInclude processing
   - XPath string function should now handle unicode correctly


2.3.9: May 19 2001:
Lots of bugfixes, and added a basic SGML catalog support:
   - HTML push bugfix #54891 and another patch from Jonas Borgstrom
   - some serious speed optimization again
   - some documentation cleanups
   - trying to get better linking on Solaris (-R)
   - XPath API cleanup from Thomas Broyer
   - Validation bug fixed #54631, added a patch from Gary Pennington, fixed
    xmlValidGetValidElements()
   - Added an INSTALL file
   - Attribute removal added to API: #54433
   - added a basic support for SGML catalogs
   - fixed xmlKeepBlanksDefault(0) API
   - bugfix in xmlNodeGetLang()
   - fixed a small configure portability problem
   - fixed an inversion of SYSTEM and PUBLIC identifier in HTML document


1.8.13: May 14 2001:
   - bugfixes release of the old libxml1 branch used by Gnome


2.3.8: May 3 2001:
   - Integrated an SGML DocBook parser for the Gnome project
   - Fixed a few things in the HTML parser
   - Fixed some XPath bugs raised by XSLT use, tried to fix the floating
    point portability issue
   - Speed improvement (8M/s for SAX, 3M/s for DOM, 1.5M/s for
    DOM+validation using the XML REC as input and a 700MHz celeron).
   - incorporated more Windows cleanup
   - added xmlSaveFormatFile()
   - fixed problems in copying nodes with entities references (gdome)
   - removed some troubles surrounding the new validation module


2.3.7: April 22 2001:
   - lots of small bug fixes, corrected XPointer
   - Non deterministic content model validation support
   - added xmlDocCopyNode for gdome2
   - revamped the way the HTML parser handles end of tags
   - XPath: corrections of namespaces support and number formatting
   - Windows: Igor Zlatkovic patches for MSC compilation
   - HTML output fixes from P C Chow and William M. Brack
   - Improved validation speed sensible for DocBook
   - fixed a big bug with ID declared in external parsed entities
   - portability fixes, update of Trio from Bjorn Reese


2.3.6: April 8 2001:
   - Code cleanup using extreme gcc compiler warning options, found and
    cleared half a dozen potential problem
   - the Eazel team found an XML parser bug
   - cleaned up the user of some of the string formatting function. used the
    trio library code to provide the one needed when the platform is missing
    them
   - xpath: removed a memory leak and fixed the predicate evaluation
    problem, extended the testsuite and cleaned up the result. XPointer seems
    broken ...


2.3.5: Mar 23 2001:
   - Biggest change is separate parsing and evaluation of XPath expressions,
    there is some new APIs for this too
   - included a number of bug fixes(XML push parser, 51876, notations,
  52299)
   - Fixed some portability issues


2.3.4: Mar 10 2001:
   - Fixed bugs #51860 and #51861
   - Added a global variable xmlDefaultBufferSize to allow default buffer
    size to be application tunable.
   - Some cleanup in the validation code, still a bug left and this part
    should probably be rewritten to support ambiguous content model :-\
   - Fix a couple of serious bugs introduced or raised by changes in 2.3.3
    parser
   - Fixed another bug in xmlNodeGetContent()
   - Bjorn fixed XPath node collection and Number formatting
   - Fixed a loop reported in the HTML parsing
   - blank space are reported even if the Dtd content model proves that they
    are formatting spaces, this is for XML conformance


2.3.3: Mar 1 2001:
   - small change in XPath for XSLT
   - documentation cleanups
   - fix in validation by Gary Pennington
   - serious parsing performances improvements


2.3.2: Feb 24 2001:
   - chasing XPath bugs, found a bunch, completed some TODO
   - fixed a Dtd parsing bug
   - fixed a bug in xmlNodeGetContent
   - ID/IDREF support partly rewritten by Gary Pennington


2.3.1: Feb 15 2001:
   - some XPath and HTML bug fixes for XSLT
   - small extension of the hash table interfaces for DOM gdome2
    implementation
   - A few bug fixes


2.3.0: Feb 8 2001 (2.2.12 was on 25 Jan but I didn't kept track):
   - Lots of XPath bug fixes
   - Add a mode with Dtd lookup but without validation error reporting for
    XSLT
   - Add support for text node without escaping (XSLT)
   - bug fixes for xmlCheckFilename
   - validation code bug fixes from Gary Pennington
   - Patch from Paul D. Smith correcting URI path normalization
   - Patch to allow simultaneous install of libxml-devel and
  libxml2-devel
   - the example Makefile is now fixed
   - added HTML to the RPM packages
   - tree copying bugfixes
   - updates to Windows makefiles
   - optimization patch from Bjorn Reese


2.2.11: Jan 4 2001:
   - bunch of bug fixes (memory I/O, xpath, ftp/http, ...)
   - added htmlHandleOmittedElem()
   - Applied Bjorn Reese's IPV6 first patch
   - Applied Paul D. Smith patches for validation of XInclude results
   - added XPointer xmlns() new scheme support


2.2.10: Nov 25 2000:
   - Fix the Windows problems of 2.2.8
   - integrate OpenVMS patches
   - better handling of some nasty HTML input
   - Improved the XPointer implementation
   - integrate a number of provided patches


2.2.9: Nov 25 2000:
   - erroneous release :-(


2.2.8: Nov 13 2000:
   - First version of XInclude
    support
   - Patch in conditional section handling
   - updated MS compiler project
   - fixed some XPath problems
   - added an URI escaping function
   - some other bug fixes


2.2.7: Oct 31 2000:
   - added message redirection
   - XPath improvements (thanks TOM !)
   - xmlIOParseDTD() added
   - various small fixes in the HTML, URI, HTTP and XPointer support
   - some cleanup of the Makefile, autoconf and the distribution content


2.2.6: Oct 25 2000::
   - Added an hash table module, migrated a number of internal structure to
    those
   - Fixed a posteriori validation problems
   - HTTP module cleanups
   - HTML parser improvements (tag errors, script/style handling, attribute
    normalization)
   - coalescing of adjacent text nodes
   - couple of XPath bug fixes, exported the internal API


2.2.5: Oct 15 2000::
   - XPointer implementation and testsuite
   - Lot of XPath fixes, added variable and functions registration, more
    tests
   - Portability fixes, lots of enhancements toward an easy Windows build
    and release
   - Late validation fixes
   - Integrated a lot of contributed patches
   - added memory management docs
   - a performance problem when using large buffer seems fixed


2.2.4: Oct 1 2000::
   - main XPath problem fixed
   - Integrated portability patches for Windows
   - Serious bug fixes on the URI and HTML code


2.2.3: Sep 17 2000:
   - bug fixes
   - cleanup of entity handling code
   - overall review of all loops in the parsers, all sprintf usage has been
    checked too
   - Far better handling of larges Dtd. Validating against DocBook XML Dtd
    works smoothly now.


1.8.10: Sep 6 2000:
   - bug fix release for some Gnome projects


2.2.2: August 12 2000:
   - mostly bug fixes
   - started adding routines to access xml parser context options


2.2.1: July 21 2000:
   - a purely bug fixes release
   - fixed an encoding support problem when parsing from a memory block
   - fixed a DOCTYPE parsing problem
   - removed a bug in the function allowing to override the memory
    allocation routines


2.2.0: July 14 2000:
   - applied a lot of portability fixes
   - better encoding support/cleanup and saving (content is now always
    encoded in UTF-8)
   - the HTML parser now correctly handles encodings
   - added xmlHasProp()
   - fixed a serious problem with &#38;
   - propagated the fix to FTP client
   - cleanup, bugfixes, etc ...
   - Added a page about libxml Internationalization
    support


1.8.9:  July 9 2000:
   - fixed the spec the RPMs should be better
   - fixed a serious bug in the FTP implementation, released 1.8.9 to solve
    rpmfind users problem


2.1.1: July 1 2000:
   - fixes a couple of bugs in the 2.1.0 packaging
   - improvements on the HTML parser


2.1.0 and 1.8.8: June 29 2000:
   - 1.8.8 is mostly a commodity package for upgrading to libxml2 according
    to new instructions. It fixes a nasty problem
    about &#38; charref parsing
   - 2.1.0 also ease the upgrade from libxml v1 to the recent version. it
    also contains numerous fixes and enhancements:
    
      added xmlStopParser() to stop parsing
      improved a lot parsing speed when there is large CDATA blocks
      includes XPath patches provided by Picdar Technology
      tried to fix as much as possible DTD validation and namespace
        related problems
      output to a given encoding has been added/tested
      lot of various fixes
    
  
   - added xmlStopParser() to stop parsing
   - improved a lot parsing speed when there is large CDATA blocks
   - includes XPath patches provided by Picdar Technology
   - tried to fix as much as possible DTD validation and namespace
        related problems
   - output to a given encoding has been added/tested
   - lot of various fixes


2.0.0: Apr 12 2000:
   - First public release of libxml2. If you are using libxml, it's a good
    idea to check the 1.x to 2.x upgrade instructions. NOTE: while initially
    scheduled for Apr 3 the release occurred only on Apr 12 due to massive
    workload.
   - The include are now located under $prefix/include/libxml (instead of
    $prefix/include/gnome-xml), they also are referenced by
    #include <libxml/xxx.h>
    instead of
    #include "xxx.h"
  
   - a new URI module for parsing URIs and following strictly RFC 2396
   - the memory allocation routines used by libxml can now be overloaded
    dynamically by using xmlMemSetup()
   - The previously CVS only tool tester has been renamed
    xmllint and is now installed as part of the libxml2
    package
   - The I/O interface has been revamped. There is now ways to plug in
    specific I/O modules, either at the URI scheme detection level using
    xmlRegisterInputCallbacks()  or by passing I/O functions when creating a
    parser context using xmlCreateIOParserCtxt()
   - there is a C preprocessor macro LIBXML_VERSION providing the version
    number of the libxml module in use
   - a number of optional features of libxml can now be excluded at
    configure time (FTP/HTTP/HTML/XPath/Debug)


2.0.0beta: Mar 14 2000:
   - This is a first Beta release of libxml version 2
   - It's available only fromxmlsoft.org
    FTP, it's packaged as libxml2-2.0.0beta and available as tar and
  RPMs
   - This version is now the head in the Gnome CVS base, the old one is
    available under the tag LIB_XML_1_X
   - This includes a very large set of changes. From a  programmatic point
    of view applications should not have to be modified too much, check the
    upgrade page
   - Some interfaces may changes (especially a bit about encoding).
   - the updates includes:
    
      fix I18N support. ISO-Latin-x/UTF-8/UTF-16 (nearly) seems correctly
        handled now
      Better handling of entities, especially well-formedness checking
        and proper PEref extensions in external subsets
      DTD conditional sections
      Validation now correctly handle entities content
      change
        structures to accommodate DOM
    
  
   - fix I18N support. ISO-Latin-x/UTF-8/UTF-16 (nearly) seems correctly
        handled now
   - Better handling of entities, especially well-formedness checking
        and proper PEref extensions in external subsets
   - DTD conditional sections
   - Validation now correctly handle entities content
   - change
        structures to accommodate DOM
   - Serious progress were made toward compliance, here are the result of the test against the
    OASIS testsuite (except the Japanese tests since I don't support that
    encoding yet). This URL is rebuilt every couple of hours using the CVS
    head version.


1.8.7: Mar 6 2000:
   - This is a bug fix release:
   - It is possible to disable the ignorable blanks heuristic used by
    libxml-1.x, a new function  xmlKeepBlanksDefault(0) will allow this. Note
    that for adherence to XML spec, this behaviour will be disabled by
    default in 2.x . The same function will allow to keep compatibility for
    old code.
   - Blanks in <a>  </a> constructs are not ignored anymore,
    avoiding heuristic is really the Right Way :-\
   - The unchecked use of snprintf which was breaking libxml-1.8.6
    compilation on some platforms has been fixed
   - nanoftp.c nanohttp.c: Fixed '#' and '?' stripping when processing
  URIs


1.8.6: Jan 31 2000:
   - added a nanoFTP transport module, debugged until the new version of rpmfind can use
    it without troubles


1.8.5: Jan 21 2000:
   - adding APIs to parse a well balanced chunk of XML (production [43] content of the
    XML spec)
   - fixed a hideous bug in xmlGetProp pointed by Rune.Djurhuus@fast.no
   - Jody Goldberg <jgoldberg@home.com> provided another patch trying
    to solve the zlib checks problems
   - The current state in gnome CVS base is expected to ship as 1.8.5 with
    gnumeric soon


1.8.4: Jan 13 2000:
   - bug fixes, reintroduced xmlNewGlobalNs(), fixed xmlNewNs()
   - all exit() call should have been removed from libxml
   - fixed a problem with INCLUDE_WINSOCK on WIN32 platform
   - added newDocFragment()


1.8.3: Jan 5 2000:
   - a Push interface for the XML and HTML parsers
   - a shell-like interface to the document tree (try tester --shell :-)
   - lots of bug fixes and improvement added over XMas holidays
   - fixed the DTD parsing code to work with the xhtml DTD
   - added xmlRemoveProp(), xmlRemoveID() and xmlRemoveRef()
   - Fixed bugs in xmlNewNs()
   - External entity loading code has been revamped, now it uses
    xmlLoadExternalEntity(), some fix on entities processing were added
   - cleaned up WIN32 includes of socket stuff


1.8.2: Dec 21 1999:
   - I got another problem with includes and C++, I hope this issue is fixed
    for good this time
   - Added a few tree modification functions: xmlReplaceNode,
    xmlAddPrevSibling, xmlAddNextSibling, xmlNodeSetName and
    xmlDocSetRootElement
   - Tried to improve the HTML output with help from Chris Lahey


1.8.1: Dec 18 1999:
   - various patches to avoid troubles when using libxml with C++ compilers
    the "namespace" keyword and C escaping in include files
   - a problem in one of the core macros IS_CHAR was corrected
   - fixed a bug introduced in 1.8.0 breaking default namespace processing,
    and more specifically the Dia application
   - fixed a posteriori validation (validation after parsing, or by using a
    Dtd not specified in the original document)
   - fixed a bug in


1.8.0: Dec 12 1999:
   - cleanup, especially memory wise
   - the parser should be more reliable, especially the HTML one, it should
    not crash, whatever the input !
   - Integrated various patches, especially a speedup improvement for large
    dataset from Carl Nygard,
    configure with --with-buffers to enable them.
   - attribute normalization, oops should have been added long ago !
   - attributes defaulted from DTDs should be available, xmlSetProp() now
    does entities escaping by default.


1.7.4: Oct 25 1999:
   - Lots of HTML improvement
   - Fixed some errors when saving both XML and HTML
   - More examples, the regression tests should now look clean
   - Fixed a bug with contiguous charref


1.7.3: Sep 29 1999:
   - portability problems fixed
   - snprintf was used unconditionally, leading to link problems on system
    were it's not available, fixed


1.7.1: Sep 24 1999:
   - The basic type for strings manipulated by libxml has been renamed in
    1.7.1 from CHAR to xmlChar. The reason
    is that CHAR was conflicting with a predefined type on Windows. However
    on non WIN32 environment, compatibility is provided by the way of  a
    #define .
   - Changed another error : the use of a structure field called errno, and
    leading to troubles on platforms where it's a macro


1.7.0: Sep 23 1999:
   - Added the ability to fetch remote DTD or parsed entities, see the nanohttp module.
   - Added an errno to report errors by another mean than a simple printf
    like callback
   - Finished ID/IDREF support and checking when validation
   - Serious memory leaks fixed (there is now a memory wrapper module)
   - Improvement of XPath
    implementation
   - Added an HTML parser front-end

Daniel Veillard at 
bugs.html<|MERGE_RESOLUTION|>--- conflicted
+++ resolved
@@ -1,7 +1,5 @@
 NEWS file for libxml2
 
-<<<<<<< HEAD
-=======
 v2.14.5: Jul 10 2025
 
 ### Regressions
@@ -28,7 +26,6 @@
 - Fix CMake iconv handling after change to private dependency (Markus Rickert)
 
 
->>>>>>> 26de6980
 v2.14.4: Jun 16 2025
 
 ### Regressions
