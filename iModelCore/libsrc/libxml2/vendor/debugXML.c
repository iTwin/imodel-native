/*
 * debugXML.c : This is a set of routines used for debugging the tree
 *              produced by the XML parser.
 *
 * See Copyright for the status of this software.
 *
 * Daniel Veillard <daniel@veillard.com>
 */

#define IN_LIBXML
#include "libxml.h"
#ifdef LIBXML_DEBUG_ENABLED

#include <string.h>
#include <stdlib.h>

#include <libxml/debugXML.h>
#include <libxml/xmlmemory.h>
#include <libxml/tree.h>
#include <libxml/parser.h>
#include <libxml/parserInternals.h>
#include <libxml/HTMLtree.h>
#include <libxml/HTMLparser.h>
#include <libxml/xmlerror.h>

#include "private/error.h"

#define DUMP_TEXT_TYPE 1

typedef struct _xmlDebugCtxt xmlDebugCtxt;
typedef xmlDebugCtxt *xmlDebugCtxtPtr;
struct _xmlDebugCtxt {
    FILE *output;               /* the output file */
    char shift[101];            /* used for indenting */
    int depth;                  /* current depth */
    xmlDocPtr doc;              /* current document */
    xmlNodePtr node;		/* current node */
    xmlDictPtr dict;		/* the doc dictionary */
    int check;                  /* do just checkings */
    int errors;                 /* number of errors found */
    int nodict;			/* if the document has no dictionary */
    int options;		/* options */
};

static void xmlCtxtDumpNodeList(xmlDebugCtxtPtr ctxt, xmlNodePtr node);

static void
xmlCtxtDumpInitCtxt(xmlDebugCtxtPtr ctxt)
{
    int i;

    ctxt->depth = 0;
    ctxt->check = 0;
    ctxt->errors = 0;
    ctxt->output = stdout;
    ctxt->doc = NULL;
    ctxt->node = NULL;
    ctxt->dict = NULL;
    ctxt->nodict = 0;
    ctxt->options = 0;
    for (i = 0; i < 100; i++)
        ctxt->shift[i] = ' ';
    ctxt->shift[100] = 0;
}

static void
xmlCtxtDumpCleanCtxt(xmlDebugCtxtPtr ctxt ATTRIBUTE_UNUSED)
{
 /* remove the ATTRIBUTE_UNUSED when this is added */
}

/**
 * xmlNsCheckScope:
 * @node: the node
 * @ns: the namespace node
 *
 * Check that a given namespace is in scope on a node.
 *
 * Returns 1 if in scope, -1 in case of argument error,
 *         -2 if the namespace is not in scope, and -3 if not on
 *         an ancestor node.
 */
static int
xmlNsCheckScope(xmlNodePtr node, xmlNsPtr ns)
{
    xmlNsPtr cur;

    if ((node == NULL) || (ns == NULL))
        return(-1);

    if ((node->type != XML_ELEMENT_NODE) &&
	(node->type != XML_ATTRIBUTE_NODE) &&
	(node->type != XML_DOCUMENT_NODE) &&
	(node->type != XML_TEXT_NODE) &&
	(node->type != XML_HTML_DOCUMENT_NODE) &&
	(node->type != XML_XINCLUDE_START))
	return(-2);

    while ((node != NULL) &&
           ((node->type == XML_ELEMENT_NODE) ||
            (node->type == XML_ATTRIBUTE_NODE) ||
            (node->type == XML_TEXT_NODE) ||
	    (node->type == XML_XINCLUDE_START))) {
	if ((node->type == XML_ELEMENT_NODE) ||
	    (node->type == XML_XINCLUDE_START)) {
	    cur = node->nsDef;
	    while (cur != NULL) {
	        if (cur == ns)
		    return(1);
		if (xmlStrEqual(cur->prefix, ns->prefix))
		    return(-2);
		cur = cur->next;
	    }
	}
	node = node->parent;
    }
    /* the xml namespace may be declared on the document node */
    if ((node != NULL) &&
        ((node->type == XML_DOCUMENT_NODE) ||
	 (node->type == XML_HTML_DOCUMENT_NODE))) {
	 xmlNsPtr oldNs = ((xmlDocPtr) node)->oldNs;
	 if (oldNs == ns)
	     return(1);
    }
    return(-3);
}

static void
xmlCtxtDumpSpaces(xmlDebugCtxtPtr ctxt)
{
    if (ctxt->check)
        return;
    if ((ctxt->output != NULL) && (ctxt->depth > 0)) {
        if (ctxt->depth < 50)
            fprintf(ctxt->output, "%s", &ctxt->shift[100 - 2 * ctxt->depth]);
        else
            fprintf(ctxt->output, "%s", ctxt->shift);
    }
}

/**
 * xmlDebugErr:
 * @ctxt:  a debug context
 * @error:  the error code
 *
 * Handle a debug error.
 */
static void
xmlDebugErr(xmlDebugCtxtPtr ctxt, int error, const char *msg)
{
    ctxt->errors++;
    fprintf(ctxt->output, "ERROR %d: %s", error, msg);
}
static void LIBXML_ATTR_FORMAT(3,0)
xmlDebugErr2(xmlDebugCtxtPtr ctxt, int error, const char *msg, int extra)
{
    ctxt->errors++;
    fprintf(ctxt->output, "ERROR %d: ", error);
    fprintf(ctxt->output, msg, extra);
}
static void LIBXML_ATTR_FORMAT(3,0)
xmlDebugErr3(xmlDebugCtxtPtr ctxt, int error, const char *msg, const char *extra)
{
    ctxt->errors++;
    fprintf(ctxt->output, "ERROR %d: ", error);
    fprintf(ctxt->output, msg, extra);
}

/**
 * xmlCtxtNsCheckScope:
 * @ctxt: the debugging context
 * @node: the node
 * @ns: the namespace node
 *
 * Report if a given namespace is is not in scope.
 */
static void
xmlCtxtNsCheckScope(xmlDebugCtxtPtr ctxt, xmlNodePtr node, xmlNsPtr ns)
{
    int ret;

    ret = xmlNsCheckScope(node, ns);
    if (ret == -2) {
        if (ns->prefix == NULL)
	    xmlDebugErr(ctxt, XML_CHECK_NS_SCOPE,
			"Reference to default namespace not in scope\n");
	else
	    xmlDebugErr3(ctxt, XML_CHECK_NS_SCOPE,
			 "Reference to namespace '%s' not in scope\n",
			 (char *) ns->prefix);
    }
    if (ret == -3) {
        if (ns->prefix == NULL)
	    xmlDebugErr(ctxt, XML_CHECK_NS_ANCESTOR,
			"Reference to default namespace not on ancestor\n");
	else
	    xmlDebugErr3(ctxt, XML_CHECK_NS_ANCESTOR,
			 "Reference to namespace '%s' not on ancestor\n",
			 (char *) ns->prefix);
    }
}

/**
 * xmlCtxtCheckString:
 * @ctxt: the debug context
 * @str: the string
 *
 * Do debugging on the string, currently it just checks the UTF-8 content
 */
static void
xmlCtxtCheckString(xmlDebugCtxtPtr ctxt, const xmlChar * str)
{
    if (str == NULL) return;
    if (ctxt->check) {
        if (!xmlCheckUTF8(str)) {
	    xmlDebugErr3(ctxt, XML_CHECK_NOT_UTF8,
			 "String is not UTF-8 %s", (const char *) str);
	}
    }
}

/**
 * xmlCtxtCheckName:
 * @ctxt: the debug context
 * @name: the name
 *
 * Do debugging on the name, for example the dictionary status and
 * conformance to the Name production.
 */
static void
xmlCtxtCheckName(xmlDebugCtxtPtr ctxt, const xmlChar * name)
{
    if (ctxt->check) {
	if (name == NULL) {
	    xmlDebugErr(ctxt, XML_CHECK_NO_NAME, "Name is NULL");
	    return;
	}
        if (xmlValidateName(name, 0)) {
	    xmlDebugErr3(ctxt, XML_CHECK_NOT_NCNAME,
			 "Name is not an NCName '%s'", (const char *) name);
	}
	if ((ctxt->dict != NULL) &&
	    (!xmlDictOwns(ctxt->dict, name)) &&
            ((ctxt->doc == NULL) ||
             ((ctxt->doc->parseFlags & (XML_PARSE_SAX1 | XML_PARSE_NODICT)) == 0))) {
	    xmlDebugErr3(ctxt, XML_CHECK_OUTSIDE_DICT,
			 "Name is not from the document dictionary '%s'",
			 (const char *) name);
	}
    }
}

static void
xmlCtxtGenericNodeCheck(xmlDebugCtxtPtr ctxt, xmlNodePtr node) {
    xmlDocPtr doc;
    xmlDictPtr dict;

    doc = node->doc;

    if (node->parent == NULL)
        xmlDebugErr(ctxt, XML_CHECK_NO_PARENT,
	            "Node has no parent\n");
    if (node->doc == NULL) {
        xmlDebugErr(ctxt, XML_CHECK_NO_DOC,
	            "Node has no doc\n");
        dict = NULL;
    } else {
	dict = doc->dict;
	if ((dict == NULL) && (ctxt->nodict == 0)) {
	    ctxt->nodict = 1;
	}
	if (ctxt->doc == NULL)
	    ctxt->doc = doc;

	if (ctxt->dict == NULL) {
	    ctxt->dict = dict;
	}
    }
    if ((node->parent != NULL) && (node->doc != node->parent->doc) &&
        (!xmlStrEqual(node->name, BAD_CAST "pseudoroot")))
        xmlDebugErr(ctxt, XML_CHECK_WRONG_DOC,
	            "Node doc differs from parent's one\n");
    if (node->prev == NULL) {
        if (node->type == XML_ATTRIBUTE_NODE) {
	    if ((node->parent != NULL) &&
	        (node != (xmlNodePtr) node->parent->properties))
		xmlDebugErr(ctxt, XML_CHECK_NO_PREV,
                    "Attr has no prev and not first of attr list\n");

        } else if ((node->parent != NULL) && (node->parent->children != node))
	    xmlDebugErr(ctxt, XML_CHECK_NO_PREV,
                    "Node has no prev and not first of parent list\n");
    } else {
        if (node->prev->next != node)
	    xmlDebugErr(ctxt, XML_CHECK_WRONG_PREV,
                        "Node prev->next : back link wrong\n");
    }
    if (node->next == NULL) {
	if ((node->parent != NULL) && (node->type != XML_ATTRIBUTE_NODE) &&
	    (node->parent->last != node) &&
	    (node->parent->type == XML_ELEMENT_NODE))
	    xmlDebugErr(ctxt, XML_CHECK_NO_NEXT,
                    "Node has no next and not last of parent list\n");
    } else {
        if (node->next->prev != node)
	    xmlDebugErr(ctxt, XML_CHECK_WRONG_NEXT,
                    "Node next->prev : forward link wrong\n");
        if (node->next->parent != node->parent)
	    xmlDebugErr(ctxt, XML_CHECK_WRONG_PARENT,
                    "Node next->prev : forward link wrong\n");
    }
    if (node->type == XML_ELEMENT_NODE) {
        xmlNsPtr ns;

	ns = node->nsDef;
	while (ns != NULL) {
	    xmlCtxtNsCheckScope(ctxt, node, ns);
	    ns = ns->next;
	}
	if (node->ns != NULL)
	    xmlCtxtNsCheckScope(ctxt, node, node->ns);
    } else if (node->type == XML_ATTRIBUTE_NODE) {
	if (node->ns != NULL)
	    xmlCtxtNsCheckScope(ctxt, node, node->ns);
    }

    if ((node->type != XML_ELEMENT_NODE) &&
	(node->type != XML_ATTRIBUTE_NODE) &&
	(node->type != XML_ELEMENT_DECL) &&
	(node->type != XML_ATTRIBUTE_DECL) &&
	(node->type != XML_DTD_NODE) &&
	(node->type != XML_HTML_DOCUMENT_NODE) &&
	(node->type != XML_DOCUMENT_NODE)) {
	if (node->content != NULL)
	    xmlCtxtCheckString(ctxt, (const xmlChar *) node->content);
    }
    switch (node->type) {
        case XML_ELEMENT_NODE:
        case XML_ATTRIBUTE_NODE:
	    xmlCtxtCheckName(ctxt, node->name);
	    break;
        case XML_TEXT_NODE:
	    if ((node->name == xmlStringText) ||
	        (node->name == xmlStringTextNoenc))
		break;
	    /* some case of entity substitution can lead to this */
	    if ((ctxt->dict != NULL) &&
	        (node->name == xmlDictLookup(ctxt->dict, BAD_CAST "nbktext",
		                             7)))
		break;

	    xmlDebugErr3(ctxt, XML_CHECK_WRONG_NAME,
			 "Text node has wrong name '%s'",
			 (const char *) node->name);
	    break;
        case XML_COMMENT_NODE:
	    if (node->name == xmlStringComment)
		break;
	    xmlDebugErr3(ctxt, XML_CHECK_WRONG_NAME,
			 "Comment node has wrong name '%s'",
			 (const char *) node->name);
	    break;
        case XML_PI_NODE:
	    xmlCtxtCheckName(ctxt, node->name);
	    break;
        case XML_CDATA_SECTION_NODE:
	    if (node->name == NULL)
		break;
	    xmlDebugErr3(ctxt, XML_CHECK_NAME_NOT_NULL,
			 "CData section has non NULL name '%s'",
			 (const char *) node->name);
	    break;
        case XML_ENTITY_REF_NODE:
        case XML_ENTITY_NODE:
        case XML_DOCUMENT_TYPE_NODE:
        case XML_DOCUMENT_FRAG_NODE:
        case XML_NOTATION_NODE:
        case XML_DTD_NODE:
        case XML_ELEMENT_DECL:
        case XML_ATTRIBUTE_DECL:
        case XML_ENTITY_DECL:
        case XML_NAMESPACE_DECL:
        case XML_XINCLUDE_START:
        case XML_XINCLUDE_END:
        case XML_DOCUMENT_NODE:
        case XML_HTML_DOCUMENT_NODE:
	    break;
    }
}

static void
xmlCtxtDumpString(xmlDebugCtxtPtr ctxt, const xmlChar * str)
{
    int i;

    if (ctxt->check) {
        return;
    }
    /* TODO: check UTF8 content of the string */
    if (str == NULL) {
        fprintf(ctxt->output, "(NULL)");
        return;
    }
    for (i = 0; i < 40; i++)
        if (str[i] == 0)
            return;
        else if (IS_BLANK_CH(str[i]))
            fputc(' ', ctxt->output);
        else if (str[i] >= 0x80)
            fprintf(ctxt->output, "#%X", str[i]);
        else
            fputc(str[i], ctxt->output);
    fprintf(ctxt->output, "...");
}

static void
xmlCtxtDumpDtdNode(xmlDebugCtxtPtr ctxt, xmlDtdPtr dtd)
{
    xmlCtxtDumpSpaces(ctxt);

    if (dtd == NULL) {
        if (!ctxt->check)
            fprintf(ctxt->output, "DTD node is NULL\n");
        return;
    }

    if (dtd->type != XML_DTD_NODE) {
	xmlDebugErr(ctxt, XML_CHECK_NOT_DTD,
	            "Node is not a DTD");
        return;
    }
    if (!ctxt->check) {
        if (dtd->name != NULL)
            fprintf(ctxt->output, "DTD(%s)", (char *) dtd->name);
        else
            fprintf(ctxt->output, "DTD");
        if (dtd->ExternalID != NULL)
            fprintf(ctxt->output, ", PUBLIC %s", (char *) dtd->ExternalID);
        if (dtd->SystemID != NULL)
            fprintf(ctxt->output, ", SYSTEM %s", (char *) dtd->SystemID);
        fprintf(ctxt->output, "\n");
    }
    /*
     * Do a bit of checking
     */
    xmlCtxtGenericNodeCheck(ctxt, (xmlNodePtr) dtd);
}

static void
xmlCtxtDumpAttrDecl(xmlDebugCtxtPtr ctxt, xmlAttributePtr attr)
{
    xmlCtxtDumpSpaces(ctxt);

    if (attr == NULL) {
        if (!ctxt->check)
            fprintf(ctxt->output, "Attribute declaration is NULL\n");
        return;
    }
    if (attr->type != XML_ATTRIBUTE_DECL) {
	xmlDebugErr(ctxt, XML_CHECK_NOT_ATTR_DECL,
	            "Node is not an attribute declaration");
        return;
    }
    if (attr->name != NULL) {
        if (!ctxt->check)
            fprintf(ctxt->output, "ATTRDECL(%s)", (char *) attr->name);
    } else
	xmlDebugErr(ctxt, XML_CHECK_NO_NAME,
	            "Node attribute declaration has no name");
    if (attr->elem != NULL) {
        if (!ctxt->check)
            fprintf(ctxt->output, " for %s", (char *) attr->elem);
    } else
	xmlDebugErr(ctxt, XML_CHECK_NO_ELEM,
	            "Node attribute declaration has no element name");
    if (!ctxt->check) {
        switch (attr->atype) {
            case XML_ATTRIBUTE_CDATA:
                fprintf(ctxt->output, " CDATA");
                break;
            case XML_ATTRIBUTE_ID:
                fprintf(ctxt->output, " ID");
                break;
            case XML_ATTRIBUTE_IDREF:
                fprintf(ctxt->output, " IDREF");
                break;
            case XML_ATTRIBUTE_IDREFS:
                fprintf(ctxt->output, " IDREFS");
                break;
            case XML_ATTRIBUTE_ENTITY:
                fprintf(ctxt->output, " ENTITY");
                break;
            case XML_ATTRIBUTE_ENTITIES:
                fprintf(ctxt->output, " ENTITIES");
                break;
            case XML_ATTRIBUTE_NMTOKEN:
                fprintf(ctxt->output, " NMTOKEN");
                break;
            case XML_ATTRIBUTE_NMTOKENS:
                fprintf(ctxt->output, " NMTOKENS");
                break;
            case XML_ATTRIBUTE_ENUMERATION:
                fprintf(ctxt->output, " ENUMERATION");
                break;
            case XML_ATTRIBUTE_NOTATION:
                fprintf(ctxt->output, " NOTATION ");
                break;
        }
        if (attr->tree != NULL) {
            int indx;
            xmlEnumerationPtr cur = attr->tree;

            for (indx = 0; indx < 5; indx++) {
                if (indx != 0)
                    fprintf(ctxt->output, "|%s", (char *) cur->name);
                else
                    fprintf(ctxt->output, " (%s", (char *) cur->name);
                cur = cur->next;
                if (cur == NULL)
                    break;
            }
            if (cur == NULL)
                fprintf(ctxt->output, ")");
            else
                fprintf(ctxt->output, "...)");
        }
        switch (attr->def) {
            case XML_ATTRIBUTE_NONE:
                break;
            case XML_ATTRIBUTE_REQUIRED:
                fprintf(ctxt->output, " REQUIRED");
                break;
            case XML_ATTRIBUTE_IMPLIED:
                fprintf(ctxt->output, " IMPLIED");
                break;
            case XML_ATTRIBUTE_FIXED:
                fprintf(ctxt->output, " FIXED");
                break;
        }
        if (attr->defaultValue != NULL) {
            fprintf(ctxt->output, "\"");
            xmlCtxtDumpString(ctxt, attr->defaultValue);
            fprintf(ctxt->output, "\"");
        }
        fprintf(ctxt->output, "\n");
    }

    /*
     * Do a bit of checking
     */
    xmlCtxtGenericNodeCheck(ctxt, (xmlNodePtr) attr);
}

static void
xmlCtxtDumpElemDecl(xmlDebugCtxtPtr ctxt, xmlElementPtr elem)
{
    xmlCtxtDumpSpaces(ctxt);

    if (elem == NULL) {
        if (!ctxt->check)
            fprintf(ctxt->output, "Element declaration is NULL\n");
        return;
    }
    if (elem->type != XML_ELEMENT_DECL) {
	xmlDebugErr(ctxt, XML_CHECK_NOT_ELEM_DECL,
	            "Node is not an element declaration");
        return;
    }
    if (elem->name != NULL) {
        if (!ctxt->check) {
            fprintf(ctxt->output, "ELEMDECL(");
            xmlCtxtDumpString(ctxt, elem->name);
            fprintf(ctxt->output, ")");
        }
    } else
	xmlDebugErr(ctxt, XML_CHECK_NO_NAME,
	            "Element declaration has no name");
    if (!ctxt->check) {
        switch (elem->etype) {
            case XML_ELEMENT_TYPE_UNDEFINED:
                fprintf(ctxt->output, ", UNDEFINED");
                break;
            case XML_ELEMENT_TYPE_EMPTY:
                fprintf(ctxt->output, ", EMPTY");
                break;
            case XML_ELEMENT_TYPE_ANY:
                fprintf(ctxt->output, ", ANY");
                break;
            case XML_ELEMENT_TYPE_MIXED:
                fprintf(ctxt->output, ", MIXED ");
                break;
            case XML_ELEMENT_TYPE_ELEMENT:
                fprintf(ctxt->output, ", MIXED ");
                break;
        }
        if ((elem->type != XML_ELEMENT_NODE) && (elem->content != NULL)) {
            char buf[5001];

            buf[0] = 0;
            xmlSnprintfElementContent(buf, 5000, elem->content, 1);
            buf[5000] = 0;
            fprintf(ctxt->output, "%s", buf);
        }
        fprintf(ctxt->output, "\n");
    }

    /*
     * Do a bit of checking
     */
    xmlCtxtGenericNodeCheck(ctxt, (xmlNodePtr) elem);
}

static void
xmlCtxtDumpEntityDecl(xmlDebugCtxtPtr ctxt, xmlEntityPtr ent)
{
    xmlCtxtDumpSpaces(ctxt);

    if (ent == NULL) {
        if (!ctxt->check)
            fprintf(ctxt->output, "Entity declaration is NULL\n");
        return;
    }
    if (ent->type != XML_ENTITY_DECL) {
	xmlDebugErr(ctxt, XML_CHECK_NOT_ENTITY_DECL,
	            "Node is not an entity declaration");
        return;
    }
    if (ent->name != NULL) {
        if (!ctxt->check) {
            fprintf(ctxt->output, "ENTITYDECL(");
            xmlCtxtDumpString(ctxt, ent->name);
            fprintf(ctxt->output, ")");
        }
    } else
	xmlDebugErr(ctxt, XML_CHECK_NO_NAME,
	            "Entity declaration has no name");
    if (!ctxt->check) {
        switch (ent->etype) {
            case XML_INTERNAL_GENERAL_ENTITY:
                fprintf(ctxt->output, ", internal\n");
                break;
            case XML_EXTERNAL_GENERAL_PARSED_ENTITY:
                fprintf(ctxt->output, ", external parsed\n");
                break;
            case XML_EXTERNAL_GENERAL_UNPARSED_ENTITY:
                fprintf(ctxt->output, ", unparsed\n");
                break;
            case XML_INTERNAL_PARAMETER_ENTITY:
                fprintf(ctxt->output, ", parameter\n");
                break;
            case XML_EXTERNAL_PARAMETER_ENTITY:
                fprintf(ctxt->output, ", external parameter\n");
                break;
            case XML_INTERNAL_PREDEFINED_ENTITY:
                fprintf(ctxt->output, ", predefined\n");
                break;
        }
        if (ent->ExternalID) {
            xmlCtxtDumpSpaces(ctxt);
            fprintf(ctxt->output, " ExternalID=%s\n",
                    (char *) ent->ExternalID);
        }
        if (ent->SystemID) {
            xmlCtxtDumpSpaces(ctxt);
            fprintf(ctxt->output, " SystemID=%s\n",
                    (char *) ent->SystemID);
        }
        if (ent->URI != NULL) {
            xmlCtxtDumpSpaces(ctxt);
            fprintf(ctxt->output, " URI=%s\n", (char *) ent->URI);
        }
        if (ent->content) {
            xmlCtxtDumpSpaces(ctxt);
            fprintf(ctxt->output, " content=");
            xmlCtxtDumpString(ctxt, ent->content);
            fprintf(ctxt->output, "\n");
        }
    }

    /*
     * Do a bit of checking
     */
    xmlCtxtGenericNodeCheck(ctxt, (xmlNodePtr) ent);
}

static void
xmlCtxtDumpNamespace(xmlDebugCtxtPtr ctxt, xmlNsPtr ns)
{
    xmlCtxtDumpSpaces(ctxt);

    if (ns == NULL) {
        if (!ctxt->check)
            fprintf(ctxt->output, "namespace node is NULL\n");
        return;
    }
    if (ns->type != XML_NAMESPACE_DECL) {
	xmlDebugErr(ctxt, XML_CHECK_NOT_NS_DECL,
	            "Node is not a namespace declaration");
        return;
    }
    if (ns->href == NULL) {
        if (ns->prefix != NULL)
	    xmlDebugErr3(ctxt, XML_CHECK_NO_HREF,
                    "Incomplete namespace %s href=NULL\n",
                    (char *) ns->prefix);
        else
	    xmlDebugErr(ctxt, XML_CHECK_NO_HREF,
                    "Incomplete default namespace href=NULL\n");
    } else {
        if (!ctxt->check) {
            if (ns->prefix != NULL)
                fprintf(ctxt->output, "namespace %s href=",
                        (char *) ns->prefix);
            else
                fprintf(ctxt->output, "default namespace href=");

            xmlCtxtDumpString(ctxt, ns->href);
            fprintf(ctxt->output, "\n");
        }
    }
}

static void
xmlCtxtDumpNamespaceList(xmlDebugCtxtPtr ctxt, xmlNsPtr ns)
{
    while (ns != NULL) {
        xmlCtxtDumpNamespace(ctxt, ns);
        ns = ns->next;
    }
}

static void
xmlCtxtDumpEntity(xmlDebugCtxtPtr ctxt, xmlEntityPtr ent)
{
    xmlCtxtDumpSpaces(ctxt);

    if (ent == NULL) {
        if (!ctxt->check)
            fprintf(ctxt->output, "Entity is NULL\n");
        return;
    }
    if (!ctxt->check) {
        switch (ent->etype) {
            case XML_INTERNAL_GENERAL_ENTITY:
                fprintf(ctxt->output, "INTERNAL_GENERAL_ENTITY ");
                break;
            case XML_EXTERNAL_GENERAL_PARSED_ENTITY:
                fprintf(ctxt->output, "EXTERNAL_GENERAL_PARSED_ENTITY ");
                break;
            case XML_EXTERNAL_GENERAL_UNPARSED_ENTITY:
                fprintf(ctxt->output, "EXTERNAL_GENERAL_UNPARSED_ENTITY ");
                break;
            case XML_INTERNAL_PARAMETER_ENTITY:
                fprintf(ctxt->output, "INTERNAL_PARAMETER_ENTITY ");
                break;
            case XML_EXTERNAL_PARAMETER_ENTITY:
                fprintf(ctxt->output, "EXTERNAL_PARAMETER_ENTITY ");
                break;
            default:
                fprintf(ctxt->output, "ENTITY_%d ! ", (int) ent->etype);
        }
        fprintf(ctxt->output, "%s\n", ent->name);
        if (ent->ExternalID) {
            xmlCtxtDumpSpaces(ctxt);
            fprintf(ctxt->output, "ExternalID=%s\n",
                    (char *) ent->ExternalID);
        }
        if (ent->SystemID) {
            xmlCtxtDumpSpaces(ctxt);
            fprintf(ctxt->output, "SystemID=%s\n", (char *) ent->SystemID);
        }
        if (ent->URI) {
            xmlCtxtDumpSpaces(ctxt);
            fprintf(ctxt->output, "URI=%s\n", (char *) ent->URI);
        }
        if (ent->content) {
            xmlCtxtDumpSpaces(ctxt);
            fprintf(ctxt->output, "content=");
            xmlCtxtDumpString(ctxt, ent->content);
            fprintf(ctxt->output, "\n");
        }
    }
}

/**
 * xmlCtxtDumpAttr:
 * @output:  the FILE * for the output
 * @attr:  the attribute
 * @depth:  the indentation level.
 *
 * Dumps debug information for the attribute
 */
static void
xmlCtxtDumpAttr(xmlDebugCtxtPtr ctxt, xmlAttrPtr attr)
{
    xmlCtxtDumpSpaces(ctxt);

    if (attr == NULL) {
        if (!ctxt->check)
            fprintf(ctxt->output, "Attr is NULL");
        return;
    }
    if (!ctxt->check) {
        fprintf(ctxt->output, "ATTRIBUTE ");
	xmlCtxtDumpString(ctxt, attr->name);
        fprintf(ctxt->output, "\n");
        if (attr->children != NULL) {
            ctxt->depth++;
            xmlCtxtDumpNodeList(ctxt, attr->children);
            ctxt->depth--;
        }
    }
    if (attr->name == NULL)
	xmlDebugErr(ctxt, XML_CHECK_NO_NAME,
	            "Attribute has no name");

    /*
     * Do a bit of checking
     */
    xmlCtxtGenericNodeCheck(ctxt, (xmlNodePtr) attr);
}

/**
 * xmlCtxtDumpAttrList:
 * @output:  the FILE * for the output
 * @attr:  the attribute list
 * @depth:  the indentation level.
 *
 * Dumps debug information for the attribute list
 */
static void
xmlCtxtDumpAttrList(xmlDebugCtxtPtr ctxt, xmlAttrPtr attr)
{
    while (attr != NULL) {
        xmlCtxtDumpAttr(ctxt, attr);
        attr = attr->next;
    }
}

/**
 * xmlCtxtDumpOneNode:
 * @output:  the FILE * for the output
 * @node:  the node
 * @depth:  the indentation level.
 *
 * Dumps debug information for the element node, it is not recursive
 */
static void
xmlCtxtDumpOneNode(xmlDebugCtxtPtr ctxt, xmlNodePtr node)
{
    if (node == NULL) {
        if (!ctxt->check) {
            xmlCtxtDumpSpaces(ctxt);
            fprintf(ctxt->output, "node is NULL\n");
        }
        return;
    }
    ctxt->node = node;

    switch (node->type) {
        case XML_ELEMENT_NODE:
            if (!ctxt->check) {
                xmlCtxtDumpSpaces(ctxt);
                fprintf(ctxt->output, "ELEMENT ");
                if ((node->ns != NULL) && (node->ns->prefix != NULL)) {
                    xmlCtxtDumpString(ctxt, node->ns->prefix);
                    fprintf(ctxt->output, ":");
                }
                xmlCtxtDumpString(ctxt, node->name);
                fprintf(ctxt->output, "\n");
            }
            break;
        case XML_ATTRIBUTE_NODE:
            if (!ctxt->check)
                xmlCtxtDumpSpaces(ctxt);
            fprintf(ctxt->output, "Error, ATTRIBUTE found here\n");
            xmlCtxtGenericNodeCheck(ctxt, node);
            return;
        case XML_TEXT_NODE:
            if (!ctxt->check) {
                xmlCtxtDumpSpaces(ctxt);
                if (node->name == (const xmlChar *) xmlStringTextNoenc)
                    fprintf(ctxt->output, "TEXT no enc");
                else
                    fprintf(ctxt->output, "TEXT");
		if (ctxt->options & DUMP_TEXT_TYPE) {
		    if (node->content == (xmlChar *) &(node->properties))
			fprintf(ctxt->output, " compact\n");
		    else if (xmlDictOwns(ctxt->dict, node->content) == 1)
			fprintf(ctxt->output, " interned\n");
		    else
			fprintf(ctxt->output, "\n");
		} else
		    fprintf(ctxt->output, "\n");
            }
            break;
        case XML_CDATA_SECTION_NODE:
            if (!ctxt->check) {
                xmlCtxtDumpSpaces(ctxt);
                fprintf(ctxt->output, "CDATA_SECTION\n");
            }
            break;
        case XML_ENTITY_REF_NODE:
            if (!ctxt->check) {
                xmlCtxtDumpSpaces(ctxt);
                fprintf(ctxt->output, "ENTITY_REF(%s)\n",
                        (char *) node->name);
            }
            break;
        case XML_ENTITY_NODE:
            if (!ctxt->check) {
                xmlCtxtDumpSpaces(ctxt);
                fprintf(ctxt->output, "ENTITY\n");
            }
            break;
        case XML_PI_NODE:
            if (!ctxt->check) {
                xmlCtxtDumpSpaces(ctxt);
                fprintf(ctxt->output, "PI %s\n", (char *) node->name);
            }
            break;
        case XML_COMMENT_NODE:
            if (!ctxt->check) {
                xmlCtxtDumpSpaces(ctxt);
                fprintf(ctxt->output, "COMMENT\n");
            }
            break;
        case XML_DOCUMENT_NODE:
        case XML_HTML_DOCUMENT_NODE:
            if (!ctxt->check) {
                xmlCtxtDumpSpaces(ctxt);
            }
            fprintf(ctxt->output, "Error, DOCUMENT found here\n");
            xmlCtxtGenericNodeCheck(ctxt, node);
            return;
        case XML_DOCUMENT_TYPE_NODE:
            if (!ctxt->check) {
                xmlCtxtDumpSpaces(ctxt);
                fprintf(ctxt->output, "DOCUMENT_TYPE\n");
            }
            break;
        case XML_DOCUMENT_FRAG_NODE:
            if (!ctxt->check) {
                xmlCtxtDumpSpaces(ctxt);
                fprintf(ctxt->output, "DOCUMENT_FRAG\n");
            }
            break;
        case XML_NOTATION_NODE:
            if (!ctxt->check) {
                xmlCtxtDumpSpaces(ctxt);
                fprintf(ctxt->output, "NOTATION\n");
            }
            break;
        case XML_DTD_NODE:
            xmlCtxtDumpDtdNode(ctxt, (xmlDtdPtr) node);
            return;
        case XML_ELEMENT_DECL:
            xmlCtxtDumpElemDecl(ctxt, (xmlElementPtr) node);
            return;
        case XML_ATTRIBUTE_DECL:
            xmlCtxtDumpAttrDecl(ctxt, (xmlAttributePtr) node);
            return;
        case XML_ENTITY_DECL:
            xmlCtxtDumpEntityDecl(ctxt, (xmlEntityPtr) node);
            return;
        case XML_NAMESPACE_DECL:
            xmlCtxtDumpNamespace(ctxt, (xmlNsPtr) node);
            return;
        case XML_XINCLUDE_START:
            if (!ctxt->check) {
                xmlCtxtDumpSpaces(ctxt);
                fprintf(ctxt->output, "INCLUDE START\n");
            }
            return;
        case XML_XINCLUDE_END:
            if (!ctxt->check) {
                xmlCtxtDumpSpaces(ctxt);
                fprintf(ctxt->output, "INCLUDE END\n");
            }
            return;
        default:
            if (!ctxt->check)
                xmlCtxtDumpSpaces(ctxt);
	    xmlDebugErr2(ctxt, XML_CHECK_UNKNOWN_NODE,
	                "Unknown node type %d\n", node->type);
            return;
    }
    if (node->doc == NULL) {
        if (!ctxt->check) {
            xmlCtxtDumpSpaces(ctxt);
        }
        fprintf(ctxt->output, "PBM: doc == NULL !!!\n");
    }
    ctxt->depth++;
    if ((node->type == XML_ELEMENT_NODE) && (node->nsDef != NULL))
        xmlCtxtDumpNamespaceList(ctxt, node->nsDef);
    if ((node->type == XML_ELEMENT_NODE) && (node->properties != NULL))
        xmlCtxtDumpAttrList(ctxt, node->properties);
    if (node->type != XML_ENTITY_REF_NODE) {
        if ((node->type != XML_ELEMENT_NODE) && (node->content != NULL)) {
            if (!ctxt->check) {
                xmlCtxtDumpSpaces(ctxt);
                fprintf(ctxt->output, "content=");
                xmlCtxtDumpString(ctxt, node->content);
                fprintf(ctxt->output, "\n");
            }
        }
    } else {
        xmlEntityPtr ent;

        ent = xmlGetDocEntity(node->doc, node->name);
        if (ent != NULL)
            xmlCtxtDumpEntity(ctxt, ent);
    }
    ctxt->depth--;

    /*
     * Do a bit of checking
     */
    xmlCtxtGenericNodeCheck(ctxt, node);
}

/**
 * xmlCtxtDumpNode:
 * @output:  the FILE * for the output
 * @node:  the node
 * @depth:  the indentation level.
 *
 * Dumps debug information for the element node, it is recursive
 */
static void
xmlCtxtDumpNode(xmlDebugCtxtPtr ctxt, xmlNodePtr node)
{
    if (node == NULL) {
        if (!ctxt->check) {
            xmlCtxtDumpSpaces(ctxt);
            fprintf(ctxt->output, "node is NULL\n");
        }
        return;
    }
    xmlCtxtDumpOneNode(ctxt, node);
    if ((node->type != XML_NAMESPACE_DECL) &&
        (node->children != NULL) && (node->type != XML_ENTITY_REF_NODE)) {
        ctxt->depth++;
        xmlCtxtDumpNodeList(ctxt, node->children);
        ctxt->depth--;
    }
}

/**
 * xmlCtxtDumpNodeList:
 * @output:  the FILE * for the output
 * @node:  the node list
 * @depth:  the indentation level.
 *
 * Dumps debug information for the list of element node, it is recursive
 */
static void
xmlCtxtDumpNodeList(xmlDebugCtxtPtr ctxt, xmlNodePtr node)
{
    while (node != NULL) {
        xmlCtxtDumpNode(ctxt, node);
        node = node->next;
    }
}

static void
xmlCtxtDumpDocHead(xmlDebugCtxtPtr ctxt, xmlDocPtr doc)
{
    if (doc == NULL) {
        if (!ctxt->check)
            fprintf(ctxt->output, "DOCUMENT == NULL !\n");
        return;
    }
    ctxt->node = (xmlNodePtr) doc;

    switch (doc->type) {
        case XML_ELEMENT_NODE:
	    xmlDebugErr(ctxt, XML_CHECK_FOUND_ELEMENT,
	                "Misplaced ELEMENT node\n");
            break;
        case XML_ATTRIBUTE_NODE:
	    xmlDebugErr(ctxt, XML_CHECK_FOUND_ATTRIBUTE,
	                "Misplaced ATTRIBUTE node\n");
            break;
        case XML_TEXT_NODE:
	    xmlDebugErr(ctxt, XML_CHECK_FOUND_TEXT,
	                "Misplaced TEXT node\n");
            break;
        case XML_CDATA_SECTION_NODE:
	    xmlDebugErr(ctxt, XML_CHECK_FOUND_CDATA,
	                "Misplaced CDATA node\n");
            break;
        case XML_ENTITY_REF_NODE:
	    xmlDebugErr(ctxt, XML_CHECK_FOUND_ENTITYREF,
	                "Misplaced ENTITYREF node\n");
            break;
        case XML_ENTITY_NODE:
	    xmlDebugErr(ctxt, XML_CHECK_FOUND_ENTITY,
	                "Misplaced ENTITY node\n");
            break;
        case XML_PI_NODE:
	    xmlDebugErr(ctxt, XML_CHECK_FOUND_PI,
	                "Misplaced PI node\n");
            break;
        case XML_COMMENT_NODE:
	    xmlDebugErr(ctxt, XML_CHECK_FOUND_COMMENT,
	                "Misplaced COMMENT node\n");
            break;
        case XML_DOCUMENT_NODE:
	    if (!ctxt->check)
		fprintf(ctxt->output, "DOCUMENT\n");
            break;
        case XML_HTML_DOCUMENT_NODE:
	    if (!ctxt->check)
		fprintf(ctxt->output, "HTML DOCUMENT\n");
            break;
        case XML_DOCUMENT_TYPE_NODE:
	    xmlDebugErr(ctxt, XML_CHECK_FOUND_DOCTYPE,
	                "Misplaced DOCTYPE node\n");
            break;
        case XML_DOCUMENT_FRAG_NODE:
	    xmlDebugErr(ctxt, XML_CHECK_FOUND_FRAGMENT,
	                "Misplaced FRAGMENT node\n");
            break;
        case XML_NOTATION_NODE:
	    xmlDebugErr(ctxt, XML_CHECK_FOUND_NOTATION,
	                "Misplaced NOTATION node\n");
            break;
        default:
	    xmlDebugErr2(ctxt, XML_CHECK_UNKNOWN_NODE,
	                "Unknown node type %d\n", doc->type);
    }
}

/**
 * xmlCtxtDumpDocumentHead:
 * @output:  the FILE * for the output
 * @doc:  the document
 *
 * Dumps debug information concerning the document, not recursive
 */
static void
xmlCtxtDumpDocumentHead(xmlDebugCtxtPtr ctxt, xmlDocPtr doc)
{
    if (doc == NULL) return;
    xmlCtxtDumpDocHead(ctxt, doc);
    if (!ctxt->check) {
        if (doc->name != NULL) {
            fprintf(ctxt->output, "name=");
            xmlCtxtDumpString(ctxt, BAD_CAST doc->name);
            fprintf(ctxt->output, "\n");
        }
        if (doc->version != NULL) {
            fprintf(ctxt->output, "version=");
            xmlCtxtDumpString(ctxt, doc->version);
            fprintf(ctxt->output, "\n");
        }
        if (doc->encoding != NULL) {
            fprintf(ctxt->output, "encoding=");
            xmlCtxtDumpString(ctxt, doc->encoding);
            fprintf(ctxt->output, "\n");
        }
        if (doc->URL != NULL) {
            fprintf(ctxt->output, "URL=");
            xmlCtxtDumpString(ctxt, doc->URL);
            fprintf(ctxt->output, "\n");
        }
        if (doc->standalone)
            fprintf(ctxt->output, "standalone=true\n");
    }
    if (doc->oldNs != NULL)
        xmlCtxtDumpNamespaceList(ctxt, doc->oldNs);
}

/**
 * xmlCtxtDumpDocument:
 * @output:  the FILE * for the output
 * @doc:  the document
 *
 * Dumps debug information for the document, it's recursive
 */
static void
xmlCtxtDumpDocument(xmlDebugCtxtPtr ctxt, xmlDocPtr doc)
{
    if (doc == NULL) {
        if (!ctxt->check)
            fprintf(ctxt->output, "DOCUMENT == NULL !\n");
        return;
    }
    xmlCtxtDumpDocumentHead(ctxt, doc);
    if (((doc->type == XML_DOCUMENT_NODE) ||
         (doc->type == XML_HTML_DOCUMENT_NODE))
        && (doc->children != NULL)) {
        ctxt->depth++;
        xmlCtxtDumpNodeList(ctxt, doc->children);
        ctxt->depth--;
    }
}

static void
xmlCtxtDumpEntityCallback(void *payload, void *data,
                          const xmlChar *name ATTRIBUTE_UNUSED)
{
    xmlEntityPtr cur = (xmlEntityPtr) payload;
    xmlDebugCtxtPtr ctxt = (xmlDebugCtxtPtr) data;
    if (cur == NULL) {
        if (!ctxt->check)
            fprintf(ctxt->output, "Entity is NULL");
        return;
    }
    if (!ctxt->check) {
        fprintf(ctxt->output, "%s : ", (char *) cur->name);
        switch (cur->etype) {
            case XML_INTERNAL_GENERAL_ENTITY:
                fprintf(ctxt->output, "INTERNAL GENERAL, ");
                break;
            case XML_EXTERNAL_GENERAL_PARSED_ENTITY:
                fprintf(ctxt->output, "EXTERNAL PARSED, ");
                break;
            case XML_EXTERNAL_GENERAL_UNPARSED_ENTITY:
                fprintf(ctxt->output, "EXTERNAL UNPARSED, ");
                break;
            case XML_INTERNAL_PARAMETER_ENTITY:
                fprintf(ctxt->output, "INTERNAL PARAMETER, ");
                break;
            case XML_EXTERNAL_PARAMETER_ENTITY:
                fprintf(ctxt->output, "EXTERNAL PARAMETER, ");
                break;
            default:
		xmlDebugErr2(ctxt, XML_CHECK_ENTITY_TYPE,
			     "Unknown entity type %d\n", cur->etype);
        }
        if (cur->ExternalID != NULL)
            fprintf(ctxt->output, "ID \"%s\"", (char *) cur->ExternalID);
        if (cur->SystemID != NULL)
            fprintf(ctxt->output, "SYSTEM \"%s\"", (char *) cur->SystemID);
        if (cur->orig != NULL)
            fprintf(ctxt->output, "\n orig \"%s\"", (char *) cur->orig);
        if ((cur->type != XML_ELEMENT_NODE) && (cur->content != NULL))
            fprintf(ctxt->output, "\n content \"%s\"",
                    (char *) cur->content);
        fprintf(ctxt->output, "\n");
    }
}

/**
 * xmlCtxtDumpEntities:
 * @output:  the FILE * for the output
 * @doc:  the document
 *
 * Dumps debug information for all the entities in use by the document
 */
static void
xmlCtxtDumpEntities(xmlDebugCtxtPtr ctxt, xmlDocPtr doc)
{
    if (doc == NULL) return;
    xmlCtxtDumpDocHead(ctxt, doc);
    if ((doc->intSubset != NULL) && (doc->intSubset->entities != NULL)) {
        xmlEntitiesTablePtr table = (xmlEntitiesTablePtr)
            doc->intSubset->entities;

        if (!ctxt->check)
            fprintf(ctxt->output, "Entities in internal subset\n");
        xmlHashScan(table, xmlCtxtDumpEntityCallback, ctxt);
    } else
        fprintf(ctxt->output, "No entities in internal subset\n");
    if ((doc->extSubset != NULL) && (doc->extSubset->entities != NULL)) {
        xmlEntitiesTablePtr table = (xmlEntitiesTablePtr)
            doc->extSubset->entities;

        if (!ctxt->check)
            fprintf(ctxt->output, "Entities in external subset\n");
        xmlHashScan(table, xmlCtxtDumpEntityCallback, ctxt);
    } else if (!ctxt->check)
        fprintf(ctxt->output, "No entities in external subset\n");
}

/**
 * xmlCtxtDumpDTD:
 * @output:  the FILE * for the output
 * @dtd:  the DTD
 *
 * Dumps debug information for the DTD
 */
static void
xmlCtxtDumpDTD(xmlDebugCtxtPtr ctxt, xmlDtdPtr dtd)
{
    if (dtd == NULL) {
        if (!ctxt->check)
            fprintf(ctxt->output, "DTD is NULL\n");
        return;
    }
    xmlCtxtDumpDtdNode(ctxt, dtd);
    if (dtd->children == NULL)
        fprintf(ctxt->output, "    DTD is empty\n");
    else {
        ctxt->depth++;
        xmlCtxtDumpNodeList(ctxt, dtd->children);
        ctxt->depth--;
    }
}

/************************************************************************
 *									*
 *			Public entry points for dump			*
 *									*
 ************************************************************************/

/**
 * xmlDebugDumpString:
 * @output:  the FILE * for the output
 * @str:  the string
 *
 * Dumps information about the string, shorten it if necessary
 */
void
xmlDebugDumpString(FILE * output, const xmlChar * str)
{
    int i;

    if (output == NULL)
	output = stdout;
    if (str == NULL) {
        fprintf(output, "(NULL)");
        return;
    }
    for (i = 0; i < 40; i++)
        if (str[i] == 0)
            return;
        else if (IS_BLANK_CH(str[i]))
            fputc(' ', output);
        else if (str[i] >= 0x80)
            fprintf(output, "#%X", str[i]);
        else
            fputc(str[i], output);
    fprintf(output, "...");
}

/**
 * xmlDebugDumpAttr:
 * @output:  the FILE * for the output
 * @attr:  the attribute
 * @depth:  the indentation level.
 *
 * Dumps debug information for the attribute
 */
void
xmlDebugDumpAttr(FILE *output, xmlAttrPtr attr, int depth) {
    xmlDebugCtxt ctxt;

    if (output == NULL) return;
    xmlCtxtDumpInitCtxt(&ctxt);
    ctxt.output = output;
    ctxt.depth = depth;
    xmlCtxtDumpAttr(&ctxt, attr);
    xmlCtxtDumpCleanCtxt(&ctxt);
}


/**
 * xmlDebugDumpEntities:
 * @output:  the FILE * for the output
 * @doc:  the document
 *
 * Dumps debug information for all the entities in use by the document
 */
void
xmlDebugDumpEntities(FILE * output, xmlDocPtr doc)
{
    xmlDebugCtxt ctxt;

    if (output == NULL) return;
    xmlCtxtDumpInitCtxt(&ctxt);
    ctxt.output = output;
    xmlCtxtDumpEntities(&ctxt, doc);
    xmlCtxtDumpCleanCtxt(&ctxt);
}

/**
 * xmlDebugDumpAttrList:
 * @output:  the FILE * for the output
 * @attr:  the attribute list
 * @depth:  the indentation level.
 *
 * Dumps debug information for the attribute list
 */
void
xmlDebugDumpAttrList(FILE * output, xmlAttrPtr attr, int depth)
{
    xmlDebugCtxt ctxt;

    if (output == NULL) return;
    xmlCtxtDumpInitCtxt(&ctxt);
    ctxt.output = output;
    ctxt.depth = depth;
    xmlCtxtDumpAttrList(&ctxt, attr);
    xmlCtxtDumpCleanCtxt(&ctxt);
}

/**
 * xmlDebugDumpOneNode:
 * @output:  the FILE * for the output
 * @node:  the node
 * @depth:  the indentation level.
 *
 * Dumps debug information for the element node, it is not recursive
 */
void
xmlDebugDumpOneNode(FILE * output, xmlNodePtr node, int depth)
{
    xmlDebugCtxt ctxt;

    if (output == NULL) return;
    xmlCtxtDumpInitCtxt(&ctxt);
    ctxt.output = output;
    ctxt.depth = depth;
    xmlCtxtDumpOneNode(&ctxt, node);
    xmlCtxtDumpCleanCtxt(&ctxt);
}

/**
 * xmlDebugDumpNode:
 * @output:  the FILE * for the output
 * @node:  the node
 * @depth:  the indentation level.
 *
 * Dumps debug information for the element node, it is recursive
 */
void
xmlDebugDumpNode(FILE * output, xmlNodePtr node, int depth)
{
    xmlDebugCtxt ctxt;

    if (output == NULL)
	output = stdout;
    xmlCtxtDumpInitCtxt(&ctxt);
    ctxt.output = output;
    ctxt.depth = depth;
    xmlCtxtDumpNode(&ctxt, node);
    xmlCtxtDumpCleanCtxt(&ctxt);
}

/**
 * xmlDebugDumpNodeList:
 * @output:  the FILE * for the output
 * @node:  the node list
 * @depth:  the indentation level.
 *
 * Dumps debug information for the list of element node, it is recursive
 */
void
xmlDebugDumpNodeList(FILE * output, xmlNodePtr node, int depth)
{
    xmlDebugCtxt ctxt;

    if (output == NULL)
	output = stdout;
    xmlCtxtDumpInitCtxt(&ctxt);
    ctxt.output = output;
    ctxt.depth = depth;
    xmlCtxtDumpNodeList(&ctxt, node);
    xmlCtxtDumpCleanCtxt(&ctxt);
}

/**
 * xmlDebugDumpDocumentHead:
 * @output:  the FILE * for the output
 * @doc:  the document
 *
 * Dumps debug information concerning the document, not recursive
 */
void
xmlDebugDumpDocumentHead(FILE * output, xmlDocPtr doc)
{
    xmlDebugCtxt ctxt;

    if (output == NULL)
	output = stdout;
    xmlCtxtDumpInitCtxt(&ctxt);
    ctxt.options |= DUMP_TEXT_TYPE;
    ctxt.output = output;
    xmlCtxtDumpDocumentHead(&ctxt, doc);
    xmlCtxtDumpCleanCtxt(&ctxt);
}

/**
 * xmlDebugDumpDocument:
 * @output:  the FILE * for the output
 * @doc:  the document
 *
 * Dumps debug information for the document, it's recursive
 */
void
xmlDebugDumpDocument(FILE * output, xmlDocPtr doc)
{
    xmlDebugCtxt ctxt;

    if (output == NULL)
	output = stdout;
    xmlCtxtDumpInitCtxt(&ctxt);
    ctxt.options |= DUMP_TEXT_TYPE;
    ctxt.output = output;
    xmlCtxtDumpDocument(&ctxt, doc);
    xmlCtxtDumpCleanCtxt(&ctxt);
}

/**
 * xmlDebugDumpDTD:
 * @output:  the FILE * for the output
 * @dtd:  the DTD
 *
 * Dumps debug information for the DTD
 */
void
xmlDebugDumpDTD(FILE * output, xmlDtdPtr dtd)
{
    xmlDebugCtxt ctxt;

    if (output == NULL)
	output = stdout;
    xmlCtxtDumpInitCtxt(&ctxt);
    ctxt.options |= DUMP_TEXT_TYPE;
    ctxt.output = output;
    xmlCtxtDumpDTD(&ctxt, dtd);
    xmlCtxtDumpCleanCtxt(&ctxt);
}

/************************************************************************
 *									*
 *			Public entry points for checkings		*
 *									*
 ************************************************************************/

/**
 * xmlDebugCheckDocument:
 * @output:  the FILE * for the output
 * @doc:  the document
 *
 * Check the document for potential content problems, and output
 * the errors to @output
 *
 * Returns the number of errors found
 */
int
xmlDebugCheckDocument(FILE * output, xmlDocPtr doc)
{
    xmlDebugCtxt ctxt;

    if (output == NULL)
	output = stdout;
    xmlCtxtDumpInitCtxt(&ctxt);
    ctxt.output = output;
    ctxt.check = 1;
    xmlCtxtDumpDocument(&ctxt, doc);
    xmlCtxtDumpCleanCtxt(&ctxt);
    return(ctxt.errors);
}

<<<<<<< HEAD
/************************************************************************
 *									*
 *			Helpers for Shell				*
 *									*
 ************************************************************************/

/**
 * xmlLsCountNode:
 * @node:  the node to count
 *
 * Count the children of @node.
 *
 * Returns the number of children of @node.
 */
int
xmlLsCountNode(xmlNodePtr node) {
    int ret = 0;
    xmlNodePtr list = NULL;

    if (node == NULL)
	return(0);

    switch (node->type) {
	case XML_ELEMENT_NODE:
	    list = node->children;
	    break;
	case XML_DOCUMENT_NODE:
	case XML_HTML_DOCUMENT_NODE:
	    list = ((xmlDocPtr) node)->children;
	    break;
	case XML_ATTRIBUTE_NODE:
	    list = ((xmlAttrPtr) node)->children;
	    break;
	case XML_TEXT_NODE:
	case XML_CDATA_SECTION_NODE:
	case XML_PI_NODE:
	case XML_COMMENT_NODE:
	    if (node->content != NULL) {
		ret = xmlStrlen(node->content);
            }
	    break;
	case XML_ENTITY_REF_NODE:
	case XML_DOCUMENT_TYPE_NODE:
	case XML_ENTITY_NODE:
	case XML_DOCUMENT_FRAG_NODE:
	case XML_NOTATION_NODE:
	case XML_DTD_NODE:
        case XML_ELEMENT_DECL:
        case XML_ATTRIBUTE_DECL:
        case XML_ENTITY_DECL:
	case XML_NAMESPACE_DECL:
	case XML_XINCLUDE_START:
	case XML_XINCLUDE_END:
	    ret = 1;
	    break;
    }
    for (;list != NULL;ret++)
        list = list->next;
    return(ret);
}

/**
 * xmlLsOneNode:
 * @output:  the FILE * for the output
 * @node:  the node to dump
 *
 * Dump to @output the type and name of @node.
 */
void
xmlLsOneNode(FILE *output, xmlNodePtr node) {
    if (output == NULL) return;
    if (node == NULL) {
	fprintf(output, "NULL\n");
	return;
    }
    switch (node->type) {
	case XML_ELEMENT_NODE:
	    fprintf(output, "-");
	    break;
	case XML_ATTRIBUTE_NODE:
	    fprintf(output, "a");
	    break;
	case XML_TEXT_NODE:
	    fprintf(output, "t");
	    break;
	case XML_CDATA_SECTION_NODE:
	    fprintf(output, "C");
	    break;
	case XML_ENTITY_REF_NODE:
	    fprintf(output, "e");
	    break;
	case XML_ENTITY_NODE:
	    fprintf(output, "E");
	    break;
	case XML_PI_NODE:
	    fprintf(output, "p");
	    break;
	case XML_COMMENT_NODE:
	    fprintf(output, "c");
	    break;
	case XML_DOCUMENT_NODE:
	    fprintf(output, "d");
	    break;
	case XML_HTML_DOCUMENT_NODE:
	    fprintf(output, "h");
	    break;
	case XML_DOCUMENT_TYPE_NODE:
	    fprintf(output, "T");
	    break;
	case XML_DOCUMENT_FRAG_NODE:
	    fprintf(output, "F");
	    break;
	case XML_NOTATION_NODE:
	    fprintf(output, "N");
	    break;
	case XML_NAMESPACE_DECL:
	    fprintf(output, "n");
	    break;
	default:
	    fprintf(output, "?");
    }
    if (node->type != XML_NAMESPACE_DECL) {
	if (node->properties != NULL)
	    fprintf(output, "a");
	else
	    fprintf(output, "-");
	if (node->nsDef != NULL)
	    fprintf(output, "n");
	else
	    fprintf(output, "-");
    }

    fprintf(output, " %8d ", xmlLsCountNode(node));

    switch (node->type) {
	case XML_ELEMENT_NODE:
	    if (node->name != NULL) {
                if ((node->ns != NULL) && (node->ns->prefix != NULL))
                    fprintf(output, "%s:", node->ns->prefix);
		fprintf(output, "%s", (const char *) node->name);
            }
	    break;
	case XML_ATTRIBUTE_NODE:
	    if (node->name != NULL)
		fprintf(output, "%s", (const char *) node->name);
	    break;
	case XML_TEXT_NODE:
	    if (node->content != NULL) {
		xmlDebugDumpString(output, node->content);
            }
	    break;
	case XML_CDATA_SECTION_NODE:
	    break;
	case XML_ENTITY_REF_NODE:
	    if (node->name != NULL)
		fprintf(output, "%s", (const char *) node->name);
	    break;
	case XML_ENTITY_NODE:
	    if (node->name != NULL)
		fprintf(output, "%s", (const char *) node->name);
	    break;
	case XML_PI_NODE:
	    if (node->name != NULL)
		fprintf(output, "%s", (const char *) node->name);
	    break;
	case XML_COMMENT_NODE:
	    break;
	case XML_DOCUMENT_NODE:
	    break;
	case XML_HTML_DOCUMENT_NODE:
	    break;
	case XML_DOCUMENT_TYPE_NODE:
	    break;
	case XML_DOCUMENT_FRAG_NODE:
	    break;
	case XML_NOTATION_NODE:
	    break;
	case XML_NAMESPACE_DECL: {
	    xmlNsPtr ns = (xmlNsPtr) node;

	    if (ns->prefix == NULL)
		fprintf(output, "default -> %s", (char *)ns->href);
	    else
		fprintf(output, "%s -> %s", (char *)ns->prefix,
			(char *)ns->href);
	    break;
	}
	default:
	    if (node->name != NULL)
		fprintf(output, "%s", (const char *) node->name);
    }
    fprintf(output, "\n");
}

/**
 * xmlBoolToText:
 * @boolval: a bool to turn into text
 *
 * Convenient way to turn bool into text
 *
 * Returns a pointer to either "True" or "False"
 */
const char *
xmlBoolToText(int boolval)
{
    if (boolval)
        return("True");
    else
        return("False");
}

#ifdef LIBXML_XPATH_ENABLED
/****************************************************************
 *								*
 *		The XML shell related functions			*
 *								*
 ****************************************************************/



/*
 * TODO: Improvement/cleanups for the XML shell
 *     - allow to shell out an editor on a subpart
 *     - cleanup function registrations (with help) and calling
 *     - provide registration routines
 */

/**
 * xmlShellPrintXPathError:
 * @errorType: valid xpath error id
 * @arg: the argument that cause xpath to fail
 *
 * Print the xpath error to libxml default error channel
 */
void
xmlShellPrintXPathError(int errorType, const char *arg)
{
    const char *default_arg = "Result";

    if (!arg)
        arg = default_arg;

    switch (errorType) {
        case XPATH_UNDEFINED:
            fprintf(stderr,
                            "%s: no such node\n", arg);
            break;

        case XPATH_BOOLEAN:
            fprintf(stderr,
                            "%s is a Boolean\n", arg);
            break;
        case XPATH_NUMBER:
            fprintf(stderr,
                            "%s is a number\n", arg);
            break;
        case XPATH_STRING:
            fprintf(stderr,
                            "%s is a string\n", arg);
            break;
#ifdef LIBXML_XPTR_LOCS_ENABLED
        case XPATH_POINT:
            fprintf(stderr,
                            "%s is a point\n", arg);
            break;
        case XPATH_RANGE:
            fprintf(stderr,
                            "%s is a range\n", arg);
            break;
        case XPATH_LOCATIONSET:
            fprintf(stderr,
                            "%s is a range\n", arg);
            break;
#endif /* LIBXML_XPTR_LOCS_ENABLED */
        case XPATH_USERS:
            fprintf(stderr,
                            "%s is user-defined\n", arg);
            break;
        case XPATH_XSLT_TREE:
            fprintf(stderr,
                            "%s is an XSLT value tree\n", arg);
            break;
    }
#if 0
    fprintf(stderr,
                    "Try casting the result string function (xpath builtin)\n",
                    arg);
#endif
}


#ifdef LIBXML_OUTPUT_ENABLED
/**
 * xmlShellPrintNodeCtxt:
 * @ctxt : a non-null shell context
 * @node : a non-null node to print to the output FILE
 *
 * Print node to the output FILE
 */
static void
xmlShellPrintNodeCtxt(xmlShellCtxtPtr ctxt,xmlNodePtr node)
{
    FILE *fp;

    if (!node)
        return;
    if (ctxt == NULL)
	fp = stdout;
    else
	fp = ctxt->output;

    if (node->type == XML_DOCUMENT_NODE)
        xmlDocDump(fp, (xmlDocPtr) node);
    else if (node->type == XML_ATTRIBUTE_NODE)
        xmlDebugDumpAttrList(fp, (xmlAttrPtr) node, 0);
    else
        xmlElemDump(fp, node->doc, node);

    fprintf(fp, "\n");
}

/**
 * xmlShellPrintNode:
 * @node : a non-null node to print to the output FILE
 *
 * Print node to the output FILE
 */
void
xmlShellPrintNode(xmlNodePtr node)
{
    xmlShellPrintNodeCtxt(NULL, node);
}
#endif /* LIBXML_OUTPUT_ENABLED */

/**
 * xmlShellPrintXPathResultCtxt:
 * @ctxt: a valid shell context
 * @list: a valid result generated by an xpath evaluation
 *
 * Prints result to the output FILE
 */
static void
xmlShellPrintXPathResultCtxt(xmlShellCtxtPtr ctxt,xmlXPathObjectPtr list)
{
    if (!ctxt)
       return;

    if (list != NULL) {
        switch (list->type) {
            case XPATH_NODESET:{
#ifdef LIBXML_OUTPUT_ENABLED
                    int indx;

                    if (list->nodesetval) {
                        for (indx = 0; indx < list->nodesetval->nodeNr;
                             indx++) {
                            xmlShellPrintNodeCtxt(ctxt,
				    list->nodesetval->nodeTab[indx]);
                        }
                    } else {
                        fprintf(ctxt->output,
                                        "Empty node set\n");
                    }
                    break;
#else
		    fprintf(ctxt->output,
				    "Node set\n");
#endif /* LIBXML_OUTPUT_ENABLED */
                }
            case XPATH_BOOLEAN:
                fprintf(ctxt->output,
                                "Is a Boolean:%s\n",
                                xmlBoolToText(list->boolval));
                break;
            case XPATH_NUMBER:
                fprintf(ctxt->output,
                                "Is a number:%0g\n", list->floatval);
                break;
            case XPATH_STRING:
                fprintf(ctxt->output,
                                "Is a string:%s\n", list->stringval);
                break;

            default:
                xmlShellPrintXPathError(list->type, NULL);
        }
    }
}

/**
 * xmlShellPrintXPathResult:
 * @list: a valid result generated by an xpath evaluation
 *
 * Prints result to the output FILE
 */
void
xmlShellPrintXPathResult(xmlXPathObjectPtr list)
{
    xmlShellPrintXPathResultCtxt(NULL, list);
}

/**
 * xmlShellList:
 * @ctxt:  the shell context
 * @arg:  unused
 * @node:  a node
 * @node2:  unused
 *
 * Implements the XML shell function "ls"
 * Does an Unix like listing of the given node (like a directory)
 *
 * Returns 0
 */
int
xmlShellList(xmlShellCtxtPtr ctxt,
             char *arg ATTRIBUTE_UNUSED, xmlNodePtr node,
             xmlNodePtr node2 ATTRIBUTE_UNUSED)
{
    xmlNodePtr cur;
    if (!ctxt)
        return (0);
    if (node == NULL) {
	fprintf(ctxt->output, "NULL\n");
	return (0);
    }
    if ((node->type == XML_DOCUMENT_NODE) ||
        (node->type == XML_HTML_DOCUMENT_NODE)) {
        cur = ((xmlDocPtr) node)->children;
    } else if (node->type == XML_NAMESPACE_DECL) {
        xmlLsOneNode(ctxt->output, node);
        return (0);
    } else if (node->children != NULL) {
        cur = node->children;
    } else {
        xmlLsOneNode(ctxt->output, node);
        return (0);
    }
    while (cur != NULL) {
        xmlLsOneNode(ctxt->output, cur);
        cur = cur->next;
    }
    return (0);
}

/**
 * xmlShellBase:
 * @ctxt:  the shell context
 * @arg:  unused
 * @node:  a node
 * @node2:  unused
 *
 * Implements the XML shell function "base"
 * dumps the current XML base of the node
 *
 * Returns 0
 */
int
xmlShellBase(xmlShellCtxtPtr ctxt,
             char *arg ATTRIBUTE_UNUSED, xmlNodePtr node,
             xmlNodePtr node2 ATTRIBUTE_UNUSED)
{
    xmlChar *base;
    if (!ctxt)
        return 0;
    if (node == NULL) {
	fprintf(ctxt->output, "NULL\n");
	return (0);
    }

    base = xmlNodeGetBase(node->doc, node);

    if (base == NULL) {
        fprintf(ctxt->output, " No base found !!!\n");
    } else {
        fprintf(ctxt->output, "%s\n", base);
        xmlFree(base);
    }
    return (0);
}

#ifdef LIBXML_TREE_ENABLED
/**
 * xmlShellSetBase:
 * @ctxt:  the shell context
 * @arg:  the new base
 * @node:  a node
 * @node2:  unused
 *
 * Implements the XML shell function "setbase"
 * change the current XML base of the node
 *
 * Returns 0
 */
static int
xmlShellSetBase(xmlShellCtxtPtr ctxt ATTRIBUTE_UNUSED,
             char *arg ATTRIBUTE_UNUSED, xmlNodePtr node,
             xmlNodePtr node2 ATTRIBUTE_UNUSED)
{
    xmlNodeSetBase(node, (xmlChar*) arg);
    return (0);
}
#endif

#ifdef LIBXML_XPATH_ENABLED
/**
 * xmlShellRegisterNamespace:
 * @ctxt:  the shell context
 * @arg:  a string in prefix=nsuri format
 * @node:  unused
 * @node2:  unused
 *
 * Implements the XML shell function "setns"
 * register/unregister a prefix=namespace pair
 * on the XPath context
 *
 * Returns 0 on success and a negative value otherwise.
 */
static int
xmlShellRegisterNamespace(xmlShellCtxtPtr ctxt, char *arg,
      xmlNodePtr node ATTRIBUTE_UNUSED, xmlNodePtr node2 ATTRIBUTE_UNUSED)
{
    xmlChar* nsListDup;
    xmlChar* prefix;
    xmlChar* href;
    xmlChar* next;

    nsListDup = xmlStrdup((xmlChar *) arg);
    next = nsListDup;
    while(next != NULL) {
	/* skip spaces */
	/*while((*next) == ' ') next++;*/
	if((*next) == '\0') break;

	/* find prefix */
	prefix = next;
	next = (xmlChar*)xmlStrchr(next, '=');
	if(next == NULL) {
	    fprintf(ctxt->output, "setns: prefix=[nsuri] required\n");
	    xmlFree(nsListDup);
	    return(-1);
	}
	*(next++) = '\0';

	/* find href */
	href = next;
	next = (xmlChar*)xmlStrchr(next, ' ');
	if(next != NULL) {
	    *(next++) = '\0';
	}

	/* do register namespace */
	if(xmlXPathRegisterNs(ctxt->pctxt, prefix, href) != 0) {
	    fprintf(ctxt->output,"Error: unable to register NS with prefix=\"%s\" and href=\"%s\"\n", prefix, href);
	    xmlFree(nsListDup);
	    return(-1);
	}
    }

    xmlFree(nsListDup);
    return(0);
}
/**
 * xmlShellRegisterRootNamespaces:
 * @ctxt:  the shell context
 * @arg:  unused
 * @node:  the root element
 * @node2:  unused
 *
 * Implements the XML shell function "setrootns"
 * which registers all namespaces declarations found on the root element.
 *
 * Returns 0 on success and a negative value otherwise.
 */
static int
xmlShellRegisterRootNamespaces(xmlShellCtxtPtr ctxt, char *arg ATTRIBUTE_UNUSED,
      xmlNodePtr root, xmlNodePtr node2 ATTRIBUTE_UNUSED)
{
    xmlNsPtr ns;

    if ((root == NULL) || (root->type != XML_ELEMENT_NODE) ||
        (root->nsDef == NULL) || (ctxt == NULL) || (ctxt->pctxt == NULL))
	return(-1);
    ns = root->nsDef;
    while (ns != NULL) {
        if (ns->prefix == NULL)
	    xmlXPathRegisterNs(ctxt->pctxt, BAD_CAST "defaultns", ns->href);
	else
	    xmlXPathRegisterNs(ctxt->pctxt, ns->prefix, ns->href);
        ns = ns->next;
    }
    return(0);
}
#endif

/**
 * xmlShellGrep:
 * @ctxt:  the shell context
 * @arg:  the string or regular expression to find
 * @node:  a node
 * @node2:  unused
 *
 * Implements the XML shell function "grep"
 * dumps information about the node (namespace, attributes, content).
 *
 * Returns 0
 */
static int
xmlShellGrep(xmlShellCtxtPtr ctxt ATTRIBUTE_UNUSED,
            char *arg, xmlNodePtr node, xmlNodePtr node2 ATTRIBUTE_UNUSED)
{
    if (!ctxt)
        return (0);
    if (node == NULL)
	return (0);
    if (arg == NULL)
	return (0);
#ifdef LIBXML_REGEXP_ENABLED
    if ((xmlStrchr((xmlChar *) arg, '?')) ||
	(xmlStrchr((xmlChar *) arg, '*')) ||
	(xmlStrchr((xmlChar *) arg, '.')) ||
	(xmlStrchr((xmlChar *) arg, '['))) {
    }
#endif
    while (node != NULL) {
        if (node->type == XML_COMMENT_NODE) {
	    if (xmlStrstr(node->content, (xmlChar *) arg)) {

		fprintf(ctxt->output, "%s : ", xmlGetNodePath(node));
                xmlShellList(ctxt, NULL, node, NULL);
	    }
        } else if (node->type == XML_TEXT_NODE) {
	    if (xmlStrstr(node->content, (xmlChar *) arg)) {

		fprintf(ctxt->output, "%s : ", xmlGetNodePath(node->parent));
                xmlShellList(ctxt, NULL, node->parent, NULL);
	    }
        }

        /*
         * Browse the full subtree, deep first
         */

        if ((node->type == XML_DOCUMENT_NODE) ||
            (node->type == XML_HTML_DOCUMENT_NODE)) {
            node = ((xmlDocPtr) node)->children;
        } else if ((node->children != NULL)
                   && (node->type != XML_ENTITY_REF_NODE)) {
            /* deep first */
            node = node->children;
        } else if (node->next != NULL) {
            /* then siblings */
            node = node->next;
        } else {
            /* go up to parents->next if needed */
            while (node != NULL) {
                if (node->parent != NULL) {
                    node = node->parent;
                }
                if (node->next != NULL) {
                    node = node->next;
                    break;
                }
                if (node->parent == NULL) {
                    node = NULL;
                    break;
                }
            }
	}
    }
    return (0);
}

/**
 * xmlShellDir:
 * @ctxt:  the shell context
 * @arg:  unused
 * @node:  a node
 * @node2:  unused
 *
 * Implements the XML shell function "dir"
 * dumps information about the node (namespace, attributes, content).
 *
 * Returns 0
 */
int
xmlShellDir(xmlShellCtxtPtr ctxt ATTRIBUTE_UNUSED,
            char *arg ATTRIBUTE_UNUSED, xmlNodePtr node,
            xmlNodePtr node2 ATTRIBUTE_UNUSED)
{
    if (!ctxt)
        return (0);
    if (node == NULL) {
	fprintf(ctxt->output, "NULL\n");
	return (0);
    }
    if ((node->type == XML_DOCUMENT_NODE) ||
        (node->type == XML_HTML_DOCUMENT_NODE)) {
        xmlDebugDumpDocumentHead(ctxt->output, (xmlDocPtr) node);
    } else if (node->type == XML_ATTRIBUTE_NODE) {
        xmlDebugDumpAttr(ctxt->output, (xmlAttrPtr) node, 0);
    } else {
        xmlDebugDumpOneNode(ctxt->output, node, 0);
    }
    return (0);
}

/**
 * xmlShellSetContent:
 * @ctxt:  the shell context
 * @value:  the content as a string
 * @node:  a node
 * @node2:  unused
 *
 * Implements the XML shell function "dir"
 * dumps information about the node (namespace, attributes, content).
 *
 * Returns 0
 */
static int
xmlShellSetContent(xmlShellCtxtPtr ctxt ATTRIBUTE_UNUSED,
            char *value, xmlNodePtr node,
            xmlNodePtr node2 ATTRIBUTE_UNUSED)
{
    xmlNodePtr results;
    xmlParserErrors ret;

    if (!ctxt)
        return (0);
    if (node == NULL) {
	fprintf(ctxt->output, "NULL\n");
	return (0);
    }
    if (value == NULL) {
        fprintf(ctxt->output, "NULL\n");
	return (0);
    }

    ret = xmlParseInNodeContext(node, value, strlen(value), 0, &results);
    if (ret == XML_ERR_OK) {
	if (node->children != NULL) {
	    xmlFreeNodeList(node->children);
	    node->children = NULL;
	    node->last = NULL;
	}
	xmlAddChildList(node, results);
    } else {
        fprintf(ctxt->output, "failed to parse content\n");
    }
    return (0);
}

static void
xmlShellPrintf(void *ctx, const char *msg, ...) {
    xmlShellCtxtPtr sctxt = ctx;
    va_list ap;

    va_start(ap, msg);
    vfprintf(sctxt->output, msg, ap);
    va_end(ap);
}

#ifdef LIBXML_SCHEMAS_ENABLED
/**
 * xmlShellRNGValidate:
 * @ctxt:  the shell context
 * @schemas:  the path to the Relax-NG schemas
 * @node:  a node
 * @node2:  unused
 *
 * Implements the XML shell function "relaxng"
 * validating the instance against a Relax-NG schemas
 *
 * Returns 0
 */
static int
xmlShellRNGValidate(xmlShellCtxtPtr sctxt, char *schemas,
            xmlNodePtr node ATTRIBUTE_UNUSED,
	    xmlNodePtr node2 ATTRIBUTE_UNUSED)
{
    xmlRelaxNGPtr relaxngschemas;
    xmlRelaxNGParserCtxtPtr ctxt;
    xmlRelaxNGValidCtxtPtr vctxt;
    int ret;

    ctxt = xmlRelaxNGNewParserCtxt(schemas);
    xmlRelaxNGSetParserErrors(ctxt, xmlShellPrintf, xmlShellPrintf, sctxt);
    relaxngschemas = xmlRelaxNGParse(ctxt);
    xmlRelaxNGFreeParserCtxt(ctxt);
    if (relaxngschemas == NULL) {
	fprintf(sctxt->output,
		"Relax-NG schema %s failed to compile\n", schemas);
	return(-1);
    }
    vctxt = xmlRelaxNGNewValidCtxt(relaxngschemas);
    xmlRelaxNGSetValidErrors(vctxt, xmlShellPrintf, xmlShellPrintf, sctxt);
    ret = xmlRelaxNGValidateDoc(vctxt, sctxt->doc);
    if (ret == 0) {
	fprintf(sctxt->output, "%s validates\n", sctxt->filename);
    } else if (ret > 0) {
	fprintf(sctxt->output, "%s fails to validate\n", sctxt->filename);
    } else {
	fprintf(sctxt->output, "%s validation generated an internal error\n",
	       sctxt->filename);
    }
    xmlRelaxNGFreeValidCtxt(vctxt);
    if (relaxngschemas != NULL)
	xmlRelaxNGFree(relaxngschemas);
    return(0);
}
#endif

#ifdef LIBXML_OUTPUT_ENABLED
/**
 * xmlShellCat:
 * @ctxt:  the shell context
 * @arg:  unused
 * @node:  a node
 * @node2:  unused
 *
 * Implements the XML shell function "cat"
 * dumps the serialization node content (XML or HTML).
 *
 * Returns 0
 */
int
xmlShellCat(xmlShellCtxtPtr ctxt, char *arg ATTRIBUTE_UNUSED,
            xmlNodePtr node, xmlNodePtr node2 ATTRIBUTE_UNUSED)
{
    if (!ctxt)
        return (0);
    if (node == NULL) {
	fprintf(ctxt->output, "NULL\n");
	return (0);
    }
    if (ctxt->doc->type == XML_HTML_DOCUMENT_NODE) {
#ifdef LIBXML_HTML_ENABLED
        if (node->type == XML_HTML_DOCUMENT_NODE)
            htmlDocDump(ctxt->output, (htmlDocPtr) node);
        else
            htmlNodeDumpFile(ctxt->output, ctxt->doc, node);
#else
        if (node->type == XML_DOCUMENT_NODE)
            xmlDocDump(ctxt->output, (xmlDocPtr) node);
        else
            xmlElemDump(ctxt->output, ctxt->doc, node);
#endif /* LIBXML_HTML_ENABLED */
    } else {
        if (node->type == XML_DOCUMENT_NODE)
            xmlDocDump(ctxt->output, (xmlDocPtr) node);
        else
            xmlElemDump(ctxt->output, ctxt->doc, node);
    }
    fprintf(ctxt->output, "\n");
    return (0);
}
#endif /* LIBXML_OUTPUT_ENABLED */

/**
 * xmlShellLoad:
 * @ctxt:  the shell context
 * @filename:  the file name
 * @node:  unused
 * @node2:  unused
 *
 * Implements the XML shell function "load"
 * loads a new document specified by the filename
 *
 * Returns 0 or -1 if loading failed
 */
int
xmlShellLoad(xmlShellCtxtPtr ctxt, char *filename,
             xmlNodePtr node ATTRIBUTE_UNUSED,
             xmlNodePtr node2 ATTRIBUTE_UNUSED)
{
    xmlDocPtr doc;
    int html = 0;

    if ((ctxt == NULL) || (filename == NULL)) return(-1);
    if (ctxt->doc != NULL)
        html = (ctxt->doc->type == XML_HTML_DOCUMENT_NODE);

    if (html) {
#ifdef LIBXML_HTML_ENABLED
        doc = htmlParseFile(filename, NULL);
#else
        fprintf(ctxt->output, "HTML support not compiled in\n");
        doc = NULL;
#endif /* LIBXML_HTML_ENABLED */
    } else {
        doc = xmlReadFile(filename,NULL,0);
    }
    if (doc != NULL) {
        if (ctxt->loaded == 1) {
            xmlFreeDoc(ctxt->doc);
        }
        ctxt->loaded = 1;
#ifdef LIBXML_XPATH_ENABLED
        xmlXPathFreeContext(ctxt->pctxt);
#endif /* LIBXML_XPATH_ENABLED */
        xmlFree(ctxt->filename);
        ctxt->doc = doc;
        ctxt->node = (xmlNodePtr) doc;
#ifdef LIBXML_XPATH_ENABLED
        ctxt->pctxt = xmlXPathNewContext(doc);
#endif /* LIBXML_XPATH_ENABLED */
        ctxt->filename = (char *) xmlCanonicPath((xmlChar *) filename);
    } else
        return (-1);
    return (0);
}

#ifdef LIBXML_OUTPUT_ENABLED
/**
 * xmlShellWrite:
 * @ctxt:  the shell context
 * @filename:  the file name
 * @node:  a node in the tree
 * @node2:  unused
 *
 * Implements the XML shell function "write"
 * Write the current node to the filename, it saves the serialization
 * of the subtree under the @node specified
 *
 * Returns 0 or -1 in case of error
 */
int
xmlShellWrite(xmlShellCtxtPtr ctxt, char *filename, xmlNodePtr node,
              xmlNodePtr node2 ATTRIBUTE_UNUSED)
{
    if (node == NULL)
        return (-1);
    if ((filename == NULL) || (filename[0] == 0)) {
        return (-1);
    }
#ifdef W_OK
    if (access((char *) filename, W_OK)) {
        fprintf(ctxt->output,
                        "Cannot write to %s\n", filename);
        return (-1);
    }
#endif
    switch (node->type) {
        case XML_DOCUMENT_NODE:
            if (xmlSaveFile((char *) filename, ctxt->doc) < -1) {
                fprintf(ctxt->output,
                                "Failed to write to %s\n", filename);
                return (-1);
            }
            break;
        case XML_HTML_DOCUMENT_NODE:
#ifdef LIBXML_HTML_ENABLED
            if (htmlSaveFile((char *) filename, ctxt->doc) < 0) {
                fprintf(ctxt->output,
                                "Failed to write to %s\n", filename);
                return (-1);
            }
#else
            if (xmlSaveFile((char *) filename, ctxt->doc) < -1) {
                fprintf(ctxt->output,
                                "Failed to write to %s\n", filename);
                return (-1);
            }
#endif /* LIBXML_HTML_ENABLED */
            break;
        default:{
                FILE *f;

                f = fopen((char *) filename, "w");
                if (f == NULL) {
                    fprintf(ctxt->output,
                                    "Failed to write to %s\n", filename);
                    return (-1);
                }
                xmlElemDump(f, ctxt->doc, node);
                fclose(f);
            }
    }
    return (0);
}

/**
 * xmlShellSave:
 * @ctxt:  the shell context
 * @filename:  the file name (optional)
 * @node:  unused
 * @node2:  unused
 *
 * Implements the XML shell function "save"
 * Write the current document to the filename, or it's original name
 *
 * Returns 0 or -1 in case of error
 */
int
xmlShellSave(xmlShellCtxtPtr ctxt, char *filename,
             xmlNodePtr node ATTRIBUTE_UNUSED,
             xmlNodePtr node2 ATTRIBUTE_UNUSED)
{
    if ((ctxt == NULL) || (ctxt->doc == NULL))
        return (-1);
    if ((filename == NULL) || (filename[0] == 0))
        filename = ctxt->filename;
    if (filename == NULL)
        return (-1);
#ifdef W_OK
    if (access((char *) filename, W_OK)) {
        fprintf(ctxt->output,
                        "Cannot save to %s\n", filename);
        return (-1);
    }
#endif
    switch (ctxt->doc->type) {
        case XML_DOCUMENT_NODE:
            if (xmlSaveFile((char *) filename, ctxt->doc) < 0) {
                fprintf(ctxt->output,
                                "Failed to save to %s\n", filename);
            }
            break;
        case XML_HTML_DOCUMENT_NODE:
#ifdef LIBXML_HTML_ENABLED
            if (htmlSaveFile((char *) filename, ctxt->doc) < 0) {
                fprintf(ctxt->output,
                                "Failed to save to %s\n", filename);
            }
#else
            if (xmlSaveFile((char *) filename, ctxt->doc) < 0) {
                fprintf(ctxt->output,
                                "Failed to save to %s\n", filename);
            }
#endif /* LIBXML_HTML_ENABLED */
            break;
        default:
            fprintf(ctxt->output,
	    "To save to subparts of a document use the 'write' command\n");
            return (-1);

    }
    return (0);
}
#endif /* LIBXML_OUTPUT_ENABLED */

#ifdef LIBXML_VALID_ENABLED
/**
 * xmlShellValidate:
 * @ctxt:  the shell context
 * @dtd:  the DTD URI (optional)
 * @node:  unused
 * @node2:  unused
 *
 * Implements the XML shell function "validate"
 * Validate the document, if a DTD path is provided, then the validation
 * is done against the given DTD.
 *
 * Returns 0 or -1 in case of error
 */
int
xmlShellValidate(xmlShellCtxtPtr ctxt, char *dtd,
                 xmlNodePtr node ATTRIBUTE_UNUSED,
                 xmlNodePtr node2 ATTRIBUTE_UNUSED)
{
    xmlValidCtxt vctxt;
    int res = -1;

    if ((ctxt == NULL) || (ctxt->doc == NULL)) return(-1);
    memset(&vctxt, 0, sizeof(vctxt));
    vctxt.error = xmlShellPrintf;
    vctxt.warning = xmlShellPrintf;
    vctxt.userData = ctxt;

    if ((dtd == NULL) || (dtd[0] == 0)) {
        res = xmlValidateDocument(&vctxt, ctxt->doc);
    } else {
        xmlDtdPtr subset;

        subset = xmlParseDTD(NULL, (xmlChar *) dtd);
        if (subset != NULL) {
            res = xmlValidateDtd(&vctxt, ctxt->doc, subset);

            xmlFreeDtd(subset);
        }
    }
    return (res);
}
#endif /* LIBXML_VALID_ENABLED */

/**
 * xmlShellDu:
 * @ctxt:  the shell context
 * @arg:  unused
 * @tree:  a node defining a subtree
 * @node2:  unused
 *
 * Implements the XML shell function "du"
 * show the structure of the subtree under node @tree
 * If @tree is null, the command works on the current node.
 *
 * Returns 0 or -1 in case of error
 */
int
xmlShellDu(xmlShellCtxtPtr ctxt,
           char *arg ATTRIBUTE_UNUSED, xmlNodePtr tree,
           xmlNodePtr node2 ATTRIBUTE_UNUSED)
{
    xmlNodePtr node;
    int indent = 0, i;

    if (!ctxt)
	return (-1);

    if (tree == NULL)
        return (-1);
    node = tree;
    while (node != NULL) {
        if ((node->type == XML_DOCUMENT_NODE) ||
            (node->type == XML_HTML_DOCUMENT_NODE)) {
            fprintf(ctxt->output, "/\n");
        } else if (node->type == XML_ELEMENT_NODE) {
            for (i = 0; i < indent; i++)
                fprintf(ctxt->output, "  ");
            if ((node->ns) && (node->ns->prefix))
                fprintf(ctxt->output, "%s:", node->ns->prefix);
            fprintf(ctxt->output, "%s\n", node->name);
        } else {
        }

        /*
         * Browse the full subtree, deep first
         */

        if ((node->type == XML_DOCUMENT_NODE) ||
            (node->type == XML_HTML_DOCUMENT_NODE)) {
            node = ((xmlDocPtr) node)->children;
        } else if ((node->children != NULL)
                   && (node->type != XML_ENTITY_REF_NODE)) {
            /* deep first */
            node = node->children;
            indent++;
        } else if ((node != tree) && (node->next != NULL)) {
            /* then siblings */
            node = node->next;
        } else if (node != tree) {
            /* go up to parents->next if needed */
            while (node != tree) {
                if (node->parent != NULL) {
                    node = node->parent;
                    indent--;
                }
                if ((node != tree) && (node->next != NULL)) {
                    node = node->next;
                    break;
                }
                if (node->parent == NULL) {
                    node = NULL;
                    break;
                }
                if (node == tree) {
                    node = NULL;
                    break;
                }
            }
            /* exit condition */
            if (node == tree)
                node = NULL;
        } else
            node = NULL;
    }
    return (0);
}

/**
 * xmlShellPwd:
 * @ctxt:  the shell context
 * @buffer:  the output buffer
 * @node:  a node
 * @node2:  unused
 *
 * Implements the XML shell function "pwd"
 * Show the full path from the root to the node, if needed building
 * thumblers when similar elements exists at a given ancestor level.
 * The output is compatible with XPath commands.
 *
 * Returns 0 or -1 in case of error
 */
int
xmlShellPwd(xmlShellCtxtPtr ctxt ATTRIBUTE_UNUSED, char *buffer,
            xmlNodePtr node, xmlNodePtr node2 ATTRIBUTE_UNUSED)
{
    xmlChar *path;

    if ((node == NULL) || (buffer == NULL))
        return (-1);

    path = xmlGetNodePath(node);
    if (path == NULL)
	return (-1);

    /*
     * This test prevents buffer overflow, because this routine
     * is only called by xmlShell, in which the second argument is
     * 500 chars long.
     * It is a dirty hack before a cleaner solution is found.
     * Documentation should mention that the second argument must
     * be at least 500 chars long, and could be stripped if too long.
     */
    snprintf(buffer, 499, "%s", path);
    buffer[499] = '0';
    xmlFree(path);

    return (0);
}

/**
 * xmlShell:
 * @doc:  the initial document
 * @filename:  the output buffer
 * @input:  the line reading function
 * @output:  the output FILE*, defaults to stdout if NULL
 *
 * Implements the XML shell
 * This allow to load, validate, view, modify and save a document
 * using a environment similar to a UNIX commandline.
 */
void
xmlShell(xmlDocPtr doc, const char *filename, xmlShellReadlineFunc input,
         FILE * output)
{
    char prompt[500] = "/ > ";
    char *cmdline = NULL, *cur;
    char command[100];
    char arg[400];
    int i;
    xmlShellCtxtPtr ctxt;
    xmlXPathObjectPtr list;

    if (doc == NULL)
        return;
    if (filename == NULL)
        return;
    if (input == NULL)
        return;
    if (output == NULL)
        output = stdout;
    ctxt = (xmlShellCtxtPtr) xmlMalloc(sizeof(xmlShellCtxt));
    if (ctxt == NULL)
        return;
    ctxt->loaded = 0;
    ctxt->doc = doc;
    ctxt->input = input;
    ctxt->output = output;
    ctxt->filename = (char *) xmlStrdup((xmlChar *) filename);
    ctxt->node = (xmlNodePtr) ctxt->doc;

#ifdef LIBXML_XPATH_ENABLED
    ctxt->pctxt = xmlXPathNewContext(ctxt->doc);
    if (ctxt->pctxt == NULL) {
        xmlFree(ctxt);
        return;
    }
#endif /* LIBXML_XPATH_ENABLED */
    while (1) {
        if (ctxt->node == (xmlNodePtr) ctxt->doc)
            snprintf(prompt, sizeof(prompt), "%s > ", "/");
        else if ((ctxt->node != NULL) && (ctxt->node->name) &&
                 (ctxt->node->ns) && (ctxt->node->ns->prefix))
            snprintf(prompt, sizeof(prompt), "%s:%s > ",
                     (ctxt->node->ns->prefix), ctxt->node->name);
        else if ((ctxt->node != NULL) && (ctxt->node->name))
            snprintf(prompt, sizeof(prompt), "%s > ", ctxt->node->name);
        else
            snprintf(prompt, sizeof(prompt), "? > ");
        prompt[sizeof(prompt) - 1] = 0;

        /*
         * Get a new command line
         */
        cmdline = ctxt->input(prompt);
        if (cmdline == NULL)
            break;

        /*
         * Parse the command itself
         */
        cur = cmdline;
        while ((*cur == ' ') || (*cur == '\t'))
            cur++;
        i = 0;
        while ((*cur != ' ') && (*cur != '\t') &&
               (*cur != '\n') && (*cur != '\r')) {
            if (*cur == 0)
                break;
            command[i++] = *cur++;
        }
        command[i] = 0;
        if (i == 0)
            continue;

        /*
         * Parse the argument
         */
        while ((*cur == ' ') || (*cur == '\t'))
            cur++;
        i = 0;
        while ((*cur != '\n') && (*cur != '\r') && (*cur != 0)) {
            if (*cur == 0)
                break;
            arg[i++] = *cur++;
        }
        arg[i] = 0;

        /*
         * start interpreting the command
         */
        if (!strcmp(command, "exit"))
            break;
        if (!strcmp(command, "quit"))
            break;
        if (!strcmp(command, "bye"))
            break;
		if (!strcmp(command, "help")) {
		  fprintf(ctxt->output, "\tbase         display XML base of the node\n");
		  fprintf(ctxt->output, "\tsetbase URI  change the XML base of the node\n");
		  fprintf(ctxt->output, "\tbye          leave shell\n");
		  fprintf(ctxt->output, "\tcat [node]   display node or current node\n");
		  fprintf(ctxt->output, "\tcd [path]    change directory to path or to root\n");
		  fprintf(ctxt->output, "\tdir [path]   dumps information about the node (namespace, attributes, content)\n");
		  fprintf(ctxt->output, "\tdu [path]    show the structure of the subtree under path or the current node\n");
		  fprintf(ctxt->output, "\texit         leave shell\n");
		  fprintf(ctxt->output, "\thelp         display this help\n");
		  fprintf(ctxt->output, "\tfree         display memory usage\n");
		  fprintf(ctxt->output, "\tload [name]  load a new document with name\n");
		  fprintf(ctxt->output, "\tls [path]    list contents of path or the current directory\n");
		  fprintf(ctxt->output, "\tset xml_fragment replace the current node content with the fragment parsed in context\n");
#ifdef LIBXML_XPATH_ENABLED
		  fprintf(ctxt->output, "\txpath expr   evaluate the XPath expression in that context and print the result\n");
		  fprintf(ctxt->output, "\tsetns nsreg  register a namespace to a prefix in the XPath evaluation context\n");
		  fprintf(ctxt->output, "\t             format for nsreg is: prefix=[nsuri] (i.e. prefix= unsets a prefix)\n");
		  fprintf(ctxt->output, "\tsetrootns    register all namespace found on the root element\n");
		  fprintf(ctxt->output, "\t             the default namespace if any uses 'defaultns' prefix\n");
#endif /* LIBXML_XPATH_ENABLED */
		  fprintf(ctxt->output, "\tpwd          display current working directory\n");
		  fprintf(ctxt->output, "\twhereis      display absolute path of [path] or current working directory\n");
		  fprintf(ctxt->output, "\tquit         leave shell\n");
#ifdef LIBXML_OUTPUT_ENABLED
		  fprintf(ctxt->output, "\tsave [name]  save this document to name or the original name\n");
		  fprintf(ctxt->output, "\twrite [name] write the current node to the filename\n");
#endif /* LIBXML_OUTPUT_ENABLED */
#ifdef LIBXML_VALID_ENABLED
		  fprintf(ctxt->output, "\tvalidate     check the document for errors\n");
#endif /* LIBXML_VALID_ENABLED */
#ifdef LIBXML_SCHEMAS_ENABLED
		  fprintf(ctxt->output, "\trelaxng rng  validate the document against the Relax-NG schemas\n");
#endif
		  fprintf(ctxt->output, "\tgrep string  search for a string in the subtree\n");
#ifdef LIBXML_VALID_ENABLED
        } else if (!strcmp(command, "validate")) {
            xmlShellValidate(ctxt, arg, NULL, NULL);
#endif /* LIBXML_VALID_ENABLED */
        } else if (!strcmp(command, "load")) {
            xmlShellLoad(ctxt, arg, NULL, NULL);
#ifdef LIBXML_SCHEMAS_ENABLED
        } else if (!strcmp(command, "relaxng")) {
            xmlShellRNGValidate(ctxt, arg, NULL, NULL);
#endif
#ifdef LIBXML_OUTPUT_ENABLED
        } else if (!strcmp(command, "save")) {
            xmlShellSave(ctxt, arg, NULL, NULL);
        } else if (!strcmp(command, "write")) {
	    if (arg[0] == 0)
		fprintf(ctxt->output,
                        "Write command requires a filename argument\n");
	    else
		xmlShellWrite(ctxt, arg, ctxt->node, NULL);
#endif /* LIBXML_OUTPUT_ENABLED */
        } else if (!strcmp(command, "grep")) {
            xmlShellGrep(ctxt, arg, ctxt->node, NULL);
        } else if (!strcmp(command, "pwd")) {
            char dir[500];

            if (!xmlShellPwd(ctxt, dir, ctxt->node, NULL))
                fprintf(ctxt->output, "%s\n", dir);
        } else if (!strcmp(command, "du")) {
            if (arg[0] == 0) {
                xmlShellDu(ctxt, NULL, ctxt->node, NULL);
            } else {
                ctxt->pctxt->node = ctxt->node;
#ifdef LIBXML_XPATH_ENABLED
                ctxt->pctxt->node = ctxt->node;
                list = xmlXPathEval((xmlChar *) arg, ctxt->pctxt);
#else
                list = NULL;
#endif /* LIBXML_XPATH_ENABLED */
                if (list != NULL) {
                    switch (list->type) {
                        case XPATH_UNDEFINED:
                            fprintf(ctxt->output,
                                            "%s: no such node\n", arg);
                            break;
                        case XPATH_NODESET:{
                            int indx;

                            if (list->nodesetval == NULL)
                                break;

                            for (indx = 0;
                                 indx < list->nodesetval->nodeNr;
                                 indx++)
                                xmlShellDu(ctxt, NULL,
                                           list->nodesetval->
                                           nodeTab[indx], NULL);
                            break;
                        }
                        case XPATH_BOOLEAN:
                            fprintf(ctxt->output,
                                            "%s is a Boolean\n", arg);
                            break;
                        case XPATH_NUMBER:
                            fprintf(ctxt->output,
                                            "%s is a number\n", arg);
                            break;
                        case XPATH_STRING:
                            fprintf(ctxt->output,
                                            "%s is a string\n", arg);
                            break;
#ifdef LIBXML_XPTR_LOCS_ENABLED
                        case XPATH_POINT:
                            fprintf(ctxt->output,
                                            "%s is a point\n", arg);
                            break;
                        case XPATH_RANGE:
                            fprintf(ctxt->output,
                                            "%s is a range\n", arg);
                            break;
                        case XPATH_LOCATIONSET:
                            fprintf(ctxt->output,
                                            "%s is a range\n", arg);
                            break;
#endif /* LIBXML_XPTR_LOCS_ENABLED */
                        case XPATH_USERS:
                            fprintf(ctxt->output,
                                            "%s is user-defined\n", arg);
                            break;
                        case XPATH_XSLT_TREE:
                            fprintf(ctxt->output,
                                            "%s is an XSLT value tree\n",
                                            arg);
                            break;
                    }
#ifdef LIBXML_XPATH_ENABLED
                    xmlXPathFreeObject(list);
#endif
                } else {
                    fprintf(ctxt->output,
                                    "%s: no such node\n", arg);
                }
                ctxt->pctxt->node = NULL;
            }
        } else if (!strcmp(command, "base")) {
            xmlShellBase(ctxt, NULL, ctxt->node, NULL);
        } else if (!strcmp(command, "set")) {
	    xmlShellSetContent(ctxt, arg, ctxt->node, NULL);
#ifdef LIBXML_XPATH_ENABLED
        } else if (!strcmp(command, "setns")) {
            if (arg[0] == 0) {
		fprintf(ctxt->output,
				"setns: prefix=[nsuri] required\n");
            } else {
                xmlShellRegisterNamespace(ctxt, arg, NULL, NULL);
            }
        } else if (!strcmp(command, "setrootns")) {
	    xmlNodePtr root;

	    root = xmlDocGetRootElement(ctxt->doc);
	    xmlShellRegisterRootNamespaces(ctxt, NULL, root, NULL);
        } else if (!strcmp(command, "xpath")) {
            if (arg[0] == 0) {
		fprintf(ctxt->output,
				"xpath: expression required\n");
	    } else {
                ctxt->pctxt->node = ctxt->node;
                list = xmlXPathEval((xmlChar *) arg, ctxt->pctxt);
		xmlXPathDebugDumpObject(ctxt->output, list, 0);
		xmlXPathFreeObject(list);
	    }
#endif /* LIBXML_XPATH_ENABLED */
#ifdef LIBXML_TREE_ENABLED
        } else if (!strcmp(command, "setbase")) {
            xmlShellSetBase(ctxt, arg, ctxt->node, NULL);
#endif
        } else if ((!strcmp(command, "ls")) || (!strcmp(command, "dir"))) {
            int dir = (!strcmp(command, "dir"));

            if (arg[0] == 0) {
                if (dir)
                    xmlShellDir(ctxt, NULL, ctxt->node, NULL);
                else
                    xmlShellList(ctxt, NULL, ctxt->node, NULL);
            } else {
                ctxt->pctxt->node = ctxt->node;
#ifdef LIBXML_XPATH_ENABLED
                ctxt->pctxt->node = ctxt->node;
                list = xmlXPathEval((xmlChar *) arg, ctxt->pctxt);
#else
                list = NULL;
#endif /* LIBXML_XPATH_ENABLED */
                if (list != NULL) {
                    switch (list->type) {
                        case XPATH_UNDEFINED:
                            fprintf(ctxt->output,
                                            "%s: no such node\n", arg);
                            break;
                        case XPATH_NODESET:{
                                int indx;

				if (list->nodesetval == NULL)
				    break;

                                for (indx = 0;
                                     indx < list->nodesetval->nodeNr;
                                     indx++) {
                                    if (dir)
                                        xmlShellDir(ctxt, NULL,
                                                    list->nodesetval->
                                                    nodeTab[indx], NULL);
                                    else
                                        xmlShellList(ctxt, NULL,
                                                     list->nodesetval->
                                                     nodeTab[indx], NULL);
                                }
                                break;
                            }
                        case XPATH_BOOLEAN:
                            fprintf(ctxt->output,
                                            "%s is a Boolean\n", arg);
                            break;
                        case XPATH_NUMBER:
                            fprintf(ctxt->output,
                                            "%s is a number\n", arg);
                            break;
                        case XPATH_STRING:
                            fprintf(ctxt->output,
                                            "%s is a string\n", arg);
                            break;
#ifdef LIBXML_XPTR_LOCS_ENABLED
                        case XPATH_POINT:
                            fprintf(ctxt->output,
                                            "%s is a point\n", arg);
                            break;
                        case XPATH_RANGE:
                            fprintf(ctxt->output,
                                            "%s is a range\n", arg);
                            break;
                        case XPATH_LOCATIONSET:
                            fprintf(ctxt->output,
                                            "%s is a range\n", arg);
                            break;
#endif /* LIBXML_XPTR_LOCS_ENABLED */
                        case XPATH_USERS:
                            fprintf(ctxt->output,
                                            "%s is user-defined\n", arg);
                            break;
                        case XPATH_XSLT_TREE:
                            fprintf(ctxt->output,
                                            "%s is an XSLT value tree\n",
                                            arg);
                            break;
                    }
#ifdef LIBXML_XPATH_ENABLED
                    xmlXPathFreeObject(list);
#endif
                } else {
                    fprintf(ctxt->output,
                                    "%s: no such node\n", arg);
                }
                ctxt->pctxt->node = NULL;
            }
        } else if (!strcmp(command, "whereis")) {
            char dir[500];

            if (arg[0] == 0) {
                if (!xmlShellPwd(ctxt, dir, ctxt->node, NULL))
                    fprintf(ctxt->output, "%s\n", dir);
            } else {
                ctxt->pctxt->node = ctxt->node;
#ifdef LIBXML_XPATH_ENABLED
                list = xmlXPathEval((xmlChar *) arg, ctxt->pctxt);
#else
                list = NULL;
#endif /* LIBXML_XPATH_ENABLED */
                if (list != NULL) {
                    switch (list->type) {
                        case XPATH_UNDEFINED:
                            fprintf(ctxt->output,
                                            "%s: no such node\n", arg);
                            break;
                        case XPATH_NODESET:{
                                int indx;

				if (list->nodesetval == NULL)
				    break;

                                for (indx = 0;
                                     indx < list->nodesetval->nodeNr;
                                     indx++) {
                                    if (!xmlShellPwd(ctxt, dir, list->nodesetval->
                                                     nodeTab[indx], NULL))
                                        fprintf(ctxt->output, "%s\n", dir);
                                }
                                break;
                            }
                        case XPATH_BOOLEAN:
                            fprintf(ctxt->output,
                                            "%s is a Boolean\n", arg);
                            break;
                        case XPATH_NUMBER:
                            fprintf(ctxt->output,
                                            "%s is a number\n", arg);
                            break;
                        case XPATH_STRING:
                            fprintf(ctxt->output,
                                            "%s is a string\n", arg);
                            break;
#ifdef LIBXML_XPTR_LOCS_ENABLED
                        case XPATH_POINT:
                            fprintf(ctxt->output,
                                            "%s is a point\n", arg);
                            break;
                        case XPATH_RANGE:
                            fprintf(ctxt->output,
                                            "%s is a range\n", arg);
                            break;
                        case XPATH_LOCATIONSET:
                            fprintf(ctxt->output,
                                            "%s is a range\n", arg);
                            break;
#endif /* LIBXML_XPTR_LOCS_ENABLED */
                        case XPATH_USERS:
                            fprintf(ctxt->output,
                                            "%s is user-defined\n", arg);
                            break;
                        case XPATH_XSLT_TREE:
                            fprintf(ctxt->output,
                                            "%s is an XSLT value tree\n",
                                            arg);
                            break;
                    }
#ifdef LIBXML_XPATH_ENABLED
                    xmlXPathFreeObject(list);
#endif
                } else {
                    fprintf(ctxt->output,
                                    "%s: no such node\n", arg);
                }
                ctxt->pctxt->node = NULL;
            }
        } else if (!strcmp(command, "cd")) {
            if (arg[0] == 0) {
                ctxt->node = (xmlNodePtr) ctxt->doc;
            } else {
#ifdef LIBXML_XPATH_ENABLED
                int l;

                ctxt->pctxt->node = ctxt->node;
		l = strlen(arg);
		if ((l >= 2) && (arg[l - 1] == '/'))
		    arg[l - 1] = 0;
                list = xmlXPathEval((xmlChar *) arg, ctxt->pctxt);
#else
                list = NULL;
#endif /* LIBXML_XPATH_ENABLED */
                if (list != NULL) {
                    switch (list->type) {
                        case XPATH_UNDEFINED:
                            fprintf(ctxt->output,
                                            "%s: no such node\n", arg);
                            break;
                        case XPATH_NODESET:
                            if (list->nodesetval != NULL) {
				if (list->nodesetval->nodeNr == 1) {
				    ctxt->node = list->nodesetval->nodeTab[0];
				    if ((ctxt->node != NULL) &&
				        (ctxt->node->type ==
					 XML_NAMESPACE_DECL)) {
					fprintf(ctxt->output,
						    "cannot cd to namespace\n");
					ctxt->node = NULL;
				    }
				} else
				    fprintf(ctxt->output,
						    "%s is a %d Node Set\n",
						    arg,
						    list->nodesetval->nodeNr);
                            } else
                                fprintf(ctxt->output,
                                                "%s is an empty Node Set\n",
                                                arg);
                            break;
                        case XPATH_BOOLEAN:
                            fprintf(ctxt->output,
                                            "%s is a Boolean\n", arg);
                            break;
                        case XPATH_NUMBER:
                            fprintf(ctxt->output,
                                            "%s is a number\n", arg);
                            break;
                        case XPATH_STRING:
                            fprintf(ctxt->output,
                                            "%s is a string\n", arg);
                            break;
#ifdef LIBXML_XPTR_LOCS_ENABLED
                        case XPATH_POINT:
                            fprintf(ctxt->output,
                                            "%s is a point\n", arg);
                            break;
                        case XPATH_RANGE:
                            fprintf(ctxt->output,
                                            "%s is a range\n", arg);
                            break;
                        case XPATH_LOCATIONSET:
                            fprintf(ctxt->output,
                                            "%s is a range\n", arg);
                            break;
#endif /* LIBXML_XPTR_LOCS_ENABLED */
                        case XPATH_USERS:
                            fprintf(ctxt->output,
                                            "%s is user-defined\n", arg);
                            break;
                        case XPATH_XSLT_TREE:
                            fprintf(ctxt->output,
                                            "%s is an XSLT value tree\n",
                                            arg);
                            break;
                    }
#ifdef LIBXML_XPATH_ENABLED
                    xmlXPathFreeObject(list);
#endif
                } else {
                    fprintf(ctxt->output,
                                    "%s: no such node\n", arg);
                }
                ctxt->pctxt->node = NULL;
            }
#ifdef LIBXML_OUTPUT_ENABLED
        } else if (!strcmp(command, "cat")) {
            if (arg[0] == 0) {
                xmlShellCat(ctxt, NULL, ctxt->node, NULL);
            } else {
                ctxt->pctxt->node = ctxt->node;
#ifdef LIBXML_XPATH_ENABLED
                ctxt->pctxt->node = ctxt->node;
                list = xmlXPathEval((xmlChar *) arg, ctxt->pctxt);
#else
                list = NULL;
#endif /* LIBXML_XPATH_ENABLED */
                if (list != NULL) {
                    switch (list->type) {
                        case XPATH_UNDEFINED:
                            fprintf(ctxt->output,
                                            "%s: no such node\n", arg);
                            break;
                        case XPATH_NODESET:{
                                int indx;

				if (list->nodesetval == NULL)
				    break;

                                for (indx = 0;
                                     indx < list->nodesetval->nodeNr;
                                     indx++) {
                                    if (i > 0)
                                        fprintf(ctxt->output, " -------\n");
                                    xmlShellCat(ctxt, NULL,
                                                list->nodesetval->
                                                nodeTab[indx], NULL);
                                }
                                break;
                            }
                        case XPATH_BOOLEAN:
                            fprintf(ctxt->output,
                                            "%s is a Boolean\n", arg);
                            break;
                        case XPATH_NUMBER:
                            fprintf(ctxt->output,
                                            "%s is a number\n", arg);
                            break;
                        case XPATH_STRING:
                            fprintf(ctxt->output,
                                            "%s is a string\n", arg);
                            break;
#ifdef LIBXML_XPTR_LOCS_ENABLED
                        case XPATH_POINT:
                            fprintf(ctxt->output,
                                            "%s is a point\n", arg);
                            break;
                        case XPATH_RANGE:
                            fprintf(ctxt->output,
                                            "%s is a range\n", arg);
                            break;
                        case XPATH_LOCATIONSET:
                            fprintf(ctxt->output,
                                            "%s is a range\n", arg);
                            break;
#endif /* LIBXML_XPTR_LOCS_ENABLED */
                        case XPATH_USERS:
                            fprintf(ctxt->output,
                                            "%s is user-defined\n", arg);
                            break;
                        case XPATH_XSLT_TREE:
                            fprintf(ctxt->output,
                                            "%s is an XSLT value tree\n",
                                            arg);
                            break;
                    }
#ifdef LIBXML_XPATH_ENABLED
                    xmlXPathFreeObject(list);
#endif
                } else {
                    fprintf(ctxt->output,
                                    "%s: no such node\n", arg);
                }
                ctxt->pctxt->node = NULL;
            }
#endif /* LIBXML_OUTPUT_ENABLED */
        } else {
            fprintf(ctxt->output,
                            "Unknown command %s\n", command);
        }
        free(cmdline);          /* not xmlFree here ! */
	cmdline = NULL;
    }
#ifdef LIBXML_XPATH_ENABLED
    xmlXPathFreeContext(ctxt->pctxt);
#endif /* LIBXML_XPATH_ENABLED */
    if (ctxt->loaded) {
        xmlFreeDoc(ctxt->doc);
    }
    if (ctxt->filename != NULL)
        xmlFree(ctxt->filename);
    xmlFree(ctxt);
    if (cmdline != NULL)
        free(cmdline);          /* not xmlFree here ! */
}

#endif /* LIBXML_XPATH_ENABLED */
=======
>>>>>>> e42c1a31
#endif /* LIBXML_DEBUG_ENABLED */<|MERGE_RESOLUTION|>--- conflicted
+++ resolved
@@ -1557,1849 +1557,4 @@
     return(ctxt.errors);
 }
 
-<<<<<<< HEAD
-/************************************************************************
- *									*
- *			Helpers for Shell				*
- *									*
- ************************************************************************/
-
-/**
- * xmlLsCountNode:
- * @node:  the node to count
- *
- * Count the children of @node.
- *
- * Returns the number of children of @node.
- */
-int
-xmlLsCountNode(xmlNodePtr node) {
-    int ret = 0;
-    xmlNodePtr list = NULL;
-
-    if (node == NULL)
-	return(0);
-
-    switch (node->type) {
-	case XML_ELEMENT_NODE:
-	    list = node->children;
-	    break;
-	case XML_DOCUMENT_NODE:
-	case XML_HTML_DOCUMENT_NODE:
-	    list = ((xmlDocPtr) node)->children;
-	    break;
-	case XML_ATTRIBUTE_NODE:
-	    list = ((xmlAttrPtr) node)->children;
-	    break;
-	case XML_TEXT_NODE:
-	case XML_CDATA_SECTION_NODE:
-	case XML_PI_NODE:
-	case XML_COMMENT_NODE:
-	    if (node->content != NULL) {
-		ret = xmlStrlen(node->content);
-            }
-	    break;
-	case XML_ENTITY_REF_NODE:
-	case XML_DOCUMENT_TYPE_NODE:
-	case XML_ENTITY_NODE:
-	case XML_DOCUMENT_FRAG_NODE:
-	case XML_NOTATION_NODE:
-	case XML_DTD_NODE:
-        case XML_ELEMENT_DECL:
-        case XML_ATTRIBUTE_DECL:
-        case XML_ENTITY_DECL:
-	case XML_NAMESPACE_DECL:
-	case XML_XINCLUDE_START:
-	case XML_XINCLUDE_END:
-	    ret = 1;
-	    break;
-    }
-    for (;list != NULL;ret++)
-        list = list->next;
-    return(ret);
-}
-
-/**
- * xmlLsOneNode:
- * @output:  the FILE * for the output
- * @node:  the node to dump
- *
- * Dump to @output the type and name of @node.
- */
-void
-xmlLsOneNode(FILE *output, xmlNodePtr node) {
-    if (output == NULL) return;
-    if (node == NULL) {
-	fprintf(output, "NULL\n");
-	return;
-    }
-    switch (node->type) {
-	case XML_ELEMENT_NODE:
-	    fprintf(output, "-");
-	    break;
-	case XML_ATTRIBUTE_NODE:
-	    fprintf(output, "a");
-	    break;
-	case XML_TEXT_NODE:
-	    fprintf(output, "t");
-	    break;
-	case XML_CDATA_SECTION_NODE:
-	    fprintf(output, "C");
-	    break;
-	case XML_ENTITY_REF_NODE:
-	    fprintf(output, "e");
-	    break;
-	case XML_ENTITY_NODE:
-	    fprintf(output, "E");
-	    break;
-	case XML_PI_NODE:
-	    fprintf(output, "p");
-	    break;
-	case XML_COMMENT_NODE:
-	    fprintf(output, "c");
-	    break;
-	case XML_DOCUMENT_NODE:
-	    fprintf(output, "d");
-	    break;
-	case XML_HTML_DOCUMENT_NODE:
-	    fprintf(output, "h");
-	    break;
-	case XML_DOCUMENT_TYPE_NODE:
-	    fprintf(output, "T");
-	    break;
-	case XML_DOCUMENT_FRAG_NODE:
-	    fprintf(output, "F");
-	    break;
-	case XML_NOTATION_NODE:
-	    fprintf(output, "N");
-	    break;
-	case XML_NAMESPACE_DECL:
-	    fprintf(output, "n");
-	    break;
-	default:
-	    fprintf(output, "?");
-    }
-    if (node->type != XML_NAMESPACE_DECL) {
-	if (node->properties != NULL)
-	    fprintf(output, "a");
-	else
-	    fprintf(output, "-");
-	if (node->nsDef != NULL)
-	    fprintf(output, "n");
-	else
-	    fprintf(output, "-");
-    }
-
-    fprintf(output, " %8d ", xmlLsCountNode(node));
-
-    switch (node->type) {
-	case XML_ELEMENT_NODE:
-	    if (node->name != NULL) {
-                if ((node->ns != NULL) && (node->ns->prefix != NULL))
-                    fprintf(output, "%s:", node->ns->prefix);
-		fprintf(output, "%s", (const char *) node->name);
-            }
-	    break;
-	case XML_ATTRIBUTE_NODE:
-	    if (node->name != NULL)
-		fprintf(output, "%s", (const char *) node->name);
-	    break;
-	case XML_TEXT_NODE:
-	    if (node->content != NULL) {
-		xmlDebugDumpString(output, node->content);
-            }
-	    break;
-	case XML_CDATA_SECTION_NODE:
-	    break;
-	case XML_ENTITY_REF_NODE:
-	    if (node->name != NULL)
-		fprintf(output, "%s", (const char *) node->name);
-	    break;
-	case XML_ENTITY_NODE:
-	    if (node->name != NULL)
-		fprintf(output, "%s", (const char *) node->name);
-	    break;
-	case XML_PI_NODE:
-	    if (node->name != NULL)
-		fprintf(output, "%s", (const char *) node->name);
-	    break;
-	case XML_COMMENT_NODE:
-	    break;
-	case XML_DOCUMENT_NODE:
-	    break;
-	case XML_HTML_DOCUMENT_NODE:
-	    break;
-	case XML_DOCUMENT_TYPE_NODE:
-	    break;
-	case XML_DOCUMENT_FRAG_NODE:
-	    break;
-	case XML_NOTATION_NODE:
-	    break;
-	case XML_NAMESPACE_DECL: {
-	    xmlNsPtr ns = (xmlNsPtr) node;
-
-	    if (ns->prefix == NULL)
-		fprintf(output, "default -> %s", (char *)ns->href);
-	    else
-		fprintf(output, "%s -> %s", (char *)ns->prefix,
-			(char *)ns->href);
-	    break;
-	}
-	default:
-	    if (node->name != NULL)
-		fprintf(output, "%s", (const char *) node->name);
-    }
-    fprintf(output, "\n");
-}
-
-/**
- * xmlBoolToText:
- * @boolval: a bool to turn into text
- *
- * Convenient way to turn bool into text
- *
- * Returns a pointer to either "True" or "False"
- */
-const char *
-xmlBoolToText(int boolval)
-{
-    if (boolval)
-        return("True");
-    else
-        return("False");
-}
-
-#ifdef LIBXML_XPATH_ENABLED
-/****************************************************************
- *								*
- *		The XML shell related functions			*
- *								*
- ****************************************************************/
-
-
-
-/*
- * TODO: Improvement/cleanups for the XML shell
- *     - allow to shell out an editor on a subpart
- *     - cleanup function registrations (with help) and calling
- *     - provide registration routines
- */
-
-/**
- * xmlShellPrintXPathError:
- * @errorType: valid xpath error id
- * @arg: the argument that cause xpath to fail
- *
- * Print the xpath error to libxml default error channel
- */
-void
-xmlShellPrintXPathError(int errorType, const char *arg)
-{
-    const char *default_arg = "Result";
-
-    if (!arg)
-        arg = default_arg;
-
-    switch (errorType) {
-        case XPATH_UNDEFINED:
-            fprintf(stderr,
-                            "%s: no such node\n", arg);
-            break;
-
-        case XPATH_BOOLEAN:
-            fprintf(stderr,
-                            "%s is a Boolean\n", arg);
-            break;
-        case XPATH_NUMBER:
-            fprintf(stderr,
-                            "%s is a number\n", arg);
-            break;
-        case XPATH_STRING:
-            fprintf(stderr,
-                            "%s is a string\n", arg);
-            break;
-#ifdef LIBXML_XPTR_LOCS_ENABLED
-        case XPATH_POINT:
-            fprintf(stderr,
-                            "%s is a point\n", arg);
-            break;
-        case XPATH_RANGE:
-            fprintf(stderr,
-                            "%s is a range\n", arg);
-            break;
-        case XPATH_LOCATIONSET:
-            fprintf(stderr,
-                            "%s is a range\n", arg);
-            break;
-#endif /* LIBXML_XPTR_LOCS_ENABLED */
-        case XPATH_USERS:
-            fprintf(stderr,
-                            "%s is user-defined\n", arg);
-            break;
-        case XPATH_XSLT_TREE:
-            fprintf(stderr,
-                            "%s is an XSLT value tree\n", arg);
-            break;
-    }
-#if 0
-    fprintf(stderr,
-                    "Try casting the result string function (xpath builtin)\n",
-                    arg);
-#endif
-}
-
-
-#ifdef LIBXML_OUTPUT_ENABLED
-/**
- * xmlShellPrintNodeCtxt:
- * @ctxt : a non-null shell context
- * @node : a non-null node to print to the output FILE
- *
- * Print node to the output FILE
- */
-static void
-xmlShellPrintNodeCtxt(xmlShellCtxtPtr ctxt,xmlNodePtr node)
-{
-    FILE *fp;
-
-    if (!node)
-        return;
-    if (ctxt == NULL)
-	fp = stdout;
-    else
-	fp = ctxt->output;
-
-    if (node->type == XML_DOCUMENT_NODE)
-        xmlDocDump(fp, (xmlDocPtr) node);
-    else if (node->type == XML_ATTRIBUTE_NODE)
-        xmlDebugDumpAttrList(fp, (xmlAttrPtr) node, 0);
-    else
-        xmlElemDump(fp, node->doc, node);
-
-    fprintf(fp, "\n");
-}
-
-/**
- * xmlShellPrintNode:
- * @node : a non-null node to print to the output FILE
- *
- * Print node to the output FILE
- */
-void
-xmlShellPrintNode(xmlNodePtr node)
-{
-    xmlShellPrintNodeCtxt(NULL, node);
-}
-#endif /* LIBXML_OUTPUT_ENABLED */
-
-/**
- * xmlShellPrintXPathResultCtxt:
- * @ctxt: a valid shell context
- * @list: a valid result generated by an xpath evaluation
- *
- * Prints result to the output FILE
- */
-static void
-xmlShellPrintXPathResultCtxt(xmlShellCtxtPtr ctxt,xmlXPathObjectPtr list)
-{
-    if (!ctxt)
-       return;
-
-    if (list != NULL) {
-        switch (list->type) {
-            case XPATH_NODESET:{
-#ifdef LIBXML_OUTPUT_ENABLED
-                    int indx;
-
-                    if (list->nodesetval) {
-                        for (indx = 0; indx < list->nodesetval->nodeNr;
-                             indx++) {
-                            xmlShellPrintNodeCtxt(ctxt,
-				    list->nodesetval->nodeTab[indx]);
-                        }
-                    } else {
-                        fprintf(ctxt->output,
-                                        "Empty node set\n");
-                    }
-                    break;
-#else
-		    fprintf(ctxt->output,
-				    "Node set\n");
-#endif /* LIBXML_OUTPUT_ENABLED */
-                }
-            case XPATH_BOOLEAN:
-                fprintf(ctxt->output,
-                                "Is a Boolean:%s\n",
-                                xmlBoolToText(list->boolval));
-                break;
-            case XPATH_NUMBER:
-                fprintf(ctxt->output,
-                                "Is a number:%0g\n", list->floatval);
-                break;
-            case XPATH_STRING:
-                fprintf(ctxt->output,
-                                "Is a string:%s\n", list->stringval);
-                break;
-
-            default:
-                xmlShellPrintXPathError(list->type, NULL);
-        }
-    }
-}
-
-/**
- * xmlShellPrintXPathResult:
- * @list: a valid result generated by an xpath evaluation
- *
- * Prints result to the output FILE
- */
-void
-xmlShellPrintXPathResult(xmlXPathObjectPtr list)
-{
-    xmlShellPrintXPathResultCtxt(NULL, list);
-}
-
-/**
- * xmlShellList:
- * @ctxt:  the shell context
- * @arg:  unused
- * @node:  a node
- * @node2:  unused
- *
- * Implements the XML shell function "ls"
- * Does an Unix like listing of the given node (like a directory)
- *
- * Returns 0
- */
-int
-xmlShellList(xmlShellCtxtPtr ctxt,
-             char *arg ATTRIBUTE_UNUSED, xmlNodePtr node,
-             xmlNodePtr node2 ATTRIBUTE_UNUSED)
-{
-    xmlNodePtr cur;
-    if (!ctxt)
-        return (0);
-    if (node == NULL) {
-	fprintf(ctxt->output, "NULL\n");
-	return (0);
-    }
-    if ((node->type == XML_DOCUMENT_NODE) ||
-        (node->type == XML_HTML_DOCUMENT_NODE)) {
-        cur = ((xmlDocPtr) node)->children;
-    } else if (node->type == XML_NAMESPACE_DECL) {
-        xmlLsOneNode(ctxt->output, node);
-        return (0);
-    } else if (node->children != NULL) {
-        cur = node->children;
-    } else {
-        xmlLsOneNode(ctxt->output, node);
-        return (0);
-    }
-    while (cur != NULL) {
-        xmlLsOneNode(ctxt->output, cur);
-        cur = cur->next;
-    }
-    return (0);
-}
-
-/**
- * xmlShellBase:
- * @ctxt:  the shell context
- * @arg:  unused
- * @node:  a node
- * @node2:  unused
- *
- * Implements the XML shell function "base"
- * dumps the current XML base of the node
- *
- * Returns 0
- */
-int
-xmlShellBase(xmlShellCtxtPtr ctxt,
-             char *arg ATTRIBUTE_UNUSED, xmlNodePtr node,
-             xmlNodePtr node2 ATTRIBUTE_UNUSED)
-{
-    xmlChar *base;
-    if (!ctxt)
-        return 0;
-    if (node == NULL) {
-	fprintf(ctxt->output, "NULL\n");
-	return (0);
-    }
-
-    base = xmlNodeGetBase(node->doc, node);
-
-    if (base == NULL) {
-        fprintf(ctxt->output, " No base found !!!\n");
-    } else {
-        fprintf(ctxt->output, "%s\n", base);
-        xmlFree(base);
-    }
-    return (0);
-}
-
-#ifdef LIBXML_TREE_ENABLED
-/**
- * xmlShellSetBase:
- * @ctxt:  the shell context
- * @arg:  the new base
- * @node:  a node
- * @node2:  unused
- *
- * Implements the XML shell function "setbase"
- * change the current XML base of the node
- *
- * Returns 0
- */
-static int
-xmlShellSetBase(xmlShellCtxtPtr ctxt ATTRIBUTE_UNUSED,
-             char *arg ATTRIBUTE_UNUSED, xmlNodePtr node,
-             xmlNodePtr node2 ATTRIBUTE_UNUSED)
-{
-    xmlNodeSetBase(node, (xmlChar*) arg);
-    return (0);
-}
-#endif
-
-#ifdef LIBXML_XPATH_ENABLED
-/**
- * xmlShellRegisterNamespace:
- * @ctxt:  the shell context
- * @arg:  a string in prefix=nsuri format
- * @node:  unused
- * @node2:  unused
- *
- * Implements the XML shell function "setns"
- * register/unregister a prefix=namespace pair
- * on the XPath context
- *
- * Returns 0 on success and a negative value otherwise.
- */
-static int
-xmlShellRegisterNamespace(xmlShellCtxtPtr ctxt, char *arg,
-      xmlNodePtr node ATTRIBUTE_UNUSED, xmlNodePtr node2 ATTRIBUTE_UNUSED)
-{
-    xmlChar* nsListDup;
-    xmlChar* prefix;
-    xmlChar* href;
-    xmlChar* next;
-
-    nsListDup = xmlStrdup((xmlChar *) arg);
-    next = nsListDup;
-    while(next != NULL) {
-	/* skip spaces */
-	/*while((*next) == ' ') next++;*/
-	if((*next) == '\0') break;
-
-	/* find prefix */
-	prefix = next;
-	next = (xmlChar*)xmlStrchr(next, '=');
-	if(next == NULL) {
-	    fprintf(ctxt->output, "setns: prefix=[nsuri] required\n");
-	    xmlFree(nsListDup);
-	    return(-1);
-	}
-	*(next++) = '\0';
-
-	/* find href */
-	href = next;
-	next = (xmlChar*)xmlStrchr(next, ' ');
-	if(next != NULL) {
-	    *(next++) = '\0';
-	}
-
-	/* do register namespace */
-	if(xmlXPathRegisterNs(ctxt->pctxt, prefix, href) != 0) {
-	    fprintf(ctxt->output,"Error: unable to register NS with prefix=\"%s\" and href=\"%s\"\n", prefix, href);
-	    xmlFree(nsListDup);
-	    return(-1);
-	}
-    }
-
-    xmlFree(nsListDup);
-    return(0);
-}
-/**
- * xmlShellRegisterRootNamespaces:
- * @ctxt:  the shell context
- * @arg:  unused
- * @node:  the root element
- * @node2:  unused
- *
- * Implements the XML shell function "setrootns"
- * which registers all namespaces declarations found on the root element.
- *
- * Returns 0 on success and a negative value otherwise.
- */
-static int
-xmlShellRegisterRootNamespaces(xmlShellCtxtPtr ctxt, char *arg ATTRIBUTE_UNUSED,
-      xmlNodePtr root, xmlNodePtr node2 ATTRIBUTE_UNUSED)
-{
-    xmlNsPtr ns;
-
-    if ((root == NULL) || (root->type != XML_ELEMENT_NODE) ||
-        (root->nsDef == NULL) || (ctxt == NULL) || (ctxt->pctxt == NULL))
-	return(-1);
-    ns = root->nsDef;
-    while (ns != NULL) {
-        if (ns->prefix == NULL)
-	    xmlXPathRegisterNs(ctxt->pctxt, BAD_CAST "defaultns", ns->href);
-	else
-	    xmlXPathRegisterNs(ctxt->pctxt, ns->prefix, ns->href);
-        ns = ns->next;
-    }
-    return(0);
-}
-#endif
-
-/**
- * xmlShellGrep:
- * @ctxt:  the shell context
- * @arg:  the string or regular expression to find
- * @node:  a node
- * @node2:  unused
- *
- * Implements the XML shell function "grep"
- * dumps information about the node (namespace, attributes, content).
- *
- * Returns 0
- */
-static int
-xmlShellGrep(xmlShellCtxtPtr ctxt ATTRIBUTE_UNUSED,
-            char *arg, xmlNodePtr node, xmlNodePtr node2 ATTRIBUTE_UNUSED)
-{
-    if (!ctxt)
-        return (0);
-    if (node == NULL)
-	return (0);
-    if (arg == NULL)
-	return (0);
-#ifdef LIBXML_REGEXP_ENABLED
-    if ((xmlStrchr((xmlChar *) arg, '?')) ||
-	(xmlStrchr((xmlChar *) arg, '*')) ||
-	(xmlStrchr((xmlChar *) arg, '.')) ||
-	(xmlStrchr((xmlChar *) arg, '['))) {
-    }
-#endif
-    while (node != NULL) {
-        if (node->type == XML_COMMENT_NODE) {
-	    if (xmlStrstr(node->content, (xmlChar *) arg)) {
-
-		fprintf(ctxt->output, "%s : ", xmlGetNodePath(node));
-                xmlShellList(ctxt, NULL, node, NULL);
-	    }
-        } else if (node->type == XML_TEXT_NODE) {
-	    if (xmlStrstr(node->content, (xmlChar *) arg)) {
-
-		fprintf(ctxt->output, "%s : ", xmlGetNodePath(node->parent));
-                xmlShellList(ctxt, NULL, node->parent, NULL);
-	    }
-        }
-
-        /*
-         * Browse the full subtree, deep first
-         */
-
-        if ((node->type == XML_DOCUMENT_NODE) ||
-            (node->type == XML_HTML_DOCUMENT_NODE)) {
-            node = ((xmlDocPtr) node)->children;
-        } else if ((node->children != NULL)
-                   && (node->type != XML_ENTITY_REF_NODE)) {
-            /* deep first */
-            node = node->children;
-        } else if (node->next != NULL) {
-            /* then siblings */
-            node = node->next;
-        } else {
-            /* go up to parents->next if needed */
-            while (node != NULL) {
-                if (node->parent != NULL) {
-                    node = node->parent;
-                }
-                if (node->next != NULL) {
-                    node = node->next;
-                    break;
-                }
-                if (node->parent == NULL) {
-                    node = NULL;
-                    break;
-                }
-            }
-	}
-    }
-    return (0);
-}
-
-/**
- * xmlShellDir:
- * @ctxt:  the shell context
- * @arg:  unused
- * @node:  a node
- * @node2:  unused
- *
- * Implements the XML shell function "dir"
- * dumps information about the node (namespace, attributes, content).
- *
- * Returns 0
- */
-int
-xmlShellDir(xmlShellCtxtPtr ctxt ATTRIBUTE_UNUSED,
-            char *arg ATTRIBUTE_UNUSED, xmlNodePtr node,
-            xmlNodePtr node2 ATTRIBUTE_UNUSED)
-{
-    if (!ctxt)
-        return (0);
-    if (node == NULL) {
-	fprintf(ctxt->output, "NULL\n");
-	return (0);
-    }
-    if ((node->type == XML_DOCUMENT_NODE) ||
-        (node->type == XML_HTML_DOCUMENT_NODE)) {
-        xmlDebugDumpDocumentHead(ctxt->output, (xmlDocPtr) node);
-    } else if (node->type == XML_ATTRIBUTE_NODE) {
-        xmlDebugDumpAttr(ctxt->output, (xmlAttrPtr) node, 0);
-    } else {
-        xmlDebugDumpOneNode(ctxt->output, node, 0);
-    }
-    return (0);
-}
-
-/**
- * xmlShellSetContent:
- * @ctxt:  the shell context
- * @value:  the content as a string
- * @node:  a node
- * @node2:  unused
- *
- * Implements the XML shell function "dir"
- * dumps information about the node (namespace, attributes, content).
- *
- * Returns 0
- */
-static int
-xmlShellSetContent(xmlShellCtxtPtr ctxt ATTRIBUTE_UNUSED,
-            char *value, xmlNodePtr node,
-            xmlNodePtr node2 ATTRIBUTE_UNUSED)
-{
-    xmlNodePtr results;
-    xmlParserErrors ret;
-
-    if (!ctxt)
-        return (0);
-    if (node == NULL) {
-	fprintf(ctxt->output, "NULL\n");
-	return (0);
-    }
-    if (value == NULL) {
-        fprintf(ctxt->output, "NULL\n");
-	return (0);
-    }
-
-    ret = xmlParseInNodeContext(node, value, strlen(value), 0, &results);
-    if (ret == XML_ERR_OK) {
-	if (node->children != NULL) {
-	    xmlFreeNodeList(node->children);
-	    node->children = NULL;
-	    node->last = NULL;
-	}
-	xmlAddChildList(node, results);
-    } else {
-        fprintf(ctxt->output, "failed to parse content\n");
-    }
-    return (0);
-}
-
-static void
-xmlShellPrintf(void *ctx, const char *msg, ...) {
-    xmlShellCtxtPtr sctxt = ctx;
-    va_list ap;
-
-    va_start(ap, msg);
-    vfprintf(sctxt->output, msg, ap);
-    va_end(ap);
-}
-
-#ifdef LIBXML_SCHEMAS_ENABLED
-/**
- * xmlShellRNGValidate:
- * @ctxt:  the shell context
- * @schemas:  the path to the Relax-NG schemas
- * @node:  a node
- * @node2:  unused
- *
- * Implements the XML shell function "relaxng"
- * validating the instance against a Relax-NG schemas
- *
- * Returns 0
- */
-static int
-xmlShellRNGValidate(xmlShellCtxtPtr sctxt, char *schemas,
-            xmlNodePtr node ATTRIBUTE_UNUSED,
-	    xmlNodePtr node2 ATTRIBUTE_UNUSED)
-{
-    xmlRelaxNGPtr relaxngschemas;
-    xmlRelaxNGParserCtxtPtr ctxt;
-    xmlRelaxNGValidCtxtPtr vctxt;
-    int ret;
-
-    ctxt = xmlRelaxNGNewParserCtxt(schemas);
-    xmlRelaxNGSetParserErrors(ctxt, xmlShellPrintf, xmlShellPrintf, sctxt);
-    relaxngschemas = xmlRelaxNGParse(ctxt);
-    xmlRelaxNGFreeParserCtxt(ctxt);
-    if (relaxngschemas == NULL) {
-	fprintf(sctxt->output,
-		"Relax-NG schema %s failed to compile\n", schemas);
-	return(-1);
-    }
-    vctxt = xmlRelaxNGNewValidCtxt(relaxngschemas);
-    xmlRelaxNGSetValidErrors(vctxt, xmlShellPrintf, xmlShellPrintf, sctxt);
-    ret = xmlRelaxNGValidateDoc(vctxt, sctxt->doc);
-    if (ret == 0) {
-	fprintf(sctxt->output, "%s validates\n", sctxt->filename);
-    } else if (ret > 0) {
-	fprintf(sctxt->output, "%s fails to validate\n", sctxt->filename);
-    } else {
-	fprintf(sctxt->output, "%s validation generated an internal error\n",
-	       sctxt->filename);
-    }
-    xmlRelaxNGFreeValidCtxt(vctxt);
-    if (relaxngschemas != NULL)
-	xmlRelaxNGFree(relaxngschemas);
-    return(0);
-}
-#endif
-
-#ifdef LIBXML_OUTPUT_ENABLED
-/**
- * xmlShellCat:
- * @ctxt:  the shell context
- * @arg:  unused
- * @node:  a node
- * @node2:  unused
- *
- * Implements the XML shell function "cat"
- * dumps the serialization node content (XML or HTML).
- *
- * Returns 0
- */
-int
-xmlShellCat(xmlShellCtxtPtr ctxt, char *arg ATTRIBUTE_UNUSED,
-            xmlNodePtr node, xmlNodePtr node2 ATTRIBUTE_UNUSED)
-{
-    if (!ctxt)
-        return (0);
-    if (node == NULL) {
-	fprintf(ctxt->output, "NULL\n");
-	return (0);
-    }
-    if (ctxt->doc->type == XML_HTML_DOCUMENT_NODE) {
-#ifdef LIBXML_HTML_ENABLED
-        if (node->type == XML_HTML_DOCUMENT_NODE)
-            htmlDocDump(ctxt->output, (htmlDocPtr) node);
-        else
-            htmlNodeDumpFile(ctxt->output, ctxt->doc, node);
-#else
-        if (node->type == XML_DOCUMENT_NODE)
-            xmlDocDump(ctxt->output, (xmlDocPtr) node);
-        else
-            xmlElemDump(ctxt->output, ctxt->doc, node);
-#endif /* LIBXML_HTML_ENABLED */
-    } else {
-        if (node->type == XML_DOCUMENT_NODE)
-            xmlDocDump(ctxt->output, (xmlDocPtr) node);
-        else
-            xmlElemDump(ctxt->output, ctxt->doc, node);
-    }
-    fprintf(ctxt->output, "\n");
-    return (0);
-}
-#endif /* LIBXML_OUTPUT_ENABLED */
-
-/**
- * xmlShellLoad:
- * @ctxt:  the shell context
- * @filename:  the file name
- * @node:  unused
- * @node2:  unused
- *
- * Implements the XML shell function "load"
- * loads a new document specified by the filename
- *
- * Returns 0 or -1 if loading failed
- */
-int
-xmlShellLoad(xmlShellCtxtPtr ctxt, char *filename,
-             xmlNodePtr node ATTRIBUTE_UNUSED,
-             xmlNodePtr node2 ATTRIBUTE_UNUSED)
-{
-    xmlDocPtr doc;
-    int html = 0;
-
-    if ((ctxt == NULL) || (filename == NULL)) return(-1);
-    if (ctxt->doc != NULL)
-        html = (ctxt->doc->type == XML_HTML_DOCUMENT_NODE);
-
-    if (html) {
-#ifdef LIBXML_HTML_ENABLED
-        doc = htmlParseFile(filename, NULL);
-#else
-        fprintf(ctxt->output, "HTML support not compiled in\n");
-        doc = NULL;
-#endif /* LIBXML_HTML_ENABLED */
-    } else {
-        doc = xmlReadFile(filename,NULL,0);
-    }
-    if (doc != NULL) {
-        if (ctxt->loaded == 1) {
-            xmlFreeDoc(ctxt->doc);
-        }
-        ctxt->loaded = 1;
-#ifdef LIBXML_XPATH_ENABLED
-        xmlXPathFreeContext(ctxt->pctxt);
-#endif /* LIBXML_XPATH_ENABLED */
-        xmlFree(ctxt->filename);
-        ctxt->doc = doc;
-        ctxt->node = (xmlNodePtr) doc;
-#ifdef LIBXML_XPATH_ENABLED
-        ctxt->pctxt = xmlXPathNewContext(doc);
-#endif /* LIBXML_XPATH_ENABLED */
-        ctxt->filename = (char *) xmlCanonicPath((xmlChar *) filename);
-    } else
-        return (-1);
-    return (0);
-}
-
-#ifdef LIBXML_OUTPUT_ENABLED
-/**
- * xmlShellWrite:
- * @ctxt:  the shell context
- * @filename:  the file name
- * @node:  a node in the tree
- * @node2:  unused
- *
- * Implements the XML shell function "write"
- * Write the current node to the filename, it saves the serialization
- * of the subtree under the @node specified
- *
- * Returns 0 or -1 in case of error
- */
-int
-xmlShellWrite(xmlShellCtxtPtr ctxt, char *filename, xmlNodePtr node,
-              xmlNodePtr node2 ATTRIBUTE_UNUSED)
-{
-    if (node == NULL)
-        return (-1);
-    if ((filename == NULL) || (filename[0] == 0)) {
-        return (-1);
-    }
-#ifdef W_OK
-    if (access((char *) filename, W_OK)) {
-        fprintf(ctxt->output,
-                        "Cannot write to %s\n", filename);
-        return (-1);
-    }
-#endif
-    switch (node->type) {
-        case XML_DOCUMENT_NODE:
-            if (xmlSaveFile((char *) filename, ctxt->doc) < -1) {
-                fprintf(ctxt->output,
-                                "Failed to write to %s\n", filename);
-                return (-1);
-            }
-            break;
-        case XML_HTML_DOCUMENT_NODE:
-#ifdef LIBXML_HTML_ENABLED
-            if (htmlSaveFile((char *) filename, ctxt->doc) < 0) {
-                fprintf(ctxt->output,
-                                "Failed to write to %s\n", filename);
-                return (-1);
-            }
-#else
-            if (xmlSaveFile((char *) filename, ctxt->doc) < -1) {
-                fprintf(ctxt->output,
-                                "Failed to write to %s\n", filename);
-                return (-1);
-            }
-#endif /* LIBXML_HTML_ENABLED */
-            break;
-        default:{
-                FILE *f;
-
-                f = fopen((char *) filename, "w");
-                if (f == NULL) {
-                    fprintf(ctxt->output,
-                                    "Failed to write to %s\n", filename);
-                    return (-1);
-                }
-                xmlElemDump(f, ctxt->doc, node);
-                fclose(f);
-            }
-    }
-    return (0);
-}
-
-/**
- * xmlShellSave:
- * @ctxt:  the shell context
- * @filename:  the file name (optional)
- * @node:  unused
- * @node2:  unused
- *
- * Implements the XML shell function "save"
- * Write the current document to the filename, or it's original name
- *
- * Returns 0 or -1 in case of error
- */
-int
-xmlShellSave(xmlShellCtxtPtr ctxt, char *filename,
-             xmlNodePtr node ATTRIBUTE_UNUSED,
-             xmlNodePtr node2 ATTRIBUTE_UNUSED)
-{
-    if ((ctxt == NULL) || (ctxt->doc == NULL))
-        return (-1);
-    if ((filename == NULL) || (filename[0] == 0))
-        filename = ctxt->filename;
-    if (filename == NULL)
-        return (-1);
-#ifdef W_OK
-    if (access((char *) filename, W_OK)) {
-        fprintf(ctxt->output,
-                        "Cannot save to %s\n", filename);
-        return (-1);
-    }
-#endif
-    switch (ctxt->doc->type) {
-        case XML_DOCUMENT_NODE:
-            if (xmlSaveFile((char *) filename, ctxt->doc) < 0) {
-                fprintf(ctxt->output,
-                                "Failed to save to %s\n", filename);
-            }
-            break;
-        case XML_HTML_DOCUMENT_NODE:
-#ifdef LIBXML_HTML_ENABLED
-            if (htmlSaveFile((char *) filename, ctxt->doc) < 0) {
-                fprintf(ctxt->output,
-                                "Failed to save to %s\n", filename);
-            }
-#else
-            if (xmlSaveFile((char *) filename, ctxt->doc) < 0) {
-                fprintf(ctxt->output,
-                                "Failed to save to %s\n", filename);
-            }
-#endif /* LIBXML_HTML_ENABLED */
-            break;
-        default:
-            fprintf(ctxt->output,
-	    "To save to subparts of a document use the 'write' command\n");
-            return (-1);
-
-    }
-    return (0);
-}
-#endif /* LIBXML_OUTPUT_ENABLED */
-
-#ifdef LIBXML_VALID_ENABLED
-/**
- * xmlShellValidate:
- * @ctxt:  the shell context
- * @dtd:  the DTD URI (optional)
- * @node:  unused
- * @node2:  unused
- *
- * Implements the XML shell function "validate"
- * Validate the document, if a DTD path is provided, then the validation
- * is done against the given DTD.
- *
- * Returns 0 or -1 in case of error
- */
-int
-xmlShellValidate(xmlShellCtxtPtr ctxt, char *dtd,
-                 xmlNodePtr node ATTRIBUTE_UNUSED,
-                 xmlNodePtr node2 ATTRIBUTE_UNUSED)
-{
-    xmlValidCtxt vctxt;
-    int res = -1;
-
-    if ((ctxt == NULL) || (ctxt->doc == NULL)) return(-1);
-    memset(&vctxt, 0, sizeof(vctxt));
-    vctxt.error = xmlShellPrintf;
-    vctxt.warning = xmlShellPrintf;
-    vctxt.userData = ctxt;
-
-    if ((dtd == NULL) || (dtd[0] == 0)) {
-        res = xmlValidateDocument(&vctxt, ctxt->doc);
-    } else {
-        xmlDtdPtr subset;
-
-        subset = xmlParseDTD(NULL, (xmlChar *) dtd);
-        if (subset != NULL) {
-            res = xmlValidateDtd(&vctxt, ctxt->doc, subset);
-
-            xmlFreeDtd(subset);
-        }
-    }
-    return (res);
-}
-#endif /* LIBXML_VALID_ENABLED */
-
-/**
- * xmlShellDu:
- * @ctxt:  the shell context
- * @arg:  unused
- * @tree:  a node defining a subtree
- * @node2:  unused
- *
- * Implements the XML shell function "du"
- * show the structure of the subtree under node @tree
- * If @tree is null, the command works on the current node.
- *
- * Returns 0 or -1 in case of error
- */
-int
-xmlShellDu(xmlShellCtxtPtr ctxt,
-           char *arg ATTRIBUTE_UNUSED, xmlNodePtr tree,
-           xmlNodePtr node2 ATTRIBUTE_UNUSED)
-{
-    xmlNodePtr node;
-    int indent = 0, i;
-
-    if (!ctxt)
-	return (-1);
-
-    if (tree == NULL)
-        return (-1);
-    node = tree;
-    while (node != NULL) {
-        if ((node->type == XML_DOCUMENT_NODE) ||
-            (node->type == XML_HTML_DOCUMENT_NODE)) {
-            fprintf(ctxt->output, "/\n");
-        } else if (node->type == XML_ELEMENT_NODE) {
-            for (i = 0; i < indent; i++)
-                fprintf(ctxt->output, "  ");
-            if ((node->ns) && (node->ns->prefix))
-                fprintf(ctxt->output, "%s:", node->ns->prefix);
-            fprintf(ctxt->output, "%s\n", node->name);
-        } else {
-        }
-
-        /*
-         * Browse the full subtree, deep first
-         */
-
-        if ((node->type == XML_DOCUMENT_NODE) ||
-            (node->type == XML_HTML_DOCUMENT_NODE)) {
-            node = ((xmlDocPtr) node)->children;
-        } else if ((node->children != NULL)
-                   && (node->type != XML_ENTITY_REF_NODE)) {
-            /* deep first */
-            node = node->children;
-            indent++;
-        } else if ((node != tree) && (node->next != NULL)) {
-            /* then siblings */
-            node = node->next;
-        } else if (node != tree) {
-            /* go up to parents->next if needed */
-            while (node != tree) {
-                if (node->parent != NULL) {
-                    node = node->parent;
-                    indent--;
-                }
-                if ((node != tree) && (node->next != NULL)) {
-                    node = node->next;
-                    break;
-                }
-                if (node->parent == NULL) {
-                    node = NULL;
-                    break;
-                }
-                if (node == tree) {
-                    node = NULL;
-                    break;
-                }
-            }
-            /* exit condition */
-            if (node == tree)
-                node = NULL;
-        } else
-            node = NULL;
-    }
-    return (0);
-}
-
-/**
- * xmlShellPwd:
- * @ctxt:  the shell context
- * @buffer:  the output buffer
- * @node:  a node
- * @node2:  unused
- *
- * Implements the XML shell function "pwd"
- * Show the full path from the root to the node, if needed building
- * thumblers when similar elements exists at a given ancestor level.
- * The output is compatible with XPath commands.
- *
- * Returns 0 or -1 in case of error
- */
-int
-xmlShellPwd(xmlShellCtxtPtr ctxt ATTRIBUTE_UNUSED, char *buffer,
-            xmlNodePtr node, xmlNodePtr node2 ATTRIBUTE_UNUSED)
-{
-    xmlChar *path;
-
-    if ((node == NULL) || (buffer == NULL))
-        return (-1);
-
-    path = xmlGetNodePath(node);
-    if (path == NULL)
-	return (-1);
-
-    /*
-     * This test prevents buffer overflow, because this routine
-     * is only called by xmlShell, in which the second argument is
-     * 500 chars long.
-     * It is a dirty hack before a cleaner solution is found.
-     * Documentation should mention that the second argument must
-     * be at least 500 chars long, and could be stripped if too long.
-     */
-    snprintf(buffer, 499, "%s", path);
-    buffer[499] = '0';
-    xmlFree(path);
-
-    return (0);
-}
-
-/**
- * xmlShell:
- * @doc:  the initial document
- * @filename:  the output buffer
- * @input:  the line reading function
- * @output:  the output FILE*, defaults to stdout if NULL
- *
- * Implements the XML shell
- * This allow to load, validate, view, modify and save a document
- * using a environment similar to a UNIX commandline.
- */
-void
-xmlShell(xmlDocPtr doc, const char *filename, xmlShellReadlineFunc input,
-         FILE * output)
-{
-    char prompt[500] = "/ > ";
-    char *cmdline = NULL, *cur;
-    char command[100];
-    char arg[400];
-    int i;
-    xmlShellCtxtPtr ctxt;
-    xmlXPathObjectPtr list;
-
-    if (doc == NULL)
-        return;
-    if (filename == NULL)
-        return;
-    if (input == NULL)
-        return;
-    if (output == NULL)
-        output = stdout;
-    ctxt = (xmlShellCtxtPtr) xmlMalloc(sizeof(xmlShellCtxt));
-    if (ctxt == NULL)
-        return;
-    ctxt->loaded = 0;
-    ctxt->doc = doc;
-    ctxt->input = input;
-    ctxt->output = output;
-    ctxt->filename = (char *) xmlStrdup((xmlChar *) filename);
-    ctxt->node = (xmlNodePtr) ctxt->doc;
-
-#ifdef LIBXML_XPATH_ENABLED
-    ctxt->pctxt = xmlXPathNewContext(ctxt->doc);
-    if (ctxt->pctxt == NULL) {
-        xmlFree(ctxt);
-        return;
-    }
-#endif /* LIBXML_XPATH_ENABLED */
-    while (1) {
-        if (ctxt->node == (xmlNodePtr) ctxt->doc)
-            snprintf(prompt, sizeof(prompt), "%s > ", "/");
-        else if ((ctxt->node != NULL) && (ctxt->node->name) &&
-                 (ctxt->node->ns) && (ctxt->node->ns->prefix))
-            snprintf(prompt, sizeof(prompt), "%s:%s > ",
-                     (ctxt->node->ns->prefix), ctxt->node->name);
-        else if ((ctxt->node != NULL) && (ctxt->node->name))
-            snprintf(prompt, sizeof(prompt), "%s > ", ctxt->node->name);
-        else
-            snprintf(prompt, sizeof(prompt), "? > ");
-        prompt[sizeof(prompt) - 1] = 0;
-
-        /*
-         * Get a new command line
-         */
-        cmdline = ctxt->input(prompt);
-        if (cmdline == NULL)
-            break;
-
-        /*
-         * Parse the command itself
-         */
-        cur = cmdline;
-        while ((*cur == ' ') || (*cur == '\t'))
-            cur++;
-        i = 0;
-        while ((*cur != ' ') && (*cur != '\t') &&
-               (*cur != '\n') && (*cur != '\r')) {
-            if (*cur == 0)
-                break;
-            command[i++] = *cur++;
-        }
-        command[i] = 0;
-        if (i == 0)
-            continue;
-
-        /*
-         * Parse the argument
-         */
-        while ((*cur == ' ') || (*cur == '\t'))
-            cur++;
-        i = 0;
-        while ((*cur != '\n') && (*cur != '\r') && (*cur != 0)) {
-            if (*cur == 0)
-                break;
-            arg[i++] = *cur++;
-        }
-        arg[i] = 0;
-
-        /*
-         * start interpreting the command
-         */
-        if (!strcmp(command, "exit"))
-            break;
-        if (!strcmp(command, "quit"))
-            break;
-        if (!strcmp(command, "bye"))
-            break;
-		if (!strcmp(command, "help")) {
-		  fprintf(ctxt->output, "\tbase         display XML base of the node\n");
-		  fprintf(ctxt->output, "\tsetbase URI  change the XML base of the node\n");
-		  fprintf(ctxt->output, "\tbye          leave shell\n");
-		  fprintf(ctxt->output, "\tcat [node]   display node or current node\n");
-		  fprintf(ctxt->output, "\tcd [path]    change directory to path or to root\n");
-		  fprintf(ctxt->output, "\tdir [path]   dumps information about the node (namespace, attributes, content)\n");
-		  fprintf(ctxt->output, "\tdu [path]    show the structure of the subtree under path or the current node\n");
-		  fprintf(ctxt->output, "\texit         leave shell\n");
-		  fprintf(ctxt->output, "\thelp         display this help\n");
-		  fprintf(ctxt->output, "\tfree         display memory usage\n");
-		  fprintf(ctxt->output, "\tload [name]  load a new document with name\n");
-		  fprintf(ctxt->output, "\tls [path]    list contents of path or the current directory\n");
-		  fprintf(ctxt->output, "\tset xml_fragment replace the current node content with the fragment parsed in context\n");
-#ifdef LIBXML_XPATH_ENABLED
-		  fprintf(ctxt->output, "\txpath expr   evaluate the XPath expression in that context and print the result\n");
-		  fprintf(ctxt->output, "\tsetns nsreg  register a namespace to a prefix in the XPath evaluation context\n");
-		  fprintf(ctxt->output, "\t             format for nsreg is: prefix=[nsuri] (i.e. prefix= unsets a prefix)\n");
-		  fprintf(ctxt->output, "\tsetrootns    register all namespace found on the root element\n");
-		  fprintf(ctxt->output, "\t             the default namespace if any uses 'defaultns' prefix\n");
-#endif /* LIBXML_XPATH_ENABLED */
-		  fprintf(ctxt->output, "\tpwd          display current working directory\n");
-		  fprintf(ctxt->output, "\twhereis      display absolute path of [path] or current working directory\n");
-		  fprintf(ctxt->output, "\tquit         leave shell\n");
-#ifdef LIBXML_OUTPUT_ENABLED
-		  fprintf(ctxt->output, "\tsave [name]  save this document to name or the original name\n");
-		  fprintf(ctxt->output, "\twrite [name] write the current node to the filename\n");
-#endif /* LIBXML_OUTPUT_ENABLED */
-#ifdef LIBXML_VALID_ENABLED
-		  fprintf(ctxt->output, "\tvalidate     check the document for errors\n");
-#endif /* LIBXML_VALID_ENABLED */
-#ifdef LIBXML_SCHEMAS_ENABLED
-		  fprintf(ctxt->output, "\trelaxng rng  validate the document against the Relax-NG schemas\n");
-#endif
-		  fprintf(ctxt->output, "\tgrep string  search for a string in the subtree\n");
-#ifdef LIBXML_VALID_ENABLED
-        } else if (!strcmp(command, "validate")) {
-            xmlShellValidate(ctxt, arg, NULL, NULL);
-#endif /* LIBXML_VALID_ENABLED */
-        } else if (!strcmp(command, "load")) {
-            xmlShellLoad(ctxt, arg, NULL, NULL);
-#ifdef LIBXML_SCHEMAS_ENABLED
-        } else if (!strcmp(command, "relaxng")) {
-            xmlShellRNGValidate(ctxt, arg, NULL, NULL);
-#endif
-#ifdef LIBXML_OUTPUT_ENABLED
-        } else if (!strcmp(command, "save")) {
-            xmlShellSave(ctxt, arg, NULL, NULL);
-        } else if (!strcmp(command, "write")) {
-	    if (arg[0] == 0)
-		fprintf(ctxt->output,
-                        "Write command requires a filename argument\n");
-	    else
-		xmlShellWrite(ctxt, arg, ctxt->node, NULL);
-#endif /* LIBXML_OUTPUT_ENABLED */
-        } else if (!strcmp(command, "grep")) {
-            xmlShellGrep(ctxt, arg, ctxt->node, NULL);
-        } else if (!strcmp(command, "pwd")) {
-            char dir[500];
-
-            if (!xmlShellPwd(ctxt, dir, ctxt->node, NULL))
-                fprintf(ctxt->output, "%s\n", dir);
-        } else if (!strcmp(command, "du")) {
-            if (arg[0] == 0) {
-                xmlShellDu(ctxt, NULL, ctxt->node, NULL);
-            } else {
-                ctxt->pctxt->node = ctxt->node;
-#ifdef LIBXML_XPATH_ENABLED
-                ctxt->pctxt->node = ctxt->node;
-                list = xmlXPathEval((xmlChar *) arg, ctxt->pctxt);
-#else
-                list = NULL;
-#endif /* LIBXML_XPATH_ENABLED */
-                if (list != NULL) {
-                    switch (list->type) {
-                        case XPATH_UNDEFINED:
-                            fprintf(ctxt->output,
-                                            "%s: no such node\n", arg);
-                            break;
-                        case XPATH_NODESET:{
-                            int indx;
-
-                            if (list->nodesetval == NULL)
-                                break;
-
-                            for (indx = 0;
-                                 indx < list->nodesetval->nodeNr;
-                                 indx++)
-                                xmlShellDu(ctxt, NULL,
-                                           list->nodesetval->
-                                           nodeTab[indx], NULL);
-                            break;
-                        }
-                        case XPATH_BOOLEAN:
-                            fprintf(ctxt->output,
-                                            "%s is a Boolean\n", arg);
-                            break;
-                        case XPATH_NUMBER:
-                            fprintf(ctxt->output,
-                                            "%s is a number\n", arg);
-                            break;
-                        case XPATH_STRING:
-                            fprintf(ctxt->output,
-                                            "%s is a string\n", arg);
-                            break;
-#ifdef LIBXML_XPTR_LOCS_ENABLED
-                        case XPATH_POINT:
-                            fprintf(ctxt->output,
-                                            "%s is a point\n", arg);
-                            break;
-                        case XPATH_RANGE:
-                            fprintf(ctxt->output,
-                                            "%s is a range\n", arg);
-                            break;
-                        case XPATH_LOCATIONSET:
-                            fprintf(ctxt->output,
-                                            "%s is a range\n", arg);
-                            break;
-#endif /* LIBXML_XPTR_LOCS_ENABLED */
-                        case XPATH_USERS:
-                            fprintf(ctxt->output,
-                                            "%s is user-defined\n", arg);
-                            break;
-                        case XPATH_XSLT_TREE:
-                            fprintf(ctxt->output,
-                                            "%s is an XSLT value tree\n",
-                                            arg);
-                            break;
-                    }
-#ifdef LIBXML_XPATH_ENABLED
-                    xmlXPathFreeObject(list);
-#endif
-                } else {
-                    fprintf(ctxt->output,
-                                    "%s: no such node\n", arg);
-                }
-                ctxt->pctxt->node = NULL;
-            }
-        } else if (!strcmp(command, "base")) {
-            xmlShellBase(ctxt, NULL, ctxt->node, NULL);
-        } else if (!strcmp(command, "set")) {
-	    xmlShellSetContent(ctxt, arg, ctxt->node, NULL);
-#ifdef LIBXML_XPATH_ENABLED
-        } else if (!strcmp(command, "setns")) {
-            if (arg[0] == 0) {
-		fprintf(ctxt->output,
-				"setns: prefix=[nsuri] required\n");
-            } else {
-                xmlShellRegisterNamespace(ctxt, arg, NULL, NULL);
-            }
-        } else if (!strcmp(command, "setrootns")) {
-	    xmlNodePtr root;
-
-	    root = xmlDocGetRootElement(ctxt->doc);
-	    xmlShellRegisterRootNamespaces(ctxt, NULL, root, NULL);
-        } else if (!strcmp(command, "xpath")) {
-            if (arg[0] == 0) {
-		fprintf(ctxt->output,
-				"xpath: expression required\n");
-	    } else {
-                ctxt->pctxt->node = ctxt->node;
-                list = xmlXPathEval((xmlChar *) arg, ctxt->pctxt);
-		xmlXPathDebugDumpObject(ctxt->output, list, 0);
-		xmlXPathFreeObject(list);
-	    }
-#endif /* LIBXML_XPATH_ENABLED */
-#ifdef LIBXML_TREE_ENABLED
-        } else if (!strcmp(command, "setbase")) {
-            xmlShellSetBase(ctxt, arg, ctxt->node, NULL);
-#endif
-        } else if ((!strcmp(command, "ls")) || (!strcmp(command, "dir"))) {
-            int dir = (!strcmp(command, "dir"));
-
-            if (arg[0] == 0) {
-                if (dir)
-                    xmlShellDir(ctxt, NULL, ctxt->node, NULL);
-                else
-                    xmlShellList(ctxt, NULL, ctxt->node, NULL);
-            } else {
-                ctxt->pctxt->node = ctxt->node;
-#ifdef LIBXML_XPATH_ENABLED
-                ctxt->pctxt->node = ctxt->node;
-                list = xmlXPathEval((xmlChar *) arg, ctxt->pctxt);
-#else
-                list = NULL;
-#endif /* LIBXML_XPATH_ENABLED */
-                if (list != NULL) {
-                    switch (list->type) {
-                        case XPATH_UNDEFINED:
-                            fprintf(ctxt->output,
-                                            "%s: no such node\n", arg);
-                            break;
-                        case XPATH_NODESET:{
-                                int indx;
-
-				if (list->nodesetval == NULL)
-				    break;
-
-                                for (indx = 0;
-                                     indx < list->nodesetval->nodeNr;
-                                     indx++) {
-                                    if (dir)
-                                        xmlShellDir(ctxt, NULL,
-                                                    list->nodesetval->
-                                                    nodeTab[indx], NULL);
-                                    else
-                                        xmlShellList(ctxt, NULL,
-                                                     list->nodesetval->
-                                                     nodeTab[indx], NULL);
-                                }
-                                break;
-                            }
-                        case XPATH_BOOLEAN:
-                            fprintf(ctxt->output,
-                                            "%s is a Boolean\n", arg);
-                            break;
-                        case XPATH_NUMBER:
-                            fprintf(ctxt->output,
-                                            "%s is a number\n", arg);
-                            break;
-                        case XPATH_STRING:
-                            fprintf(ctxt->output,
-                                            "%s is a string\n", arg);
-                            break;
-#ifdef LIBXML_XPTR_LOCS_ENABLED
-                        case XPATH_POINT:
-                            fprintf(ctxt->output,
-                                            "%s is a point\n", arg);
-                            break;
-                        case XPATH_RANGE:
-                            fprintf(ctxt->output,
-                                            "%s is a range\n", arg);
-                            break;
-                        case XPATH_LOCATIONSET:
-                            fprintf(ctxt->output,
-                                            "%s is a range\n", arg);
-                            break;
-#endif /* LIBXML_XPTR_LOCS_ENABLED */
-                        case XPATH_USERS:
-                            fprintf(ctxt->output,
-                                            "%s is user-defined\n", arg);
-                            break;
-                        case XPATH_XSLT_TREE:
-                            fprintf(ctxt->output,
-                                            "%s is an XSLT value tree\n",
-                                            arg);
-                            break;
-                    }
-#ifdef LIBXML_XPATH_ENABLED
-                    xmlXPathFreeObject(list);
-#endif
-                } else {
-                    fprintf(ctxt->output,
-                                    "%s: no such node\n", arg);
-                }
-                ctxt->pctxt->node = NULL;
-            }
-        } else if (!strcmp(command, "whereis")) {
-            char dir[500];
-
-            if (arg[0] == 0) {
-                if (!xmlShellPwd(ctxt, dir, ctxt->node, NULL))
-                    fprintf(ctxt->output, "%s\n", dir);
-            } else {
-                ctxt->pctxt->node = ctxt->node;
-#ifdef LIBXML_XPATH_ENABLED
-                list = xmlXPathEval((xmlChar *) arg, ctxt->pctxt);
-#else
-                list = NULL;
-#endif /* LIBXML_XPATH_ENABLED */
-                if (list != NULL) {
-                    switch (list->type) {
-                        case XPATH_UNDEFINED:
-                            fprintf(ctxt->output,
-                                            "%s: no such node\n", arg);
-                            break;
-                        case XPATH_NODESET:{
-                                int indx;
-
-				if (list->nodesetval == NULL)
-				    break;
-
-                                for (indx = 0;
-                                     indx < list->nodesetval->nodeNr;
-                                     indx++) {
-                                    if (!xmlShellPwd(ctxt, dir, list->nodesetval->
-                                                     nodeTab[indx], NULL))
-                                        fprintf(ctxt->output, "%s\n", dir);
-                                }
-                                break;
-                            }
-                        case XPATH_BOOLEAN:
-                            fprintf(ctxt->output,
-                                            "%s is a Boolean\n", arg);
-                            break;
-                        case XPATH_NUMBER:
-                            fprintf(ctxt->output,
-                                            "%s is a number\n", arg);
-                            break;
-                        case XPATH_STRING:
-                            fprintf(ctxt->output,
-                                            "%s is a string\n", arg);
-                            break;
-#ifdef LIBXML_XPTR_LOCS_ENABLED
-                        case XPATH_POINT:
-                            fprintf(ctxt->output,
-                                            "%s is a point\n", arg);
-                            break;
-                        case XPATH_RANGE:
-                            fprintf(ctxt->output,
-                                            "%s is a range\n", arg);
-                            break;
-                        case XPATH_LOCATIONSET:
-                            fprintf(ctxt->output,
-                                            "%s is a range\n", arg);
-                            break;
-#endif /* LIBXML_XPTR_LOCS_ENABLED */
-                        case XPATH_USERS:
-                            fprintf(ctxt->output,
-                                            "%s is user-defined\n", arg);
-                            break;
-                        case XPATH_XSLT_TREE:
-                            fprintf(ctxt->output,
-                                            "%s is an XSLT value tree\n",
-                                            arg);
-                            break;
-                    }
-#ifdef LIBXML_XPATH_ENABLED
-                    xmlXPathFreeObject(list);
-#endif
-                } else {
-                    fprintf(ctxt->output,
-                                    "%s: no such node\n", arg);
-                }
-                ctxt->pctxt->node = NULL;
-            }
-        } else if (!strcmp(command, "cd")) {
-            if (arg[0] == 0) {
-                ctxt->node = (xmlNodePtr) ctxt->doc;
-            } else {
-#ifdef LIBXML_XPATH_ENABLED
-                int l;
-
-                ctxt->pctxt->node = ctxt->node;
-		l = strlen(arg);
-		if ((l >= 2) && (arg[l - 1] == '/'))
-		    arg[l - 1] = 0;
-                list = xmlXPathEval((xmlChar *) arg, ctxt->pctxt);
-#else
-                list = NULL;
-#endif /* LIBXML_XPATH_ENABLED */
-                if (list != NULL) {
-                    switch (list->type) {
-                        case XPATH_UNDEFINED:
-                            fprintf(ctxt->output,
-                                            "%s: no such node\n", arg);
-                            break;
-                        case XPATH_NODESET:
-                            if (list->nodesetval != NULL) {
-				if (list->nodesetval->nodeNr == 1) {
-				    ctxt->node = list->nodesetval->nodeTab[0];
-				    if ((ctxt->node != NULL) &&
-				        (ctxt->node->type ==
-					 XML_NAMESPACE_DECL)) {
-					fprintf(ctxt->output,
-						    "cannot cd to namespace\n");
-					ctxt->node = NULL;
-				    }
-				} else
-				    fprintf(ctxt->output,
-						    "%s is a %d Node Set\n",
-						    arg,
-						    list->nodesetval->nodeNr);
-                            } else
-                                fprintf(ctxt->output,
-                                                "%s is an empty Node Set\n",
-                                                arg);
-                            break;
-                        case XPATH_BOOLEAN:
-                            fprintf(ctxt->output,
-                                            "%s is a Boolean\n", arg);
-                            break;
-                        case XPATH_NUMBER:
-                            fprintf(ctxt->output,
-                                            "%s is a number\n", arg);
-                            break;
-                        case XPATH_STRING:
-                            fprintf(ctxt->output,
-                                            "%s is a string\n", arg);
-                            break;
-#ifdef LIBXML_XPTR_LOCS_ENABLED
-                        case XPATH_POINT:
-                            fprintf(ctxt->output,
-                                            "%s is a point\n", arg);
-                            break;
-                        case XPATH_RANGE:
-                            fprintf(ctxt->output,
-                                            "%s is a range\n", arg);
-                            break;
-                        case XPATH_LOCATIONSET:
-                            fprintf(ctxt->output,
-                                            "%s is a range\n", arg);
-                            break;
-#endif /* LIBXML_XPTR_LOCS_ENABLED */
-                        case XPATH_USERS:
-                            fprintf(ctxt->output,
-                                            "%s is user-defined\n", arg);
-                            break;
-                        case XPATH_XSLT_TREE:
-                            fprintf(ctxt->output,
-                                            "%s is an XSLT value tree\n",
-                                            arg);
-                            break;
-                    }
-#ifdef LIBXML_XPATH_ENABLED
-                    xmlXPathFreeObject(list);
-#endif
-                } else {
-                    fprintf(ctxt->output,
-                                    "%s: no such node\n", arg);
-                }
-                ctxt->pctxt->node = NULL;
-            }
-#ifdef LIBXML_OUTPUT_ENABLED
-        } else if (!strcmp(command, "cat")) {
-            if (arg[0] == 0) {
-                xmlShellCat(ctxt, NULL, ctxt->node, NULL);
-            } else {
-                ctxt->pctxt->node = ctxt->node;
-#ifdef LIBXML_XPATH_ENABLED
-                ctxt->pctxt->node = ctxt->node;
-                list = xmlXPathEval((xmlChar *) arg, ctxt->pctxt);
-#else
-                list = NULL;
-#endif /* LIBXML_XPATH_ENABLED */
-                if (list != NULL) {
-                    switch (list->type) {
-                        case XPATH_UNDEFINED:
-                            fprintf(ctxt->output,
-                                            "%s: no such node\n", arg);
-                            break;
-                        case XPATH_NODESET:{
-                                int indx;
-
-				if (list->nodesetval == NULL)
-				    break;
-
-                                for (indx = 0;
-                                     indx < list->nodesetval->nodeNr;
-                                     indx++) {
-                                    if (i > 0)
-                                        fprintf(ctxt->output, " -------\n");
-                                    xmlShellCat(ctxt, NULL,
-                                                list->nodesetval->
-                                                nodeTab[indx], NULL);
-                                }
-                                break;
-                            }
-                        case XPATH_BOOLEAN:
-                            fprintf(ctxt->output,
-                                            "%s is a Boolean\n", arg);
-                            break;
-                        case XPATH_NUMBER:
-                            fprintf(ctxt->output,
-                                            "%s is a number\n", arg);
-                            break;
-                        case XPATH_STRING:
-                            fprintf(ctxt->output,
-                                            "%s is a string\n", arg);
-                            break;
-#ifdef LIBXML_XPTR_LOCS_ENABLED
-                        case XPATH_POINT:
-                            fprintf(ctxt->output,
-                                            "%s is a point\n", arg);
-                            break;
-                        case XPATH_RANGE:
-                            fprintf(ctxt->output,
-                                            "%s is a range\n", arg);
-                            break;
-                        case XPATH_LOCATIONSET:
-                            fprintf(ctxt->output,
-                                            "%s is a range\n", arg);
-                            break;
-#endif /* LIBXML_XPTR_LOCS_ENABLED */
-                        case XPATH_USERS:
-                            fprintf(ctxt->output,
-                                            "%s is user-defined\n", arg);
-                            break;
-                        case XPATH_XSLT_TREE:
-                            fprintf(ctxt->output,
-                                            "%s is an XSLT value tree\n",
-                                            arg);
-                            break;
-                    }
-#ifdef LIBXML_XPATH_ENABLED
-                    xmlXPathFreeObject(list);
-#endif
-                } else {
-                    fprintf(ctxt->output,
-                                    "%s: no such node\n", arg);
-                }
-                ctxt->pctxt->node = NULL;
-            }
-#endif /* LIBXML_OUTPUT_ENABLED */
-        } else {
-            fprintf(ctxt->output,
-                            "Unknown command %s\n", command);
-        }
-        free(cmdline);          /* not xmlFree here ! */
-	cmdline = NULL;
-    }
-#ifdef LIBXML_XPATH_ENABLED
-    xmlXPathFreeContext(ctxt->pctxt);
-#endif /* LIBXML_XPATH_ENABLED */
-    if (ctxt->loaded) {
-        xmlFreeDoc(ctxt->doc);
-    }
-    if (ctxt->filename != NULL)
-        xmlFree(ctxt->filename);
-    xmlFree(ctxt);
-    if (cmdline != NULL)
-        free(cmdline);          /* not xmlFree here ! */
-}
-
-#endif /* LIBXML_XPATH_ENABLED */
-=======
->>>>>>> e42c1a31
 #endif /* LIBXML_DEBUG_ENABLED */