/*
 * HTMLparser.c : an HTML parser
 *
 * References:
 *   HTML Living Standard
 *     https://html.spec.whatwg.org/multipage/parsing.html
 *
 * Tokenization now conforms to HTML5. Tree construction still follows
 * a custom, non-standard implementation. See:
 *
 *     https://gitlab.gnome.org/GNOME/libxml2/-/issues/211
 *
 * See Copyright for the status of this software.
 *
 * daniel@veillard.com
 */

#define IN_LIBXML
#include "libxml.h"
#ifdef LIBXML_HTML_ENABLED

#include <string.h>
#include <ctype.h>
#include <stdlib.h>

#include <libxml/HTMLparser.h>
#include <libxml/xmlmemory.h>
#include <libxml/tree.h>
#include <libxml/parser.h>
#include <libxml/parserInternals.h>
#include <libxml/xmlerror.h>
#include <libxml/HTMLtree.h>
#include <libxml/entities.h>
#include <libxml/encoding.h>
#include <libxml/xmlIO.h>
#include <libxml/uri.h>

#include "private/buf.h"
#include "private/dict.h"
#include "private/enc.h"
#include "private/error.h"
#include "private/html.h"
#include "private/io.h"
#include "private/memory.h"
#include "private/parser.h"
#include "private/tree.h"

#define HTML_MAX_NAMELEN 1000
#define HTML_MAX_ATTRS 100000000 /* 100 million */
#define HTML_PARSER_BIG_BUFFER_SIZE 1000
#define HTML_PARSER_BUFFER_SIZE 100

#define IS_WS_HTML(c) \
    (((c) == 0x20) || \
     (((c) >= 0x09) && ((c) <= 0x0D) && ((c) != 0x0B)))

#define IS_HEX_DIGIT(c) \
    ((IS_ASCII_DIGIT(c)) || \
     ((((c) | 0x20) >= 'a') && (((c) | 0x20) <= 'f')))

#define IS_UPPER(c) \
    (((c) >= 'A') && ((c) <= 'Z'))

#define IS_ALNUM(c) \
    (IS_ASCII_LETTER(c) || IS_ASCII_DIGIT(c))

typedef enum {
    INSERT_INITIAL = 1,
    INSERT_IN_HEAD = 3,
    INSERT_IN_BODY = 10
} htmlInsertMode;

typedef const unsigned htmlAsciiMask[2];

static htmlAsciiMask MASK_DQ = {
    0,
    1u << ('"' - 32),
};
static htmlAsciiMask MASK_SQ = {
    0,
    1u << ('\'' - 32),
};
static htmlAsciiMask MASK_GT = {
    0,
    1u << ('>' - 32),
};
static htmlAsciiMask MASK_DASH = {
    0,
    1u << ('-' - 32),
};
static htmlAsciiMask MASK_WS_GT = {
    1u << 0x09 | 1u << 0x0A | 1u << 0x0C | 1u << 0x0D,
    1u << (' ' - 32) | 1u << ('>' - 32),
};
static htmlAsciiMask MASK_DQ_GT = {
    0,
    1u << ('"' - 32) | 1u << ('>' - 32),
};
static htmlAsciiMask MASK_SQ_GT = {
    0,
    1u << ('\'' - 32) | 1u << ('>' - 32),
};

static int htmlOmittedDefaultValue = 1;

static int
htmlParseElementInternal(htmlParserCtxtPtr ctxt);

/************************************************************************
 *									*
 *		Some factorized error routines				*
 *									*
 ************************************************************************/

/**
 * htmlErrMemory:
 * @ctxt:  an HTML parser context
 * @extra:  extra information
 *
 * Handle a redefinition of attribute error
 */
static void
htmlErrMemory(xmlParserCtxtPtr ctxt)
{
    xmlCtxtErrMemory(ctxt);
}

/**
 * htmlParseErr:
 * @ctxt:  an HTML parser context
 * @error:  the error number
 * @msg:  the error message
 * @str1:  string infor
 * @str2:  string infor
 *
 * Handle a fatal parser error, i.e. violating Well-Formedness constraints
 */
static void LIBXML_ATTR_FORMAT(3,0)
htmlParseErr(xmlParserCtxtPtr ctxt, xmlParserErrors error,
             const char *msg, const xmlChar *str1, const xmlChar *str2)
{
    xmlCtxtErr(ctxt, NULL, XML_FROM_HTML, error, XML_ERR_ERROR,
               str1, str2, NULL, 0, msg, str1, str2);
}

/************************************************************************
 *									*
 *	Parser stacks related functions and macros		*
 *									*
 ************************************************************************/

/**
 * htmlnamePush:
 * @ctxt:  an HTML parser context
 * @value:  the element name
 *
 * Pushes a new element name on top of the name stack
 *
 * Returns -1 in case of error, the index in the stack otherwise
 */
static int
htmlnamePush(htmlParserCtxtPtr ctxt, const xmlChar * value)
{
    if ((ctxt->html < INSERT_IN_HEAD) && (xmlStrEqual(value, BAD_CAST "head")))
        ctxt->html = INSERT_IN_HEAD;
    if ((ctxt->html < INSERT_IN_BODY) && (xmlStrEqual(value, BAD_CAST "body")))
        ctxt->html = INSERT_IN_BODY;
    if (ctxt->nameNr >= ctxt->nameMax) {
        const xmlChar **tmp;
        int newSize;

        newSize = xmlGrowCapacity(ctxt->nameMax, sizeof(tmp[0]),
                                  10, XML_MAX_ITEMS);
        if (newSize < 0) {
            htmlErrMemory(ctxt);
            return (-1);
        }
        tmp = xmlRealloc(ctxt->nameTab, newSize * sizeof(tmp[0]));
        if (tmp == NULL) {
            htmlErrMemory(ctxt);
            return(-1);
        }
        ctxt->nameTab = tmp;
        ctxt->nameMax = newSize;
    }
    ctxt->nameTab[ctxt->nameNr] = value;
    ctxt->name = value;
    return (ctxt->nameNr++);
}
/**
 * htmlnamePop:
 * @ctxt: an HTML parser context
 *
 * Pops the top element name from the name stack
 *
 * Returns the name just removed
 */
static const xmlChar *
htmlnamePop(htmlParserCtxtPtr ctxt)
{
    const xmlChar *ret;

    if (ctxt->nameNr <= 0)
        return (NULL);
    ctxt->nameNr--;
    if (ctxt->nameNr < 0)
        return (NULL);
    if (ctxt->nameNr > 0)
        ctxt->name = ctxt->nameTab[ctxt->nameNr - 1];
    else
        ctxt->name = NULL;
    ret = ctxt->nameTab[ctxt->nameNr];
    ctxt->nameTab[ctxt->nameNr] = NULL;
    return (ret);
}

/**
 * htmlNodeInfoPush:
 * @ctxt:  an HTML parser context
 * @value:  the node info
 *
 * Pushes a new element name on top of the node info stack
 *
 * Returns 0 in case of error, the index in the stack otherwise
 */
static int
htmlNodeInfoPush(htmlParserCtxtPtr ctxt, htmlParserNodeInfo *value)
{
    if (ctxt->nodeInfoNr >= ctxt->nodeInfoMax) {
        xmlParserNodeInfo *tmp;
        int newSize;

        newSize = xmlGrowCapacity(ctxt->nodeInfoMax, sizeof(tmp[0]),
                                  5, XML_MAX_ITEMS);
        if (newSize < 0) {
            htmlErrMemory(ctxt);
            return (0);
        }
        tmp = xmlRealloc(ctxt->nodeInfoTab, newSize * sizeof(tmp[0]));
        if (tmp == NULL) {
            htmlErrMemory(ctxt);
            return (0);
        }
        ctxt->nodeInfoTab = tmp;
        ctxt->nodeInfoMax = newSize;
    }
    ctxt->nodeInfoTab[ctxt->nodeInfoNr] = *value;
    ctxt->nodeInfo = &ctxt->nodeInfoTab[ctxt->nodeInfoNr];
    return (ctxt->nodeInfoNr++);
}

/**
 * htmlNodeInfoPop:
 * @ctxt:  an HTML parser context
 *
 * Pops the top element name from the node info stack
 *
 * Returns 0 in case of error, the pointer to NodeInfo otherwise
 */
static htmlParserNodeInfo *
htmlNodeInfoPop(htmlParserCtxtPtr ctxt)
{
    if (ctxt->nodeInfoNr <= 0)
        return (NULL);
    ctxt->nodeInfoNr--;
    if (ctxt->nodeInfoNr < 0)
        return (NULL);
    if (ctxt->nodeInfoNr > 0)
        ctxt->nodeInfo = &ctxt->nodeInfoTab[ctxt->nodeInfoNr - 1];
    else
        ctxt->nodeInfo = NULL;
    return &ctxt->nodeInfoTab[ctxt->nodeInfoNr];
}

/*
 * Macros for accessing the content. Those should be used only by the parser,
 * and not exported.
 *
 * Dirty macros, i.e. one need to make assumption on the context to use them
 *
 *   CUR_PTR return the current pointer to the xmlChar to be parsed.
 *   CUR     returns the current xmlChar value, i.e. a 8 bit value if compiled
 *           in ISO-Latin or UTF-8, and the current 16 bit value if compiled
 *           in UNICODE mode. This should be used internally by the parser
 *           only to compare to ASCII values otherwise it would break when
 *           running with UTF-8 encoding.
 *   NXT(n)  returns the n'th next xmlChar. Same as CUR is should be used only
 *           to compare on ASCII based substring.
 *   UPP(n)  returns the n'th next xmlChar converted to uppercase. Same as CUR
 *           it should be used only to compare on ASCII based substring.
 *   SKIP(n) Skip n xmlChar, and must also be used only to skip ASCII defined
 *           strings without newlines within the parser.
 *
 * Clean macros, not dependent of an ASCII context, expect UTF-8 encoding
 *
 *   COPY(to) copy one char to *to, increment CUR_PTR and to accordingly
 */

#define UPPER (toupper(*ctxt->input->cur))

#define SKIP(val) ctxt->input->cur += (val),ctxt->input->col+=(val)

#define NXT(val) ctxt->input->cur[(val)]

#define UPP(val) (toupper(ctxt->input->cur[(val)]))

#define CUR_PTR ctxt->input->cur
#define BASE_PTR ctxt->input->base

#define SHRINK \
    if ((!PARSER_PROGRESSIVE(ctxt)) && \
        (ctxt->input->cur - ctxt->input->base > 2 * INPUT_CHUNK) && \
	(ctxt->input->end - ctxt->input->cur < 2 * INPUT_CHUNK)) \
	xmlParserShrink(ctxt);

#define GROW \
    if ((!PARSER_PROGRESSIVE(ctxt)) && \
        (ctxt->input->end - ctxt->input->cur < INPUT_CHUNK)) \
	xmlParserGrow(ctxt);

#define SKIP_BLANKS htmlSkipBlankChars(ctxt)

/* Imported from XML */

#define CUR (*ctxt->input->cur)

/**
 * htmlFindEncoding:
 * @the HTML parser context
 *
 * Ty to find and encoding in the current data available in the input
 * buffer this is needed to try to switch to the proper encoding when
 * one face a character error.
 * That's an heuristic, since it's operating outside of parsing it could
 * try to use a meta which had been commented out, that's the reason it
 * should only be used in case of error, not as a default.
 *
 * Returns an encoding string or NULL if not found, the string need to
 *   be freed
 */
static xmlChar *
htmlFindEncoding(xmlParserCtxtPtr ctxt) {
    const xmlChar *start, *cur, *end;
    xmlChar *ret;

    if ((ctxt == NULL) || (ctxt->input == NULL) ||
        (ctxt->input->flags & XML_INPUT_HAS_ENCODING))
        return(NULL);
    if ((ctxt->input->cur == NULL) || (ctxt->input->end == NULL))
        return(NULL);

    start = ctxt->input->cur;
    end = ctxt->input->end;
    /* we also expect the input buffer to be zero terminated */
    if (*end != 0)
        return(NULL);

    cur = xmlStrcasestr(start, BAD_CAST "HTTP-EQUIV");
    if (cur == NULL)
        return(NULL);
    cur = xmlStrcasestr(cur, BAD_CAST  "CONTENT");
    if (cur == NULL)
        return(NULL);
    cur = xmlStrcasestr(cur, BAD_CAST  "CHARSET=");
    if (cur == NULL)
        return(NULL);
    cur += 8;
    start = cur;
    while ((IS_ALNUM(*cur)) ||
           (*cur == '-') || (*cur == '_') || (*cur == ':') || (*cur == '/'))
           cur++;
    if (cur == start)
        return(NULL);
    ret = xmlStrndup(start, cur - start);
    if (ret == NULL)
        htmlErrMemory(ctxt);
    return(ret);
}

static int
htmlMaskMatch(htmlAsciiMask mask, unsigned c) {
    if (c >= 64)
        return(0);
    return((mask[c/32] >> (c & 31)) & 1);
}

static int
htmlValidateUtf8(xmlParserCtxtPtr ctxt, const xmlChar *str, size_t len,
                 int partial) {
    unsigned c = str[0];
    int size;

    if (c < 0xC2) {
        goto invalid;
    } else if (c < 0xE0) {
        if (len < 2)
            goto incomplete;
        if ((str[1] & 0xC0) != 0x80)
            goto invalid;
        size = 2;
    } else if (c < 0xF0) {
        unsigned v;

        if (len < 3)
            goto incomplete;

        v = str[1] << 8 | str[2]; /* hint to generate 16-bit load */
        v |= c << 16;

        if (((v & 0x00C0C0) != 0x008080) ||
            ((v & 0x0F2000) == 0x000000) ||
            ((v & 0x0F2000) == 0x0D2000))
            goto invalid;

        size = 3;
    } else {
        unsigned v;

        if (len < 4)
            goto incomplete;

        v = c << 24 | str[1] << 16 | str[2] << 8 | str[3];

        if (((v & 0x00C0C0C0) != 0x00808080) ||
            (v < 0xF0900000) || (v >= 0xF4900000))
            goto invalid;

        size = 4;
    }

    return(size);

incomplete:
    if (partial)
        return(0);

invalid:
    /* Only report the first error */
    if ((ctxt->input->flags & XML_INPUT_ENCODING_ERROR) == 0) {
        htmlParseErr(ctxt, XML_ERR_INVALID_ENCODING,
<<<<<<< HEAD
                     "Invalid bytes in character encoding", NULL, NULL);
=======
                     "Invalid bytes in character encoding\n", NULL, NULL);
>>>>>>> 26de6980
        ctxt->input->flags |= XML_INPUT_ENCODING_ERROR;
    }

    return(-1);
}

/**
 * htmlSkipBlankChars:
 * @ctxt:  the HTML parser context
 *
 * skip all blanks character found at that point in the input streams.
 *
 * Returns the number of space chars skipped
 */

static int
htmlSkipBlankChars(xmlParserCtxtPtr ctxt) {
    const xmlChar *cur = ctxt->input->cur;
    size_t avail = ctxt->input->end - cur;
    int res = 0;
    int line = ctxt->input->line;
    int col = ctxt->input->col;

    while (!PARSER_STOPPED(ctxt)) {
        if (avail == 0) {
            ctxt->input->cur = cur;
            GROW;
            cur = ctxt->input->cur;
            avail = ctxt->input->end - cur;

            if (avail == 0)
                break;
        }

        if (*cur == '\n') {
            line++;
            col = 1;
        } else if (IS_WS_HTML(*cur)) {
            col++;
        } else {
            break;
        }

        cur += 1;
        avail -= 1;

	if (res < INT_MAX)
	    res++;
    }

    ctxt->input->cur = cur;
    ctxt->input->line = line;
    ctxt->input->col = col;

    if (res > 8)
        GROW;

    return(res);
}



/************************************************************************
 *									*
 *	The list of HTML elements and their properties		*
 *									*
 ************************************************************************/

/*
 *  Start Tag: 1 means the start tag can be omitted
 *  End Tag:   1 means the end tag can be omitted
 *             2 means it's forbidden (empty elements)
 *             3 means the tag is stylistic and should be closed easily
 *  Depr:      this element is deprecated
 *  DTD:       1 means that this element is valid only in the Loose DTD
 *             2 means that this element is valid only in the Frameset DTD
 *
 * Name,Start Tag,End Tag,Save End,Empty,Deprecated,DTD,inline,Description
 */

#define DATA_RCDATA         1
#define DATA_RAWTEXT        2
#define DATA_PLAINTEXT      3
#define DATA_SCRIPT         4
#define DATA_SCRIPT_ESC1    5
#define DATA_SCRIPT_ESC2    6

static const htmlElemDesc
html40ElementTable[] = {
{ "a",		0, 0, 0, 0, 0, 0, 1, "anchor ",
	NULL, NULL, NULL, NULL, NULL,
	0
},
{ "abbr",	0, 0, 0, 0, 0, 0, 1, "abbreviated form",
	NULL, NULL, NULL, NULL, NULL,
	0
},
{ "acronym",	0, 0, 0, 0, 0, 0, 1, "",
	NULL, NULL, NULL, NULL, NULL,
	0
},
{ "address",	0, 0, 0, 0, 0, 0, 0, "information on author ",
	NULL, NULL, NULL, NULL, NULL,
	0
},
{ "applet",	0, 0, 0, 0, 1, 1, 2, "java applet ",
	NULL, NULL, NULL, NULL, NULL,
	0
},
{ "area",	0, 2, 2, 1, 0, 0, 0, "client-side image map area ",
	NULL, NULL, NULL, NULL, NULL,
	0
},
{ "b",		0, 3, 0, 0, 0, 0, 1, "bold text style",
	NULL, NULL, NULL, NULL, NULL,
	0
},
{ "base",	0, 2, 2, 1, 0, 0, 0, "document base uri ",
	NULL, NULL, NULL, NULL, NULL,
	0
},
{ "basefont",	0, 2, 2, 1, 1, 1, 1, "base font size " ,
	NULL, NULL, NULL, NULL, NULL,
	0
},
{ "bdo",	0, 0, 0, 0, 0, 0, 1, "i18n bidi over-ride ",
	NULL, NULL, NULL, NULL, NULL,
	0
},
{ "big",	0, 3, 0, 0, 0, 0, 1, "large text style",
	NULL, NULL, NULL, NULL, NULL,
	0
},
{ "blockquote",	0, 0, 0, 0, 0, 0, 0, "long quotation ",
	NULL, NULL, NULL, NULL, NULL,
	0
},
{ "body",	1, 1, 0, 0, 0, 0, 0, "document body ",
	NULL, NULL, NULL, NULL, NULL,
	0
},
{ "br",		0, 2, 2, 1, 0, 0, 1, "forced line break ",
	NULL, NULL, NULL, NULL, NULL,
	0
},
{ "button",	0, 0, 0, 0, 0, 0, 2, "push button ",
	NULL, NULL, NULL, NULL, NULL,
	0
},
{ "caption",	0, 0, 0, 0, 0, 0, 0, "table caption ",
	NULL, NULL, NULL, NULL, NULL,
	0
},
{ "center",	0, 3, 0, 0, 1, 1, 0, "shorthand for div align=center ",
	NULL, NULL, NULL, NULL, NULL,
	0
},
{ "cite",	0, 0, 0, 0, 0, 0, 1, "citation",
	NULL, NULL, NULL, NULL, NULL,
	0
},
{ "code",	0, 0, 0, 0, 0, 0, 1, "computer code fragment",
	NULL, NULL, NULL, NULL, NULL,
	0
},
{ "col",	0, 2, 2, 1, 0, 0, 0, "table column ",
	NULL, NULL, NULL, NULL, NULL,
	0
},
{ "colgroup",	0, 1, 0, 0, 0, 0, 0, "table column group ",
	NULL, NULL, NULL, NULL, NULL,
	0
},
{ "dd",		0, 1, 0, 0, 0, 0, 0, "definition description ",
	NULL, NULL, NULL, NULL, NULL,
	0
},
{ "del",	0, 0, 0, 0, 0, 0, 2, "deleted text ",
	NULL, NULL, NULL, NULL, NULL,
	0
},
{ "dfn",	0, 0, 0, 0, 0, 0, 1, "instance definition",
	NULL, NULL, NULL, NULL, NULL,
	0
},
{ "dir",	0, 0, 0, 0, 1, 1, 0, "directory list",
	NULL, NULL, NULL, NULL, NULL,
	0
},
{ "div",	0, 0, 0, 0, 0, 0, 0, "generic language/style container",
	NULL, NULL, NULL, NULL, NULL,
	0
},
{ "dl",		0, 0, 0, 0, 0, 0, 0, "definition list ",
	NULL, NULL, NULL, NULL, NULL,
	0
},
{ "dt",		0, 1, 0, 0, 0, 0, 0, "definition term ",
	NULL, NULL, NULL, NULL, NULL,
	0
},
{ "em",		0, 3, 0, 0, 0, 0, 1, "emphasis",
	NULL, NULL, NULL, NULL, NULL,
	0
},
{ "embed",	0, 1, 0, 0, 1, 1, 1, "generic embedded object ",
	NULL, NULL, NULL, NULL, NULL,
	0
},
{ "fieldset",	0, 0, 0, 0, 0, 0, 0, "form control group ",
	NULL, NULL, NULL, NULL, NULL,
	0
},
{ "font",	0, 3, 0, 0, 1, 1, 1, "local change to font ",
	NULL, NULL, NULL, NULL, NULL,
	0
},
{ "form",	0, 0, 0, 0, 0, 0, 0, "interactive form ",
	NULL, NULL, NULL, NULL, NULL,
	0
},
{ "frame",	0, 2, 2, 1, 0, 2, 0, "subwindow " ,
	NULL, NULL, NULL, NULL, NULL,
	0
},
{ "frameset",	0, 0, 0, 0, 0, 2, 0, "window subdivision" ,
	NULL, NULL, NULL, NULL, NULL,
	0
},
{ "h1",		0, 0, 0, 0, 0, 0, 0, "heading ",
	NULL, NULL, NULL, NULL, NULL,
	0
},
{ "h2",		0, 0, 0, 0, 0, 0, 0, "heading ",
	NULL, NULL, NULL, NULL, NULL,
	0
},
{ "h3",		0, 0, 0, 0, 0, 0, 0, "heading ",
	NULL, NULL, NULL, NULL, NULL,
	0
},
{ "h4",		0, 0, 0, 0, 0, 0, 0, "heading ",
	NULL, NULL, NULL, NULL, NULL,
	0
},
{ "h5",		0, 0, 0, 0, 0, 0, 0, "heading ",
	NULL, NULL, NULL, NULL, NULL,
	0
},
{ "h6",		0, 0, 0, 0, 0, 0, 0, "heading ",
	NULL, NULL, NULL, NULL, NULL,
	0
},
{ "head",	1, 1, 0, 0, 0, 0, 0, "document head ",
	NULL, NULL, NULL, NULL, NULL,
	0
},
{ "hr",		0, 2, 2, 1, 0, 0, 0, "horizontal rule " ,
	NULL, NULL, NULL, NULL, NULL,
	0
},
{ "html",	1, 1, 0, 0, 0, 0, 0, "document root element ",
	NULL, NULL, NULL, NULL, NULL,
	0
},
{ "i",		0, 3, 0, 0, 0, 0, 1, "italic text style",
	NULL, NULL, NULL, NULL, NULL,
	0
},
{ "iframe",	0, 0, 0, 0, 0, 1, 2, "inline subwindow ",
	NULL, NULL, NULL, NULL, NULL,
	DATA_RAWTEXT
},
{ "img",	0, 2, 2, 1, 0, 0, 1, "embedded image ",
	NULL, NULL, NULL, NULL, NULL,
	0
},
{ "input",	0, 2, 2, 1, 0, 0, 1, "form control ",
	NULL, NULL, NULL, NULL, NULL,
	0
},
{ "ins",	0, 0, 0, 0, 0, 0, 2, "inserted text",
	NULL, NULL, NULL, NULL, NULL,
	0
},
{ "isindex",	0, 2, 2, 1, 1, 1, 0, "single line prompt ",
	NULL, NULL, NULL, NULL, NULL,
	0
},
{ "kbd",	0, 0, 0, 0, 0, 0, 1, "text to be entered by the user",
	NULL, NULL, NULL, NULL, NULL,
	0
},
{ "label",	0, 0, 0, 0, 0, 0, 1, "form field label text ",
	NULL, NULL, NULL, NULL, NULL,
	0
},
{ "legend",	0, 0, 0, 0, 0, 0, 0, "fieldset legend ",
	NULL, NULL, NULL, NULL, NULL,
	0
},
{ "li",		0, 1, 1, 0, 0, 0, 0, "list item ",
	NULL, NULL, NULL, NULL, NULL,
	0
},
{ "link",	0, 2, 2, 1, 0, 0, 0, "a media-independent link ",
	NULL, NULL, NULL, NULL, NULL,
	0
},
{ "map",	0, 0, 0, 0, 0, 0, 2, "client-side image map ",
	NULL, NULL, NULL, NULL, NULL,
	0
},
{ "menu",	0, 0, 0, 0, 1, 1, 0, "menu list ",
	NULL, NULL, NULL, NULL, NULL,
	0
},
{ "meta",	0, 2, 2, 1, 0, 0, 0, "generic metainformation ",
	NULL, NULL, NULL, NULL, NULL,
	0
},
{ "noembed",	0, 0, 0, 0, 0, 0, 0, "",
	NULL, NULL, NULL, NULL, NULL,
	DATA_RAWTEXT
},
{ "noframes",	0, 0, 0, 0, 0, 2, 0, "alternate content container for non frame-based rendering ",
	NULL, NULL, NULL, NULL, NULL,
	DATA_RAWTEXT
},
{ "noscript",	0, 0, 0, 0, 0, 0, 0, "alternate content container for non script-based rendering ",
	NULL, NULL, NULL, NULL, NULL,
	0
},
{ "object",	0, 0, 0, 0, 0, 0, 2, "generic embedded object ",
	NULL, NULL, NULL, NULL, NULL,
	0
},
{ "ol",		0, 0, 0, 0, 0, 0, 0, "ordered list ",
	NULL, NULL, NULL, NULL, NULL,
	0
},
{ "optgroup",	0, 0, 0, 0, 0, 0, 0, "option group ",
	NULL, NULL, NULL, NULL, NULL,
	0
},
{ "option",	0, 1, 0, 0, 0, 0, 0, "selectable choice " ,
	NULL, NULL, NULL, NULL, NULL,
	0
},
{ "p",		0, 1, 0, 0, 0, 0, 0, "paragraph ",
	NULL, NULL, NULL, NULL, NULL,
	0
},
{ "param",	0, 2, 2, 1, 0, 0, 0, "named property value ",
	NULL, NULL, NULL, NULL, NULL,
	0
},
{ "plaintext",	0, 0, 0, 0, 0, 0, 0, "",
	NULL, NULL, NULL, NULL, NULL,
	DATA_PLAINTEXT
},
{ "pre",	0, 0, 0, 0, 0, 0, 0, "preformatted text ",
	NULL, NULL, NULL, NULL, NULL,
	0
},
{ "q",		0, 0, 0, 0, 0, 0, 1, "short inline quotation ",
	NULL, NULL, NULL, NULL, NULL,
	0
},
{ "s",		0, 3, 0, 0, 1, 1, 1, "strike-through text style",
	NULL, NULL, NULL, NULL, NULL,
	0
},
{ "samp",	0, 0, 0, 0, 0, 0, 1, "sample program output, scripts, etc.",
	NULL, NULL, NULL, NULL, NULL,
	0
},
{ "script",	0, 0, 0, 0, 0, 0, 2, "script statements ",
	NULL, NULL, NULL, NULL, NULL,
	DATA_SCRIPT
},
{ "select",	0, 0, 0, 0, 0, 0, 1, "option selector ",
	NULL, NULL, NULL, NULL, NULL,
	0
},
{ "small",	0, 3, 0, 0, 0, 0, 1, "small text style",
	NULL, NULL, NULL, NULL, NULL,
	0
},
{ "span",	0, 0, 0, 0, 0, 0, 1, "generic language/style container ",
	NULL, NULL, NULL, NULL, NULL,
	0
},
{ "strike",	0, 3, 0, 0, 1, 1, 1, "strike-through text",
	NULL, NULL, NULL, NULL, NULL,
	0
},
{ "strong",	0, 3, 0, 0, 0, 0, 1, "strong emphasis",
	NULL, NULL, NULL, NULL, NULL,
	0
},
{ "style",	0, 0, 0, 0, 0, 0, 0, "style info ",
	NULL, NULL, NULL, NULL, NULL,
	DATA_RAWTEXT
},
{ "sub",	0, 3, 0, 0, 0, 0, 1, "subscript",
	NULL, NULL, NULL, NULL, NULL,
	0
},
{ "sup",	0, 3, 0, 0, 0, 0, 1, "superscript ",
	NULL, NULL, NULL, NULL, NULL,
	0
},
{ "table",	0, 0, 0, 0, 0, 0, 0, "",
	NULL, NULL, NULL, NULL, NULL,
	0
},
{ "tbody",	1, 0, 0, 0, 0, 0, 0, "table body ",
	NULL, NULL, NULL, NULL, NULL,
	0
},
{ "td",		0, 0, 0, 0, 0, 0, 0, "table data cell",
	NULL, NULL, NULL, NULL, NULL,
	0
},
{ "textarea",	0, 0, 0, 0, 0, 0, 1, "multi-line text field ",
	NULL, NULL, NULL, NULL, NULL,
	DATA_RCDATA
},
{ "tfoot",	0, 1, 0, 0, 0, 0, 0, "table footer ",
	NULL, NULL, NULL, NULL, NULL,
	0
},
{ "th",		0, 1, 0, 0, 0, 0, 0, "table header cell",
	NULL, NULL, NULL, NULL, NULL,
	0
},
{ "thead",	0, 1, 0, 0, 0, 0, 0, "table header ",
	NULL, NULL, NULL, NULL, NULL,
	0
},
{ "title",	0, 0, 0, 0, 0, 0, 0, "document title ",
	NULL, NULL, NULL, NULL, NULL,
	DATA_RCDATA
},
{ "tr",		0, 0, 0, 0, 0, 0, 0, "table row ",
	NULL, NULL, NULL, NULL, NULL,
	0
},
{ "tt",		0, 3, 0, 0, 0, 0, 1, "teletype or monospaced text style",
	NULL, NULL, NULL, NULL, NULL,
	0
},
{ "u",		0, 3, 0, 0, 1, 1, 1, "underlined text style",
	NULL, NULL, NULL, NULL, NULL,
	0
},
{ "ul",		0, 0, 0, 0, 0, 0, 0, "unordered list ",
	NULL, NULL, NULL, NULL, NULL,
	0
},
{ "var",	0, 0, 0, 0, 0, 0, 1, "instance of a variable or program argument",
	NULL, NULL, NULL, NULL, NULL,
	0
},
{ "xmp",	0, 0, 0, 0, 0, 0, 1, "",
	NULL, NULL, NULL, NULL, NULL,
	DATA_RAWTEXT
}
};

typedef struct {
    const char *oldTag;
    const char *newTag;
} htmlStartCloseEntry;

/*
 * start tags that imply the end of current element
 */
static const htmlStartCloseEntry htmlStartClose[] = {
    { "a", "a" },
    { "a", "fieldset" },
    { "a", "table" },
    { "a", "td" },
    { "a", "th" },
    { "address", "dd" },
    { "address", "dl" },
    { "address", "dt" },
    { "address", "form" },
    { "address", "li" },
    { "address", "ul" },
    { "b", "center" },
    { "b", "p" },
    { "b", "td" },
    { "b", "th" },
    { "big", "p" },
    { "caption", "col" },
    { "caption", "colgroup" },
    { "caption", "tbody" },
    { "caption", "tfoot" },
    { "caption", "thead" },
    { "caption", "tr" },
    { "col", "col" },
    { "col", "colgroup" },
    { "col", "tbody" },
    { "col", "tfoot" },
    { "col", "thead" },
    { "col", "tr" },
    { "colgroup", "colgroup" },
    { "colgroup", "tbody" },
    { "colgroup", "tfoot" },
    { "colgroup", "thead" },
    { "colgroup", "tr" },
    { "dd", "dt" },
    { "dir", "dd" },
    { "dir", "dl" },
    { "dir", "dt" },
    { "dir", "form" },
    { "dir", "ul" },
    { "dl", "form" },
    { "dl", "li" },
    { "dt", "dd" },
    { "dt", "dl" },
    { "font", "center" },
    { "font", "td" },
    { "font", "th" },
    { "form", "form" },
    { "h1", "fieldset" },
    { "h1", "form" },
    { "h1", "li" },
    { "h1", "p" },
    { "h1", "table" },
    { "h2", "fieldset" },
    { "h2", "form" },
    { "h2", "li" },
    { "h2", "p" },
    { "h2", "table" },
    { "h3", "fieldset" },
    { "h3", "form" },
    { "h3", "li" },
    { "h3", "p" },
    { "h3", "table" },
    { "h4", "fieldset" },
    { "h4", "form" },
    { "h4", "li" },
    { "h4", "p" },
    { "h4", "table" },
    { "h5", "fieldset" },
    { "h5", "form" },
    { "h5", "li" },
    { "h5", "p" },
    { "h5", "table" },
    { "h6", "fieldset" },
    { "h6", "form" },
    { "h6", "li" },
    { "h6", "p" },
    { "h6", "table" },
    { "head", "a" },
    { "head", "abbr" },
    { "head", "acronym" },
    { "head", "address" },
    { "head", "b" },
    { "head", "bdo" },
    { "head", "big" },
    { "head", "blockquote" },
    { "head", "body" },
    { "head", "br" },
    { "head", "center" },
    { "head", "cite" },
    { "head", "code" },
    { "head", "dd" },
    { "head", "dfn" },
    { "head", "dir" },
    { "head", "div" },
    { "head", "dl" },
    { "head", "dt" },
    { "head", "em" },
    { "head", "fieldset" },
    { "head", "font" },
    { "head", "form" },
    { "head", "frameset" },
    { "head", "h1" },
    { "head", "h2" },
    { "head", "h3" },
    { "head", "h4" },
    { "head", "h5" },
    { "head", "h6" },
    { "head", "hr" },
    { "head", "i" },
    { "head", "iframe" },
    { "head", "img" },
    { "head", "kbd" },
    { "head", "li" },
    { "head", "listing" },
    { "head", "map" },
    { "head", "menu" },
    { "head", "ol" },
    { "head", "p" },
    { "head", "pre" },
    { "head", "q" },
    { "head", "s" },
    { "head", "samp" },
    { "head", "small" },
    { "head", "span" },
    { "head", "strike" },
    { "head", "strong" },
    { "head", "sub" },
    { "head", "sup" },
    { "head", "table" },
    { "head", "tt" },
    { "head", "u" },
    { "head", "ul" },
    { "head", "var" },
    { "head", "xmp" },
    { "hr", "form" },
    { "i", "center" },
    { "i", "p" },
    { "i", "td" },
    { "i", "th" },
    { "legend", "fieldset" },
    { "li", "li" },
    { "link", "body" },
    { "link", "frameset" },
    { "listing", "dd" },
    { "listing", "dl" },
    { "listing", "dt" },
    { "listing", "fieldset" },
    { "listing", "form" },
    { "listing", "li" },
    { "listing", "table" },
    { "listing", "ul" },
    { "menu", "dd" },
    { "menu", "dl" },
    { "menu", "dt" },
    { "menu", "form" },
    { "menu", "ul" },
    { "ol", "form" },
    { "option", "optgroup" },
    { "option", "option" },
    { "p", "address" },
    { "p", "blockquote" },
    { "p", "body" },
    { "p", "caption" },
    { "p", "center" },
    { "p", "col" },
    { "p", "colgroup" },
    { "p", "dd" },
    { "p", "dir" },
    { "p", "div" },
    { "p", "dl" },
    { "p", "dt" },
    { "p", "fieldset" },
    { "p", "form" },
    { "p", "frameset" },
    { "p", "h1" },
    { "p", "h2" },
    { "p", "h3" },
    { "p", "h4" },
    { "p", "h5" },
    { "p", "h6" },
    { "p", "head" },
    { "p", "hr" },
    { "p", "li" },
    { "p", "listing" },
    { "p", "menu" },
    { "p", "ol" },
    { "p", "p" },
    { "p", "pre" },
    { "p", "table" },
    { "p", "tbody" },
    { "p", "td" },
    { "p", "tfoot" },
    { "p", "th" },
    { "p", "title" },
    { "p", "tr" },
    { "p", "ul" },
    { "p", "xmp" },
    { "pre", "dd" },
    { "pre", "dl" },
    { "pre", "dt" },
    { "pre", "fieldset" },
    { "pre", "form" },
    { "pre", "li" },
    { "pre", "table" },
    { "pre", "ul" },
    { "s", "p" },
    { "script", "noscript" },
    { "small", "p" },
    { "span", "td" },
    { "span", "th" },
    { "strike", "p" },
    { "style", "body" },
    { "style", "frameset" },
    { "tbody", "tbody" },
    { "tbody", "tfoot" },
    { "td", "tbody" },
    { "td", "td" },
    { "td", "tfoot" },
    { "td", "th" },
    { "td", "tr" },
    { "tfoot", "tbody" },
    { "th", "tbody" },
    { "th", "td" },
    { "th", "tfoot" },
    { "th", "th" },
    { "th", "tr" },
    { "thead", "tbody" },
    { "thead", "tfoot" },
    { "title", "body" },
    { "title", "frameset" },
    { "tr", "tbody" },
    { "tr", "tfoot" },
    { "tr", "tr" },
    { "tt", "p" },
    { "u", "p" },
    { "u", "td" },
    { "u", "th" },
    { "ul", "address" },
    { "ul", "form" },
    { "ul", "menu" },
    { "ul", "pre" },
    { "xmp", "dd" },
    { "xmp", "dl" },
    { "xmp", "dt" },
    { "xmp", "fieldset" },
    { "xmp", "form" },
    { "xmp", "li" },
    { "xmp", "table" },
    { "xmp", "ul" }
};

/*
 * The list of HTML attributes which are of content %Script;
 * NOTE: when adding ones, check htmlIsScriptAttribute() since
 *       it assumes the name starts with 'on'
 */
static const char *const htmlScriptAttributes[] = {
    "onclick",
    "ondblclick",
    "onmousedown",
    "onmouseup",
    "onmouseover",
    "onmousemove",
    "onmouseout",
    "onkeypress",
    "onkeydown",
    "onkeyup",
    "onload",
    "onunload",
    "onfocus",
    "onblur",
    "onsubmit",
    "onreset",
    "onchange",
    "onselect"
};

/*
 * This table is used by the htmlparser to know what to do with
 * broken html pages. By assigning different priorities to different
 * elements the parser can decide how to handle extra endtags.
 * Endtags are only allowed to close elements with lower or equal
 * priority.
 */

typedef struct {
    const char *name;
    int priority;
} elementPriority;

static const elementPriority htmlEndPriority[] = {
    {"div",   150},
    {"td",    160},
    {"th",    160},
    {"tr",    170},
    {"thead", 180},
    {"tbody", 180},
    {"tfoot", 180},
    {"table", 190},
    {"head",  200},
    {"body",  200},
    {"html",  220},
    {NULL,    100} /* Default priority */
};

/************************************************************************
 *									*
 *	functions to handle HTML specific data			*
 *									*
 ************************************************************************/

static void
htmlParserFinishElementParsing(htmlParserCtxtPtr ctxt) {
    /*
     * Capture end position and add node
     */
    if ( ctxt->node != NULL && ctxt->record_info ) {
       ctxt->nodeInfo->end_pos = ctxt->input->consumed +
                                (CUR_PTR - ctxt->input->base);
       ctxt->nodeInfo->end_line = ctxt->input->line;
       ctxt->nodeInfo->node = ctxt->node;
       xmlParserAddNodeInfo(ctxt, ctxt->nodeInfo);
       htmlNodeInfoPop(ctxt);
    }
}

/**
 * htmlInitAutoClose:
 *
 * DEPRECATED: This is a no-op.
 */
void
htmlInitAutoClose(void) {
}

static int
htmlCompareTags(const void *key, const void *member) {
    const xmlChar *tag = (const xmlChar *) key;
    const htmlElemDesc *desc = (const htmlElemDesc *) member;

    return(xmlStrcasecmp(tag, BAD_CAST desc->name));
}

/**
 * htmlTagLookup:
 * @tag:  The tag name in lowercase
 *
 * Lookup the HTML tag in the ElementTable
 *
 * Returns the related htmlElemDescPtr or NULL if not found.
 */
const htmlElemDesc *
htmlTagLookup(const xmlChar *tag) {
    if (tag == NULL)
        return(NULL);

    return((const htmlElemDesc *) bsearch(tag, html40ElementTable,
                sizeof(html40ElementTable) / sizeof(htmlElemDesc),
                sizeof(htmlElemDesc), htmlCompareTags));
}

/**
 * htmlGetEndPriority:
 * @name: The name of the element to look up the priority for.
 *
 * Return value: The "endtag" priority.
 **/
static int
htmlGetEndPriority (const xmlChar *name) {
    int i = 0;

    while ((htmlEndPriority[i].name != NULL) &&
	   (!xmlStrEqual((const xmlChar *)htmlEndPriority[i].name, name)))
	i++;

    return(htmlEndPriority[i].priority);
}


static int
htmlCompareStartClose(const void *vkey, const void *member) {
    const htmlStartCloseEntry *key = (const htmlStartCloseEntry *) vkey;
    const htmlStartCloseEntry *entry = (const htmlStartCloseEntry *) member;
    int ret;

    ret = strcmp(key->oldTag, entry->oldTag);
    if (ret == 0)
        ret = strcmp(key->newTag, entry->newTag);

    return(ret);
}

/**
 * htmlCheckAutoClose:
 * @newtag:  The new tag name
 * @oldtag:  The old tag name
 *
 * Checks whether the new tag is one of the registered valid tags for
 * closing old.
 *
 * Returns 0 if no, 1 if yes.
 */
static int
htmlCheckAutoClose(const xmlChar * newtag, const xmlChar * oldtag)
{
    htmlStartCloseEntry key;
    void *res;

    key.oldTag = (const char *) oldtag;
    key.newTag = (const char *) newtag;
    res = bsearch(&key, htmlStartClose,
            sizeof(htmlStartClose) / sizeof(htmlStartCloseEntry),
            sizeof(htmlStartCloseEntry), htmlCompareStartClose);
    return(res != NULL);
}

/**
 * htmlAutoCloseOnClose:
 * @ctxt:  an HTML parser context
 * @newtag:  The new tag name
 * @force:  force the tag closure
 *
 * The HTML DTD allows an ending tag to implicitly close other tags.
 */
static void
htmlAutoCloseOnClose(htmlParserCtxtPtr ctxt, const xmlChar * newtag)
{
    const htmlElemDesc *info;
    int i, priority;

    if (ctxt->options & HTML_PARSE_HTML5)
        return;

    priority = htmlGetEndPriority(newtag);

    for (i = (ctxt->nameNr - 1); i >= 0; i--) {

        if (xmlStrEqual(newtag, ctxt->nameTab[i]))
            break;
        /*
         * A misplaced endtag can only close elements with lower
         * or equal priority, so if we find an element with higher
         * priority before we find an element with
         * matching name, we just ignore this endtag
         */
        if (htmlGetEndPriority(ctxt->nameTab[i]) > priority)
            return;
    }
    if (i < 0)
        return;

    while (!xmlStrEqual(newtag, ctxt->name)) {
        info = htmlTagLookup(ctxt->name);
        if ((info != NULL) && (info->endTag == 3)) {
            htmlParseErr(ctxt, XML_ERR_TAG_NAME_MISMATCH,
	                 "Opening and ending tag mismatch: %s and %s\n",
			 newtag, ctxt->name);
        }
	htmlParserFinishElementParsing(ctxt);
        if ((ctxt->sax != NULL) && (ctxt->sax->endElement != NULL))
            ctxt->sax->endElement(ctxt->userData, ctxt->name);
	htmlnamePop(ctxt);
    }
}

/**
 * htmlAutoCloseOnEnd:
 * @ctxt:  an HTML parser context
 *
 * Close all remaining tags at the end of the stream
 */
static void
htmlAutoCloseOnEnd(htmlParserCtxtPtr ctxt)
{
    int i;

    if (ctxt->options & HTML_PARSE_HTML5)
        return;

    if (ctxt->nameNr == 0)
        return;
    for (i = (ctxt->nameNr - 1); i >= 0; i--) {
	htmlParserFinishElementParsing(ctxt);
        if ((ctxt->sax != NULL) && (ctxt->sax->endElement != NULL))
            ctxt->sax->endElement(ctxt->userData, ctxt->name);
	htmlnamePop(ctxt);
    }
}

/**
 * htmlAutoClose:
 * @ctxt:  an HTML parser context
 * @newtag:  The new tag name or NULL
 *
 * The HTML DTD allows a tag to implicitly close other tags.
 * The list is kept in htmlStartClose array. This function is
 * called when a new tag has been detected and generates the
 * appropriates closes if possible/needed.
 * If newtag is NULL this mean we are at the end of the resource
 * and we should check
 */
static void
htmlAutoClose(htmlParserCtxtPtr ctxt, const xmlChar * newtag)
{
    if (ctxt->options & HTML_PARSE_HTML5)
        return;

    if (newtag == NULL)
        return;

    while ((ctxt->name != NULL) &&
           (htmlCheckAutoClose(newtag, ctxt->name))) {
	htmlParserFinishElementParsing(ctxt);
        if ((ctxt->sax != NULL) && (ctxt->sax->endElement != NULL))
            ctxt->sax->endElement(ctxt->userData, ctxt->name);
	htmlnamePop(ctxt);
    }
}

/**
 * htmlAutoCloseTag:
 * @doc:  the HTML document
 * @name:  The tag name
 * @elem:  the HTML element
 *
 * DEPRECATED: Internal function, don't use.
 *
 * The HTML DTD allows a tag to implicitly close other tags.
 * The list is kept in htmlStartClose array. This function checks
 * if the element or one of it's children would autoclose the
 * given tag.
 *
 * Returns 1 if autoclose, 0 otherwise
 */
int
htmlAutoCloseTag(htmlDocPtr doc, const xmlChar *name, htmlNodePtr elem) {
    htmlNodePtr child;

    if (elem == NULL) return(1);
    if (xmlStrEqual(name, elem->name)) return(0);
    if (htmlCheckAutoClose(elem->name, name)) return(1);
    child = elem->children;
    while (child != NULL) {
        if (htmlAutoCloseTag(doc, name, child)) return(1);
	child = child->next;
    }
    return(0);
}

/**
 * htmlIsAutoClosed:
 * @doc:  the HTML document
 * @elem:  the HTML element
 *
 * DEPRECATED: Internal function, don't use.
 *
 * The HTML DTD allows a tag to implicitly close other tags.
 * The list is kept in htmlStartClose array. This function checks
 * if a tag is autoclosed by one of it's child
 *
 * Returns 1 if autoclosed, 0 otherwise
 */
int
htmlIsAutoClosed(htmlDocPtr doc, htmlNodePtr elem) {
    htmlNodePtr child;

    if (elem == NULL) return(1);
    child = elem->children;
    while (child != NULL) {
	if (htmlAutoCloseTag(doc, elem->name, child)) return(1);
	child = child->next;
    }
    return(0);
}

/**
 * htmlCheckImplied:
 * @ctxt:  an HTML parser context
 * @newtag:  The new tag name
 *
 * The HTML DTD allows a tag to exists only implicitly
 * called when a new tag has been detected and generates the
 * appropriates implicit tags if missing
 */
static void
htmlCheckImplied(htmlParserCtxtPtr ctxt, const xmlChar *newtag) {
    int i;

    if (ctxt->options & (HTML_PARSE_NOIMPLIED | HTML_PARSE_HTML5))
        return;
    if (!htmlOmittedDefaultValue)
	return;
    if (xmlStrEqual(newtag, BAD_CAST"html"))
	return;
    if (ctxt->nameNr <= 0) {
	htmlnamePush(ctxt, BAD_CAST"html");
	if ((ctxt->sax != NULL) && (ctxt->sax->startElement != NULL))
	    ctxt->sax->startElement(ctxt->userData, BAD_CAST"html", NULL);
    }
    if ((xmlStrEqual(newtag, BAD_CAST"body")) || (xmlStrEqual(newtag, BAD_CAST"head")))
        return;
    if ((ctxt->nameNr <= 1) &&
        ((xmlStrEqual(newtag, BAD_CAST"script")) ||
	 (xmlStrEqual(newtag, BAD_CAST"style")) ||
	 (xmlStrEqual(newtag, BAD_CAST"meta")) ||
	 (xmlStrEqual(newtag, BAD_CAST"link")) ||
	 (xmlStrEqual(newtag, BAD_CAST"title")) ||
	 (xmlStrEqual(newtag, BAD_CAST"base")))) {
        if (ctxt->html >= INSERT_IN_HEAD) {
            /* we already saw or generated an <head> before */
            return;
        }
        /*
         * dropped OBJECT ... i you put it first BODY will be
         * assumed !
         */
        htmlnamePush(ctxt, BAD_CAST"head");
        if ((ctxt->sax != NULL) && (ctxt->sax->startElement != NULL))
            ctxt->sax->startElement(ctxt->userData, BAD_CAST"head", NULL);
    } else if ((!xmlStrEqual(newtag, BAD_CAST"noframes")) &&
	       (!xmlStrEqual(newtag, BAD_CAST"frame")) &&
	       (!xmlStrEqual(newtag, BAD_CAST"frameset"))) {
        if (ctxt->html >= INSERT_IN_BODY) {
            /* we already saw or generated a <body> before */
            return;
        }
	for (i = 0;i < ctxt->nameNr;i++) {
	    if (xmlStrEqual(ctxt->nameTab[i], BAD_CAST"body")) {
		return;
	    }
	    if (xmlStrEqual(ctxt->nameTab[i], BAD_CAST"head")) {
		return;
	    }
	}

	htmlnamePush(ctxt, BAD_CAST"body");
	if ((ctxt->sax != NULL) && (ctxt->sax->startElement != NULL))
	    ctxt->sax->startElement(ctxt->userData, BAD_CAST"body", NULL);
    }
}

/**
 * htmlStartCharData
 * @ctxt:  an HTML parser context
 *
 * Prepare for non-whitespace character data.
 */

static void
htmlStartCharData(htmlParserCtxtPtr ctxt) {
    if (ctxt->options & (HTML_PARSE_NOIMPLIED | HTML_PARSE_HTML5))
        return;
    if (!htmlOmittedDefaultValue)
	return;

    if (xmlStrEqual(ctxt->name, BAD_CAST "head"))
        htmlAutoClose(ctxt, BAD_CAST "p");
    htmlCheckImplied(ctxt, BAD_CAST "p");
}

/**
 * htmlIsScriptAttribute:
 * @name:  an attribute name
 *
 * Check if an attribute is of content type Script
 *
 * Returns 1 is the attribute is a script 0 otherwise
 */
int
htmlIsScriptAttribute(const xmlChar *name) {
    unsigned int i;

    if (name == NULL)
      return(0);
    /*
     * all script attributes start with 'on'
     */
    if ((name[0] != 'o') || (name[1] != 'n'))
      return(0);
    for (i = 0;
	 i < sizeof(htmlScriptAttributes)/sizeof(htmlScriptAttributes[0]);
	 i++) {
	if (xmlStrEqual(name, (const xmlChar *) htmlScriptAttributes[i]))
	    return(1);
    }
    return(0);
}

/************************************************************************
 *									*
 *	The list of HTML predefined entities			*
 *									*
 ************************************************************************/


static const htmlEntityDesc  html40EntitiesTable[] = {
/*
 * the 4 absolute ones, plus apostrophe.
 */
{ 34,	"quot",	"quotation mark = APL quote, U+0022 ISOnum" },
{ 38,	"amp",	"ampersand, U+0026 ISOnum" },
{ 39,	"apos",	"single quote" },
{ 60,	"lt",	"less-than sign, U+003C ISOnum" },
{ 62,	"gt",	"greater-than sign, U+003E ISOnum" },

/*
 * A bunch still in the 128-255 range
 * Replacing them depend really on the charset used.
 */
{ 160,	"nbsp",	"no-break space = non-breaking space, U+00A0 ISOnum" },
{ 161,	"iexcl","inverted exclamation mark, U+00A1 ISOnum" },
{ 162,	"cent",	"cent sign, U+00A2 ISOnum" },
{ 163,	"pound","pound sign, U+00A3 ISOnum" },
{ 164,	"curren","currency sign, U+00A4 ISOnum" },
{ 165,	"yen",	"yen sign = yuan sign, U+00A5 ISOnum" },
{ 166,	"brvbar","broken bar = broken vertical bar, U+00A6 ISOnum" },
{ 167,	"sect",	"section sign, U+00A7 ISOnum" },
{ 168,	"uml",	"diaeresis = spacing diaeresis, U+00A8 ISOdia" },
{ 169,	"copy",	"copyright sign, U+00A9 ISOnum" },
{ 170,	"ordf",	"feminine ordinal indicator, U+00AA ISOnum" },
{ 171,	"laquo","left-pointing double angle quotation mark = left pointing guillemet, U+00AB ISOnum" },
{ 172,	"not",	"not sign, U+00AC ISOnum" },
{ 173,	"shy",	"soft hyphen = discretionary hyphen, U+00AD ISOnum" },
{ 174,	"reg",	"registered sign = registered trade mark sign, U+00AE ISOnum" },
{ 175,	"macr",	"macron = spacing macron = overline = APL overbar, U+00AF ISOdia" },
{ 176,	"deg",	"degree sign, U+00B0 ISOnum" },
{ 177,	"plusmn","plus-minus sign = plus-or-minus sign, U+00B1 ISOnum" },
{ 178,	"sup2",	"superscript two = superscript digit two = squared, U+00B2 ISOnum" },
{ 179,	"sup3",	"superscript three = superscript digit three = cubed, U+00B3 ISOnum" },
{ 180,	"acute","acute accent = spacing acute, U+00B4 ISOdia" },
{ 181,	"micro","micro sign, U+00B5 ISOnum" },
{ 182,	"para",	"pilcrow sign = paragraph sign, U+00B6 ISOnum" },
{ 183,	"middot","middle dot = Georgian comma Greek middle dot, U+00B7 ISOnum" },
{ 184,	"cedil","cedilla = spacing cedilla, U+00B8 ISOdia" },
{ 185,	"sup1",	"superscript one = superscript digit one, U+00B9 ISOnum" },
{ 186,	"ordm",	"masculine ordinal indicator, U+00BA ISOnum" },
{ 187,	"raquo","right-pointing double angle quotation mark right pointing guillemet, U+00BB ISOnum" },
{ 188,	"frac14","vulgar fraction one quarter = fraction one quarter, U+00BC ISOnum" },
{ 189,	"frac12","vulgar fraction one half = fraction one half, U+00BD ISOnum" },
{ 190,	"frac34","vulgar fraction three quarters = fraction three quarters, U+00BE ISOnum" },
{ 191,	"iquest","inverted question mark = turned question mark, U+00BF ISOnum" },
{ 192,	"Agrave","latin capital letter A with grave = latin capital letter A grave, U+00C0 ISOlat1" },
{ 193,	"Aacute","latin capital letter A with acute, U+00C1 ISOlat1" },
{ 194,	"Acirc","latin capital letter A with circumflex, U+00C2 ISOlat1" },
{ 195,	"Atilde","latin capital letter A with tilde, U+00C3 ISOlat1" },
{ 196,	"Auml",	"latin capital letter A with diaeresis, U+00C4 ISOlat1" },
{ 197,	"Aring","latin capital letter A with ring above = latin capital letter A ring, U+00C5 ISOlat1" },
{ 198,	"AElig","latin capital letter AE = latin capital ligature AE, U+00C6 ISOlat1" },
{ 199,	"Ccedil","latin capital letter C with cedilla, U+00C7 ISOlat1" },
{ 200,	"Egrave","latin capital letter E with grave, U+00C8 ISOlat1" },
{ 201,	"Eacute","latin capital letter E with acute, U+00C9 ISOlat1" },
{ 202,	"Ecirc","latin capital letter E with circumflex, U+00CA ISOlat1" },
{ 203,	"Euml",	"latin capital letter E with diaeresis, U+00CB ISOlat1" },
{ 204,	"Igrave","latin capital letter I with grave, U+00CC ISOlat1" },
{ 205,	"Iacute","latin capital letter I with acute, U+00CD ISOlat1" },
{ 206,	"Icirc","latin capital letter I with circumflex, U+00CE ISOlat1" },
{ 207,	"Iuml",	"latin capital letter I with diaeresis, U+00CF ISOlat1" },
{ 208,	"ETH",	"latin capital letter ETH, U+00D0 ISOlat1" },
{ 209,	"Ntilde","latin capital letter N with tilde, U+00D1 ISOlat1" },
{ 210,	"Ograve","latin capital letter O with grave, U+00D2 ISOlat1" },
{ 211,	"Oacute","latin capital letter O with acute, U+00D3 ISOlat1" },
{ 212,	"Ocirc","latin capital letter O with circumflex, U+00D4 ISOlat1" },
{ 213,	"Otilde","latin capital letter O with tilde, U+00D5 ISOlat1" },
{ 214,	"Ouml",	"latin capital letter O with diaeresis, U+00D6 ISOlat1" },
{ 215,	"times","multiplication sign, U+00D7 ISOnum" },
{ 216,	"Oslash","latin capital letter O with stroke latin capital letter O slash, U+00D8 ISOlat1" },
{ 217,	"Ugrave","latin capital letter U with grave, U+00D9 ISOlat1" },
{ 218,	"Uacute","latin capital letter U with acute, U+00DA ISOlat1" },
{ 219,	"Ucirc","latin capital letter U with circumflex, U+00DB ISOlat1" },
{ 220,	"Uuml",	"latin capital letter U with diaeresis, U+00DC ISOlat1" },
{ 221,	"Yacute","latin capital letter Y with acute, U+00DD ISOlat1" },
{ 222,	"THORN","latin capital letter THORN, U+00DE ISOlat1" },
{ 223,	"szlig","latin small letter sharp s = ess-zed, U+00DF ISOlat1" },
{ 224,	"agrave","latin small letter a with grave = latin small letter a grave, U+00E0 ISOlat1" },
{ 225,	"aacute","latin small letter a with acute, U+00E1 ISOlat1" },
{ 226,	"acirc","latin small letter a with circumflex, U+00E2 ISOlat1" },
{ 227,	"atilde","latin small letter a with tilde, U+00E3 ISOlat1" },
{ 228,	"auml",	"latin small letter a with diaeresis, U+00E4 ISOlat1" },
{ 229,	"aring","latin small letter a with ring above = latin small letter a ring, U+00E5 ISOlat1" },
{ 230,	"aelig","latin small letter ae = latin small ligature ae, U+00E6 ISOlat1" },
{ 231,	"ccedil","latin small letter c with cedilla, U+00E7 ISOlat1" },
{ 232,	"egrave","latin small letter e with grave, U+00E8 ISOlat1" },
{ 233,	"eacute","latin small letter e with acute, U+00E9 ISOlat1" },
{ 234,	"ecirc","latin small letter e with circumflex, U+00EA ISOlat1" },
{ 235,	"euml",	"latin small letter e with diaeresis, U+00EB ISOlat1" },
{ 236,	"igrave","latin small letter i with grave, U+00EC ISOlat1" },
{ 237,	"iacute","latin small letter i with acute, U+00ED ISOlat1" },
{ 238,	"icirc","latin small letter i with circumflex, U+00EE ISOlat1" },
{ 239,	"iuml",	"latin small letter i with diaeresis, U+00EF ISOlat1" },
{ 240,	"eth",	"latin small letter eth, U+00F0 ISOlat1" },
{ 241,	"ntilde","latin small letter n with tilde, U+00F1 ISOlat1" },
{ 242,	"ograve","latin small letter o with grave, U+00F2 ISOlat1" },
{ 243,	"oacute","latin small letter o with acute, U+00F3 ISOlat1" },
{ 244,	"ocirc","latin small letter o with circumflex, U+00F4 ISOlat1" },
{ 245,	"otilde","latin small letter o with tilde, U+00F5 ISOlat1" },
{ 246,	"ouml",	"latin small letter o with diaeresis, U+00F6 ISOlat1" },
{ 247,	"divide","division sign, U+00F7 ISOnum" },
{ 248,	"oslash","latin small letter o with stroke, = latin small letter o slash, U+00F8 ISOlat1" },
{ 249,	"ugrave","latin small letter u with grave, U+00F9 ISOlat1" },
{ 250,	"uacute","latin small letter u with acute, U+00FA ISOlat1" },
{ 251,	"ucirc","latin small letter u with circumflex, U+00FB ISOlat1" },
{ 252,	"uuml",	"latin small letter u with diaeresis, U+00FC ISOlat1" },
{ 253,	"yacute","latin small letter y with acute, U+00FD ISOlat1" },
{ 254,	"thorn","latin small letter thorn with, U+00FE ISOlat1" },
{ 255,	"yuml",	"latin small letter y with diaeresis, U+00FF ISOlat1" },

{ 338,	"OElig","latin capital ligature OE, U+0152 ISOlat2" },
{ 339,	"oelig","latin small ligature oe, U+0153 ISOlat2" },
{ 352,	"Scaron","latin capital letter S with caron, U+0160 ISOlat2" },
{ 353,	"scaron","latin small letter s with caron, U+0161 ISOlat2" },
{ 376,	"Yuml",	"latin capital letter Y with diaeresis, U+0178 ISOlat2" },

/*
 * Anything below should really be kept as entities references
 */
{ 402,	"fnof",	"latin small f with hook = function = florin, U+0192 ISOtech" },

{ 710,	"circ",	"modifier letter circumflex accent, U+02C6 ISOpub" },
{ 732,	"tilde","small tilde, U+02DC ISOdia" },

{ 913,	"Alpha","greek capital letter alpha, U+0391" },
{ 914,	"Beta",	"greek capital letter beta, U+0392" },
{ 915,	"Gamma","greek capital letter gamma, U+0393 ISOgrk3" },
{ 916,	"Delta","greek capital letter delta, U+0394 ISOgrk3" },
{ 917,	"Epsilon","greek capital letter epsilon, U+0395" },
{ 918,	"Zeta",	"greek capital letter zeta, U+0396" },
{ 919,	"Eta",	"greek capital letter eta, U+0397" },
{ 920,	"Theta","greek capital letter theta, U+0398 ISOgrk3" },
{ 921,	"Iota",	"greek capital letter iota, U+0399" },
{ 922,	"Kappa","greek capital letter kappa, U+039A" },
{ 923,	"Lambda", "greek capital letter lambda, U+039B ISOgrk3" },
{ 924,	"Mu",	"greek capital letter mu, U+039C" },
{ 925,	"Nu",	"greek capital letter nu, U+039D" },
{ 926,	"Xi",	"greek capital letter xi, U+039E ISOgrk3" },
{ 927,	"Omicron","greek capital letter omicron, U+039F" },
{ 928,	"Pi",	"greek capital letter pi, U+03A0 ISOgrk3" },
{ 929,	"Rho",	"greek capital letter rho, U+03A1" },
{ 931,	"Sigma","greek capital letter sigma, U+03A3 ISOgrk3" },
{ 932,	"Tau",	"greek capital letter tau, U+03A4" },
{ 933,	"Upsilon","greek capital letter upsilon, U+03A5 ISOgrk3" },
{ 934,	"Phi",	"greek capital letter phi, U+03A6 ISOgrk3" },
{ 935,	"Chi",	"greek capital letter chi, U+03A7" },
{ 936,	"Psi",	"greek capital letter psi, U+03A8 ISOgrk3" },
{ 937,	"Omega","greek capital letter omega, U+03A9 ISOgrk3" },

{ 945,	"alpha","greek small letter alpha, U+03B1 ISOgrk3" },
{ 946,	"beta",	"greek small letter beta, U+03B2 ISOgrk3" },
{ 947,	"gamma","greek small letter gamma, U+03B3 ISOgrk3" },
{ 948,	"delta","greek small letter delta, U+03B4 ISOgrk3" },
{ 949,	"epsilon","greek small letter epsilon, U+03B5 ISOgrk3" },
{ 950,	"zeta",	"greek small letter zeta, U+03B6 ISOgrk3" },
{ 951,	"eta",	"greek small letter eta, U+03B7 ISOgrk3" },
{ 952,	"theta","greek small letter theta, U+03B8 ISOgrk3" },
{ 953,	"iota",	"greek small letter iota, U+03B9 ISOgrk3" },
{ 954,	"kappa","greek small letter kappa, U+03BA ISOgrk3" },
{ 955,	"lambda","greek small letter lambda, U+03BB ISOgrk3" },
{ 956,	"mu",	"greek small letter mu, U+03BC ISOgrk3" },
{ 957,	"nu",	"greek small letter nu, U+03BD ISOgrk3" },
{ 958,	"xi",	"greek small letter xi, U+03BE ISOgrk3" },
{ 959,	"omicron","greek small letter omicron, U+03BF NEW" },
{ 960,	"pi",	"greek small letter pi, U+03C0 ISOgrk3" },
{ 961,	"rho",	"greek small letter rho, U+03C1 ISOgrk3" },
{ 962,	"sigmaf","greek small letter final sigma, U+03C2 ISOgrk3" },
{ 963,	"sigma","greek small letter sigma, U+03C3 ISOgrk3" },
{ 964,	"tau",	"greek small letter tau, U+03C4 ISOgrk3" },
{ 965,	"upsilon","greek small letter upsilon, U+03C5 ISOgrk3" },
{ 966,	"phi",	"greek small letter phi, U+03C6 ISOgrk3" },
{ 967,	"chi",	"greek small letter chi, U+03C7 ISOgrk3" },
{ 968,	"psi",	"greek small letter psi, U+03C8 ISOgrk3" },
{ 969,	"omega","greek small letter omega, U+03C9 ISOgrk3" },
{ 977,	"thetasym","greek small letter theta symbol, U+03D1 NEW" },
{ 978,	"upsih","greek upsilon with hook symbol, U+03D2 NEW" },
{ 982,	"piv",	"greek pi symbol, U+03D6 ISOgrk3" },

{ 8194,	"ensp",	"en space, U+2002 ISOpub" },
{ 8195,	"emsp",	"em space, U+2003 ISOpub" },
{ 8201,	"thinsp","thin space, U+2009 ISOpub" },
{ 8204,	"zwnj",	"zero width non-joiner, U+200C NEW RFC 2070" },
{ 8205,	"zwj",	"zero width joiner, U+200D NEW RFC 2070" },
{ 8206,	"lrm",	"left-to-right mark, U+200E NEW RFC 2070" },
{ 8207,	"rlm",	"right-to-left mark, U+200F NEW RFC 2070" },
{ 8211,	"ndash","en dash, U+2013 ISOpub" },
{ 8212,	"mdash","em dash, U+2014 ISOpub" },
{ 8216,	"lsquo","left single quotation mark, U+2018 ISOnum" },
{ 8217,	"rsquo","right single quotation mark, U+2019 ISOnum" },
{ 8218,	"sbquo","single low-9 quotation mark, U+201A NEW" },
{ 8220,	"ldquo","left double quotation mark, U+201C ISOnum" },
{ 8221,	"rdquo","right double quotation mark, U+201D ISOnum" },
{ 8222,	"bdquo","double low-9 quotation mark, U+201E NEW" },
{ 8224,	"dagger","dagger, U+2020 ISOpub" },
{ 8225,	"Dagger","double dagger, U+2021 ISOpub" },

{ 8226,	"bull",	"bullet = black small circle, U+2022 ISOpub" },
{ 8230,	"hellip","horizontal ellipsis = three dot leader, U+2026 ISOpub" },

{ 8240,	"permil","per mille sign, U+2030 ISOtech" },

{ 8242,	"prime","prime = minutes = feet, U+2032 ISOtech" },
{ 8243,	"Prime","double prime = seconds = inches, U+2033 ISOtech" },

{ 8249,	"lsaquo","single left-pointing angle quotation mark, U+2039 ISO proposed" },
{ 8250,	"rsaquo","single right-pointing angle quotation mark, U+203A ISO proposed" },

{ 8254,	"oline","overline = spacing overscore, U+203E NEW" },
{ 8260,	"frasl","fraction slash, U+2044 NEW" },

{ 8364,	"euro",	"euro sign, U+20AC NEW" },

{ 8465,	"image","blackletter capital I = imaginary part, U+2111 ISOamso" },
{ 8472,	"weierp","script capital P = power set = Weierstrass p, U+2118 ISOamso" },
{ 8476,	"real",	"blackletter capital R = real part symbol, U+211C ISOamso" },
{ 8482,	"trade","trade mark sign, U+2122 ISOnum" },
{ 8501,	"alefsym","alef symbol = first transfinite cardinal, U+2135 NEW" },
{ 8592,	"larr",	"leftwards arrow, U+2190 ISOnum" },
{ 8593,	"uarr",	"upwards arrow, U+2191 ISOnum" },
{ 8594,	"rarr",	"rightwards arrow, U+2192 ISOnum" },
{ 8595,	"darr",	"downwards arrow, U+2193 ISOnum" },
{ 8596,	"harr",	"left right arrow, U+2194 ISOamsa" },
{ 8629,	"crarr","downwards arrow with corner leftwards = carriage return, U+21B5 NEW" },
{ 8656,	"lArr",	"leftwards double arrow, U+21D0 ISOtech" },
{ 8657,	"uArr",	"upwards double arrow, U+21D1 ISOamsa" },
{ 8658,	"rArr",	"rightwards double arrow, U+21D2 ISOtech" },
{ 8659,	"dArr",	"downwards double arrow, U+21D3 ISOamsa" },
{ 8660,	"hArr",	"left right double arrow, U+21D4 ISOamsa" },

{ 8704,	"forall","for all, U+2200 ISOtech" },
{ 8706,	"part",	"partial differential, U+2202 ISOtech" },
{ 8707,	"exist","there exists, U+2203 ISOtech" },
{ 8709,	"empty","empty set = null set = diameter, U+2205 ISOamso" },
{ 8711,	"nabla","nabla = backward difference, U+2207 ISOtech" },
{ 8712,	"isin",	"element of, U+2208 ISOtech" },
{ 8713,	"notin","not an element of, U+2209 ISOtech" },
{ 8715,	"ni",	"contains as member, U+220B ISOtech" },
{ 8719,	"prod",	"n-ary product = product sign, U+220F ISOamsb" },
{ 8721,	"sum",	"n-ary summation, U+2211 ISOamsb" },
{ 8722,	"minus","minus sign, U+2212 ISOtech" },
{ 8727,	"lowast","asterisk operator, U+2217 ISOtech" },
{ 8730,	"radic","square root = radical sign, U+221A ISOtech" },
{ 8733,	"prop",	"proportional to, U+221D ISOtech" },
{ 8734,	"infin","infinity, U+221E ISOtech" },
{ 8736,	"ang",	"angle, U+2220 ISOamso" },
{ 8743,	"and",	"logical and = wedge, U+2227 ISOtech" },
{ 8744,	"or",	"logical or = vee, U+2228 ISOtech" },
{ 8745,	"cap",	"intersection = cap, U+2229 ISOtech" },
{ 8746,	"cup",	"union = cup, U+222A ISOtech" },
{ 8747,	"int",	"integral, U+222B ISOtech" },
{ 8756,	"there4","therefore, U+2234 ISOtech" },
{ 8764,	"sim",	"tilde operator = varies with = similar to, U+223C ISOtech" },
{ 8773,	"cong",	"approximately equal to, U+2245 ISOtech" },
{ 8776,	"asymp","almost equal to = asymptotic to, U+2248 ISOamsr" },
{ 8800,	"ne",	"not equal to, U+2260 ISOtech" },
{ 8801,	"equiv","identical to, U+2261 ISOtech" },
{ 8804,	"le",	"less-than or equal to, U+2264 ISOtech" },
{ 8805,	"ge",	"greater-than or equal to, U+2265 ISOtech" },
{ 8834,	"sub",	"subset of, U+2282 ISOtech" },
{ 8835,	"sup",	"superset of, U+2283 ISOtech" },
{ 8836,	"nsub",	"not a subset of, U+2284 ISOamsn" },
{ 8838,	"sube",	"subset of or equal to, U+2286 ISOtech" },
{ 8839,	"supe",	"superset of or equal to, U+2287 ISOtech" },
{ 8853,	"oplus","circled plus = direct sum, U+2295 ISOamsb" },
{ 8855,	"otimes","circled times = vector product, U+2297 ISOamsb" },
{ 8869,	"perp",	"up tack = orthogonal to = perpendicular, U+22A5 ISOtech" },
{ 8901,	"sdot",	"dot operator, U+22C5 ISOamsb" },
{ 8968,	"lceil","left ceiling = apl upstile, U+2308 ISOamsc" },
{ 8969,	"rceil","right ceiling, U+2309 ISOamsc" },
{ 8970,	"lfloor","left floor = apl downstile, U+230A ISOamsc" },
{ 8971,	"rfloor","right floor, U+230B ISOamsc" },
{ 9001,	"lang",	"left-pointing angle bracket = bra, U+2329 ISOtech" },
{ 9002,	"rang",	"right-pointing angle bracket = ket, U+232A ISOtech" },
{ 9674,	"loz",	"lozenge, U+25CA ISOpub" },

{ 9824,	"spades","black spade suit, U+2660 ISOpub" },
{ 9827,	"clubs","black club suit = shamrock, U+2663 ISOpub" },
{ 9829,	"hearts","black heart suit = valentine, U+2665 ISOpub" },
{ 9830,	"diams","black diamond suit, U+2666 ISOpub" },

};

/************************************************************************
 *									*
 *		Commodity functions to handle entities			*
 *									*
 ************************************************************************/

/**
 * htmlEntityLookup:
 * @name: the entity name
 *
 * Lookup the given entity in EntitiesTable
 *
 * TODO: the linear scan is really ugly, an hash table is really needed.
 *
 * Returns the associated htmlEntityDescPtr if found, NULL otherwise.
 */
const htmlEntityDesc *
htmlEntityLookup(const xmlChar *name) {
    unsigned int i;

    for (i = 0;i < (sizeof(html40EntitiesTable)/
                    sizeof(html40EntitiesTable[0]));i++) {
        if (xmlStrEqual(name, BAD_CAST html40EntitiesTable[i].name)) {
            return((htmlEntityDescPtr) &html40EntitiesTable[i]);
	}
    }
    return(NULL);
}

static int
htmlCompareEntityDesc(const void *vkey, const void *vdesc) {
    const unsigned *key = vkey;
    const htmlEntityDesc *desc = vdesc;

    return((int) *key - (int) desc->value);
}

/**
 * htmlEntityValueLookup:
 * @value: the entity's unicode value
 *
 * Lookup the given entity in EntitiesTable
 *
 * TODO: the linear scan is really ugly, an hash table is really needed.
 *
 * Returns the associated htmlEntityDescPtr if found, NULL otherwise.
 */
const htmlEntityDesc *
htmlEntityValueLookup(unsigned int value) {
    const htmlEntityDesc *desc;
    size_t nmemb;

    nmemb = sizeof(html40EntitiesTable) / sizeof(html40EntitiesTable[0]);
    desc = bsearch(&value, html40EntitiesTable, nmemb, sizeof(htmlEntityDesc),
                   htmlCompareEntityDesc);

    return(desc);
}

/**
 * htmlUTF8ToHtml:
 * @out:  a pointer to an array of bytes to store the result
 * @outlen:  the length of @out
 * @in:  a pointer to an array of UTF-8 chars
 * @inlen:  the length of @in
 *
 * Take a block of UTF-8 chars in and try to convert it to an ASCII
 * plus HTML entities block of chars out.
 *
 * Returns 0 if success, -2 if the transcoding fails, or -1 otherwise
 * The value of @inlen after return is the number of octets consumed
 *     as the return value is positive, else unpredictable.
 * The value of @outlen after return is the number of octets consumed.
 */
int
htmlUTF8ToHtml(unsigned char* out, int *outlen,
               const unsigned char* in, int *inlen) {
    const unsigned char* instart = in;
    const unsigned char* inend;
    unsigned char* outstart = out;
    unsigned char* outend;
    int ret = XML_ENC_ERR_SPACE;

    if ((out == NULL) || (outlen == NULL) || (inlen == NULL))
        return(XML_ENC_ERR_INTERNAL);

    if (in == NULL) {
        /*
	 * initialization nothing to do
	 */
	*outlen = 0;
	*inlen = 0;
	return(XML_ENC_ERR_SUCCESS);
    }

    inend = in + *inlen;
    outend = out + *outlen;
    while (in < inend) {
        const htmlEntityDesc *ent;
        const char *cp;
        char nbuf[16];
        unsigned c, d;
        int seqlen, len, i;

	d = *in;

	if (d < 0x80) {
            if (out >= outend)
                goto done;
            *out++ = d;
            in += 1;
            continue;
        }

        if (d < 0xE0)      { c = d & 0x1F; seqlen = 2; }
        else if (d < 0xF0) { c = d & 0x0F; seqlen = 3; }
        else               { c = d & 0x07; seqlen = 4; }

	if (inend - in < seqlen)
	    break;

	for (i = 1; i < seqlen; i++) {
	    d = in[i];
	    c <<= 6;
	    c |= d & 0x3F;
	}

        /*
         * Try to lookup a predefined HTML entity for it
         */
        ent = htmlEntityValueLookup(c);

        if (ent == NULL) {
          snprintf(nbuf, sizeof(nbuf), "#%u", c);
          cp = nbuf;
        } else {
          cp = ent->name;
        }

        len = strlen(cp);
        if (outend - out < len + 2)
            goto done;

        *out++ = '&';
        memcpy(out, cp, len);
        out += len;
        *out++ = ';';

        in += seqlen;
    }

    ret = out - outstart;

done:
    *outlen = out - outstart;
    *inlen = in - instart;
    return(ret);
}

/**
 * htmlEncodeEntities:
 * @out:  a pointer to an array of bytes to store the result
 * @outlen:  the length of @out
 * @in:  a pointer to an array of UTF-8 chars
 * @inlen:  the length of @in
 * @quoteChar: the quote character to escape (' or ") or zero.
 *
 * Take a block of UTF-8 chars in and try to convert it to an ASCII
 * plus HTML entities block of chars out.
 *
 * Returns 0 if success, -2 if the transcoding fails, or -1 otherwise
 * The value of @inlen after return is the number of octets consumed
 *     as the return value is positive, else unpredictable.
 * The value of @outlen after return is the number of octets consumed.
 */
int
htmlEncodeEntities(unsigned char* out, int *outlen,
		   const unsigned char* in, int *inlen, int quoteChar) {
    const unsigned char* processed = in;
    const unsigned char* outend;
    const unsigned char* outstart = out;
    const unsigned char* instart = in;
    const unsigned char* inend;
    unsigned int c, d;
    int trailing;

    if ((out == NULL) || (outlen == NULL) || (inlen == NULL) || (in == NULL))
        return(-1);
    outend = out + (*outlen);
    inend = in + (*inlen);
    while (in < inend) {
	d = *in++;
	if      (d < 0x80)  { c= d; trailing= 0; }
	else if (d < 0xC0) {
	    /* trailing byte in leading position */
	    *outlen = out - outstart;
	    *inlen = processed - instart;
	    return(-2);
        } else if (d < 0xE0)  { c= d & 0x1F; trailing= 1; }
        else if (d < 0xF0)  { c= d & 0x0F; trailing= 2; }
        else if (d < 0xF8)  { c= d & 0x07; trailing= 3; }
	else {
	    /* no chance for this in Ascii */
	    *outlen = out - outstart;
	    *inlen = processed - instart;
	    return(-2);
	}

	if (inend - in < trailing)
	    break;

	while (trailing--) {
	    if (((d= *in++) & 0xC0) != 0x80) {
		*outlen = out - outstart;
		*inlen = processed - instart;
		return(-2);
	    }
	    c <<= 6;
	    c |= d & 0x3F;
	}

	/* assertion: c is a single UTF-4 value */
	if ((c < 0x80) && (c != (unsigned int) quoteChar) &&
	    (c != '&') && (c != '<') && (c != '>')) {
	    if (out >= outend)
		break;
	    *out++ = c;
	} else {
	    const htmlEntityDesc * ent;
	    const char *cp;
	    char nbuf[16];
	    int len;

	    /*
	     * Try to lookup a predefined HTML entity for it
	     */
	    ent = htmlEntityValueLookup(c);
	    if (ent == NULL) {
		snprintf(nbuf, sizeof(nbuf), "#%u", c);
		cp = nbuf;
	    }
	    else
		cp = ent->name;
	    len = strlen(cp);
	    if (outend - out < len + 2)
		break;
	    *out++ = '&';
	    memcpy(out, cp, len);
	    out += len;
	    *out++ = ';';
	}
	processed = in;
    }
    *outlen = out - outstart;
    *inlen = processed - instart;
    return(0);
}

/************************************************************************
 *									*
 *		Commodity functions, cleanup needed ?			*
 *									*
 ************************************************************************/
/*
 * all tags allowing pc data from the html 4.01 loose dtd
 * NOTE: it might be more appropriate to integrate this information
 * into the html40ElementTable array but I don't want to risk any
 * binary incompatibility
 */
static const char *allowPCData[] = {
    "a", "abbr", "acronym", "address", "applet", "b", "bdo", "big",
    "blockquote", "body", "button", "caption", "center", "cite", "code",
    "dd", "del", "dfn", "div", "dt", "em", "font", "form", "h1", "h2",
    "h3", "h4", "h5", "h6", "i", "iframe", "ins", "kbd", "label", "legend",
    "li", "noframes", "noscript", "object", "p", "pre", "q", "s", "samp",
    "small", "span", "strike", "strong", "td", "th", "tt", "u", "var"
};

/**
 * areBlanks:
 * @ctxt:  an HTML parser context
 * @str:  a xmlChar *
 * @len:  the size of @str
 *
 * Is this a sequence of blank chars that one can ignore ?
 *
 * Returns 1 if ignorable 0 if whitespace, -1 otherwise.
 */

static int areBlanks(htmlParserCtxtPtr ctxt, const xmlChar *str, int len) {
    unsigned int i;
    int j;
    xmlNodePtr lastChild;
    xmlDtdPtr dtd;

    for (j = 0;j < len;j++)
        if (!(IS_WS_HTML(str[j]))) return(-1);

    if (CUR == 0) return(1);
    if (CUR != '<') return(0);
    if (ctxt->name == NULL)
	return(1);
    if (xmlStrEqual(ctxt->name, BAD_CAST"html"))
	return(1);
    if (xmlStrEqual(ctxt->name, BAD_CAST"head"))
	return(1);

    /* Only strip CDATA children of the body tag for strict HTML DTDs */
    if (xmlStrEqual(ctxt->name, BAD_CAST "body") && ctxt->myDoc != NULL) {
        dtd = xmlGetIntSubset(ctxt->myDoc);
        if (dtd != NULL && dtd->ExternalID != NULL) {
            if (!xmlStrcasecmp(dtd->ExternalID, BAD_CAST "-//W3C//DTD HTML 4.01//EN") ||
                    !xmlStrcasecmp(dtd->ExternalID, BAD_CAST "-//W3C//DTD HTML 4//EN"))
                return(1);
        }
    }

    if (ctxt->node == NULL) return(0);
    lastChild = xmlGetLastChild(ctxt->node);
    while ((lastChild) && (lastChild->type == XML_COMMENT_NODE))
	lastChild = lastChild->prev;
    if (lastChild == NULL) {
        if ((ctxt->node->type != XML_ELEMENT_NODE) &&
            (ctxt->node->content != NULL)) return(0);
	/* keep ws in constructs like ...<b> </b>...
	   for all tags "b" allowing PCDATA */
	for ( i = 0; i < sizeof(allowPCData)/sizeof(allowPCData[0]); i++ ) {
	    if ( xmlStrEqual(ctxt->name, BAD_CAST allowPCData[i]) ) {
		return(0);
	    }
	}
    } else if (xmlNodeIsText(lastChild)) {
        return(0);
    } else {
	/* keep ws in constructs like <p><b>xy</b> <i>z</i><p>
	   for all tags "p" allowing PCDATA */
	for ( i = 0; i < sizeof(allowPCData)/sizeof(allowPCData[0]); i++ ) {
	    if ( xmlStrEqual(lastChild->name, BAD_CAST allowPCData[i]) ) {
		return(0);
	    }
	}
    }
    return(1);
}

/**
 * htmlNewDocNoDtD:
 * @URI:  URI for the dtd, or NULL
 * @ExternalID:  the external ID of the DTD, or NULL
 *
 * Creates a new HTML document without a DTD node if @URI and @ExternalID
 * are NULL
 *
 * Returns a new document, do not initialize the DTD if not provided
 */
htmlDocPtr
htmlNewDocNoDtD(const xmlChar *URI, const xmlChar *ExternalID) {
    xmlDocPtr cur;

    /*
     * Allocate a new document and fill the fields.
     */
    cur = (xmlDocPtr) xmlMalloc(sizeof(xmlDoc));
    if (cur == NULL)
	return(NULL);
    memset(cur, 0, sizeof(xmlDoc));

    cur->type = XML_HTML_DOCUMENT_NODE;
    cur->version = NULL;
    cur->intSubset = NULL;
    cur->doc = cur;
    cur->name = NULL;
    cur->children = NULL;
    cur->extSubset = NULL;
    cur->oldNs = NULL;
    cur->encoding = NULL;
    cur->standalone = 1;
    cur->compression = 0;
    cur->ids = NULL;
    cur->refs = NULL;
    cur->_private = NULL;
    cur->charset = XML_CHAR_ENCODING_UTF8;
    cur->properties = XML_DOC_HTML | XML_DOC_USERBUILT;
    if ((ExternalID != NULL) ||
	(URI != NULL)) {
        xmlDtdPtr intSubset;

	intSubset = xmlCreateIntSubset(cur, BAD_CAST "html", ExternalID, URI);
        if (intSubset == NULL) {
            xmlFree(cur);
            return(NULL);
        }
    }
    if ((xmlRegisterCallbacks) && (xmlRegisterNodeDefaultValue))
	xmlRegisterNodeDefaultValue((xmlNodePtr)cur);
    return(cur);
}

/**
 * htmlNewDoc:
 * @URI:  URI for the dtd, or NULL
 * @ExternalID:  the external ID of the DTD, or NULL
 *
 * Creates a new HTML document
 *
 * Returns a new document
 */
htmlDocPtr
htmlNewDoc(const xmlChar *URI, const xmlChar *ExternalID) {
    if ((URI == NULL) && (ExternalID == NULL))
	return(htmlNewDocNoDtD(
		    BAD_CAST "http://www.w3.org/TR/REC-html40/loose.dtd",
		    BAD_CAST "-//W3C//DTD HTML 4.0 Transitional//EN"));

    return(htmlNewDocNoDtD(URI, ExternalID));
}


/************************************************************************
 *									*
 *			The parser itself				*
 *	Relates to http://www.w3.org/TR/html40				*
 *									*
 ************************************************************************/

/************************************************************************
 *									*
 *			The parser itself				*
 *									*
 ************************************************************************/

/**
 * htmlParseHTMLName:
 * @ctxt:  an HTML parser context
 *
 * parse an HTML tag or attribute name, note that we convert it to lowercase
 * since HTML names are not case-sensitive.
 *
 * Returns the Tag Name parsed or NULL
 */

static xmlHashedString
htmlParseHTMLName(htmlParserCtxtPtr ctxt, int attr) {
    xmlHashedString ret;
    xmlChar buf[HTML_PARSER_BUFFER_SIZE];
    const xmlChar *in;
    size_t avail;
    int eof = PARSER_PROGRESSIVE(ctxt);
    int nbchar = 0;
    int stop = attr ? '=' : ' ';

    in = ctxt->input->cur;
    avail = ctxt->input->end - in;

    while (1) {
        int c, size;

        if ((!eof) && (avail < 32)) {
            size_t oldAvail = avail;

            ctxt->input->cur = in;

            SHRINK;
            xmlParserGrow(ctxt);

            in = ctxt->input->cur;
            avail = ctxt->input->end - in;

            if (oldAvail == avail)
                eof = 1;
        }

        if (avail == 0)
            break;

        c = *in;
        size = 1;

        if ((nbchar != 0) &&
            ((c == '/') || (c == '>') || (c == stop) ||
             (IS_WS_HTML(c))))
            break;

        if (c == 0) {
            if (nbchar + 3 <= HTML_PARSER_BUFFER_SIZE) {
                buf[nbchar++] = 0xEF;
                buf[nbchar++] = 0xBF;
                buf[nbchar++] = 0xBD;
            }
        } else if (c < 0x80) {
            if (nbchar < HTML_PARSER_BUFFER_SIZE) {
                if (IS_UPPER(c))
                    c += 0x20;
                buf[nbchar++] = c;
            }
        } else {
            size = htmlValidateUtf8(ctxt, in, avail, /* partial */ 0);

            if (size > 0) {
                if (nbchar + size <= HTML_PARSER_BUFFER_SIZE) {
                    memcpy(buf + nbchar, in, size);
                    nbchar += size;
                }
            } else {
                size = 1;

                if (nbchar + 3 <= HTML_PARSER_BUFFER_SIZE) {
                    buf[nbchar++] = 0xEF;
                    buf[nbchar++] = 0xBF;
                    buf[nbchar++] = 0xBD;
                }
            }
        }

        in += size;
        avail -= size;
    }

    ctxt->input->cur = in;

    SHRINK;

    ret = xmlDictLookupHashed(ctxt->dict, buf, nbchar);
    if (ret.name == NULL)
        htmlErrMemory(ctxt);

    return(ret);
}

static const short htmlC1Remap[32] = {
    0x20AC, 0x0081, 0x201A, 0x0192, 0x201E, 0x2026, 0x2020, 0x2021,
    0x02C6, 0x2030, 0x0160, 0x2039, 0x0152, 0x008D, 0x017D, 0x008F,
    0x0090, 0x2018, 0x2019, 0x201C, 0x201D, 0x2022, 0x2013, 0x2014,
    0x02DC, 0x2122, 0x0161, 0x203A, 0x0153, 0x009D, 0x017E, 0x0178
};

static const xmlChar *
htmlCodePointToUtf8(int c, xmlChar *out, int *osize) {
    int i = 0;
    int bits, hi;

    if ((c >= 0x80) && (c < 0xA0)) {
        c = htmlC1Remap[c - 0x80];
    } else if ((c <= 0) ||
               ((c >= 0xD800) && (c < 0xE000)) ||
               (c > 0x10FFFF)) {
        c = 0xFFFD;
    }

    if      (c <    0x80) { bits =  0; hi = 0x00; }
    else if (c <   0x800) { bits =  6; hi = 0xC0; }
    else if (c < 0x10000) { bits = 12; hi = 0xE0; }
    else                  { bits = 18; hi = 0xF0; }

    out[i++] = (c >> bits) | hi;

    while (bits > 0) {
        bits -= 6;
        out[i++] = ((c >> bits) & 0x3F) | 0x80;
    }

    *osize = i;
    return(out);
}

#include "html5ent.inc"

#define ENT_F_SEMICOLON 0x80u
#define ENT_F_SUBTABLE  0x40u
#define ENT_F_ALL       0xC0u

static const xmlChar *
htmlFindEntityPrefix(const xmlChar *string, size_t slen, int isAttr,
                     int *nlen, int *rlen) {
    const xmlChar *match = NULL;
    unsigned left, right;
    int first = string[0];
    size_t matchLen = 0;
    size_t soff = 1;

    if (slen < 2)
        return(NULL);
    if (!IS_ASCII_LETTER(first))
        return(NULL);

    /*
     * Look up range by first character
     */
    first &= 63;
    left = htmlEntAlpha[first*3] | htmlEntAlpha[first*3+1] << 8;
    right = left + htmlEntAlpha[first*3+2];

    /*
     * Binary search
     */
    while (left < right) {
        const xmlChar *bytes;
        unsigned mid;
        size_t len;
        int cmp;

        mid = left + (right - left) / 2;
        bytes = htmlEntStrings + htmlEntValues[mid];
        len = bytes[0] & ~ENT_F_ALL;

        cmp = string[soff] - bytes[1];

        if (cmp == 0) {
            if (slen < len) {
                cmp = strncmp((const char *) string + soff + 1,
                              (const char *) bytes + 2,
                              slen - 1);
                /* Prefix can never match */
                if (cmp == 0)
                    break;
            } else {
                cmp = strncmp((const char *) string + soff + 1,
                              (const char *) bytes + 2,
                              len - 1);
            }
        }

        if (cmp < 0) {
            right = mid;
        } else if (cmp > 0) {
            left = mid + 1;
        } else {
            int term = soff + len < slen ? string[soff + len] : 0;
            int isAlnum, isTerm;

            isAlnum = IS_ALNUM(term);
            isTerm = ((term == ';') ||
                      ((bytes[0] & ENT_F_SEMICOLON) &&
                       ((!isAttr) ||
                        ((!isAlnum) && (term != '=')))));

            if (isTerm) {
                match = bytes + len + 1;
                matchLen = soff + len;
                if (term == ';')
                    matchLen += 1;
            }

            if (bytes[0] & ENT_F_SUBTABLE) {
                if (isTerm)
                    match += 2;

                if ((isAlnum) && (soff + len < slen)) {
                    left = mid + bytes[len + 1];
                    right = left + bytes[len + 2];
                    soff += len;
                    continue;
                }
            }

            break;
        }
    }

    if (match == NULL)
        return(NULL);

    *nlen = matchLen;
    *rlen = match[0];
    return(match + 1);
}

/**
 * htmlParseData:
 * @ctxt:  an HTML parser context
 * @mask:  mask of terminating characters
 * @comment:  true if parsing a comment
 * @refs:  true if references are allowed
 * @maxLength:  maximum output length
 *
 * Parse data until terminator is reached.
 *
 * Returns the parsed string or NULL in case of errors.
 */

static xmlChar *
htmlParseData(htmlParserCtxtPtr ctxt, htmlAsciiMask mask,
              int comment, int refs, int maxLength) {
    xmlParserInputPtr input = ctxt->input;
    xmlChar *ret = NULL;
    xmlChar *buffer;
    xmlChar utf8Char[4];
    size_t buffer_size;
    size_t used;
    int eof = PARSER_PROGRESSIVE(ctxt);
    int line, col;
    int termSkip = -1;

    used = 0;
    buffer_size = ctxt->spaceMax;
    buffer = (xmlChar *) ctxt->spaceTab;
    if (buffer == NULL) {
        buffer_size = 500;
        buffer = xmlMalloc(buffer_size + 1);
        if (buffer == NULL) {
            htmlErrMemory(ctxt);
            return(NULL);
        }
    }

    line = input->line;
    col = input->col;

    while (!PARSER_STOPPED(ctxt)) {
        const xmlChar *chunk, *in, *repl;
        size_t avail, chunkSize, extraSize;
        int replSize;
        int skip = 0;
        int ncr = 0;
        int ncrSize = 0;
        int cp = 0;

        chunk = input->cur;
        avail = input->end - chunk;
        in = chunk;

        repl = BAD_CAST "";
        replSize = 0;

        while (!PARSER_STOPPED(ctxt)) {
            size_t j;
            int cur, size;

            if ((!eof) && (avail <= 64)) {
                size_t oldAvail = avail;
                size_t off = in - chunk;

                input->cur = in;

                xmlParserGrow(ctxt);

                in = input->cur;
                chunk = in - off;
                input->cur = chunk;
                avail = input->end - in;

                if (oldAvail == avail)
                    eof = 1;
            }

            if (avail == 0) {
                termSkip = 0;
                break;
            }

            cur = *in;
            size = 1;
            col += 1;

            if (htmlMaskMatch(mask, cur)) {
                if (comment) {
                    if (avail < 2) {
                        termSkip = 1;
                    } else if (in[1] == '-') {
                        if  (avail < 3) {
                            termSkip = 2;
                        } else if (in[2] == '>') {
                            termSkip = 3;
                        } else if (in[2] == '!') {
                            if (avail < 4)
                                termSkip = 3;
                            else if (in[3] == '>')
                                termSkip = 4;
                        }
                    }

                    if (termSkip >= 0)
                        break;
                } else {
                    termSkip = 0;
                    break;
                }
            }

            if (ncr) {
                int lc = cur | 0x20;
                int digit;

                if ((cur >= '0') && (cur <= '9')) {
                    digit = cur - '0';
                } else if ((ncr == 16) && (lc >= 'a') && (lc <= 'f')) {
                    digit = (lc - 'a') + 10;
                } else {
                    if (cur == ';') {
                        in += 1;
                        size += 1;
                        ncrSize += 1;
                    }
                    goto next_chunk;
                }

                cp = cp * ncr + digit;
                if (cp >= 0x110000)
                    cp = 0x110000;

                ncrSize += 1;

                goto next_char;
            }

            switch (cur) {
            case '&':
                if (!refs)
                    break;

                j = 1;

                if ((j < avail) && (in[j] == '#')) {
                    j += 1;
                    if (j < avail) {
                        if ((in[j] | 0x20) == 'x') {
                            j += 1;
                            if ((j < avail) && (IS_HEX_DIGIT(in[j]))) {
                                ncr = 16;
                                size = 3;
                                ncrSize = 3;
                                cp = 0;
                            }
                        } else if (IS_ASCII_DIGIT(in[j])) {
                            ncr = 10;
                            size = 2;
                            ncrSize = 2;
                            cp = 0;
                        }
                    }
                } else {
                    repl = htmlFindEntityPrefix(in + j,
                                                avail - j,
                                                /* isAttr */ 1,
                                                &skip, &replSize);
                    if (repl != NULL) {
                        skip += 1;
                        goto next_chunk;
                    }

                    skip = 0;
                }

                break;

            case '\0':
                skip = 1;
                repl = BAD_CAST "\xEF\xBF\xBD";
                replSize = 3;
                goto next_chunk;

            case '\n':
                line += 1;
                col = 1;
                break;

            case '\r':
                skip = 1;
                if (in[1] != 0x0A) {
                    repl = BAD_CAST "\x0A";
                    replSize = 1;
                }
                goto next_chunk;

            default:
                if (cur < 0x80)
                    break;

                if ((input->flags & XML_INPUT_HAS_ENCODING) == 0) {
                    xmlChar * guess;

                    if (in > chunk)
                        goto next_chunk;

#ifdef FUZZING_BUILD_MODE_UNSAFE_FOR_PRODUCTION
                    guess = NULL;
#else
                    guess = htmlFindEncoding(ctxt);
#endif
                    if (guess == NULL) {
                        xmlSwitchEncoding(ctxt, XML_CHAR_ENCODING_8859_1);
                    } else {
                        xmlSwitchEncodingName(ctxt, (const char *) guess);
                        xmlFree(guess);
                    }
                    input->flags |= XML_INPUT_HAS_ENCODING;

                    eof = PARSER_PROGRESSIVE(ctxt);
                    goto restart;
                }

                size = htmlValidateUtf8(ctxt, in, avail, /* partial */ 0);

                if (size <= 0) {
                    skip = 1;
                    repl = BAD_CAST "\xEF\xBF\xBD";
                    replSize = 3;
                    goto next_chunk;
                }

                break;
            }

next_char:
            in += size;
            avail -= size;
        }

next_chunk:
        if (ncrSize > 0) {
            skip = ncrSize;
            in -= ncrSize;

            repl = htmlCodePointToUtf8(cp, utf8Char, &replSize);
        }

        chunkSize = in - chunk;
        extraSize = chunkSize + replSize;

        if (extraSize > maxLength - used) {
            htmlParseErr(ctxt, XML_ERR_RESOURCE_LIMIT,
                         "value too long\n", NULL, NULL);
            goto error;
        }

        if (extraSize > buffer_size - used) {
            size_t newSize = (used + extraSize) * 2;
            xmlChar *tmp = xmlRealloc(buffer, newSize + 1);

            if (tmp == NULL) {
                htmlErrMemory(ctxt);
                goto error;
            }
            buffer = tmp;
            buffer_size = newSize;
        }

        if (chunkSize > 0) {
            input->cur += chunkSize;
            memcpy(buffer + used, chunk, chunkSize);
            used += chunkSize;
        }

        input->cur += skip;
        if (replSize > 0) {
            memcpy(buffer + used, repl, replSize);
            used += replSize;
        }

        SHRINK;

        if (termSkip >= 0)
            break;

restart:
        ;
    }

    if (termSkip > 0) {
        input->cur += termSkip;
        col += termSkip;
    }

    input->line = line;
    input->col = col;

    ret = xmlMalloc(used + 1);
    if (ret == NULL) {
        htmlErrMemory(ctxt);
    } else {
        memcpy(ret, buffer, used);
        ret[used] = 0;
    }

error:
    ctxt->spaceTab = (void *) buffer;
    ctxt->spaceMax = buffer_size;

    return(ret);
}

/**
 * htmlParseEntityRef:
 * @ctxt:  an HTML parser context
 * @str:  location to store the entity name
 *
 * DEPRECATED: Internal function, don't use.
 *
 * Returns NULL.
 */
const htmlEntityDesc *
htmlParseEntityRef(htmlParserCtxtPtr ctxt ATTRIBUTE_UNUSED,
                   const xmlChar **str ATTRIBUTE_UNUSED) {
    return(NULL);
}

/**
 * htmlParseAttValue:
 * @ctxt:  an HTML parser context
 *
 * parse a value for an attribute
 * Note: the parser won't do substitution of entities here, this
 * will be handled later in xmlStringGetNodeList, unless it was
 * asked for ctxt->replaceEntities != 0
 *
 * Returns the AttValue parsed or NULL.
 */

static xmlChar *
htmlParseAttValue(htmlParserCtxtPtr ctxt) {
    xmlChar *ret = NULL;
    int maxLength = (ctxt->options & HTML_PARSE_HUGE) ?
                    XML_MAX_HUGE_LENGTH :
                    XML_MAX_TEXT_LENGTH;

    if (CUR == '"') {
        SKIP(1);
	ret = htmlParseData(ctxt, MASK_DQ, 0, 1, maxLength);
        if (CUR == '"')
            SKIP(1);
    } else if (CUR == '\'') {
        SKIP(1);
	ret = htmlParseData(ctxt, MASK_SQ, 0, 1, maxLength);
        if (CUR == '\'')
            SKIP(1);
    } else {
	ret = htmlParseData(ctxt, MASK_WS_GT, 0, 1, maxLength);
    }
    return(ret);
}

static void
htmlCharDataSAXCallback(htmlParserCtxtPtr ctxt, const xmlChar *buf,
                        int size, int mode) {
    if ((ctxt->sax == NULL) || (ctxt->disableSAX))
        return;

    if ((mode == 0) || (mode == DATA_RCDATA) ||
        (ctxt->sax->cdataBlock == NULL)) {
        if ((ctxt->name == NULL) ||
            (xmlStrEqual(ctxt->name, BAD_CAST "html")) ||
            (xmlStrEqual(ctxt->name, BAD_CAST "head"))) {
            int i;

            /*
             * Add leading whitespace to html or head elements before
             * calling htmlStartCharData.
             */
            for (i = 0; i < size; i++)
                if (!IS_WS_HTML(buf[i]))
                    break;

            if (i > 0) {
                if (!ctxt->keepBlanks) {
                    if (ctxt->sax->ignorableWhitespace != NULL)
                        ctxt->sax->ignorableWhitespace(ctxt->userData, buf, i);
                } else {
                    if (ctxt->sax->characters != NULL)
                        ctxt->sax->characters(ctxt->userData, buf, i);
                }

                buf += i;
                size -= i;
            }

            if (size <= 0)
                return;

            htmlStartCharData(ctxt);

            if (PARSER_STOPPED(ctxt))
                return;
        }

        if ((mode == 0) &&
            (!ctxt->keepBlanks) &&
            (areBlanks(ctxt, buf, size) > 0)) {
            if (ctxt->sax->ignorableWhitespace != NULL)
                ctxt->sax->ignorableWhitespace(ctxt->userData, buf, size);
        } else {
            if (ctxt->sax->characters != NULL)
                ctxt->sax->characters(ctxt->userData, buf, size);
        }
    } else {
        /*
         * Insert as CDATA, which is the same as HTML_PRESERVE_NODE
         */
        ctxt->sax->cdataBlock(ctxt->userData, buf, size);
    }
}

/**
 * htmlParseCharData:
 * @ctxt:  an HTML parser context
 * @partial: true if the input buffer is incomplete
 *
 * Parse character data and references.
 *
 * Returns 1 if all data was parsed, 0 otherwise.
 */

static int
htmlParseCharData(htmlParserCtxtPtr ctxt, int partial) {
    xmlParserInputPtr input = ctxt->input;
    xmlChar utf8Char[4];
    int complete = 0;
    int done = 0;
    int mode;
    int eof = PARSER_PROGRESSIVE(ctxt);
    int line, col;

    mode = ctxt->endCheckState;

    line = input->line;
    col = input->col;

    while (!PARSER_STOPPED(ctxt)) {
        const xmlChar *chunk, *in, *repl;
        size_t avail;
        int replSize;
        int skip = 0;
        int ncr = 0;
        int ncrSize = 0;
        int cp = 0;

        chunk = input->cur;
        avail = input->end - chunk;
        in = chunk;

        repl = BAD_CAST "";
        replSize = 0;

        while (!PARSER_STOPPED(ctxt)) {
            size_t j;
            int cur, size;

            if (avail <= 64) {
                if (!eof) {
                    size_t oldAvail = avail;
                    size_t off = in - chunk;

                    input->cur = in;

                    xmlParserGrow(ctxt);

                    in = input->cur;
                    chunk = in - off;
                    input->cur = chunk;
                    avail = input->end - in;

                    if (oldAvail == avail)
                        eof = 1;
                }

                if (avail == 0) {
                    if ((partial) && (ncr)) {
                        in -= ncrSize;
                        ncrSize = 0;
                    }

                    done = 1;
                    break;
                }
            }

            /* Accelerator */
            if (!ncr) {
                while (avail > 0) {
                    static const unsigned mask[8] = {
                        0x00002401, 0x10002040,
                        0x00000000, 0x00000000,
                        0xFFFFFFFF, 0xFFFFFFFF,
                        0xFFFFFFFF, 0xFFFFFFFF
                    };
                    cur = *in;
                    if ((1u << (cur & 0x1F)) & mask[cur >> 5])
                        break;
                    col += 1;
                    in += 1;
                    avail -= 1;
                }

                if ((!eof) && (avail <= 64))
                    continue;
                if (avail == 0)
                    continue;
            }

            cur = *in;
            size = 1;
            col += 1;

            if (ncr) {
                int lc = cur | 0x20;
                int digit;

                if ((cur >= '0') && (cur <= '9')) {
                    digit = cur - '0';
                } else if ((ncr == 16) && (lc >= 'a') && (lc <= 'f')) {
                    digit = (lc - 'a') + 10;
                } else {
                    if (cur == ';') {
                        in += 1;
                        size += 1;
                        ncrSize += 1;
                    }
                    goto next_chunk;
                }

                cp = cp * ncr + digit;
                if (cp >= 0x110000)
                    cp = 0x110000;

                ncrSize += 1;

                goto next_char;
            }

            switch (cur) {
            case '<':
                if (mode == 0) {
                    done = 1;
                    complete = 1;
                    goto next_chunk;
                }
                if (mode == DATA_PLAINTEXT)
                    break;

                j = 1;
                if (j < avail) {
                    if ((mode == DATA_SCRIPT) && (in[j] == '!')) {
                        /* Check for comment start */

                        j += 1;
                        if ((j < avail) && (in[j] == '-')) {
                            j += 1;
                            if ((j < avail) && (in[j] == '-'))
                                mode = DATA_SCRIPT_ESC1;
                        }
                    } else {
                        int i = 0;
                        int solidus = 0;

                        /* Check for tag */

                        if (in[j] == '/') {
                            j += 1;
                            solidus = 1;
                        }

                        if ((solidus) || (mode == DATA_SCRIPT_ESC1)) {
                            while ((j < avail) &&
                                   (ctxt->name[i] != 0) &&
                                   (ctxt->name[i] == (in[j] | 0x20))) {
                                i += 1;
                                j += 1;
                            }

                            if ((ctxt->name[i] == 0) && (j < avail)) {
                                int c = in[j];

                                if ((c == '>') || (c == '/') ||
                                    (IS_WS_HTML(c))) {
                                    if ((mode == DATA_SCRIPT_ESC1) &&
                                        (!solidus)) {
                                        mode = DATA_SCRIPT_ESC2;
                                    } else if (mode == DATA_SCRIPT_ESC2) {
                                        mode = DATA_SCRIPT_ESC1;
                                    } else {
                                        complete = 1;
                                        done = 1;
                                        goto next_chunk;
                                    }
                                }
                            }
                        }
                    }
                }

                if ((partial) && (j >= avail)) {
                    done = 1;
                    goto next_chunk;
                }

                break;

            case '-':
                if ((mode != DATA_SCRIPT_ESC1) && (mode != DATA_SCRIPT_ESC2))
                    break;

                /* Check for comment end */

                j = 1;
                if ((j < avail) && (in[j] == '-')) {
                    j += 1;
                    if ((j < avail) && (in[j] == '>'))
                        mode = DATA_SCRIPT;
                }

                if ((partial) && (j >= avail)) {
                    done = 1;
                    goto next_chunk;
                }

                break;

            case '&':
                if ((mode != 0) && (mode != DATA_RCDATA))
                    break;

                j = 1;

                if ((j < avail) && (in[j] == '#')) {
                    j += 1;
                    if (j < avail) {
                        if ((in[j] | 0x20) == 'x') {
                            j += 1;
                            if ((j < avail) && (IS_HEX_DIGIT(in[j]))) {
                                ncr = 16;
                                size = 3;
                                ncrSize = 3;
                                cp = 0;
                            }
                        } else if (IS_ASCII_DIGIT(in[j])) {
                            ncr = 10;
                            size = 2;
                            ncrSize = 2;
                            cp = 0;
                        }
                    }
                } else {
                    if (partial) {
                        int terminated = 0;
                        size_t i;

                        /*
                         * &CounterClockwiseContourIntegral; has 33 bytes.
                         */
                        for (i = 1; i < avail; i++) {
                            if ((i >= 32) ||
                                (!IS_ASCII_LETTER(in[i]) &&
                                 ((i < 2) || !IS_ASCII_DIGIT(in[i])))) {
                                terminated = 1;
                                break;
                            }
                        }

                        if (!terminated) {
                            done = 1;
                            goto next_chunk;
                        }
                    }

                    repl = htmlFindEntityPrefix(in + j,
                                                avail - j,
                                                /* isAttr */ 0,
                                                &skip, &replSize);
                    if (repl != NULL) {
                        skip += 1;
                        goto next_chunk;
                    }

                    skip = 0;
                }

                if ((partial) && (j >= avail)) {
                    done = 1;
                    goto next_chunk;
                }

                break;

            case '\0':
                skip = 1;
                repl = BAD_CAST "\xEF\xBF\xBD";
                replSize = 3;
                goto next_chunk;

            case '\n':
                line += 1;
                col = 1;
                break;

            case '\r':
                if (partial && avail < 2) {
                    done = 1;
                    goto next_chunk;
                }

                skip = 1;
                if (in[1] != 0x0A) {
                    repl = BAD_CAST "\x0A";
                    replSize = 1;
                }
                goto next_chunk;

            default:
                if (cur < 0x80)
                    break;

                if ((input->flags & XML_INPUT_HAS_ENCODING) == 0) {
                    xmlChar * guess;

                    if (in > chunk)
                        goto next_chunk;

#ifdef FUZZING_BUILD_MODE_UNSAFE_FOR_PRODUCTION
                    guess = NULL;
#else
                    guess = htmlFindEncoding(ctxt);
#endif
                    if (guess == NULL) {
                        xmlSwitchEncoding(ctxt, XML_CHAR_ENCODING_8859_1);
                    } else {
                        xmlSwitchEncodingName(ctxt, (const char *) guess);
                        xmlFree(guess);
                    }
                    input->flags |= XML_INPUT_HAS_ENCODING;

                    eof = PARSER_PROGRESSIVE(ctxt);
                    goto restart;
                }

                size = htmlValidateUtf8(ctxt, in, avail, partial);

                if ((partial) && (size == 0)) {
                    done = 1;
                    goto next_chunk;
                }
<<<<<<< HEAD

                if (size <= 0) {
                    skip = 1;
                    repl = BAD_CAST "\xEF\xBF\xBD";
                    replSize = 3;
                    goto next_chunk;
                }

                break;
            }

next_char:
            in += size;
            avail -= size;
        }

next_chunk:
        if (ncrSize > 0) {
            skip = ncrSize;
            in -= ncrSize;

=======

                if (size <= 0) {
                    skip = 1;
                    repl = BAD_CAST "\xEF\xBF\xBD";
                    replSize = 3;
                    goto next_chunk;
                }

                break;
            }

next_char:
            in += size;
            avail -= size;
        }

next_chunk:
        if (ncrSize > 0) {
            skip = ncrSize;
            in -= ncrSize;

>>>>>>> 26de6980
            repl = htmlCodePointToUtf8(cp, utf8Char, &replSize);
        }

        if (in > chunk) {
            input->cur += in - chunk;
            htmlCharDataSAXCallback(ctxt, chunk, in - chunk, mode);
        }

        input->cur += skip;
        if (replSize > 0)
            htmlCharDataSAXCallback(ctxt, repl, replSize, mode);

        SHRINK;

        if (done)
            break;

restart:
        ;
    }

    input->line = line;
    input->col = col;

    if (complete)
        ctxt->endCheckState = 0;
    else
        ctxt->endCheckState = mode;

    return(complete);
}

/**
 * htmlParseComment:
 * @ctxt:  an HTML parser context
 * @bogus:  true if this is a bogus comment
 *
 * Parse an HTML comment
 */
static void
htmlParseComment(htmlParserCtxtPtr ctxt, int bogus) {
    const xmlChar *comment = BAD_CAST "";
    xmlChar *buf = NULL;
    int maxLength = (ctxt->options & HTML_PARSE_HUGE) ?
                    XML_MAX_HUGE_LENGTH :
                    XML_MAX_TEXT_LENGTH;

    if (bogus) {
        buf = htmlParseData(ctxt, MASK_GT, 0, 0, maxLength);
        if (CUR == '>')
            SKIP(1);
        comment = buf;
    } else {
        if (CUR == '>') {
            SKIP(1);
        } else if ((CUR == '-') && (NXT(1) == '>')) {
            SKIP(2);
        } else {
            buf = htmlParseData(ctxt, MASK_DASH, 1, 0, maxLength);
            comment = buf;
        }
    }

    if (comment == NULL)
        return;

    if ((ctxt->sax != NULL) && (ctxt->sax->comment != NULL) &&
        (!ctxt->disableSAX))
        ctxt->sax->comment(ctxt->userData, comment);

    xmlFree(buf);
}

/**
 * htmlParseCharRef:
 * @ctxt:  an HTML parser context
 *
 * DEPRECATED: Internal function, don't use.
 *
 * Returns 0
 */
int
htmlParseCharRef(htmlParserCtxtPtr ctxt ATTRIBUTE_UNUSED) {
    return(0);
}


/**
 * htmlParseDoctypeLiteral:
 * @ctxt:  an HTML parser context
 *
 * Parse a DOCTYPE SYTSTEM or PUBLIC literal.
 *
 * Returns the literal or NULL in case of error.
 */

static xmlChar *
htmlParseDoctypeLiteral(htmlParserCtxtPtr ctxt) {
    xmlChar *ret;
    int maxLength = (ctxt->options & HTML_PARSE_HUGE) ?
                    XML_MAX_TEXT_LENGTH :
                    XML_MAX_NAME_LENGTH;

    if (CUR == '"') {
        SKIP(1);
        ret = htmlParseData(ctxt, MASK_DQ_GT, 0, 0, maxLength);
        if (CUR == '"')
            SKIP(1);
    } else if (CUR == '\'') {
        SKIP(1);
        ret = htmlParseData(ctxt, MASK_SQ_GT, 0, 0, maxLength);
        if (CUR == '\'')
            SKIP(1);
    } else {
        return(NULL);
    }

    return(ret);
}

static void
htmlSkipBogusDoctype(htmlParserCtxtPtr ctxt) {
    const xmlChar *in;
    size_t avail;
    int eof = PARSER_PROGRESSIVE(ctxt);
    int line, col;

    line = ctxt->input->line;
    col = ctxt->input->col;

    in = ctxt->input->cur;
    avail = ctxt->input->end - in;

    while (!PARSER_STOPPED(ctxt)) {
        int cur;

        if ((!eof) && (avail <= 64)) {
            size_t oldAvail = avail;

            ctxt->input->cur = in;

            xmlParserGrow(ctxt);

            in = ctxt->input->cur;
            avail = ctxt->input->end - in;

            if (oldAvail == avail)
                eof = 1;
        }

        if (avail == 0)
            break;

        col += 1;

        cur = *in;
        if (cur == '>') {
            in += 1;
            break;
        } else if (cur == 0x0A) {
            line += 1;
            col = 1;
        }

        in += 1;
        avail -= 1;

        SHRINK;
    }

    ctxt->input->cur = in;
    ctxt->input->line = line;
    ctxt->input->col = col;
}

/**
 * htmlParseDocTypeDecl:
 * @ctxt:  an HTML parser context
 *
 * Parse a DOCTYPE declaration.
 */

static void
htmlParseDocTypeDecl(htmlParserCtxtPtr ctxt) {
    xmlChar *name = NULL;
    xmlChar *publicId = NULL;
    xmlChar *URI = NULL;
    int maxLength = (ctxt->options & HTML_PARSE_HUGE) ?
                    XML_MAX_TEXT_LENGTH :
                    XML_MAX_NAME_LENGTH;

    /*
     * We know that '<!DOCTYPE' has been detected.
     */
    SKIP(9);

    SKIP_BLANKS;

    if ((ctxt->input->cur < ctxt->input->end) && (CUR != '>')) {
        name = htmlParseData(ctxt, MASK_WS_GT, 0, 0, maxLength);

        if ((ctxt->options & HTML_PARSE_HTML5) && (name != NULL)) {
            xmlChar *cur;

            for (cur = name; *cur; cur++) {
                if (IS_UPPER(*cur))
                    *cur += 0x20;
            }
        }

        SKIP_BLANKS;
    }

    /*
     * Check for SystemID and publicId
     */
    if ((UPPER == 'P') && (UPP(1) == 'U') &&
	(UPP(2) == 'B') && (UPP(3) == 'L') &&
	(UPP(4) == 'I') && (UPP(5) == 'C')) {
        SKIP(6);
        SKIP_BLANKS;
	publicId = htmlParseDoctypeLiteral(ctxt);
	if (publicId == NULL)
            goto bogus;
        SKIP_BLANKS;
	URI = htmlParseDoctypeLiteral(ctxt);
    } else if ((UPPER == 'S') && (UPP(1) == 'Y') &&
               (UPP(2) == 'S') && (UPP(3) == 'T') &&
	       (UPP(4) == 'E') && (UPP(5) == 'M')) {
        SKIP(6);
        SKIP_BLANKS;
	URI = htmlParseDoctypeLiteral(ctxt);
    }

bogus:
    htmlSkipBogusDoctype(ctxt);

    /*
     * Create or update the document accordingly to the DOCTYPE
     */
    if ((ctxt->sax != NULL) && (ctxt->sax->internalSubset != NULL) &&
	(!ctxt->disableSAX))
	ctxt->sax->internalSubset(ctxt->userData, name, publicId, URI);

    xmlFree(name);
    xmlFree(URI);
    xmlFree(publicId);
}

/**
 * htmlParseAttribute:
 * @ctxt:  an HTML parser context
 * @value:  a xmlChar ** used to store the value of the attribute
 *
 * parse an attribute
 *
 * [41] Attribute ::= Name Eq AttValue
 *
 * [25] Eq ::= S? '=' S?
 *
 * With namespace:
 *
 * [NS 11] Attribute ::= QName Eq AttValue
 *
 * Also the case QName == xmlns:??? is handled independently as a namespace
 * definition.
 *
 * Returns the attribute name, and the value in *value.
 */

static xmlHashedString
htmlParseAttribute(htmlParserCtxtPtr ctxt, xmlChar **value) {
    xmlHashedString hname;
    xmlChar *val = NULL;

    *value = NULL;
    hname = htmlParseHTMLName(ctxt, 1);
    if (hname.name == NULL)
        return(hname);

    /*
     * read the value
     */
    SKIP_BLANKS;
    if (CUR == '=') {
        SKIP(1);
	SKIP_BLANKS;
	val = htmlParseAttValue(ctxt);
    }

    *value = val;
    return(hname);
}

/**
 * htmlCheckEncoding:
 * @ctxt:  an HTML parser context
 * @attvalue: the attribute value
 *
 * Checks an http-equiv attribute from a Meta tag to detect
 * the encoding
 * If a new encoding is detected the parser is switched to decode
 * it and pass UTF8
 */
static void
htmlCheckEncoding(htmlParserCtxtPtr ctxt, const xmlChar *attvalue) {
    const xmlChar *encoding;
    xmlChar *copy;

    if (!attvalue)
	return;

    encoding = xmlStrcasestr(attvalue, BAD_CAST"charset");
    if (encoding != NULL) {
	encoding += 7;
    }
    /*
     * skip blank
     */
    if (encoding && IS_WS_HTML(*encoding))
	encoding = xmlStrcasestr(attvalue, BAD_CAST"=");
    if (encoding && *encoding == '=') {
	encoding ++;
        copy = xmlStrdup(encoding);
        if (copy == NULL)
            htmlErrMemory(ctxt);
	xmlSetDeclaredEncoding(ctxt, copy);
    }
}

/**
 * htmlCheckMeta:
 * @ctxt:  an HTML parser context
 * @atts:  the attributes values
 *
 * Checks an attributes from a Meta tag
 */
static void
htmlCheckMeta(htmlParserCtxtPtr ctxt, const xmlChar **atts) {
    int i;
    const xmlChar *att, *value;
    int http = 0;
    const xmlChar *content = NULL;

    if ((ctxt == NULL) || (atts == NULL))
	return;

    i = 0;
    att = atts[i++];
    while (att != NULL) {
	value = atts[i++];
        if (value != NULL) {
            if ((!xmlStrcasecmp(att, BAD_CAST "http-equiv")) &&
                (!xmlStrcasecmp(value, BAD_CAST "Content-Type"))) {
                http = 1;
            } else if (!xmlStrcasecmp(att, BAD_CAST "charset")) {
                xmlChar *copy;

                copy = xmlStrdup(value);
                if (copy == NULL)
                    htmlErrMemory(ctxt);
                xmlSetDeclaredEncoding(ctxt, copy);
            } else if (!xmlStrcasecmp(att, BAD_CAST "content")) {
                content = value;
            }
        }
	att = atts[i++];
    }
    if ((http) && (content != NULL))
	htmlCheckEncoding(ctxt, content);

}

/**
 * htmlAttrHashInsert:
 * @ctxt: parser context
 * @size: size of the hash table
 * @name: attribute name
 * @hashValue: hash value of name
 * @aindex: attribute index (this is a multiple of 5)
 *
 * Inserts a new attribute into the hash table.
 *
 * Returns INT_MAX if no existing attribute was found, the attribute
 * index if an attribute was found, -1 if a memory allocation failed.
 */
static int
htmlAttrHashInsert(xmlParserCtxtPtr ctxt, unsigned size, const xmlChar *name,
                   unsigned hashValue, int aindex) {
    xmlAttrHashBucket *table = ctxt->attrHash;
    xmlAttrHashBucket *bucket;
    unsigned hindex;

    hindex = hashValue & (size - 1);
    bucket = &table[hindex];

    while (bucket->index >= 0) {
        const xmlChar **atts = &ctxt->atts[bucket->index];

        if (name == atts[0])
            return(bucket->index);

        hindex++;
        bucket++;
        if (hindex >= size) {
            hindex = 0;
            bucket = table;
        }
    }

    bucket->index = aindex;

    return(INT_MAX);
}

/**
 * htmlParseStartTag:
 * @ctxt:  an HTML parser context
 *
 * parse a start of tag either for rule element or
 * EmptyElement. In both case we don't parse the tag closing chars.
 *
 * [40] STag ::= '<' Name (S Attribute)* S? '>'
 *
 * [44] EmptyElemTag ::= '<' Name (S Attribute)* S? '/>'
 *
 * With namespace:
 *
 * [NS 8] STag ::= '<' QName (S Attribute)* S? '>'
 *
 * [NS 10] EmptyElement ::= '<' QName (S Attribute)* S? '/>'
 *
 * Returns 0 in case of success, -1 in case of error and 1 if discarded
 */

static void
htmlParseStartTag(htmlParserCtxtPtr ctxt) {
    const xmlChar *name;
    const xmlChar *attname;
    xmlChar *attvalue;
    const xmlChar **atts;
    int nbatts = 0;
    int maxatts;
    int meta = 0;
    int i;
    int discardtag = 0;

    ctxt->endCheckState = 0;

    SKIP(1);

    atts = ctxt->atts;
    maxatts = ctxt->maxatts;

    GROW;
    name = htmlParseHTMLName(ctxt, 0).name;
    if (name == NULL)
        return;
    if (xmlStrEqual(name, BAD_CAST"meta"))
	meta = 1;

    if ((ctxt->options & HTML_PARSE_HTML5) == 0) {
        /*
         * Check for auto-closure of HTML elements.
         */
        htmlAutoClose(ctxt, name);

        /*
         * Check for implied HTML elements.
         */
        htmlCheckImplied(ctxt, name);

        /*
         * Avoid html at any level > 0, head at any level != 1
         * or any attempt to recurse body
         */
        if ((ctxt->nameNr > 0) && (xmlStrEqual(name, BAD_CAST"html"))) {
            htmlParseErr(ctxt, XML_HTML_STRUCURE_ERROR,
                         "htmlParseStartTag: misplaced <html> tag\n",
                         name, NULL);
            discardtag = 1;
            ctxt->depth++;
        }
        if ((ctxt->nameNr != 1) &&
            (xmlStrEqual(name, BAD_CAST"head"))) {
            htmlParseErr(ctxt, XML_HTML_STRUCURE_ERROR,
                         "htmlParseStartTag: misplaced <head> tag\n",
                         name, NULL);
            discardtag = 1;
            ctxt->depth++;
        }
        if (xmlStrEqual(name, BAD_CAST"body")) {
            int indx;
            for (indx = 0;indx < ctxt->nameNr;indx++) {
                if (xmlStrEqual(ctxt->nameTab[indx], BAD_CAST"body")) {
                    htmlParseErr(ctxt, XML_HTML_STRUCURE_ERROR,
                                 "htmlParseStartTag: misplaced <body> tag\n",
                                 name, NULL);
                    discardtag = 1;
                    ctxt->depth++;
                }
            }
        }
    }

    /*
     * Now parse the attributes, it ends up with the ending
     *
     * (S Attribute)* S?
     */
    SKIP_BLANKS;
    while ((ctxt->input->cur < ctxt->input->end) &&
           (CUR != '>') &&
	   ((CUR != '/') || (NXT(1) != '>')) &&
           (PARSER_STOPPED(ctxt) == 0)) {
        xmlHashedString hattname;

        /*  unexpected-solidus-in-tag */
        if (CUR == '/') {
            SKIP(1);
            SKIP_BLANKS;
            continue;
        }
	GROW;
	hattname = htmlParseAttribute(ctxt, &attvalue);
        attname = hattname.name;

        if (attname != NULL) {
	    /*
	     * Add the pair to atts
	     */
	    if (nbatts + 4 > maxatts) {
	        const xmlChar **tmp;
                unsigned *utmp;
                int newSize;

                newSize = xmlGrowCapacity(maxatts,
                                          sizeof(tmp[0]) * 2 + sizeof(utmp[0]),
                                          11, HTML_MAX_ATTRS);
		if (newSize < 0) {
		    htmlErrMemory(ctxt);
		    goto failed;
		}
#ifdef FUZZING_BUILD_MODE_UNSAFE_FOR_PRODUCTION
                if (newSize < 2)
                    newSize = 2;
#endif
	        tmp = xmlRealloc(atts, newSize * sizeof(tmp[0]) * 2);
		if (tmp == NULL) {
		    htmlErrMemory(ctxt);
<<<<<<< HEAD
		    goto failed;
		}
                atts = tmp;
		ctxt->atts = tmp;

	        utmp = xmlRealloc(ctxt->attallocs, newSize * sizeof(utmp[0]));
		if (utmp == NULL) {
		    htmlErrMemory(ctxt);
		    goto failed;
		}
=======
		    goto failed;
		}
                atts = tmp;
		ctxt->atts = tmp;

	        utmp = xmlRealloc(ctxt->attallocs, newSize * sizeof(utmp[0]));
		if (utmp == NULL) {
		    htmlErrMemory(ctxt);
		    goto failed;
		}
>>>>>>> 26de6980
                ctxt->attallocs = utmp;

                maxatts = newSize * 2;
		ctxt->maxatts = maxatts;
	    }

            ctxt->attallocs[nbatts/2] = hattname.hashValue;
	    atts[nbatts++] = attname;
	    atts[nbatts++] = attvalue;

            attvalue = NULL;
	}

failed:
        if (attvalue != NULL)
            xmlFree(attvalue);

	SKIP_BLANKS;
    }

    if (ctxt->input->cur >= ctxt->input->end) {
        discardtag = 1;
        goto done;
    }

    /*
     * Verify that attribute names are unique.
     */
    if (nbatts > 2) {
        unsigned attrHashSize;
        int j, k;

        attrHashSize = 4;
        while (attrHashSize / 2 < (unsigned) nbatts / 2)
            attrHashSize *= 2;

        if (attrHashSize > ctxt->attrHashMax) {
            xmlAttrHashBucket *tmp;

            tmp = xmlRealloc(ctxt->attrHash, attrHashSize * sizeof(tmp[0]));
            if (tmp == NULL) {
                htmlErrMemory(ctxt);
                goto done;
            }

            ctxt->attrHash = tmp;
            ctxt->attrHashMax = attrHashSize;
        }

        memset(ctxt->attrHash, -1, attrHashSize * sizeof(ctxt->attrHash[0]));

        for (i = 0, j = 0, k = 0; i < nbatts; i += 2, k++) {
            unsigned hashValue;
            int res;

            attname = atts[i];
            hashValue = ctxt->attallocs[k] | 0x80000000;
<<<<<<< HEAD

            res = htmlAttrHashInsert(ctxt, attrHashSize, attname,
                                    hashValue, j);
            if (res < 0)
                continue;

            if (res == INT_MAX) {
                atts[j] = atts[i];
                atts[j+1] = atts[i+1];
                j += 2;
            } else {
                xmlFree((xmlChar *) atts[i+1]);
            }
        }

=======

            res = htmlAttrHashInsert(ctxt, attrHashSize, attname,
                                    hashValue, j);
            if (res < 0)
                continue;

            if (res == INT_MAX) {
                atts[j] = atts[i];
                atts[j+1] = atts[i+1];
                j += 2;
            } else {
                xmlFree((xmlChar *) atts[i+1]);
            }
        }

>>>>>>> 26de6980
        nbatts = j;
    }

    if (nbatts > 0) {
        atts[nbatts] = NULL;
        atts[nbatts + 1] = NULL;

    /*
     * Apple's new libiconv is so broken that you routinely run into
     * issues when fuzz testing (by accident with an uninstrumented
     * libiconv). Here's a harmless (?) example:
     *
     * printf '>'             | iconv -f shift_jis -t utf-8 | hexdump -C
     * printf '\xfc\x00\x00'  | iconv -f shift_jis -t utf-8 | hexdump -C
     * printf '>\xfc\x00\x00' | iconv -f shift_jis -t utf-8 | hexdump -C
     *
     * The last command fails to detect the illegal sequence.
     */
#if !defined(__APPLE__) || \
    !defined(FUZZING_BUILD_MODE_UNSAFE_FOR_PRODUCTION)
        /*
         * Handle specific association to the META tag
         */
        if (meta)
            htmlCheckMeta(ctxt, atts);
#endif
    }

    /*
     * SAX: Start of Element !
     */
    if (!discardtag) {
        if (ctxt->options & HTML_PARSE_HTML5) {
            if (ctxt->nameNr > 0)
                htmlnamePop(ctxt);
        }

	htmlnamePush(ctxt, name);
	if ((ctxt->sax != NULL) && (ctxt->sax->startElement != NULL)) {
	    if (nbatts != 0)
		ctxt->sax->startElement(ctxt->userData, name, atts);
	    else
		ctxt->sax->startElement(ctxt->userData, name, NULL);
	}
    }

done:
    if (atts != NULL) {
        for (i = 1;i < nbatts;i += 2) {
	    if (atts[i] != NULL)
		xmlFree((xmlChar *) atts[i]);
	}
    }
}

/**
 * htmlParseEndTag:
 * @ctxt:  an HTML parser context
 *
 * parse an end of tag
 *
 * [42] ETag ::= '</' Name S? '>'
 *
 * With namespace
 *
 * [NS 9] ETag ::= '</' QName S? '>'
 *
 * Returns 1 if the current level should be closed.
 */

static void
htmlParseEndTag(htmlParserCtxtPtr ctxt)
{
    const xmlChar *name;
    const xmlChar *oldname;
    int i;

    ctxt->endCheckState = 0;

    SKIP(2);

    if (ctxt->input->cur >= ctxt->input->end) {
        htmlStartCharData(ctxt);
        if ((ctxt->sax != NULL) && (!ctxt->disableSAX) &&
            (ctxt->sax->characters != NULL))
            ctxt->sax->characters(ctxt->userData,
                                  BAD_CAST "</", 2);
        return;
    }

    if (CUR == '>') {
        SKIP(1);
        return;
    }

    if (!IS_ASCII_LETTER(CUR)) {
        htmlParseComment(ctxt, /* bogus */ 1);
        return;
    }

    name = htmlParseHTMLName(ctxt, 0).name;
    if (name == NULL)
        return;

    /*
     * Parse and ignore attributes.
     */
    SKIP_BLANKS;
    while ((ctxt->input->cur < ctxt->input->end) &&
           (CUR != '>') &&
	   ((CUR != '/') || (NXT(1) != '>')) &&
           (ctxt->instate != XML_PARSER_EOF)) {
        xmlChar *attvalue = NULL;

        /*  unexpected-solidus-in-tag */
        if (CUR == '/') {
            SKIP(1);
            SKIP_BLANKS;
            continue;
        }
	GROW;
	htmlParseAttribute(ctxt, &attvalue);
        if (attvalue != NULL)
            xmlFree(attvalue);

	SKIP_BLANKS;
    }

    if (CUR == '>') {
        SKIP(1);
    } else if ((CUR == '/') && (NXT(1) == '>')) {
        SKIP(2);
    } else {
        return;
    }

    if (ctxt->options & HTML_PARSE_HTML5) {
        if ((ctxt->sax != NULL) && (ctxt->sax->endElement != NULL))
            ctxt->sax->endElement(ctxt->userData, name);
        return;
    }

    /*
     * if we ignored misplaced tags in htmlParseStartTag don't pop them
     * out now.
     */
    if ((ctxt->depth > 0) &&
        (xmlStrEqual(name, BAD_CAST "html") ||
         xmlStrEqual(name, BAD_CAST "body") ||
	 xmlStrEqual(name, BAD_CAST "head"))) {
	ctxt->depth--;
	return;
    }

    /*
     * If the name read is not one of the element in the parsing stack
     * then return, it's just an error.
     */
    for (i = (ctxt->nameNr - 1); i >= 0; i--) {
        if (xmlStrEqual(name, ctxt->nameTab[i]))
            break;
    }
    if (i < 0) {
        htmlParseErr(ctxt, XML_ERR_TAG_NAME_MISMATCH,
	             "Unexpected end tag : %s\n", name, NULL);
        return;
    }


    /*
     * Check for auto-closure of HTML elements.
     */

    htmlAutoCloseOnClose(ctxt, name);

    /*
     * Well formedness constraints, opening and closing must match.
     * With the exception that the autoclose may have popped stuff out
     * of the stack.
     */
    if ((ctxt->name != NULL) && (!xmlStrEqual(ctxt->name, name))) {
        htmlParseErr(ctxt, XML_ERR_TAG_NAME_MISMATCH,
                     "Opening and ending tag mismatch: %s and %s\n",
                     name, ctxt->name);
    }

    /*
     * SAX: End of Tag
     */
    oldname = ctxt->name;
    if ((oldname != NULL) && (xmlStrEqual(oldname, name))) {
	htmlParserFinishElementParsing(ctxt);
        if ((ctxt->sax != NULL) && (ctxt->sax->endElement != NULL))
            ctxt->sax->endElement(ctxt->userData, name);
        htmlnamePop(ctxt);
    }
}

/**
 * htmlParseContent:
 * @ctxt:  an HTML parser context
 *
 * Parse a content: comment, sub-element, reference or text.
 * New version for non recursive htmlParseElementInternal
 */

static void
htmlParseContent(htmlParserCtxtPtr ctxt) {
    GROW;

    while ((PARSER_STOPPED(ctxt) == 0) &&
           (ctxt->input->cur < ctxt->input->end)) {
        int mode;

        mode = ctxt->endCheckState;

        if ((mode == 0) && (CUR == '<')) {
            if (NXT(1) == '/') {
	        htmlParseEndTag(ctxt);
            } else if (NXT(1) == '!') {
                /*
                 * Sometimes DOCTYPE arrives in the middle of the document
                 */
                if ((UPP(2) == 'D') && (UPP(3) == 'O') &&
                    (UPP(4) == 'C') && (UPP(5) == 'T') &&
                    (UPP(6) == 'Y') && (UPP(7) == 'P') &&
                    (UPP(8) == 'E')) {
                    htmlParseDocTypeDecl(ctxt);
                } else if ((NXT(2) == '-') && (NXT(3) == '-')) {
                    SKIP(4);
                    htmlParseComment(ctxt, /* bogus */ 0);
                } else {
                    SKIP(2);
                    htmlParseComment(ctxt, /* bogus */ 1);
                }
            } else if (NXT(1) == '?') {
                SKIP(1);
                htmlParseComment(ctxt, /* bogus */ 1);
            } else if (IS_ASCII_LETTER(NXT(1))) {
                htmlParseElementInternal(ctxt);
            } else {
                htmlStartCharData(ctxt);
                if ((ctxt->sax != NULL) && (!ctxt->disableSAX) &&
                    (ctxt->sax->characters != NULL))
                    ctxt->sax->characters(ctxt->userData, BAD_CAST "<", 1);
                SKIP(1);
            }
        } else {
            htmlParseCharData(ctxt, /* partial */ 0);
        }

        SHRINK;
        GROW;
    }

    if (ctxt->input->cur >= ctxt->input->end)
        htmlAutoCloseOnEnd(ctxt);
}

/**
 * htmlParseElementInternal:
 * @ctxt:  an HTML parser context
 *
 * parse an HTML element, new version, non recursive
 *
 * [39] element ::= EmptyElemTag | STag content ETag
 *
 * [41] Attribute ::= Name Eq AttValue
 */

static int
htmlParseElementInternal(htmlParserCtxtPtr ctxt) {
    const xmlChar *name;
    const htmlElemDesc * info;
    htmlParserNodeInfo node_info = { NULL, 0, 0, 0, 0 };

    if ((ctxt == NULL) || (ctxt->input == NULL))
	return(0);

    /* Capture start position */
    if (ctxt->record_info) {
        node_info.begin_pos = ctxt->input->consumed +
                          (CUR_PTR - ctxt->input->base);
	node_info.begin_line = ctxt->input->line;
    }

    htmlParseStartTag(ctxt);
    name = ctxt->name;
    if (name == NULL)
        return(0);

    if (ctxt->record_info)
        htmlNodeInfoPush(ctxt, &node_info);

    /*
     * Check for an Empty Element labeled the XML/SGML way
     */
    if ((CUR == '/') && (NXT(1) == '>')) {
        SKIP(2);
        htmlParserFinishElementParsing(ctxt);
        if ((ctxt->options & HTML_PARSE_HTML5) == 0) {
            if ((ctxt->sax != NULL) && (ctxt->sax->endElement != NULL))
                ctxt->sax->endElement(ctxt->userData, name);
        }
	htmlnamePop(ctxt);
	return(0);
    }

    if (CUR != '>')
        return(0);
    SKIP(1);

    /*
     * Lookup the info for that element.
     */
    info = htmlTagLookup(name);

    /*
     * Check for an Empty Element from DTD definition
     */
    if ((info != NULL) && (info->empty)) {
        htmlParserFinishElementParsing(ctxt);
        if ((ctxt->options & HTML_PARSE_HTML5) == 0) {
            if ((ctxt->sax != NULL) && (ctxt->sax->endElement != NULL))
                ctxt->sax->endElement(ctxt->userData, name);
        }
	htmlnamePop(ctxt);
	return(0);
    }

    if (info != NULL)
        ctxt->endCheckState = info->dataMode;

    return(1);
}

/**
 * htmlParseElement:
 * @ctxt:  an HTML parser context
 *
 * DEPRECATED: Internal function, don't use.
 *
 * parse an HTML element, this is highly recursive
 * this is kept for compatibility with previous code versions
 *
 * [39] element ::= EmptyElemTag | STag content ETag
 *
 * [41] Attribute ::= Name Eq AttValue
 */

void
htmlParseElement(htmlParserCtxtPtr ctxt) {
    const xmlChar *oldptr;
    int depth;

    if ((ctxt == NULL) || (ctxt->input == NULL))
	return;

    if (htmlParseElementInternal(ctxt) == 0)
        return;

    /*
     * Parse the content of the element:
     */
    depth = ctxt->nameNr;
    while (CUR != 0) {
	oldptr = ctxt->input->cur;
	htmlParseContent(ctxt);
	if (oldptr==ctxt->input->cur) break;
	if (ctxt->nameNr < depth) break;
    }

    if (CUR == 0) {
	htmlAutoCloseOnEnd(ctxt);
    }
}

/**
 * htmlCtxtParseContentInternal:
 * @ctxt:  parser context
 * @input:  parser input
 *
 * Returns a node list.
 */
xmlNodePtr
htmlCtxtParseContentInternal(htmlParserCtxtPtr ctxt, xmlParserInputPtr input) {
    xmlNodePtr root;
    xmlNodePtr list = NULL;
    xmlChar *rootName = BAD_CAST "#root";

    root = xmlNewDocNode(ctxt->myDoc, NULL, rootName, NULL);
    if (root == NULL) {
        htmlErrMemory(ctxt);
        return(NULL);
    }

    if (xmlCtxtPushInput(ctxt, input) < 0) {
        xmlFreeNode(root);
        return(NULL);
    }

    htmlnamePush(ctxt, rootName);
    nodePush(ctxt, root);

    htmlParseContent(ctxt);

    /*
     * Only check for truncated multi-byte sequences
     */
    xmlParserCheckEOF(ctxt, XML_ERR_INTERNAL_ERROR);

    /* TODO: Use xmlCtxtIsCatastrophicError */
    if (ctxt->errNo != XML_ERR_NO_MEMORY) {
        xmlNodePtr cur;

        /*
         * Unlink newly created node list.
         */
        list = root->children;
        root->children = NULL;
        root->last = NULL;
        for (cur = list; cur != NULL; cur = cur->next)
            cur->parent = NULL;
    }

    nodePop(ctxt);
    htmlnamePop(ctxt);

    xmlCtxtPopInput(ctxt);

    xmlFreeNode(root);
    return(list);
}

/**
 * htmlParseDocument:
 * @ctxt:  an HTML parser context
 *
 * Parse an HTML document and invoke the SAX handlers. This is useful
 * if you're only interested in custom SAX callbacks. If you want a
 * document tree, use htmlCtxtParseDocument.
 *
 * Returns 0, -1 in case of error.
 */

int
htmlParseDocument(htmlParserCtxtPtr ctxt) {
    xmlDtdPtr dtd;

    if ((ctxt == NULL) || (ctxt->input == NULL))
	return(-1);

    if ((ctxt->sax) && (ctxt->sax->setDocumentLocator)) {
        ctxt->sax->setDocumentLocator(ctxt->userData,
                (xmlSAXLocator *) &xmlDefaultSAXLocator);
    }

    xmlDetectEncoding(ctxt);

    /*
     * TODO: Implement HTML5 prescan algorithm
     */

    /*
     * This is wrong but matches long-standing behavior. In most
     * cases, a document starting with an XML declaration will
     * specify UTF-8. The HTML5 prescan algorithm handles
     * XML declarations in a better way.
     */
    if (((ctxt->input->flags & XML_INPUT_HAS_ENCODING) == 0) &&
        (xmlStrncmp(ctxt->input->cur, BAD_CAST "<?xm", 4) == 0))
        xmlSwitchEncoding(ctxt, XML_CHAR_ENCODING_UTF8);

    /*
     * Wipe out everything which is before the first '<'
     */
    SKIP_BLANKS;

    if ((ctxt->sax) && (ctxt->sax->startDocument) && (!ctxt->disableSAX))
	ctxt->sax->startDocument(ctxt->userData);

    /*
     * Parse possible comments and PIs before any content
     */
    while (CUR == '<') {
        if ((NXT(1) == '!') && (NXT(2) == '-') && (NXT(3) == '-')) {
            SKIP(4);
            htmlParseComment(ctxt, /* bogus */ 0);
        } else if (NXT(1) == '?') {
            SKIP(1);
            htmlParseComment(ctxt, /* bogus */ 1);
        } else {
            break;
        }
	SKIP_BLANKS;
    }

    /*
     * Then possibly doc type declaration(s) and more Misc
     * (doctypedecl Misc*)?
     */
    if ((CUR == '<') && (NXT(1) == '!') &&
	(UPP(2) == 'D') && (UPP(3) == 'O') &&
	(UPP(4) == 'C') && (UPP(5) == 'T') &&
	(UPP(6) == 'Y') && (UPP(7) == 'P') &&
	(UPP(8) == 'E')) {
        ctxt->instate = XML_PARSER_MISC;
	htmlParseDocTypeDecl(ctxt);
    }
    SKIP_BLANKS;

    /*
     * Parse possible comments and PIs before any content
     */
    ctxt->instate = XML_PARSER_PROLOG;
    while (CUR == '<') {
        if ((NXT(1) == '!') && (NXT(2) == '-') && (NXT(3) == '-')) {
            SKIP(4);
            htmlParseComment(ctxt, /* bogus */ 0);
        } else if (NXT(1) == '?') {
            SKIP(1);
            htmlParseComment(ctxt, /* bogus */ 1);
        } else {
            break;
        }
	SKIP_BLANKS;
    }

    /*
     * Time to start parsing the tree itself
     */
    ctxt->instate = XML_PARSER_CONTENT;
    htmlParseContent(ctxt);

    /*
     * Only check for truncated multi-byte sequences
     */
    xmlParserCheckEOF(ctxt, XML_ERR_INTERNAL_ERROR);

    /*
     * SAX: end of the document processing.
     */
    if ((ctxt->sax) && (ctxt->sax->endDocument != NULL))
        ctxt->sax->endDocument(ctxt->userData);

    if ((!(ctxt->options & HTML_PARSE_NODEFDTD)) && (ctxt->myDoc != NULL)) {
	dtd = xmlGetIntSubset(ctxt->myDoc);
	if (dtd == NULL) {
	    ctxt->myDoc->intSubset =
		xmlCreateIntSubset(ctxt->myDoc, BAD_CAST "html",
		    BAD_CAST "-//W3C//DTD HTML 4.0 Transitional//EN",
		    BAD_CAST "http://www.w3.org/TR/REC-html40/loose.dtd");
            if (ctxt->myDoc->intSubset == NULL)
                htmlErrMemory(ctxt);
        }
    }
    if (! ctxt->wellFormed) return(-1);
    return(0);
}


/************************************************************************
 *									*
 *			Parser contexts handling			*
 *									*
 ************************************************************************/

/**
 * htmlInitParserCtxt:
 * @ctxt:  an HTML parser context
 * @sax:  SAX handler
 * @userData:  user data
 *
 * Initialize a parser context
 *
 * Returns 0 in case of success and -1 in case of error
 */

static int
htmlInitParserCtxt(htmlParserCtxtPtr ctxt, const htmlSAXHandler *sax,
                   void *userData)
{
#ifdef FUZZING_BUILD_MODE_UNSAFE_FOR_PRODUCTION
    size_t initialNodeTabSize = 1;
#else
    size_t initialNodeTabSize = 10;
#endif

    if (ctxt == NULL) return(-1);
    memset(ctxt, 0, sizeof(htmlParserCtxt));

    ctxt->dict = xmlDictCreate();
    if (ctxt->dict == NULL)
	return(-1);

    if (ctxt->sax == NULL)
        ctxt->sax = (htmlSAXHandler *) xmlMalloc(sizeof(htmlSAXHandler));
    if (ctxt->sax == NULL)
	return(-1);
    if (sax == NULL) {
        memset(ctxt->sax, 0, sizeof(htmlSAXHandler));
        xmlSAX2InitHtmlDefaultSAXHandler(ctxt->sax);
        ctxt->userData = ctxt;
    } else {
        memcpy(ctxt->sax, sax, sizeof(htmlSAXHandler));
        ctxt->userData = userData ? userData : ctxt;
    }

    /* Allocate the Input stack */
    ctxt->inputTab = (htmlParserInputPtr *)
                      xmlMalloc(sizeof(htmlParserInputPtr));
    if (ctxt->inputTab == NULL)
	return(-1);
    ctxt->inputNr = 0;
    ctxt->inputMax = 1;
    ctxt->input = NULL;
    ctxt->version = NULL;
    ctxt->encoding = NULL;
    ctxt->standalone = -1;
    ctxt->instate = XML_PARSER_START;

    /* Allocate the Node stack */
    ctxt->nodeTab = xmlMalloc(initialNodeTabSize * sizeof(htmlNodePtr));
    if (ctxt->nodeTab == NULL)
	return(-1);
    ctxt->nodeNr = 0;
    ctxt->nodeMax = initialNodeTabSize;
    ctxt->node = NULL;

    /* Allocate the Name stack */
    ctxt->nameTab = xmlMalloc(initialNodeTabSize * sizeof(xmlChar *));
    if (ctxt->nameTab == NULL)
	return(-1);
    ctxt->nameNr = 0;
    ctxt->nameMax = initialNodeTabSize;
    ctxt->name = NULL;

    ctxt->nodeInfoTab = NULL;
    ctxt->nodeInfoNr  = 0;
    ctxt->nodeInfoMax = 0;

    ctxt->myDoc = NULL;
    ctxt->wellFormed = 1;
    ctxt->replaceEntities = 0;
    ctxt->linenumbers = xmlLineNumbersDefaultValue;
    ctxt->keepBlanks = xmlKeepBlanksDefaultValue;
    ctxt->html = INSERT_INITIAL;
    ctxt->vctxt.flags = XML_VCTXT_USE_PCTXT;
    ctxt->vctxt.userData = ctxt;
    ctxt->vctxt.error = xmlParserValidityError;
    ctxt->vctxt.warning = xmlParserValidityWarning;
    ctxt->record_info = 0;
    ctxt->validate = 0;
    ctxt->checkIndex = 0;
    ctxt->catalogs = NULL;
    xmlInitNodeInfoSeq(&ctxt->node_seq);
    return(0);
}

/**
 * htmlFreeParserCtxt:
 * @ctxt:  an HTML parser context
 *
 * Free all the memory used by a parser context. However the parsed
 * document in ctxt->myDoc is not freed.
 */

void
htmlFreeParserCtxt(htmlParserCtxtPtr ctxt)
{
    xmlFreeParserCtxt(ctxt);
}

/**
 * htmlNewParserCtxt:
 *
 * Allocate and initialize a new HTML parser context.
 *
 * This can be used to parse HTML documents into DOM trees with
 * functions like xmlCtxtReadFile or xmlCtxtReadMemory.
 *
 * See htmlCtxtUseOptions for parser options.
 *
 * See xmlCtxtSetErrorHandler for advanced error handling.
 *
 * See htmlNewSAXParserCtxt for custom SAX parsers.
 *
 * Returns the htmlParserCtxtPtr or NULL in case of allocation error
 */

htmlParserCtxtPtr
htmlNewParserCtxt(void)
{
    return(htmlNewSAXParserCtxt(NULL, NULL));
}

/**
 * htmlNewSAXParserCtxt:
 * @sax:  SAX handler
 * @userData:  user data
 *
 * Allocate and initialize a new HTML SAX parser context. If userData
 * is NULL, the parser context will be passed as user data.
 *
 * Available since 2.11.0. If you want support older versions,
 * it's best to invoke htmlNewParserCtxt and set ctxt->sax with
 * struct assignment.
 *
 * Also see htmlNewParserCtxt.
 *
 * Returns the htmlParserCtxtPtr or NULL in case of allocation error
 */

htmlParserCtxtPtr
htmlNewSAXParserCtxt(const htmlSAXHandler *sax, void *userData)
{
    xmlParserCtxtPtr ctxt;

    xmlInitParser();

    ctxt = (xmlParserCtxtPtr) xmlMalloc(sizeof(xmlParserCtxt));
    if (ctxt == NULL)
	return(NULL);
    memset(ctxt, 0, sizeof(xmlParserCtxt));
    if (htmlInitParserCtxt(ctxt, sax, userData) < 0) {
        htmlFreeParserCtxt(ctxt);
	return(NULL);
    }
    return(ctxt);
}

static htmlParserCtxtPtr
htmlCreateMemoryParserCtxtInternal(const char *url,
                                   const char *buffer, size_t size,
                                   const char *encoding) {
    xmlParserCtxtPtr ctxt;
    xmlParserInputPtr input;

    if (buffer == NULL)
	return(NULL);

    ctxt = htmlNewParserCtxt();
    if (ctxt == NULL)
	return(NULL);

    input = xmlCtxtNewInputFromMemory(ctxt, url, buffer, size, encoding, 0);
    if (input == NULL) {
	xmlFreeParserCtxt(ctxt);
        return(NULL);
    }

    if (xmlCtxtPushInput(ctxt, input) < 0) {
        xmlFreeInputStream(input);
        xmlFreeParserCtxt(ctxt);
        return(NULL);
    }

    return(ctxt);
}

/**
 * htmlCreateMemoryParserCtxt:
 * @buffer:  a pointer to a char array
 * @size:  the size of the array
 *
 * DEPRECATED: Use htmlNewParserCtxt and htmlCtxtReadMemory.
 *
 * Create a parser context for an HTML in-memory document. The input
 * buffer must not contain any terminating null bytes.
 *
 * Returns the new parser context or NULL
 */
htmlParserCtxtPtr
htmlCreateMemoryParserCtxt(const char *buffer, int size) {
    if (size <= 0)
	return(NULL);

    return(htmlCreateMemoryParserCtxtInternal(NULL, buffer, size, NULL));
}

/**
 * htmlCreateDocParserCtxt:
 * @str:  a pointer to an array of xmlChar
 * @encoding:  encoding (optional)
 *
 * Create a parser context for a null-terminated string.
 *
 * Returns the new parser context or NULL if a memory allocation failed.
 */
static htmlParserCtxtPtr
htmlCreateDocParserCtxt(const xmlChar *str, const char *url,
                        const char *encoding) {
    xmlParserCtxtPtr ctxt;
    xmlParserInputPtr input;

    if (str == NULL)
	return(NULL);

    ctxt = htmlNewParserCtxt();
    if (ctxt == NULL)
	return(NULL);

    input = xmlCtxtNewInputFromString(ctxt, url, (const char *) str,
                                      encoding, 0);
    if (input == NULL) {
	xmlFreeParserCtxt(ctxt);
	return(NULL);
    }

    if (xmlCtxtPushInput(ctxt, input) < 0) {
        xmlFreeInputStream(input);
        xmlFreeParserCtxt(ctxt);
        return(NULL);
    }

    return(ctxt);
}

#ifdef LIBXML_PUSH_ENABLED
/************************************************************************
 *									*
 *	Progressive parsing interfaces				*
 *									*
 ************************************************************************/

typedef enum {
    LSTATE_TAG_NAME = 0,
    LSTATE_BEFORE_ATTR_NAME,
    LSTATE_ATTR_NAME,
    LSTATE_AFTER_ATTR_NAME,
    LSTATE_BEFORE_ATTR_VALUE,
    LSTATE_ATTR_VALUE_DQUOTED,
    LSTATE_ATTR_VALUE_SQUOTED,
    LSTATE_ATTR_VALUE_UNQUOTED
} xmlLookupStates;

/**
 * htmlParseLookupGt:
 * @ctxt:  an HTML parser context
 *
 * Check whether there's enough data in the input buffer to finish parsing
 * a tag. This has to take quotes into account.
 */
static int
htmlParseLookupGt(xmlParserCtxtPtr ctxt) {
    const xmlChar *cur;
    const xmlChar *end = ctxt->input->end;
    int state = ctxt->endCheckState;
    size_t index;

    if (ctxt->checkIndex == 0)
        cur = ctxt->input->cur + 2; /* Skip '<a' or '</' */
    else
        cur = ctxt->input->cur + ctxt->checkIndex;

    while (cur < end) {
        int c = *cur++;

        if (state != LSTATE_ATTR_VALUE_SQUOTED &&
            state != LSTATE_ATTR_VALUE_DQUOTED) {
            if (c == '/' &&
                state != LSTATE_BEFORE_ATTR_VALUE &&
                state != LSTATE_ATTR_VALUE_UNQUOTED) {
                state = LSTATE_BEFORE_ATTR_NAME;
                continue;
            } else if (c == '>') {
                ctxt->checkIndex = 0;
                ctxt->endCheckState = 0;
                return(0);
            }
        }

        switch (state) {
            case LSTATE_TAG_NAME:
                if (IS_WS_HTML(c))
                    state = LSTATE_BEFORE_ATTR_NAME;
                break;

            case LSTATE_BEFORE_ATTR_NAME:
                if (!IS_WS_HTML(c))
                    state = LSTATE_ATTR_NAME;
                break;

            case LSTATE_ATTR_NAME:
                if (c == '=')
                    state = LSTATE_BEFORE_ATTR_VALUE;
                else if (IS_WS_HTML(c))
                    state = LSTATE_AFTER_ATTR_NAME;
                break;

            case LSTATE_AFTER_ATTR_NAME:
                if (c == '=')
                    state = LSTATE_BEFORE_ATTR_VALUE;
                else if (!IS_WS_HTML(c))
                    state = LSTATE_ATTR_NAME;
                break;

            case LSTATE_BEFORE_ATTR_VALUE:
                if (c == '"')
                    state = LSTATE_ATTR_VALUE_DQUOTED;
                else if (c == '\'')
                    state = LSTATE_ATTR_VALUE_SQUOTED;
                else if (!IS_WS_HTML(c))
                    state = LSTATE_ATTR_VALUE_UNQUOTED;
                break;

            case LSTATE_ATTR_VALUE_DQUOTED:
                if (c == '"')
                    state = LSTATE_BEFORE_ATTR_NAME;
                break;

            case LSTATE_ATTR_VALUE_SQUOTED:
                if (c == '\'')
                    state = LSTATE_BEFORE_ATTR_NAME;
                break;

            case LSTATE_ATTR_VALUE_UNQUOTED:
                if (IS_WS_HTML(c))
                    state = LSTATE_BEFORE_ATTR_NAME;
                break;
        }
    }

    index = cur - ctxt->input->cur;
    if (index > LONG_MAX) {
        ctxt->checkIndex = 0;
        ctxt->endCheckState = 0;
        return(0);
    }
    ctxt->checkIndex = index;
    ctxt->endCheckState = state;
    return(-1);
}

/**
 * htmlParseLookupString:
 * @ctxt:  an XML parser context
 * @startDelta: delta to apply at the start
 * @str:  string
 * @strLen:  length of string
 *
 * Check whether the input buffer contains a string.
 */
static int
htmlParseLookupString(xmlParserCtxtPtr ctxt, size_t startDelta,
                      const char *str, size_t strLen, size_t extraLen) {
    const xmlChar *end = ctxt->input->end;
    const xmlChar *cur, *term;
    size_t index, rescan;
    int ret;

    if (ctxt->checkIndex == 0) {
        cur = ctxt->input->cur + startDelta;
    } else {
        cur = ctxt->input->cur + ctxt->checkIndex;
    }

    term = BAD_CAST strstr((const char *) cur, str);
    if ((term != NULL) &&
        ((size_t) (ctxt->input->end - term) >= extraLen + 1)) {
        ctxt->checkIndex = 0;

        if (term - ctxt->input->cur > INT_MAX / 2)
            ret = INT_MAX / 2;
        else
            ret = term - ctxt->input->cur;

        return(ret);
    }

    /* Rescan (strLen + extraLen - 1) characters. */
    rescan = strLen + extraLen - 1;
    if ((size_t) (end - cur) <= rescan)
        end = cur;
    else
        end -= rescan;
    index = end - ctxt->input->cur;
    if (index > INT_MAX / 2) {
        ctxt->checkIndex = 0;
        ret = INT_MAX / 2;
    } else {
        ctxt->checkIndex = index;
        ret = -1;
    }

    return(ret);
}

/**
 * htmlParseLookupCommentEnd:
 * @ctxt: an HTML parser context
 *
 * Try to find a comment end tag in the input stream
 * The search includes "-->" as well as WHATWG-recommended incorrectly-closed tags.
 * (See https://html.spec.whatwg.org/multipage/parsing.html#parse-error-incorrectly-closed-comment)
 * This function has a side effect of (possibly) incrementing ctxt->checkIndex
 * to avoid rescanning sequences of bytes, it DOES change the state of the
 * parser, do not use liberally.
 *
 * Returns the index to the current parsing point if the full sequence is available, -1 otherwise.
 */
static int
htmlParseLookupCommentEnd(htmlParserCtxtPtr ctxt)
{
    int mark = 0;
    int offset;

    while (1) {
	mark = htmlParseLookupString(ctxt, 2, "--", 2, 0);
	if (mark < 0)
            break;
        /*
         * <!-->    is a complete comment, but
         * <!--!>   is not
         * <!---!>  is not
         * <!----!> is
         */
        if ((NXT(mark+2) == '>') ||
	    ((mark >= 4) && (NXT(mark+2) == '!') && (NXT(mark+3) == '>'))) {
            ctxt->checkIndex = 0;
	    break;
	}
        offset = (NXT(mark+2) == '!') ? 3 : 2;
        if (mark + offset >= ctxt->input->end - ctxt->input->cur) {
	    ctxt->checkIndex = mark;
            return(-1);
        }
	ctxt->checkIndex = mark + 1;
    }
    return mark;
}


/**
 * htmlParseTryOrFinish:
 * @ctxt:  an HTML parser context
 * @terminate:  last chunk indicator
 *
 * Try to progress on parsing
 *
 * Returns zero if no parsing was possible
 */
static void
htmlParseTryOrFinish(htmlParserCtxtPtr ctxt, int terminate) {
    while (PARSER_STOPPED(ctxt) == 0) {
        htmlParserInputPtr in;
        size_t avail;

	in = ctxt->input;
	if (in == NULL) break;
	avail = in->end - in->cur;

        switch (ctxt->instate) {
            case XML_PARSER_EOF:
	        /*
		 * Document parsing is done !
		 */
	        return;

            case XML_PARSER_START:
                /*
                 * Very first chars read from the document flow.
                 */
                if ((!terminate) && (avail < 4))
                    return;

                xmlDetectEncoding(ctxt);

                /*
                 * TODO: Implement HTML5 prescan algorithm
                 */

                /*
                 * This is wrong but matches long-standing behavior. In most
                 * cases, a document starting with an XML declaration will
                 * specify UTF-8. The HTML5 prescan algorithm handles
                 * XML declarations in a better way.
                 */
                if (((ctxt->input->flags & XML_INPUT_HAS_ENCODING) == 0) &&
                    (xmlStrncmp(ctxt->input->cur, BAD_CAST "<?xm", 4) == 0)) {
                    xmlSwitchEncoding(ctxt, XML_CHAR_ENCODING_UTF8);
                }

                /* fall through */

            case XML_PARSER_XML_DECL:
                if ((ctxt->sax) && (ctxt->sax->setDocumentLocator)) {
                    ctxt->sax->setDocumentLocator(ctxt->userData,
                            (xmlSAXLocator *) &xmlDefaultSAXLocator);
                }
		if ((ctxt->sax) && (ctxt->sax->startDocument) &&
	            (!ctxt->disableSAX))
		    ctxt->sax->startDocument(ctxt->userData);

                /* Allow callback to modify state for tests */
                if ((ctxt->instate == XML_PARSER_START) ||
                    (ctxt->instate == XML_PARSER_XML_DECL))
                    ctxt->instate = XML_PARSER_MISC;
		break;

            case XML_PARSER_START_TAG:
		if ((!terminate) &&
		    (htmlParseLookupGt(ctxt) < 0))
		    return;

                htmlParseElementInternal(ctxt);

		ctxt->instate = XML_PARSER_CONTENT;
                break;

            case XML_PARSER_MISC: /* initial */
            case XML_PARSER_PROLOG: /* before html */
            case XML_PARSER_CONTENT: {
                int mode;

                if ((ctxt->instate == XML_PARSER_MISC) ||
                    (ctxt->instate == XML_PARSER_PROLOG)) {
                    SKIP_BLANKS;
                    avail = in->end - in->cur;
                }

		if (avail < 1)
		    return;
                /*
                 * Note that endCheckState is also used by
                 * xmlParseLookupGt.
                 */
                mode = ctxt->endCheckState;

                if (mode != 0) {
                    if (htmlParseCharData(ctxt, !terminate) == 0)
                        return;
		} else if (in->cur[0] == '<') {
                    int next;

                    if (avail < 2) {
                        if (!terminate)
                            return;
                        next = ' ';
                    } else {
                        next = in->cur[1];
                    }

                    if (next == '!') {
                        if ((!terminate) && (avail < 4))
                            return;
                        if ((in->cur[2] == '-') && (in->cur[3] == '-')) {
                            if ((!terminate) &&
                                (htmlParseLookupCommentEnd(ctxt) < 0))
                                return;
                            SKIP(4);
                            htmlParseComment(ctxt, /* bogus */ 0);
                            /* don't change state */
                            break;
                        }

                        if ((!terminate) && (avail < 9))
                            return;
                        if ((UPP(2) == 'D') && (UPP(3) == 'O') &&
                            (UPP(4) == 'C') && (UPP(5) == 'T') &&
                            (UPP(6) == 'Y') && (UPP(7) == 'P') &&
                            (UPP(8) == 'E')) {
                            if ((!terminate) &&
                                (htmlParseLookupString(ctxt, 9, ">", 1,
                                                       0) < 0))
                                return;
                            htmlParseDocTypeDecl(ctxt);
                            if (ctxt->instate == XML_PARSER_MISC)
                                ctxt->instate = XML_PARSER_PROLOG;
                            else
                                ctxt->instate = XML_PARSER_CONTENT;
                        } else {
                            ctxt->instate = XML_PARSER_CONTENT;
                            if ((!terminate) &&
                                (htmlParseLookupString(ctxt, 2, ">", 1, 0) < 0))
                                return;
                            SKIP(2);
                            htmlParseComment(ctxt, /* bogus */ 1);
                        }
                    } else if (next == '?') {
                        if ((!terminate) &&
                            (htmlParseLookupString(ctxt, 2, ">", 1, 0) < 0))
                            return;
                        SKIP(1);
                        htmlParseComment(ctxt, /* bogus */ 1);
                        /* don't change state */
                    } else if (next == '/') {
                        ctxt->instate = XML_PARSER_END_TAG;
                        ctxt->checkIndex = 0;
                    } else if (IS_ASCII_LETTER(next)) {
                        ctxt->instate = XML_PARSER_START_TAG;
                        ctxt->checkIndex = 0;
                    } else {
                        ctxt->instate = XML_PARSER_CONTENT;
                        htmlStartCharData(ctxt);
                        if ((ctxt->sax != NULL) && (!ctxt->disableSAX) &&
                            (ctxt->sax->characters != NULL))
                            ctxt->sax->characters(ctxt->userData,
                                                  BAD_CAST "<", 1);
                        SKIP(1);
                    }
                } else {
                    ctxt->instate = XML_PARSER_CONTENT;
                    /*
                     * We follow the logic of the XML push parser
                     */
		    if (avail < HTML_PARSER_BIG_BUFFER_SIZE) {
                        if ((!terminate) &&
                            (htmlParseLookupString(ctxt, 0, "<", 1, 0) < 0))
                            return;
                    }
                    ctxt->checkIndex = 0;
                    if (htmlParseCharData(ctxt, !terminate) == 0)
                        return;
		}

		break;
	    }

            case XML_PARSER_END_TAG:
		if ((!terminate) &&
		    (htmlParseLookupGt(ctxt) < 0))
		    return;
		htmlParseEndTag(ctxt);
		ctxt->instate = XML_PARSER_CONTENT;
		ctxt->checkIndex = 0;
	        break;

	    default:
		htmlParseErr(ctxt, XML_ERR_INTERNAL_ERROR,
			     "HPP: internal error\n", NULL, NULL);
		ctxt->instate = XML_PARSER_EOF;
		break;
	}
    }
}

/**
 * htmlParseChunk:
 * @ctxt:  an HTML parser context
 * @chunk:  chunk of memory
 * @size:  size of chunk in bytes
 * @terminate:  last chunk indicator
 *
 * Parse a chunk of memory in push parser mode.
 *
 * Assumes that the parser context was initialized with
 * htmlCreatePushParserCtxt.
 *
 * The last chunk, which will often be empty, must be marked with
 * the @terminate flag. With the default SAX callbacks, the resulting
 * document will be available in ctxt->myDoc. This pointer will not
 * be freed by the library.
 *
 * If the document isn't well-formed, ctxt->myDoc is set to NULL.
 *
 * Returns an xmlParserErrors code (0 on success).
 */
int
htmlParseChunk(htmlParserCtxtPtr ctxt, const char *chunk, int size,
              int terminate) {
    if ((ctxt == NULL) ||
        (ctxt->input == NULL) || (ctxt->input->buf == NULL) ||
        (size < 0) ||
        ((size > 0) && (chunk == NULL)))
	return(XML_ERR_ARGUMENT);
    if (PARSER_STOPPED(ctxt) != 0)
        return(ctxt->errNo);

    if (size > 0)  {
	size_t pos = ctxt->input->cur - ctxt->input->base;
	int res;

	res = xmlParserInputBufferPush(ctxt->input->buf, size, chunk);
        xmlBufUpdateInput(ctxt->input->buf->buffer, ctxt->input, pos);
	if (res < 0) {
            htmlParseErr(ctxt, ctxt->input->buf->error,
                         "xmlParserInputBufferPush failed", NULL, NULL);
            xmlHaltParser(ctxt);
	    return (ctxt->errNo);
	}
    }

    htmlParseTryOrFinish(ctxt, terminate);

    if ((terminate) && (ctxt->instate != XML_PARSER_EOF)) {
        htmlAutoCloseOnEnd(ctxt);

        /*
         * Only check for truncated multi-byte sequences
         */
        xmlParserCheckEOF(ctxt, XML_ERR_INTERNAL_ERROR);

        if ((ctxt->sax) && (ctxt->sax->endDocument != NULL))
            ctxt->sax->endDocument(ctxt->userData);

        if ((!(ctxt->options & HTML_PARSE_NODEFDTD)) &&
            (ctxt->myDoc != NULL)) {
            xmlDtdPtr dtd;
            dtd = xmlGetIntSubset(ctxt->myDoc);
            if (dtd == NULL) {
                ctxt->myDoc->intSubset =
                    xmlCreateIntSubset(ctxt->myDoc, BAD_CAST "html",
                        BAD_CAST "-//W3C//DTD HTML 4.0 Transitional//EN",
                        BAD_CAST "http://www.w3.org/TR/REC-html40/loose.dtd");
                if (ctxt->myDoc->intSubset == NULL)
                    htmlErrMemory(ctxt);
            }
        }

	ctxt->instate = XML_PARSER_EOF;
    }

    return((xmlParserErrors) ctxt->errNo);
}

/************************************************************************
 *									*
 *			User entry points				*
 *									*
 ************************************************************************/

/**
 * htmlCreatePushParserCtxt:
 * @sax:  a SAX handler (optional)
 * @user_data:  The user data returned on SAX callbacks (optional)
 * @chunk:  a pointer to an array of chars (optional)
 * @size:  number of chars in the array
 * @filename:  only used for error reporting (optional)
 * @enc:  encoding (deprecated, pass XML_CHAR_ENCODING_NONE)
 *
 * Create a parser context for using the HTML parser in push mode.
 *
 * Returns the new parser context or NULL if a memory allocation
 * failed.
 */
htmlParserCtxtPtr
htmlCreatePushParserCtxt(htmlSAXHandlerPtr sax, void *user_data,
                         const char *chunk, int size, const char *filename,
			 xmlCharEncoding enc) {
    htmlParserCtxtPtr ctxt;
    htmlParserInputPtr input;
    const char *encoding;

    ctxt = htmlNewSAXParserCtxt(sax, user_data);
    if (ctxt == NULL)
	return(NULL);

    encoding = xmlGetCharEncodingName(enc);
    input = xmlNewPushInput(filename, chunk, size);
    if (input == NULL) {
	htmlFreeParserCtxt(ctxt);
	return(NULL);
    }

    if (xmlCtxtPushInput(ctxt, input) < 0) {
        xmlFreeInputStream(input);
        xmlFreeParserCtxt(ctxt);
        return(NULL);
    }

    if (encoding != NULL)
        xmlSwitchEncodingName(ctxt, encoding);

    return(ctxt);
}
#endif /* LIBXML_PUSH_ENABLED */

/**
 * htmlSAXParseDoc:
 * @cur:  a pointer to an array of xmlChar
 * @encoding:  a free form C string describing the HTML document encoding, or NULL
 * @sax:  the SAX handler block
 * @userData: if using SAX, this pointer will be provided on callbacks.
 *
 * DEPRECATED: Use htmlNewSAXParserCtxt and htmlCtxtReadDoc.
 *
 * Parse an HTML in-memory document. If sax is not NULL, use the SAX callbacks
 * to handle parse events. If sax is NULL, fallback to the default DOM
 * behavior and return a tree.
 *
 * Returns the resulting document tree unless SAX is NULL or the document is
 *     not well formed.
 */

htmlDocPtr
htmlSAXParseDoc(const xmlChar *cur, const char *encoding,
                htmlSAXHandlerPtr sax, void *userData) {
    htmlDocPtr ret;
    htmlParserCtxtPtr ctxt;

    if (cur == NULL)
        return(NULL);

    ctxt = htmlCreateDocParserCtxt(cur, NULL, encoding);
    if (ctxt == NULL)
        return(NULL);

    if (sax != NULL) {
        *ctxt->sax = *sax;
        ctxt->userData = userData;
    }

    htmlParseDocument(ctxt);
    ret = ctxt->myDoc;
    htmlFreeParserCtxt(ctxt);

    return(ret);
}

/**
 * htmlParseDoc:
 * @cur:  a pointer to an array of xmlChar
 * @encoding:  the encoding (optional)
 *
 * DEPRECATED: Use htmlReadDoc.
 *
 * Parse an HTML in-memory document and build a tree.
 *
 * This function uses deprecated global parser options.
 *
 * Returns the resulting document tree
 */

htmlDocPtr
htmlParseDoc(const xmlChar *cur, const char *encoding) {
    return(htmlSAXParseDoc(cur, encoding, NULL, NULL));
}


/**
 * htmlCreateFileParserCtxt:
 * @filename:  the filename
 * @encoding:  optional encoding
 *
 * DEPRECATED: Use htmlNewParserCtxt and htmlCtxtReadFile.
 *
 * Create a parser context to read from a file.
 *
 * A non-NULL encoding overrides encoding declarations in the document.
 *
 * Automatic support for ZLIB/Compress compressed document is provided
 * by default if found at compile-time.
 *
 * Returns the new parser context or NULL if a memory allocation failed.
 */
htmlParserCtxtPtr
htmlCreateFileParserCtxt(const char *filename, const char *encoding)
{
    htmlParserCtxtPtr ctxt;
    htmlParserInputPtr input;

    if (filename == NULL)
        return(NULL);

    ctxt = htmlNewParserCtxt();
    if (ctxt == NULL) {
	return(NULL);
    }

    input = xmlCtxtNewInputFromUrl(ctxt, filename, NULL, encoding, 0);
    if (input == NULL) {
	xmlFreeParserCtxt(ctxt);
	return(NULL);
    }
    if (xmlCtxtPushInput(ctxt, input) < 0) {
        xmlFreeInputStream(input);
        xmlFreeParserCtxt(ctxt);
        return(NULL);
    }

    return(ctxt);
}

/**
 * htmlSAXParseFile:
 * @filename:  the filename
 * @encoding:  encoding (optional)
 * @sax:  the SAX handler block
 * @userData: if using SAX, this pointer will be provided on callbacks.
 *
 * DEPRECATED: Use htmlNewSAXParserCtxt and htmlCtxtReadFile.
 *
 * parse an HTML file and build a tree. Automatic support for ZLIB/Compress
 * compressed document is provided by default if found at compile-time.
 * It use the given SAX function block to handle the parsing callback.
 * If sax is NULL, fallback to the default DOM tree building routines.
 *
 * Returns the resulting document tree unless SAX is NULL or the document is
 *     not well formed.
 */

htmlDocPtr
htmlSAXParseFile(const char *filename, const char *encoding, htmlSAXHandlerPtr sax,
                 void *userData) {
    htmlDocPtr ret;
    htmlParserCtxtPtr ctxt;
    htmlSAXHandlerPtr oldsax = NULL;

    ctxt = htmlCreateFileParserCtxt(filename, encoding);
    if (ctxt == NULL) return(NULL);
    if (sax != NULL) {
	oldsax = ctxt->sax;
        ctxt->sax = sax;
        ctxt->userData = userData;
    }

    htmlParseDocument(ctxt);

    ret = ctxt->myDoc;
    if (sax != NULL) {
        ctxt->sax = oldsax;
        ctxt->userData = NULL;
    }
    htmlFreeParserCtxt(ctxt);

    return(ret);
}

/**
 * htmlParseFile:
 * @filename:  the filename
 * @encoding:  encoding (optional)
 *
 * Parse an HTML file and build a tree.
 *
 * Returns the resulting document tree
 */

htmlDocPtr
htmlParseFile(const char *filename, const char *encoding) {
    return(htmlSAXParseFile(filename, encoding, NULL, NULL));
}

/**
 * htmlHandleOmittedElem:
 * @val:  int 0 or 1
 *
 * DEPRECATED: Use HTML_PARSE_NOIMPLIED
 *
 * Set and return the previous value for handling HTML omitted tags.
 *
 * Returns the last value for 0 for no handling, 1 for auto insertion.
 */

int
htmlHandleOmittedElem(int val) {
    int old = htmlOmittedDefaultValue;

    htmlOmittedDefaultValue = val;
    return(old);
}

/**
 * htmlElementAllowedHere:
 * @parent: HTML parent element
 * @elt: HTML element
 *
 * DEPRECATED: Don't use.
 *
 * Returns 1
 */
int
htmlElementAllowedHere(const htmlElemDesc* parent ATTRIBUTE_UNUSED,
                       const xmlChar* elt ATTRIBUTE_UNUSED) {
    return(1);
}

/**
 * htmlElementStatusHere:
 * @parent: HTML parent element
 * @elt: HTML element
 *
 * DEPRECATED: Don't use.
 *
 * Returns HTML_VALID
 */
htmlStatus
htmlElementStatusHere(const htmlElemDesc* parent ATTRIBUTE_UNUSED,
                      const htmlElemDesc* elt ATTRIBUTE_UNUSED) {
    return(HTML_VALID);
}

/**
 * htmlAttrAllowed:
 * @elt: HTML element
 * @attr: HTML attribute
 * @legacy: whether to allow deprecated attributes
 *
 * DEPRECATED: Don't use.
 *
 * Returns HTML_VALID
 */
htmlStatus
htmlAttrAllowed(const htmlElemDesc* elt ATTRIBUTE_UNUSED,
                const xmlChar* attr ATTRIBUTE_UNUSED,
                int legacy ATTRIBUTE_UNUSED) {
    return(HTML_VALID);
}

/**
 * htmlNodeStatus:
 * @node: an htmlNodePtr in a tree
 * @legacy: whether to allow deprecated elements (YES is faster here
 *	for Element nodes)
 *
 * DEPRECATED: Don't use.
 *
 * Returns HTML_VALID
 */
htmlStatus
htmlNodeStatus(htmlNodePtr node ATTRIBUTE_UNUSED,
               int legacy ATTRIBUTE_UNUSED) {
    return(HTML_VALID);
}

/************************************************************************
 *									*
 *	New set (2.6.0) of simpler and more flexible APIs		*
 *									*
 ************************************************************************/
/**
 * DICT_FREE:
 * @str:  a string
 *
 * Free a string if it is not owned by the "dict" dictionary in the
 * current scope
 */
#define DICT_FREE(str)						\
	if ((str) && ((!dict) ||				\
	    (xmlDictOwns(dict, (const xmlChar *)(str)) == 0)))	\
	    xmlFree((char *)(str));

/**
 * htmlCtxtReset:
 * @ctxt: an HTML parser context
 *
 * Reset a parser context
 */
void
htmlCtxtReset(htmlParserCtxtPtr ctxt)
{
    xmlParserInputPtr input;
    xmlDictPtr dict;

    if (ctxt == NULL)
        return;

    dict = ctxt->dict;

    while ((input = xmlCtxtPopInput(ctxt)) != NULL) { /* Non consuming */
        xmlFreeInputStream(input);
    }
    ctxt->inputNr = 0;
    ctxt->input = NULL;

    ctxt->spaceNr = 0;
    if (ctxt->spaceTab != NULL) {
	ctxt->spaceTab[0] = -1;
	ctxt->space = &ctxt->spaceTab[0];
    } else {
	ctxt->space = NULL;
    }


    ctxt->nodeNr = 0;
    ctxt->node = NULL;

    ctxt->nameNr = 0;
    ctxt->name = NULL;

    ctxt->nsNr = 0;

    DICT_FREE(ctxt->version);
    ctxt->version = NULL;
    DICT_FREE(ctxt->encoding);
    ctxt->encoding = NULL;
    DICT_FREE(ctxt->extSubURI);
    ctxt->extSubURI = NULL;
    DICT_FREE(ctxt->extSubSystem);
    ctxt->extSubSystem = NULL;

    if (ctxt->directory != NULL) {
        xmlFree(ctxt->directory);
        ctxt->directory = NULL;
    }

    if (ctxt->myDoc != NULL)
        xmlFreeDoc(ctxt->myDoc);
    ctxt->myDoc = NULL;

    ctxt->standalone = -1;
    ctxt->hasExternalSubset = 0;
    ctxt->hasPErefs = 0;
    ctxt->html = INSERT_INITIAL;
    ctxt->instate = XML_PARSER_START;

    ctxt->wellFormed = 1;
    ctxt->nsWellFormed = 1;
    ctxt->disableSAX = 0;
    ctxt->valid = 1;
    ctxt->vctxt.userData = ctxt;
    ctxt->vctxt.flags = XML_VCTXT_USE_PCTXT;
    ctxt->vctxt.error = xmlParserValidityError;
    ctxt->vctxt.warning = xmlParserValidityWarning;
    ctxt->record_info = 0;
    ctxt->checkIndex = 0;
    ctxt->endCheckState = 0;
    ctxt->inSubset = 0;
    ctxt->errNo = XML_ERR_OK;
    ctxt->depth = 0;
    ctxt->catalogs = NULL;
    xmlInitNodeInfoSeq(&ctxt->node_seq);

    if (ctxt->attsDefault != NULL) {
        xmlHashFree(ctxt->attsDefault, xmlHashDefaultDeallocator);
        ctxt->attsDefault = NULL;
    }
    if (ctxt->attsSpecial != NULL) {
        xmlHashFree(ctxt->attsSpecial, NULL);
        ctxt->attsSpecial = NULL;
    }

    ctxt->nbErrors = 0;
    ctxt->nbWarnings = 0;
    if (ctxt->lastError.code != XML_ERR_OK)
        xmlResetError(&ctxt->lastError);
}

static int
htmlCtxtSetOptionsInternal(xmlParserCtxtPtr ctxt, int options, int keepMask)
{
    int allMask;

    if (ctxt == NULL)
        return(-1);

    allMask = HTML_PARSE_RECOVER |
              HTML_PARSE_HTML5 |
              HTML_PARSE_NODEFDTD |
              HTML_PARSE_NOERROR |
              HTML_PARSE_NOWARNING |
              HTML_PARSE_PEDANTIC |
              HTML_PARSE_NOBLANKS |
              HTML_PARSE_NONET |
              HTML_PARSE_NOIMPLIED |
              HTML_PARSE_COMPACT |
              HTML_PARSE_HUGE |
              HTML_PARSE_IGNORE_ENC |
              HTML_PARSE_BIG_LINES;

    ctxt->options = (ctxt->options & keepMask) | (options & allMask);

    /*
     * For some options, struct members are historically the source
     * of truth. See xmlCtxtSetOptionsInternal.
     */
    ctxt->keepBlanks = (options & HTML_PARSE_NOBLANKS) ? 0 : 1;

    /*
<<<<<<< HEAD
=======
     * Recover from character encoding errors
     */
    ctxt->recovery = 1;

    /*
>>>>>>> 26de6980
     * Changing SAX callbacks is a bad idea. This should be fixed.
     */
    if (options & HTML_PARSE_NOBLANKS) {
        ctxt->sax->ignorableWhitespace = xmlSAX2IgnorableWhitespace;
    }
    if (options & HTML_PARSE_HUGE) {
        if (ctxt->dict != NULL)
            xmlDictSetLimit(ctxt->dict, 0);
    }

    /*
     * It would be useful to allow this feature.
     */
    ctxt->dictNames = 0;

    ctxt->linenumbers = 1;

    /*
     * Allow XML_PARSE_NOENT which many users set on the HTML parser.
     */
    return(options & ~allMask & ~XML_PARSE_NOENT);
}

/**
 * htmlCtxtSetOptions:
 * @ctxt: an HTML parser context
 * @options:  a bitmask of xmlParserOption values
 *
 * Applies the options to the parser context. Unset options are
 * cleared.
 *
 * Available since 2.14.0. With older versions, you can use
 * htmlCtxtUseOptions.
 *
 * HTML_PARSE_RECOVER
 *
 * No effect as of 2.14.0.
 *
 * HTML_PARSE_HTML5
 *
 * Make the tokenizer emit a SAX callback for each token. This results
 * in unbalanced invocations of startElement and endElement.
 *
 * For now, this is only usable with custom SAX callbacks.
 *
 * HTML_PARSE_NODEFDTD
 *
 * Do not default to a doctype if none was found.
 *
 * HTML_PARSE_NOERROR
 *
 * Disable error and warning reports to the error handlers.
 * Errors are still accessible with xmlCtxtGetLastError.
 *
 * HTML_PARSE_NOWARNING
 *
 * Disable warning reports.
 *
 * HTML_PARSE_PEDANTIC
 *
 * No effect.
 *
 * HTML_PARSE_NOBLANKS
 *
 * Remove some text nodes containing only whitespace from the
 * result document. Which nodes are removed depends on a conservative
 * heuristic. The reindenting feature of the serialization code relies
 * on this option to be set when parsing. Use of this option is
 * DISCOURAGED.
 *
 * HTML_PARSE_NONET
 *
 * No effect.
 *
 * HTML_PARSE_NOIMPLIED
 *
 * Do not add implied html, head or body elements.
 *
 * HTML_PARSE_COMPACT
 *
 * Store small strings directly in the node struct to save
 * memory.
 *
 * HTML_PARSE_HUGE
 *
 * Relax some internal limits.
 *
 * Available since 2.14.0. Use XML_PARSE_HUGE works with older
 * versions.
 *
 * Maximum size of text nodes, tags, comments, CDATA sections
 *
 * normal: 10M
 * huge:    1B
 *
 * Maximum size of names, system literals, pubid literals
 *
 * normal: 50K
 * huge:   10M
 *
 * Maximum nesting depth of elements
 *
 * normal:  256
 * huge:   2048
 *
 * HTML_PARSE_IGNORE_ENC
 *
 * Ignore the encoding in the HTML declaration. This option is
 * mostly unneeded these days. The only effect is to enforce
 * UTF-8 decoding of ASCII-like data.
 *
 * HTML_PARSE_BIG_LINES
 *
 * Enable reporting of line numbers larger than 65535.
 *
 * Available since 2.14.0.
 *
 * Returns 0 in case of success, the set of unknown or unimplemented options
 *         in case of error.
 */
int
htmlCtxtSetOptions(xmlParserCtxtPtr ctxt, int options)
{
    return(htmlCtxtSetOptionsInternal(ctxt, options, 0));
}

/**
 * htmlCtxtUseOptions:
 * @ctxt: an HTML parser context
 * @options:  a combination of htmlParserOption(s)
 *
 * DEPRECATED: Use htmlCtxtSetOptions.
 *
 * Applies the options to the parser context. The following options
 * are never cleared and can only be enabled:
 *
 * HTML_PARSE_NODEFDTD
 * HTML_PARSE_NOERROR
 * HTML_PARSE_NOWARNING
 * HTML_PARSE_NOIMPLIED
 * HTML_PARSE_COMPACT
 * HTML_PARSE_HUGE
 * HTML_PARSE_IGNORE_ENC
 * HTML_PARSE_BIG_LINES
 *
 * Returns 0 in case of success, the set of unknown or unimplemented options
 *         in case of error.
 */
int
htmlCtxtUseOptions(htmlParserCtxtPtr ctxt, int options)
{
    int keepMask;

    /*
     * For historic reasons, some options can only be enabled.
     */
    keepMask = HTML_PARSE_NODEFDTD |
               HTML_PARSE_NOERROR |
               HTML_PARSE_NOWARNING |
               HTML_PARSE_NOIMPLIED |
               HTML_PARSE_COMPACT |
               HTML_PARSE_HUGE |
               HTML_PARSE_IGNORE_ENC |
               HTML_PARSE_BIG_LINES;

    return(htmlCtxtSetOptionsInternal(ctxt, options, keepMask));
}

/**
 * htmlCtxtParseDocument:
 * @ctxt:  an HTML parser context
 * @input:  parser input
 *
 * Parse an HTML document and return the resulting document tree.
 *
 * Available since 2.13.0.
 *
 * Returns the resulting document tree or NULL
 */
htmlDocPtr
htmlCtxtParseDocument(htmlParserCtxtPtr ctxt, xmlParserInputPtr input)
{
    htmlDocPtr ret;

    if ((ctxt == NULL) || (input == NULL)) {
        xmlFatalErr(ctxt, XML_ERR_ARGUMENT, NULL);
        xmlFreeInputStream(input);
        return(NULL);
    }

    /* assert(ctxt->inputNr == 0); */
    while (ctxt->inputNr > 0)
        xmlFreeInputStream(xmlCtxtPopInput(ctxt));

    if (xmlCtxtPushInput(ctxt, input) < 0) {
        xmlFreeInputStream(input);
        return(NULL);
    }

    ctxt->html = INSERT_INITIAL;
    htmlParseDocument(ctxt);

    ret = xmlCtxtGetDocument(ctxt);

    /* assert(ctxt->inputNr == 1); */
    while (ctxt->inputNr > 0)
        xmlFreeInputStream(xmlCtxtPopInput(ctxt));

    return(ret);
}

/**
 * htmlReadDoc:
 * @str:  a pointer to a zero terminated string
 * @url:  only used for error reporting (optoinal)
 * @encoding:  the document encoding (optional)
 * @options:  a combination of htmlParserOptions
 *
 * Convenience function to parse an HTML document from a zero-terminated
 * string.
 *
 * See htmlCtxtReadDoc for details.
 *
 * Returns the resulting document tree.
 */
htmlDocPtr
htmlReadDoc(const xmlChar *str, const char *url, const char *encoding,
            int options)
{
    htmlParserCtxtPtr ctxt;
    xmlParserInputPtr input;
    htmlDocPtr doc = NULL;

    ctxt = htmlNewParserCtxt();
    if (ctxt == NULL)
        return(NULL);

    htmlCtxtUseOptions(ctxt, options);

    input = xmlCtxtNewInputFromString(ctxt, url, (const char *) str, encoding,
                                      XML_INPUT_BUF_STATIC);

    if (input != NULL)
        doc = htmlCtxtParseDocument(ctxt, input);

    htmlFreeParserCtxt(ctxt);
    return(doc);
}

/**
 * htmlReadFile:
 * @filename:  a file or URL
 * @encoding:  the document encoding (optional)
 * @options:  a combination of htmlParserOptions
 *
 * Convenience function to parse an HTML file from the filesystem,
 * the network or a global user-defined resource loader.
 *
 * See htmlCtxtReadFile for details.
 *
 * Returns the resulting document tree.
 */
htmlDocPtr
htmlReadFile(const char *filename, const char *encoding, int options)
{
    htmlParserCtxtPtr ctxt;
    xmlParserInputPtr input;
    htmlDocPtr doc = NULL;

    ctxt = htmlNewParserCtxt();
    if (ctxt == NULL)
        return(NULL);

    htmlCtxtUseOptions(ctxt, options);

    input = xmlCtxtNewInputFromUrl(ctxt, filename, NULL, encoding, 0);

    if (input != NULL)
        doc = htmlCtxtParseDocument(ctxt, input);

    htmlFreeParserCtxt(ctxt);
    return(doc);
}

/**
 * htmlReadMemory:
 * @buffer:  a pointer to a char array
 * @size:  the size of the array
 * @url:  only used for error reporting (optional)
 * @encoding:  the document encoding, or NULL
 * @options:  a combination of htmlParserOption(s)
 *
 * Convenience function to parse an HTML document from memory.
 * The input buffer must not contain any terminating null bytes.
 *
 * See htmlCtxtReadMemory for details.
 *
 * Returns the resulting document tree
 */
htmlDocPtr
htmlReadMemory(const char *buffer, int size, const char *url,
               const char *encoding, int options)
{
    htmlParserCtxtPtr ctxt;
    xmlParserInputPtr input;
    htmlDocPtr doc = NULL;

    if (size < 0)
	return(NULL);

    ctxt = htmlNewParserCtxt();
    if (ctxt == NULL)
        return(NULL);

    htmlCtxtUseOptions(ctxt, options);

    input = xmlCtxtNewInputFromMemory(ctxt, url, buffer, size, encoding,
                                      XML_INPUT_BUF_STATIC);

    if (input != NULL)
        doc = htmlCtxtParseDocument(ctxt, input);

    htmlFreeParserCtxt(ctxt);
    return(doc);
}

/**
 * htmlReadFd:
 * @fd:  an open file descriptor
 * @url:  only used for error reporting (optional)
 * @encoding:  the document encoding, or NULL
 * @options:  a combination of htmlParserOptions
 *
 * Convenience function to parse an HTML document from a
 * file descriptor.
 *
 * NOTE that the file descriptor will not be closed when the
 * context is freed or reset.
 *
 * See htmlCtxtReadFd for details.
 *
 * Returns the resulting document tree
 */
htmlDocPtr
htmlReadFd(int fd, const char *url, const char *encoding, int options)
{
    htmlParserCtxtPtr ctxt;
    xmlParserInputPtr input;
    htmlDocPtr doc = NULL;

    ctxt = htmlNewParserCtxt();
    if (ctxt == NULL)
        return(NULL);

    htmlCtxtUseOptions(ctxt, options);

    input = xmlCtxtNewInputFromFd(ctxt, url, fd, encoding, 0);

    if (input != NULL)
        doc = htmlCtxtParseDocument(ctxt, input);

    htmlFreeParserCtxt(ctxt);
    return(doc);
}

/**
 * htmlReadIO:
 * @ioread:  an I/O read function
 * @ioclose:  an I/O close function (optional)
 * @ioctx:  an I/O handler
 * @url:  only used for error reporting (optional)
 * @encoding:  the document encoding (optional)
 * @options:  a combination of htmlParserOption(s)
 *
 * Convenience function to parse an HTML document from I/O functions
 * and context.
 *
 * See htmlCtxtReadIO for details.
 *
 * Returns the resulting document tree
 */
htmlDocPtr
htmlReadIO(xmlInputReadCallback ioread, xmlInputCloseCallback ioclose,
          void *ioctx, const char *url, const char *encoding, int options)
{
    htmlParserCtxtPtr ctxt;
    xmlParserInputPtr input;
    htmlDocPtr doc = NULL;

    ctxt = htmlNewParserCtxt();
    if (ctxt == NULL)
        return (NULL);

    htmlCtxtUseOptions(ctxt, options);

    input = xmlCtxtNewInputFromIO(ctxt, url, ioread, ioclose, ioctx,
                                  encoding, 0);

    if (input != NULL)
        doc = htmlCtxtParseDocument(ctxt, input);

    htmlFreeParserCtxt(ctxt);
    return(doc);
}

/**
 * htmlCtxtReadDoc:
 * @ctxt:  an HTML parser context
 * @str:  a pointer to a zero terminated string
 * @URL:  only used for error reporting (optional)
 * @encoding:  the document encoding (optional)
 * @options:  a combination of htmlParserOptions
 *
 * Parse an HTML in-memory document and build a tree.
 *
 * See htmlCtxtUseOptions for details.
 *
 * Returns the resulting document tree
 */
htmlDocPtr
htmlCtxtReadDoc(htmlParserCtxtPtr ctxt, const xmlChar *str,
                const char *URL, const char *encoding, int options)
{
    xmlParserInputPtr input;

    if (ctxt == NULL)
        return (NULL);

    htmlCtxtReset(ctxt);
    htmlCtxtUseOptions(ctxt, options);

    input = xmlCtxtNewInputFromString(ctxt, URL, (const char *) str,
                                      encoding, 0);
    if (input == NULL)
        return(NULL);

    return(htmlCtxtParseDocument(ctxt, input));
}

/**
 * htmlCtxtReadFile:
 * @ctxt:  an HTML parser context
 * @filename:  a file or URL
 * @encoding:  the document encoding (optional)
 * @options:  a combination of htmlParserOptions
 *
 * Parse an HTML file from the filesystem, the network or a
 * user-defined resource loader.
 *
 * See htmlCtxtUseOptions for details.
 *
 * Returns the resulting document tree
 */
htmlDocPtr
htmlCtxtReadFile(htmlParserCtxtPtr ctxt, const char *filename,
                const char *encoding, int options)
{
    xmlParserInputPtr input;

    if (ctxt == NULL)
        return (NULL);

    htmlCtxtReset(ctxt);
    htmlCtxtUseOptions(ctxt, options);

    input = xmlCtxtNewInputFromUrl(ctxt, filename, NULL, encoding, 0);
    if (input == NULL)
        return(NULL);

    return(htmlCtxtParseDocument(ctxt, input));
}

/**
 * htmlCtxtReadMemory:
 * @ctxt:  an HTML parser context
 * @buffer:  a pointer to a char array
 * @size:  the size of the array
 * @URL:  only used for error reporting (optional)
 * @encoding:  the document encoding (optinal)
 * @options:  a combination of htmlParserOptions
 *
 * Parse an HTML in-memory document and build a tree. The input buffer must
 * not contain any terminating null bytes.
 *
 * See htmlCtxtUseOptions for details.
 *
 * Returns the resulting document tree
 */
htmlDocPtr
htmlCtxtReadMemory(htmlParserCtxtPtr ctxt, const char *buffer, int size,
                  const char *URL, const char *encoding, int options)
{
    xmlParserInputPtr input;

    if ((ctxt == NULL) || (size < 0))
        return (NULL);

    htmlCtxtReset(ctxt);
    htmlCtxtUseOptions(ctxt, options);

    input = xmlCtxtNewInputFromMemory(ctxt, URL, buffer, size, encoding,
                                      XML_INPUT_BUF_STATIC);
    if (input == NULL)
        return(NULL);

    return(htmlCtxtParseDocument(ctxt, input));
}

/**
 * htmlCtxtReadFd:
 * @ctxt:  an HTML parser context
 * @fd:  an open file descriptor
 * @URL:  only used for error reporting (optional)
 * @encoding:  the document encoding (optinal)
 * @options:  a combination of htmlParserOptions
 *
 * Parse an HTML from a file descriptor and build a tree.
 *
 * See htmlCtxtUseOptions for details.
 *
 * NOTE that the file descriptor will not be closed when the
 * context is freed or reset.
 *
 * Returns the resulting document tree
 */
htmlDocPtr
htmlCtxtReadFd(htmlParserCtxtPtr ctxt, int fd,
              const char *URL, const char *encoding, int options)
{
    xmlParserInputPtr input;

    if (ctxt == NULL)
        return(NULL);

    htmlCtxtReset(ctxt);
    htmlCtxtUseOptions(ctxt, options);

    input = xmlCtxtNewInputFromFd(ctxt, URL, fd, encoding, 0);
    if (input == NULL)
        return(NULL);

    return(htmlCtxtParseDocument(ctxt, input));
}

/**
 * htmlCtxtReadIO:
 * @ctxt:  an HTML parser context
 * @ioread:  an I/O read function
 * @ioclose:  an I/O close function
 * @ioctx:  an I/O handler
 * @URL:  the base URL to use for the document
 * @encoding:  the document encoding, or NULL
 * @options:  a combination of htmlParserOption(s)
 *
 * Parse an HTML document from I/O functions and source and build a tree.
 *
 * See htmlCtxtUseOptions for details.
 *
 * Returns the resulting document tree
 */
htmlDocPtr
htmlCtxtReadIO(htmlParserCtxtPtr ctxt, xmlInputReadCallback ioread,
              xmlInputCloseCallback ioclose, void *ioctx,
	      const char *URL,
              const char *encoding, int options)
{
    xmlParserInputPtr input;

    if (ctxt == NULL)
        return (NULL);

    htmlCtxtReset(ctxt);
    htmlCtxtUseOptions(ctxt, options);

    input = xmlCtxtNewInputFromIO(ctxt, URL, ioread, ioclose, ioctx,
                                  encoding, 0);
    if (input == NULL)
        return(NULL);

    return(htmlCtxtParseDocument(ctxt, input));
}

#endif /* LIBXML_HTML_ENABLED */<|MERGE_RESOLUTION|>--- conflicted
+++ resolved
@@ -438,11 +438,7 @@
     /* Only report the first error */
     if ((ctxt->input->flags & XML_INPUT_ENCODING_ERROR) == 0) {
         htmlParseErr(ctxt, XML_ERR_INVALID_ENCODING,
-<<<<<<< HEAD
-                     "Invalid bytes in character encoding", NULL, NULL);
-=======
                      "Invalid bytes in character encoding\n", NULL, NULL);
->>>>>>> 26de6980
         ctxt->input->flags |= XML_INPUT_ENCODING_ERROR;
     }
 
@@ -3330,7 +3326,6 @@
                     done = 1;
                     goto next_chunk;
                 }
-<<<<<<< HEAD
 
                 if (size <= 0) {
                     skip = 1;
@@ -3352,29 +3347,6 @@
             skip = ncrSize;
             in -= ncrSize;
 
-=======
-
-                if (size <= 0) {
-                    skip = 1;
-                    repl = BAD_CAST "\xEF\xBF\xBD";
-                    replSize = 3;
-                    goto next_chunk;
-                }
-
-                break;
-            }
-
-next_char:
-            in += size;
-            avail -= size;
-        }
-
-next_chunk:
-        if (ncrSize > 0) {
-            skip = ncrSize;
-            in -= ncrSize;
-
->>>>>>> 26de6980
             repl = htmlCodePointToUtf8(cp, utf8Char, &replSize);
         }
 
@@ -3925,7 +3897,6 @@
 	        tmp = xmlRealloc(atts, newSize * sizeof(tmp[0]) * 2);
 		if (tmp == NULL) {
 		    htmlErrMemory(ctxt);
-<<<<<<< HEAD
 		    goto failed;
 		}
                 atts = tmp;
@@ -3936,18 +3907,6 @@
 		    htmlErrMemory(ctxt);
 		    goto failed;
 		}
-=======
-		    goto failed;
-		}
-                atts = tmp;
-		ctxt->atts = tmp;
-
-	        utmp = xmlRealloc(ctxt->attallocs, newSize * sizeof(utmp[0]));
-		if (utmp == NULL) {
-		    htmlErrMemory(ctxt);
-		    goto failed;
-		}
->>>>>>> 26de6980
                 ctxt->attallocs = utmp;
 
                 maxatts = newSize * 2;
@@ -4005,7 +3964,6 @@
 
             attname = atts[i];
             hashValue = ctxt->attallocs[k] | 0x80000000;
-<<<<<<< HEAD
 
             res = htmlAttrHashInsert(ctxt, attrHashSize, attname,
                                     hashValue, j);
@@ -4021,23 +3979,6 @@
             }
         }
 
-=======
-
-            res = htmlAttrHashInsert(ctxt, attrHashSize, attname,
-                                    hashValue, j);
-            if (res < 0)
-                continue;
-
-            if (res == INT_MAX) {
-                atts[j] = atts[i];
-                atts[j+1] = atts[i+1];
-                j += 2;
-            } else {
-                xmlFree((xmlChar *) atts[i+1]);
-            }
-        }
-
->>>>>>> 26de6980
         nbatts = j;
     }
 
@@ -5798,14 +5739,11 @@
     ctxt->keepBlanks = (options & HTML_PARSE_NOBLANKS) ? 0 : 1;
 
     /*
-<<<<<<< HEAD
-=======
      * Recover from character encoding errors
      */
     ctxt->recovery = 1;
 
     /*
->>>>>>> 26de6980
      * Changing SAX callbacks is a bad idea. This should be fixed.
      */
     if (options & HTML_PARSE_NOBLANKS) {
