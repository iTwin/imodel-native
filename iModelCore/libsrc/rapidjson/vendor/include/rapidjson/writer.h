--- conflicted
+++ resolved
@@ -1,5 +1,5 @@
 // Tencent is pleased to support the open source community by making RapidJSON available.
-//
+// 
 // Copyright (C) 2015 THL A29 Limited, a Tencent company, and Milo Yip.
 //
 // Licensed under the MIT License (the "License"); you may not use this file except
@@ -7,9 +7,9 @@
 //
 // http://opensource.org/licenses/MIT
 //
-// Unless required by applicable law or agreed to in writing, software distributed
-// under the License is distributed on an "AS IS" BASIS, WITHOUT WARRANTIES OR
-// CONDITIONS OF ANY KIND, either express or implied. See the License for the
+// Unless required by applicable law or agreed to in writing, software distributed 
+// under the License is distributed on an "AS IS" BASIS, WITHOUT WARRANTIES OR 
+// CONDITIONS OF ANY KIND, either express or implied. See the License for the 
 // specific language governing permissions and limitations under the License.
 
 #ifndef RAPIDJSON_WRITER_H_
@@ -52,7 +52,7 @@
 ///////////////////////////////////////////////////////////////////////////////
 // WriteFlag
 
-/*! \def RAPIDJSON_WRITE_DEFAULT_FLAGS
+/*! \def RAPIDJSON_WRITE_DEFAULT_FLAGS 
     \ingroup RAPIDJSON_CONFIG
     \brief User-defined kWriteDefaultFlags definition.
 
@@ -77,7 +77,7 @@
 
     User may programmatically calls the functions of a writer to generate JSON text.
 
-    On the other side, a writer can also be passed to objects that generates events,
+    On the other side, a writer can also be passed to objects that generates events, 
 
     for example Reader::Parse() and Document::Accept().
 
@@ -100,7 +100,7 @@
         \param levelDepth Initial capacity of stack.
     */
     explicit
-    Writer(OutputStream& os, StackAllocator* stackAllocator = 0, size_t levelDepth = kDefaultLevelDepth) :
+    Writer(OutputStream& os, StackAllocator* stackAllocator = 0, size_t levelDepth = kDefaultLevelDepth) : 
         os_(&os), level_stack_(stackAllocator, levelDepth * sizeof(Level)), maxDecimalPlaces_(kDefaultMaxDecimalPlaces), hasRoot_(false) {}
 
     explicit
@@ -154,7 +154,7 @@
     /*!
         This setting truncates the output with specified number of decimal places.
 
-        For example,
+        For example, 
 
         \code
         writer.SetMaxDecimalPlaces(3);
@@ -259,7 +259,7 @@
     //! Simpler but slower overload.
     bool String(const Ch* const& str) { return String(str, internal::StrLen(str)); }
     bool Key(const Ch* const& str) { return Key(str, internal::StrLen(str)); }
-
+    
     //@}
 
     //! Write a raw JSON value.
@@ -349,12 +349,6 @@
 
     bool WriteDouble(double d) {
         if (internal::Double(d).IsNanOrInf()) {
-<<<<<<< HEAD
-            if (!(writeFlags & kWriteNanAndInfFlag))
-// BENTLEY_CHANGES <<<<
-                return WriteNull();
-// BENTLEY_CHANGES >>>>
-=======
             if (!(writeFlags & kWriteNanAndInfFlag) && !(writeFlags & kWriteNanAndInfNullFlag))
                 return false;
             if (writeFlags & kWriteNanAndInfNullFlag) {
@@ -362,7 +356,6 @@
                 PutUnsafe(*os_, 'n'); PutUnsafe(*os_, 'u'); PutUnsafe(*os_, 'l'); PutUnsafe(*os_, 'l');
                 return true;
             }
->>>>>>> dd6990fa
             if (internal::Double(d).IsNan()) {
                 PutReserve(*os_, 3);
                 PutUnsafe(*os_, 'N'); PutUnsafe(*os_, 'a'); PutUnsafe(*os_, 'N');
@@ -438,7 +431,7 @@
                     PutUnsafe(*os_, hexDigits[(trail >> 12) & 15]);
                     PutUnsafe(*os_, hexDigits[(trail >>  8) & 15]);
                     PutUnsafe(*os_, hexDigits[(trail >>  4) & 15]);
-                    PutUnsafe(*os_, hexDigits[(trail      ) & 15]);
+                    PutUnsafe(*os_, hexDigits[(trail      ) & 15]);                    
                 }
             }
             else if ((sizeof(Ch) == 1 || static_cast<unsigned>(c) < 256) && RAPIDJSON_UNLIKELY(escape[static_cast<unsigned char>(c)]))  {
@@ -452,7 +445,7 @@
                     PutUnsafe(*os_, hexDigits[static_cast<unsigned char>(c) & 0xF]);
                 }
             }
-            else if (RAPIDJSON_UNLIKELY(!(writeFlags & kWriteValidateEncodingFlag ?
+            else if (RAPIDJSON_UNLIKELY(!(writeFlags & kWriteValidateEncodingFlag ? 
                 Transcoder<SourceEncoding, TargetEncoding>::Validate(is, *os_) :
                 Transcoder<SourceEncoding, TargetEncoding>::TranscodeUnsafe(is, *os_))))
                 return false;
@@ -475,7 +468,7 @@
         GenericStringStream<SourceEncoding> is(json);
         while (RAPIDJSON_LIKELY(is.Tell() < length)) {
             RAPIDJSON_ASSERT(is.Peek() != '\0');
-            if (RAPIDJSON_UNLIKELY(!(writeFlags & kWriteValidateEncodingFlag ?
+            if (RAPIDJSON_UNLIKELY(!(writeFlags & kWriteValidateEncodingFlag ? 
                 Transcoder<SourceEncoding, TargetEncoding>::Validate(is, *os_) :
                 Transcoder<SourceEncoding, TargetEncoding>::TranscodeUnsafe(is, *os_))))
                 return false;
@@ -488,7 +481,7 @@
         if (RAPIDJSON_LIKELY(level_stack_.GetSize() != 0)) { // this value is not at root
             Level* level = level_stack_.template Top<Level>();
             if (level->valueCount > 0) {
-                if (level->inArray)
+                if (level->inArray) 
                     os_->Put(','); // add comma if it is not the first element in array
                 else  // in object
                     os_->Put((level->valueCount % 2 == 0) ? ',' : ':');
@@ -560,18 +553,12 @@
     if (internal::Double(d).IsNanOrInf()) {
         // Note: This code path can only be reached if (RAPIDJSON_WRITE_DEFAULT_FLAGS & kWriteNanAndInfFlag).
         if (!(kWriteDefaultFlags & kWriteNanAndInfFlag))
-<<<<<<< HEAD
-// BENTLEY_CHANGES <<<<
-            return WriteNull();
-// BENTLEY_CHANGES >>>>
-=======
             return false;
         if (kWriteDefaultFlags & kWriteNanAndInfNullFlag) {
             PutReserve(*os_, 4);
             PutUnsafe(*os_, 'n'); PutUnsafe(*os_, 'u'); PutUnsafe(*os_, 'l'); PutUnsafe(*os_, 'l');
             return true;
         }
->>>>>>> dd6990fa
         if (internal::Double(d).IsNan()) {
             PutReserve(*os_, 3);
             PutUnsafe(*os_, 'N'); PutUnsafe(*os_, 'a'); PutUnsafe(*os_, 'N');
@@ -587,7 +574,7 @@
         PutUnsafe(*os_, 'i'); PutUnsafe(*os_, 'n'); PutUnsafe(*os_, 'i'); PutUnsafe(*os_, 't'); PutUnsafe(*os_, 'y');
         return true;
     }
-
+    
     char *buffer = os_->Push(25);
     char* end = internal::dtoa(d, buffer, maxDecimalPlaces_);
     os_->Pop(static_cast<size_t>(25 - (end - buffer)));
