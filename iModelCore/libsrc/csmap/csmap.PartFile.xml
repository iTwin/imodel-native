--- conflicted
+++ resolved
@@ -1,60 +1,55 @@
-<?xml version="1.0" encoding="utf-8"?>
-
-<BuildContext xmlns:xsi="http://www.w3.org/2001/XMLSchema-instance" xsi:noNamespaceSchemaLocation="../../bsicommon/build/PartFile.xsd">
-
-    <!-- Note: To use csmap, include either GeoCoordData or GeoCoordDataMinimal as a subpart as well as CSMap -->
-    <!-- NB: In a directory symlink operation, two directories cannot be symlinked to the same destination. (For example, you
-             cannot "merge" the contents of two dirs by specifying the same ProductDirectoryName).
-             
-             Because we need to support both a "minimal" delivery and a "full" delivery of the CS files, AND because they must
-             be delivered to the same ProductDirectory, AND because we absolutely do not want to burden consumers of a given
-             CSMap part with trying to figure out which part they really need (and praying that no one else has specified the
-             *other* part, therefore making a mess of everything!) we explicitly list each dir binding, and wildcard the file bindings.
-
-             IMPORTANT: If new CS *subdirs* are added the repository and the delivery, then these bindings must be updated as well!
-     -->
-
-
-    <Part Name="GeoCoordData" BentleyBuildMakeFile="GeoCoordData.mke">
-<!--        <RequiredRepository>bsitools-wix_3.0.5419.0</RequiredRepository> -->
-        <SubPart PartName="PrebuiltGeoCoordData" PartFile="csmap_data" Repository="thirdparty-csmap_data_2017A"/>
-        <SubPart PartName="GeoCoordDataMinimal"/>
-        <Bindings>
-            <Files ProductDirectoryName="Assets" ProductSubDirectory="DgnGeoCoord" SubPartDirectory="GeoCoordData">
-                Delivery/GeoCoordData/coordsys.dty.xml
-            </Files>
-<!--             <MergeModules ProductDirectoryName="CSMapMergeModules">Install/GeoCoordDataMergeModule.msm</MergeModules> -->
-        </Bindings>
-    </Part>
-
-    <Part Name="GeoCoordDataMinimal">
-        <SubPart PartName="PrebuiltGeoCoordDataMinimal" PartFile="csmap_data" Repository="thirdparty-csmap_data_2017A"/>
-    </Part>
-
-    <!-- Bind my own PublicAPI into BuildContext/PublicAPI. Note that this part does not cause any sub-part PublicAPIs to be bound. -->
-    <Part Name="PublicAPI" BentleyBuildMakeFile="prewire.mke">
-        <Bindings>
-            <VendorAPI Domain="csmap" />
-            <VendorNotices>Delivery/csmap-license.txt</VendorNotices>
-        </Bindings>
-    </Part>
-
-<<<<<<< HEAD
-    <Part Name="CsmapCompiler" BMakeFile="Dictionaries/compiler.mke" OnlyPlatforms="x86,x64">
-        <SubPart PartName="csmapStatic"/>
-=======
-    <Part Name="CsmapCompiler" BMakeFile="DictionarySources/compiler.mke">
-        <SubPart PartName="csmap"/>
->>>>>>> 18c37640
-    </Part>
-
-    <Part Name="csmapStatic" BentleyBuildMakeFile="csmap.mke" BMakeOptions="+dCREATE_STATIC_LIBRARIES">
-        <SubPart PartName="PublicAPI"/>
-        <!-- This MKE file can also produce a shared library with MFC support; you will need to create another part if you want that. -->
-        <Bindings>
-            <Libs>Delivery/$(stlibprefix)BeCsmapStatic$(stlibext)</Libs>
-            <Libs>Delivery/$(stlibprefix)BeCsmapStatic$(stlibdebugext)</Libs>
-        </Bindings>
-    </Part>
-
-</BuildContext>
+<?xml version="1.0" encoding="utf-8"?>
+
+<BuildContext xmlns:xsi="http://www.w3.org/2001/XMLSchema-instance" xsi:noNamespaceSchemaLocation="../../bsicommon/build/PartFile.xsd">
+
+    <!-- Note: To use csmap, include either GeoCoordData or GeoCoordDataMinimal as a subpart as well as CSMap -->
+    <!-- NB: In a directory symlink operation, two directories cannot be symlinked to the same destination. (For example, you
+             cannot "merge" the contents of two dirs by specifying the same ProductDirectoryName).
+             
+             Because we need to support both a "minimal" delivery and a "full" delivery of the CS files, AND because they must
+             be delivered to the same ProductDirectory, AND because we absolutely do not want to burden consumers of a given
+             CSMap part with trying to figure out which part they really need (and praying that no one else has specified the
+             *other* part, therefore making a mess of everything!) we explicitly list each dir binding, and wildcard the file bindings.
+
+             IMPORTANT: If new CS *subdirs* are added the repository and the delivery, then these bindings must be updated as well!
+     -->
+
+
+    <Part Name="GeoCoordData" BentleyBuildMakeFile="GeoCoordData.mke">
+<!--        <RequiredRepository>bsitools-wix_3.0.5419.0</RequiredRepository> -->
+        <SubPart PartName="PrebuiltGeoCoordData" PartFile="csmap_data" Repository="thirdparty-csmap_data_2017A"/>
+        <SubPart PartName="GeoCoordDataMinimal"/>
+        <Bindings>
+            <Files ProductDirectoryName="Assets" ProductSubDirectory="DgnGeoCoord" SubPartDirectory="GeoCoordData">
+                Delivery/GeoCoordData/coordsys.dty.xml
+            </Files>
+<!--             <MergeModules ProductDirectoryName="CSMapMergeModules">Install/GeoCoordDataMergeModule.msm</MergeModules> -->
+        </Bindings>
+    </Part>
+
+    <Part Name="GeoCoordDataMinimal">
+        <SubPart PartName="PrebuiltGeoCoordDataMinimal" PartFile="csmap_data" Repository="thirdparty-csmap_data_2017A"/>
+    </Part>
+
+    <!-- Bind my own PublicAPI into BuildContext/PublicAPI. Note that this part does not cause any sub-part PublicAPIs to be bound. -->
+    <Part Name="PublicAPI" BentleyBuildMakeFile="prewire.mke">
+        <Bindings>
+            <VendorAPI Domain="csmap" />
+            <VendorNotices>Delivery/csmap-license.txt</VendorNotices>
+        </Bindings>
+    </Part>
+
+    <Part Name="CsmapCompiler" BMakeFile="DictionarySources/compiler.mke" OnlyPlatforms="x86,x64">
+        <SubPart PartName="csmapStatic"/>
+    </Part>
+
+    <Part Name="csmapStatic" BentleyBuildMakeFile="csmap.mke" BMakeOptions="+dCREATE_STATIC_LIBRARIES">
+        <SubPart PartName="PublicAPI"/>
+        <!-- This MKE file can also produce a shared library with MFC support; you will need to create another part if you want that. -->
+        <Bindings>
+            <Libs>Delivery/$(stlibprefix)BeCsmapStatic$(stlibext)</Libs>
+            <Libs>Delivery/$(stlibprefix)BeCsmapStatic$(stlibdebugext)</Libs>
+        </Bindings>
+    </Part>
+
+</BuildContext>