--- conflicted
+++ resolved
@@ -791,10 +791,7 @@
         cflags           => add("-mabi=n32"),
         cxxflags         => add("-mabi=n32"),
         bn_ops           => "RC4_CHAR SIXTY_FOUR_BIT",
-<<<<<<< HEAD
-=======
         asm_arch         => 'mips64',
->>>>>>> f4b83e68
         perlasm_scheme   => "n32",
         multilib         => "32",
     },
@@ -834,6 +831,21 @@
     "linux64-loongarch64" => {
         inherit_from     => [ "linux-generic64"],
         perlasm_scheme   => "linux64",
+        asm_arch         => 'riscv64',
+    },
+
+    "linux32-riscv32" => {
+        inherit_from     => [ "linux-generic32"],
+        perlasm_scheme   => "linux32",
+        asm_arch         => 'riscv32',
+    },
+
+    # loongarch64 below refers to contemporary LOONGARCH Architecture
+    # specifications,
+    "linux64-loongarch64" => {
+        inherit_from     => [ "linux-generic64"],
+        perlasm_scheme   => "linux64",
+        asm_arch         => 'loongarch64',
     },
 
     #### IA-32 targets...
